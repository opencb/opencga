import json
import os
import datetime
from pyCGA.RestExecutor import WS

__author__ = 'antonior, mparker'

# HOST EXAMPLE
# host = 'http://XX.XX.XX.XXX:XXXX/'


class Users(WS):
    """
    This class contains method for users ws (i.e, login, logout, create new user...)
    """

    def login_method(self, userId, pwd, **options):
        """
        This is the method for login

        :rtype : list of dict
        :param userId: user id
        :param pwd: password for the user
        """
        return self.general_method("users", "login", item_id=userId, password=pwd, **options)

    def logout_method(self, userId, **options):
        """
        This method logout the user

        :param userId: user id
        """

        return self.general_method("users", "logout", item_id=userId, **options)

    def change_password(self, userId, password, new_password, **options):
        """

        method to change password

        :param userId: user ID
        :param password: Old password
        :param new_password: New password
        """
        return self.general_method("users", "change-password", item_id=userId, password=password,
                                   npassword=new_password, **options)

    def reset_password(self, userId, email, **options):
        """

        method to reset password - CURRENTLY MAIL SERVER IS NOT WORKING

        :param userId: user ID
        :param email: User email to receive the new password
        """

        return self.general_method("users", "reset-password", item_id=userId, email=email, **options)

    def create_user(self, userId, name, email, organization, password, **options):
        """

        method to create a user

        :param userId: user id
        :param name: name
        :param email: email
        :param organization: organization name
        :param password: user password
        """

        return self.general_method("users", "create", email=email, userId=userId, name=name, organization=organization,
                                   password=password, **options)

    def change_email(self, userId, nemail, **options):
        """

        method to change email

        :param sid: session id
        :param nemail: new email
        :param userId: user id
        """

        return self.general_method("users", "change-email", item_id=userId, nemail=nemail, **options)

    def delete(self, userId, **options):
        """

        method to delete user

        :param userId: user id
        """
        return self.general_method("users", "delete", item_id=userId, **options)


class Files(WS):
    """
    This class contains method for files ws (i.e, link, create)
    """

    def share(self, userId, fileId, read=True, write=False, delete=False, unshare=False, **options):

        """

        Method to share files

        :param userId: id of the user this file will be shared
        :param fileId: File id - Notice this is the internal id in Catalog
        :param read: True/False - If True the user could read the file
        :param write: True/False - If True the user could write the file
        :param delete: True/False - If True the user could delete the file
        :param unshare: True/False - If True the file will be unshared for this user
        """
        return self.general_method("files", "share", item_id=fileId, unshare=str(unshare).lower(), userId=userId,
                                   read=str(read).lower(), write=str(write).lower(), delete=str(delete).lower(),
                                   **options)

    def update(self, fileId, **options):
        """

        Method to update the a file.

        :param fileId: id of file
        :param options: Kargs where the keys are the name of the file properties and the values the new values for those
        properties.
        """

        return self.general_method("files", "update", item_id=fileId, **options)

    def search(self, studyId, **options):
        """

        Method to search files based in a dictionary "options"

        :param studyId: study id
        :param options: Kargs where the keys are the name of the file properties used to search.
        """
        return self.general_method("files", "search", studyId=studyId, **options)

    def create_folder(self, studyId, folder, **options):
        """

        This is the method create a folder in the DB

        :param studyId: study to associate file to
        :param folder: "path in the DB"
        """
        return self.general_method(ws_category="files", method_name="create-folder", studyId=studyId, folder=folder,
                                   **options)

    def link(self, studyId, uri, path, description="", parents=False, calculateChecksum=False, createFolder=True,
             **options):
        """
        This is the method for linking files and folders

        :param studyId: study to associate file to
        :param uri: full path to file on file system
        :param path: path in the DB
        :param description: Folder description
        :param parents: True/False
        :param calculateChecksum: True/Flase
        :param createFolder: True/False If true will create the folder before to link the file
        """

        if createFolder:
            Files.create_folder(self, studyId, path)

        return self.general_method(ws_category="files", method_name="link", path=path, uri=uri, studyId=studyId,
                                   description=description, parents=str(parents).lower(),
                                   calculateChecksum=str(calculateChecksum).lower(), **options)

    def info(self, fileId, **options):
        """
        Method to get information of a particular file

        :param fileId: file Id
        """
        return self.general_method(ws_category="files", method_name="info", item_id=fileId, **options)

    def update_file_post(self, fileId, json_file=None, data=None, **options):
        """
        Method to update the sampleId of a file

        :param json_file:
        :param fileId: id of file
        :param sampleId: id os sample
        """
        if data is None and json_file is None:
            raise Exception("please provide a json file or a data")

        if data is None:
            fd = open(json_file)
            data = json.load(fd)
            fd.close()

        return self.general_method(ws_category="files", method_name="update", item_id=fileId, data=data, **options)

    def relink(self, fileId, uri, calculateChecksum=False, **options):
        """
        method to relink (move a file)

        :param fileId: Id of file
        :param uri: new path to file on filesystem
        """

        return self.general_method(ws_category="files", method_name="relink", item_id=fileId, uri=uri,
                                   calculateChecksum=str(calculateChecksum).lower(), **options)

    def index(self, fileId, outdirId, annotate, **options):
        """

        index a file

        :param annotate: True/False
        :param fileId: file Id
        :param outdirId: Output directory of the indexed
        """

        return self.general_method(ws_category="files", method_name="index", item_id=fileId, outdirId=outdirId,
                                   annotate=str(annotate).lower(), **options)

    def refresh(self, fileId, **options):
        """
        refresh metatadata from a file or folder - returns updated files

        :param fileId: File If
        """

        return self.general_method(ws_category="files", method_name="refresh", item_id=fileId, **options)

    def variants(self, fileId, **options):
        """
        get variants from a vcf or gvcf file

        :param options: Options to select the variants
        :param fileId: file Id
        """

        return self.general_method(ws_category="files", method_name="variants", item_id=fileId, **options)

    def alignments(self, fileId, **options):
        """
        get alignments from a bam file

        :param options: Options to select the variants
        :param fileId: file Id
        """

        return self.general_method(ws_category="files", method_name="alignments", item_id=fileId, **options)

    def list(self, fileId, **options):
        """

        list a file

        :param fileId: file Id
        """

        return self.general_method(ws_category="files", method_name="list", item_id=fileId, **options)


    def set_header(self, fileId, header, **options):
        """

        Set the header of a file

        :param fileId: file Id
        :param header: new header
        """

        return self.general_method(ws_category="files", method_name="set_header", item_id=fileId, header=header,
                                   **options)

    def content_grep(self, fileId, pattern, ignorecase=False, multi=True, **options):
        """

        grep the contents of a file

        :param pattern: Pattern to search
        :param ignorecase: Boolean. Ignore case in grep acction
        :param multi:  Boolean. If it is false will return only the first one
        :param fileId: File id
        """

        return self.general_method(ws_category="files", method_name="content-grep", item_id=fileId, pattern=pattern,
                                   ignorecase=str(ignorecase).lower(), multi=str(multi).lower(), **options
                                   )



class Variables(WS):

    def create(self, studyId, name, json_file=None, data=None, **options):
        """

        This create a VariableSet using a json file, with the format is defined by opencga (this is a post method)

        :param studyId:
        :param json_file:
        """
        if data is None and json_file is None:
            raise Exception("please provide a json file or a data")

        if data is None:
            fd = open(json_file)
            data = json.load(fd)
            fd.close()

        return self.general_method(ws_category="variables", method_name="create", data=data, studyId=studyId, name=name,
                                   **options)

    def delete(self, variable_set_id, **options):
        """

        This delete one VariableSet given a variableSetId

        :param variable_set_id: Variable Set Id
        """

        return self.general_method(ws_category="variables", method_name="delete", item_id=variable_set_id, **options)

    def search(self, studyId, **options):
        """

        Method to search Variable Sets based in a dictionary "options"

        :param variable_set_id: Variable Set Id
        """

        return self.general_method(ws_category="variables", method_name="search", studyId=studyId, **options)


class Samples(WS):
    def create(self, studyId, name, source, description, **options):
        """

        method to create a sample

        :param source: source
        :param description: description
        :param studyId: studyId
        :param name: name
        :param sampleId:
        :param individualId:
        """

        return self.general_method(ws_category="samples", method_name="create", studyId=studyId, name=name,
                                   source=source, description=description, **options)

    def update(self, sampleId, **options):
        """

        method to do simple update of sample via get method

        :param sampleId: Sample Id
        :param options: Options will be updated
        """

        return self.general_method(ws_category="samples", method_name="update", item_id=sampleId, **options)

    def update_post(self, sampleId, data, **options):
        """

        method to do simple update of sample via get method

        :param sampleId: Sample Id
        :param options: Options will be updated
        """

        return self.general_method(ws_category="samples", method_name="update", item_id=sampleId, data=data, **options)

    def search(self, studyId, **options):
        """

        Method to search Samples based in a dictionary "options"

        :param studyId: study id
        :param options: Kargs where the keys are the name of the file properties used to search.
        """
        return self.general_method(ws_category="samples", method_name="search", studyId=studyId, **options)

    def search_by_annotation(self, studyId, variableSetName, *queries):
        """

        This method search across samples using the annotation

        :param queries: A list of queries for the annotation sets, <VariableId>:<operator><value>,<value>...
        (the queries are built as ANDs and the list of values as ORs). Examples: NAME:=Luke,Leia,Vader AGE:>20
        :param studyId: Study Id
        """

        variable = Variables()
        v_id = variable.search(studyId=studyId, name=variableSetName)[0]["id"]

        return self.search(studyId=studyId, variableSetId=str(v_id), annotation=";".join(queries))

    def annotate(self, sample_id, variableSetName, annotationSetName, studyId, json_file=None, data=None, update=True, **options):
        """
        This annotate a sample using a json file (this is a post method)

        :param sample_id:
        :param variable_set_id:
        :param json_file:
        """
        if data is None and json_file is None:
            raise Exception("please provide a json file or a data")

        if data is None:
            fd = open(json_file)
            data = json.load(fd)
            fd.close()

        variable = Variables()
        variableSetId = str(variable.search(studyId=studyId, name=variableSetName)[0]["id"])

<<<<<<< HEAD
=======

>>>>>>> f21c182c
        if update:
            for annt_set in self.info(str(sample_id))[0]["annotationSets"]:
                if annt_set["variableSetId"] == int(variableSetId):
                    annotationSetName = annt_set["id"]
<<<<<<< HEAD
                    return self.general_method(ws_category="samples", method_name="annotate",
                                                item_id=str(sample_id), annotateSetName=annotationSetName,
                                                variableSetId=variableSetId, update="true", data=data)
=======

                    return self.general_method(ws_category="samples", method_name="annotate",
                                               item_id=str(sample_id), annotateSetName=annotationSetName,
                                               variableSetId=variableSetId, update="true", data=data
                                               )

>>>>>>> f21c182c

        annotateSetName = annotationSetName + "_" + str(datetime.datetime.now()).replace(" ", "_").replace(":", "_")

        return self.general_method(ws_category="samples", method_name="annotate", item_id=sample_id,
                                   variableSetId=variableSetId, annotateSetName=annotateSetName, data=data, **options)

    def info(self, sampleId, **options):
        """

        Method to get the sample information

        :param sampleId: Sample Id
        """

        return self.general_method(ws_category="samples", method_name="info", item_id=sampleId, **options)

    def delete(self, sampleId, **options):
        """

        method to delete an sample

        :param sampleId: Sample Id
        """

        return self.general_method(ws_category="samples", method_name="delete", item_id=sampleId, **options)

    def share(self, userId, fileId, read=True, write=False, delete=False, unshare=False, **options):

        """

        Method to share files

        :param userId: id of the user this file will be shared
        :param fileId: File id - Notice this is the internal id in Catalog
        :param read: True/False - If True the user could read the file
        :param write: True/False - If True the user could write the file
        :param delete: True/False - If True the user could delete the file
        :param unshare: True/False - If True the file will be unshared for this user
        """
        return self.general_method("samples", "share", item_id=fileId, unshare=str(unshare).lower(), userId=userId,
                                   read=str(read).lower(), write=str(write).lower(), delete=str(delete).lower(),
                                   **options)

class Individuals(WS):
    def create(self, studyId, name, family, fatherId, motherId, gender, **options):
        """
        method for creating an individual

        :param studyId: studyid
        :param name: name of individual
        :param family: specify 0 if no family
        :param fatherId: specify as 0 if no fatherid
        :param motherId: specify as 0 if no motehrid
        :param gender: MALE, FEMALE or UNKNOWN
        """
        if fatherId is None:
            fatherId = "0"
        if motherId is None:
            motherId = "0"

        gender = gender.upper()
        if gender != "MALE" and gender != "FEMALE":
            gender = "UNKNOWN"

        return self.general_method(ws_category="individuals", method_name="create", name=name, family=family, fatherId=fatherId,
                                   motherId=motherId, gender=gender, studyId=studyId, **options)

    def search(self, studyId, **options):
        """

        :param studyId:
        """

        return self.general_method(ws_category="individuals", method_name="search", studyId=studyId, **options)

    def info(self, individualId, **options):
        """

        method to get individual information

        :param individualId:
        """

        return self.general_method(ws_category="individuals", method_name="info", item_id=individualId, **options)

    def delete(self, individualId, **options):
        """

        method to delete an individual

        :param individualId:
        :param sid:
        :return:
        """
        return self.general_method(ws_category="individuals", method_name="delete", item_id=individualId, **options)

    def annotate(self, individual_id, variableSetName, annotationSetName, studyId, json_file=None, data=None,
                 update=True):
        """
        This annotate a individual using a json file (this is a post method)

        :param individual_name:
        :param variable_set_id:
        :param json_file:
        """
        if data is None and json_file is None:
            raise Exception("please provide a json file or a data")

        if data is None:
            fd = open(json_file)
            data = json.load(fd)
            fd.close()

        variable = Variables()
        variableSetId = str(variable.search(studyId=studyId, name=variableSetName)[0]["id"])

        if update:
            for annt_set in self.info(str(individual_id))[0]["annotationSets"]:
                if annt_set["variableSetId"] == int(variableSetId):
                    annotationSetName = annt_set["id"]

                    return self.general_method(ws_category="individuals", method_name="annotate",
                                               item_id=str(individual_id), annotateSetName=annotationSetName,
                                               variableSetId=variableSetId, update="true", data=data
                                               )

        annotationSetName = annotationSetName + "_" + str(datetime.datetime.now()).replace(" ", "_").replace(":", "_")

        return self.general_method(ws_category="individuals", method_name="annotate",
                                   item_id=str(individual_id), annotateSetName=annotationSetName,
                                   variableSetId=variableSetId, update="false", data=data
                                   )

    def search_by_annotation(self, studyId, variableSetName, *queries, **options):
        """

        :param queries: A list of queries for the annotation sets, <VariableId>:<operator><value>,<value>...
        (the queries are built as ANDs and the list of values as ORs). Examples: NAME:=Luke,Leia,Vader AGE:>20
        :param studyId:
        """

        variable = Variables()
        v_id = variable.search(studyId=studyId, name=variableSetName)[0]["id"]

        return self.search(studyId=studyId, variableSetId=str(v_id), annotation=";".join(queries), **options)




class Projects(WS):
    """
    This class contains method for projects ws (i.e, create, files, info)
    """

    def create(self, userId, name, alias, description, organization, **options):
        """

        :param userId:
        :param name:
        :param alias:
        :param description:
        :param organization:
        """

        return self.general_method(ws_category="projects", method_name="create", userId=userId,  name=name, alias=alias,
                                   description=description, organization=organization, **options
                                   )

    def info(self, projectId, **options):
        """
        method to get project information

        :param projectId:
        """

        return self.general_method(ws_category="projects", method_name="info", item_id=projectId, **options)

    def update(self, projectId, **options):
        """
        updates a project

        :param name:
        :param description:
        :param organization:
        :param status:
        :param attributes:
        :param projectId:
        :param sid:
        """

        return self.general_method(ws_category="projects", method_name="update", item_id=projectId, **options)

    def delete(self, projectId, **options):
        """
        deletes a project

        :param projectId:
        """

        return self.general_method(ws_category="projects", method_name="delete", item_id=projectId, **options)

    def studies(self, projectId, **options):
        """
        Returns information on studies contained in the project

        :param projectId:
        """

        return self.general_method(ws_category="projects", method_name="studies", item_id=projectId, **options)

class Studies(WS):
    """
    This class contains method for studies ws (i.e, status, files, info)
    """

    def search(self, **options):
        """

        Method to search studies based in a dictionary "options"

        :param options: Kargs where the keys are the name of the file properties used to search.
        """
        return self.general_method(ws_category="studies", method_name="search", **options)

    def create(self, projectId, name, alias, **options):
        """

        :param projectId:
        :param name:
        :param alias:
        """

        return self.general_method(ws_category="studies", method_name="create", projectId=projectId, name=name,
                                   alias=alias, **options)

    def info(self, studyId, **options):
        """

        method to get study info

        :param studyId:
        """

        return self.general_method(ws_category="studies", method_name="info", item_id=studyId, **options)

    def files(self, studyId, **options):
        """

        method to get study files

        :param studyId:
        """

        return self.general_method(ws_category="studies", method_name="files", item_id=studyId, **options)

    def jobs(self, studyId, **options):
        """

        method to get study jobs

        :param studyId:
        """

        return self.general_method(ws_category="studies", method_name="jobs", item_id=studyId, **options)

    def samples(self, studyId, **options):
        """

        method to get study samples

        :param studyId:
        """

        return self.general_method(ws_category="studies", method_name="samples", item_id=studyId, **options)

    def variants(self, studyId, **filters):
        """

        method to get study variants


        :param filters: All the filters will be applied to the variant fetch
        :param studyId: StudyID
        """

        return self.general_method(ws_category="studies", method_name="variants", item_id=studyId, **filters)

    def alignments(self, studyId, **filters):
        """

        method to get study alignments


        :param filters: All the filters will be applied to the variant fetch
        :param studyId: StudyID
        """

        return self.general_method(ws_category="studies", method_name="alignments", item_id=studyId, **filters)

    def status(self, studyId, **options):
        """

        method to get study status

        :param studyId:
        """

        return self.general_method(ws_category="studies", method_name="status", item_id=studyId, **options)

    def update(self, projectId, **options):
        """
        updates a study

        :param projectId:
        :param options:
        """

        return self.general_method(ws_category="studies", method_name="update", item_id=projectId, **options)

    def delete(self, studyId, **options):
        """
        method to get delete study

        :param studyId:
        """

        return self.general_method(ws_category="studies", method_name="delete", item_id=studyId, **options)



class Jobs(WS):
    """
    This class contains method for jobs ws (i.e, create, info)
    """

    def create(self, studyId, name, toolId, jobId, **options):
        """
        create a job

        :param studyId:
        :param name:
        :param toolId:
        """

        return self.general_method(ws_category="jobs", method_name="create", name=name, studyId=studyId,
                                   toolId=toolId, jobId=jobId, **options)

    def info(self, jobId, **options):
        """
        delete a job

        :param jobId:
        """
        return self.general_method(ws_category="jobs", method_name="info", item_id=jobId, **options)

    def visit(self, jobId, **options):
        """
        visit a job

        :param jobId:
        """
        return self.general_method(ws_category="jobs", method_name="visit", item_id=jobId, **options)

    def delete(self, jobId, **options):
        """
        delete a job

        :param jobId:
        """

        return self.general_method(ws_category="jobs", method_name="delete", item_id=jobId, **options)

    def create_post(self, studyId, json_file=None, data=None, **options):
        """

        post method - so needs a json input file or data

        :return:
        """
        if data is None and json_file is None:
            raise Exception("please provide a json file or a data")

        if data is None:
            fd = open(json_file)
            data = json.load(fd)
            fd.close()

        return self.general_method(ws_category="jobs", method_name="create", studyId=studyId, data=data, **options)


# class Cohorts(WS):
#     """
#     This class contains method for cohorts ws (i.e, link, create)
#     """
#     # TODO: Check this method 2 variables unused
#     def create(self, studyId, name, variableSetId, type, sampleIds):
#         """
#
#         :param studyId:
#         :param sid:
#         :param name:
#         :param variableSetId:
#         :param type: can be PAIRED, CASE_CONTROL, CASE_SET, CONTROL_SET, PAIRED_TUMOR, FAMILY, TRIO, COLLECTION
#         :param sampleIds:
#         """
#
#         url = os.path.join(self.pre_url, "cohorts",
#                            "create?sid=" + self.session_id + "&name=" + name + "&type=" + type + "&sampleIds=" + sampleIds)
#         result = self.run_ws(url)
#         return result["id"]
#
#     def samples(self, cohortId):
#         """
#
#         method to get samples that are part of a cohort
#
#         :param cohortId:
#         :return: full result which can be looped over
#         """
#
#         url = os.path.join(self.pre_url, "cohorts", cohortId, "samples?sid=" + self.session_id)
#         result = self.run_ws(url)
#         return result
#
#     def update(self, cohortId, sampleIds):
#         """
#         This will be to add or remove samples from a cohort
#
#         :param cohortId:
#         :param sampleIds: full list of sampleIds, i.e. old ones and new ones (comma separated)
#         """
#
#         url = os.path.join(self.pre_url, "cohorts", cohortId, "update?sid=" + self.session_id + "&samples=" + sampleIds)
#         result = self.run_ws(url)
#         return result
#
#     def info(self, cohortId):
#         """
#         This will be to add or remove samples from a cohort
#
#         :param cohortId:
#
#         """
#
#         url = os.path.join(self.pre_url, "cohorts", cohortId, "info?sid=" + self.session_id)
#         result = self.run_ws(url)
#         return result
#
#     def delete(self, cohortId):
#         """
#
#         method to get samples that are part of a cohort
#
#         :param cohortId:
#         :return: full result which can be looped over
#         """
#
#         url = os.path.join(self.pre_url, "cohorts", cohortId, "delete?sid=" + self.session_id)
#         result = self.run_ws(url)
#         return result
<|MERGE_RESOLUTION|>--- conflicted
+++ resolved
@@ -413,26 +413,17 @@
         variable = Variables()
         variableSetId = str(variable.search(studyId=studyId, name=variableSetName)[0]["id"])
 
-<<<<<<< HEAD
-=======
-
->>>>>>> f21c182c
+
         if update:
             for annt_set in self.info(str(sample_id))[0]["annotationSets"]:
                 if annt_set["variableSetId"] == int(variableSetId):
                     annotationSetName = annt_set["id"]
-<<<<<<< HEAD
-                    return self.general_method(ws_category="samples", method_name="annotate",
-                                                item_id=str(sample_id), annotateSetName=annotationSetName,
-                                                variableSetId=variableSetId, update="true", data=data)
-=======
 
                     return self.general_method(ws_category="samples", method_name="annotate",
                                                item_id=str(sample_id), annotateSetName=annotationSetName,
                                                variableSetId=variableSetId, update="true", data=data
                                                )
 
->>>>>>> f21c182c
 
         annotateSetName = annotationSetName + "_" + str(datetime.datetime.now()).replace(" ", "_").replace(":", "_")
 
