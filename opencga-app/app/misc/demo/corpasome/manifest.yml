---
## Corpasome study
## Paper: https://www.biorxiv.org/content/10.1101/000216v1
## Data: https://figshare.com/articles/Corpasome/693052
## Pedigree:
##   Father: ISDBM322016
##   Mother: ISDBM322018
##   Son: ISDBM322015
##   Daughter: ISDBM322017

configuration:
<<<<<<< HEAD
  version: 2.4.0-SNAPSHOT
=======
  version: REPLACEME_OPENCGA_VERSION
>>>>>>> 10611212
  index: false
  projectId: family
study:
  id: corpasome
  name: Corpas Family
  description: This study simulates two disorders and some phenotypes in the Corpas family for training purposes<|MERGE_RESOLUTION|>--- conflicted
+++ resolved
@@ -9,11 +9,7 @@
 ##   Daughter: ISDBM322017
 
 configuration:
-<<<<<<< HEAD
-  version: 2.4.0-SNAPSHOT
-=======
   version: REPLACEME_OPENCGA_VERSION
->>>>>>> 10611212
   index: false
   projectId: family
 study:
