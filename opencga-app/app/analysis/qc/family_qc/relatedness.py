#!/usr/bin/env python3

import os
import logging
import gzip
import json

from utils import create_output_dir, execute_bash_command, generate_results_json
from family_qc.relatedness_results import RelatednessResults, Software, Scores, Values, Images, Attributes


LOGGER = logging.getLogger('variant_qc_logger')


class RelatednessAnalysis:
    def __init__(self, family_qc_executor_info):
        """
        """

        self.output_relatedness_dir = None
        self.pop_freq_file = None
        self.pop_exclude_var_file = None
        self.relatedness_thresholds_file = None
        self.family_qc_executor_info = family_qc_executor_info
        self.relatedness_results = RelatednessResults()


    def relatedness_setup(self):
        if self.family_qc_executor_info != None:
            self.set_relatedness_files()
            self.set_relatedness_dir()
        else:
            msg = "No instance of FamilyQCExecutor was found. Therefore relatedness analysis cannot be executed."
            LOGGER.error(msg)
            raise TypeError(msg)

    def set_relatedness_files(self):
        LOGGER.info('Checking and setting up relatedness files')
<<<<<<< HEAD
        resources_path = os.path.join(self.family_qc_executor_info["output_parent_dir"],'../resources')
        if os.path.exists(resources_path):
        # if os.path.exists(self.family_qc_executor_info["resource_dir"]): #TODO check resource_dir in family_qc_executor
            # relatedness_files = {
            #     "pop_freq_file": os.path.join(self.family_qc_executor_info["resource_dir"],'autosomes_1000G_QC_prune_in.frq'),
            #     "pop_exclude_var_file": os.path.join(self.family_qc_executor_info["resource_dir"],'autosomes_1000G_QC.prune.out'),
            #     "relatedness_thresholds_file": os.path.join(self.family_qc_executor_info["resource_dir"],'relatedness_thresholds.tsv')
            #     }
            relatedness_files = {
                "pop_freq_file": os.path.join(resources_path,'autosomes_1000G_QC_prune_in.frq'),
                "pop_exclude_var_file": os.path.join(resources_path,'autosomes_1000G_QC.prune.out'),
                "relatedness_thresholds_file": os.path.join(resources_path,'relatedness_thresholds.tsv')
=======
        if os.path.exists(self.family_qc_executor_info["resource_dir"]):
            relatedness_files = {
                "pop_freq_file": os.path.join(self.family_qc_executor_info["resource_dir"],'autosomes_1000G_QC_prune_in.frq'),
                "pop_exclude_var_file": os.path.join(self.family_qc_executor_info["resource_dir"],'autosomes_1000G_QC.prune.out'),
                "relatedness_thresholds_file": os.path.join(self.family_qc_executor_info["resource_dir"],'relatedness_thresholds.tsv')
>>>>>>> 74a9af36
                }
            for key,file in relatedness_files.items():
                if os.path.isfile(file):
                    if key == "pop_freq_file":
                        self.pop_freq_file = file
                    elif key == "pop_exclude_var_file":
                        self.pop_exclude_var_file = file
                    else:
                        self.relatedness_thresholds_file = file
                    LOGGER.info('File {} set up successfully'.format(file))
                else:
                    msg = 'File "{}" does not exist'.format(file)
                    LOGGER.error(msg)
                    raise FileNotFoundError(msg)
        else:
            msg = 'Directory "{}" does not exist'.format(resources_path)
            LOGGER.error(msg)
            raise FileNotFoundError(msg)

    def set_relatedness_dir(self):
        output_relatedness_dir = create_output_dir(path_elements=[self.family_qc_executor_info["output_parent_dir"], 'relatedness'])
        self.output_relatedness_dir = output_relatedness_dir

    def filter_rename_variants_vcf(self):
        # Reading VCF
        vcf_fhand = gzip.open(self.family_qc_executor_info["vcf_file"], 'r')
        # Reading pop_freq file
        input_pop_freq_fhand = open(self.pop_freq_file, 'r')
        LOGGER.debug('Getting variant IDs to include in the VCF from file: "{}"'.format(self.pop_freq_file))
        variant_ids_to_include = [line.strip().split()[1] for line in input_pop_freq_fhand]

        # Create output dir and file
        filtered_vcf_outdir_fpath = create_output_dir(path_elements=[self.output_relatedness_dir, 'filtered_vcf'])
        output_file_name = 'filtered_vcf_' + os.path.basename(self.family_qc_executor_info["vcf_file"])
        filtered_vcf_fpath = os.path.join(filtered_vcf_outdir_fpath, output_file_name)
        filtered_vcf_fhand = gzip.open(filtered_vcf_fpath, 'wt')
        LOGGER.debug('Generating filtered VCF with variant IDs under ID column: "{}"'.format(filtered_vcf_fpath))

        # Generate VCF with variant IDs under ID column
        for line in vcf_fhand:
            line = line.decode()
            if line.startswith('#'):
                # Writing VCF header as it is
                filtered_vcf_fhand.write(line)
                continue
            else:
                # Getting variant data
                variant_items = line.strip().split()
                variant_id = ':'.join([variant_items[0], variant_items[1], variant_items[3], variant_items[4]])
                if 'chr' not in variant_items[0]:
                    variant_id = 'chr' + variant_id
                if variant_id in variant_ids_to_include:
                    variant_items[2] = variant_id
                    filtered_vcf_fhand.write('\t'.join(variant_items) + '\n')
        LOGGER.info('Filtered VCF with variant IDs under ID column generated: "{}"'.format(filtered_vcf_fpath))

        # Return filtered VCF path (variant IDs under ID column)
        return filtered_vcf_fpath

    def get_samples_individuals_info(self):
        family_info_fhand = open(self.family_qc_executor_info["info_file"])
        family_info_json = json.load(family_info_fhand)
        samples_individuals = {}
        for sample in self.family_qc_executor_info["sample_ids"]:
            samples_individuals[sample] = {'individualId': '', 'individualSex': 0, 'fatherId': 'NA', 'motherId': 'NA',
                                           'familyMembersRoles': 'NA'}

        LOGGER.debug('Getting individual information for each sample')
        for member in family_info_json['members']:
            for sample_member in member['samples']:
                if sample_member['id'] in self.family_qc_executor_info["sample_ids"]:
                    # Filling in individual info
                    LOGGER.debug('Individual information for sample "{}" found'.format(sample_member['id']))
                    samples_individuals[sample_member['id']]['individualId'] = member['id']
                    if (member['sex']['id']).upper() == 'MALE' or member['karyotypicSex'] == 'XY':
                        samples_individuals[sample_member['id']]['individualSex'] = 1
                    elif (member['sex']['id']).upper() == 'FEMALE' or member['karyotypicSex'] == 'XX':
                        samples_individuals[sample_member['id']]['individualSex'] = 2
                    else:
                        LOGGER.warning(
                            'Sex information for individual "{}" (sample "{}") is not available. Hence, sex code for the fam file will be 0.'.format(
                                member['id'], sample_member['id']))
                        pass
                    # Filling in father info
                    if 'id' in member['father'].keys():
                        samples_individuals[sample_member['id']]['fatherId'] = member['father']['id']
                    # Filling in mother info
                    if 'id' in member['mother'].keys():
                        samples_individuals[sample_member['id']]['motherId'] = member['mother']['id']
                    # Filling in family roles info for the individual
                    samples_individuals[sample_member['id']]['familyMembersRoles'] = family_info_json['roles'][
                        member['id']]

        # Checking if individual information for each sample was found
        for sample, individual_info in samples_individuals.items():
            if individual_info['individualId'] == '':
                LOGGER.warning('No individual information available for sample "{}".'.format(sample['id']))
            else:
                LOGGER.info('Individual information for sample "{}" found'.format(sample_member['id']))

        # Return samples_individuals dictionary
        return samples_individuals

    def generate_files_for_plink_fam_file(self):
        # Getting family id and sample_individuals_info
        family_id = self.family_qc_executor_info["id_"]
        samples_individuals = self.get_samples_individuals_info()

        # Create dir for PLINK if it does not exist yet:
        plink_dir = create_output_dir(path_elements=[self.output_relatedness_dir, 'plink_IBD'])

        # Generating text file to update sex information
        sex_information_output_file_name = family_id + '_individual_sample_sex_information.txt'
        sex_information_output_fpath = os.path.join(plink_dir, sex_information_output_file_name)
        sex_information_output_fhand = open(sex_information_output_fpath, 'w')
        LOGGER.debug('Generating text file to update individual, sample, sex information: "{}"'.format(
            sex_information_output_fpath))

        # Generating text file to update parent-offspring relationships
        parent_offspring_output_file_name = family_id + '_parent_offspring_relationships.txt'
        parent_offspring_output_fpath = os.path.join(plink_dir, parent_offspring_output_file_name)
        parent_offspring_output_fhand = open(parent_offspring_output_fpath, 'w')
        LOGGER.debug('Generating text file to update parent-offspring relationships: "{}"'.format(parent_offspring_output_fpath))

        for sample in self.family_qc_executor_info["sample_ids"]:
            # Individual information for that sample
            individual_info = samples_individuals[sample]
            # Structure = FamilyID SampleID Sex
            sex_information_output_fhand.write(
                ('\t'.join([family_id, sample, str(individual_info['individualSex'])])) + '\n')
            # Structure = FamilyID SampleID FatherID MotherID
            parent_offspring_info = [family_id, sample, str(0), str(0)]
            father_id = individual_info['fatherId']
            mother_id = individual_info['motherId']
            if father_id != 'NA':
                for sample_id, individual_info in samples_individuals.items():
                    if individual_info['individualId'] == father_id:
                        parent_offspring_info[2] = sample_id
                        break
            if mother_id != 'NA':
                for sample_id, individual_info in samples_individuals.items():
                    if individual_info['individualId'] == mother_id:
                        parent_offspring_info[3] = sample_id
                        break
            parent_offspring_output_fhand.write(('\t'.join(parent_offspring_info)) + '\n')
        LOGGER.info('Text file generated to update individual, sample, sex information: "{}"'.format(
            sex_information_output_fpath))
        LOGGER.info(
            'Text file generated to update parent-offspring relationships: "{}"'.format(parent_offspring_output_fpath))

        # Return paths of text files generated. First path: individual, sample, sex information file. Second path: parent-offspring information file.
        return [sex_information_output_fpath, parent_offspring_output_fpath]

    def relatedness_plink(self, filtered_vcf_fpath, plink_path="plink1.9"):
        method = "PLINK/IBD"
        LOGGER.info('Method: {}'.format(method))
        plink_dir = create_output_dir(path_elements=[self.output_relatedness_dir, 'plink_IBD'])
        sex_info_fpath, parent_offspring_fpath = self.generate_files_for_plink_fam_file()
        # Preparing PLINK commands
        plink_path = str(plink_path)
        files_prefix = self.family_qc_executor_info["id_"] + "_plink_relatedness_results"
        plink_output_folder_files_prefix = os.path.join(plink_dir, files_prefix)
        plink_files_args = ["--vcf", str(filtered_vcf_fpath),
                      "--make-bed",
                      "--const-fid", self.family_qc_executor_info["id_"],
                      "--chr", "1-22",
                      "--not-chr", "X,Y,MT",
                      "--allow-extra-chr",
                      "--snps-only",
                      "--biallelic-only", "strict",
                      "--vcf-half-call", "haploid",
                      "--update-sex", sex_info_fpath,
                      "--update-parents", parent_offspring_fpath,
                      "--out", plink_output_folder_files_prefix]
        cmd_plink_files = [plink_path] +  plink_files_args
        LOGGER.debug('Generating PLINK files')
        plink_files = execute_bash_command(cmd_plink_files)
        if plink_files[0] == 0:
            plink_files_generated = os.listdir(plink_dir)
            LOGGER.info('Files available in directory "{}":\n{}'.format(plink_dir, plink_files_generated))

            plink_ibd_args = ["--bfile", plink_output_folder_files_prefix,
                              "--genome", "rel-check",
                              "--read-freq", self.pop_freq_file,
                              "--exclude", self.pop_exclude_var_file,
                              "--out", plink_output_folder_files_prefix]
            cmd_plink_ibd = [plink_path] + plink_ibd_args
            LOGGER.debug("Performing IBD analysis")
            plink_ibd = execute_bash_command(cmd_plink_ibd)
            if plink_ibd[0] == 0:
                plink_files_generated = os.listdir(plink_dir)
                LOGGER.info('Files available in directory "{}":\n{}'.format(plink_dir, plink_files_generated))

            plink_genome_fpath = plink_output_folder_files_prefix + '.genome'
            if os.path.isfile(plink_genome_fpath) == False:
                LOGGER.error('File "{}" does not exist. Check:\nSTDOUT: "{}"\nSTDERR: "{}"'.format(plink_genome_fpath, plink_ibd[1], plink_ibd[2]))
                raise Exception(
                    'File "{}" does not exist. Check:\nSTDOUT: "{}"\nSTDERR: "{}"'.format(plink_genome_fpath, plink_ibd[1], plink_ibd[2]))
            else:
                # Filling in method, software, and attributes fields from the relatedness results data model'
                LOGGER.debug('Filling in method, software, and attributes fields from the relatedness results data model')
                self.relatedness_results.method = method
                all_parameters = plink_files_args + plink_ibd_args
                params = {}
                for index,parameter in enumerate(all_parameters):
                    if parameter.startswith('--'):
                        key = parameter
                        if (all_parameters[index+1].startswith('--'))==False:
                            value = all_parameters[index+1]
                        else:
                            value = ""
                        params[key] = value
                        self.relatedness_results.software = Software(name="plink", version="1.9", commit="", params=params)
                    else:
                        continue
                cli = ' '.join(cmd_plink_files + ['|'] + cmd_plink_ibd)
                files = []
                for dir in os.listdir(self.output_relatedness_dir):
                    files.extend(os.listdir(os.path.join(self.output_relatedness_dir,dir)))
                self.relatedness_results.attributes = Attributes(cli=cli, files=files)

                # Return path of .genome file generated by PLINK
                return plink_genome_fpath

    @staticmethod
    def relatedness_validation(reported_result, inferred_result):
        LOGGER.debug('Comparing reported {} and inferred {} results'.format(reported_result, inferred_result))
        if 'UNKNOWN' == reported_result or reported_result == "":
            validation = "UNKNOWN"
        else:
            reported_result = set(reported_result.split(', '))
            inferred_result = set(inferred_result.split(', '))
            if reported_result == inferred_result or reported_result.issubset(inferred_result):
                validation = "PASS"
            else:
                validation = "FAIL"

        # Return validation result
        return validation

    def relatedness_inference(self, sampleId1, sampleId2, score_values):
        # Reading relatedness thresholds file (.tsv)
        LOGGER.debug('Getting relatedness thresholds from file: "{}"'.format(self.relatedness_thresholds_file))
        relatedness_thresholds_fhand = open(self.relatedness_thresholds_file)
        relationship_groups_thresholds_dict = {}
        for index, line in enumerate(relatedness_thresholds_fhand):
            relatedness_thresholds_row_values = line.strip().split()
            if index == 0:
                relatedness_thresholds_file_header = relatedness_thresholds_row_values
                continue
            for column, value in enumerate(relatedness_thresholds_row_values):
                if relatedness_thresholds_file_header[column] == 'relationship':
                    relationship_key = value
                    relationship_groups_thresholds_dict[relationship_key] = {}
                else:
                    relationship_groups_thresholds_dict[relationship_key][relatedness_thresholds_file_header[column]] = float(value)

        # Inferring family relationship block:
        LOGGER.info("Inferring family relationship between sample '{}' and sample '{}' ".format(sampleId1, sampleId2))
        inference_groups = []
        for relationship, values in relationship_groups_thresholds_dict.items():
            # Check if PI_HAT, Z0, Z1, Z2 values (from PLINK .genome file) are within range (internal thresholds)
            if ((values['minPiHat']) <= score_values["PiHat"] <= values['maxPiHat']) and (
                    values['minZ0'] <= score_values["z0"] <= values['maxZ0']) and (
                    values['minZ1'] <= score_values["z1"] <= values['maxZ1']) and (
                    values['minZ2'] <= score_values["z2"] <= values['maxZ2']):
                inference_groups.append(str(relationship))
                continue
        if len(inference_groups) == 0:
            inferred_relationship = "UNKNOWN"
            LOGGER.info("UNKNOWN family relationship inferred between sample '{}' and sample '{}' ".format(sampleId1, sampleId2))
        else:
            inferred_relationship = ', '.join(inference_groups)
        LOGGER.info("Family relationship inferred between sample '{}' and sample '{}' ".format(sampleId1, sampleId2))
        
        return inferred_relationship

    @staticmethod
    def relatedness_report(samples_individuals_info):
        # Getting reported family relationship block:
        expected_keys = ["sampleId1","individualInfo1","sampleId2","individualInfo2"]
        if expected_keys != list(samples_individuals_info.keys()):
            msg = "Expected keys {} are not present in samples_individuals_info dictionary. Keys found: {}".format(expected_keys, samples_individuals_info.keys())
            LOGGER.error(msg)
            raise TypeError(msg)
        LOGGER.debug('Getting reported relatedness information for sample {} and sample {}'.format(samples_individuals_info["sampleId1"], samples_individuals_info["sampleId2"]))

        individual1_info = samples_individuals_info["individualInfo1"]
        individual2_info = samples_individuals_info["individualInfo2"]
        if individual1_info["individualId"] == "" or individual2_info["individualId"] == "":
            LOGGER.warning('No individual information available for sample {} and sample {}). Hence reported family relationship UNKNOWN'.format(
                samples_individuals_info["sampleId1"], samples_individuals_info["sampleId2"]))
            reported_relationship = "UNKNOWN"
        else:
            reported_relationship = []
            unknown_results = [False, False]
            if individual1_info["individualId"] in individual2_info["familyMembersRoles"].keys():
                reported_relationship.append(individual2_info["familyMembersRoles"][individual1_info["individualId"]])
            else:
                reported_relationship.append("UNKNOWN")
                unknown_results[0] = True

            if individual2_info["individualId"] in individual1_info["familyMembersRoles"].keys():
                reported_relationship.append(
                    individual1_info["familyMembersRoles"][individual2_info["individualId"]])
            else:
                reported_relationship.append("UNKNOWN")
                unknown_results[1] = True

            if all(unknown_results):
                reported_relationship = "SPOUSE, UNRELATED"
                LOGGER.info(
                    "UNRELATED family relationship found for sample {} (individual: {}) and sample {} (individual: {})".format(
                        samples_individuals_info["sampleId1"], individual1_info["individualId"], samples_individuals_info["sampleId2"],
                        individual2_info["individualId"]))
            elif any(unknown_results):
                LOGGER.warning(
                    'Family relationship discrepancy found for sample {} (individual: {}) and sample {} (individual: {}). Hence reported family relationship UNKNOWN'.format(
                        samples_individuals_info["sampleId1"], individual1_info["individualId"], samples_individuals_info["sampleId2"],individual2_info["individualId"]))
                reported_relationship = "UNKNOWN"
            else:
                reported_relationship = ', '.join(reported_relationship)
                LOGGER.info(
                    "Family relationship reported for sample {} (individual: {}) and sample {} (individual: {})".format(
                        samples_individuals_info["sampleId1"], individual1_info["individualId"], samples_individuals_info["sampleId2"],individual2_info["individualId"]))
        
        return reported_relationship

    def relatedness_scores(self, plink_genome_fpath):
        # Reading plink genome file (.genome)
        LOGGER.debug('Getting PLINK results from file: "{}"'.format(plink_genome_fpath))
        input_genome_file_fhand = open(str(plink_genome_fpath))

        # Preparing relatedness results data model (scores)
        for index, line in enumerate(input_genome_file_fhand):
            genome_file_row_values = line.strip().split()
            if index != 0:
                # Getting values from PLINK .genome file block
                values = {"RT": str(genome_file_row_values[4]),
                          "ez": float(genome_file_row_values[5]),
                          "z0": float(genome_file_row_values[6]),
                          "z1": float(genome_file_row_values[7]),
                          "z2": float(genome_file_row_values[8]),
                          "PiHat": float(genome_file_row_values[9])
                        }
                score = {"sampleId1": str(genome_file_row_values[1]),
                         "sampleId2": str(genome_file_row_values[3]),
                         "reportedRelationship": None,
                         "inferredRelationship": None,
                         "validation": None,
                         "values": values
                        }

                # Getting reported family relationship block:
                all_samples_individuals_info = self.get_samples_individuals_info()
                samples_individuals = {}
                for sample,individual_info in all_samples_individuals_info.items():
                    if sample == score["sampleId1"]:
                        samples_individuals["sampleId1"] = sample
                        samples_individuals["individualInfo1"] = individual_info
                    if sample == score["sampleId2"]:
                        samples_individuals["sampleId2"] = sample
                        samples_individuals["individualInfo2"] = individual_info
                score["reportedRelationship"] = RelatednessAnalysis.relatedness_report(samples_individuals)

                # Inferring family relationship block:
                score["inferredRelationship"] = self.relatedness_inference(score["sampleId1"],score["sampleId2"],values)

                # Validating reported vs inferred family relationship results block:
                score["validation"] = RelatednessAnalysis.relatedness_validation(score["reportedRelationship"], score["inferredRelationship"])
                
                # Adding score to scores list:
                self.relatedness_results.add_score(score)

    def run(self):
        """
        Execute the relatedness analysis
        """
        try:
            LOGGER.info('Starting relatedness analysis')

            # Relatedness input files set up
            self.relatedness_setup()

            # Filtering VCF and renaming variants
            filtered_vcf_fpath = self.filter_rename_variants_vcf()
            
            # Performing IBD analysis from PLINK
            plink_genome_fpath = self.relatedness_plink(filtered_vcf_fpath)

            # Getting and calculating relatedness scores: reported relationship, inferred relationship, validation
            self.relatedness_scores(plink_genome_fpath)

            # Generating file with results
            generate_results_json(self.relatedness_results.model_dump(),self.output_relatedness_dir)
            LOGGER.info('Relatedness analysis completed successfully')

        except Exception as e:
            LOGGER.error("Error during relatedness analysis: '{}'".format(e))
            raise<|MERGE_RESOLUTION|>--- conflicted
+++ resolved
@@ -36,26 +36,11 @@
 
     def set_relatedness_files(self):
         LOGGER.info('Checking and setting up relatedness files')
-<<<<<<< HEAD
-        resources_path = os.path.join(self.family_qc_executor_info["output_parent_dir"],'../resources')
-        if os.path.exists(resources_path):
-        # if os.path.exists(self.family_qc_executor_info["resource_dir"]): #TODO check resource_dir in family_qc_executor
-            # relatedness_files = {
-            #     "pop_freq_file": os.path.join(self.family_qc_executor_info["resource_dir"],'autosomes_1000G_QC_prune_in.frq'),
-            #     "pop_exclude_var_file": os.path.join(self.family_qc_executor_info["resource_dir"],'autosomes_1000G_QC.prune.out'),
-            #     "relatedness_thresholds_file": os.path.join(self.family_qc_executor_info["resource_dir"],'relatedness_thresholds.tsv')
-            #     }
-            relatedness_files = {
-                "pop_freq_file": os.path.join(resources_path,'autosomes_1000G_QC_prune_in.frq'),
-                "pop_exclude_var_file": os.path.join(resources_path,'autosomes_1000G_QC.prune.out'),
-                "relatedness_thresholds_file": os.path.join(resources_path,'relatedness_thresholds.tsv')
-=======
         if os.path.exists(self.family_qc_executor_info["resource_dir"]):
             relatedness_files = {
                 "pop_freq_file": os.path.join(self.family_qc_executor_info["resource_dir"],'autosomes_1000G_QC_prune_in.frq'),
                 "pop_exclude_var_file": os.path.join(self.family_qc_executor_info["resource_dir"],'autosomes_1000G_QC.prune.out'),
                 "relatedness_thresholds_file": os.path.join(self.family_qc_executor_info["resource_dir"],'relatedness_thresholds.tsv')
->>>>>>> 74a9af36
                 }
             for key,file in relatedness_files.items():
                 if os.path.isfile(file):
