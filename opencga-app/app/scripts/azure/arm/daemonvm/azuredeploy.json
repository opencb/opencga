{
    "$schema": "http://schema.management.azure.com/schemas/2015-01-01/deploymentTemplate.json#",
    "contentVersion": "1.0.0.0",
    "parameters": {
        "_artifactsLocation": {
            "type": "string",
            "metadata": {
                "description": ""
            }
        },
        "_artifactsLocationSasToken": {
            "type": "string",
            "metadata": {
                "description": ""
            }
        },
        "subnetName": {
            "type": "string",
            "defaultvalue": "default"
        },
        "virtualNetworkId": {
            "type": "string"
        },
        "publicIpAddressType": {
            "type": "string",
            "defaultvalue": "Dynamic"
        },
        "publicIpAddressSku": {
            "type": "string",
            "defaultvalue": "Basic"
        },
        "osDiskType": {
            "type": "string",
            "defaultvalue": "Premium_LRS"
        },
        "virtualMachineSize": {
            "type": "string",
            "defaultvalue": "Standard_L8s"
        },
        "adminUsername": {
            "type": "string",
            "defaultValue": "opencgaadmin"
        },
        "openCgaAdminPassword": {
            "type": "securestring"
        },
        "sshKeyData": {
            "type": "securestring",
            "metadata": {
                "description": "Admin password on all VMs."
            }
        },
        "hdInsightSshDns": {
            "type": "string"
        },
        "hdInsightSshUsername": {
            "type": "string"
        },
        "hdInsightSshPassword": {
            "type": "securestring"
        },
        "initContainerImage": {
            "type": "string"
        },
        "daemonContainerImage": {
            "type": "string"
        },
        "mountArgs": {
            "type": "string"
        },
        "webserverNamingPrefix": {
            "type": "string"
        },
        "solrHosts": {
            "type": "array"
        },
        "solrUser": {
            "type": "string"
        },
        "solrPassword": {
            "type": "securestring"
        },
        "mongoDbHosts": {
            "type": "array"
        },
        "mongoDbUser": {
            "type": "string"
        },
        "mongoDbPassword": {
            "type": "securestring"
        },
        "catalogSecretKey": {
            "type": "securestring"
        },
        "batchAccountName": {
            "type": "string"
        },
        "batchEndpoint": {
            "type": "string"
        },
        "batchAccountKey": {
            "type": "string"
        },
        "batchPoolId": {
            "type": "string"
        },
        "batchDockerArgs": {
            "type": "string"
        },
        "batchDockerImage": {
            "type": "string"
        },
        "batchMaxConcurrentJobs": {
            "type": "int"
        }
    },
    "variables": {
        "sshKeyPath": "[concat('/home/',parameters('adminUsername'),'/.ssh/authorized_keys')]",
        "vnetId": "[parameters('virtualNetworkId')]",
        "subnetRef": "[concat(variables('vnetId'), '/subnets/', parameters('subnetName'))]",
        "solrHostsCSV": "[concat('\"', replace(replace(replace(replace(string(parameters('solrHosts')), ' ', ''), '[{\"host\":\"', ''), '\"},{\"host\":\"', ','), '\"}]', ''),'\"')]",
        "mongoDbHostsCSV": "[concat('\"', replace(replace(replace(replace(string(parameters('mongoDbHosts')), ' ', ''), '[{\"fqdn\":\"', ''), '\"},{\"fqdn\":\"', ','), '\"}]', ''),'\"')]",
        "webserverHost": "[concat('http://', parameters('webserverNamingPrefix'), '.', resourceGroup().location,'.cloudapp.azure.com')]",
        "restHost": "[concat(variables('webserverHost'), ':8080/opencga')]",
        "grpcHost": "[concat(variables('webserverHost'), ':9999')]",
        "singleQuote": "'",
        "getScriptCmd": "[concat('wget ',parameters('_artifactsLocation'),'/avere/mount.py -O /tmp/mount.py')]",
        "mountCmd": "[concat('python3 /tmp/mount.py ', parameters('mountArgs'))]",
<<<<<<< HEAD
        "initCmd": "[concat('docker run --mount type=bind,src=/media/primarynfs,dst=/opt/volume -e OPENCGA_PASS=',parameters('adminPassword'),' -e HBASE_SSH_DNS=',parameters('hdInsightSshDns'),' -e HBASE_SSH_USER=',parameters('hdInsightSshUsername'),' -e HBASE_SSH_PASS=',parameters('hdInsightSshPassword'),' -e SEARCH_HOSTS=',variables('solrHostsCSV'),' -e CELLBASE_HOSTS=',variables('mongoDbHostsCSV'),' -e CLINICAL_HOSTS=',variables('solrHostsCSV'),' -e CATALOG_DATABASE_HOSTS=',variables('mongoDbHostsCSV'),' -e CATALOG_DATABASE_USER=',parameters('mongoDbUser'),' -e CATALOG_DATABASE_PASSWORD=',parameters('mongoDbPassword'),' -e CATALOG_SEARCH_HOSTS=',variables('solrHostsCSV'),' -e CATALOG_SEARCH_USER=',parameters('solrUser'),' -e CATALOG_SEARCH_PASSWORD=',parameters('solrPassword'),' -e REST_HOST=\"',variables('restHost'),'\" -e GRPC_HOST=\"',variables('grpcHost'),'\" -e BATCH_EXEC_MODE=AZURE ',' -e BATCH_ACCOUNT_NAME=',parameters('batchAccountName'),' -e BATCH_ACCOUNT_KEY=',parameters('batchAccountKey'),' -e BATCH_ENDPOINT=',parameters('batchEndpoint'),' -e BATCH_POOL_ID=',parameters('batchPoolId'),' -e BATCH_DOCKER_ARGS=',variables('singleQuote'),parameters('batchDockerArgs'),variables('singleQuote'),' -e BATCH_DOCKER_IMAGE=',parameters('batchDockerImage'),' -e BATCH_MAX_CONCURRENT_JOBS=',string(parameters('batchMaxConcurrentJobs')),' ',parameters('initContainerImage'),' ',parameters('catalogSecretKey'))]",
        "execStart": "[concat('/usr/bin/docker run --mount type=bind,src=/media/primarynfs/conf,dst=/opt/opencga/conf,readonly --mount type=bind,src=/media/primarynfs/sessions,dst=/opt/opencga/sessions -e OPENCGA_PASS=',parameters('adminPassword'),' ',parameters('daemonContainerImage'))]",
=======
        "initCmd": "[concat('docker run --mount type=bind,src=/media/primarynfs,dst=/opt/volume -e OPENCGA_PASS=',parameters('openCgaAdminPassword'),' -e HD_INSIGHTS_SSH_DNS=',parameters('hdInsightSshDns'),' -e HD_INSIGHTS_SSH_USER=',parameters('hdInsightSshUsername'),' -e HD_INSIGHTS_SSH_PASS=',parameters('hdInsightSshPassword'),' -e SEARCH_HOSTS=',variables('solrHostsCSV'),' -e CELLBASE_HOSTS=',variables('mongoDbHostsCSV'),' -e CLINICAL_HOSTS=',variables('solrHostsCSV'),' -e CATALOG_DATABASE_HOSTS=',variables('mongoDbHostsCSV'),' -e CATALOG_DATABASE_USER=',parameters('mongoDbUser'),' -e CATALOG_DATABASE_PASSWORD=',parameters('mongoDbPassword'),' -e CATALOG_SEARCH_HOSTS=',variables('solrHostsCSV'),' -e CATALOG_SEARCH_USER=',parameters('solrUser'),' -e CATALOG_SEARCH_PASSWORD=',parameters('solrPassword'),' -e REST_HOST=\"',variables('restHost'),'\" -e GRPC_HOST=\"',variables('grpcHost'),'\" -e BATCH_EXEC_MODE=AZURE ',' -e BATCH_ACCOUNT_NAME=',parameters('batchAccountName'),' -e BATCH_ACCOUNT_KEY=',parameters('batchAccountKey'),' -e BATCH_ENDPOINT=',parameters('batchEndpoint'),' -e BATCH_POOL_ID=',parameters('batchPoolId'),' -e BATCH_DOCKER_ARGS=',variables('singleQuote'),parameters('batchDockerArgs'),variables('singleQuote'),' -e BATCH_DOCKER_IMAGE=',parameters('batchDockerImage'),' -e BATCH_MAX_CONCURRENT_JOBS=',string(parameters('batchMaxConcurrentJobs')),' ',parameters('initContainerImage'),' ',parameters('catalogSecretKey'))]",
        "execStart": "[concat('/usr/bin/docker run --mount type=bind,src=/media/primarynfs/conf,dst=/opt/opencga/conf,readonly --mount type=bind,src=/media/primarynfs/sessions,dst=/opt/opencga/sessions -e OPENCGA_PASS=',parameters('openCgaAdminPassword'),' ',parameters('daemonContainerImage'))]",
>>>>>>> 44d29b17
        "cloud-init": [
            "#cloud-config",
            "",
            "write_files:",
            "- path: /etc/systemd/system/opencga.service",
            "  permissions: 0644",
            "  owner: root",
            "  content: |    ",
            "    [Unit]",
            "    Description=OpenCGA daemon",
            "    Requires=docker.service",
            "    After=docker.service",
            "    [Service]",
            "    Restart=always",
            "[concat('    ExecStart=',variables('execStart'))]",
            "    ExecStop=/usr/bin/docker stop opencga-daemon",
            "",
            "package_upgrade: true",
            "package_reboot_if_required: true",
            "",
            "runcmd:",
            " - 'apt-get update'",
            " - 'curl -fsSL https://get.docker.com/ | sh'",
            " - 'curl -fsSL https://get.docker.com/gpg | sudo apt-key add -'",
            "[concat(' - ', variables('getScriptCmd'))]",
            "[concat(' - ', variables('mountCmd'))]",
            "[concat(' - ', variables('initCmd'))]",
            " - 'systemctl start --no-block opencga'",
            ""
        ],
        "cloud-init-string": "[replace(replace(replace(string(variables('cloud-init')),'\",\"','\n'),'[\"',''),'\"]','')]",
        "customData": "[base64(variables('cloud-init-string'))]"
    },
    "resources": [
        {
            "name": "daemonvm-nic",
            "type": "Microsoft.Network/networkInterfaces",
            "apiVersion": "2018-04-01",
            "location": "[resourceGroup().location]",
            "dependsOn": [
                "[concat('Microsoft.Network/publicIpAddresses/', 'daemonvm-ip')]"
            ],
            "properties": {
                "ipConfigurations": [
                    {
                        "name": "ipconfig1",
                        "properties": {
                            "subnet": {
                                "id": "[variables('subnetRef')]"
                            },
                            "privateIPAllocationMethod": "Dynamic",
                            "publicIpAddress": {
                                "id": "[resourceId(resourceGroup().name, 'Microsoft.Network/publicIpAddresses', 'daemonvm-ip')]"
                            }
                        }
                    }
                ]
            },
            "tags": {}
        },
        {
            "name": "daemonvm-ip",
            "type": "Microsoft.Network/publicIpAddresses",
            "apiVersion": "2018-08-01",
            "location": "[resourceGroup().location]",
            "properties": {
                "publicIpAllocationMethod": "[parameters('publicIpAddressType')]"
            },
            "sku": {
                "name": "[parameters('publicIpAddressSku')]"
            },
            "tags": {}
        },
        {
            "name": "daemonvm",
            "type": "Microsoft.Compute/virtualMachines",
            "apiVersion": "2018-06-01",
            "location": "[resourceGroup().location]",
            "dependsOn": [
                "[concat('Microsoft.Network/networkInterfaces/', 'daemonvm-nic')]"
            ],
            "properties": {
                "hardwareProfile": {
                    "vmSize": "[parameters('virtualMachineSize')]"
                },
                "storageProfile": {
                    "osDisk": {
                        "createOption": "FromImage",
                        "managedDisk": {
                            "storageAccountType": "[parameters('osDiskType')]"
                        }
                    },
                    "imageReference": {
                        "publisher": "Canonical",
                        "offer": "UbuntuServer",
                        "sku": "18.04-LTS",
                        "version": "latest"
                    }
                },
                "networkProfile": {
                    "networkInterfaces": [
                        {
                            "id": "[resourceId('Microsoft.Network/networkInterfaces', 'daemonvm-nic')]"
                        }
                    ]
                },
                "osProfile": {
                    "computerName": "daemonvm",
                    "adminUsername": "[parameters('adminUsername')]",
                    "linuxConfiguration": {
                        "disablePasswordAuthentication": true,
                        "ssh": {
                            "publicKeys": [
                                {
                                    "path": "[variables('sshKeyPath')]",
                                    "keyData": "[parameters('sshKeyData')]"
                                }
                            ]
                        }
                    },
                    "customData": "[variables('customData')]"
                }
            },
            "tags": {}
        }
    ],
    "outputs": {
        "adminUsername": {
            "type": "string",
            "value": "[parameters('adminUsername')]"
        },
        "cloud-config-string": {
            "type": "string",
            "value": "[variables('cloud-init-string')]"
        }
    }
}<|MERGE_RESOLUTION|>--- conflicted
+++ resolved
@@ -1,272 +1,267 @@
-{
-    "$schema": "http://schema.management.azure.com/schemas/2015-01-01/deploymentTemplate.json#",
-    "contentVersion": "1.0.0.0",
-    "parameters": {
-        "_artifactsLocation": {
-            "type": "string",
-            "metadata": {
-                "description": ""
-            }
-        },
-        "_artifactsLocationSasToken": {
-            "type": "string",
-            "metadata": {
-                "description": ""
-            }
-        },
-        "subnetName": {
-            "type": "string",
-            "defaultvalue": "default"
-        },
-        "virtualNetworkId": {
-            "type": "string"
-        },
-        "publicIpAddressType": {
-            "type": "string",
-            "defaultvalue": "Dynamic"
-        },
-        "publicIpAddressSku": {
-            "type": "string",
-            "defaultvalue": "Basic"
-        },
-        "osDiskType": {
-            "type": "string",
-            "defaultvalue": "Premium_LRS"
-        },
-        "virtualMachineSize": {
-            "type": "string",
-            "defaultvalue": "Standard_L8s"
-        },
-        "adminUsername": {
-            "type": "string",
-            "defaultValue": "opencgaadmin"
-        },
-        "openCgaAdminPassword": {
-            "type": "securestring"
-        },
-        "sshKeyData": {
-            "type": "securestring",
-            "metadata": {
-                "description": "Admin password on all VMs."
-            }
-        },
-        "hdInsightSshDns": {
-            "type": "string"
-        },
-        "hdInsightSshUsername": {
-            "type": "string"
-        },
-        "hdInsightSshPassword": {
-            "type": "securestring"
-        },
-        "initContainerImage": {
-            "type": "string"
-        },
-        "daemonContainerImage": {
-            "type": "string"
-        },
-        "mountArgs": {
-            "type": "string"
-        },
-        "webserverNamingPrefix": {
-            "type": "string"
-        },
-        "solrHosts": {
-            "type": "array"
-        },
-        "solrUser": {
-            "type": "string"
-        },
-        "solrPassword": {
-            "type": "securestring"
-        },
-        "mongoDbHosts": {
-            "type": "array"
-        },
-        "mongoDbUser": {
-            "type": "string"
-        },
-        "mongoDbPassword": {
-            "type": "securestring"
-        },
-        "catalogSecretKey": {
-            "type": "securestring"
-        },
-        "batchAccountName": {
-            "type": "string"
-        },
-        "batchEndpoint": {
-            "type": "string"
-        },
-        "batchAccountKey": {
-            "type": "string"
-        },
-        "batchPoolId": {
-            "type": "string"
-        },
-        "batchDockerArgs": {
-            "type": "string"
-        },
-        "batchDockerImage": {
-            "type": "string"
-        },
-        "batchMaxConcurrentJobs": {
-            "type": "int"
-        }
-    },
-    "variables": {
-        "sshKeyPath": "[concat('/home/',parameters('adminUsername'),'/.ssh/authorized_keys')]",
-        "vnetId": "[parameters('virtualNetworkId')]",
-        "subnetRef": "[concat(variables('vnetId'), '/subnets/', parameters('subnetName'))]",
-        "solrHostsCSV": "[concat('\"', replace(replace(replace(replace(string(parameters('solrHosts')), ' ', ''), '[{\"host\":\"', ''), '\"},{\"host\":\"', ','), '\"}]', ''),'\"')]",
-        "mongoDbHostsCSV": "[concat('\"', replace(replace(replace(replace(string(parameters('mongoDbHosts')), ' ', ''), '[{\"fqdn\":\"', ''), '\"},{\"fqdn\":\"', ','), '\"}]', ''),'\"')]",
-        "webserverHost": "[concat('http://', parameters('webserverNamingPrefix'), '.', resourceGroup().location,'.cloudapp.azure.com')]",
-        "restHost": "[concat(variables('webserverHost'), ':8080/opencga')]",
-        "grpcHost": "[concat(variables('webserverHost'), ':9999')]",
-        "singleQuote": "'",
-        "getScriptCmd": "[concat('wget ',parameters('_artifactsLocation'),'/avere/mount.py -O /tmp/mount.py')]",
-        "mountCmd": "[concat('python3 /tmp/mount.py ', parameters('mountArgs'))]",
-<<<<<<< HEAD
-        "initCmd": "[concat('docker run --mount type=bind,src=/media/primarynfs,dst=/opt/volume -e OPENCGA_PASS=',parameters('adminPassword'),' -e HBASE_SSH_DNS=',parameters('hdInsightSshDns'),' -e HBASE_SSH_USER=',parameters('hdInsightSshUsername'),' -e HBASE_SSH_PASS=',parameters('hdInsightSshPassword'),' -e SEARCH_HOSTS=',variables('solrHostsCSV'),' -e CELLBASE_HOSTS=',variables('mongoDbHostsCSV'),' -e CLINICAL_HOSTS=',variables('solrHostsCSV'),' -e CATALOG_DATABASE_HOSTS=',variables('mongoDbHostsCSV'),' -e CATALOG_DATABASE_USER=',parameters('mongoDbUser'),' -e CATALOG_DATABASE_PASSWORD=',parameters('mongoDbPassword'),' -e CATALOG_SEARCH_HOSTS=',variables('solrHostsCSV'),' -e CATALOG_SEARCH_USER=',parameters('solrUser'),' -e CATALOG_SEARCH_PASSWORD=',parameters('solrPassword'),' -e REST_HOST=\"',variables('restHost'),'\" -e GRPC_HOST=\"',variables('grpcHost'),'\" -e BATCH_EXEC_MODE=AZURE ',' -e BATCH_ACCOUNT_NAME=',parameters('batchAccountName'),' -e BATCH_ACCOUNT_KEY=',parameters('batchAccountKey'),' -e BATCH_ENDPOINT=',parameters('batchEndpoint'),' -e BATCH_POOL_ID=',parameters('batchPoolId'),' -e BATCH_DOCKER_ARGS=',variables('singleQuote'),parameters('batchDockerArgs'),variables('singleQuote'),' -e BATCH_DOCKER_IMAGE=',parameters('batchDockerImage'),' -e BATCH_MAX_CONCURRENT_JOBS=',string(parameters('batchMaxConcurrentJobs')),' ',parameters('initContainerImage'),' ',parameters('catalogSecretKey'))]",
-        "execStart": "[concat('/usr/bin/docker run --mount type=bind,src=/media/primarynfs/conf,dst=/opt/opencga/conf,readonly --mount type=bind,src=/media/primarynfs/sessions,dst=/opt/opencga/sessions -e OPENCGA_PASS=',parameters('adminPassword'),' ',parameters('daemonContainerImage'))]",
-=======
-        "initCmd": "[concat('docker run --mount type=bind,src=/media/primarynfs,dst=/opt/volume -e OPENCGA_PASS=',parameters('openCgaAdminPassword'),' -e HD_INSIGHTS_SSH_DNS=',parameters('hdInsightSshDns'),' -e HD_INSIGHTS_SSH_USER=',parameters('hdInsightSshUsername'),' -e HD_INSIGHTS_SSH_PASS=',parameters('hdInsightSshPassword'),' -e SEARCH_HOSTS=',variables('solrHostsCSV'),' -e CELLBASE_HOSTS=',variables('mongoDbHostsCSV'),' -e CLINICAL_HOSTS=',variables('solrHostsCSV'),' -e CATALOG_DATABASE_HOSTS=',variables('mongoDbHostsCSV'),' -e CATALOG_DATABASE_USER=',parameters('mongoDbUser'),' -e CATALOG_DATABASE_PASSWORD=',parameters('mongoDbPassword'),' -e CATALOG_SEARCH_HOSTS=',variables('solrHostsCSV'),' -e CATALOG_SEARCH_USER=',parameters('solrUser'),' -e CATALOG_SEARCH_PASSWORD=',parameters('solrPassword'),' -e REST_HOST=\"',variables('restHost'),'\" -e GRPC_HOST=\"',variables('grpcHost'),'\" -e BATCH_EXEC_MODE=AZURE ',' -e BATCH_ACCOUNT_NAME=',parameters('batchAccountName'),' -e BATCH_ACCOUNT_KEY=',parameters('batchAccountKey'),' -e BATCH_ENDPOINT=',parameters('batchEndpoint'),' -e BATCH_POOL_ID=',parameters('batchPoolId'),' -e BATCH_DOCKER_ARGS=',variables('singleQuote'),parameters('batchDockerArgs'),variables('singleQuote'),' -e BATCH_DOCKER_IMAGE=',parameters('batchDockerImage'),' -e BATCH_MAX_CONCURRENT_JOBS=',string(parameters('batchMaxConcurrentJobs')),' ',parameters('initContainerImage'),' ',parameters('catalogSecretKey'))]",
-        "execStart": "[concat('/usr/bin/docker run --mount type=bind,src=/media/primarynfs/conf,dst=/opt/opencga/conf,readonly --mount type=bind,src=/media/primarynfs/sessions,dst=/opt/opencga/sessions -e OPENCGA_PASS=',parameters('openCgaAdminPassword'),' ',parameters('daemonContainerImage'))]",
->>>>>>> 44d29b17
-        "cloud-init": [
-            "#cloud-config",
-            "",
-            "write_files:",
-            "- path: /etc/systemd/system/opencga.service",
-            "  permissions: 0644",
-            "  owner: root",
-            "  content: |    ",
-            "    [Unit]",
-            "    Description=OpenCGA daemon",
-            "    Requires=docker.service",
-            "    After=docker.service",
-            "    [Service]",
-            "    Restart=always",
-            "[concat('    ExecStart=',variables('execStart'))]",
-            "    ExecStop=/usr/bin/docker stop opencga-daemon",
-            "",
-            "package_upgrade: true",
-            "package_reboot_if_required: true",
-            "",
-            "runcmd:",
-            " - 'apt-get update'",
-            " - 'curl -fsSL https://get.docker.com/ | sh'",
-            " - 'curl -fsSL https://get.docker.com/gpg | sudo apt-key add -'",
-            "[concat(' - ', variables('getScriptCmd'))]",
-            "[concat(' - ', variables('mountCmd'))]",
-            "[concat(' - ', variables('initCmd'))]",
-            " - 'systemctl start --no-block opencga'",
-            ""
-        ],
-        "cloud-init-string": "[replace(replace(replace(string(variables('cloud-init')),'\",\"','\n'),'[\"',''),'\"]','')]",
-        "customData": "[base64(variables('cloud-init-string'))]"
-    },
-    "resources": [
-        {
-            "name": "daemonvm-nic",
-            "type": "Microsoft.Network/networkInterfaces",
-            "apiVersion": "2018-04-01",
-            "location": "[resourceGroup().location]",
-            "dependsOn": [
-                "[concat('Microsoft.Network/publicIpAddresses/', 'daemonvm-ip')]"
-            ],
-            "properties": {
-                "ipConfigurations": [
-                    {
-                        "name": "ipconfig1",
-                        "properties": {
-                            "subnet": {
-                                "id": "[variables('subnetRef')]"
-                            },
-                            "privateIPAllocationMethod": "Dynamic",
-                            "publicIpAddress": {
-                                "id": "[resourceId(resourceGroup().name, 'Microsoft.Network/publicIpAddresses', 'daemonvm-ip')]"
-                            }
-                        }
-                    }
-                ]
-            },
-            "tags": {}
-        },
-        {
-            "name": "daemonvm-ip",
-            "type": "Microsoft.Network/publicIpAddresses",
-            "apiVersion": "2018-08-01",
-            "location": "[resourceGroup().location]",
-            "properties": {
-                "publicIpAllocationMethod": "[parameters('publicIpAddressType')]"
-            },
-            "sku": {
-                "name": "[parameters('publicIpAddressSku')]"
-            },
-            "tags": {}
-        },
-        {
-            "name": "daemonvm",
-            "type": "Microsoft.Compute/virtualMachines",
-            "apiVersion": "2018-06-01",
-            "location": "[resourceGroup().location]",
-            "dependsOn": [
-                "[concat('Microsoft.Network/networkInterfaces/', 'daemonvm-nic')]"
-            ],
-            "properties": {
-                "hardwareProfile": {
-                    "vmSize": "[parameters('virtualMachineSize')]"
-                },
-                "storageProfile": {
-                    "osDisk": {
-                        "createOption": "FromImage",
-                        "managedDisk": {
-                            "storageAccountType": "[parameters('osDiskType')]"
-                        }
-                    },
-                    "imageReference": {
-                        "publisher": "Canonical",
-                        "offer": "UbuntuServer",
-                        "sku": "18.04-LTS",
-                        "version": "latest"
-                    }
-                },
-                "networkProfile": {
-                    "networkInterfaces": [
-                        {
-                            "id": "[resourceId('Microsoft.Network/networkInterfaces', 'daemonvm-nic')]"
-                        }
-                    ]
-                },
-                "osProfile": {
-                    "computerName": "daemonvm",
-                    "adminUsername": "[parameters('adminUsername')]",
-                    "linuxConfiguration": {
-                        "disablePasswordAuthentication": true,
-                        "ssh": {
-                            "publicKeys": [
-                                {
-                                    "path": "[variables('sshKeyPath')]",
-                                    "keyData": "[parameters('sshKeyData')]"
-                                }
-                            ]
-                        }
-                    },
-                    "customData": "[variables('customData')]"
-                }
-            },
-            "tags": {}
-        }
-    ],
-    "outputs": {
-        "adminUsername": {
-            "type": "string",
-            "value": "[parameters('adminUsername')]"
-        },
-        "cloud-config-string": {
-            "type": "string",
-            "value": "[variables('cloud-init-string')]"
-        }
-    }
+{
+    "$schema": "http://schema.management.azure.com/schemas/2015-01-01/deploymentTemplate.json#",
+    "contentVersion": "1.0.0.0",
+    "parameters": {
+        "_artifactsLocation": {
+            "type": "string",
+            "metadata": {
+                "description": ""
+            }
+        },
+        "_artifactsLocationSasToken": {
+            "type": "string",
+            "metadata": {
+                "description": ""
+            }
+        },
+        "subnetName": {
+            "type": "string",
+            "defaultvalue": "default"
+        },
+        "virtualNetworkId": {
+            "type": "string"
+        },
+        "publicIpAddressType": {
+            "type": "string",
+            "defaultvalue": "Dynamic"
+        },
+        "publicIpAddressSku": {
+            "type": "string",
+            "defaultvalue": "Basic"
+        },
+        "osDiskType": {
+            "type": "string",
+            "defaultvalue": "Premium_LRS"
+        },
+        "virtualMachineSize": {
+            "type": "string",
+            "defaultvalue": "Standard_L8s"
+        },
+        "adminUsername": {
+            "type": "string",
+            "defaultValue": "opencgaadmin"
+        },
+        "openCgaAdminPassword": {
+            "type": "securestring"
+        },
+        "sshKeyData": {
+            "type": "securestring",
+            "metadata": {
+                "description": "Admin password on all VMs."
+            }
+        },
+        "hdInsightSshDns": {
+            "type": "string"
+        },
+        "hdInsightSshUsername": {
+            "type": "string"
+        },
+        "hdInsightSshPassword": {
+            "type": "securestring"
+        },
+        "initContainerImage": {
+            "type": "string"
+        },
+        "daemonContainerImage": {
+            "type": "string"
+        },
+        "mountArgs": {
+            "type": "string"
+        },
+        "webserverNamingPrefix": {
+            "type": "string"
+        },
+        "solrHosts": {
+            "type": "array"
+        },
+        "solrUser": {
+            "type": "string"
+        },
+        "solrPassword": {
+            "type": "securestring"
+        },
+        "mongoDbHosts": {
+            "type": "array"
+        },
+        "mongoDbUser": {
+            "type": "string"
+        },
+        "mongoDbPassword": {
+            "type": "securestring"
+        },
+        "catalogSecretKey": {
+            "type": "securestring"
+        },
+        "batchAccountName": {
+            "type": "string"
+        },
+        "batchEndpoint": {
+            "type": "string"
+        },
+        "batchAccountKey": {
+            "type": "string"
+        },
+        "batchPoolId": {
+            "type": "string"
+        },
+        "batchDockerArgs": {
+            "type": "string"
+        },
+        "batchContainerImage": {
+            "type": "string"
+        },
+        "batchMaxConcurrentJobs": {
+            "type": "int"
+        }
+    },
+    "variables": {
+        "sshKeyPath": "[concat('/home/',parameters('adminUsername'),'/.ssh/authorized_keys')]",
+        "vnetId": "[parameters('virtualNetworkId')]",
+        "subnetRef": "[concat(variables('vnetId'), '/subnets/', parameters('subnetName'))]",
+        "solrHostsCSV": "[concat('\"', replace(replace(replace(replace(string(parameters('solrHosts')), ' ', ''), '[{\"host\":\"', ''), '\"},{\"host\":\"', ','), '\"}]', ''),'\"')]",
+        "mongoDbHostsCSV": "[concat('\"', replace(replace(replace(replace(string(parameters('mongoDbHosts')), ' ', ''), '[{\"fqdn\":\"', ''), '\"},{\"fqdn\":\"', ','), '\"}]', ''),'\"')]",
+        "webserverHost": "[concat('http://', parameters('webserverNamingPrefix'), '.', resourceGroup().location,'.cloudapp.azure.com')]",
+        "restHost": "[concat(variables('webserverHost'), ':8080/opencga')]",
+        "grpcHost": "[concat(variables('webserverHost'), ':9999')]",
+        "singleQuote": "'",
+        "getScriptCmd": "[concat('wget ',parameters('_artifactsLocation'),'/avere/mount.py -O /tmp/mount.py')]",
+        "mountCmd": "[concat('python3 /tmp/mount.py ', parameters('mountArgs'))]",
+        "initCmd": "[concat('docker run --mount type=bind,src=/media/primarynfs,dst=/opt/volume -e OPENCGA_PASS=',parameters('openCgaAdminPassword'),' -e HBASE_SSH_DNS=',parameters('hdInsightSshDns'),' -e HBASE_SSH_USER=',parameters('hdInsightSshUsername'),' -e HBASE_SSH_PASS=',parameters('hdInsightSshPassword'),' -e SEARCH_HOSTS=',variables('solrHostsCSV'),' -e CELLBASE_HOSTS=',variables('mongoDbHostsCSV'),' -e CLINICAL_HOSTS=',variables('solrHostsCSV'),' -e CATALOG_DATABASE_HOSTS=',variables('mongoDbHostsCSV'),' -e CATALOG_DATABASE_USER=',parameters('mongoDbUser'),' -e CATALOG_DATABASE_PASSWORD=',parameters('mongoDbPassword'),' -e CATALOG_SEARCH_HOSTS=',variables('solrHostsCSV'),' -e CATALOG_SEARCH_USER=',parameters('solrUser'),' -e CATALOG_SEARCH_PASSWORD=',parameters('solrPassword'),' -e REST_HOST=\"',variables('restHost'),'\" -e GRPC_HOST=\"',variables('grpcHost'),'\" -e BATCH_EXEC_MODE=AZURE ',' -e BATCH_ACCOUNT_NAME=',parameters('batchAccountName'),' -e BATCH_ACCOUNT_KEY=',parameters('batchAccountKey'),' -e BATCH_ENDPOINT=',parameters('batchEndpoint'),' -e BATCH_POOL_ID=',parameters('batchPoolId'),' -e BATCH_DOCKER_ARGS=',variables('singleQuote'),parameters('batchDockerArgs'),variables('singleQuote'),' -e BATCH_DOCKER_IMAGE=',parameters('batchContainerImage'),' -e BATCH_MAX_CONCURRENT_JOBS=',string(parameters('batchMaxConcurrentJobs')),' ',parameters('initContainerImage'),' ',parameters('catalogSecretKey'))]",
+        "execStart": "[concat('/usr/bin/docker run --mount type=bind,src=/media/primarynfs/conf,dst=/opt/opencga/conf,readonly --mount type=bind,src=/media/primarynfs/sessions,dst=/opt/opencga/sessions -e OPENCGA_PASS=',parameters('openCgaAdminPassword'),' ',parameters('daemonContainerImage'))]",
+        "cloud-init": [
+            "#cloud-config",
+            "",
+            "write_files:",
+            "- path: /etc/systemd/system/opencga.service",
+            "  permissions: 0644",
+            "  owner: root",
+            "  content: |    ",
+            "    [Unit]",
+            "    Description=OpenCGA daemon",
+            "    Requires=docker.service",
+            "    After=docker.service",
+            "    [Service]",
+            "    Restart=always",
+            "[concat('    ExecStart=',variables('execStart'))]",
+            "    ExecStop=/usr/bin/docker stop opencga-daemon",
+            "",
+            "package_upgrade: true",
+            "package_reboot_if_required: true",
+            "",
+            "runcmd:",
+            " - 'apt-get update'",
+            " - 'curl -fsSL https://get.docker.com/ | sh'",
+            " - 'curl -fsSL https://get.docker.com/gpg | sudo apt-key add -'",
+            "[concat(' - ', variables('getScriptCmd'))]",
+            "[concat(' - ', variables('mountCmd'))]",
+            "[concat(' - ', variables('initCmd'))]",
+            " - 'systemctl start --no-block opencga'",
+            ""
+        ],
+        "cloud-init-string": "[replace(replace(replace(string(variables('cloud-init')),'\",\"','\n'),'[\"',''),'\"]','')]",
+        "customData": "[base64(variables('cloud-init-string'))]"
+    },
+    "resources": [
+        {
+            "name": "daemonvm-nic",
+            "type": "Microsoft.Network/networkInterfaces",
+            "apiVersion": "2018-04-01",
+            "location": "[resourceGroup().location]",
+            "dependsOn": [
+                "[concat('Microsoft.Network/publicIpAddresses/', 'daemonvm-ip')]"
+            ],
+            "properties": {
+                "ipConfigurations": [
+                    {
+                        "name": "ipconfig1",
+                        "properties": {
+                            "subnet": {
+                                "id": "[variables('subnetRef')]"
+                            },
+                            "privateIPAllocationMethod": "Dynamic",
+                            "publicIpAddress": {
+                                "id": "[resourceId(resourceGroup().name, 'Microsoft.Network/publicIpAddresses', 'daemonvm-ip')]"
+                            }
+                        }
+                    }
+                ]
+            },
+            "tags": {}
+        },
+        {
+            "name": "daemonvm-ip",
+            "type": "Microsoft.Network/publicIpAddresses",
+            "apiVersion": "2018-08-01",
+            "location": "[resourceGroup().location]",
+            "properties": {
+                "publicIpAllocationMethod": "[parameters('publicIpAddressType')]"
+            },
+            "sku": {
+                "name": "[parameters('publicIpAddressSku')]"
+            },
+            "tags": {}
+        },
+        {
+            "name": "daemonvm",
+            "type": "Microsoft.Compute/virtualMachines",
+            "apiVersion": "2018-06-01",
+            "location": "[resourceGroup().location]",
+            "dependsOn": [
+                "[concat('Microsoft.Network/networkInterfaces/', 'daemonvm-nic')]"
+            ],
+            "properties": {
+                "hardwareProfile": {
+                    "vmSize": "[parameters('virtualMachineSize')]"
+                },
+                "storageProfile": {
+                    "osDisk": {
+                        "createOption": "FromImage",
+                        "managedDisk": {
+                            "storageAccountType": "[parameters('osDiskType')]"
+                        }
+                    },
+                    "imageReference": {
+                        "publisher": "Canonical",
+                        "offer": "UbuntuServer",
+                        "sku": "18.04-LTS",
+                        "version": "latest"
+                    }
+                },
+                "networkProfile": {
+                    "networkInterfaces": [
+                        {
+                            "id": "[resourceId('Microsoft.Network/networkInterfaces', 'daemonvm-nic')]"
+                        }
+                    ]
+                },
+                "osProfile": {
+                    "computerName": "daemonvm",
+                    "adminUsername": "[parameters('adminUsername')]",
+                    "linuxConfiguration": {
+                        "disablePasswordAuthentication": true,
+                        "ssh": {
+                            "publicKeys": [
+                                {
+                                    "path": "[variables('sshKeyPath')]",
+                                    "keyData": "[parameters('sshKeyData')]"
+                                }
+                            ]
+                        }
+                    },
+                    "customData": "[variables('customData')]"
+                }
+            },
+            "tags": {}
+        }
+    ],
+    "outputs": {
+        "adminUsername": {
+            "type": "string",
+            "value": "[parameters('adminUsername')]"
+        },
+        "cloud-config-string": {
+            "type": "string",
+            "value": "[variables('cloud-init-string')]"
+        }
+    }
 }