--- conflicted
+++ resolved
@@ -81,11 +81,7 @@
             dockerd-entrypoint.sh &
             sleep 5
             umount /tmp
-<<<<<<< HEAD
-            docker pull opencb/opencga-r:2.0.0-rc3
-=======
             docker pull opencb/opencga-r:2.0.0
->>>>>>> 60c4e2df
             sleep infinity
           env:
               - name: DOCKER_TLS_CERTDIR
