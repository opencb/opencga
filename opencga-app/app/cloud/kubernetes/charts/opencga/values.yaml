--- conflicted
+++ resolved
@@ -66,11 +66,7 @@
 
   image:
     # TODO: Currently building from dev image. Update once release available.
-<<<<<<< HEAD
-    repository: opencb/opencga-base:2.0.0-rc3-hdp3.1
-=======
     repository: opencb/opencga-base:2.0.0-hdp3.1
->>>>>>> 60c4e2df
     pullPolicy: Always
 
   imagePullSecrets: []
@@ -144,11 +140,7 @@
 
   image:
     # TODO: Currently building from dev image. Update once release available.
-<<<<<<< HEAD
-    repository: opencb/opencga-base:2.0.0-rc3-hdp3.1
-=======
     repository: opencb/opencga-base:2.0.0-hdp3.1
->>>>>>> 60c4e2df
     pullPolicy: Always
 
   imagePullSecrets: []
@@ -198,11 +190,7 @@
   name: init
   image:
     # TODO: Currently building from dev image. Update once release available.
-<<<<<<< HEAD
-    repository: opencb/opencga-init:2.0.0-rc3-hdp3.1
-=======
     repository: opencb/opencga-init:2.0.0-hdp3.1
->>>>>>> 60c4e2df
     pullPolicy: Always
 
   podSecurityContext: {}
