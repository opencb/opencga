--- conflicted
+++ resolved
@@ -139,17 +139,8 @@
   replicaCount: 1
 
   image:
-<<<<<<< HEAD
-    # TODO: Currently building from dev image. Update once release available.
-    repository: opencb/opencga-base:2.1.0-SNAPSHOT-hdp3.1
-=======
     repository: "opencb/opencga-base:{{ .Chart.AppVersion }}-{{ .Values.hadoop.flavour }}"
-<<<<<<< HEAD
->>>>>>> release-2.0.0
-    pullPolicy: Always
-=======
     pullPolicy: IfNotPresent
->>>>>>> c635faf0
 
   imagePullSecrets: []
 
@@ -197,17 +188,8 @@
 init:
   name: init
   image:
-<<<<<<< HEAD
-    # TODO: Currently building from dev image. Update once release available.
-    repository: opencb/opencga-init:2.1.0-SNAPSHOT-hdp3.1
-=======
     repository: "opencb/opencga-init:{{ .Chart.AppVersion }}-{{ .Values.hadoop.flavour }}"
-<<<<<<< HEAD
->>>>>>> release-2.0.0
-    pullPolicy: Always
-=======
     pullPolicy: IfNotPresent
->>>>>>> c635faf0
 
   podSecurityContext: {}
   # fsGroup: 2000
