--- conflicted
+++ resolved
@@ -18,8 +18,4 @@
 
 # This is the version number of the application being deployed. This version number should be
 # incremented each time you make changes to the application.
-<<<<<<< HEAD
-appVersion: 2.0.0-rc3-hdp3.1
-=======
-appVersion: 2.0.0-hdp3.1
->>>>>>> 60c4e2df
+appVersion: 2.0.0-hdp3.1