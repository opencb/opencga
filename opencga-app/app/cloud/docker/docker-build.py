#!/usr/bin/env python3

import argparse
import os
import requests
import sys
import json
from pathlib import Path

## Configure command-line options
parser = argparse.ArgumentParser()
parser.add_argument('action', help="Action to execute", choices=["build", "push", "delete"], default="build")
parser.add_argument('--images',
<<<<<<< HEAD
                    help="comma separated list of images to be made, e.g. base,workflow,init,ext-tools,r-builder")
=======
                    help="comma separated list of images to be made, e.g. base,init,ext-tools,python-notebook,r-builder")
>>>>>>> a3c854b0
parser.add_argument('--tag', help="the tag for this code, e.g. v2.0.0-hdp3.1")
parser.add_argument('--build-folder', help="the location of the build folder, if not default location")
parser.add_argument('--org', help="Docker organization", default="opencb")
parser.add_argument('--username', help="Username to login to the docker registry (REQUIRED if deleting from DockerHub)")
parser.add_argument('--password', help="Password to login to the docker registry (REQUIRED if deleting from DockerHub)")
parser.add_argument('--docker-build-args',
                    help="Additional build arguments to pass to the docker build command. Usage: --docker-build-args='ARGS' e.g: --docker-build-args='--no-cache'",
                    default="")
parser.add_argument('--server', help="Docker registry server", default="docker.io")

## Some ANSI colors to print shell output
shell_colors = {
    'red': '\033[91m',
    'green': '\033[92m',
    'blue': '\033[94m',
    'magenta': '\033[95m',
    'bold': '\033[1m',
    'reset': '\033[0m'
}


def error(message):
    sys.stderr.write(shell_colors['red'] + 'ERROR: %s\n' % message + shell_colors['reset'])
    sys.exit(2)


def print_header(str):
    print(shell_colors['magenta'] + "*************************************************" + shell_colors['reset'])
    print(shell_colors['magenta'] + str + shell_colors['reset'])
    print(shell_colors['magenta'] + "*************************************************" + shell_colors['reset'])


def run(command):
    print(shell_colors['bold'] + command + shell_colors['reset'])
    code = os.system(command)
    if code != 0:
        error("Error executing: " + command)


def login(loginRequired=False):
    if args.username is None or args.password is None:
        if loginRequired:
            error("Username and password are required")
        else:
            return

    code = os.system("docker login -u " + args.username + " --password " + args.password)
    if code != 0:
        error("Error executing: docker login")


def build():
    print_header('Building docker images: ' + ', '.join(images))

    for i in images:
        image = org + "/opencga-" + i + ":" + tag
        print("\n" + shell_colors['blue'] + "Building " + image + " ..." + shell_colors['reset'])

        if i == "init" or i == "demo":
            command = ("docker build"
                       + " -t " + image
                       + " -f " + build_folder + "/cloud/docker/opencga-" + i + "/Dockerfile"
                       + " --build-arg TAG=" + tag
                       + " --build-arg ORG=" + org
                       + " " + args.docker_build_args + " "
                       + " " + build_folder)
        else:
            command = ("docker build"
                       + " -t " + image
                       + " -f " + build_folder + "/cloud/docker/opencga-" + i + "/Dockerfile"
                       + " " + args.docker_build_args + " "
                       + " " + build_folder)
        run(command)


def tag_latest(image):
    if "hdi" in tag or "emr" in tag or "dev" in tag or "SNAPSHOT" in tag or "TASK" in tag:
        print("Don't use tag " + tag + " as latest")
        return
    if server:
        print("Don't use tag latest in server " + server)
        return
    latest_tag = os.popen(("curl -s https://registry.hub.docker.com/v1/repositories/" + org + "/opencga-" + image + "/tags"
                           + " | jq -r .[].name"
                           + " | grep -v latest"
                           + " | grep -v hdp"
                           + " | grep -v dev"
                           + " | sort -r -h"
                           + " | head"))
    if tag >= latest_tag.read():
        print("*********************************************")
        print("Pushing " + org + "/opencga-" + image + ":latest")
        print("*********************************************")
        run("docker tag " + org + "/opencga-" + image + ":" + tag + " " + org + "/opencga-" + image + ":latest")
        run("docker push " + org + "/opencga-" + image + ":latest")
    else:
        print("Don't use tag " + tag + " as latest")


def push():
    print("Pushing images to Docker hub")
    for i in images:
        image = org + "/opencga-" + i
        print("*********************************************")
        print("Pushing " + server + image + ":" + tag)
        print("*********************************************")
        if server:
            run("docker tag " + image + ":" + tag + " " + server + image + ":" + tag)
        run("docker push " + server + image + ":" + tag)
        tag_latest(i)


def delete():
    if args.username is None or args.password is None:
        error("Username and password are required")
    headers = {
        'Content-Type': 'application/json',
    }
    data = '{"username": "' + args.username + '", "password": "' + args.password + '"}'
    response = requests.post('https://hub.docker.com/v2/users/login/', headers=headers, data=data)
    json_response = json.loads(response.content)
    if response.status_code != 200:
        error("dockerhub login failed")
    for i in images:
        print('Deleting image on Docker hub for ' + org + '/opencga-' + i + ':' + tag)
        headers = {
            'Authorization': 'JWT ' + json_response["token"]
        }
        requests.delete('https://hub.docker.com/v2/repositories/' + org + '/opencga-' + i + '/tags/' + tag + '/',
                        headers=headers)


## Parse command-line parameters and init basedir, tag and build_folder
args = parser.parse_args()

# 1. Set build folder to default value if not set
if args.build_folder is not None:
    build_folder = args.build_folder
    if not os.path.isdir(build_folder):
        error("Build folder does not exist: " + build_folder)
    if not os.path.isdir(build_folder + "/libs") or not os.path.isdir(build_folder + "/conf") or not os.path.isdir(
            build_folder + "/bin"):
        error("Not a build folder: " + build_folder)
else:
    # root of the opencga repo
    build_folder = str(Path(__file__).resolve().parents[2])

# 2. Set docker tag to default value if not set
if args.tag is not None and not args.tag == "":
    tag = args.tag
else:
    # Read OpenCGA version from git.properties
    git_properties = build_folder + "/misc/git/git.properties"
    if not os.path.isfile(git_properties):
        error("Missing '" + git_properties + "'")

    stream = os.popen("grep 'git.build.version' " + git_properties + " | cut -d '=' -f 2")
    version = stream.read()
    version = version.rstrip()
    if not version:
        error("Missing --tag")

    # Get hadoop_flavour from JAR library file name
    hadoop_flavour = None
    for file in os.listdir(build_folder + "/libs/"):
        if (file.startswith("opencga-storage-hadoop-lib-") and file.endswith(".jar")):
            if hadoop_flavour is not None:
                exit("Error. Multiple libs/opencga-storage-hadoop-lib*.jar found")
            hadoop_flavour = file.split("-")[4]

    # Create docker tag
    tag = version
    if hadoop_flavour:
        tag = tag + "-" + hadoop_flavour

# 3. Set docker org to default value if not set
if args.org is not None:
    org = args.org
else:
    org = "opencb"

# 4. Set docker server
if args.server != "docker.io":
    server = args.server + "/"
else:
    server = ""

# 5. Get a list with all images
if args.images is None:
    images = ["base", "init", "demo", "r", "samtools", "python-notebook", "ext-tools"]
else:
    imagesUnsorted = args.images.split(",")
    images = []
    if "base" in imagesUnsorted:
        imagesUnsorted.remove("base")
        images += ["base"]
    if "init" in imagesUnsorted:
        imagesUnsorted.remove("init")
        images += ["init"]
    images += imagesUnsorted

## Execute the action
if args.action == "build":
    login(loginRequired=False)
    build()
elif args.action == "push":
    login(loginRequired=False)
    build()
    push()
elif args.action == "delete":
    delete()
else:
    error("Unknown action: " + args.action)<|MERGE_RESOLUTION|>--- conflicted
+++ resolved
@@ -11,11 +11,7 @@
 parser = argparse.ArgumentParser()
 parser.add_argument('action', help="Action to execute", choices=["build", "push", "delete"], default="build")
 parser.add_argument('--images',
-<<<<<<< HEAD
-                    help="comma separated list of images to be made, e.g. base,workflow,init,ext-tools,r-builder")
-=======
-                    help="comma separated list of images to be made, e.g. base,init,ext-tools,python-notebook,r-builder")
->>>>>>> a3c854b0
+                    help="comma separated list of images to be made, e.g. base,workflow,init,ext-tools,python-notebook,r-builder")
 parser.add_argument('--tag', help="the tag for this code, e.g. v2.0.0-hdp3.1")
 parser.add_argument('--build-folder', help="the location of the build folder, if not default location")
 parser.add_argument('--org', help="Docker organization", default="opencb")
