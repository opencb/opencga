--- conflicted
+++ resolved
@@ -5,18 +5,7 @@
 import os
 import requests
 import sys
-<<<<<<< HEAD
-from pathlib import Path
-
-
-def error(message):
-    sys.stderr.write('error: %s\n' % message)
-    # parser.print_help()
-    sys.exit(2)
-
-=======
 import json
-# import pathlib
 from pathlib import Path
 
 ## Configure command-line options
@@ -49,7 +38,6 @@
     print(shell_colors['magenta'] + "*************************************************" + shell_colors['reset'])
     print(shell_colors['magenta'] + str + shell_colors['reset'])
     print(shell_colors['magenta'] + "*************************************************" + shell_colors['reset'])
->>>>>>> a11618e7
 
 def run(command):
     print(shell_colors['bold'] + command + shell_colors['reset'])
@@ -79,20 +67,6 @@
 
         if i == "init" or i == "demo":
             command = ("docker build"
-<<<<<<< HEAD
-                       + " -t " + image + ":" + tag
-                       + " -f " + build_folder + "/cloud/docker/opencga-" + i + "/Dockerfile"
-                       + " --build-arg TAG=" + tag
-                       + " --build-arg ORG=" + org
-                       + " " + args.docker_build_args + " "
-                       + " " + build_folder)
-        else:
-            command = ("docker build"
-                       + " -t " + image + ":" + tag
-                       + " -f " + build_folder + "/cloud/docker/opencga-" + i + "/Dockerfile"
-                       + " " + args.docker_build_args + " "
-                       + " " + build_folder)
-=======
                 + " -t " + image
                 + " -f " + build_folder + "/cloud/docker/opencga-" + i + "/Dockerfile"
                 + " --build-arg TAG=" + tag
@@ -105,7 +79,6 @@
                 + " -f " + build_folder + "/cloud/docker/opencga-" + i + "/Dockerfile"
                 + " " + args.docker_build_args + " "
                 + " " + build_folder)
->>>>>>> a11618e7
         run(command)
 
 
@@ -166,26 +139,7 @@
         requests.delete('https://hub.docker.com/v2/repositories/' + org + '/opencga-' + i + '/tags/' + tag + '/', headers=headers)
 
 
-<<<<<<< HEAD
-parser = argparse.ArgumentParser()
-
-# build, push or delete
-parser.add_argument('action', help="Action to execute", choices=["build", "push", "delete"], default="build")
-
-parser.add_argument('--images', help="comma separated list of images to be made, e.g. base,init,demo,r,samtools")
-parser.add_argument('--tag', help="the tag for this code, e.g. v2.0.0-hdp3.1")
-parser.add_argument('--build-folder', help="the location of the build folder, if not default location")
-parser.add_argument('--org', help="Docker organization", default="opencb")
-parser.add_argument('--username', help="Username to login to the docker registry (REQUIRED if deleting from DockerHub)")
-parser.add_argument('--password', help="Password to login to the docker registry (REQUIRED if deleting from DockerHub)")
-parser.add_argument('--docker-build-args',
-                    help="Additional build arguments to pass to the docker build command. Usage: --docker-build-args='ARGS' e.g: --docker-build-args='--no-cache'",
-                    default="")
-parser.add_argument('--server', help="Docker registry server", default="docker.io")
-
-=======
 ## Parse command-line parameters and init basedir, tag and build_folder
->>>>>>> a11618e7
 args = parser.parse_args()
 
 # 1. Set build folder to default value if not set
@@ -208,16 +162,9 @@
     if not os.path.isfile(git_properties):
         error("Missing '" + git_properties + "'")
 
-<<<<<<< HEAD
-    stream = os.popen(opencgash + " --build-version")
-    version = stream.read()
-    version = version.strip()
-
-=======
     stream = os.popen("grep 'git.build.version' " + git_properties + " | cut -d '=' -f 2")
     version = stream.read()
     version = version.rstrip()
->>>>>>> a11618e7
     if not version:
         error("Missing --tag")
 
