--- conflicted
+++ resolved
@@ -1,15 +1,10 @@
 #!/usr/bin/env python3
 
 import argparse
-import json
 import os
 import requests
 import sys
-<<<<<<< HEAD
-# import pathlib
-=======
 import json
->>>>>>> d1bcf5af
 from pathlib import Path
 
 ## Configure command-line options
@@ -99,17 +94,6 @@
     if server:
         print("Don't use tag latest in server " + server)
         return
-
-<<<<<<< HEAD
-    latest_tag = os.popen(
-        ("curl -s https://registry.hub.docker.com/v1/repositories/" + org + "/opencga-" + image + "/tags"
-         + " | jq -r .[].name"
-         + " | grep -v latest"
-         + " | grep -v hdp"
-         + " | grep -v dev"
-         + " | sort -r -h"
-         + " | head"))
-=======
     latest_tag = os.popen(("curl -s https://registry.hub.docker.com/v1/repositories/" + org + "/opencga-" + image + "/tags"
                            + " | jq -r .[].name"
                            + " | grep -v latest"
@@ -117,7 +101,6 @@
                            + " | grep -v dev"
                            + " | sort -r -h"
                            + " | head"))
->>>>>>> d1bcf5af
     if tag >= latest_tag.read():
         print("*********************************************")
         print("Pushing " + org + "/opencga-" + image + ":latest")
