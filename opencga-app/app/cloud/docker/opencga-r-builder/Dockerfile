FROM ubuntu:24.04

LABEL org.label-schema.vendor="OpenCB" \
      org.label-schema.name="opencga-r-builder" \
      org.label-schema.url="http://docs.opencb.org/display/opencga" \
      org.label-schema.description="An Open Computational Genomics Analysis platform for big data processing and analysis in genomics" \
      maintainer="Joaquin Tarraga <joaquintarraga@gmail.com>" \
      org.label-schema.schema-version="1.0"

<<<<<<< HEAD
RUN apt-get update -y && \
    DEBIAN_FRONTEND="noninteractive" TZ="Europe/London" apt-get install -y \
    python3 python3-dev libpython3-dev pandoc libcurl4 libssl-dev libcurl4-openssl-dev r-base && \
    R -e "install.packages(c('BiocManager','nnls','ggplot2','jsonlite','optparse','knitr','configr','dplyr','rmarkdown','tidyr','httr','lubridate','reticulate' ), repos='https://cloud.r-project.org')" && \
=======
# run update and install necessary packages
RUN apt-get update -y && DEBIAN_FRONTEND="noninteractive" TZ="Europe/London" apt-get install -y \
    pandoc libcurl4 libssl-dev libcurl4-openssl-dev \
    r-base && \
    ## Installation dependencies using R install.packages() is slower than apt-get but final size is 400GB smaller.
    R -e "install.packages(c('BiocManager', 'nnls', 'ggplot2', 'jsonlite', 'optparse', 'knitr', 'configr', 'dplyr', 'rmarkdown', 'tidyr', 'httr', 'lubridate'))" && \
>>>>>>> 0dede5b9
    R -e "BiocManager::install('BiocStyle')" && \
    rm -rf /var/lib/apt/lists/* /tmp/*

WORKDIR /opt/opencga<|MERGE_RESOLUTION|>--- conflicted
+++ resolved
@@ -7,19 +7,12 @@
       maintainer="Joaquin Tarraga <joaquintarraga@gmail.com>" \
       org.label-schema.schema-version="1.0"
 
-<<<<<<< HEAD
-RUN apt-get update -y && \
-    DEBIAN_FRONTEND="noninteractive" TZ="Europe/London" apt-get install -y \
-    python3 python3-dev libpython3-dev pandoc libcurl4 libssl-dev libcurl4-openssl-dev r-base && \
-    R -e "install.packages(c('BiocManager','nnls','ggplot2','jsonlite','optparse','knitr','configr','dplyr','rmarkdown','tidyr','httr','lubridate','reticulate' ), repos='https://cloud.r-project.org')" && \
-=======
 # run update and install necessary packages
 RUN apt-get update -y && DEBIAN_FRONTEND="noninteractive" TZ="Europe/London" apt-get install -y \
     pandoc libcurl4 libssl-dev libcurl4-openssl-dev \
     r-base && \
     ## Installation dependencies using R install.packages() is slower than apt-get but final size is 400GB smaller.
     R -e "install.packages(c('BiocManager', 'nnls', 'ggplot2', 'jsonlite', 'optparse', 'knitr', 'configr', 'dplyr', 'rmarkdown', 'tidyr', 'httr', 'lubridate'))" && \
->>>>>>> 0dede5b9
     R -e "BiocManager::install('BiocStyle')" && \
     rm -rf /var/lib/apt/lists/* /tmp/*
 
