---

## CellBase client configuration, this is used mainly when annotating variants
## This can be set up using maven profiles in your .m2/settings.xml
cellbase:
  ## URL host to annotate variants, for example: http://ws.opencb.org/cellbase/
  url: "https://ws.opencb.org/cellbase/"
  version: "v4"

## Storage Query Server configuration. When CLI is launched in 'server' mode a RESTful web server
## is launched in the specified port.
server:
  rest:
    port: 9090
    logFile: null
  grpc:
    port: 9091
    logFile: null

## Solr Search Configuration
search:
  # List of hosts pointing either to the Solr nodes directly using a complete URL or to the zookeper nodes with HOST:PORT
  #    Example for Solr connection:       http://opencga-solr-01.zone:8983/solr
  #    Example for Zookeeper connection:  opencga-zookeeper-01:2181               <-- Recommended for replicated installations
  hosts:
    - http://solr:8983/solr/
<<<<<<< HEAD
  configSet: "opencga-variant-configset-2.3.0"
=======
  configSet: "opencga-variant-configset-2.4.0-SNAPSHOT"
>>>>>>> be7ac343
  mode: "cloud"
  timeout: 30000
  insertBatchSize: 5000

## Clinical database for indexing the pathogenic variants reported.
clinical:
  # List of hosts pointing either to the Solr nodes directly using a complete URL or to the zookeper nodes with HOST:PORT
  #    Example for Solr connection:       http://opencga-solr-01.zone:8983/solr
  #    Example for Zookeeper connection:  opencga-zookeeper-01:2181               <-- Recommended for replicated installations
  hosts:
    - http://solr:8983/solr/    # URL containing host and port, e.g. http://localhost:8983/solr/
  mode: "cloud"
  manager: ""
  timeout: 30000
  insertBatchSize: 1000

## Recessive Gene Analysis database.
rga:
  # List of hosts pointing either to the Solr nodes directly using a complete URL or to the zookeper nodes with HOST:PORT
  #    Example for Solr connection:       http://opencga-solr-01.zone:8983/solr
  #    Example for Zookeeper connection:  opencga-zookeeper-01:2181               <-- Recommended for replicated installations
  hosts:
    - http://solr:8983/solr/    # URL containing host and port, e.g. http://localhost:8983/solr/
<<<<<<< HEAD
  configSet: "opencga-rga-configset-2.3.0"
=======
  configSet: "opencga-rga-configset-2.4.0-SNAPSHOT"
>>>>>>> be7ac343
  mode: "cloud"
  timeout: 30000
  insertBatchSize: 1000

benchmark:
  numRepetitions: 20           # Number of query repetitions
  concurrency: 5               # Number of concurrent threads
  delay: 100                   # Delay between queries
  connectionType: REST         # Select between REST or DIRECT.
  mode: FIXED                  # Select between FIXED or RANDOM
  databaseName: "opencga"
<<<<<<< HEAD
  rest: "http://localhost:8080/opencga-2.3.0"
=======
  rest: "http://localhost:8080/opencga-2.4.0-SNAPSHOT"
>>>>>>> be7ac343

io:
  connectors:
#    azure:
#      class: "org.opencb.opencga.storage.core.io.managers.AzureBlobStorageIOConnector"
#      options:
#        accountName: "<accountName>"
#        accountKey: "<accountKey>"

alignment:
  bigWigWindowsSize: 1

variant:
  defaultEngine: "mongodb"
  options:
    transform.batchSize: 200
    transform.numThreads: 4
    transform.format: "avro"
    transform.compression: "gzip"
    transform.failOnMalformed: true

    normalization.skip: false         # Skip normalization
    normalization.referenceGenome: "" # Reference genome localization for improved normalization
    normalization.extensions: [ ]      # Enable VariantNormalizerExtensions
    #  - "VAF" # Compute EXT_VAF for each sample. Variant Allele Fraction (VAF), several variant callers supported

    load.batchSize: 100
    load.numThreads: 6

    stats.defaultGenotype: "0/0"    # Default genotype to be used for calculating stats.
    stats.multiAllelic: false       # Include secondary alternates in the variant stats calculation
    stats.calculate.batchSize: 100
    stats.calculate.numThreads: 4
    stats.load.batchSize: 100
    stats.load.numThreads: 4


    annotation.batchSize: 100
    annotation.numThreads: 8
    annotation.checkpointSize: 5000000
    annotation.timeout: 600000 # millis
    annotation.load.batchSize: 100
    annotation.load.numThreads: 4
    annotation.file.format: "json"
    annotator: "cellbase"
    #annotator.class: #Allows to inject custom annotators
    annotator.cellbase.exclude: "expression"
    annotator.cellbase.useCache: true
    annotator.cellbase.impreciseVariants: true          # Imprecise variants supported by cellbase
    annotator.cellbase.starAlternate: false             # Variants with stat "*" alternate supported by cellbase
    #annotator.cellbase.variantLengthThreshold:         # Variants length threshold. By default, unlimited

    query.timeout.default: 10000 #(ms) Default timeout for DBAdaptor operations. Only used if none is provided.
    query.timeout.max: 30000     #(ms) Max allowed timeout for DBAdaptor operations.
    query.limit.default: 1000              # Default limit in GET operations. To be used only if not defined.
    query.limit.max: 5000                  # Maximum limit value in GET operations. If tried to be exceeded, the query will fail.
    query.sample.limit.default: 100        # Default sampleLimit in GET operations. To be used only if not defined.
    query.sample.limit.max: 1000           # Maximum sampleLimit value in GET operations. If tried to be exceeded, the query will fail.

    search.intersect.active: true           # Allow intersect queries with the SearchEngine (Solr)
    search.intersect.always: false          # Force intersect queries
    search.intersect.params.threshold: 3    # Minimum number of QueryParams in the query to intersect

  ## The following section defines all available storage engine plugins installed
  engines:
    ## MongoDB Storage Engine
    - id: "mongodb"
      engine: "org.opencb.opencga.storage.mongodb.variant.MongoDBVariantStorageEngine"
      database:
        hosts:
          - "mongodb:27017"
        user: ""
        password: ""
        options: ## This is intended for database specific options such as --authenticationDatabase in MongoDB
          authenticationDatabase:
          connectionsPerHost: 20
          readPreference: "secondaryPreferred"
      options:
        storage.mongodb.parallelWrite: false
        storage.mongodb.stage.parallelWrite: false
        storage.mongodb.directLoad.parallelWrite: false
        storage.mongodb.merge.parallelWrite: false
        storage.mongodb.merge.batchSize: 10 #Number of files to merge directly from first to second collection

    ## Hadoop Storage Engine
    - id: "hadoop"
      engine: "org.opencb.opencga.storage.hadoop.variant.HadoopVariantStorageEngine"
      database:
        # PENDING Kerberos authentication support:
        # See https://github.com/opencb/opencga/issues/1292
        user: ""
        password: ""
      options:
        storage.hadoop.hbase.namespace: ""
        storage.hadoop.archive.table.preSplit.splitsPerBatch: 500
        storage.hadoop.archive.table.compression: "gz"               # Allowed values: none, snappy, gz
        storage.hadoop.archive.table.chunkSize: 1000
        storage.hadoop.archive.table.fileBatchSize: 1000
        storage.hadoop.variant.table.preSplit.numSplits: 500
        storage.hadoop.variant.table.compression: "snappy"           # Allowed values: none, snappy, gz
        storage.hadoop.sampleIndex.table.preSplit.samplesPerSplit: 15
        storage.hadoop.sampleIndex.table.compression: "snappy"       # Allowed values: none, snappy, gz
        storage.hadoop.sampleIndex.build.maxSamplesPerMR: 5000
        storage.hadoop.sampleIndex.annotation.maxSamplesPerMR: 5000
        storage.hadoop.annotationIndex.table.compression: "snappy"   # Allowed values: none, snappy, gz
        storage.hadoop.pendingAnnotation.table.compression: "snappy" # Allowed values: none, snappy, gz

        # Batch size for querying phoenix
        storage.hadoop.phoenix.fetchSize: -1

        # Hadoop executable file. Used to lunch MapReduce applications
        storage.hadoop.bin: "hadoop"

        ## If undefined, it will be generated based on the build version.
<<<<<<< HEAD
        #storage.hadoop.mr.jarWithDependencies: "opencga-storage-hadoop-core-2.3.0-jar-with-dependencies.jar"
=======
        #storage.hadoop.mr.jarWithDependencies: "opencga-storage-hadoop-core-2.4.0-SNAPSHOT-jar-with-dependencies.jar"
>>>>>>> be7ac343

        # Define the MapReduce job executor.
        storage.hadoop.mr.executor: "system"  # Either "system" or "ssh".

        # Use external hadoop installation. ssh to a hadoop edge node
        storage.hadoop.mr.executor.ssh.host: ""               # Hadoop edge node host name
        storage.hadoop.mr.executor.ssh.user: ""               # Hadoop edge node user name
        #storage.hadoop.mr.executor.ssh.key: "~/.ssh/id_rsa"   # Hadoop edge node ssh-key file
        storage.hadoop.mr.executor.ssh.password: ""           # Hadoop edge node password. Only if ssh-key is not present. Requires sshpass to run
        storage.hadoop.mr.executor.ssh.remoteOpenCgaHome:     # Remote opencga home location. Only if different than local location.

        # Increase the ScannerTimeoutPeriod from 60000 (1min) to 300000 (5min) to avoid ScannerTimeoutExceptions
        # See opencb/opencga#352 for more info.
        storage.hadoop.mr.scanner.timeout: 300000

        mapreduce.map.memory.mb: 2048
        DeleteHBaseColumnDriver:
          storage.hadoop.write.mappers.limit.factor: 4
        DiscoverPendingVariantsDriver:
          mapreduce.map.memory.mb: 750
        VariantStatsDriver:
          mapreduce.map.memory.mb: 2048
        SampleIndexDriver:
          mapreduce.map.memory.mb: 4096
          max-columns-per-scan: 4000
        SampleIndexAnnotationLoaderDriver:
          mapreduce.map.memory.mb: 4096
        VariantMigration200Driver:
          mapreduce.map.memory.mb: 1024


## PENDING
## Cache Configuration
cache:
  host: localhost:6379
  active: true
  serialization: "json"
  slowThreshold: 50
  allowedTypes: "aln,var"
  maxResultSize: 5000
  password: ""<|MERGE_RESOLUTION|>--- conflicted
+++ resolved
@@ -24,11 +24,7 @@
   #    Example for Zookeeper connection:  opencga-zookeeper-01:2181               <-- Recommended for replicated installations
   hosts:
     - http://solr:8983/solr/
-<<<<<<< HEAD
-  configSet: "opencga-variant-configset-2.3.0"
-=======
   configSet: "opencga-variant-configset-2.4.0-SNAPSHOT"
->>>>>>> be7ac343
   mode: "cloud"
   timeout: 30000
   insertBatchSize: 5000
@@ -52,11 +48,7 @@
   #    Example for Zookeeper connection:  opencga-zookeeper-01:2181               <-- Recommended for replicated installations
   hosts:
     - http://solr:8983/solr/    # URL containing host and port, e.g. http://localhost:8983/solr/
-<<<<<<< HEAD
-  configSet: "opencga-rga-configset-2.3.0"
-=======
   configSet: "opencga-rga-configset-2.4.0-SNAPSHOT"
->>>>>>> be7ac343
   mode: "cloud"
   timeout: 30000
   insertBatchSize: 1000
@@ -68,11 +60,7 @@
   connectionType: REST         # Select between REST or DIRECT.
   mode: FIXED                  # Select between FIXED or RANDOM
   databaseName: "opencga"
-<<<<<<< HEAD
-  rest: "http://localhost:8080/opencga-2.3.0"
-=======
   rest: "http://localhost:8080/opencga-2.4.0-SNAPSHOT"
->>>>>>> be7ac343
 
 io:
   connectors:
@@ -187,11 +175,7 @@
         storage.hadoop.bin: "hadoop"
 
         ## If undefined, it will be generated based on the build version.
-<<<<<<< HEAD
-        #storage.hadoop.mr.jarWithDependencies: "opencga-storage-hadoop-core-2.3.0-jar-with-dependencies.jar"
-=======
         #storage.hadoop.mr.jarWithDependencies: "opencga-storage-hadoop-core-2.4.0-SNAPSHOT-jar-with-dependencies.jar"
->>>>>>> be7ac343
 
         # Define the MapReduce job executor.
         storage.hadoop.mr.executor: "system"  # Either "system" or "ssh".
