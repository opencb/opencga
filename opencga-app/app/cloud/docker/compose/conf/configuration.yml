--- conflicted
+++ resolved
@@ -155,11 +155,7 @@
       ## Kubernetes executor configuration example
       # k8s.masterUrl: "https://192.168.99.100:8443/"
       k8s.clientTimeout: 30000 # ms
-<<<<<<< HEAD
-      k8s.imageName: "opencb/opencga-base:2.3.0-hdp3.1"
-=======
       k8s.imageName: "opencb/opencga-base:2.4.0-SNAPSHOT-hdp3.1"
->>>>>>> be7ac343
       k8s.imagePullPolicy: "IfNotPresent"
       #      k8s.imagePullSecrets:
       #        name : "dockerhub-secrets-name"
