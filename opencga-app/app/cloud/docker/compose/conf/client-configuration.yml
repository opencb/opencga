--- conflicted
+++ resolved
@@ -6,11 +6,7 @@
 
 ## REST client configuration options
 rest:
-<<<<<<< HEAD
-  host: "http://rest:9090/opencga-2.3.0"
-=======
   host: "http://rest:9090/opencga-2.4.0-SNAPSHOT"
->>>>>>> be7ac343
   tokenAutoRefresh: true
   tlsAllowInvalidCertificates: false
   timeout: 90000
