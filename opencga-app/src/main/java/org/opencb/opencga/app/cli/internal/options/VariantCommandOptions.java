/*
 * Copyright 2015-2017 OpenCB
 *
 * Licensed under the Apache License, Version 2.0 (the "License");
 * you may not use this file except in compliance with the License.
 * You may obtain a copy of the License at
 *
 *     http://www.apache.org/licenses/LICENSE-2.0
 *
 * Unless required by applicable law or agreed to in writing, software
 * distributed under the License is distributed on an "AS IS" BASIS,
 * WITHOUT WARRANTIES OR CONDITIONS OF ANY KIND, either express or implied.
 * See the License for the specific language governing permissions and
 * limitations under the License.
 */

package org.opencb.opencga.app.cli.internal.options;

import com.beust.jcommander.*;
import org.opencb.biodata.models.variant.metadata.Aggregation;
import org.opencb.opencga.analysis.family.qc.FamilyQcAnalysis;
import org.opencb.opencga.analysis.individual.qc.IndividualQcAnalysis;
import org.opencb.opencga.analysis.sample.qc.SampleQcAnalysis;
import org.opencb.opencga.analysis.variant.VariantExportTool;
import org.opencb.opencga.analysis.variant.genomePlot.GenomePlotAnalysis;
import org.opencb.opencga.analysis.variant.gwas.GwasAnalysis;
import org.opencb.opencga.analysis.variant.inferredSex.InferredSexAnalysis;
import org.opencb.opencga.analysis.variant.julie.JulieTool;
import org.opencb.opencga.analysis.variant.knockout.KnockoutAnalysis;
import org.opencb.opencga.analysis.variant.mendelianError.MendelianErrorAnalysis;
import org.opencb.opencga.analysis.variant.mutationalSignature.MutationalSignatureAnalysis;
import org.opencb.opencga.analysis.variant.operations.VariantFamilyIndexOperationTool;
import org.opencb.opencga.analysis.variant.operations.VariantIndexOperationTool;
import org.opencb.opencga.analysis.variant.operations.VariantSampleIndexOperationTool;
import org.opencb.opencga.analysis.variant.relatedness.RelatednessAnalysis;
import org.opencb.opencga.analysis.variant.samples.SampleEligibilityAnalysis;
import org.opencb.opencga.analysis.variant.stats.CohortVariantStatsAnalysis;
import org.opencb.opencga.analysis.variant.stats.SampleVariantStatsAnalysis;
import org.opencb.opencga.analysis.variant.stats.VariantStatsAnalysis;
import org.opencb.opencga.analysis.wrappers.gatk.GatkWrapperAnalysis;
import org.opencb.opencga.analysis.wrappers.plink.PlinkWrapperAnalysis;
import org.opencb.opencga.analysis.wrappers.rvtests.RvtestsWrapperAnalysis;
import org.opencb.opencga.app.cli.GeneralCliOptions;
import org.opencb.opencga.app.cli.GeneralCliOptions.DataModelOptions;
import org.opencb.opencga.app.cli.GeneralCliOptions.NumericOptions;
import org.opencb.opencga.app.cli.internal.InternalCliOptionsParser;
import org.opencb.opencga.core.api.ParamConstants;
import org.opencb.opencga.core.models.variant.AnnotationVariantQueryParams;
import org.opencb.opencga.core.models.variant.SampleVariantFilterParams;
import org.opencb.opencga.core.tools.variant.IndividualQcAnalysisExecutor;
import org.opencb.opencga.storage.core.variant.adaptors.VariantQueryParam;
import org.opencb.opencga.storage.core.variant.query.VariantQueryUtils;
import org.opencb.oskar.analysis.variant.gwas.GwasConfiguration;

import java.util.HashMap;
import java.util.List;
import java.util.Map;

import static org.opencb.opencga.analysis.variant.manager.VariantCatalogQueryUtils.*;
import static org.opencb.opencga.app.cli.internal.options.VariantCommandOptions.CohortVariantStatsCommandOptions.COHORT_VARIANT_STATS_RUN_COMMAND;
import static org.opencb.opencga.app.cli.internal.options.VariantCommandOptions.FamilyIndexCommandOptions.FAMILY_INDEX_COMMAND;
import static org.opencb.opencga.app.cli.internal.options.VariantCommandOptions.FamilyIndexCommandOptions.FAMILY_INDEX_COMMAND_DESCRIPTION;
import static org.opencb.opencga.app.cli.internal.options.VariantCommandOptions.SampleIndexCommandOptions.SAMPLE_INDEX_COMMAND;
import static org.opencb.opencga.app.cli.internal.options.VariantCommandOptions.SampleIndexCommandOptions.SAMPLE_INDEX_COMMAND_DESCRIPTION;
import static org.opencb.opencga.app.cli.internal.options.VariantCommandOptions.SampleVariantStatsCommandOptions.SAMPLE_VARIANT_STATS_RUN_COMMAND;
import static org.opencb.opencga.app.cli.internal.options.VariantCommandOptions.VariantSampleQueryCommandOptions.SAMPLE_QUERY_COMMAND;
import static org.opencb.opencga.app.cli.internal.options.VariantCommandOptions.VariantSecondaryIndexCommandOptions.SECONDARY_INDEX_COMMAND;
import static org.opencb.opencga.app.cli.internal.options.VariantCommandOptions.VariantSecondaryIndexDeleteCommandOptions.SECONDARY_INDEX_DELETE_COMMAND;
import static org.opencb.opencga.core.api.ParamConstants.*;
import static org.opencb.opencga.storage.app.cli.client.options.StorageVariantCommandOptions.AggregateCommandOptions.AGGREGATE_COMMAND;
import static org.opencb.opencga.storage.app.cli.client.options.StorageVariantCommandOptions.AggregateCommandOptions.AGGREGATE_COMMAND_DESCRIPTION;
import static org.opencb.opencga.storage.app.cli.client.options.StorageVariantCommandOptions.AggregateFamilyCommandOptions.AGGREGATE_FAMILY_COMMAND;
import static org.opencb.opencga.storage.app.cli.client.options.StorageVariantCommandOptions.AggregateFamilyCommandOptions.AGGREGATE_FAMILY_COMMAND_DESCRIPTION;
import static org.opencb.opencga.storage.app.cli.client.options.StorageVariantCommandOptions.*;
import static org.opencb.opencga.storage.app.cli.client.options.StorageVariantCommandOptions.GenericAnnotationDeleteCommandOptions.ANNOTATION_DELETE_COMMAND;
import static org.opencb.opencga.storage.app.cli.client.options.StorageVariantCommandOptions.GenericAnnotationDeleteCommandOptions.ANNOTATION_DELETE_COMMAND_DESCRIPTION;
import static org.opencb.opencga.storage.app.cli.client.options.StorageVariantCommandOptions.GenericAnnotationMetadataCommandOptions.ANNOTATION_METADATA_COMMAND;
import static org.opencb.opencga.storage.app.cli.client.options.StorageVariantCommandOptions.GenericAnnotationMetadataCommandOptions.ANNOTATION_METADATA_COMMAND_DESCRIPTION;
import static org.opencb.opencga.storage.app.cli.client.options.StorageVariantCommandOptions.GenericAnnotationQueryCommandOptions.ANNOTATION_QUERY_COMMAND;
import static org.opencb.opencga.storage.app.cli.client.options.StorageVariantCommandOptions.GenericAnnotationQueryCommandOptions.ANNOTATION_QUERY_COMMAND_DESCRIPTION;
import static org.opencb.opencga.storage.app.cli.client.options.StorageVariantCommandOptions.GenericAnnotationSaveCommandOptions.ANNOTATION_SAVE_COMMAND;
import static org.opencb.opencga.storage.app.cli.client.options.StorageVariantCommandOptions.GenericAnnotationSaveCommandOptions.ANNOTATION_SAVE_COMMAND_DESCRIPTION;
import static org.opencb.opencga.storage.app.cli.client.options.StorageVariantCommandOptions.VariantDeleteCommandOptions.VARIANT_DELETE_COMMAND;
import static org.opencb.opencga.storage.app.cli.client.options.StorageVariantCommandOptions.VariantDeleteCommandOptions.VARIANT_DELETE_COMMAND_DESCRIPTION;
import static org.opencb.opencga.storage.core.variant.adaptors.VariantQueryParam.*;

/**
 * Created by pfurio on 23/11/16.
 */
@Parameters(commandNames = {"variant"}, commandDescription = "Variant commands")
public class VariantCommandOptions {

    public final VariantIndexCommandOptions indexVariantCommandOptions;
    public final VariantDeleteCommandOptions variantDeleteCommandOptions;
    public final VariantSecondaryIndexCommandOptions variantSecondaryIndexCommandOptions;
    public final VariantSecondaryIndexDeleteCommandOptions variantSecondaryIndexDeleteCommandOptions;
    public final VariantQueryCommandOptions queryVariantCommandOptions;
    public final VariantExportCommandOptions exportVariantCommandOptions;
    public final VariantStatsCommandOptions statsVariantCommandOptions;
    public final VariantScoreIndexCommandOptions variantScoreIndexCommandOptions;
    public final VariantScoreDeleteCommandOptions variantScoreDeleteCommandOptions;
    public final SampleIndexCommandOptions sampleIndexCommandOptions;
    public final FamilyIndexCommandOptions familyIndexCommandOptions;
    public final VariantAnnotateCommandOptions annotateVariantCommandOptions;
    public final AnnotationSaveCommandOptions annotationSaveSnapshotCommandOptions;
    public final AnnotationDeleteCommandOptions annotationDeleteCommandOptions;
    public final AnnotationQueryCommandOptions annotationQueryCommandOptions;
    public final AnnotationMetadataCommandOptions annotationMetadataCommandOptions;
    public final AggregateFamilyCommandOptions fillGapsVariantCommandOptions;
    public final AggregateCommandOptions aggregateCommandOptions;
    public final VariantExportStatsCommandOptions exportVariantStatsCommandOptions;
    public final VariantImportCommandOptions importVariantCommandOptions;
    public final VariantIbsCommandOptions ibsVariantCommandOptions;
    public final VariantSampleQueryCommandOptions sampleQueryCommandOptions;
    public final VariantSamplesFilterCommandOptions samplesFilterCommandOptions;
    public final VariantHistogramCommandOptions histogramCommandOptions;
    public final JulieRunCommandOptions julieRunCommandOptions;

    // Analysis
    public final GwasCommandOptions gwasCommandOptions;
    public final SampleVariantStatsCommandOptions sampleVariantStatsCommandOptions;
    public final SampleVariantStatsQueryCommandOptions sampleVariantStatsQueryCommandOptions;
    public final CohortVariantStatsCommandOptions cohortVariantStatsCommandOptions;
    public final CohortVariantStatsQueryCommandOptions cohortVariantStatsQueryCommandOptions;
    public final KnockoutCommandOptions knockoutCommandOptions;
    public final SampleEligibilityCommandOptions sampleEligibilityCommandOptions;
    public final MutationalSignatureCommandOptions mutationalSignatureCommandOptions;
    public final GenomePlotCommandOptions genomePlotCommandOptions;
    public final GenomePlotInternalCommandOptions genomePlotInternalCommandOptions;
    public final MendelianErrorCommandOptions mendelianErrorCommandOptions;
    public final InferredSexCommandOptions inferredSexCommandOptions;
    public final RelatednessCommandOptions relatednessCommandOptions;
    public final FamilyQcCommandOptions familyQcCommandOptions;
    public final IndividualQcCommandOptions individualQcCommandOptions;
    public final SampleQcCommandOptions sampleQcCommandOptions;

    // Wrappers
    public final PlinkCommandOptions plinkCommandOptions;
    public final RvtestsCommandOptions rvtestsCommandOptions;
    public final GatkCommandOptions gatkCommandOptions;

    public final JCommander jCommander;
    public final GeneralCliOptions.CommonCommandOptions commonCommandOptions;
    public final DataModelOptions commonDataModelOptions;
    public final NumericOptions commonNumericOptions;
    public final GeneralCliOptions.JobOptions commonJobOptions;
    public final InternalCliOptionsParser.JobOptions internalJobOptions;
    private final Object commonJobOptionsObject;
    private final Object internalJobOptionsObject;

    public VariantCommandOptions(GeneralCliOptions.CommonCommandOptions commonCommandOptions, DataModelOptions dataModelOptions,
                                 NumericOptions numericOptions, JCommander jCommander, boolean withFullJobParams) {
        this.commonCommandOptions = commonCommandOptions;
        this.commonDataModelOptions = dataModelOptions;
        this.commonNumericOptions = numericOptions;
        this.commonJobOptions = new GeneralCliOptions.JobOptions();
        this.internalJobOptions = new InternalCliOptionsParser.JobOptions();
        this.commonJobOptionsObject = withFullJobParams ? commonJobOptions : new Object();
        this.internalJobOptionsObject = withFullJobParams ? new Object() : internalJobOptions;
        this.jCommander = jCommander;

        this.indexVariantCommandOptions = new VariantIndexCommandOptions();
        this.variantDeleteCommandOptions = new VariantDeleteCommandOptions();
        this.variantSecondaryIndexCommandOptions = new VariantSecondaryIndexCommandOptions();
        this.variantSecondaryIndexDeleteCommandOptions = new VariantSecondaryIndexDeleteCommandOptions();
        this.queryVariantCommandOptions = new VariantQueryCommandOptions();
        this.exportVariantCommandOptions = new VariantExportCommandOptions();
        this.statsVariantCommandOptions = new VariantStatsCommandOptions();
        this.variantScoreIndexCommandOptions = new VariantScoreIndexCommandOptions();
        this.variantScoreDeleteCommandOptions = new VariantScoreDeleteCommandOptions();
        this.sampleIndexCommandOptions = new SampleIndexCommandOptions();
        this.familyIndexCommandOptions = new FamilyIndexCommandOptions();
        this.annotateVariantCommandOptions = new VariantAnnotateCommandOptions();
        this.annotationSaveSnapshotCommandOptions = new AnnotationSaveCommandOptions();
        this.annotationDeleteCommandOptions = new AnnotationDeleteCommandOptions();
        this.annotationQueryCommandOptions = new AnnotationQueryCommandOptions();
        this.annotationMetadataCommandOptions = new AnnotationMetadataCommandOptions();
        this.fillGapsVariantCommandOptions = new AggregateFamilyCommandOptions();
        this.aggregateCommandOptions = new AggregateCommandOptions();
        this.exportVariantStatsCommandOptions = new VariantExportStatsCommandOptions();
        this.importVariantCommandOptions = new VariantImportCommandOptions();
        this.ibsVariantCommandOptions = new VariantIbsCommandOptions();
        this.sampleQueryCommandOptions = new VariantSampleQueryCommandOptions();
        this.samplesFilterCommandOptions = new VariantSamplesFilterCommandOptions();
        this.histogramCommandOptions = new VariantHistogramCommandOptions();
        this.julieRunCommandOptions = new JulieRunCommandOptions();
        this.gwasCommandOptions = new GwasCommandOptions();
        this.sampleVariantStatsCommandOptions = new SampleVariantStatsCommandOptions();
        this.sampleVariantStatsQueryCommandOptions = new SampleVariantStatsQueryCommandOptions();
        this.cohortVariantStatsCommandOptions = new CohortVariantStatsCommandOptions();
        this.cohortVariantStatsQueryCommandOptions = new CohortVariantStatsQueryCommandOptions();
        this.knockoutCommandOptions = new KnockoutCommandOptions();
        this.sampleEligibilityCommandOptions = new SampleEligibilityCommandOptions();
        this.mutationalSignatureCommandOptions = new MutationalSignatureCommandOptions();
        this.genomePlotCommandOptions = new GenomePlotCommandOptions();
        this.genomePlotInternalCommandOptions = new GenomePlotInternalCommandOptions();
        this.mendelianErrorCommandOptions = new MendelianErrorCommandOptions();
        this.inferredSexCommandOptions = new InferredSexCommandOptions();
        this.relatednessCommandOptions = new RelatednessCommandOptions();
        this.familyQcCommandOptions = new FamilyQcCommandOptions();
        this.individualQcCommandOptions = new IndividualQcCommandOptions();
        this.sampleQcCommandOptions = new SampleQcCommandOptions();
        this.plinkCommandOptions = new PlinkCommandOptions();
        this.rvtestsCommandOptions = new RvtestsCommandOptions();
        this.gatkCommandOptions = new GatkCommandOptions();
    }

    @Parameters(commandNames = {VariantIndexCommandOptions.INDEX_RUN_COMMAND}, commandDescription = VariantIndexOperationTool.DESCRIPTION)
    public class VariantIndexCommandOptions extends GeneralCliOptions.StudyOption {
        public static final String INDEX_RUN_COMMAND = "index-run";

        @ParametersDelegate
        public GenericVariantIndexOptions genericVariantIndexOptions = new GenericVariantIndexOptions();

        @ParametersDelegate
        public GeneralCliOptions.CommonCommandOptions commonOptions = commonCommandOptions;

        @ParametersDelegate
        public Object jobOptions = commonJobOptionsObject;

        @ParametersDelegate
        public Object internalJobOptions = internalJobOptionsObject;

        @Parameter(names = {"--file"}, description = "List of files to be indexed.", required = true, arity = 1)
        public String fileId = null;

//        @Parameter(names = {"--transformed-files"}, description = "CSV of paths corresponding to the location of the transformed files.",
//                arity = 1)
//        public String transformedPaths = null;

        @Parameter(names = {"-o", "--outdir"}, description = "Output directory", required = false, arity = 1)
        public String outdir = null;

        @Parameter(names = {"--stdin"}, description = "Read the variants file from the standard input")
        public boolean stdin;

        @Parameter(names = {"--stdout"}, description = "Write the transformed variants file to the standard output")
        public boolean stdout;

        @Parameter(names = {"--skip-indexed-files"}, description = "Do not fail if any of the input files was already indexed.")
        public boolean skipIndexedFiles;
    }

    @Parameters(commandNames = {SECONDARY_INDEX_COMMAND}, commandDescription = "Creates a secondary index using a search engine")
    public class VariantSecondaryIndexCommandOptions extends GeneralCliOptions.StudyOption {

        public static final String SECONDARY_INDEX_COMMAND = "secondary-index";
        @ParametersDelegate
        public GeneralCliOptions.CommonCommandOptions commonOptions = commonCommandOptions;

        @ParametersDelegate
        public Object jobOptions = commonJobOptionsObject;

        @ParametersDelegate
        public Object internalJobOptions = internalJobOptionsObject;

        @Parameter(names = {"-p", "--project"}, description = "Project to index.", arity = 1)
        public String project;

        @Parameter(names = {"-r", "--region"}, description = VariantQueryParam.REGION_DESCR)
        public String region;

        @Parameter(names = {"--sample"}, description = "Samples to index."
                + " If provided, all sample data will be added to the secondary index.", arity = 1)
        public List<String> sample;

        @Parameter(names = {"--overwrite"}, description = "Overwrite search index for all files and variants. Repeat operation for already processed variants.")
        public boolean overwrite;

        @Parameter(names = {"--outdir"}, description = "Output directory", hidden = true)
        public String outdir;
    }

    @Parameters(commandNames = {SECONDARY_INDEX_DELETE_COMMAND}, commandDescription = "Remove a secondary index from the search engine")
    public class VariantSecondaryIndexDeleteCommandOptions extends GeneralCliOptions.StudyOption {

        public static final String SECONDARY_INDEX_DELETE_COMMAND = "secondary-index-delete";
        @ParametersDelegate
        public GeneralCliOptions.CommonCommandOptions commonOptions = commonCommandOptions;

        @ParametersDelegate
        public Object jobOptions = commonJobOptionsObject;

        @ParametersDelegate
        public Object internalJobOptions = internalJobOptionsObject;

        @Parameter(names = {"--sample"}, description = "Samples to remove. Needs to provide all the samples in the secondary index.",
                required = true, arity = 1)
        public String sample;

        // TODO Use this outdir to store the operation-status.json
        @Parameter(names = {"--outdir"}, description = "[PENDING]", hidden = true)
        public String outdir;
    }

    @Parameters(commandNames = {VARIANT_DELETE_COMMAND}, commandDescription = VARIANT_DELETE_COMMAND_DESCRIPTION)
    public class VariantDeleteCommandOptions extends GeneralCliOptions.StudyOption {

        @ParametersDelegate
        public GenericVariantDeleteOptions genericVariantDeleteOptions = new GenericVariantDeleteOptions();

        @ParametersDelegate
        public GeneralCliOptions.CommonCommandOptions commonOptions = commonCommandOptions;

        @ParametersDelegate
        public Object jobOptions = commonJobOptionsObject;

        @ParametersDelegate
        public Object internalJobOptions = internalJobOptionsObject;

        @Parameter(names = {"-o", "--outdir"}, description = "Output directory", arity = 1)
        public String outdir = null;
    }

    @Parameters(commandNames = {"query"}, commandDescription = ParamConstants.VARIANTS_QUERY_DESCRIPTION)
    public class VariantQueryCommandOptions extends AbstractVariantQueryCommandOptions {

        // FIXME: This param should not be in the INTERNAL command line!
        @Parameter(names = {"--mode"}, description = "Communication mode. grpc|rest|auto.")
        public String mode = "auto";

        @Parameter(names = {"-o", "--outdir"}, description = "Output directory. [STDOUT]", arity = 1)
        public String outdir;
    }

    @Parameters(commandNames = {VariantExportCommandOptions.EXPORT_RUN_COMMAND}, commandDescription = VariantExportTool.DESCRIPTION)
    public class VariantExportCommandOptions extends AbstractVariantQueryCommandOptions {
        public static final String EXPORT_RUN_COMMAND = "export-run";

        @ParametersDelegate
        public Object jobOptions = commonJobOptionsObject;

        @ParametersDelegate
        public Object internalJobOptions = internalJobOptionsObject;

        @Parameter(names = {"-o", "--outdir"}, description = "Output directory.", arity = 1)
        public String outdir;
    }

    public class AbstractVariantQueryCommandOptions extends GeneralCliOptions.StudyOption {

        @ParametersDelegate
        public GenericVariantQueryOptions genericVariantQueryOptions = new GenericVariantQueryOptions();

        @ParametersDelegate
        public GeneralCliOptions.CommonCommandOptions commonOptions = commonCommandOptions;

        @Parameter(names = {"--output-file-name"}, description = "Output file name.", arity = 1)
        public String outputFileName;

        @Parameter(names = {"--compress", "-z"}, description = "Compress output file.", arity = 0)
        public boolean compress;

        @ParametersDelegate
        public DataModelOptions dataModelOptions = commonDataModelOptions;

        @ParametersDelegate
        public NumericOptions numericOptions = commonNumericOptions;

        @Parameter(names = {"--sample-annotation"}, description = SAMPLE_ANNOTATION_DESC)
        public String sampleAnnotation;

        @Parameter(names = {"-p", "--project"}, description = PROJECT_DESC, arity = 1)
        public String project;

        @Parameter(names = {"--family"}, description = FAMILY_DESC, arity = 1)
        public String family;

        @Parameter(names = {"--family-disorder"}, description = FAMILY_DISORDER_DESC, arity = 1)
        public String familyPhenotype;

        @Parameter(names = {"--family-segregation"}, description = FAMILY_SEGREGATION_DESCR, arity = 1)
        public String familySegregation;

        @Parameter(names = {"--family-members"}, description = FAMILY_MEMBERS_DESC, arity = 1)
        public String familyMembers;

        @Parameter(names = {"--family-proband"}, description = FAMILY_PROBAND_DESC, arity = 1)
        public String familyProband;

        @Parameter(names = {"--panel"}, description = PANEL_DESC, arity = 1)
        public String panel;
        @Parameter(names = {"--panel-mode-of-inheritance"}, description = PANEL_MOI_DESC, arity = 1)
        public String panelModeOfInheritance;
        @Parameter(names = {"--panel-confidence"}, description = PANEL_CONFIDENCE_DESC, arity = 1)
        public String panelConfidence;
        @Parameter(names = {"--panel-role-in-cancer"}, description = PANEL_ROLE_IN_CANCER_DESC, arity = 1)
        public String panelRoleInCancer;

        @Parameter(names = {"--saved-filter"}, description = SAVED_FILTER_DESCR, arity = 1)
        public String savedFilter;

        // FIXME: This param should not be in the REST command line!
        @Parameter(names = {"--variants-file"}, description = "GFF File with regions")
        public String variantsFile;
    }

    @Parameters(commandNames = {VariantStatsCommandOptions.STATS_RUN_COMMAND}, commandDescription = VariantStatsAnalysis.DESCRIPTION)
    public class VariantStatsCommandOptions extends GeneralCliOptions.StudyOption {
        public static final String STATS_RUN_COMMAND = "stats-run";

        @ParametersDelegate
        public GeneralCliOptions.CommonCommandOptions commonOptions = commonCommandOptions;

        @ParametersDelegate
        public Object jobOptions = commonJobOptionsObject;

        @ParametersDelegate
        public Object internalJobOptions = internalJobOptionsObject;

        @Parameter(names = {"--cohort"}, description = "Cohort Ids for the cohorts to be calculated.")
        public List<String> cohort;

        @Parameter(names = {"--cohort-ids"}, hidden = true)
        public void setCohortIds(List<String> cohortIds) {
            this.cohort = cohortIds;
        }

        @Parameter(names = {"-o", "--outdir"}, description = "Output directory", required = false, arity = 1)
        public String outdir = null;

        @Parameter(names = {"--samples"}, description = "List of samples to use as cohort to calculate stats")
        public List<String> samples;

        @Parameter(names = {"--region"}, description = "Region to calculate.")
        public String region;

        @Parameter(names = {"--gene"}, description = "List of genes.")
        public String gene;

        @Parameter(names = {"--output-file-name"}, description = "Output file name. Default: database name", arity = 1)
        public String fileName;

        @Parameter(names = {"--aggregated"}, description = "Select the type of aggregated VCF file: none, basic, EVS or ExAC", arity = 1)
        public Aggregation aggregated = Aggregation.NONE;

        @Parameter(names = {"--aggregation-mapping-file"}, description = "File containing population names mapping in an aggregated VCF file")
        public String aggregationMappingFile;

        @Parameter(names = {"--index"}, hidden = true, description = "UNUSED. Index functionality moved to operations variant-stats-index", arity = 0)
        @Deprecated
        public void setIndex(Boolean index) {
            if (index != null && index) {
                throw new ParameterException("Deprecated param --index . Index functionality has been moved to 'operations variant-stats-index'");
            }
        }
    }

    @Parameters(commandNames = {GenericVariantScoreIndexCommandOptions.SCORE_INDEX_COMMAND}, commandDescription = GenericVariantScoreIndexCommandOptions.SCORE_INDEX_COMMAND_DESCRIPTION)
    public class VariantScoreIndexCommandOptions extends GenericVariantScoreIndexCommandOptions {
        @ParametersDelegate
        public GeneralCliOptions.CommonCommandOptions commonOptions = commonCommandOptions;

        @ParametersDelegate
        public GeneralCliOptions.StudyOption study = new GeneralCliOptions.StudyOption();

        @ParametersDelegate
        public Object jobOptions = commonJobOptionsObject;

        @ParametersDelegate
        public Object internalJobOptions = internalJobOptionsObject;

        @Parameter(names = {"-o", "--outdir"}, description = "Output directory", required = false, arity = 1)
        public String outdir = null;
    }

    @Parameters(commandNames = {GenericVariantScoreDeleteCommandOptions.SCORE_DELETE_COMMAND}, commandDescription = GenericVariantScoreDeleteCommandOptions.SCORE_DELETE_COMMAND_DESCRIPTION)
    public class VariantScoreDeleteCommandOptions extends GenericVariantScoreDeleteCommandOptions {
        @ParametersDelegate
        public GeneralCliOptions.CommonCommandOptions commonOptions = commonCommandOptions;

        @ParametersDelegate
        public GeneralCliOptions.StudyOption study = new GeneralCliOptions.StudyOption();

        @ParametersDelegate
        public Object jobOptions = commonJobOptionsObject;

        @ParametersDelegate
        public Object internalJobOptions = internalJobOptionsObject;

        @Parameter(names = {"-o", "--outdir"}, description = "Output directory", required = false, arity = 1)
        public String outdir = null;
    }

    @Parameters(commandNames = {SAMPLE_INDEX_COMMAND}, commandDescription = SAMPLE_INDEX_COMMAND_DESCRIPTION)
    public class SampleIndexCommandOptions extends GeneralCliOptions.StudyOption {
        public static final String SAMPLE_INDEX_COMMAND = "sample-index";
        public static final String SAMPLE_INDEX_COMMAND_DESCRIPTION = VariantSampleIndexOperationTool.DESCRIPTION;

        @ParametersDelegate
        public GeneralCliOptions.CommonCommandOptions commonOptions = commonCommandOptions;

        @ParametersDelegate
        public Object jobOptions = commonJobOptionsObject;

        @ParametersDelegate
        public Object internalJobOptions = internalJobOptionsObject;

        @Parameter(names = {"--sample"}, required = true, description = "Samples to include in the index. " +
                "Use \"" + VariantQueryUtils.ALL + "\" to annotate the index for all samples in the study.")
        public List<String> sample;

        @Parameter(names = {"-o", "--outdir"}, description = "Output directory", required = false, arity = 1)
        public String outdir;

        @Parameter(names = {"--build-index"}, description = "Build sample index.", arity = 0)
        public boolean buildIndex;

        @Parameter(names = {"--annotate"}, description = "Annotate sample index", arity = 0)
        public boolean annotate;

        @Parameter(names = {"--overwrite"}, description = "Overwrite existing values", arity = 0)
        public boolean overwrite;
    }

    @Parameters(commandNames = {FAMILY_INDEX_COMMAND}, commandDescription = FAMILY_INDEX_COMMAND_DESCRIPTION)
    public class FamilyIndexCommandOptions extends GeneralCliOptions.StudyOption {
        public static final String FAMILY_INDEX_COMMAND = "family-index";
        public static final String FAMILY_INDEX_COMMAND_DESCRIPTION = VariantFamilyIndexOperationTool.DESCRIPTION;

        @ParametersDelegate
        public GeneralCliOptions.CommonCommandOptions commonOptions = commonCommandOptions;

        @ParametersDelegate
        public Object jobOptions = commonJobOptionsObject;

        @ParametersDelegate
        public Object internalJobOptions = internalJobOptionsObject;

        @Parameter(names = {"--family"}, required = true, description = "Families to index. " +
                "Use \"" + VariantQueryUtils.ALL + "\" to index all families in the study.")
        public List<String> family;

        @Parameter(names = {"--overwrite"}, description = "Overwrite existing values")
        public boolean overwrite = false;

        @Parameter(names = {"--skip-incomplete-families"}, description = "Do not process incomplete families.")
        public boolean skipIncompleteFamilies = false;

        @Parameter(names = {"-o", "--outdir"}, description = "Output directory", required = false, arity = 1)
        public String outdir;
    }

    @Parameters(commandNames = {VariantAnnotateCommandOptions.ANNOTATION_INDEX_COMMAND}, commandDescription = GenericVariantAnnotateOptions.ANNOTATE_DESCRIPTION)
    public class VariantAnnotateCommandOptions extends GeneralCliOptions.StudyOption {

        public static final String ANNOTATION_INDEX_COMMAND = "annotation-index";
        @ParametersDelegate
        public GenericVariantAnnotateOptions genericVariantAnnotateOptions = new GenericVariantAnnotateOptions();

        @ParametersDelegate
        public GeneralCliOptions.CommonCommandOptions commonOptions = commonCommandOptions;

        @ParametersDelegate
        public Object jobOptions = commonJobOptionsObject;

        @ParametersDelegate
        public Object internalJobOptions = internalJobOptionsObject;

        @Parameter(names = {"-p", "--project"}, description = "Project to annotate.", arity = 1)
        public String project;

//        @Parameter(names = {"-s", "--study-id"}, description = "Studies to annotate. Must be in the same database.", arity = 1)
//        public String study;

        @Parameter(names = {"-o", "--outdir"}, description = "Output directory.", required = true, arity = 1)
        public String outdir;
    }

    @Parameters(commandNames = {ANNOTATION_SAVE_COMMAND}, commandDescription = ANNOTATION_SAVE_COMMAND_DESCRIPTION)
    public class AnnotationSaveCommandOptions extends GenericAnnotationSaveCommandOptions {

        @ParametersDelegate
        public GeneralCliOptions.CommonCommandOptions commonOptions = commonCommandOptions;

        @ParametersDelegate
        public Object jobOptions = commonJobOptionsObject;

        @ParametersDelegate
        public Object internalJobOptions = internalJobOptionsObject;

        @Parameter(names = {"-p", "--project"}, description = PROJECT_DESC, arity = 1)
        public String project;

        @Parameter(names = {"-o", "--outdir"}, description = "Output directory", required = false, arity = 1)
        public String outdir;
    }

    @Parameters(commandNames = {ANNOTATION_DELETE_COMMAND}, commandDescription = ANNOTATION_DELETE_COMMAND_DESCRIPTION)
    public class AnnotationDeleteCommandOptions extends GenericAnnotationDeleteCommandOptions {

        @ParametersDelegate
        public GeneralCliOptions.CommonCommandOptions commonOptions = commonCommandOptions;

        @ParametersDelegate
        public Object jobOptions = commonJobOptionsObject;

        @ParametersDelegate
        public Object internalJobOptions = internalJobOptionsObject;

        @Parameter(names = {"-p", "--project"}, description = PROJECT_DESC, arity = 1)
        public String project;

        @Parameter(names = {"-o", "--outdir"}, description = "Output directory", required = false, arity = 1)
        public String outdir;
    }

    @Parameters(commandNames = {ANNOTATION_QUERY_COMMAND}, commandDescription = ANNOTATION_QUERY_COMMAND_DESCRIPTION)
    public class AnnotationQueryCommandOptions extends GenericAnnotationQueryCommandOptions {

        @ParametersDelegate
        public GeneralCliOptions.CommonCommandOptions commonOptions = commonCommandOptions;

        @ParametersDelegate
        public GeneralCliOptions.DataModelOptions dataModelOptions = new DataModelOptions();

        @ParametersDelegate
        public Object internalJobOptions = internalJobOptionsObject;

        @Parameter(names = {"-p", "--project"}, description = PROJECT_DESC, arity = 1)
        public String project;

        @Parameter(names = {"--skip"}, description = "Skip some number of elements.", required = false, arity = 1)
        public int skip;

        @Parameter(names = {"--limit"}, description = "Limit the number of returned elements.", required = false, arity = 1)
        public int limit;
    }

    @Parameters(commandNames = {ANNOTATION_METADATA_COMMAND}, commandDescription = ANNOTATION_METADATA_COMMAND_DESCRIPTION)
    public class AnnotationMetadataCommandOptions extends GenericAnnotationMetadataCommandOptions {

        @ParametersDelegate
        public GeneralCliOptions.CommonCommandOptions commonOptions = commonCommandOptions;

        @ParametersDelegate
        public Object internalJobOptions = internalJobOptionsObject;

        @Parameter(names = {"-p", "--project"}, description = PROJECT_DESC, arity = 1)
        public String project;
    }

    @Parameters(commandNames = {AGGREGATE_FAMILY_COMMAND}, commandDescription = AGGREGATE_FAMILY_COMMAND_DESCRIPTION)
    public class AggregateFamilyCommandOptions extends GeneralCliOptions.StudyOption {

        @Parameter(names = {"-o", "--outdir"}, description = "Output directory", required = true, arity = 1)
        public String outdir;

        @ParametersDelegate
        public GeneralCliOptions.CommonCommandOptions commonOptions = commonCommandOptions;

        @ParametersDelegate
        public GenericAggregateFamilyOptions genericAggregateFamilyOptions = new GenericAggregateFamilyOptions();

        @ParametersDelegate
        public Object jobOptions = commonJobOptionsObject;

        @ParametersDelegate
        public Object internalJobOptions = internalJobOptionsObject;
    }

    @Parameters(commandNames = {AGGREGATE_COMMAND}, commandDescription = AGGREGATE_COMMAND_DESCRIPTION)
    public class AggregateCommandOptions extends GeneralCliOptions.StudyOption {

        @Parameter(names = {"-o", "--outdir"}, description = "Output directory", required = true, arity = 1)
        public String outdir;

        @ParametersDelegate
        public GeneralCliOptions.CommonCommandOptions commonOptions = commonCommandOptions;

        @ParametersDelegate
        public GenericAggregateCommandOptions aggregateCommandOptions = new GenericAggregateCommandOptions();

        @ParametersDelegate
        public Object jobOptions = commonJobOptionsObject;

        @ParametersDelegate
        public Object internalJobOptions = internalJobOptionsObject;

    }

    @Parameters(commandNames = {VariantExportStatsCommandOptions.STATS_EXPORT_RUN_COMMAND}, commandDescription = "Export calculated variant stats and frequencies")
    public class VariantExportStatsCommandOptions {
        public static final String STATS_EXPORT_RUN_COMMAND = "stats-export-run";

        @ParametersDelegate
        public GeneralCliOptions.CommonCommandOptions commonOptions = commonCommandOptions;

        @ParametersDelegate
        public NumericOptions numericOptions = commonNumericOptions;

        @ParametersDelegate
        public Object jobOptions = commonJobOptionsObject;

        @ParametersDelegate
        public Object internalJobOptions = internalJobOptionsObject;

//        @ParametersDelegate
//        public QueryCommandOptions queryOptions = new QueryCommandOptions();

//        @Parameter(names = {"--of", "--output-format"}, description = "Output format: vcf, vcf.gz, tsv, tsv.gz, cellbase, cellbase.gz, json or json.gz", arity = 1)
//        public String outputFormat = "tsv";

        @Parameter(names = {"-r", "--region"}, description = "CSV list of regions: {chr}[:{start}-{end}]. example: 2,3:1000000-2000000",
                required = false)
        public String region;

        @Parameter(names = {"--region-file"}, description = "GFF File with regions")
        public String regionFile;

        @Parameter(names = {"-g", "--gene"}, description = "CSV list of genes")
        public String gene;

        @Parameter(names = {"-p", "--project"}, description = PROJECT_DESC, arity = 1)
        public String project;

        @Parameter(names = {"-s", "--study"}, description = "A comma separated list of studies to be returned")
        public String study;

        @Parameter(names = {"-o", "--outdir"}, description = "Output directory. [STDOUT]", arity = 1)
        public String outdir;

        @Parameter(names = {"--output-file-name"}, description = "Output file name.", arity = 1)
        public String outputFileName;
    }

    @Parameters(commandNames = {"import"}, commandDescription = "Import a variants dataset into an empty study")
    public class VariantImportCommandOptions {

        @ParametersDelegate
        public GeneralCliOptions.CommonCommandOptions commonOptions = commonCommandOptions;

        @ParametersDelegate
        public Object jobOptions = commonJobOptionsObject;

        @ParametersDelegate
        public Object internalJobOptions = internalJobOptionsObject;

        @Parameter(names = {"-s", "--study"}, description = "Study where to load the variants", required = true)
        public String study;

        @Parameter(names = {"-i", "--input"}, description = "Variants input file in avro format", required = true)
        public String input;

    }

    @Parameters(commandNames = {"ibs"}, commandDescription = "[EXPERIMENTAL] Identity By State Clustering")
    public class VariantIbsCommandOptions {

        @ParametersDelegate
        public GeneralCliOptions.CommonCommandOptions commonOptions = commonCommandOptions;

        @ParametersDelegate
        public Object jobOptions = commonJobOptionsObject;

        @ParametersDelegate
        public Object internalJobOptions = internalJobOptionsObject;

        @Parameter(names = {"--study"}, description = "Study where all the samples belong to")
        public String study;

        @Parameter(names = {"--sample"}, description = "List of samples to check. By default, all samples")
        public String samples;

        @Parameter(names = {"-o", "--outdir"}, description = "Output directory.")
        public String outdir = "-";
    }

    @Parameters(commandNames = {VariantSamplesFilterCommandOptions.SAMPLE_RUN_COMMAND}, commandDescription = "Get samples given a set of variants")
    public class VariantSamplesFilterCommandOptions extends GeneralCliOptions.StudyOption {
        public static final String SAMPLE_RUN_COMMAND = "sample-run";

        @ParametersDelegate
        public GeneralCliOptions.CommonCommandOptions commonOptions = commonCommandOptions;

        @ParametersDelegate
        public SampleVariantFilterParamsAnnotated toolParams = new SampleVariantFilterParamsAnnotated();

        @ParametersDelegate
        public Object jobOptions = commonJobOptionsObject;

        @ParametersDelegate
        public Object internalJobOptions = internalJobOptionsObject;

        @Parameter(names = {"-o", "--outdir"}, description = "Output directory.")
        public String outdir;
    }

    @Parameters(commandNames = {SAMPLE_QUERY_COMMAND}, commandDescription = "Get sample data of a given variant")
    public class VariantSampleQueryCommandOptions {
        public static final String SAMPLE_QUERY_COMMAND = "sample-query";

        @ParametersDelegate
        public GeneralCliOptions.CommonCommandOptions commonOptions = commonCommandOptions;

        @ParametersDelegate
        public NumericOptions numericOptions = commonNumericOptions;

        @ParametersDelegate
        public Object internalJobOptions = internalJobOptionsObject;

        @Parameter(names = {"--variant"}, description = "Variant to query", required = true)
        public String variant;

        @Parameter(names = {"--study"}, description = "Study where all the samples belong to")
        public String study;

        @Parameter(names = {"--genotype"}, description = "Genotypes that the sample must have to be selected")
        public List<String> genotype;

    }

    public static class SampleVariantFilterParamsAnnotated extends SampleVariantFilterParams {

        //TODO
//        @Parameter(names = {"--sample-filter"}, description = SAMPLE_FILTER_DESC)
//        public String sampleFilter;

        @Parameter(names = {"--genotypes"}, description = "Genotypes that the sample must have to be selected")
        @Override
        public SampleVariantFilterParams setGenotypes(List<String> genotypes) {
            return super.setGenotypes(genotypes);
        }

        @Parameter(names = {"--sample"}, description = "List of samples to check. By default, all samples")
        @Override
        public SampleVariantFilterParams setSample(List<String> sample) {
            return super.setSample(sample);
        }

        @Parameter(names = {"--samples-in-all-variants"}, description = "Samples must be present in ALL variants instead of ANY variant.")
        @Override
        public SampleVariantFilterParams setSamplesInAllVariants(boolean samplesInAllVariants) {
            return super.setSamplesInAllVariants(samplesInAllVariants);
        }

        @Parameter(names = {"--max-variants"}, description = "Limit the maximum number of variants to look up")
        @Override
        public SampleVariantFilterParams setMaxVariants(int maxVariants) {
            return super.setMaxVariants(maxVariants);
        }

        @Parameter(names = {"--id"}, description = VariantQueryParam.ID_DESCR)
        @Override
        public AnnotationVariantQueryParams setId(String id) {
            return super.setId(id);
        }

        @Parameter(names = {"--region"}, description = VariantQueryParam.REGION_DESCR)
        @Override
        public AnnotationVariantQueryParams setRegion(String region) {
            return super.setRegion(region);
        }

        @Parameter(names = {"--gene"}, description = VariantQueryParam.GENE_DESCR)
        @Override
        public AnnotationVariantQueryParams setGene(String gene) {
            return super.setGene(gene);
        }

        @Parameter(names = {"--type"}, description = VariantQueryParam.TYPE_DESCR)
        @Override
        public AnnotationVariantQueryParams setType(String type) {
            return super.setType(type);
        }

        @Parameter(names = {"--panel"}, description = PANEL_DESC)
        @Override
        public AnnotationVariantQueryParams setPanel(String panel) {
            return super.setPanel(panel);
        }

        @Parameter(names = {"--panel-mode-of-inheritance"}, description = PANEL_MOI_DESC)
        @Override
        public AnnotationVariantQueryParams setPanelModeOfInheritance(String panelModeOfInheritance) {
            return super.setPanelModeOfInheritance(panelModeOfInheritance);
        }

        @Parameter(names = {"--panel-confidence"}, description = PANEL_CONFIDENCE_DESC)
        @Override
        public AnnotationVariantQueryParams setPanelConfidence(String panelConfidence) {
            return super.setPanelConfidence(panelConfidence);
        }

        @Parameter(names = {"--panel-role-in-cancer"}, description = PANEL_ROLE_IN_CANCER_DESC)
        @Override
        public AnnotationVariantQueryParams setPanelRoleInCancer(String panelRoleInCancer) {
            return super.setPanelRoleInCancer(panelRoleInCancer);
        }

        @Parameter(names = {"--cohort-stats-ref"}, description = VariantQueryParam.STATS_REF_DESCR)
        @Override
        public AnnotationVariantQueryParams setCohortStatsRef(String cohortStatsRef) {
            return super.setCohortStatsRef(cohortStatsRef);
        }

        @Parameter(names = {"--cohort-stats-alt"}, description = VariantQueryParam.STATS_ALT_DESCR)
        @Override
        public AnnotationVariantQueryParams setCohortStatsAlt(String cohortStatsAlt) {
            return super.setCohortStatsAlt(cohortStatsAlt);
        }

        @Parameter(names = {"--cohort-stats-maf"}, description = VariantQueryParam.STATS_MAF_DESCR)
        @Override
        public AnnotationVariantQueryParams setCohortStatsMaf(String cohortStatsMaf) {
            return super.setCohortStatsMaf(cohortStatsMaf);
        }

        @Parameter(names = {"--ct", "--consequence-type"}, description = VariantQueryParam.ANNOT_CONSEQUENCE_TYPE_DESCR)
        @Override
        public AnnotationVariantQueryParams setCt(String ct) {
            return super.setCt(ct);
        }

        @Parameter(names = {"--xref"}, description = VariantQueryParam.ANNOT_XREF_DESCR)
        @Override
        public AnnotationVariantQueryParams setXref(String xref) {
            return super.setXref(xref);
        }

        @Parameter(names = {"--biotype"}, description = VariantQueryParam.ANNOT_BIOTYPE_DESCR)
        @Override
        public AnnotationVariantQueryParams setBiotype(String biotype) {
            return super.setBiotype(biotype);
        }

        @Parameter(names = {"--protein-substitution"}, description = VariantQueryParam.ANNOT_PROTEIN_SUBSTITUTION_DESCR)
        @Override
        public AnnotationVariantQueryParams setProteinSubstitution(String proteinSubstitution) {
            return super.setProteinSubstitution(proteinSubstitution);
        }

        @Parameter(names = {"--conservation"}, description = VariantQueryParam.ANNOT_CONSERVATION_DESCR)
        @Override
        public AnnotationVariantQueryParams setConservation(String conservation) {
            return super.setConservation(conservation);
        }

        @Parameter(names = {"--population-frequency-maf"}, description = VariantQueryParam.ANNOT_POPULATION_MINOR_ALLELE_FREQUENCY_DESCR)
        @Override
        public AnnotationVariantQueryParams setPopulationFrequencyMaf(String populationFrequencyMaf) {
            return super.setPopulationFrequencyMaf(populationFrequencyMaf);
        }

        @Parameter(names = {"--population-frequency-alt"}, description = VariantQueryParam.ANNOT_POPULATION_ALTERNATE_FREQUENCY_DESCR)
        @Override
        public AnnotationVariantQueryParams setPopulationFrequencyAlt(String populationFrequencyAlt) {
            return super.setPopulationFrequencyAlt(populationFrequencyAlt);
        }

        @Parameter(names = {"--population-frequency-ref"}, description = VariantQueryParam.ANNOT_POPULATION_REFERENCE_FREQUENCY_DESCR)
        @Override
        public AnnotationVariantQueryParams setPopulationFrequencyRef(String populationFrequencyRef) {
            return super.setPopulationFrequencyRef(populationFrequencyRef);
        }

        @Parameter(names = {"--transcript-flag"}, description = VariantQueryParam.ANNOT_TRANSCRIPT_FLAG_DESCR)
        @Override
        public AnnotationVariantQueryParams setTranscriptFlag(String transcriptFlag) {
            return super.setTranscriptFlag(transcriptFlag);
        }

        @Parameter(names = {"--functional-score"}, description = VariantQueryParam.ANNOT_FUNCTIONAL_SCORE_DESCR)
        @Override
        public AnnotationVariantQueryParams setFunctionalScore(String functionalScore) {
            return super.setFunctionalScore(functionalScore);
        }

<<<<<<< HEAD
        @Parameter(names = {"--search-significance"}, description = VariantQueryParam.ANNOT_CLINICAL_SIGNIFICANCE_DESCR)
=======
        @Parameter(names = {"--clinical"}, description = ANNOT_CLINICAL_DESCR)
        @Override
        public AnnotationVariantQueryParams setClinical(String clinical) {
            return super.setClinical(clinical);
        }

//        @Parameter(names = {"--clinical-significance"}, description = VariantQueryParam.ANNOT_CLINICAL_SIGNIFICANCE_DESCR)
//        @Override
//        public AnnotationVariantQueryParams setClinicalSignificance(String clinicalSignificance) {
//            return super.setClinicalSignificance(clinicalSignificance);
//        }

        @Parameter(names = {"--clinical-confirmed-status"}, description = ANNOT_CLINICAL_SIGNIFICANCE_DESCR)
>>>>>>> 49aeb5ec
        @Override
        public AnnotationVariantQueryParams setClinicalConfirmedStatus(String clinicalConfirmedStatus) {
            return super.setClinicalConfirmedStatus(clinicalConfirmedStatus);
        }
    }

    @Parameters(commandNames = {"histogram"}, commandDescription = "")
    public class VariantHistogramCommandOptions {

        @ParametersDelegate
        public BasicVariantQueryOptions variantQueryOptions = new BasicVariantQueryOptions();

        @ParametersDelegate
        public GeneralCliOptions.CommonCommandOptions commonOptions = commonCommandOptions;

        @ParametersDelegate
        public DataModelOptions dataModelOptions = commonDataModelOptions;

        @ParametersDelegate
        public Object internalJobOptions = internalJobOptionsObject;

        @Parameter(names = {"--study"}, description = "Study where all the samples belong to")
        public String study;

        @Parameter(names = {"--sample"}, description = "List of samples to check. By default, all samples")
        public String samples;

        @Parameter(names = {"--interval"}, description = "")
        public Integer interval = 1000;

        @Parameter(names = {"-o", "--output"}, description = "Output file. [STDOUT]", arity = 1)
        public String outdir;
    }

    @Parameters(commandNames = GwasCommandOptions.GWAS_RUN_COMMAND, commandDescription = GwasAnalysis.DESCRIPTION)
    public class GwasCommandOptions {
        public static final String GWAS_RUN_COMMAND = GwasAnalysis.ID + "-run";

        @ParametersDelegate
        public GeneralCliOptions.CommonCommandOptions commonOptions = commonCommandOptions;

        @ParametersDelegate
        public Object jobOptions = commonJobOptionsObject;

        @ParametersDelegate
        public Object internalJobOptions = internalJobOptionsObject;

        @Parameter(names = {"--study"}, description = "Study where all the samples belong to")
        public String study;

        @Parameter(names = {"--phenotype"}, description = "Use this phenotype to divide all the samples from the study. "
                + "Samples with the phenotype will be used as Case Cohort. Rest will be used as Control Cohort. "
                + "This parameter can not be mixed with other parameters to define the cohorts.")
        public String phenotype;

        @Parameter(names = {"--index"}, description = "Index the produced gwas score in the variant storage.", arity = 0)
        public boolean index;

        @Parameter(names = {"--index-score-id"}, description = "Name to be used to index que score in the variant storage. "
                + "Must be unique in the study. If provided, the control/case cohorts must be registered in catalog.")
        public String indexScoreId;

        @Parameter(names = {"--method"}, description = "Either Fisher Test or ChiSquare")
        public GwasConfiguration.Method method = GwasConfiguration.Method.FISHER_TEST;

        @Parameter(names = {"--fisher-mode"}, description = "Fisher Test mode.")
        public GwasConfiguration.FisherMode fisherMode = GwasConfiguration.FisherMode.TWO_SIDED;

        @Parameter(names = {"--case-cohort"}, description = "Cohort from catalog to be used as case cohort.")
        public String caseCohort;

        @Parameter(names = {"--case-cohort-samples"}, description = "List of samples to conform the case cohort.")
        public List<String> caseCohortSamples;

        @Parameter(names = {"--case-cohort-samples-annotation"}, description = "Samples annotation query selecting samples of the case cohort. "
                + "This parameter is an alternative to --case-cohort . Example: age>30;gender=FEMALE. "
                + "For more information, please visit " + ParamConstants.ANNOTATION_DOC_URL)
        public String caseCohortSamplesAnnotation;

        @Parameter(names = {"--control-cohort"}, description = "Cohort from catalog to be used as control cohort.")
        public String controlCohort;

        @Parameter(names = {"--control-cohort-samples"}, description = "List of samples to conform the control cohort.")
        public List<String> controlCohortSamples;

        @Parameter(names = {"--control-cohort-samples-annotation"}, description = "Samples query selecting samples of the control cohort. "
                + "This parameter is an alternative to --control-cohort . Example: age>30;gender=FEMALE. "
                + "For more information, please visit " + ParamConstants.ANNOTATION_DOC_URL)
        public String controlCohortSamplesAnnotation;

        @Parameter(names = {"-o", "--outdir"}, description = "Output directory.", arity = 1, required = false)
        public String outdir;
    }

    @Parameters(commandNames = SAMPLE_VARIANT_STATS_RUN_COMMAND, commandDescription = SampleVariantStatsAnalysis.DESCRIPTION)
    public class SampleVariantStatsCommandOptions {
        public static final String SAMPLE_VARIANT_STATS_RUN_COMMAND = "sample-stats-run";

        @ParametersDelegate
        public GeneralCliOptions.CommonCommandOptions commonOptions = commonCommandOptions;

        @ParametersDelegate
        public Object jobOptions = commonJobOptionsObject;

        @ParametersDelegate
        public Object internalJobOptions = internalJobOptionsObject;

        @Parameter(names = {"--study"}, description = "Study where all the samples belong to")
        public String study;

        @Parameter(names = {"--sample"}, description = "List of samples.")
        public List<String> sample;

        @Parameter(names = {"--individual"}, description = "List of individuals")
        public List<String> individual;

        @DynamicParameter(names = {"--vq", "--variant-query"}, description = "Variant query, e.g.:. --vsq gene=\"BRCA2\" --vsq ct=\"missense_variant\"")
        public Map<String, String> variantQuery = new HashMap<>();

        @Parameter(names = {"-o", "--outdir"}, description = "Output directory.", arity = 1, required = false)
        public String outdir;

        @Parameter(names = {"--batch-size"}, description = "Number of samples to compute in parallel.")
        public Integer batchSize;

        @Parameter(names = {"--index"}, description = "Index result in catalog as sampleQc.", arity = 0)
        public boolean index;

        @Parameter(names = {"--index-id"}, description = "SampleQC identifier")
        public String indexId;

        @Parameter(names = {"--index-description"}, description = "SampleQC description")
        public String indexDescription;

        @Parameter(names = {"--index-overwrite"}, description = "Overwrite already indexed sample stats", arity = 0)
        public boolean indexOverwrite;
    }

    @Parameters(commandNames = SampleVariantStatsQueryCommandOptions.SAMPLE_VARIANT_STATS_QUERY_COMMAND, commandDescription = "Read precomputed sample variant stats")
    public class SampleVariantStatsQueryCommandOptions {
        public static final String SAMPLE_VARIANT_STATS_QUERY_COMMAND = "sample-stats-query";

        @ParametersDelegate
        public GeneralCliOptions.CommonCommandOptions commonOptions = commonCommandOptions;

        @ParametersDelegate
        public Object jobOptions = commonJobOptionsObject;

        @ParametersDelegate
        public Object internalJobOptions = internalJobOptionsObject;

        @Parameter(names = {"--study"}, description = "Study where all the samples belong to")
        public String study;

        @Parameter(names = {"--sample"}, description = "List of samples.", required = true)
        public List<String> sample;
    }

    @Parameters(commandNames = COHORT_VARIANT_STATS_RUN_COMMAND, commandDescription = CohortVariantStatsAnalysis.DESCRIPTION)
    public class CohortVariantStatsCommandOptions {
        public static final String COHORT_VARIANT_STATS_RUN_COMMAND = "cohort-stats-run";

        @ParametersDelegate
        public GeneralCliOptions.CommonCommandOptions commonOptions = commonCommandOptions;

        @ParametersDelegate
        public Object jobOptions = commonJobOptionsObject;

        @ParametersDelegate
        public Object internalJobOptions = internalJobOptionsObject;

        @Parameter(names = {"--study"}, description = "Study where all the samples belong to")
        public String study;

        @Parameter(names = {"--cohort"}, description = "Cohort name.")
        public String cohort;

        @Parameter(names = {"--samples"}, description = "List of samples.")
        public List<String> samples;

        @Parameter(names = {"--samples-annotation"}, description = "Samples query selecting samples of the control cohort."
                + " Example: age>30;gender=FEMALE."
                + " For more information, please visit " + ParamConstants.ANNOTATION_DOC_URL)
        public String samplesAnnotation;

        @Parameter(names = {"--index"}, description = "Index results in catalog. Requires a cohort."
                + "Create an AnnotationSet for the VariableSet " + CohortVariantStatsAnalysis.VARIABLE_SET_ID)
        public boolean index;

        @Parameter(names = {"-o", "--outdir"}, description = "Output directory.", arity = 1, required = false)
        public String outdir;
    }

    @Parameters(commandNames = CohortVariantStatsQueryCommandOptions.COHORT_VARIANT_STATS_QUERY_COMMAND, commandDescription = "Read precomputed cohort variant stats")
    public class CohortVariantStatsQueryCommandOptions {
        public static final String COHORT_VARIANT_STATS_QUERY_COMMAND = "cohort-stats-query";

        @ParametersDelegate
        public GeneralCliOptions.CommonCommandOptions commonOptions = commonCommandOptions;

        @ParametersDelegate
        public Object jobOptions = commonJobOptionsObject;

        @ParametersDelegate
        public Object internalJobOptions = internalJobOptionsObject;

        @Parameter(names = {"--study"}, description = "Study where all the samples belong to")
        public String study;

        @Parameter(names = {"--cohort"}, description = "List of cohorts.", required = true)
        public List<String> cohort;
    }

    @Parameters(commandNames = KnockoutCommandOptions.KNOCKOUT_RUN_COMMAND, commandDescription = KnockoutAnalysis.DESCRIPTION)
    public class KnockoutCommandOptions {
        public static final String KNOCKOUT_RUN_COMMAND = "knockout-run";

        @ParametersDelegate
        public GeneralCliOptions.CommonCommandOptions commonOptions = commonCommandOptions;

        @ParametersDelegate
        public Object jobOptions = commonJobOptionsObject;

        @ParametersDelegate
        public Object internalJobOptions = internalJobOptionsObject;

        @Parameter(names = {"--study"}, description = ParamConstants.STUDY_DESCRIPTION)
        public String study;

        @Parameter(names = {"-o", "--outdir"}, description = "Output directory.", arity = 1, required = false)
        public String outdir;

        @Parameter(names = {"--sample"}, description = "List of samples to analyse. The analysis will produce a file for each sample.")
        public List<String> sample;

        @Parameter(names = {"--gene"}, description = "List of genes of interest. In combination with parameter panel, all genes will be used.")
        public List<String> gene;

        @Parameter(names = {"--panel"}, description = "List of panels of interest. In combination with parameter gene, all genes will be used.")
        public List<String> panel;

        @Parameter(names = {"--biotype"}, description = "List of biotypes. Used to filter by transcripts biotype.")
        public String biotype;

        @Parameter(names = {"--ct", "--consequence-type"}, description = "Consequence type as a list of SequenceOntology terms. "
                + "This filter is only applied on protein_coding genes. "
                + "By default filters by loss of function + missense_variant consequence types.")
        public String consequenceType;

        @Parameter(names = {"--filter"}, description = VariantQueryParam.FILTER_DESCR)
        public String filter;

        @Parameter(names = {"--qual"}, description = VariantQueryParam.QUAL_DESCR)
        public String qual;

        @Parameter(names = {"--skip-genes-file"}, description = "Do not generate the results file by gene")
        public boolean skipGenesFile;

        @Parameter(names = {"--index"}, description = "Index result for Recessive Gene Analysis")
        public boolean index;
    }

    @Parameters(commandNames = SampleEligibilityCommandOptions.SAMPLE_ELIGIBILITY_RUN_COMMAND, commandDescription = SampleEligibilityAnalysis.DESCRIPTION)
    public class SampleEligibilityCommandOptions {
        public static final String SAMPLE_ELIGIBILITY_RUN_COMMAND = "sample-eligibility-run";

        @ParametersDelegate
        public GeneralCliOptions.CommonCommandOptions commonOptions = commonCommandOptions;

        @ParametersDelegate
        public Object jobOptions = commonJobOptionsObject;

        @ParametersDelegate
        public Object internalJobOptions = internalJobOptionsObject;

        @Parameter(names = {"--study"}, description = ParamConstants.STUDY_DESCRIPTION)
        public String study;

        @Parameter(names = {"-o", "--outdir"}, description = "Output directory.", arity = 1, required = false)
        public String outdir;

        @Parameter(names = {"--query"}, description = "Election query. e.g. ((gene=A AND ct=lof) AND (NOT (gene=B AND ct=lof)))")
        public String query;

        @Parameter(names = {"--index"}, description = "Create a cohort with the resulting set of samples (if any)")
        public boolean index;

        @Parameter(names = {"--cohort-id"}, description = "The name of the cohort to be created")
        public String cohortId;
    }

    @Parameters(commandNames = MutationalSignatureCommandOptions.MUTATIONAL_SIGNATURE_RUN_COMMAND, commandDescription = MutationalSignatureAnalysis.DESCRIPTION)
    public class MutationalSignatureCommandOptions {
        public static final String MUTATIONAL_SIGNATURE_RUN_COMMAND = MutationalSignatureAnalysis.ID + "-run";

        @ParametersDelegate
        public GeneralCliOptions.CommonCommandOptions commonOptions = commonCommandOptions;

        @ParametersDelegate
        public Object internalJobOptions = internalJobOptionsObject;

        @Parameter(names = {"--study"}, description = "Study where all the samples belong to.")
        public String study;

        @Parameter(names = {"--sample"}, description = "Sample name.", required = true)
        public String sample;

        @Parameter(names = {"--id"}, description = "Signature ID.")
        public String id;

        @Parameter(names = {"--description"}, description = "Signature description.")
        public String description;

        @DynamicParameter(names = {"-q", "--query"}, description = "Signature query, e.g.:. -q type=\"SNV\" -q ct=\"missense_variant\"")
        public Map<String, String> query = new HashMap<>();

        @Parameter(names = {"--release"}, description = "Release of COSMIC mutational signatures. Valid values: 2, 3, 3.1 and 3.2.")
        public String release = "2";

        @Parameter(names = {"--fitting"}, description = "Compute the relative proportions of the different mutational signatures demonstrated by the tumour.")
        public boolean fitting;

        @Parameter(names = {"-o", "--outdir"}, description = "Output directory.", arity = 1, required = false)
        public String outdir;
    }

    @Parameters(commandNames = GenomePlotCommandOptions.GENOME_PLOT_RUN_COMMAND, commandDescription = GenomePlotAnalysis.DESCRIPTION)
    public class GenomePlotCommandOptions {
        public static final String GENOME_PLOT_RUN_COMMAND = GenomePlotAnalysis.ID + "-run";

        @ParametersDelegate
        public GeneralCliOptions.CommonCommandOptions commonOptions = commonCommandOptions;

        @ParametersDelegate
        public Object internalJobOptions = internalJobOptionsObject;

        @Parameter(names = {"--study"}, description = "Study where all the samples belong to.")
        public String study;

        @Parameter(names = {"--id"}, description = "Genome plot ID.")
        public String id;

        @Parameter(names = {"--description"}, description = "Genome plot description.")
        public String description;

        @Parameter(names = {"--config-file"}, description = "Genome plot configuration file in JSON format.", required = true)
        public String configFile;

        @Parameter(names = {"-o", "--outdir"}, description = "Output directory.")
        public String outdir;
    }

    @Parameters(commandNames = GenomePlotInternalCommandOptions.GENOME_PLOT_RUN_COMMAND, commandDescription = GenomePlotAnalysis.DESCRIPTION)
    public class GenomePlotInternalCommandOptions {
        public static final String GENOME_PLOT_RUN_COMMAND = GenomePlotAnalysis.ID + "-run";

        @ParametersDelegate
        public GeneralCliOptions.CommonCommandOptions commonOptions = commonCommandOptions;

        @ParametersDelegate
        public Object internalJobOptions = internalJobOptionsObject;

        @Parameter(names = {"--study"}, description = "Study where all the samples belong to.")
        public String study;

        @Parameter(names = {"--sample"}, description = "Sample ID.", required = true)
        public String sample;

        @Parameter(names = {"--id"}, description = "Genome plot ID.")
        public String id;

        @Parameter(names = {"--description"}, description = "Genome plot description.")
        public String description;

        @Parameter(names = {"--config-file"}, description = "Genome plot configuration file in JSON format.", required = true)
        public String configFile;

        @Parameter(names = {"-o", "--outdir"}, description = "Output directory.")
        public String outdir;
    }

    @Parameters(commandNames = MendelianErrorCommandOptions.MENDELIAN_ERROR_RUN_COMMAND, commandDescription = MendelianErrorAnalysis.DESCRIPTION)
    public class MendelianErrorCommandOptions {
        public static final String MENDELIAN_ERROR_RUN_COMMAND = MendelianErrorAnalysis.ID + "-run";

        @ParametersDelegate
        public GeneralCliOptions.CommonCommandOptions commonOptions = commonCommandOptions;

        @ParametersDelegate
        public Object internalJobOptions = internalJobOptionsObject;

        @Parameter(names = {"--study"}, description = "Study where all the samples belong to.")
        public String study;

        @Parameter(names = {"--family"}, description = "Family ID.")
        public String family;

        @Parameter(names = {"--individual"}, description = "Individual ID to get the family.")
        public String individual;

        @Parameter(names = {"--sample"}, description = "Sample ID to get the family.")
        public String sample;

        @Parameter(names = {"-o", "--outdir"}, description = "Output directory.", arity = 1, required = false)
        public String outdir;
    }

    @Parameters(commandNames = InferredSexCommandOptions.INFERRED_SEX_RUN_COMMAND, commandDescription = InferredSexAnalysis.DESCRIPTION)
    public class InferredSexCommandOptions {
        public static final String INFERRED_SEX_RUN_COMMAND = InferredSexAnalysis.ID + "-run";

        @ParametersDelegate
        public GeneralCliOptions.CommonCommandOptions commonOptions = commonCommandOptions;

        @ParametersDelegate
        public Object internalJobOptions = internalJobOptionsObject;

        @Parameter(names = {"--study"}, description = "Study ID where the individual or sample belong to.")
        public String study;

        @Parameter(names = {"--individual"}, description = "Individual ID.")
        public String individual;

        @Parameter(names = {"--sample"}, description = "Sample ID.")
        public String sample;

        @Parameter(names = {"-o", "--outdir"}, description = "Output directory.", arity = 1, required = false)
        public String outdir;
    }

    @Parameters(commandNames = RelatednessCommandOptions.RELATEDNESS_RUN_COMMAND, commandDescription = RelatednessAnalysis.DESCRIPTION)
    public class RelatednessCommandOptions {
        public static final String RELATEDNESS_RUN_COMMAND = RelatednessAnalysis.ID + "-run";

        @ParametersDelegate
        public GeneralCliOptions.CommonCommandOptions commonOptions = commonCommandOptions;

        @ParametersDelegate
        public Object internalJobOptions = internalJobOptionsObject;

        @Parameter(names = {"--study"}, description = "Study ID where all the individuals or samples belong to.")
        public String study;

        @Parameter(names = {"--individuals"}, description = "List of individual IDs (incompatible with --samples).")
        public List<String> individuals;

        @Parameter(names = {"--samples"}, description = "List of sample IDs (incompatible with --individuals).")
        public List<String> samples;

        @Parameter(names = {"--maf", "--minor-allele-freq"}, description = "Minor allele frequency to filter variants, e.g.: 1kg_phase3:CEU<0.35, cohort:ALL<0.4")
        public String minorAlleleFreq;

        @Parameter(names = {"--method"}, description = "Method to compute relatedness.")
        public String method = "IBD";

        @Parameter(names = {"-o", "--outdir"}, description = "Output directory.", arity = 1)
        public String outdir;
    }

    @Parameters(commandNames = FamilyQcCommandOptions.FAMILY_QC_RUN_COMMAND, commandDescription = FamilyQcAnalysis.DESCRIPTION)
    public class FamilyQcCommandOptions {
        public static final String FAMILY_QC_RUN_COMMAND = FamilyQcAnalysis.ID + "-run";

        @ParametersDelegate
        public GeneralCliOptions.CommonCommandOptions commonOptions = commonCommandOptions;

        @ParametersDelegate
        public Object internalJobOptions = internalJobOptionsObject;

        @Parameter(names = {"--study"}, description = "Study where all the samples belong to.")
        public String study;

        @Parameter(names = {"--family"}, description = "Family ID.", required = true)
        public String family;

        @Parameter(names = {"--relatedness-method"}, description = "Method to compute relatedness.")
        public String relatednessMethod = "PLINK/IBD";

        @Parameter(names = {"--relatedness-maf"}, description = "Minor allele frequency to filter variants, e.g.: 1kg_phase3:CEU>0.35, cohort:ALL>0.05")
        public String relatednessMaf = "cohort:ALL>0.05";

        @Parameter(names = {"-o", "--outdir"}, description = "Output directory.")
        public String outdir;
    }

    @Parameters(commandNames = IndividualQcCommandOptions.INDIVIDUAL_QC_RUN_COMMAND, commandDescription = IndividualQcAnalysis.DESCRIPTION)
    public class IndividualQcCommandOptions {
        public static final String INDIVIDUAL_QC_RUN_COMMAND = IndividualQcAnalysis.ID + "-run";

        @ParametersDelegate
        public GeneralCliOptions.CommonCommandOptions commonOptions = commonCommandOptions;

        @ParametersDelegate
        public Object internalJobOptions = internalJobOptionsObject;

        @Parameter(names = {"--study"}, description = "Study where all the samples belong to.")
        public String study;

        @Parameter(names = {"--individual"}, description = "Individual ID.", required = true)
        public String individual;

        @Parameter(names = {"--sample"}, description = "Sample ID (in case that individual has multiple samples).")
        public String sample;

        @Parameter(names = {"--inferred-sex-method"}, description = "Method to infer sex. Valid values: " + IndividualQcAnalysisExecutor.COVERAGE_RATIO_INFERRED_SEX_METHOD)
        public String inferredSexMethod = IndividualQcAnalysisExecutor.COVERAGE_RATIO_INFERRED_SEX_METHOD;

        @Parameter(names = {"-o", "--outdir"}, description = "Output directory.")
        public String outdir;
    }

    @Parameters(commandNames = SampleQcCommandOptions.SAMPLE_QC_RUN_COMMAND, commandDescription = SampleQcAnalysis.DESCRIPTION)
    public class SampleQcCommandOptions {
        public static final String SAMPLE_QC_RUN_COMMAND = SampleQcAnalysis.ID + "-run";

        @ParametersDelegate
        public GeneralCliOptions.CommonCommandOptions commonOptions = commonCommandOptions;

        @ParametersDelegate
        public Object internalJobOptions = internalJobOptionsObject;

        @Parameter(names = {"--study"}, description = "Study where all the samples belong to.")
        public String study;

        @Parameter(names = {"--sample"}, description = "Sample ID.", required = true)
        public String sample;

        @Parameter(names = {"--vsi", "--variant-stats-id"}, description = "Variant stats ID.")
        public String variantStatsId;

        @Parameter(names = {"--vsd", "--variant-stats-description"}, description = "Variant stats description.")
        public String variantStatsDecription;

        @DynamicParameter(names = {"--vsq", "--variant-stats-query"}, description = "Variant stats query, e.g.:. --vsq gene=\"BRCA2\" --vsq ct=\"missense_variant\"")
        public Map<String, String> variantStatsQuery = new HashMap<>();

        @Parameter(names = {"--si", "--signature-id"}, description = "Mutational signature ID (mutational signature is calculated for somatic samples only).")
        public String signatureId;

        @Parameter(names = {"--sd", "--signature-description"}, description = "Mutational signature description.")
        public String signatureDescription;

        @DynamicParameter(names = {"--sq", "--signature-query"}, description = "Mutational signature query, e.g.:. --sq type=\"SNV\" --sq ct=\"missense_variant\"")
        public Map<String, String> signatureQuery = new HashMap<>();

        @Parameter(names = {"--signature-release"}, description = "Release of COSMIC mutational signatures. Valid values: 2, 3, 3.1 and 3.2.")
        public String signatureRelease = "2";


        @Parameter(names = {"--gpi", "--genome-plot-id"}, description = "Genome plot ID (genome plot is calculated for somatic samples only).")
        public String genomePlotId;

        @Parameter(names = {"--gpd", "--genome-plot-description"}, description = "Genome plot description.")
        public String genomePlotDescr;

        @Parameter(names = {"--gpcf", "--genome-plot-config-file"}, description = "Genome plot configuration file in JSON format.")
        public String genomePlotConfigFile;

        @Parameter(names = {"-o", "--outdir"}, description = "Output directory.")
        public String outdir;
    }


    @Parameters(commandNames = JulieRunCommandOptions.JULIE_RUN_COMMAND, commandDescription = JulieRunCommandOptions.DESCRIPTION)
    public class JulieRunCommandOptions extends GenericJulieRunCommandOptions {
        public static final String JULIE_RUN_COMMAND = JulieTool.ID + "-run";
        public static final String DESCRIPTION = JulieTool.DESCRIPTION;

        @ParametersDelegate
        public GeneralCliOptions.CommonCommandOptions commonOptions = commonCommandOptions;

        @ParametersDelegate
        public Object internalJobOptions = internalJobOptionsObject;

    }

    public static class GenericJulieRunCommandOptions {
        @Parameter(names = {"--project"}, description = PROJECT_DESC)
        public String project;

        @Parameter(names = {"--cohort"}, description = "List of cohorts from multiple studies with {study}:{cohort}")
        public String cohort;

        @Parameter(names = {"--region"}, description = "Region to process")
        public String region;

        @Parameter(names = {"--overwrite"}, description = "Overwrite all population frequencies.")
        public boolean overwrite;

        @Parameter(names = {"-o", "--outdir"}, description = "Output directory.", arity = 1, required = false)
        public String outdir;
    }

    //-------------------------------------------------------------------------
    // W R A P P E R S     A N A L Y S I S
    //-------------------------------------------------------------------------

    // Plink

    @Parameters(commandNames = PlinkCommandOptions.PLINK_RUN_COMMAND, commandDescription = PlinkWrapperAnalysis.DESCRIPTION)
    public class PlinkCommandOptions {
        public static final String PLINK_RUN_COMMAND = PlinkWrapperAnalysis.ID + "-run";

        @ParametersDelegate
        //public GeneralCliOptions.CommonCommandOptions commonOptions = commonOptions;
        public GeneralCliOptions.CommonCommandOptions basicOptions = commonCommandOptions;

        @ParametersDelegate
        public Object internalJobOptions = internalJobOptionsObject;

        @ParametersDelegate
        public Object jobOptions = commonJobOptionsObject;

        @Parameter(names = {"--study"}, description = "Study.")
        public String study;

        @Parameter(names = {"-o", "--outdir"}, description = "Output directory.")
        public String outdir;

        @DynamicParameter(names = {"--plink-params"}, description = "Plink parameters e.g.:. --plink-params tfile=test --plink-params "
                + " assoc=true")
        public Map<String, String> plinkParams = new HashMap<>();
    }

    // RvTests

    @Parameters(commandNames = RvtestsCommandOptions.RVTESTS_RUN_COMMAND, commandDescription = RvtestsWrapperAnalysis.DESCRIPTION)
    public class RvtestsCommandOptions {
        public static final String RVTESTS_RUN_COMMAND = RvtestsWrapperAnalysis.ID + "-run";

        @ParametersDelegate
        public GeneralCliOptions.CommonCommandOptions basicOptions = commonCommandOptions;

        @ParametersDelegate
        public Object internalJobOptions = internalJobOptionsObject;

        @ParametersDelegate
        public Object jobOptions = commonJobOptionsObject;

        @Parameter(names = {"--study"}, description = "Study.")
        public String study;

        @Parameter(names = {"--command"}, description = "Rvtests command. Valid values: rvtest or vcf2kinship.")
        public String command = "rvtest";

        @Parameter(names = {"-o", "--outdir"}, description = "Output directory.")
        public String outdir;

        @DynamicParameter(names = {"--rvtests-params"}, description = "RvTests parameters e.g.:. --rvtests-params single=famScore --rvtests-params meta=score,cov")
        public Map<String, String> rvtestsParams = new HashMap<>();
    }

    // GATK

    @Parameters(commandNames = org.opencb.opencga.analysis.wrappers.gatk.GatkWrapperAnalysis.ID, commandDescription = org.opencb.opencga.analysis.wrappers.gatk.GatkWrapperAnalysis.DESCRIPTION)
    public class GatkCommandOptions {
        public static final String GATK_RUN_COMMAND = GatkWrapperAnalysis.ID + "-run";

        @ParametersDelegate
        public GeneralCliOptions.CommonCommandOptions basicOptions = commonCommandOptions;

        @ParametersDelegate
        public Object jobOptions = commonJobOptionsObject;

        @ParametersDelegate
        public Object internalJobOptions = internalJobOptionsObject;

        @Parameter(names = {"-s", "--study"}, description = STUDY_DESCRIPTION, arity = 1)
        public String study;

        @Parameter(names = {"--command"}, description = GATK_COMMAND_DESCRIPTION)
        public String command;

        @Parameter(names = {"-o", "--outdir"}, description = OUTPUT_DIRECTORY_DESCRIPTION)
        public String outdir;

        @DynamicParameter(names = {"--gatk-params"}, description = "Gatk parameters e.g.:. --gatk-params I=test.bam")
        public Map<String, String> gatkParams = new HashMap<>();
    }
}<|MERGE_RESOLUTION|>--- conflicted
+++ resolved
@@ -82,7 +82,8 @@
 import static org.opencb.opencga.storage.app.cli.client.options.StorageVariantCommandOptions.GenericAnnotationSaveCommandOptions.ANNOTATION_SAVE_COMMAND_DESCRIPTION;
 import static org.opencb.opencga.storage.app.cli.client.options.StorageVariantCommandOptions.VariantDeleteCommandOptions.VARIANT_DELETE_COMMAND;
 import static org.opencb.opencga.storage.app.cli.client.options.StorageVariantCommandOptions.VariantDeleteCommandOptions.VARIANT_DELETE_COMMAND_DESCRIPTION;
-import static org.opencb.opencga.storage.core.variant.adaptors.VariantQueryParam.*;
+import static org.opencb.opencga.storage.core.variant.adaptors.VariantQueryParam.ANNOT_CLINICAL_DESCR;
+import static org.opencb.opencga.storage.core.variant.adaptors.VariantQueryParam.ANNOT_CLINICAL_SIGNIFICANCE_DESCR;
 
 /**
  * Created by pfurio on 23/11/16.
@@ -966,9 +967,6 @@
             return super.setFunctionalScore(functionalScore);
         }
 
-<<<<<<< HEAD
-        @Parameter(names = {"--search-significance"}, description = VariantQueryParam.ANNOT_CLINICAL_SIGNIFICANCE_DESCR)
-=======
         @Parameter(names = {"--clinical"}, description = ANNOT_CLINICAL_DESCR)
         @Override
         public AnnotationVariantQueryParams setClinical(String clinical) {
@@ -982,7 +980,6 @@
 //        }
 
         @Parameter(names = {"--clinical-confirmed-status"}, description = ANNOT_CLINICAL_SIGNIFICANCE_DESCR)
->>>>>>> 49aeb5ec
         @Override
         public AnnotationVariantQueryParams setClinicalConfirmedStatus(String clinicalConfirmedStatus) {
             return super.setClinicalConfirmedStatus(clinicalConfirmedStatus);
