--- conflicted
+++ resolved
@@ -20,10 +20,7 @@
 
     private final SearchCommandOptions searchCommandOptions;
     private final RunCommandOptions runCommandOptions;
-<<<<<<< HEAD
-=======
     private final RunManualCommandOptions runManualCommandOptions;
->>>>>>> 5f94d544
     private final AdminCliOptionsParser.AdminCommonCommandOptions commonOptions;
 
     public MigrationCommandOptions(JCommander jCommander, AdminCliOptionsParser.AdminCommonCommandOptions commonOptions) {
@@ -31,10 +28,7 @@
         this.commonOptions = commonOptions;
         this.searchCommandOptions = new SearchCommandOptions();
         this.runCommandOptions = new RunCommandOptions();
-<<<<<<< HEAD
-=======
         this.runManualCommandOptions = new RunManualCommandOptions();
->>>>>>> 5f94d544
     }
 
     @Parameters(commandNames = {"search"}, commandDescription = "Search for migrations")
@@ -64,17 +58,6 @@
 
         @Parameter(names = {"--version"}, description = "Run all pending migrations up to this version number")
         public String version;
-<<<<<<< HEAD
-
-    }
-
-    public SearchCommandOptions getSearchCommandOptions() {
-        return searchCommandOptions;
-    }
-
-    public RunCommandOptions getRunCommandOptions() {
-        return runCommandOptions;
-=======
 
     }
 
@@ -105,7 +88,6 @@
 
     public RunManualCommandOptions getRunManualCommandOptions() {
         return runManualCommandOptions;
->>>>>>> 5f94d544
     }
 
     public AdminCliOptionsParser.AdminCommonCommandOptions getCommonOptions() {
