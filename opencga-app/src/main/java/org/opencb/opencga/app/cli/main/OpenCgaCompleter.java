/*
<<<<<<< HEAD
* Copyright 2015-2023-12-18 OpenCB
=======
* Copyright 2015-2023-12-15 OpenCB
>>>>>>> 1c090def
*
* Licensed under the Apache License, Version 2.0 (the "License");
* you may not use this file except in compliance with the License.
* You may obtain a copy of the License at
*
*     http://www.apache.org/licenses/LICENSE-2.0
*
* Unless required by applicable law or agreed to in writing, software
* distributed under the License is distributed on an "AS IS" BASIS,
* WITHOUT WARRANTIES OR CONDITIONS OF ANY KIND, either express or implied.
* See the License for the specific language governing permissions and
* limitations under the License.
*/

package org.opencb.opencga.app.cli.main;

import org.jline.reader.Candidate;
import org.jline.reader.Completer;
import org.jline.reader.LineReader;
import org.jline.reader.ParsedLine;
import org.apache.commons.lang3.StringUtils;
import java.util.List;
import java.util.Map;
import java.util.HashMap;
import static java.util.Arrays.asList;
import static java.util.stream.Collectors.toList;


/*
* WARNING: AUTOGENERATED CODE
*
* This code was generated by a tool.
*
* Manual changes to this file may cause unexpected behavior in your application.
* Manual changes to this file will be overwritten if the code is regenerated.
*  
*/

public abstract class OpenCgaCompleter implements Completer {

    protected List<Candidate> commands = asList("login","logout","help","use","variant","projects","panels","clinical","jobs","admin","individuals","families","users","samples","alignments","meta","organizations","studies","files","operations","cohorts")
            .stream()
            .map(Candidate::new)
            .collect(toList());

    private List<Candidate> variantList = asList( "aggregationstats","annotation-metadata","annotation-query","circos-run","cohort-stats-delete","cohort-stats-info","cohort-stats-run","exomiser-run","export-run","family-genotypes","family-qc-run","file-delete","gatk-run","genome-plot-run","gwas-run","hr-detect-run","index-run","individual-qc-run","inferred-sex-run","knockout-gene-query","knockout-individual-query","knockout-run","mendelian-error-run","metadata","mutational-signature-query","mutational-signature-run","plink-run","query","relatedness-run","rvtests-run","sample-aggregation-stats","sample-eligibility-run","sample-qc-run","sample-query","sample-run","sample-stats-query","sample-stats-run","stats-export-run","stats-run")
            .stream()
            .map(Candidate::new)
            .collect(toList());

    private List<Candidate> projectsList = asList( "create","search","info","increlease","studies","update")
            .stream()
            .map(Candidate::new)
            .collect(toList());

    private List<Candidate> panelsList = asList( "acl-update","create","distinct","import","search","acl","delete","info","update")
            .stream()
            .map(Candidate::new)
            .collect(toList());

    private List<Candidate> clinicalList = asList( "acl-update","annotation-sets-load","clinical-configuration-update","create","distinct","interpretation-distinct","interpretation-search","interpretation-info","interpreter-cancer-tiering-run","interpreter-exomiser-run","interpreter-team-run","interpreter-tiering-run","interpreter-zetta-run","rga-aggregation-stats","rga-gene-query","rga-gene-summary","rga-index-run","rga-individual-query","rga-individual-summary","rga-variant-query","rga-variant-summary","search","variant-query","acl","delete","update","annotation-sets-annotations-update","info","interpretation-create","interpretation-clear","interpretation-delete","interpretation-revert","interpretation-update")
            .stream()
            .map(Candidate::new)
            .collect(toList());

    private List<Candidate> jobsList = asList( "acl-update","create","distinct","retry","search","top","acl","delete","info","update","log-head","log-tail")
            .stream()
            .map(Candidate::new)
            .collect(toList());

    private List<Candidate> adminList = asList( "audit-group-by","catalog-install","catalog-jwt","users-create","users-import","users-search","users-sync","update-groups-users")
            .stream()
            .map(Candidate::new)
            .collect(toList());

    private List<Candidate> individualsList = asList( "acl-update","annotation-sets-load","create","distinct","search","acl","delete","info","update","annotation-sets-annotations-update","relatives")
            .stream()
            .map(Candidate::new)
            .collect(toList());

    private List<Candidate> familiesList = asList( "acl-update","annotation-sets-load","create","distinct","search","acl","delete","info","update","annotation-sets-annotations-update")
            .stream()
            .map(Candidate::new)
            .collect(toList());

    private List<Candidate> usersList = asList( "create","login","password","info","configs","configs-update","filters","password-reset","update")
            .stream()
            .map(Candidate::new)
            .collect(toList());

    private List<Candidate> samplesList = asList( "acl-update","annotation-sets-load","create","distinct","load","search","acl","delete","info","update","annotation-sets-annotations-update")
            .stream()
            .map(Candidate::new)
            .collect(toList());

    private List<Candidate> alignmentsList = asList( "bwa-run","coverage-index-run","coverage-qc-genecoveragestats-run","coverage-query","coverage-ratio","coverage-stats","deeptools-run","fastqc-run","index-run","picard-run","qc-run","query","samtools-run")
            .stream()
            .map(Candidate::new)
            .collect(toList());

    private List<Candidate> metaList = asList( "about","api","fail","model","ping","status")
            .stream()
            .map(Candidate::new)
            .collect(toList());

    private List<Candidate> organizationsList = asList( "create","info","update")
            .stream()
            .map(Candidate::new)
            .collect(toList());

    private List<Candidate> studiesList = asList( "acl-update","create","search","acl","info","audit-search","groups","groups-update","groups-users-update","permissionrules","permission-rules-update","templates-run","templates-upload","templates-delete","update","variablesets","variable-sets-update","variable-sets-variables-update")
            .stream()
            .map(Candidate::new)
            .collect(toList());

    private List<Candidate> filesList = asList( "acl-update","annotation-sets-load","bioformats","create","distinct","fetch","formats","link","link-run","postlink-run","search","upload","acl","delete","info","unlink","update","annotation-sets-annotations-update","download","grep","head","image","refresh","tail","list","tree")
            .stream()
            .map(Candidate::new)
            .collect(toList());

    private List<Candidate> operationsList = asList( "cellbase-configure","variant-aggregate","variant-annotation-delete","variant-annotation-index","variant-annotation-save","variant-configure","variant-delete","variant-family-aggregate","variant-family-index","variant-index","variant-index-launcher","variant-julie-run","variant-metadata-repair","variant-metadata-synchronize","variant-prune","variant-sample-delete","variant-sample-index","variant-sample-index-configure","variant-score-delete","variant-score-index","variant-secondary-annotation-index","variant-secondary-sample-index","configure-variant-secondary-sample-index","variant-secondary-index","variant-secondary-index-delete","variant-stats-delete","variant-stats-index","variant-study-delete")
            .stream()
            .map(Candidate::new)
            .collect(toList());

    private List<Candidate> cohortsList = asList( "acl-update","annotation-sets-load","create","distinct","generate","search","acl","delete","info","update","annotation-sets-annotations-update")
            .stream()
            .map(Candidate::new)
            .collect(toList());

    @Override
    public void complete(LineReader lineReader, ParsedLine parsedLine, List<Candidate> candidates) {
        String command = parsedLine.line().trim();
        if (StringUtils.isEmpty(command)) {
            candidates.addAll(commands);
            return;
        }
        Map<String, List<Candidate>> mapCandidates=new HashMap();
        mapCandidates.put( "variant", variantList);
        mapCandidates.put( "projects", projectsList);
        mapCandidates.put( "panels", panelsList);
        mapCandidates.put( "clinical", clinicalList);
        mapCandidates.put( "jobs", jobsList);
        mapCandidates.put( "admin", adminList);
        mapCandidates.put( "individuals", individualsList);
        mapCandidates.put( "families", familiesList);
        mapCandidates.put( "users", usersList);
        mapCandidates.put( "samples", samplesList);
        mapCandidates.put( "alignments", alignmentsList);
        mapCandidates.put( "meta", metaList);
        mapCandidates.put( "organizations", organizationsList);
        mapCandidates.put( "studies", studiesList);
        mapCandidates.put( "files", filesList);
        mapCandidates.put( "operations", operationsList);
        mapCandidates.put( "cohorts", cohortsList);
         candidates.addAll(checkCandidates(mapCandidates,command)); 
     }
    public abstract List<Candidate> checkCandidates(Map<String, List<Candidate>> candidatesMap,String line);    
}<|MERGE_RESOLUTION|>--- conflicted
+++ resolved
@@ -1,9 +1,5 @@
 /*
-<<<<<<< HEAD
-* Copyright 2015-2023-12-18 OpenCB
-=======
-* Copyright 2015-2023-12-15 OpenCB
->>>>>>> 1c090def
+* Copyright 2015-2024-01-12 OpenCB
 *
 * Licensed under the Apache License, Version 2.0 (the "License");
 * you may not use this file except in compliance with the License.
