/*
<<<<<<< HEAD
* Copyright 2015-2023-10-13 OpenCB
=======
* Copyright 2015-2023-10-20 OpenCB
>>>>>>> eca63909
*
* Licensed under the Apache License, Version 2.0 (the "License");
* you may not use this file except in compliance with the License.
* You may obtain a copy of the License at
*
*     http://www.apache.org/licenses/LICENSE-2.0
*
* Unless required by applicable law or agreed to in writing, software
* distributed under the License is distributed on an "AS IS" BASIS,
* WITHOUT WARRANTIES OR CONDITIONS OF ANY KIND, either express or implied.
* See the License for the specific language governing permissions and
* limitations under the License.
*/

package org.opencb.opencga.app.cli.main;

import org.jline.reader.Candidate;
import org.jline.reader.Completer;
import org.jline.reader.LineReader;
import org.jline.reader.ParsedLine;
import org.apache.commons.lang3.StringUtils;
import java.util.List;
import java.util.Map;
import java.util.HashMap;
import static java.util.Arrays.asList;
import static java.util.stream.Collectors.toList;


/*
* WARNING: AUTOGENERATED CODE
*
* This code was generated by a tool.
*
* Manual changes to this file may cause unexpected behavior in your application.
* Manual changes to this file will be overwritten if the code is regenerated.
*  
*/

public abstract class OpenCgaCompleter implements Completer {

    protected List<Candidate> commands = asList("login","logout","help","use","variant","projects","panels","clinical","jobs","admin","individuals","families","users","samples","alignments","meta","studies","files","operations","cohorts")
            .stream()
            .map(Candidate::new)
            .collect(toList());

    private List<Candidate> variantList = asList( "aggregationstats","annotation-metadata","annotation-query","circos-run","cohort-stats-delete","cohort-stats-info","cohort-stats-run","exomiser-run","export-run","family-genotypes","family-qc-run","file-delete","gatk-run","genome-plot-run","gwas-run","hr-detect-run","index-run","individual-qc-run","inferred-sex-run","knockout-gene-query","knockout-individual-query","knockout-run","mendelian-error-run","metadata","mutational-signature-query","mutational-signature-run","plink-run","query","relatedness-run","rvtests-run","sample-aggregation-stats","sample-eligibility-run","sample-qc-run","sample-query","sample-run","sample-stats-query","sample-stats-run","stats-export-run","stats-run")
            .stream()
            .map(Candidate::new)
            .collect(toList());

    private List<Candidate> projectsList = asList( "create","search","aggregationstats","info","increlease","studies","update")
            .stream()
            .map(Candidate::new)
            .collect(toList());

    private List<Candidate> panelsList = asList( "acl-update","create","distinct","import","search","acl","delete","info","update")
            .stream()
            .map(Candidate::new)
            .collect(toList());

    private List<Candidate> clinicalList = asList( "acl-update","clinical-configuration-update","create","distinct","interpretation-distinct","interpretation-search","interpretation-info","interpreter-cancer-tiering-run","interpreter-exomiser-run","interpreter-team-run","interpreter-tiering-run","interpreter-zetta-run","rga-aggregation-stats","rga-gene-query","rga-gene-summary","rga-index-run","rga-individual-query","rga-individual-summary","rga-variant-query","rga-variant-summary","search","variant-query","acl","delete","update","info","interpretation-create","interpretation-clear","interpretation-delete","interpretation-revert","interpretation-update")
            .stream()
            .map(Candidate::new)
            .collect(toList());

    private List<Candidate> jobsList = asList( "acl-update","aggregationstats","create","distinct","retry","search","top","acl","delete","info","update","log-head","log-tail")
            .stream()
            .map(Candidate::new)
            .collect(toList());

    private List<Candidate> adminList = asList( "audit-group-by","catalog-index-stats","catalog-install","catalog-jwt","users-create","users-import","users-search","users-sync","update-groups-users")
            .stream()
            .map(Candidate::new)
            .collect(toList());

    private List<Candidate> individualsList = asList( "acl-update","aggregationstats","annotation-sets-load","create","distinct","search","acl","delete","info","update","annotation-sets-annotations-update","relatives")
            .stream()
            .map(Candidate::new)
            .collect(toList());

    private List<Candidate> familiesList = asList( "acl-update","aggregationstats","annotation-sets-load","create","distinct","search","acl","delete","info","update","annotation-sets-annotations-update")
            .stream()
            .map(Candidate::new)
            .collect(toList());

    private List<Candidate> usersList = asList( "login","password","info","configs","configs-update","filters","password-reset","projects","update")
            .stream()
            .map(Candidate::new)
            .collect(toList());

    private List<Candidate> samplesList = asList( "acl-update","aggregationstats","annotation-sets-load","create","distinct","load","search","acl","delete","info","update","annotation-sets-annotations-update")
            .stream()
            .map(Candidate::new)
            .collect(toList());

    private List<Candidate> alignmentsList = asList( "bwa-run","coverage-index-run","coverage-qc-genecoveragestats-run","coverage-query","coverage-ratio","coverage-stats","deeptools-run","fastqc-run","index-run","picard-run","qc-run","query","samtools-run")
            .stream()
            .map(Candidate::new)
            .collect(toList());

    private List<Candidate> metaList = asList( "about","api","fail","model","ping","status")
            .stream()
            .map(Candidate::new)
            .collect(toList());

    private List<Candidate> studiesList = asList( "acl-update","create","search","acl","aggregationstats","info","audit-search","groups","groups-update","groups-users-update","permissionrules","permission-rules-update","templates-run","templates-upload","templates-delete","update","variablesets","variable-sets-update","variable-sets-variables-update")
            .stream()
            .map(Candidate::new)
            .collect(toList());

    private List<Candidate> filesList = asList( "acl-update","aggregationstats","annotation-sets-load","bioformats","create","distinct","fetch","formats","link","link-run","postlink-run","search","upload","acl","delete","info","unlink","update","annotation-sets-annotations-update","download","grep","head","image","refresh","tail","list","tree")
            .stream()
            .map(Candidate::new)
            .collect(toList());

    private List<Candidate> operationsList = asList( "cellbase-configure","variant-aggregate","variant-annotation-delete","variant-annotation-index","variant-annotation-save","variant-configure","variant-delete","variant-family-aggregate","variant-family-index","variant-index","variant-index-launcher","variant-julie-run","variant-metadata-repair","variant-metadata-synchronize","variant-prune","variant-sample-delete","variant-sample-index","variant-sample-index-configure","variant-score-delete","variant-score-index","variant-secondary-annotation-index","variant-secondary-sample-index","configure-variant-secondary-sample-index","variant-secondary-index","variant-secondary-index-delete","variant-stats-delete","variant-stats-index","variant-study-delete")
            .stream()
            .map(Candidate::new)
            .collect(toList());

    private List<Candidate> cohortsList = asList( "acl-update","aggregationstats","annotation-sets-load","create","distinct","generate","search","acl","delete","info","update","annotation-sets-annotations-update")
            .stream()
            .map(Candidate::new)
            .collect(toList());

    @Override
    public void complete(LineReader lineReader, ParsedLine parsedLine, List<Candidate> candidates) {
        String command = parsedLine.line().trim();
        if (StringUtils.isEmpty(command)) {
            candidates.addAll(commands);
            return;
        }
        Map<String, List<Candidate>> mapCandidates=new HashMap();
        mapCandidates.put( "variant", variantList);
        mapCandidates.put( "projects", projectsList);
        mapCandidates.put( "panels", panelsList);
        mapCandidates.put( "clinical", clinicalList);
        mapCandidates.put( "jobs", jobsList);
        mapCandidates.put( "admin", adminList);
        mapCandidates.put( "individuals", individualsList);
        mapCandidates.put( "families", familiesList);
        mapCandidates.put( "users", usersList);
        mapCandidates.put( "samples", samplesList);
        mapCandidates.put( "alignments", alignmentsList);
        mapCandidates.put( "meta", metaList);
        mapCandidates.put( "studies", studiesList);
        mapCandidates.put( "files", filesList);
        mapCandidates.put( "operations", operationsList);
        mapCandidates.put( "cohorts", cohortsList);
         candidates.addAll(checkCandidates(mapCandidates,command)); 
     }
    public abstract List<Candidate> checkCandidates(Map<String, List<Candidate>> candidatesMap,String line);    
}<|MERGE_RESOLUTION|>--- conflicted
+++ resolved
@@ -1,9 +1,5 @@
 /*
-<<<<<<< HEAD
-* Copyright 2015-2023-10-13 OpenCB
-=======
-* Copyright 2015-2023-10-20 OpenCB
->>>>>>> eca63909
+* Copyright 2015-2023-11-03 OpenCB
 *
 * Licensed under the Apache License, Version 2.0 (the "License");
 * you may not use this file except in compliance with the License.
