--- conflicted
+++ resolved
@@ -170,11 +170,7 @@
         int alreadyMigratedFile = 0;
         int migratedFiles = 0;
         try (DBIterator<File> iterator = catalogManager.getFileManager()
-<<<<<<< HEAD
-                .iterator(study.getUid(), vcfFilesQuery, new QueryOptions(), sessionId)) {
-=======
                 .iterator(study.getId(), vcfFilesQuery, options, sessionId)) {
->>>>>>> 488f2f1c
             while (iterator.hasNext()) {
                 File file = iterator.next();
                 logger.info("Migrating file " + file.getName());
@@ -195,16 +191,12 @@
                     }
                 }
 
-<<<<<<< HEAD
-                catalogManager.getFileManager().update(null, String.valueOf(file.getUid()), parameters, null, sessionId);
-=======
                 if (parameters.isEmpty()) {
                     alreadyMigratedFile++;
                 } else {
                     migratedFiles++;
                     catalogManager.getFileManager().update(null, String.valueOf(file.getId()), parameters, null, sessionId);
                 }
->>>>>>> 488f2f1c
             }
         }
         if (migratedFiles == 0) {
@@ -217,11 +209,7 @@
 
     private void migrateMetadataFiles(String sessionId, Query metadataFilesQuery, Study study) throws IOException, CatalogException {
         try (DBIterator<File> iterator = catalogManager.getFileManager()
-<<<<<<< HEAD
-                .iterator(study.getUid(), metadataFilesQuery, new QueryOptions(), sessionId)) {
-=======
                 .iterator(study.getId(), metadataFilesQuery, new QueryOptions("lazy", true), sessionId)) {
->>>>>>> 488f2f1c
             while (iterator.hasNext()) {
                 File file = iterator.next();
                 Path metaFile = Paths.get(file.getUri());
