--- conflicted
+++ resolved
@@ -71,19 +71,6 @@
                 + "storage-configuration.yml and client-configuration.yml files.")
         public String conf;
 
-<<<<<<< HEAD
-        @Deprecated
-        @Parameter(names = {"-v", "--verbose"}, description = "Increase the verbosity of logs")
-        public boolean verbose = false;
-
-        @Deprecated
-        @Parameter(names = {"-S", "--sid", "--session-id"}, description = "Token session id. Deprecated, use --token instead", arity = 1)
-        public void setToken(String token) {
-            this.token = token;
-        }
-
-=======
->>>>>>> f8ca214b
         @Parameter(names = {"--token"}, description = "Token session id", arity = 1)
         public String token;
 
