--- conflicted
+++ resolved
@@ -2,10 +2,7 @@
 
 import org.apache.commons.lang3.StringUtils;
 import org.apache.commons.lang3.tuple.Pair;
-<<<<<<< HEAD
-=======
 import org.opencb.commons.datastore.core.ObjectMap;
->>>>>>> 5f94d544
 import org.opencb.opencga.app.cli.admin.options.MigrationCommandOptions;
 import org.opencb.opencga.app.cli.main.io.Table;
 import org.opencb.opencga.catalog.exceptions.CatalogException;
@@ -14,17 +11,11 @@
 import org.opencb.opencga.catalog.migration.MigrationManager;
 import org.opencb.opencga.catalog.migration.MigrationRun;
 import org.opencb.opencga.core.common.GitRepositoryState;
-<<<<<<< HEAD
-import org.opencb.opencga.core.common.TimeUtils;
-
-import java.io.IOException;
-=======
 import org.opencb.opencga.core.common.JacksonUtils;
 import org.opencb.opencga.core.common.TimeUtils;
 
 import java.io.IOException;
 import java.nio.file.Paths;
->>>>>>> 5f94d544
 import java.time.temporal.ChronoUnit;
 import java.util.Collections;
 import java.util.HashSet;
@@ -56,12 +47,9 @@
                 break;
             case "run":
                 run();
-<<<<<<< HEAD
-=======
                 break;
             case "run-manual":
                 runManual();
->>>>>>> 5f94d544
                 break;
             default:
                 logger.error("Subcommand '{}' not valid", subCommandString);
@@ -69,11 +57,7 @@
         }
     }
 
-<<<<<<< HEAD
-    private void search() throws CatalogException {
-=======
     private void search() throws Exception {
->>>>>>> 5f94d544
         MigrationCommandOptions.SearchCommandOptions options = migrationCommandOptions.getSearchCommandOptions();
         setCatalogDatabaseCredentials(options, options.commonOptions);
 
@@ -83,24 +67,6 @@
             List<Pair<Migration, MigrationRun>> rows = catalogManager.getMigrationManager()
                     .getMigrationRuns(options.version, options.domain, options.status, token);
 
-<<<<<<< HEAD
-            Table<Pair<Migration, MigrationRun>> table = new Table<Pair<Migration, MigrationRun>>(Table.PrinterType.JANSI)
-                    .addColumn("ID", p -> p.getKey().id(), 50)
-                    .addColumn("Description", p -> p.getKey().description(), 50)
-                    .addColumnEnum("Domain", p -> p.getKey().domain())
-                    .addColumn("Version", p -> p.getKey().version())
-                    .addColumnEnum("Language", p -> p.getKey().language())
-                    .addColumn("Manual", p -> Boolean.toString(p.getKey().manual()))
-                    .addColumnNumber("Patch", p -> p.getKey().patch())
-                    .addColumn("Status", MigrationCommandExecutor::getMigrationStatus)
-                    .addColumnNumber("RunPatch", p -> p.getValue().getPatch())
-                    .addColumn("ExecutionTime", p -> p.getValue().getStart() + " " + TimeUtils.durationToString(ChronoUnit.MILLIS.between(
-                            p.getValue().getStart().toInstant(),
-                            p.getValue().getEnd().toInstant())))
-                    .addColumn("Exception", p -> p.getValue().getException());
-
-            table.printTable(rows);
-=======
             if (options.commonOptions.commonOptions.outputFormat.toLowerCase().contains("json")) {
                 for (Pair<Migration, MigrationRun> pair : rows) {
                     System.out.println(JacksonUtils.getDefaultObjectMapper().writerWithDefaultPrettyPrinter().writeValueAsString(pair));
@@ -122,7 +88,6 @@
                         .addColumn("Exception", p -> p.getValue().getException());
                 table.printTable(rows);
             }
->>>>>>> 5f94d544
         }
     }
 
@@ -140,32 +105,6 @@
 
         try (CatalogManager catalogManager = new CatalogManager(configuration)) {
             String token = catalogManager.getUserManager().loginAsAdmin(options.commonOptions.adminPassword).getToken();
-<<<<<<< HEAD
-
-            String version;
-            if (StringUtils.isNotEmpty(options.version)) {
-                version = options.version;
-            } else {
-                version = GitRepositoryState.get().getClosestTagName();
-            }
-            if (version.startsWith("v")) {
-                // Remove "v" (v1.1.0 -> 1.1.0)
-                version = version.substring(1);
-            }
-
-            Set<Migration.MigrationDomain> domains;
-            if (options.domain != null) {
-                domains = new HashSet<>();
-                domains.add(options.domain);
-            } else {
-                domains = Collections.emptySet();
-            }
-
-            logger.debug("Searching migrations for version '{}' and domains '{}'", version, domains);
-
-            MigrationManager migrationManager = catalogManager.getMigrationManager();
-            migrationManager.runMigration(version, domains, Collections.emptySet(), appHome, token);
-=======
 
             String version = parseVersion(options.version);
 
@@ -205,7 +144,6 @@
         if (version.startsWith("v")) {
             // Remove "v" (v1.1.0 -> 1.1.0)
             version = version.substring(1);
->>>>>>> 5f94d544
         }
         return version;
     }
