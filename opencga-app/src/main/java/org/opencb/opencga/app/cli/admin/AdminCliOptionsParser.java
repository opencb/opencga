/*
 * Copyright 2015-2017 OpenCB
 *
 * Licensed under the Apache License, Version 2.0 (the "License");
 * you may not use this file except in compliance with the License.
 * You may obtain a copy of the License at
 *
 *     http://www.apache.org/licenses/LICENSE-2.0
 *
 * Unless required by applicable law or agreed to in writing, software
 * distributed under the License is distributed on an "AS IS" BASIS,
 * WITHOUT WARRANTIES OR CONDITIONS OF ANY KIND, either express or implied.
 * See the License for the specific language governing permissions and
 * limitations under the License.
 */

package org.opencb.opencga.app.cli.admin;

import com.beust.jcommander.JCommander;
import com.beust.jcommander.Parameter;
import com.beust.jcommander.Parameters;
import com.beust.jcommander.ParametersDelegate;
import org.opencb.commons.utils.CommandLineUtils;
import org.opencb.opencga.app.cli.CliOptionsParser;
import org.opencb.opencga.app.cli.CommandExecutor;
import org.opencb.opencga.app.cli.GeneralCliOptions;
import org.opencb.opencga.app.cli.admin.options.MigrationCommandOptions;
import org.opencb.opencga.core.common.GitRepositoryState;
import org.opencb.opencga.core.models.user.Account;

import java.util.List;


/**
 * Created by imedina on 02/03/15.
 */
public class AdminCliOptionsParser extends CliOptionsParser {

    private final AdminCommonCommandOptions commonCommandOptions;
    private final IgnorePasswordCommonCommandOptions noPasswordCommonCommandOptions;

    private final CatalogCommandOptions catalogCommandOptions;
    private final UsersCommandOptions usersCommandOptions;
    private final AuditCommandOptions auditCommandOptions;
    private final ToolsCommandOptions toolsCommandOptions;
    private final ServerCommandOptions serverCommandOptions;
    private final AdminCliOptionsParser.MetaCommandOptions metaCommandOptions;
    private final MigrationCommandOptions migrationCommandOptions;
<<<<<<< HEAD
    private final DemoCommandOptions demoCommandOptions;
=======
    private final TemplateCommandOptions templateCommandOptions;
>>>>>>> 9de0534e

    protected static final String DEPRECATED = "[DEPRECATED] ";

    public AdminCliOptionsParser() {
        jCommander.setProgramName("opencga-admin.sh");

        commonCommandOptions = new AdminCommonCommandOptions();
        noPasswordCommonCommandOptions = new IgnorePasswordCommonCommandOptions();

        catalogCommandOptions = new CatalogCommandOptions();
        jCommander.addCommand("catalog", catalogCommandOptions);
        JCommander catalogSubCommands = jCommander.getCommands().get("catalog");
        catalogSubCommands.addCommand("demo", catalogCommandOptions.demoCatalogCommandOptions);
        catalogSubCommands.addCommand("install", catalogCommandOptions.installCatalogCommandOptions);
        catalogSubCommands.addCommand("delete", catalogCommandOptions.deleteCatalogCommandOptions);
        catalogSubCommands.addCommand("index", catalogCommandOptions.indexCatalogCommandOptions);
        catalogSubCommands.addCommand("clean", catalogCommandOptions.cleanCatalogCommandOptions);
        catalogSubCommands.addCommand("stats", catalogCommandOptions.statsCatalogCommandOptions);
        catalogSubCommands.addCommand("dump", catalogCommandOptions.dumpCatalogCommandOptions);
        catalogSubCommands.addCommand("export", catalogCommandOptions.exportCatalogCommandOptions);
        catalogSubCommands.addCommand("import", catalogCommandOptions.importCatalogCommandOptions);
        catalogSubCommands.addCommand("daemon", catalogCommandOptions.daemonCatalogCommandOptions);
        catalogSubCommands.addCommand("panel", catalogCommandOptions.panelCatalogCommandOptions);

        usersCommandOptions = new UsersCommandOptions();
        jCommander.addCommand("users", usersCommandOptions);
        JCommander usersSubCommands = jCommander.getCommands().get("users");
        usersSubCommands.addCommand("create", usersCommandOptions.createUserCommandOptions);
        usersSubCommands.addCommand("import", usersCommandOptions.importCommandOptions);
        usersSubCommands.addCommand("sync", usersCommandOptions.syncCommandOptions);
        usersSubCommands.addCommand("delete", usersCommandOptions.deleteUserCommandOptions);
        usersSubCommands.addCommand("quota", usersCommandOptions.quotaUserCommandOptions);
        usersSubCommands.addCommand("stats", usersCommandOptions.statsUserCommandOptions);

        auditCommandOptions = new AuditCommandOptions();
        jCommander.addCommand("audit", auditCommandOptions);
        JCommander auditSubCommands = jCommander.getCommands().get("audit");
        auditSubCommands.addCommand("query", auditCommandOptions.queryAuditCommandOptions);
        auditSubCommands.addCommand("stats", auditCommandOptions.statsAuditCommandOptions);


        toolsCommandOptions = new ToolsCommandOptions();
        jCommander.addCommand("tools", toolsCommandOptions);
        JCommander toolsSubCommands = jCommander.getCommands().get("tools");
        toolsSubCommands.addCommand("install", toolsCommandOptions.installToolCommandOptions);
        toolsSubCommands.addCommand("list", toolsCommandOptions.listToolCommandOptions);
        toolsSubCommands.addCommand("show", toolsCommandOptions.showToolCommandOptions);

        serverCommandOptions = new ServerCommandOptions();
        jCommander.addCommand("server", serverCommandOptions);
        JCommander serverSubCommands = jCommander.getCommands().get("server");
        serverSubCommands.addCommand("rest", serverCommandOptions.restServerCommandOptions);
        serverSubCommands.addCommand("grpc", serverCommandOptions.grpcServerCommandOptions);

        this.metaCommandOptions = new AdminCliOptionsParser.MetaCommandOptions();
        this.jCommander.addCommand("meta", this.metaCommandOptions);
        JCommander metaSubCommands = this.jCommander.getCommands().get("meta");
        metaSubCommands.addCommand("update", this.metaCommandOptions.metaKeyCommandOptions);

        this.migrationCommandOptions = new MigrationCommandOptions(jCommander, commonCommandOptions);
        this.jCommander.addCommand("migration", this.migrationCommandOptions);
        JCommander migrationSubCommands = this.jCommander.getCommands().get("migration");
        migrationSubCommands.addCommand("v1.3.0", this.migrationCommandOptions.getMigrateV130CommandOptions());
        migrationSubCommands.addCommand("v1.4.0", this.migrationCommandOptions.getMigrateV140CommandOptions());
        migrationSubCommands.addCommand("v2.0.0", this.migrationCommandOptions.getMigrateV200CommandOptions());

<<<<<<< HEAD
        this.demoCommandOptions = new DemoCommandOptions();
        this.jCommander.addCommand("demo", this.demoCommandOptions);
        JCommander demoSubCommands = this.jCommander.getCommands().get("demo");
        demoSubCommands.addCommand("load", this.demoCommandOptions.loadDemoCommandOptions);
        demoSubCommands.addCommand("add", this.demoCommandOptions.addDemoCommandOptions);
        demoSubCommands.addCommand("delete", this.demoCommandOptions.deleteDemoCommandOptions);
=======
        this.templateCommandOptions = new TemplateCommandOptions();
        this.jCommander.addCommand("template", this.templateCommandOptions);
        JCommander demoSubCommands = this.jCommander.getCommands().get("demo");
        demoSubCommands.addCommand("load", this.templateCommandOptions.loadDemoCommandOptions);
        demoSubCommands.addCommand("add", this.templateCommandOptions.addDemoCommandOptions);
        demoSubCommands.addCommand("delete", this.templateCommandOptions.deleteDemoCommandOptions);
>>>>>>> 9de0534e
    }

    @Override
    public boolean isHelp() {
        String parsedCommand = jCommander.getParsedCommand();
        if (parsedCommand != null) {
            JCommander jCommander2 = jCommander.getCommands().get(parsedCommand);
            List<Object> objects = jCommander2.getObjects();
            if (!objects.isEmpty() && objects.get(0) instanceof GeneralCliOptions.CommonCommandOptions) {
                return ((GeneralCliOptions.CommonCommandOptions) objects.get(0)).help;
            }
        }
        return commonCommandOptions.help || noPasswordCommonCommandOptions.help;
    }


    /**
     * This class contains all those parameters available for all 'commands'
     */
    public class CommandOptions {

        @Parameter(names = {"-h", "--help"}, description = "This parameter prints this help", help = true)
        public boolean help;

        public JCommander getSubCommand() {
            return jCommander.getCommands().get(getCommand()).getCommands().get(getSubCommand());
        }

        public String getParsedSubCommand() {
            return CommandExecutor.getParsedSubCommand(jCommander);
        }
    }

    /**
     * This class contains all those common parameters available for all 'subcommands'
     */
    public class AdminCommonCommandOptions extends GeneralCliOptions.CommonCommandOptions {

        @Parameter(names = {"-p", "--password"}, description = "Administrator password", hidden = true, password = true, arity = 0)
        public String adminPassword;

    }

    /**
     * This class contains all those common parameters available for all 'subcommands' that do not need the password parameter.
     */
    public class IgnorePasswordCommonCommandOptions extends GeneralCliOptions.CommonCommandOptions {

        @Parameter(names = {"-p", "--password"}, description = "Administrator password", hidden = true, arity = 0)
        public boolean adminPassword;

    }


    /*
     * Catalog CLI options
     */
    @Parameters(commandNames = {"catalog"}, commandDescription = "Implements different tools interact with Catalog database")
    public class CatalogCommandOptions extends CommandOptions {

        public DemoCatalogCommandOptions demoCatalogCommandOptions;
        public InstallCatalogCommandOptions installCatalogCommandOptions;
        public DeleteCatalogCommandOptions deleteCatalogCommandOptions;
        public IndexCatalogCommandOptions indexCatalogCommandOptions;
        public CleanCatalogCommandOptions cleanCatalogCommandOptions;
        public StatsCatalogCommandOptions statsCatalogCommandOptions;
        public DumpCatalogCommandOptions dumpCatalogCommandOptions;
        public ExportCatalogCommandOptions exportCatalogCommandOptions;
        public ImportCatalogCommandOptions importCatalogCommandOptions;
        public DaemonCatalogCommandOptions daemonCatalogCommandOptions;
        public PanelCatalogCommandOptions panelCatalogCommandOptions;

        public AdminCommonCommandOptions commonOptions = AdminCliOptionsParser.this.commonCommandOptions;

        public CatalogCommandOptions() {
            this.demoCatalogCommandOptions = new DemoCatalogCommandOptions();
            this.installCatalogCommandOptions = new InstallCatalogCommandOptions();
            this.deleteCatalogCommandOptions = new DeleteCatalogCommandOptions();
            this.indexCatalogCommandOptions = new IndexCatalogCommandOptions();
            this.cleanCatalogCommandOptions = new CleanCatalogCommandOptions();
            this.statsCatalogCommandOptions = new StatsCatalogCommandOptions();
            this.dumpCatalogCommandOptions = new DumpCatalogCommandOptions();
            this.exportCatalogCommandOptions = new ExportCatalogCommandOptions();
            this.importCatalogCommandOptions = new ImportCatalogCommandOptions();
            this.daemonCatalogCommandOptions = new DaemonCatalogCommandOptions();
            this.panelCatalogCommandOptions = new PanelCatalogCommandOptions();
        }
    }

    /*
     * Users CLI options
     */
    @Parameters(commandNames = {"users"}, commandDescription = "Implements different tools for working with users")
    public class UsersCommandOptions extends CommandOptions {

        public CreateUserCommandOptions createUserCommandOptions;
        public ImportCommandOptions importCommandOptions;
        public SyncCommandOptions syncCommandOptions;
        public DeleteUserCommandOptions deleteUserCommandOptions;
        public StatsUserCommandOptions statsUserCommandOptions;
        public QuotaUserCommandOptions quotaUserCommandOptions;

        public AdminCommonCommandOptions commonOptions = AdminCliOptionsParser.this.commonCommandOptions;

        public UsersCommandOptions() {
            this.createUserCommandOptions = new CreateUserCommandOptions();
            this.importCommandOptions = new ImportCommandOptions();
            this.syncCommandOptions = new SyncCommandOptions();
            this.deleteUserCommandOptions = new DeleteUserCommandOptions();
            this.statsUserCommandOptions = new StatsUserCommandOptions();
            this.quotaUserCommandOptions = new QuotaUserCommandOptions();
        }
    }

    /*
     * Audit CLI options
     */
    @Parameters(commandNames = {"audit"}, commandDescription = "Implements different tools for working with audit")
    public class AuditCommandOptions extends CommandOptions {

        QueryAuditCommandOptions queryAuditCommandOptions;
        StatsAuditCommandOptions statsAuditCommandOptions;

        public AdminCommonCommandOptions commonOptions = AdminCliOptionsParser.this.commonCommandOptions;

        public AuditCommandOptions() {
            this.queryAuditCommandOptions = new QueryAuditCommandOptions();
            this.statsAuditCommandOptions = new StatsAuditCommandOptions();
        }
    }


    /*
     * Tools CLI options
     */
    @Parameters(commandNames = {"tools"}, commandDescription = "Implements different tools for working with tools")
    public class ToolsCommandOptions extends CommandOptions {

        InstallToolCommandOptions installToolCommandOptions;
        ListToolCommandOptions listToolCommandOptions;
        ShowToolCommandOptions showToolCommandOptions;

        AdminCommonCommandOptions commonOptions = AdminCliOptionsParser.this.commonCommandOptions;

        public ToolsCommandOptions() {
            this.installToolCommandOptions = new InstallToolCommandOptions();
            this.listToolCommandOptions = new ListToolCommandOptions();
            this.showToolCommandOptions = new ShowToolCommandOptions();
        }
    }

    /*
     * Server CLI options
     */
    @Parameters(commandNames = {"server"}, commandDescription = "Manage REST and gRPC servers")
    public class ServerCommandOptions extends CommandOptions {

        public RestServerCommandOptions restServerCommandOptions;
        public GrpcServerCommandOptions grpcServerCommandOptions;

        public GeneralCliOptions.CommonCommandOptions  commonOptions = AdminCliOptionsParser.this.noPasswordCommonCommandOptions;

        public ServerCommandOptions() {
            this.restServerCommandOptions = new RestServerCommandOptions();
            this.grpcServerCommandOptions = new GrpcServerCommandOptions();
        }
    }

    @Parameters( commandNames = {"meta"}, commandDescription = "Manage Meta data")
    public class MetaCommandOptions extends AdminCliOptionsParser.CommandOptions {

        public MetaKeyCommandOptions metaKeyCommandOptions;
        public AdminCommonCommandOptions commonOptions = AdminCliOptionsParser.this.commonCommandOptions;

        public MetaCommandOptions() {
            this.metaKeyCommandOptions = new MetaKeyCommandOptions();
        }
    }

<<<<<<< HEAD
    @Parameters(commandNames = {"demo"}, commandDescription = "Implements different tools work with the demo")
    public class DemoCommandOptions extends CommandOptions {
=======
    @Parameters(commandNames = {"template"}, commandDescription = "Implements different tools work with the demo")
    public class TemplateCommandOptions extends CommandOptions {
>>>>>>> 9de0534e

        public LoadDemoCommandOptions loadDemoCommandOptions;
        public AddDemoCommandOptions addDemoCommandOptions;
        public DeleteDemoCommandOptions deleteDemoCommandOptions;

        public AdminCommonCommandOptions commonOptions = AdminCliOptionsParser.this.commonCommandOptions;

<<<<<<< HEAD
        public DemoCommandOptions() {
=======
        public TemplateCommandOptions() {
>>>>>>> 9de0534e
            this.loadDemoCommandOptions = new LoadDemoCommandOptions();
            this.addDemoCommandOptions = new AddDemoCommandOptions();
            this.deleteDemoCommandOptions = new DeleteDemoCommandOptions();
        }
    }

    /**
     * Auxiliary class for Database connection.
     */
    public static class CatalogDatabaseCommandOptions {

        @Parameter(names = {"-d", "--database-prefix"}, description = "Prefix name of the catalog database. If not present this is read "
                + "from configuration.yml.")
        public String prefix;

        @Parameter(names = {"--database-host"}, description = "Database host and port, eg. localhost:27017. If not present is read from configuration.yml")
        public String databaseHost;

        @Parameter(names = {"--database-user"}, description = "Database user name. If not present is read from configuration.yml")
        public String databaseUser;

        @Parameter(names = {"--database-password"}, description = "Database password. If not present is read from configuration.yml", password = true, arity = 0)
        public String databasePassword;
    }



    /*
     *  CATALOG SUB-COMMANDS
     */

    @Parameters(commandNames = {"demo"}, commandDescription = "Install and populate a catalog database with demonstration purposes.")
    public class DemoCatalogCommandOptions {

        @ParametersDelegate
        public AdminCommonCommandOptions commonOptions = AdminCliOptionsParser.this.commonCommandOptions;

        @Parameter(names = {"--database-prefix"}, description = "Prefix name for the catalog demo database. If not present, it will be "
                + "set to 'demo'.")
        public String prefix;

        @Parameter(names = {"--force"}, description = "If this parameters is set, it will override the database installation.")
        public boolean force;

    }

    @Parameters(commandNames = {"install"}, commandDescription = "Install Catalog database and collections together with the indexes")
    public class InstallCatalogCommandOptions extends CatalogDatabaseCommandOptions {

        @ParametersDelegate
        public AdminCommonCommandOptions commonOptions = AdminCliOptionsParser.this.commonCommandOptions;

        @Parameter(names = {"--email"}, description = "Administrator e-mail", arity = 1)
        public String email;

        @Parameter(names = {"--organization"}, description = "Administrator organization", arity = 1)
        public String organization;

        @Parameter(names = {"--secret-key"}, description = "Secret key needed to authenticate through OpenCGA (JWT).")
        public String secretKey;

        @Parameter(names = {"--force"}, description = "If this parameters is set, it will override the database installation.")
        public boolean force;

        public InstallCatalogCommandOptions() {
            super();
            this.commonOptions = AdminCliOptionsParser.this.commonCommandOptions;
        }
    }

    @Parameters(commandNames = {"delete"}, commandDescription = "Delete the Catalog database")
    public class DeleteCatalogCommandOptions extends CatalogDatabaseCommandOptions {

        @ParametersDelegate
        public AdminCommonCommandOptions commonOptions = AdminCliOptionsParser.this.commonCommandOptions;

    }

    @Parameters(commandNames = {"index"}, commandDescription = "Create the non-existing indices in Catalog database")
    public class IndexCatalogCommandOptions extends CatalogDatabaseCommandOptions {

        @ParametersDelegate
        public AdminCommonCommandOptions commonOptions = AdminCliOptionsParser.this.commonCommandOptions;

        @Parameter(names = {"--reset"}, description = "Remove existing indexes before creting the new one")
        public boolean reset;
    }

    @Parameters(commandNames = {"clean"}, commandDescription = "Query audit data from Catalog database")
    public class CleanCatalogCommandOptions extends CatalogDatabaseCommandOptions {

        @ParametersDelegate
        public AdminCommonCommandOptions commonOptions = AdminCliOptionsParser.this.commonCommandOptions;

        @Parameter(names = {"--collections"}, description = "A comma-separated list of collections to clean up")
        public String filter = "ALL";

    }

    @Parameters(commandNames = {"stats"}, commandDescription = "Print some summary stats of Catalog database")
    public class StatsCatalogCommandOptions extends CatalogDatabaseCommandOptions {

        @ParametersDelegate
        public AdminCommonCommandOptions commonOptions = AdminCliOptionsParser.this.commonCommandOptions;

        @Parameter(names = {"--collections"}, description = "A comma-separated list of collections for the stats")
        public String collections = "ALL";
    }

    @Parameters(commandNames = {"dump"}, commandDescription = "Create a dump of Catalog database")
    public class DumpCatalogCommandOptions extends CatalogDatabaseCommandOptions {

        @ParametersDelegate
        public AdminCommonCommandOptions commonOptions = AdminCliOptionsParser.this.commonCommandOptions;

        @Parameter(names = {"--collections"}, description = "A comma-separated list of collections to be dumped", arity = 1)
        public String collections = "ALL";
    }

    @Parameters(commandNames = {"export"}, commandDescription = "Export a project up to the specified release")
    public class ExportCatalogCommandOptions extends CatalogDatabaseCommandOptions {

        @ParametersDelegate
        public AdminCommonCommandOptions commonOptions = AdminCliOptionsParser.this.commonCommandOptions;

        @Parameter(names = {"--project"}, description = "Project to be exported (owner@projectAlias or projectId)", arity = 1)
        public String project;

        @Parameter(names = {"--release"}, description = "Release number up to which the data will be exported. If not provided, all the " +
                "data belonging to the project will be exported.", arity = 1)
        public int release = Integer.MAX_VALUE;

        @Parameter(names = {"--study"}, description = "Study belonging to the set of files and related data to be exported", arity = 1)
        public String study;

        @Parameter(names = {"--input-file"}, description = "File containing a list of VCF files to be exported (one per line)", arity = 1)
        public String inputFile;

        @Parameter(names = {"--output-dir"}, description = "Output directory where the data will be exported to.", arity = 1,
                required = true)
        public String outputDir;
    }

    @Parameters(commandNames = {"import"}, commandDescription = "Import the documents exported by the export command line in a different "
            + "database")
    public class ImportCatalogCommandOptions extends CatalogDatabaseCommandOptions {

        @ParametersDelegate
        public AdminCommonCommandOptions commonOptions = AdminCliOptionsParser.this.commonCommandOptions;

        @Parameter(names = {"--directory"}, description = "Directory containing the files generated by the export command line.", arity = 1,
                required = true)
        public String directory;

        @Parameter(names = {"--owner"}, description = "User that will be considered owner of the genomics data imported.", arity = 1,
                required = true)
        public String owner;
    }

    @Parameters(commandNames = {"daemon"}, commandDescription = "Start and stop Catalog daemons")
    public class DaemonCatalogCommandOptions extends CatalogDatabaseCommandOptions {

        @ParametersDelegate
        public AdminCommonCommandOptions commonOptions = AdminCliOptionsParser.this.commonCommandOptions;

        @Parameter(names = {"--start"}, description = "Start OpenCGA Catalog daemon", arity = 0)
        public boolean start;

        @Parameter(names = {"--stop"}, description = "Stop OpenCGA Catalog daemon", arity = 0)
        public boolean stop;
    }

    @Parameters(commandNames = {"panel"}, commandDescription = "Handle global panels")
    public class PanelCatalogCommandOptions extends CatalogDatabaseCommandOptions {

        @ParametersDelegate
        public AdminCommonCommandOptions commonOptions = AdminCliOptionsParser.this.commonCommandOptions;

        @Parameter(names = {"--import-from-panelApp"}, description = "Flag indicating that panels should be imported from PanelApp (GEL)",
                arity = 0)
        public boolean panelAppImport;

        @Parameter(names = {"--import"}, description = "File or folder containing panels in JSON format to be imported in OpenCGA",
                arity = 1)
        public String panelImport;

        @Parameter(names = {"--overwrite"}, description = "Flag indicating to overwrite installed panels in case of an ID conflict", arity = 0)
        public boolean overwrite;

        @Parameter(names = {"--delete"}, description = "Comma separated list of global panel ids to delete", arity = 1)
        public String delete;
    }


    /*
     * AUDIT SUB-COMMANDS
     */
    @Parameters(commandNames = {"query"}, commandDescription = "Query audit data from Catalog database")
    public class QueryAuditCommandOptions extends CatalogDatabaseCommandOptions {

        @ParametersDelegate
        public AdminCommonCommandOptions commonOptions = AdminCliOptionsParser.this.commonCommandOptions;

        @Parameter(names = {"--filter"}, description = "Query filter for data")
        public String filter;
    }

    @Parameters(commandNames = {"stats"}, commandDescription = "Print summary stats for an user")
    public class StatsAuditCommandOptions extends CatalogDatabaseCommandOptions {

        @ParametersDelegate
        public AdminCommonCommandOptions commonOptions = AdminCliOptionsParser.this.commonCommandOptions;
    }


    /*
     * USER SUB-COMMANDS
     */
    @Parameters(commandNames = {"create"}, commandDescription = "Create a new user")
    public class CreateUserCommandOptions extends CatalogDatabaseCommandOptions {

        @ParametersDelegate
        public AdminCommonCommandOptions commonOptions = AdminCliOptionsParser.this.commonCommandOptions;

        @Parameter(names = {"-u", "--id"}, description = "User id", required = true, arity = 1)
        public String userId;

        @Parameter(names = {"--name"}, description = "User name", required = true, arity = 1)
        public String userName;

        @Parameter(names = {"--user-password"}, description = "User password", required = true, arity = 1)
        public String userPassword;

        @Parameter(names = {"--type"}, description = "User account type of the user (guest or full).", arity = 1)
        public Account.Type type = Account.Type.FULL;

        @Parameter(names = {"--email"}, description = "User email", required = true, arity = 1)
        public String userEmail;

        @Parameter(names = {"--organization"}, description = "User organization", required = false, arity = 1)
        public String userOrganization;

        @Parameter(names = {"--quota"}, description = "User disk quota", required = false, arity = 1)
        public Long userQuota;

    }

    @Parameters(commandNames = {"import"}, commandDescription = "Import users and/or groups from an authentication origin into Catalog")
    public class ImportCommandOptions extends CatalogDatabaseCommandOptions {

        @ParametersDelegate
        public AdminCommonCommandOptions commonOptions = AdminCliOptionsParser.this.commonCommandOptions;

        @Parameter(names = {"-u", "--user"}, description = DEPRECATED + "Use --id and --resource-type instead.", arity = 1)
        public String user;

        @Parameter(names = {"-g", "--group"}, description = DEPRECATED + "Use --id and --resource-type instead.", arity = 1)
        public String group;

        @Parameter(names = {"--id"}, description = "Comma separated list of resource ids (users or applications) or single group id to be imported.", arity = 1)
        public String id;

        @Parameter(names = {"-s", "--study"}, description = "Study [[user@]project:]study where the users or group will be associated to."
                + " Parameter --study-group is needed to perform this action.", arity = 1)
        public String study;

        @Parameter(names = {"--study-group"}, description = "Group that will be created in catalog containing the list of imported "
                + "users. Parameter --study is needed to perform this action.", arity = 1)
        public String studyGroup;

        @Parameter(names = {"--auth-origin"}, description = "Authentication id (as defined in the catalog configuration file) of the origin"
                + " to be used to import users from.", arity = 1, required = true)
        public String authOrigin;

        @Parameter(names = {"--type"}, description = "User account type of the users to be imported (guest or full).", arity = 1)
        public String type = Account.Type.GUEST.name();

        @Parameter(names = {"--resource-type"}, description = "Resource to be imported. One of 'user', 'group' or 'application'", arity = 1)
        public String resourceType = "user";

        @Parameter(names = {"--expiration-date"}, description = "Expiration date (DD/MM/YYYY). By default, one year starting from the "
                + "import day", arity = 1)
        public String expDate;
    }

    @Parameters(commandNames = {"sync"}, commandDescription = "Sync a group of users from an authentication origin with a group in a study from catalog")
    public class SyncCommandOptions extends CatalogDatabaseCommandOptions {

        @ParametersDelegate
        public AdminCommonCommandOptions commonOptions = AdminCliOptionsParser.this.commonCommandOptions;

        @Parameter(names = {"--from"}, description = "Group defined in the authenticated origin to be synchronised", arity = 1)
        public String from;

        @Parameter(names = {"--to"}, description = "Group in a study that will be synchronised", arity = 1)
        public String to;

        @Parameter(names = {"-s", "--study"}, description = "Study [[user@]project:]study where the list of users will be associated to.",
                required = true, arity = 1)
        public String study;

        @Parameter(names = {"--auth-origin"}, description = "Authentication id (as defined in the catalog configuration file) of the origin"
                + " to be used to sync groups from", arity = 1, required = true)
        public String authOrigin;

        @Parameter(names = {"--sync-all"}, description = "Flag indicating whether to synchronise all the groups present in the study with"
                + " their corresponding authenticated groups automatically. --from and --to parameters will not be needed when the flag "
                + "is active.", arity = 0)
        public boolean syncAll;

        @Parameter(names = {"--type"}, description = "User account type of the users to be imported (guest or full).", arity = 1)
        public Account.Type type = Account.Type.GUEST;

        @Parameter(names = {"--force"}, description = "Flag to force the synchronisation into groups that already exist and were not " +
                "previously synchronised.", arity = 0)
        public boolean force;

        @Parameter(names = {"--expiration-date"}, description = "Expiration date (DD/MM/YYYY). By default, 1 year starting from the "
                + "import day", arity = 1)
        public String expDate;
    }

    @Parameters(commandNames = {"delete"}, commandDescription = "Delete the user Catalog database entry and the workspace")
    public class DeleteUserCommandOptions extends CatalogDatabaseCommandOptions {

        @ParametersDelegate
        public AdminCommonCommandOptions commonOptions = AdminCliOptionsParser.this.commonCommandOptions;


        @Parameter(names = {"-u", "--user-id"}, description = "Full name of the study where the file is classified", required = true, arity = 1)
        public String userId;

    }


    @Parameters(commandNames = {"quota"}, commandDescription = "Set a new disk quota for an user")
    public class QuotaUserCommandOptions extends CatalogDatabaseCommandOptions {

        @ParametersDelegate
        public AdminCommonCommandOptions commonOptions = AdminCliOptionsParser.this.commonCommandOptions;


        @Parameter(names = {"-u", "--user-id"}, description = "User id to get stats from", required = true, arity = 1)
        public String userId;

        @Parameter(names = {"--quota"}, description = "Disk quota in GB", required = true, arity = 1)
        public long quota;
    }

    @Parameters(commandNames = {"stats"}, commandDescription = "Print summary stats for an user")
    public class StatsUserCommandOptions extends CatalogDatabaseCommandOptions {

        @ParametersDelegate
        public AdminCommonCommandOptions commonOptions = AdminCliOptionsParser.this.commonCommandOptions;


        @Parameter(names = {"-u", "--user-id"}, description = "User id to get stats from", required = true, arity = 1)
        public String userId;

    }


    /*
     * TOOL SUB-COMMANDS
     */
    @Parameters(commandNames = {"install"}, commandDescription = "Install and check a new tool")
    public class InstallToolCommandOptions extends CatalogDatabaseCommandOptions {

        @ParametersDelegate
        public AdminCommonCommandOptions commonOptions = AdminCliOptionsParser.this.commonCommandOptions;


        @Parameter(names = {"-i", "--input"}, description = "File with the new tool to be installed", required = true, arity = 1)
        public String study;

    }

    @Parameters(commandNames = {"list"}, commandDescription = "Print a summary list of all tools")
    public class ListToolCommandOptions extends CatalogDatabaseCommandOptions {

        @ParametersDelegate
        public AdminCommonCommandOptions commonOptions = AdminCliOptionsParser.this.commonCommandOptions;


        @Parameter(names = {"--filter"}, description = "Some kind of filter", arity = 1)
        public String study;

    }

    @Parameters(commandNames = {"show"}, commandDescription = "Show a summary of the tool")
    public class ShowToolCommandOptions extends CatalogDatabaseCommandOptions {

        @ParametersDelegate
        public AdminCommonCommandOptions commonOptions = AdminCliOptionsParser.this.commonCommandOptions;


        @Parameter(names = {"--tool-id"}, description = "Full name of the study where the file is classified", arity = 1)
        public String study;

    }


    /*
     * SERVER SUB-COMMANDS
     */
    @Parameters(commandNames = {"rest"}, commandDescription = "Start and stop OpenCGA REST server")
    public class RestServerCommandOptions extends CatalogDatabaseCommandOptions {

        @ParametersDelegate
        public GeneralCliOptions.CommonCommandOptions commonOptions = AdminCliOptionsParser.this.noPasswordCommonCommandOptions;

        @Parameter(names = {"--start"}, description = "Start OpenCGA REST server", arity = 0)
        public boolean start;

        @Parameter(names = {"--stop"}, description = "Stop OpenCGA REST server", arity = 0)
        public boolean stop;

        @Parameter(names = {"--port"}, description = "REST port to be used", arity = 1)
        public int port;

        @Parameter(names = {"--bg", "--background"}, description = "Run the server in background as a daemon", arity = 0)
        public boolean background;
    }

    @Parameters(commandNames = {"grpc"}, commandDescription = "Start and stop OpenCGA gRPC server")
    public class GrpcServerCommandOptions extends CatalogDatabaseCommandOptions {

        @ParametersDelegate
        public GeneralCliOptions.CommonCommandOptions commonOptions = AdminCliOptionsParser.this.noPasswordCommonCommandOptions;

        @Parameter(names = {"--start"}, description = "Start OpenCGA gRPC server", arity = 0)
        public boolean start;

        @Parameter(names = {"--stop"}, description = "Stop OpenCGA gRPC server", arity = 0)
        public boolean stop;

        @Parameter(names = {"--bg", "--background"}, description = "Run the server in background as a daemon", arity = 0)
        public boolean background;
    }

    @Parameters( commandNames = {"update"}, commandDescription = "Update secret key|algorithm" )
    public class MetaKeyCommandOptions extends CatalogDatabaseCommandOptions {
        @ParametersDelegate
        public AdminCommonCommandOptions commonOptions = AdminCliOptionsParser.this.commonCommandOptions;

        @Parameter( names = {"--key"}, description = "Update secret key in OpenCGA", arity = 1)
        public String updateSecretKey;

        @Parameter( names = {"--algorithm"}, description = "Update JWT algorithm in OpenCGA", arity = 1 )
        public String algorithm;
    }

    /*
     * DEMO SUB-COMMANDS
     */
    @Parameters(commandNames = {"load"}, commandDescription = "Load")
    public class LoadDemoCommandOptions {

        @ParametersDelegate
        public AdminCliOptionsParser.AdminCommonCommandOptions commonOptions = AdminCliOptionsParser.this.commonCommandOptions;

<<<<<<< HEAD
        @Parameter(names = {"-s", "--study"}, arity = 1, description = "Define the studies from configuration to be loaded")
        public String study;

        @Parameter(names = {"--force"}, description = "If this parameters is set, it will override the database installation.")
        public boolean force;
=======
        @Parameter(names = {"-f", "--file"}, arity = 1, description = "Define the studies from configuration to be loaded")
        public String mainFile;

//        @Parameter(names = {"-s", "--only-study"}, arity = 1, description = "Define the studies from configuration to be loaded")
//        public String study;

>>>>>>> 9de0534e
    }

    @Parameters(commandNames = {"add"}, commandDescription = "Add")
    public class AddDemoCommandOptions {

        @ParametersDelegate
        public AdminCliOptionsParser.AdminCommonCommandOptions commonOptions = AdminCliOptionsParser.this.commonCommandOptions;

        @Parameter(names = {"--database-prefix"}, description = "Prefix name for the catalog demo database. If not present, it will be "
                + "set to 'demo'.")
        public String prefix;

        @Parameter(names = {"--force"}, description = "If this parameters is set, it will override the database installation.")
        public boolean force;
    }

    @Parameters(commandNames = {"delete"}, commandDescription = "Delete")
    public class DeleteDemoCommandOptions {

        @ParametersDelegate
        public AdminCliOptionsParser.AdminCommonCommandOptions commonOptions = AdminCliOptionsParser.this.commonCommandOptions;

        @Parameter(names = {"--database-prefix"}, description = "Prefix name for the catalog demo database. If not present, it will be "
                + "set to 'demo'.")
        public String prefix;

        @Parameter(names = {"--force"}, description = "If this parameters is set, it will override the database installation.")
        public boolean force;
    }


    @Override
    public void printUsage() {
        String parsedCommand = getCommand();
        if (parsedCommand.isEmpty()) {
            System.err.println("");
            System.err.println("Program:     OpenCGA Admin (OpenCB)");
            System.err.println("Version:     " + GitRepositoryState.get().getBuildVersion());
            System.err.println("Git commit:  " + GitRepositoryState.get().getCommitId());
            System.err.println("Description: Big Data platform for processing and analysing NGS data");
            System.err.println("");
            System.err.println("Usage:       opencga-admin.sh [-h|--help] [--version] <command> [options]");
            System.err.println("");
            System.err.println("Commands:");
            printMainUsage();
            System.err.println("");
        } else {
            String parsedSubCommand = getSubCommand();
            if (parsedSubCommand.isEmpty()) {
                System.err.println("");
                System.err.println("Usage:   opencga-admin.sh " + parsedCommand + " <subcommand> [options]");
                System.err.println("");
                System.err.println("Subcommands:");
                printCommands(jCommander.getCommands().get(parsedCommand));
                System.err.println("");
            } else {
                System.err.println("");
                System.err.println("Usage:   opencga-admin.sh " + parsedCommand + " " + parsedSubCommand + " [options]");
                System.err.println("");
                System.err.println("Options:");
                CommandLineUtils.printCommandUsage(jCommander.getCommands().get(parsedCommand).getCommands().get(parsedSubCommand));
                System.err.println("");
            }
        }
    }


    public AdminCommonCommandOptions getCommonOptions() {
        return commonCommandOptions;
    }

    public CatalogCommandOptions getCatalogCommandOptions() {
        return catalogCommandOptions;
    }

    public UsersCommandOptions getUsersCommandOptions() {
        return usersCommandOptions;
    }

    public AuditCommandOptions getAuditCommandOptions() {
        return auditCommandOptions;
    }

    public ToolsCommandOptions getToolsCommandOptions() {
        return toolsCommandOptions;
    }

    public ServerCommandOptions getServerCommandOptions() {
        return serverCommandOptions;
    }

    public AdminCliOptionsParser.MetaCommandOptions getMetaCommandOptions() {
        return this.metaCommandOptions;
    }

    public MigrationCommandOptions getMigrationCommandOptions() {
        return migrationCommandOptions;
    }

<<<<<<< HEAD
    public DemoCommandOptions getDemoCommandOptions() {
        return demoCommandOptions;
=======
    public TemplateCommandOptions getTemplateCommandOptions() {
        return templateCommandOptions;
>>>>>>> 9de0534e
    }
}<|MERGE_RESOLUTION|>--- conflicted
+++ resolved
@@ -46,11 +46,7 @@
     private final ServerCommandOptions serverCommandOptions;
     private final AdminCliOptionsParser.MetaCommandOptions metaCommandOptions;
     private final MigrationCommandOptions migrationCommandOptions;
-<<<<<<< HEAD
-    private final DemoCommandOptions demoCommandOptions;
-=======
     private final TemplateCommandOptions templateCommandOptions;
->>>>>>> 9de0534e
 
     protected static final String DEPRECATED = "[DEPRECATED] ";
 
@@ -117,21 +113,12 @@
         migrationSubCommands.addCommand("v1.4.0", this.migrationCommandOptions.getMigrateV140CommandOptions());
         migrationSubCommands.addCommand("v2.0.0", this.migrationCommandOptions.getMigrateV200CommandOptions());
 
-<<<<<<< HEAD
-        this.demoCommandOptions = new DemoCommandOptions();
-        this.jCommander.addCommand("demo", this.demoCommandOptions);
-        JCommander demoSubCommands = this.jCommander.getCommands().get("demo");
-        demoSubCommands.addCommand("load", this.demoCommandOptions.loadDemoCommandOptions);
-        demoSubCommands.addCommand("add", this.demoCommandOptions.addDemoCommandOptions);
-        demoSubCommands.addCommand("delete", this.demoCommandOptions.deleteDemoCommandOptions);
-=======
         this.templateCommandOptions = new TemplateCommandOptions();
         this.jCommander.addCommand("template", this.templateCommandOptions);
         JCommander demoSubCommands = this.jCommander.getCommands().get("demo");
         demoSubCommands.addCommand("load", this.templateCommandOptions.loadDemoCommandOptions);
         demoSubCommands.addCommand("add", this.templateCommandOptions.addDemoCommandOptions);
         demoSubCommands.addCommand("delete", this.templateCommandOptions.deleteDemoCommandOptions);
->>>>>>> 9de0534e
     }
 
     @Override
@@ -311,13 +298,8 @@
         }
     }
 
-<<<<<<< HEAD
-    @Parameters(commandNames = {"demo"}, commandDescription = "Implements different tools work with the demo")
-    public class DemoCommandOptions extends CommandOptions {
-=======
     @Parameters(commandNames = {"template"}, commandDescription = "Implements different tools work with the demo")
     public class TemplateCommandOptions extends CommandOptions {
->>>>>>> 9de0534e
 
         public LoadDemoCommandOptions loadDemoCommandOptions;
         public AddDemoCommandOptions addDemoCommandOptions;
@@ -325,11 +307,7 @@
 
         public AdminCommonCommandOptions commonOptions = AdminCliOptionsParser.this.commonCommandOptions;
 
-<<<<<<< HEAD
-        public DemoCommandOptions() {
-=======
         public TemplateCommandOptions() {
->>>>>>> 9de0534e
             this.loadDemoCommandOptions = new LoadDemoCommandOptions();
             this.addDemoCommandOptions = new AddDemoCommandOptions();
             this.deleteDemoCommandOptions = new DeleteDemoCommandOptions();
@@ -791,20 +769,12 @@
         @ParametersDelegate
         public AdminCliOptionsParser.AdminCommonCommandOptions commonOptions = AdminCliOptionsParser.this.commonCommandOptions;
 
-<<<<<<< HEAD
-        @Parameter(names = {"-s", "--study"}, arity = 1, description = "Define the studies from configuration to be loaded")
-        public String study;
-
-        @Parameter(names = {"--force"}, description = "If this parameters is set, it will override the database installation.")
-        public boolean force;
-=======
         @Parameter(names = {"-f", "--file"}, arity = 1, description = "Define the studies from configuration to be loaded")
         public String mainFile;
 
 //        @Parameter(names = {"-s", "--only-study"}, arity = 1, description = "Define the studies from configuration to be loaded")
 //        public String study;
 
->>>>>>> 9de0534e
     }
 
     @Parameters(commandNames = {"add"}, commandDescription = "Add")
@@ -904,12 +874,7 @@
         return migrationCommandOptions;
     }
 
-<<<<<<< HEAD
-    public DemoCommandOptions getDemoCommandOptions() {
-        return demoCommandOptions;
-=======
     public TemplateCommandOptions getTemplateCommandOptions() {
         return templateCommandOptions;
->>>>>>> 9de0534e
     }
 }