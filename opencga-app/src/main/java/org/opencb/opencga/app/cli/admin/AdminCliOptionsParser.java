--- conflicted
+++ resolved
@@ -119,10 +119,7 @@
         JCommander migrationSubCommands = this.jCommander.getCommands().get("migration");
         migrationSubCommands.addCommand("search", this.migrationCommandOptions.getSearchCommandOptions());
         migrationSubCommands.addCommand("run", this.migrationCommandOptions.getRunCommandOptions());
-<<<<<<< HEAD
-=======
         migrationSubCommands.addCommand("run-manual", this.migrationCommandOptions.getRunManualCommandOptions());
->>>>>>> 5f94d544
     }
 
     @Override
