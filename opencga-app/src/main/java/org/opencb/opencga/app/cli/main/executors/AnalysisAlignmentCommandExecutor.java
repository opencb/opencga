--- conflicted
+++ resolved
@@ -184,15 +184,9 @@
                     .readValue(new java.io.File(commandOptions.jsonFile), CoverageIndexParams.class);
         } else {
             ObjectMap beanParams = new ObjectMap();
-<<<<<<< HEAD
-            putNestedIfNotEmpty(beanParams, "fileId",commandOptions.fileId, true);
-            putNestedIfNotNull(beanParams, "windowSize",commandOptions.windowSize, true);
-            putNestedIfNotNull(beanParams, "overwrite",commandOptions.overwrite, true);
-=======
-            putNestedIfNotEmpty(beanParams, "bamFileId", commandOptions.bamFileId, true);
-            putNestedIfNotEmpty(beanParams, "baiFileId", commandOptions.baiFileId, true);
+            putNestedIfNotEmpty(beanParams, "fileId", commandOptions.fileId, true);
             putNestedIfNotNull(beanParams, "windowSize", commandOptions.windowSize, true);
->>>>>>> 6ee003d4
+            putNestedIfNotNull(beanParams, "overwrite", commandOptions.overwrite, true);
 
             coverageIndexParams = JacksonUtils.getDefaultObjectMapper().copy()
                     .configure(DeserializationFeature.FAIL_ON_UNKNOWN_PROPERTIES, true)
