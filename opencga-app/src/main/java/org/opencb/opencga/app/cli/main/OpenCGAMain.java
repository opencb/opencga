--- conflicted
+++ resolved
@@ -400,14 +400,9 @@
                         QueryResult<File> file = catalogManager.createFile(studyId, c.format, c.bioformat,
                                 Paths.get(c.path, inputFile.getFileName().toString()).toString(), c.description,
                                 c.parents, -1, sessionId);
-<<<<<<< HEAD
                         new CatalogFileUtils(catalogManager).upload(sourceUri, file.first(), null, sessionId, false, false, c.move, c.calculateChecksum);
                         FileMetadataReader.get(catalogManager).setMetadataInformation(file.first(), null, c.cOpt.getQueryOptions(), sessionId, false);
                         System.out.println(createOutput(c.cOpt, file, null));
-=======
-                        new CatalogFileManager(catalogManager).upload(sourceUri, file.first(), null, sessionId, false, false, c.move, c.calculateChecksum);
-                        System.out.println(createOutput(c.cOpt, catalogManager.getFile(file.first().getId(), c.cOpt.getQueryOptions(), sessionId), null));
->>>>>>> 435eacdf
 
                         break;
                     }
@@ -420,7 +415,23 @@
 
                         break;
                     }
-<<<<<<< HEAD
+                    case "upload": {
+                        OptionsParser.FileCommands.UploadCommand c = optionsParser.getFileCommands().uploadCommand;
+                        URI sourceUri = new URI(null, c.inputFile, null);
+                        if (sourceUri.getScheme() == null || sourceUri.getScheme().isEmpty()) {
+                            sourceUri = Paths.get(c.inputFile).toUri();
+                        }
+                        if (!catalogManager.getCatalogIOManagerFactory().get(sourceUri).exists(sourceUri)) {
+                            throw new IOException("File " + sourceUri + " does not exist");
+                        }
+
+                        int fileId = catalogManager.getFileId(c.id);
+                        QueryResult<File> file = catalogManager.getFile(fileId, c.cOpt.getQueryOptions(), sessionId);
+
+                        new CatalogFileUtils(catalogManager).upload(sourceUri, file.first(), null, sessionId, c.replace, c.replace, c.move, c.calculateChecksum);
+                        System.out.println(createOutput(c.cOpt, catalogManager.getFile(file.first().getId(), c.cOpt.getQueryOptions(), sessionId), null));
+                        break;
+                    }
                     case "link": {
                         OptionsParser.FileCommands.LinkCommand c = optionsParser.getFileCommands().linkCommand;
 
@@ -493,24 +504,6 @@
                         }
 
                         System.out.println(createOutput(c.cOpt, files, null));
-=======
-                    case "upload": {
-                        OptionsParser.FileCommands.UploadCommand c = optionsParser.getFileCommands().uploadCommand;
-                        URI sourceUri = new URI(null, c.inputFile, null);
-                        if (sourceUri.getScheme() == null || sourceUri.getScheme().isEmpty()) {
-                            sourceUri = Paths.get(c.inputFile).toUri();
-                        }
-                        if (!catalogManager.getCatalogIOManagerFactory().get(sourceUri).exists(sourceUri)) {
-                            throw new IOException("File " + sourceUri + " does not exist");
-                        }
-
-                        int fileId = catalogManager.getFileId(c.id);
-                        QueryResult<File> file = catalogManager.getFile(fileId, c.cOpt.getQueryOptions(), sessionId);
-
-                        new CatalogFileManager(catalogManager).upload(sourceUri, file.first(), null, sessionId, c.replace, c.replace, c.move, c.calculateChecksum);
-                        System.out.println(createOutput(c.cOpt, catalogManager.getFile(file.first().getId(), c.cOpt.getQueryOptions(), sessionId), null));
-
->>>>>>> 435eacdf
                         break;
                     }
                     case "info": {
