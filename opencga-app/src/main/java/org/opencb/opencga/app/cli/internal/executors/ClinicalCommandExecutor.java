/*
 * Copyright 2015-2017 OpenCB
 *
 * Licensed under the Apache License, Version 2.0 (the "License");
 * you may not use this file except in compliance with the License.
 * You may obtain a copy of the License at
 *
 *     http://www.apache.org/licenses/LICENSE-2.0
 *
 * Unless required by applicable law or agreed to in writing, software
 * distributed under the License is distributed on an "AS IS" BASIS,
 * WITHOUT WARRANTIES OR CONDITIONS OF ANY KIND, either express or implied.
 * See the License for the specific language governing permissions and
 * limitations under the License.
 */

package org.opencb.opencga.app.cli.internal.executors;

import com.fasterxml.jackson.databind.ObjectMapper;
import com.fasterxml.jackson.databind.ObjectReader;
import com.fasterxml.jackson.dataformat.yaml.YAMLFactory;
import org.apache.commons.collections4.CollectionUtils;
import org.apache.commons.lang3.StringUtils;
import org.opencb.biodata.models.clinical.ClinicalProperty;
import org.opencb.commons.datastore.core.ObjectMap;
import org.opencb.commons.datastore.core.Query;
import org.opencb.commons.datastore.core.QueryOptions;
import org.opencb.opencga.analysis.clinical.ClinicalTsvAnnotationLoader;
import org.opencb.opencga.analysis.clinical.exomiser.ExomiserInterpretationAnalysis;
import org.opencb.opencga.analysis.clinical.rga.AuxiliarRgaAnalysis;
import org.opencb.opencga.analysis.clinical.rga.RgaAnalysis;
import org.opencb.opencga.analysis.clinical.team.TeamInterpretationAnalysis;
import org.opencb.opencga.analysis.clinical.team.TeamInterpretationConfiguration;
import org.opencb.opencga.analysis.clinical.tiering.CancerTieringInterpretationAnalysis;
import org.opencb.opencga.analysis.clinical.tiering.CancerTieringInterpretationConfiguration;
import org.opencb.opencga.analysis.clinical.tiering.TieringInterpretationAnalysis;
import org.opencb.opencga.analysis.clinical.tiering.TieringInterpretationConfiguration;
import org.opencb.opencga.analysis.clinical.zetta.ZettaInterpretationAnalysis;
import org.opencb.opencga.analysis.clinical.zetta.ZettaInterpretationConfiguration;
import org.opencb.opencga.analysis.variant.manager.VariantCatalogQueryUtils;
import org.opencb.opencga.app.cli.internal.options.ClinicalCommandOptions;
import org.opencb.opencga.catalog.exceptions.CatalogException;
import org.opencb.opencga.catalog.managers.ClinicalAnalysisManager;
import org.opencb.opencga.catalog.managers.SampleManager;
import org.opencb.opencga.catalog.utils.ParamUtils;
import org.opencb.opencga.core.api.ParamConstants;
import org.opencb.opencga.core.common.JacksonUtils;
import org.opencb.opencga.core.exceptions.ToolException;
import org.opencb.opencga.core.models.clinical.*;
import org.opencb.opencga.core.models.family.FamilyCreateParams;
import org.opencb.opencga.core.models.individual.Individual;
import org.opencb.opencga.core.models.individual.IndividualUpdateParams;
import org.opencb.opencga.core.models.panel.Panel;
import org.opencb.opencga.core.models.panel.PanelCreateParams;
import org.opencb.opencga.core.models.sample.Sample;
import org.opencb.opencga.core.models.sample.SampleCreateParams;
import org.opencb.opencga.core.models.sample.SampleReferenceParam;
import org.opencb.opencga.core.response.RestResponse;

import java.io.File;
import java.io.FileInputStream;
import java.io.IOException;
import java.nio.file.Path;
import java.nio.file.Paths;
import java.util.HashMap;
import java.util.List;
import java.util.Map;
import java.util.stream.Collectors;

import static org.opencb.opencga.app.cli.internal.options.ClinicalCommandOptions.CancerTieringCommandOptions.CANCER_TIERING_INTERPRETATION_RUN_COMMAND;
import static org.opencb.opencga.app.cli.internal.options.ClinicalCommandOptions.ExomiserInterpretationCommandOptions.EXOMISER_INTERPRETATION_RUN_COMMAND;
import static org.opencb.opencga.app.cli.internal.options.ClinicalCommandOptions.RgaAuxiliarSecondaryIndexCommandOptions.RGA_AUX_INDEX_RUN_COMMAND;
import static org.opencb.opencga.app.cli.internal.options.ClinicalCommandOptions.RgaSecondaryIndexCommandOptions.RGA_INDEX_RUN_COMMAND;
import static org.opencb.opencga.app.cli.internal.options.ClinicalCommandOptions.TeamCommandOptions.TEAM_INTERPRETATION_RUN_COMMAND;
import static org.opencb.opencga.app.cli.internal.options.ClinicalCommandOptions.TieringCommandOptions.TIERING_INTERPRETATION_RUN_COMMAND;
import static org.opencb.opencga.app.cli.internal.options.ClinicalCommandOptions.ZettaCommandOptions.ZETTA_INTERPRETATION_RUN_COMMAND;
import static org.opencb.opencga.catalog.utils.ParamUtils.SaveInterpretationAs.PRIMARY;
import static org.opencb.opencga.catalog.utils.ParamUtils.SaveInterpretationAs.SECONDARY;

/**
 * Created on 01/04/20
 *
 * @author Joaquin Tarraga Gimenez &lt;joaquintarraga@gmail.com&gt;
 */
public class ClinicalCommandExecutor extends InternalCommandExecutor {

    private final ClinicalCommandOptions clinicalCommandOptions;

    public ClinicalCommandExecutor(ClinicalCommandOptions options) {
        super(options.commonCommandOptions);
        clinicalCommandOptions = options;
    }

    @Override
    public void execute() throws Exception {
        logger.debug("Executing clinical command line");

        String subCommandString = getParsedSubCommand(clinicalCommandOptions.jCommander);
        configure();
        switch (subCommandString) {
            case TIERING_INTERPRETATION_RUN_COMMAND:
                tiering();
                break;
            case TEAM_INTERPRETATION_RUN_COMMAND:
                team();
                break;
            case ZETTA_INTERPRETATION_RUN_COMMAND:
                zetta();
                break;
            case CANCER_TIERING_INTERPRETATION_RUN_COMMAND:
                cancerTiering();
                break;
            case RGA_INDEX_RUN_COMMAND:
                rgaIndex();
                break;
            case RGA_AUX_INDEX_RUN_COMMAND:
                auxRgaIndex();
                break;
            case EXOMISER_INTERPRETATION_RUN_COMMAND:
                exomiserInterpretation();
                break;
<<<<<<< HEAD
            case ClinicalCommandOptions.ImportClinicalAnalysesCommandOptions.IMPORT_COMMAND:
                //importClinicalAnalyses();
=======
            case "tsv-load":
                tsvLoad();
>>>>>>> 1c090def
                break;
            default:
                logger.error("Subcommand not valid");
                break;
        }
    }

    private void rgaIndex() throws ToolException {
        ClinicalCommandOptions.RgaSecondaryIndexCommandOptions options = clinicalCommandOptions.rgaSecondaryIndexCommandOptions;
        Path outDir = Paths.get(options.outdir);
        ObjectMap params = new RgaAnalysisParams(options.file)
                .toObjectMap(options.commonOptions.params)
                .append(ParamConstants.STUDY_PARAM, options.study);
        toolRunner.execute(RgaAnalysis.class, params, outDir, options.jobOptions.jobId, options.commonOptions.token);
    }

    private void auxRgaIndex() throws ToolException {
        ClinicalCommandOptions.RgaAuxiliarSecondaryIndexCommandOptions options =
                clinicalCommandOptions.rgaAuxiliarSecondaryIndexCommandOptions;
        Path outDir = Paths.get(options.outdir);
        ObjectMap params = new ObjectMap()
                .appendAll(options.commonOptions.params)
                .append(ParamConstants.STUDY_PARAM, options.study);
        toolRunner.execute(AuxiliarRgaAnalysis.class, params, outDir, options.jobOptions.jobId, options.commonOptions.token);
    }

    private void tiering() throws Exception {
        ClinicalCommandOptions.TieringCommandOptions cliOptions = clinicalCommandOptions.tieringCommandOptions;
        ObjectMap params = new ObjectMap();
        params.putAll(cliOptions.commonOptions.params);

        // Prepare analysis parameters and config
        String token = cliOptions.commonOptions.token;

        String studyId = cliOptions.study;
        String clinicalAnalysisId = cliOptions.clinicalAnalysis;

        if (CollectionUtils.isEmpty(cliOptions.panels)) {
            throw new ToolException("Missing disease panel IDs");
        }
//        List<String> panelList = Arrays.asList(StringUtils.split(options.panelIds, ","));

        ClinicalProperty.Penetrance penetrance = cliOptions.penetrance;

        TieringInterpretationConfiguration config = new TieringInterpretationConfiguration();
//        config.setSkipUntieredVariants(!cliOptions.includeUntieredVariants);

        Path outDir = Paths.get(cliOptions.outdir);

        // Execute tiering analysis
        TieringInterpretationAnalysis tieringAnalysis = new TieringInterpretationAnalysis();
        tieringAnalysis.setUp(opencgaHome.toString(), new ObjectMap(), outDir, token);
        tieringAnalysis.setStudyId(studyId)
                .setClinicalAnalysisId(clinicalAnalysisId)
                .setDiseasePanelIds(cliOptions.panels)
                .setPenetrance(penetrance)
                .setConfig(config);
        tieringAnalysis.setPrimary(cliOptions.primary);
        tieringAnalysis.start();
    }

    private void team() throws Exception {
        ClinicalCommandOptions.TeamCommandOptions cliOptions = clinicalCommandOptions.teamCommandOptions;
        ObjectMap params = new ObjectMap();
        params.putAll(cliOptions.commonOptions.params);

        // Prepare analysis parameters and config
        String token = cliOptions.commonOptions.token;

        if (CollectionUtils.isEmpty(cliOptions.panels)) {
            throw new ToolException("Missing disease panel IDs");
        }

        ClinicalProperty.ModeOfInheritance moi = null;
        if (StringUtils.isNotEmpty(cliOptions.familySeggregation)) {
            moi = ClinicalProperty.ModeOfInheritance.valueOf(cliOptions.familySeggregation);
        }
//        List<String> panelList = Arrays.asList(StringUtils.split(options.panelIds, ","));

        TeamInterpretationConfiguration config = new TeamInterpretationConfiguration();
//        config.setSkipUntieredVariants(!cliOptions.includeUntieredVariants);

        Path outDir = Paths.get(cliOptions.outdir);

        // Execute tiering analysis
        TeamInterpretationAnalysis teamAnalysis = new TeamInterpretationAnalysis();
        teamAnalysis.setUp(opencgaHome.toString(), new ObjectMap(), outDir, token);
        teamAnalysis.setStudyId(cliOptions.study)
                .setClinicalAnalysisId(cliOptions.clinicalAnalysis)
                .setDiseasePanelIds(cliOptions.panels)
                .setMoi(moi)
                .setConfig(config);
        teamAnalysis.setPrimary(cliOptions.primary);
        teamAnalysis.start();
    }

    private void zetta() throws ToolException, IOException {
        ClinicalCommandOptions.ZettaCommandOptions cliOptions = clinicalCommandOptions.zettaCommandOptions;

        Query query = new Query();

        // Variant filters
        query.putIfNotNull("id", cliOptions.basicQueryOptions.id);
        query.putIfNotNull("region", cliOptions.basicQueryOptions.region);
        query.putIfNotNull("type", cliOptions.basicQueryOptions.type);

        // Study filters
        query.putIfNotNull(ParamConstants.STUDY_PARAM, cliOptions.study);
        query.putIfNotNull("file", cliOptions.file);
        query.putIfNotNull("filter", cliOptions.filter);
        query.putIfNotNull("qual", cliOptions.qual);
        query.putIfNotNull("fileData", cliOptions.fileData);

        query.putIfNotNull("sample", cliOptions.samples);
        query.putIfNotNull("sampleData", cliOptions.sampleData);
        query.putIfNotNull("sampleAnnotation", cliOptions.sampleAnnotation);

        query.putIfNotNull("cohort", cliOptions.cohort);
        query.putIfNotNull("cohortStatsRef", cliOptions.basicQueryOptions.rf);
        query.putIfNotNull("cohortStatsAlt", cliOptions.basicQueryOptions.af);
        query.putIfNotNull("cohortStatsMaf", cliOptions.basicQueryOptions.maf);
        query.putIfNotNull("cohortStatsMgf", cliOptions.mgf);
        query.putIfNotNull("cohortStatsPass", cliOptions.cohortStatsPass);
        query.putIfNotNull("score", cliOptions.score);

        // Annotation filters
        query.putIfNotNull("gene", cliOptions.basicQueryOptions.gene);
        query.putIfNotNull("ct", cliOptions.basicQueryOptions.consequenceType);
        query.putIfNotNull("xref", cliOptions.xref);
        query.putIfNotNull("biotype", cliOptions.geneBiotype);
        query.putIfNotNull("proteinSubstitution", cliOptions.basicQueryOptions.proteinSubstitution);
        query.putIfNotNull("conservation", cliOptions.basicQueryOptions.conservation);
        query.putIfNotNull("populationFrequencyAlt", cliOptions.basicQueryOptions.populationFreqAlt);
        query.putIfNotNull("populationFrequencyRef", cliOptions.populationFreqRef);
        query.putIfNotNull("populationFrequencyMaf", cliOptions.populationFreqMaf);
        query.putIfNotNull("transcriptFlag", cliOptions.flags);
        query.putIfNotNull("geneTraitId", cliOptions.geneTraitId);
        query.putIfNotNull("go", cliOptions.go);
        query.putIfNotNull("expression", cliOptions.expression);
        query.putIfNotNull("proteinKeyword", cliOptions.proteinKeywords);
        query.putIfNotNull("drug", cliOptions.drugs);
        query.putIfNotNull("functionalScore", cliOptions.basicQueryOptions.functionalScore);
        query.putIfNotNull("clinical", cliOptions.clinical);
        query.putIfNotNull("clinicalSignificance", cliOptions.clinicalSignificance);
        query.putIfNotNull("clinicalConfirmedStatus", cliOptions.clinicalConfirmedStatus);
        query.putIfNotNull("customAnnotation", cliOptions.annotations);

        query.putIfNotNull(VariantCatalogQueryUtils.PANEL.key(), cliOptions.panel);
        query.putIfNotNull(VariantCatalogQueryUtils.PANEL_MODE_OF_INHERITANCE.key(), cliOptions.panelModeOfInheritance);
        query.putIfNotNull(VariantCatalogQueryUtils.PANEL_CONFIDENCE.key(), cliOptions.panelConfidence);
        query.putIfNotNull(VariantCatalogQueryUtils.PANEL_INTERSECTION.key(), cliOptions.panelIntersection);
        query.putIfNotNull(VariantCatalogQueryUtils.PANEL_ROLE_IN_CANCER.key(), cliOptions.panelRoleInCancer);

        query.putIfNotNull("trait", cliOptions.trait);

        Path outDir = Paths.get(cliOptions.outdir);

        ZettaInterpretationConfiguration config = new ZettaInterpretationConfiguration();
        ObjectMapper objectMapper = new ObjectMapper(new YAMLFactory());
        Path configPath = opencgaHome.resolve("analysis/" + ZettaInterpretationAnalysis.ID + "/config.yml");
        if (configPath.toFile().exists()) {
            FileInputStream fis = new FileInputStream(configPath.toFile());
            config = objectMapper.readValue(fis, ZettaInterpretationConfiguration.class);
        }

        // Execute tiering analysis
        ZettaInterpretationAnalysis zettaAnalysis = new ZettaInterpretationAnalysis();
        zettaAnalysis.setUp(opencgaHome.toString(), new ObjectMap(), outDir, token);
        zettaAnalysis.setStudyId(cliOptions.study)
                .setClinicalAnalysisId(cliOptions.clinicalAnalysis)
                .setQuery(query)
                .setQueryOptions(QueryOptions.empty())
                .setConfig(config);
        zettaAnalysis.setPrimary(cliOptions.primary);
        zettaAnalysis.start();
    }

    private void cancerTiering() throws Exception {
        ClinicalCommandOptions.CancerTieringCommandOptions cliOptions = clinicalCommandOptions.cancerTieringCommandOptions;
        ObjectMap params = new ObjectMap();
        params.putAll(cliOptions.commonOptions.params);

        // Prepare analysis parameters and config
        String token = cliOptions.commonOptions.token;

        CancerTieringInterpretationConfiguration config = new CancerTieringInterpretationConfiguration();
//        config.setSkipUntieredVariants(!cliOptions.includeUntieredVariants);

        Path outDir = Paths.get(cliOptions.outdir);

        // Execute cancer tiering analysis
        CancerTieringInterpretationAnalysis cancerTieringAnalysis = new CancerTieringInterpretationAnalysis();
        cancerTieringAnalysis.setUp(opencgaHome.toString(), new ObjectMap(), outDir, token);
        cancerTieringAnalysis.setStudyId(cliOptions.study)
                .setClinicalAnalysisId(cliOptions.clinicalAnalysis)
                .setVariantIdsToDiscard(cliOptions.discardedVariants)
                .setConfig(config);
        cancerTieringAnalysis.setPrimary(cliOptions.primary);
        cancerTieringAnalysis.start();
    }

    private void exomiserInterpretation() throws Exception {
        ClinicalCommandOptions.ExomiserInterpretationCommandOptions cliOptions = clinicalCommandOptions.exomiserInterpretationCommandOptions;
        ObjectMap params = new ObjectMap();
        params.putAll(cliOptions.commonOptions.params);

        // Prepare analysis parameters and config
        String token = cliOptions.commonOptions.token;

        Path outDir = Paths.get(cliOptions.outdir);

        // Execute cancer tiering analysis
        ExomiserInterpretationAnalysis exomiserInterpretationAnalysis = new ExomiserInterpretationAnalysis();
        exomiserInterpretationAnalysis.setUp(opencgaHome.toString(), new ObjectMap(), outDir, token);
        exomiserInterpretationAnalysis.setStudyId(cliOptions.study)
                .setClinicalAnalysisId(cliOptions.clinicalAnalysis);
//        exomiserInterpretationAnalysis.setPrimary(cliOptions.primary);
        exomiserInterpretationAnalysis.start();
    }

    private void tsvLoad() throws ToolException {
        ClinicalCommandOptions.TsvLoad options = clinicalCommandOptions.tsvLoad;

        Path outDir = Paths.get(options.outDir);

        ClinicalTsvAnnotationLoader annotationLoader = new ClinicalTsvAnnotationLoader();
        annotationLoader.setAnnotationSetId(options.annotationSetId);
        annotationLoader.setVariableSetId(options.variableSetId);
        annotationLoader.setPath(options.filePath);
        annotationLoader.setStudy(options.study);

        annotationLoader.setUp(opencgaHome.toString(), new ObjectMap(), outDir, options.commonOptions.token);
        annotationLoader.start();
    }
}<|MERGE_RESOLUTION|>--- conflicted
+++ resolved
@@ -119,13 +119,11 @@
             case EXOMISER_INTERPRETATION_RUN_COMMAND:
                 exomiserInterpretation();
                 break;
-<<<<<<< HEAD
             case ClinicalCommandOptions.ImportClinicalAnalysesCommandOptions.IMPORT_COMMAND:
                 //importClinicalAnalyses();
-=======
+                break;
             case "tsv-load":
                 tsvLoad();
->>>>>>> 1c090def
                 break;
             default:
                 logger.error("Subcommand not valid");
