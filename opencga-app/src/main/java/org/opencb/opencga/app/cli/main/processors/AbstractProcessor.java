--- conflicted
+++ resolved
@@ -22,11 +22,11 @@
 
     protected Console console;
 
-    abstract void parseParams(String[] args) throws CatalogAuthenticationException;
-
     protected AbstractProcessor() {
         this.console = getConsole();
     }
+
+    abstract void parseParams(String[] args) throws CatalogAuthenticationException;
 
     private Console getConsole() {
         if (console == null) {
@@ -35,22 +35,6 @@
         return console;
     }
 
-    public void execute(String[] args) throws CatalogAuthenticationException {
-        if (!isLoginCommand(args)) {
-            if (args.length == 1 && "logout".equals(args[0])) {
-                args = new String[]{"users", "logout"};
-            } else {
-                parseParams(args);
-            }
-            OpencgaCliOptionsParser cliOptionsParser = new OpencgaCliOptionsParser();
-            cliOptionsParser.parse(args);
-            if (cliOptionsParser.isHelp()) {
-                cliOptionsParser.printUsage();
-            } else {
-                process(cliOptionsParser);
-            }
-        }
-    }
 
     protected void process(OpencgaCliOptionsParser cliOptionsParser) {
         CommandExecutor commandExecutor = null;
@@ -165,15 +149,13 @@
     }
 
     protected void forceLogin(String[] args) throws CatalogAuthenticationException {
-        console = getConsole();
-        String user = console.readLine(format("\nEnter your user: ", Color.GREEN));
+        String user = getConsole().readLine(format("\nEnter your user: ", Color.GREEN));
         loginUser(args, user);
         CommandLineUtils.printDebug("Login user " + user);
     }
 
     protected void loginUser(String[] args, String user) throws CatalogAuthenticationException {
-        console = getConsole();
-        char[] passwordArray = console.readPassword(format("\nEnter your password: ", Color.GREEN));
+        char[] passwordArray = getConsole().readPassword(format("\nEnter your password: ", Color.GREEN));
         if (CommandLineUtils.isValidUser(user)) {
             args = ArrayUtils.addAll(args, "-u", user);
             args = ArrayUtils.addAll(args, "--password", new String(passwordArray));
@@ -188,12 +170,11 @@
         }
     }
 
-<<<<<<< HEAD
+
     public void execute(String[] args) throws CatalogAuthenticationException {
-        console = getConsole();
         if (!isLoginCommand(args)) {
             if (ArrayUtils.contains(args, "logout")) {
-                args = normaliceCLIUsersArgs(args);
+                args = normalizeCLIUsersArgs(args);
             } else {
                 parseParams(args);
             }
@@ -209,7 +190,8 @@
 
     private boolean isLoginCommand(String[] consoleArgs) throws CatalogAuthenticationException {
         if (ArrayUtils.contains(consoleArgs, "login")) {
-            String[] args = normaliceCLIUsersArgs(consoleArgs);
+            //adds in position 0 command "users"
+            String[] args = normalizeCLIUsersArgs(consoleArgs);
             if (consoleArgs.length == 1 && "login".equals(consoleArgs[0])) {
                 forceLogin(args);
                 return true;
@@ -224,22 +206,12 @@
                 return true;
             }
 
-=======
-    private boolean isLoginCommand(String[] args) throws CatalogAuthenticationException {
-        if (args.length == 1 && "login".equals(args[0])) {
-            forceLogin();
-            return true;
-        }
-        if (args.length == 2 && "login".equals(args[1])) {
-            loginUser(args[1]);
-            return true;
->>>>>>> 387ac7b0
         }
         return false;
     }
 
-<<<<<<< HEAD
-    private String[] normaliceCLIUsersArgs(String[] consoleArgs) {
+
+    private String[] normalizeCLIUsersArgs(String[] consoleArgs) {
         String[] args = new String[consoleArgs.length + 1];
         args[0] = "users";
         for (int i = 1; i < args.length; i++) {
@@ -249,8 +221,6 @@
     }
 
 
-=======
->>>>>>> 387ac7b0
     protected boolean isNotHelpCommand(String[] args) {
         return !ArrayUtils.contains(args, "--help") && !ArrayUtils.contains(args, "-h");
     }
