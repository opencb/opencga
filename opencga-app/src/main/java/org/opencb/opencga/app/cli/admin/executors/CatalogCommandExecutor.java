/*
 * Copyright 2015-2017 OpenCB
 *
 * Licensed under the Apache License, Version 2.0 (the "License");
 * you may not use this file except in compliance with the License.
 * You may obtain a copy of the License at
 *
 *     http://www.apache.org/licenses/LICENSE-2.0
 *
 * Unless required by applicable law or agreed to in writing, software
 * distributed under the License is distributed on an "AS IS" BASIS,
 * WITHOUT WARRANTIES OR CONDITIONS OF ANY KIND, either express or implied.
 * See the License for the specific language governing permissions and
 * limitations under the License.
 */

package org.opencb.opencga.app.cli.admin.executors;

import com.fasterxml.jackson.core.JsonProcessingException;
import org.apache.commons.lang3.StringUtils;
import org.bson.Document;
import org.opencb.commons.datastore.core.ObjectMap;
import org.opencb.commons.datastore.core.QueryOptions;
import org.opencb.commons.datastore.mongodb.MongoDataStore;
import org.opencb.opencga.app.cli.admin.AdminCliOptionsParser;
import org.opencb.opencga.catalog.auth.authentication.JwtManager;
import org.opencb.opencga.catalog.db.mongodb.MongoDBAdaptorFactory;
import org.opencb.opencga.catalog.db.mongodb.MongoDBUtils;
import org.opencb.opencga.catalog.exceptions.CatalogException;
import org.opencb.opencga.catalog.managers.CatalogManager;
import org.opencb.opencga.core.common.JacksonUtils;
import org.opencb.opencga.core.common.PasswordUtils;
import org.opencb.opencga.master.monitor.MonitorService;

import javax.ws.rs.client.Client;
import javax.ws.rs.client.ClientBuilder;
import javax.ws.rs.client.WebTarget;
import javax.ws.rs.core.Response;
import java.io.IOException;
import java.nio.file.Paths;
import java.util.Collections;

/**
 * Created by imedina on 02/03/15.
 */
public class CatalogCommandExecutor extends AdminCommandExecutor {

    private AdminCliOptionsParser.CatalogCommandOptions catalogCommandOptions;

    public CatalogCommandExecutor(AdminCliOptionsParser.CatalogCommandOptions catalogCommandOptions) {
        super(catalogCommandOptions.commonOptions);
        this.catalogCommandOptions = catalogCommandOptions;
    }

    @Override
    public void execute() throws Exception {
        String subCommandString = catalogCommandOptions.getParsedSubCommand();
        logger.debug("Executing catalog admin {} command line", subCommandString);
        switch (subCommandString) {
            case "install":
                install();
                break;
            case "status":
                status();
                break;
            case "delete":
                delete();
                break;
            case "index":
                index();
                break;
            case "export":
                export();
                break;
            case "import":
                importDatabase();
                break;
            case "daemon":
                daemons();
                break;
            default:
                logger.error("Subcommand not valid");
                break;//demo, dump , stats
        }
    }

    private void export() throws CatalogException {
        AdminCliOptionsParser.ExportCatalogCommandOptions commandOptions = catalogCommandOptions.exportCatalogCommandOptions;
        validateConfiguration(commandOptions);

        CatalogManager catalogManager = new CatalogManager(configuration);
        String token = catalogManager.getUserManager().loginAsAdmin(adminPassword).getToken();

        if (StringUtils.isNotEmpty(commandOptions.project)) {
            catalogManager.getProjectManager().exportReleases(commandOptions.project, commandOptions.release, commandOptions.outputDir,
                    token);
        } else if (StringUtils.isNotEmpty(commandOptions.study) && StringUtils.isNotEmpty(commandOptions.inputFile)) {
            catalogManager.getProjectManager().exportByFileNames(commandOptions.study, Paths.get(commandOptions.outputDir).toFile(),
                    Paths.get(commandOptions.inputFile).toFile(), token);
        }
    }

    private void importDatabase() throws CatalogException, IOException {
        AdminCliOptionsParser.ImportCatalogCommandOptions commandOptions = catalogCommandOptions.importCatalogCommandOptions;
        validateConfiguration(commandOptions);

        CatalogManager catalogManager = new CatalogManager(configuration);
        String token = catalogManager.getUserManager().loginAsAdmin(adminPassword).getToken();

        catalogManager.getProjectManager().importReleases(commandOptions.organizationId, commandOptions.owner, commandOptions.directory, token);
    }

    private void status() throws CatalogException, JsonProcessingException {
        AdminCliOptionsParser.StatusCatalogCommandOptions commandOptions = catalogCommandOptions.statusCatalogCommandOptions;
        validateConfiguration(commandOptions);

        CatalogManager catalogManager = new CatalogManager(configuration);
//        if (StringUtils.isEmpty(commandOptions.commonOptions.adminPassword)) {
//            throw new CatalogException("No admin password found. Please, insert your password.");
//        }
        ObjectMap result = new ObjectMap();
        if (catalogManager.getDatabaseStatus()) {
            result.put("mongodbStatus", true);
            String adminDatabase = catalogManager.getCatalogAdminDatabase();
            result.put("catalogDBName", adminDatabase);
            result.put("catalogDBNames", catalogManager.getCatalogDatabaseNames());
            result.put("databasePrefix", catalogManager.getConfiguration().getDatabasePrefix());
            if (commandOptions.uri) {
                // check login
                catalogManager.getUserManager().loginAsAdmin(getAdminPassword(true));
                result.put("mongodbUri", MongoDBUtils.getMongoDBUri(configuration.getCatalog().getDatabase()));
                result.put("mongodbUriRedacted", MongoDBUtils.getMongoDBUriRedacted(configuration.getCatalog().getDatabase()));
                result.put("mongodbUriWithDatabase", MongoDBUtils.getMongoDBUri(
                        configuration.getCatalog().getDatabase(), adminDatabase));
                result.put("mongodbCliOpts", MongoDBUtils.getMongoDBCliOpts(configuration.getCatalog().getDatabase()));
                result.put("mongodbCli", MongoDBUtils.getMongoDBCli(
                        configuration.getCatalog().getDatabase(), adminDatabase));
            }
            if (catalogManager.existsCatalogDB()) {
                result.put("installed", true);
<<<<<<< HEAD

                MongoDBAdaptorFactory factory = new MongoDBAdaptorFactory(configuration, catalogManager.getIoManagerFactory());
                MongoDBCollection metaCollection = factory.getMongoDBCollectionMap().get(MongoDBAdaptorFactory.METADATA_COLLECTION);
                Document metaDocument = metaCollection.find(new Document(), QueryOptions.empty()).first();

                result.put("creationDate", metaDocument.get("creationDate"));
                result.put("version", metaDocument.get("version"));

                Object fullVersion = metaDocument.get("_fullVersion");
                int version = 20000;
                int release = 4;
                int lastJavaUpdate = 0;
                int lastJsUpdate = 0;
                if (fullVersion != null) {
                    version = ((Document) fullVersion).getInteger("version");
                    release = ((Document) fullVersion).getInteger("release");
                    lastJavaUpdate = ((Document) fullVersion).getInteger("lastJavaUpdate");
                    lastJsUpdate = ((Document) fullVersion).getInteger("lastJsUpdate");
                }
                result.put("versionNumeric", version);
                result.put("release", release);
                result.put("lastJsUpdate", lastJsUpdate);
                result.put("lastJavaUpdate", lastJavaUpdate);
=======
>>>>>>> 83ca8d0a
            } else {
                String oldDatabase = configuration.getDatabasePrefix() + "_catalog";
                MongoDBAdaptorFactory mongoDBAdaptorFactory = new MongoDBAdaptorFactory(configuration, catalogManager.getIoManagerFactory());
                MongoDataStore oldDatastore = mongoDBAdaptorFactory.getMongoManager().get(oldDatabase, mongoDBAdaptorFactory.getMongoDbConfiguration());
                try {
                    if (oldDatastore.getCollectionNames().contains("metadata")) {
                        Document metadata = oldDatastore.getCollection("metadata").find(new Document(), QueryOptions.empty()).first();
                        if (metadata != null) {
                            result.put("PENDING_3_0_0_MIGRATION", "Please, execute 'opencga-admin.sh migration v3.0.0' "
                                    + "to update your database to the latest version.");
//                            result.put("oldVersion", metadata.get("version"));

                            result.put("catalogDBName", oldDatabase);
                            result.put("catalogDBNames", Collections.singletonList(oldDatabase));

                            result.put("installed", true);
                        }
                    }
                } catch (Exception e) {
                    logger.debug("Error checking old database. Assume doesn't exist", e);
                }
                result.putIfAbsent("installed", false);
            }
        } else {
            result.put("mongodbStatus", false);
            result.put("installed", false);
        }
        System.out.println(JacksonUtils.getDefaultObjectMapper().writerWithDefaultPrettyPrinter().writeValueAsString(result));
    }

    private void install() throws CatalogException {
        AdminCliOptionsParser.InstallCatalogCommandOptions commandOptions = catalogCommandOptions.installCatalogCommandOptions;

        validateConfiguration(commandOptions);

        this.configuration.getAdmin().setAlgorithm("HS256");

        this.configuration.getAdmin().setSecretKey(commandOptions.secretKey);
        if (StringUtils.isEmpty(configuration.getAdmin().getSecretKey())) {
            configuration.getAdmin().setSecretKey(PasswordUtils.getStrongRandomPassword(JwtManager.SECRET_KEY_MIN_LENGTH));
        }

        if (StringUtils.isEmpty(commandOptions.commonOptions.adminPassword)) {
            throw new CatalogException("No admin password found. Please, insert your password.");
        }

        try (CatalogManager catalogManager = new CatalogManager(configuration)) {
            catalogManager.installCatalogDB("HS256", configuration.getAdmin().getSecretKey(), commandOptions.commonOptions.adminPassword,
                    commandOptions.email, commandOptions.force);
        }
    }

    private void delete() throws CatalogException {
        validateConfiguration(catalogCommandOptions.deleteCatalogCommandOptions);

        try (CatalogManager catalogManager = new CatalogManager(configuration)) {
            logger.info("Deleting databases {} from {}\n", catalogManager.getCatalogDatabaseNames(),
                    configuration.getCatalog().getDatabase().getHosts());
            catalogManager.deleteCatalogDB(catalogCommandOptions.deleteCatalogCommandOptions.commonOptions.adminPassword);
        }
    }

    private void index() throws CatalogException {
        validateConfiguration(catalogCommandOptions.indexCatalogCommandOptions);

        CatalogManager catalogManager = new CatalogManager(configuration);
        String token = catalogManager.getUserManager()
                .loginAsAdmin(catalogCommandOptions.indexCatalogCommandOptions.commonOptions.adminPassword).getToken();

        String organizationId = catalogCommandOptions.indexCatalogCommandOptions.organizationId;
        if (StringUtils.isEmpty(organizationId)) {
            logger.info("Checking and installing non-existing indexes in {} fom {}\n",
                    catalogManager.getCatalogDatabaseNames(), configuration.getCatalog().getDatabase().getHosts());

            catalogManager.installIndexes(token);
        } else {
            logger.info("Checking and installing non-existing indexes in {} fom {}\n",
                    catalogManager.getCatalogDatabase(organizationId), configuration.getCatalog().getDatabase().getHosts());

            catalogManager.installIndexes(organizationId, token);
        }
    }

    private void daemons() throws Exception {
        validateConfiguration(catalogCommandOptions.daemonCatalogCommandOptions);

        CatalogManager catalogManager = new CatalogManager(configuration);
        String token = catalogManager.getUserManager()
                .loginAsAdmin(catalogCommandOptions.daemonCatalogCommandOptions.commonOptions.adminPassword).getToken();

        if (catalogCommandOptions.daemonCatalogCommandOptions.start) {
            // Server crated and started
            MonitorService monitorService =
                    new MonitorService(configuration, storageConfiguration, appHome, token);
            monitorService.start();
            monitorService.blockUntilShutdown();
            logger.info("Shutting down OpenCGA Storage REST server");
        }

        if (catalogCommandOptions.daemonCatalogCommandOptions.stop) {
            Client client = ClientBuilder.newClient();
            WebTarget target = client.target("http://localhost:" + configuration.getMonitor().getPort())
                    .path("opencga")
                    .path("monitor")
                    .path("admin")
                    .path("stop");
            Response response = target.request().get();
            logger.info(response.toString());
        }
    }

    private void validateConfiguration(AdminCliOptionsParser.CatalogDatabaseCommandOptions catalogOptions) {
        if (catalogOptions.databaseUser != null) {
            configuration.getCatalog().getDatabase().setUser(catalogOptions.databaseUser);
        }
        if (catalogOptions.databasePassword != null) {
            configuration.getCatalog().getDatabase().setPassword(catalogOptions.databasePassword);
        }
        if (catalogOptions.prefix != null) {
            configuration.setDatabasePrefix(catalogOptions.prefix);
        }
        if (catalogOptions.databaseHost != null) {
            configuration.getCatalog().getDatabase().setHosts(Collections.singletonList(catalogOptions.databaseHost));
        }
    }
}<|MERGE_RESOLUTION|>--- conflicted
+++ resolved
@@ -138,32 +138,6 @@
             }
             if (catalogManager.existsCatalogDB()) {
                 result.put("installed", true);
-<<<<<<< HEAD
-
-                MongoDBAdaptorFactory factory = new MongoDBAdaptorFactory(configuration, catalogManager.getIoManagerFactory());
-                MongoDBCollection metaCollection = factory.getMongoDBCollectionMap().get(MongoDBAdaptorFactory.METADATA_COLLECTION);
-                Document metaDocument = metaCollection.find(new Document(), QueryOptions.empty()).first();
-
-                result.put("creationDate", metaDocument.get("creationDate"));
-                result.put("version", metaDocument.get("version"));
-
-                Object fullVersion = metaDocument.get("_fullVersion");
-                int version = 20000;
-                int release = 4;
-                int lastJavaUpdate = 0;
-                int lastJsUpdate = 0;
-                if (fullVersion != null) {
-                    version = ((Document) fullVersion).getInteger("version");
-                    release = ((Document) fullVersion).getInteger("release");
-                    lastJavaUpdate = ((Document) fullVersion).getInteger("lastJavaUpdate");
-                    lastJsUpdate = ((Document) fullVersion).getInteger("lastJsUpdate");
-                }
-                result.put("versionNumeric", version);
-                result.put("release", release);
-                result.put("lastJsUpdate", lastJsUpdate);
-                result.put("lastJavaUpdate", lastJavaUpdate);
-=======
->>>>>>> 83ca8d0a
             } else {
                 String oldDatabase = configuration.getDatabasePrefix() + "_catalog";
                 MongoDBAdaptorFactory mongoDBAdaptorFactory = new MongoDBAdaptorFactory(configuration, catalogManager.getIoManagerFactory());
