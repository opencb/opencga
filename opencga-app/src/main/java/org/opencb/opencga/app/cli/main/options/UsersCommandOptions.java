--- conflicted
+++ resolved
@@ -239,13 +239,8 @@
         @Parameter(names = {"--user", "-u"}, description = "User ID", required = true, arity = 1)
         public String user; 
     
-<<<<<<< HEAD
         @Parameter(names = {"--include-result"}, description = "Flag indicating to include the created or updated document result in the response", required = false, arity = 1, hidden = true)
-        public Boolean includeResult= true; 
-=======
-        @Parameter(names = {"--include-result"}, description = "Flag indicating to include the created or updated document result in the response", required = false, help = true, arity = 0)
-        public boolean includeResult = false; 
->>>>>>> e59c6af9
+        public boolean includeResult= true; 
     
         @Parameter(names = {"--name", "-n"}, description = "The body name UserUpdateParams web service parameter", required = false, arity = 1)
         public String name;
