--- conflicted
+++ resolved
@@ -209,7 +209,6 @@
         } else {
             ObjectMap beanParams = new ObjectMap();
             putNestedIfNotEmpty(beanParams, "id",commandOptions.id, true);
-<<<<<<< HEAD
             putNestedIfNotEmpty(beanParams, "name",commandOptions.name, true);
             putNestedIfNotEmpty(beanParams, "alias",commandOptions.alias, true);
             putNestedIfNotEmpty(beanParams, "type.id",commandOptions.typeId, true);
@@ -220,21 +219,8 @@
             putNestedIfNotEmpty(beanParams, "status.id",commandOptions.statusId, true);
             putNestedIfNotEmpty(beanParams, "status.name",commandOptions.statusName, true);
             putNestedIfNotEmpty(beanParams, "status.description",commandOptions.statusDescription, true);
-
-=======
-             putNestedIfNotEmpty(beanParams, "name",commandOptions.name, true);
-             putNestedIfNotEmpty(beanParams, "alias",commandOptions.alias, true);
-             putNestedIfNotEmpty(beanParams, "type.id",commandOptions.typeId, true);
-             putNestedIfNotEmpty(beanParams, "type.description",commandOptions.typeDescription, true);
-             putNestedIfNotEmpty(beanParams, "description",commandOptions.description, true);
-             putNestedIfNotEmpty(beanParams, "creationDate",commandOptions.creationDate, true);
-             putNestedIfNotEmpty(beanParams, "modificationDate",commandOptions.modificationDate, true);
-             putNestedIfNotEmpty(beanParams, "status.id",commandOptions.statusId, true);
-             putNestedIfNotEmpty(beanParams, "status.name",commandOptions.statusName, true);
-             putNestedIfNotEmpty(beanParams, "status.description",commandOptions.statusDescription, true);
-             putNestedIfNotNull(beanParams, "attributes",commandOptions.attributes, true);
- 
->>>>>>> 2c834d29
+            putNestedIfNotNull(beanParams, "attributes",commandOptions.attributes, true);
+
             studyCreateParams = JacksonUtils.getDefaultObjectMapper().copy()
                     .configure(DeserializationFeature.FAIL_ON_UNKNOWN_PROPERTIES, true)
                     .readValue(beanParams.toJson(), StudyCreateParams.class);
@@ -443,16 +429,10 @@
         } else {
             ObjectMap beanParams = new ObjectMap();
             putNestedIfNotEmpty(beanParams, "id",commandOptions.id, true);
-<<<<<<< HEAD
+            putNestedIfNotNull(beanParams, "query",commandOptions.query, true);
             putNestedIfNotNull(beanParams, "members",commandOptions.members, true);
             putNestedIfNotNull(beanParams, "permissions",commandOptions.permissions, true);
 
-=======
-             putNestedIfNotNull(beanParams, "query",commandOptions.query, true);
-             putNestedIfNotNull(beanParams, "members",commandOptions.members, true);
-             putNestedIfNotNull(beanParams, "permissions",commandOptions.permissions, true);
- 
->>>>>>> 2c834d29
             permissionRule = JacksonUtils.getDefaultObjectMapper().copy()
                     .configure(DeserializationFeature.FAIL_ON_UNKNOWN_PROPERTIES, true)
                     .readValue(beanParams.toJson(), PermissionRule.class);
@@ -516,30 +496,17 @@
         } else {
             ObjectMap beanParams = new ObjectMap();
             putNestedIfNotEmpty(beanParams, "name",commandOptions.name, true);
-<<<<<<< HEAD
             putNestedIfNotEmpty(beanParams, "alias",commandOptions.alias, true);
             putNestedIfNotEmpty(beanParams, "type.id",commandOptions.typeId, true);
             putNestedIfNotEmpty(beanParams, "type.description",commandOptions.typeDescription, true);
             putNestedIfNotEmpty(beanParams, "description",commandOptions.description, true);
             putNestedIfNotEmpty(beanParams, "creationDate",commandOptions.creationDate, true);
             putNestedIfNotEmpty(beanParams, "modificationDate",commandOptions.modificationDate, true);
+            putNestedIfNotNull(beanParams, "attributes",commandOptions.attributes, true);
             putNestedIfNotEmpty(beanParams, "status.id",commandOptions.statusId, true);
             putNestedIfNotEmpty(beanParams, "status.name",commandOptions.statusName, true);
             putNestedIfNotEmpty(beanParams, "status.description",commandOptions.statusDescription, true);
 
-=======
-             putNestedIfNotEmpty(beanParams, "alias",commandOptions.alias, true);
-             putNestedIfNotEmpty(beanParams, "type.id",commandOptions.typeId, true);
-             putNestedIfNotEmpty(beanParams, "type.description",commandOptions.typeDescription, true);
-             putNestedIfNotEmpty(beanParams, "description",commandOptions.description, true);
-             putNestedIfNotEmpty(beanParams, "creationDate",commandOptions.creationDate, true);
-             putNestedIfNotEmpty(beanParams, "modificationDate",commandOptions.modificationDate, true);
-             putNestedIfNotNull(beanParams, "attributes",commandOptions.attributes, true);
-             putNestedIfNotEmpty(beanParams, "status.id",commandOptions.statusId, true);
-             putNestedIfNotEmpty(beanParams, "status.name",commandOptions.statusName, true);
-             putNestedIfNotEmpty(beanParams, "status.description",commandOptions.statusDescription, true);
- 
->>>>>>> 2c834d29
             studyUpdateParams = JacksonUtils.getDefaultObjectMapper().copy()
                     .configure(DeserializationFeature.FAIL_ON_UNKNOWN_PROPERTIES, true)
                     .readValue(beanParams.toJson(), StudyUpdateParams.class);
@@ -617,7 +584,6 @@
         } else {
             ObjectMap beanParams = new ObjectMap();
             putNestedIfNotEmpty(beanParams, "id",commandOptions.id, true);
-<<<<<<< HEAD
             putNestedIfNotEmpty(beanParams, "name",commandOptions.name, true);
             putNestedIfNotEmpty(beanParams, "category",commandOptions.category, true);
             putNestedIfNotNull(beanParams, "type",commandOptions.type, true);
@@ -628,21 +594,8 @@
             putNestedIfNotNull(beanParams, "rank",commandOptions.rank, true);
             putNestedIfNotEmpty(beanParams, "dependsOn",commandOptions.dependsOn, true);
             putNestedIfNotEmpty(beanParams, "description",commandOptions.description, true);
-
-=======
-             putNestedIfNotEmpty(beanParams, "name",commandOptions.name, true);
-             putNestedIfNotEmpty(beanParams, "category",commandOptions.category, true);
-             putNestedIfNotNull(beanParams, "type",commandOptions.type, true);
-             putNestedIfNotNull(beanParams, "required",commandOptions.required, true);
-             putNestedIfNotNull(beanParams, "multiValue",commandOptions.multiValue, true);
-             putNestedIfNotNull(beanParams, "allowedValues",commandOptions.allowedValues, true);
-             putNestedIfNotNull(beanParams, "allowedKeys",commandOptions.allowedKeys, true);
-             putNestedIfNotNull(beanParams, "rank",commandOptions.rank, true);
-             putNestedIfNotEmpty(beanParams, "dependsOn",commandOptions.dependsOn, true);
-             putNestedIfNotEmpty(beanParams, "description",commandOptions.description, true);
-             putNestedIfNotNull(beanParams, "attributes",commandOptions.attributes, true);
- 
->>>>>>> 2c834d29
+            putNestedIfNotNull(beanParams, "attributes",commandOptions.attributes, true);
+
             variable = JacksonUtils.getDefaultObjectMapper().copy()
                     .configure(DeserializationFeature.FAIL_ON_UNKNOWN_PROPERTIES, true)
                     .readValue(beanParams.toJson(), Variable.class);
