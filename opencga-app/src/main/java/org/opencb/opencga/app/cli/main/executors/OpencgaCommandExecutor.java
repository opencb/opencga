--- conflicted
+++ resolved
@@ -229,7 +229,6 @@
         return jsonInString;
     }
 
-<<<<<<< HEAD
     public RestResponse<AuthenticationResponse> saveSession(String user, AuthenticationResponse response) throws ClientException, IOException {
         RestResponse<AuthenticationResponse> res = new RestResponse<>();
         if (response != null) {
@@ -262,7 +261,7 @@
         }
         return res;
     }
-=======
+
     public Object putNestedIfNotNull(ObjectMap map, String key, Object value, boolean parents) {
         if (value != null) {
             map.putNested(key, value, parents);
@@ -277,5 +276,5 @@
         return null;
     }
 
->>>>>>> release-2.2.x
+
 }