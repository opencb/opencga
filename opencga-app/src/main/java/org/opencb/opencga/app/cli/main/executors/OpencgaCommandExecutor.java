/*
 * Copyright 2015-2017 OpenCB
 *
 * Licensed under the Apache License, Version 2.0 (the "License");
 * you may not use this file except in compliance with the License.
 * You may obtain a copy of the License at
 *
 *     http://www.apache.org/licenses/LICENSE-2.0
 *
 * Unless required by applicable law or agreed to in writing, software
 * distributed under the License is distributed on an "AS IS" BASIS,
 * WITHOUT WARRANTIES OR CONDITIONS OF ANY KIND, either express or implied.
 * See the License for the specific language governing permissions and
 * limitations under the License.
 */

package org.opencb.opencga.app.cli.main.executors;

import com.fasterxml.jackson.core.JsonProcessingException;
import com.fasterxml.jackson.databind.ObjectMapper;
import org.apache.commons.lang3.ArrayUtils;
import org.apache.commons.lang3.StringUtils;
import org.opencb.commons.datastore.core.ObjectMap;
import org.opencb.commons.utils.DataModelsUtils;
import org.opencb.opencga.app.cli.CommandExecutor;
import org.opencb.opencga.app.cli.GeneralCliOptions;
import org.opencb.opencga.app.cli.main.io.*;
import org.opencb.opencga.app.cli.main.utils.CommandLineUtils;
import org.opencb.opencga.app.cli.session.SessionManager;
import org.opencb.opencga.catalog.db.api.ProjectDBAdaptor;
import org.opencb.opencga.catalog.exceptions.CatalogAuthenticationException;
import org.opencb.opencga.client.exceptions.ClientException;
import org.opencb.opencga.client.rest.OpenCGAClient;
import org.opencb.opencga.core.models.project.Project;
import org.opencb.opencga.core.models.study.Study;
import org.opencb.opencga.core.models.user.AuthenticationResponse;
import org.opencb.opencga.core.response.QueryType;
import org.opencb.opencga.core.response.RestResponse;
import org.slf4j.Logger;
import org.slf4j.LoggerFactory;

import java.io.IOException;
import java.lang.reflect.Method;
import java.nio.charset.StandardCharsets;
import java.util.ArrayList;
import java.util.Base64;
import java.util.Date;
import java.util.List;

/**
 * Created on 27/05/16.
 *
 * @author imedina
 */
public abstract class OpencgaCommandExecutor extends CommandExecutor {

    protected OpenCGAClient openCGAClient;
    protected AbstractOutputWriter writer;


    private Logger privateLogger;

    public OpencgaCommandExecutor(GeneralCliOptions.CommonCommandOptions options) throws CatalogAuthenticationException {
        this(options, false);
    }

    @Deprecated
    public OpencgaCommandExecutor(GeneralCliOptions.CommonCommandOptions options, boolean skipDuration)
            throws CatalogAuthenticationException {
        super(options, true);

        init(options, skipDuration);
    }

    public static List<String> splitWithTrim(String value) {
        return splitWithTrim(value, ",");
    }

    public static List<String> splitWithTrim(String value, String separator) {
        List<String> result = null;
        if (value != null) {
            String[] splitFields = value.split(separator);

            result = new ArrayList<>(splitFields.length);
            for (String s : splitFields) {
                result.add(s.trim());
            }
        }
        return result;
    }

    private void init(GeneralCliOptions.CommonCommandOptions options, boolean skipDuration) {
        try {
            privateLogger = LoggerFactory.getLogger(OpencgaCommandExecutor.class);
            privateLogger.debug("Executing OpencgaCommandExecutor 'init' method ...");

            // Configure CLI output writer
            WriterConfiguration writerConfiguration = new WriterConfiguration();
            writerConfiguration.setMetadata(options.metadata);
            writerConfiguration.setHeader(!options.noHeader);
            switch (options.outputFormat.toLowerCase()) {
                case "json_pretty":
                    writerConfiguration.setPretty(true);
                case "json":
                    this.writer = new JsonOutputWriter(writerConfiguration);
                    break;
                case "yml":
                case "yaml":
                    this.writer = new YamlOutputWriter(writerConfiguration);
                    break;
                case "table":
                    this.writer = new TextOutputWriter(writerConfiguration, Table.PrinterType.JANSI);
                    break;
                case "text":
                default:
                    this.writer = new TextOutputWriter(writerConfiguration);
                    break;
            }

            privateLogger.debug("Using sessionFile '{}'", this.sessionManager.getSessionPath().toString());
            if (StringUtils.isNotEmpty(options.token)) {
                privateLogger.debug("A new token has been provided, updating session and client");

                // Set internal fields
                ObjectMap objectMap = parseTokenClaims(options.token);
                userId = objectMap.getString("sub", "");
                token = options.token;

                // Update SessionManager and OpencgaClient with the new token
                sessionManager.updateSessionToken(token, host);
                openCGAClient = new OpenCGAClient(new AuthenticationResponse(options.token), clientConfiguration);
            } else {
                privateLogger.debug("No token has been provided, reading session file");
                if (!StringUtils.isEmpty(sessionManager.getSession().getToken())
                        && !SessionManager.NO_TOKEN.equals(sessionManager.getSession().getToken())) {
                    // FIXME it seems skipDuration is not longer used,
                    //  this should be either implemented or removed
                    if (skipDuration) {
                        privateLogger.debug("Skip duration set to {}, THIS MUST BE REMOVED", skipDuration);
//                        openCGAClient = new OpenCGAClient(
//                                new AuthenticationResponse(CliSessionManager.getInstance().getToken()
//                                        , CliSessionManager.getInstance().getRefreshToken())
//                                , clientConfiguration);
//                        openCGAClient.setUserId(CliSessionManager.getInstance().getUser());
                    } else {
                        privateLogger.debug("Skip duration set to {}", skipDuration);

                        // Get token claims
                        ObjectMap claimsMap = parseTokenClaims(sessionManager.getSession().getToken());

                        // Check if session has expired
                        Date expirationDate = new Date(claimsMap.getLong("exp") * 1000L);
                        Date currentDate = new Date();
                        if (currentDate.before(expirationDate) || !claimsMap.containsKey("exp")) {
                            privateLogger.debug("Session expiration time is ok, valid until: {}", expirationDate);
                            openCGAClient = new OpenCGAClient(
                                    new AuthenticationResponse(sessionManager.getSession().getToken(), sessionManager.getSession().getRefreshToken()),
                                    clientConfiguration);
                            openCGAClient.setUserId(sessionManager.getSession().getUser());

                            // FIXME This looks weird, commenting it
//                            if (options.token == null) {
//                                options.token = sessionManager.getToken();
//                            }
                        } else {
                            privateLogger.debug("Session has expired '{}'.", expirationDate);
                            openCGAClient = new OpenCGAClient(clientConfiguration);
                            //sessionManager.logoutSessionFile();
                        }
                    }
                } else {
                    privateLogger.debug("No valid session found");
                    openCGAClient = new OpenCGAClient(clientConfiguration);
                }
            }

            if (openCGAClient != null) {
                openCGAClient.setThrowExceptionOnError(true);
            }

        } catch (IOException e) {
            logger.error("OpencgaCommandExecutorError", e);
            CommandLineUtils.error("OpencgaCommandExecutorError", e);
        }
    }

    protected void createOutput(RestResponse queryResponse) {
        if (writer != null && queryResponse != null) {
            writer.print(queryResponse);
        } else {
            privateLogger.error("Null object found: writer set to '{}' and queryResponse set to '{}'", writer, queryResponse);
        }
    }

    @Deprecated
    protected void invokeSetter(Object obj, String propertyName, Object variableValue) {
        if (obj != null && variableValue != null) {
            try {
                String setMethodName = "set" + StringUtils.capitalize(propertyName);
                Method setter = obj.getClass().getMethod(setMethodName, variableValue.getClass());
                setter.invoke(obj, variableValue);
            } catch (Exception e) {
                e.printStackTrace();
            }
        }
    }

    protected ObjectMap parseTokenClaims(String token) throws JsonProcessingException {
        String claims = StringUtils.split(token, ".")[1];
        String decodedClaimsString = new String(Base64.getDecoder().decode(claims), StandardCharsets.UTF_8);
        return new ObjectMapper().readValue(decodedClaimsString, ObjectMap.class);
    }

    public OpenCGAClient getOpenCGAClient() {
        return openCGAClient;
    }

    public OpencgaCommandExecutor setOpenCGAClient(OpenCGAClient openCGAClient) {
        this.openCGAClient = openCGAClient;
        return this;
    }

    public String getObjectAsJSON(Object o) throws Exception {
        String jsonInString = "Data model not found.";
        try {
            jsonInString = DataModelsUtils.dataModelToJsonString(o.getClass());
        } catch (Exception e) {
            CommandLineUtils.error(e);
        }
        return jsonInString;
    }

    public RestResponse<AuthenticationResponse> saveSession(String user, AuthenticationResponse response) throws ClientException, IOException {
        RestResponse<AuthenticationResponse> res = new RestResponse<>();
        if (response != null) {
            List<String> studies = new ArrayList<>();
            logger.debug(response.toString());
            RestResponse<Project> projects = openCGAClient.getProjectClient().search(
                    new ObjectMap(ProjectDBAdaptor.QueryParams.OWNER.key(), user));

            if (projects.getResponses().get(0).getNumResults() == 0) {
                // We try to fetch shared projects and studies instead when the user does not own any project or study
                projects = openCGAClient.getProjectClient().search(new ObjectMap());
            }

            for (Project project : projects.getResponses().get(0).getResults()) {
                for (Study study : project.getStudies()) {
                    studies.add(study.getFqn());
                }
            }
            this.sessionManager.saveSession(user, response.getToken(), response.getRefreshToken(), studies, this.host);
            res.setType(QueryType.VOID);
        }
        return res;
    }

    public RestResponse<AuthenticationResponse> refreshToken(AuthenticationResponse response) throws ClientException, IOException {
        RestResponse<AuthenticationResponse> res = new RestResponse<>();
        if (response != null) {
            this.sessionManager.refreshSession(response.getRefreshToken(), this.host);
            res.setType(QueryType.VOID);
        }
        return res;
    }

    public Object putNestedIfNotNull(ObjectMap map, String key, Object value, boolean parents) {
        if (value != null) {
            map.putNested(key, value, parents);
        }
        return null;
    }

    public Object putNestedIfNotEmpty(ObjectMap map, String key, String value, boolean parents) {
        if (StringUtils.isNotEmpty(value)) {
            map.putNested(key, value, parents);
        }
        return null;
    }

<<<<<<< HEAD
=======
    public boolean checkExpiredSession(String[] args) {
        ObjectMap claimsMap = null;
        try {
            claimsMap = parseTokenClaims(sessionManager.getSession().getToken());
        } catch (Exception e) {
            return ArrayUtils.contains(args, "login") || ArrayUtils.contains(args, "logout") || "anonymous".equals(sessionManager.getSession().getUser());
        }
        Date expirationDate = new Date(claimsMap.getLong("exp") * 1000L);
        Date currentDate = new Date();
        return currentDate.before(expirationDate) || ArrayUtils.contains(args, "login") || ArrayUtils.contains(args, "logout") || "anonymous".equals(sessionManager.getSession().getUser());
    }
>>>>>>> 20c7c300
}<|MERGE_RESOLUTION|>--- conflicted
+++ resolved
@@ -277,8 +277,7 @@
         return null;
     }
 
-<<<<<<< HEAD
-=======
+
     public boolean checkExpiredSession(String[] args) {
         ObjectMap claimsMap = null;
         try {
@@ -290,5 +289,5 @@
         Date currentDate = new Date();
         return currentDate.before(expirationDate) || ArrayUtils.contains(args, "login") || ArrayUtils.contains(args, "logout") || "anonymous".equals(sessionManager.getSession().getUser());
     }
->>>>>>> 20c7c300
+
 }