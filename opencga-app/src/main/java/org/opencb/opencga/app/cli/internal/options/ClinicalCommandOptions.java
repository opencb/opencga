package org.opencb.opencga.app.cli.internal.options;

import com.beust.jcommander.JCommander;
import com.beust.jcommander.Parameter;
import com.beust.jcommander.Parameters;
import com.beust.jcommander.ParametersDelegate;
import org.opencb.biodata.models.clinical.ClinicalProperty;
import org.opencb.opencga.analysis.clinical.exomiser.ExomiserInterpretationAnalysis;
import org.opencb.opencga.analysis.clinical.rga.AuxiliarRgaAnalysis;
import org.opencb.opencga.analysis.clinical.rga.RgaAnalysis;
import org.opencb.opencga.analysis.clinical.team.TeamInterpretationAnalysis;
import org.opencb.opencga.analysis.clinical.tiering.CancerTieringInterpretationAnalysis;
import org.opencb.opencga.analysis.clinical.tiering.TieringInterpretationAnalysis;
import org.opencb.opencga.analysis.clinical.zetta.ZettaInterpretationAnalysis;
import org.opencb.opencga.app.cli.GeneralCliOptions;
import org.opencb.opencga.app.cli.internal.InternalCliOptionsParser;
import org.opencb.opencga.core.models.clinical.RgaAnalysisParams;
import org.opencb.opencga.storage.app.cli.client.options.StorageVariantCommandOptions.BasicVariantQueryOptions;

import java.util.List;

import static org.opencb.opencga.analysis.clinical.InterpretationAnalysis.*;
import static org.opencb.opencga.analysis.variant.manager.VariantCatalogQueryUtils.*;
import static org.opencb.opencga.storage.core.variant.adaptors.VariantQueryParam.*;

@Parameters(commandNames = {"clinical"}, commandDescription = "Clinical analysis commands")
public class ClinicalCommandOptions {

    public final TieringCommandOptions tieringCommandOptions;
    public final TeamCommandOptions teamCommandOptions;
    public final ZettaCommandOptions zettaCommandOptions;
    public final CancerTieringCommandOptions cancerTieringCommandOptions;
    public final RgaSecondaryIndexCommandOptions rgaSecondaryIndexCommandOptions;
    public final RgaAuxiliarSecondaryIndexCommandOptions rgaAuxiliarSecondaryIndexCommandOptions;
    public final ExomiserInterpretationCommandOptions exomiserInterpretationCommandOptions;

    public JCommander jCommander;
    public GeneralCliOptions.CommonCommandOptions commonCommandOptions;
    public GeneralCliOptions.DataModelOptions commonDataModelOptions;
    public GeneralCliOptions.NumericOptions commonNumericOptions;
    public final InternalCliOptionsParser.JobOptions internalJobOptions;

    public ClinicalCommandOptions(GeneralCliOptions.CommonCommandOptions commonCommandOptions, JCommander jCommander) {

        this.commonCommandOptions = commonCommandOptions;
        internalJobOptions = new InternalCliOptionsParser.JobOptions();
        this.jCommander = jCommander;

        this.tieringCommandOptions = new TieringCommandOptions();
        this.teamCommandOptions = new TeamCommandOptions();
        this.zettaCommandOptions = new ZettaCommandOptions();
        this.cancerTieringCommandOptions = new CancerTieringCommandOptions();
        this.rgaSecondaryIndexCommandOptions = new RgaSecondaryIndexCommandOptions();
        this.rgaAuxiliarSecondaryIndexCommandOptions = new RgaAuxiliarSecondaryIndexCommandOptions();
        this.exomiserInterpretationCommandOptions = new ExomiserInterpretationCommandOptions();
    }

    @Parameters(commandNames = {TieringCommandOptions.TIERING_INTERPRETATION_RUN_COMMAND}, commandDescription =
            TieringInterpretationAnalysis.DESCRIPTION)
    public class TieringCommandOptions extends GeneralCliOptions.StudyOption {

        public static final String TIERING_INTERPRETATION_RUN_COMMAND = TieringInterpretationAnalysis.ID + "-run";

        @ParametersDelegate
        public GeneralCliOptions.CommonCommandOptions commonOptions = commonCommandOptions;

        @ParametersDelegate
        public InternalCliOptionsParser.JobOptions jobOptions = internalJobOptions;

        @Parameter(names = {"--" + CLINICAL_ANALYISIS_PARAM_NAME}, description = "Clinical analysis", required = true, arity = 1)
        public String clinicalAnalysis;

        @Parameter(names = {"--" + PANELS_PARAM_NAME}, description = "Comma separated list of disease panel IDs", required = true, arity
                = 1)
        public List<String> panels;

        @Parameter(names = {"--" + PENETRANCE_PARAM_NAME}, description = "Penetrance. Accepted values: COMPLETE, INCOMPLETE", arity = 1)
        public ClinicalProperty.Penetrance penetrance = ClinicalProperty.Penetrance.COMPLETE;

        @Parameter(names = {"--" + PRIMARY_INTERPRETATION_PARAM_NAME}, description = "Primary interpretation", arity = 0)
        public boolean primary;

////        @Parameter(names = {"--" + INCLUDE_UNTIERED_VARIANTS_PARAM_NAME}, description = "Reported variants without tier", arity = 1)
////        public boolean includeUntieredVariants;

        @Parameter(names = {"-o", "--outdir"}, description = "Directory where output files will be saved", required = true, arity = 1)
        public String outdir;
    }

    @Parameters(commandNames = {TeamCommandOptions.TEAM_INTERPRETATION_RUN_COMMAND},
            commandDescription = TeamInterpretationAnalysis.DESCRIPTION)
    public class TeamCommandOptions extends GeneralCliOptions.StudyOption {

        public static final String TEAM_INTERPRETATION_RUN_COMMAND = TeamInterpretationAnalysis.ID + "-run";

        @ParametersDelegate
        public GeneralCliOptions.CommonCommandOptions commonOptions = commonCommandOptions;

        @ParametersDelegate
        public InternalCliOptionsParser.JobOptions jobOptions = internalJobOptions;

        @Parameter(names = {"--" + CLINICAL_ANALYISIS_PARAM_NAME}, description = "Clinical analysis", required = true, arity = 1)
        public String clinicalAnalysis;

        @Parameter(names = {"--" + PANELS_PARAM_NAME}, description = "Comma separated list of disease panel IDs", required = true, arity
                = 1)
        public List<String> panels;

        @Parameter(names = {"--" + FAMILY_SEGREGATION_PARAM_NAME}, description = "Family segregation", arity = 1)
        public String familySeggregation;

        @Parameter(names = {"--" + PRIMARY_INTERPRETATION_PARAM_NAME}, description = "Primary interpretation", arity = 0)
        public boolean primary;

////        @Parameter(names = {"--" + INCLUDE_UNTIERED_VARIANTS_PARAM_NAME}, description = "Reported variants without tier", arity = 1)
////        public boolean includeUntieredVariants;

        @Parameter(names = {"-o", "--outdir"}, description = "Directory where output files will be saved", required = true, arity = 1)
        public String outdir;
    }

    @Parameters(commandNames = {ZettaCommandOptions.ZETTA_INTERPRETATION_RUN_COMMAND},
            commandDescription = ZettaInterpretationAnalysis.DESCRIPTION)
    public class ZettaCommandOptions extends GeneralCliOptions.StudyOption {

        public static final String ZETTA_INTERPRETATION_RUN_COMMAND = ZettaInterpretationAnalysis.ID + "-run";

        @ParametersDelegate
        public GeneralCliOptions.CommonCommandOptions commonOptions = commonCommandOptions;

        @ParametersDelegate
        public InternalCliOptionsParser.JobOptions jobOptions = internalJobOptions;

        @Parameter(names = {"--" + CLINICAL_ANALYISIS_PARAM_NAME}, description = "Clinical analysis", required = true, arity = 1)
        public String clinicalAnalysis;

        @ParametersDelegate
        public BasicVariantQueryOptions basicQueryOptions = new BasicVariantQueryOptions();

        @Parameter(names = {"--sample"}, description = SAMPLE_DESCR)
        public String samples;

        @Parameter(names = {"--sample-data"}, description = SAMPLE_DATA_DESCR)
        public String sampleData;

        @Parameter(names = {"--sample-annotation"}, description = SAMPLE_ANNOTATION_DESC)
        public String sampleAnnotation;

        @Parameter(names = {"-f", "--file"}, description = FILE_DESCR)
        public String file;

        @Parameter(names = {"--file-data"}, description = FILE_DATA_DESCR)
        public String fileData;

        @Parameter(names = {"--filter"}, description = FILTER_DESCR)
        public String filter;

        @Parameter(names = {"--qual"}, description = QUAL_DESCR)
        public String qual;

        @Parameter(names = {"--score"}, description = SCORE_DESCR)
        public String score;

        @Parameter(names = {"--biotype"}, description = ANNOT_BIOTYPE_DESCR)
        public String geneBiotype;

        @Parameter(names = {"--pmaf", "--population-frequency-maf"}, description = ANNOT_POPULATION_MINOR_ALLELE_FREQUENCY_DESCR)
        public String populationFreqMaf;

        @Parameter(names = {"--population-frequency-ref"}, description = ANNOT_POPULATION_REFERENCE_FREQUENCY_DESCR)
        public String populationFreqRef;

        @Parameter(names = {"--transcript-flag"}, description = ANNOT_TRANSCRIPT_FLAG_DESCR)
        public String flags;

        @Parameter(names = {"--gene-trait-id"}, description = ANNOT_GENE_TRAIT_ID_DESCR)
        public String geneTraitId;

        @Parameter(names = {"--go", "--gene-ontology"}, description = ANNOT_GO_DESCR)
        public String go;

        @Parameter(names = {"--expression"}, description = ANNOT_EXPRESSION_DESCR)
        public String expression;

        @Parameter(names = {"--protein-keywords"}, description = ANNOT_PROTEIN_KEYWORD_DESCR)
        public String proteinKeywords;

        @Parameter(names = {"--drug"}, description = ANNOT_DRUG_DESCR)
        public String drugs;

        @Parameter(names = {"--trait"}, description = ANNOT_TRAIT_DESCR)
        void setTrait(String trait) {
            this.trait = this.trait == null ? trait : this.trait + ',' + trait;
        }

        public String trait;

        @Parameter(names = {"--cohort"}, description = COHORT_DESCR)
        public String cohort;

        @Parameter(names = {"--mgf", "--cohort-stats-mgf"}, description = STATS_MGF_DESCR)
        public String mgf;

        @Parameter(names = {"--cohort-stats-pass"}, description = STATS_PASS_FREQ_DESCR)
        public String cohortStatsPass;

        @Parameter(names = {"--annotations", "--output-vcf-info"}, description = "Set variant annotation to return in the INFO column. " +
                "Accepted values include 'all', 'default' or a comma-separated list such as 'gene,biotype,consequenceType'", arity = 1)
        public String annotations;

        @Parameter(names = {"--xref"}, description = ANNOT_XREF_DESCR)
        public String xref;

        @Parameter(names = {"--clinical"}, description = ANNOT_CLINICAL_DESCR)
        public String clinical;

        @Parameter(names = {"--clinical-significance"}, description = ANNOT_CLINICAL_SIGNIFICANCE_DESCR)
        public String clinicalSignificance;

        @Parameter(names = {"--clinical-confirmed-status"}, description = ANNOT_CLINICAL_CONFIRMED_STATUS_DESCR)
        public boolean clinicalConfirmedStatus;

        @Parameter(names = {"--family"}, description = FAMILY_DESC, arity = 1)
        public String family;

        @Parameter(names = {"--family-disorder"}, description = FAMILY_DISORDER_DESC, arity = 1)
        public String familyPhenotype;

        @Parameter(names = {"--family-segregation"}, description = FAMILY_SEGREGATION_DESCR, arity = 1)
        public String modeOfInheritance;

        @Parameter(names = {"--family-members"}, description = FAMILY_MEMBERS_DESC, arity = 1)
        public String familyMembers;

        @Parameter(names = {"--family-proband"}, description = FAMILY_PROBAND_DESC, arity = 1)
        public String familyProband;

        @Parameter(names = {"--panel"}, description = PANEL_DESC, arity = 1)
        public String panel;
        @Parameter(names = {"--panel-mode-of-inheritance"}, description = PANEL_MOI_DESC, arity = 1)
        public String panelModeOfInheritance;
        @Parameter(names = {"--panel-confidence"}, description = PANEL_CONFIDENCE_DESC, arity = 1)
        public String panelConfidence;
        @Parameter(names = {"--panel-role-in-cancer"}, description = PANEL_ROLE_IN_CANCER_DESC, arity = 1)
        public String panelRoleInCancer;
        @Parameter(names = {"--panel-intersection"}, description = PANEL_INTERSECTION_DESC, arity = 1)
        public Boolean panelIntersection;

        @Parameter(names = {"--" + PRIMARY_INTERPRETATION_PARAM_NAME}, description = "Primary interpretation", arity = 0)
        public boolean primary;

////        @Parameter(names = {"--" + INCLUDE_UNTIERED_VARIANTS_PARAM_NAME}, description = "Reported variants without tier", arity = 1)
////        public boolean includeUntieredVariants;

        @Parameter(names = {"-o", "--outdir"}, description = "Directory where output files will be saved", arity = 1)
        public String outdir;
    }

    @Parameters(commandNames =  {CancerTieringCommandOptions.CANCER_TIERING_INTERPRETATION_RUN_COMMAND},
            commandDescription = CancerTieringInterpretationAnalysis.DESCRIPTION)
    public class CancerTieringCommandOptions extends GeneralCliOptions.StudyOption {

        public static final String CANCER_TIERING_INTERPRETATION_RUN_COMMAND = CancerTieringInterpretationAnalysis.ID + "-run";

        @ParametersDelegate
        public GeneralCliOptions.CommonCommandOptions commonOptions = commonCommandOptions;

        @ParametersDelegate
        public InternalCliOptionsParser.JobOptions jobOptions = internalJobOptions;

        @Parameter(names = {"--" + CLINICAL_ANALYISIS_PARAM_NAME}, description = "Clinical analysis", required = true, arity = 1)
        public String clinicalAnalysis;

        @Parameter(names = {"--" + DISCARDED_VARIANTS_PARAM_NAME}, description = "Comma separated list of variant IDs to discard", arity
                = 1)
        public List<String> discardedVariants;

        @Parameter(names = {"--" + PRIMARY_INTERPRETATION_PARAM_NAME}, description = "Primary interpretation", arity = 0)
        public boolean primary;

        @Parameter(names = {"-o", "--outdir"}, description = "Directory where output files will be saved", arity = 1)
        public String outdir;
    }

    @Parameters(commandNames = {RgaSecondaryIndexCommandOptions.RGA_INDEX_RUN_COMMAND}, commandDescription = RgaAnalysis.DESCRIPTION)
    public class RgaSecondaryIndexCommandOptions extends GeneralCliOptions.StudyOption {

        public static final String RGA_INDEX_RUN_COMMAND = RgaAnalysis.ID + "-run";

        @ParametersDelegate
        public GeneralCliOptions.CommonCommandOptions commonOptions = commonCommandOptions;

        @ParametersDelegate
        public InternalCliOptionsParser.JobOptions jobOptions = internalJobOptions;

        @Parameter(names = {"--" + RgaAnalysisParams.FILE}, description = "Json file containing the KnockoutByIndividual information",
                required = true, arity = 1)
        public String file;

        @Parameter(names = {"-o", "--outdir"}, description = "Directory where output files will be saved", arity = 1)
        public String outdir;
    }

    @Parameters(commandNames = {RgaSecondaryIndexCommandOptions.RGA_INDEX_RUN_COMMAND},
            commandDescription = AuxiliarRgaAnalysis.DESCRIPTION)
    public class RgaAuxiliarSecondaryIndexCommandOptions extends GeneralCliOptions.StudyOption {

        public static final String RGA_AUX_INDEX_RUN_COMMAND = AuxiliarRgaAnalysis.ID + "-run";

        @ParametersDelegate
        public GeneralCliOptions.CommonCommandOptions commonOptions = commonCommandOptions;

        @ParametersDelegate
        public InternalCliOptionsParser.JobOptions jobOptions = internalJobOptions;

        @Parameter(names = {"-o", "--outdir"}, description = "Directory where output files will be saved", arity = 1)
        public String outdir;
    }

<<<<<<< HEAD
    @Parameters(commandNames = {"run-interpreter-exomiser"}, commandDescription = ExomiserInterpretationAnalysis.DESCRIPTION)
    public class ExomiserInterpretationCommandOptions extends GeneralCliOptions.StudyOption {

=======
    @Parameters(commandNames = {ExomiserInterpretationCommandOptions.EXOMISER_INTERPRETATION_RUN_COMMAND},
            commandDescription = ExomiserInterpretationAnalysis.DESCRIPTION)
    public class ExomiserInterpretationCommandOptions extends GeneralCliOptions.StudyOption {

        public static final String EXOMISER_INTERPRETATION_RUN_COMMAND = ExomiserInterpretationAnalysis.ID + "-run";

>>>>>>> 20c7c300
        @ParametersDelegate
        public GeneralCliOptions.CommonCommandOptions commonOptions = commonCommandOptions;

        @ParametersDelegate
        public InternalCliOptionsParser.JobOptions jobOptions = internalJobOptions;

        @Parameter(names = {"--" + CLINICAL_ANALYISIS_PARAM_NAME}, description = "Clinical analysis", required = true, arity = 1)
        public String clinicalAnalysis;

        @Parameter(names = {"-o", "--outdir"}, description = "Directory where output files will be saved", arity = 1)
        public String outdir;
    }
}<|MERGE_RESOLUTION|>--- conflicted
+++ resolved
@@ -317,18 +317,14 @@
         public String outdir;
     }
 
-<<<<<<< HEAD
-    @Parameters(commandNames = {"run-interpreter-exomiser"}, commandDescription = ExomiserInterpretationAnalysis.DESCRIPTION)
-    public class ExomiserInterpretationCommandOptions extends GeneralCliOptions.StudyOption {
-
-=======
+
     @Parameters(commandNames = {ExomiserInterpretationCommandOptions.EXOMISER_INTERPRETATION_RUN_COMMAND},
             commandDescription = ExomiserInterpretationAnalysis.DESCRIPTION)
     public class ExomiserInterpretationCommandOptions extends GeneralCliOptions.StudyOption {
 
         public static final String EXOMISER_INTERPRETATION_RUN_COMMAND = ExomiserInterpretationAnalysis.ID + "-run";
 
->>>>>>> 20c7c300
+
         @ParametersDelegate
         public GeneralCliOptions.CommonCommandOptions commonOptions = commonCommandOptions;
 
