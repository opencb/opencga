package org.opencb.opencga.app.cli.internal.options;

import com.beust.jcommander.JCommander;
import com.beust.jcommander.Parameter;
import com.beust.jcommander.Parameters;
import com.beust.jcommander.ParametersDelegate;
import org.opencb.biodata.models.clinical.ClinicalProperty;
import org.opencb.opencga.analysis.clinical.ClinicalTsvAnnotationLoader;
import org.opencb.opencga.analysis.clinical.exomiser.ExomiserInterpretationAnalysis;
import org.opencb.opencga.analysis.clinical.rga.AuxiliarRgaAnalysis;
import org.opencb.opencga.analysis.clinical.rga.RgaAnalysis;
import org.opencb.opencga.analysis.clinical.team.TeamInterpretationAnalysis;
import org.opencb.opencga.analysis.clinical.tiering.CancerTieringInterpretationAnalysis;
import org.opencb.opencga.analysis.clinical.tiering.TieringInterpretationAnalysis;
import org.opencb.opencga.analysis.clinical.zetta.ZettaInterpretationAnalysis;
import org.opencb.opencga.app.cli.GeneralCliOptions;
import org.opencb.opencga.app.cli.internal.InternalCliOptionsParser;
import org.opencb.opencga.core.api.ParamConstants;
import org.opencb.opencga.core.models.clinical.RgaAnalysisParams;
import org.opencb.opencga.storage.app.cli.client.options.StorageVariantCommandOptions.BasicVariantQueryOptions;

import java.util.List;

import static org.opencb.opencga.analysis.clinical.InterpretationAnalysis.*;
import static org.opencb.opencga.analysis.variant.manager.VariantCatalogQueryUtils.*;
import static org.opencb.opencga.storage.core.variant.adaptors.VariantQueryParam.*;

@Parameters(commandNames = {"clinical"}, commandDescription = "Clinical analysis commands")
public class ClinicalCommandOptions {

    public final TieringCommandOptions tieringCommandOptions;
    public final TeamCommandOptions teamCommandOptions;
    public final ZettaCommandOptions zettaCommandOptions;
    public final CancerTieringCommandOptions cancerTieringCommandOptions;
    public final RgaSecondaryIndexCommandOptions rgaSecondaryIndexCommandOptions;
    public final RgaAuxiliarSecondaryIndexCommandOptions rgaAuxiliarSecondaryIndexCommandOptions;
    public final ExomiserInterpretationCommandOptions exomiserInterpretationCommandOptions;
<<<<<<< HEAD
    public final ImportClinicalAnalysesCommandOptions importClinicalAnalysesCommandOptions;
=======
    public final TsvLoad tsvLoad;
>>>>>>> 1c090def

    public JCommander jCommander;
    public GeneralCliOptions.CommonCommandOptions commonCommandOptions;
    public GeneralCliOptions.DataModelOptions commonDataModelOptions;
    public GeneralCliOptions.NumericOptions commonNumericOptions;
    public final InternalCliOptionsParser.JobOptions internalJobOptions;

    public ClinicalCommandOptions(GeneralCliOptions.CommonCommandOptions commonCommandOptions, JCommander jCommander) {

        this.commonCommandOptions = commonCommandOptions;
        internalJobOptions = new InternalCliOptionsParser.JobOptions();
        this.jCommander = jCommander;

        this.tieringCommandOptions = new TieringCommandOptions();
        this.teamCommandOptions = new TeamCommandOptions();
        this.zettaCommandOptions = new ZettaCommandOptions();
        this.cancerTieringCommandOptions = new CancerTieringCommandOptions();
        this.rgaSecondaryIndexCommandOptions = new RgaSecondaryIndexCommandOptions();
        this.rgaAuxiliarSecondaryIndexCommandOptions = new RgaAuxiliarSecondaryIndexCommandOptions();
        this.exomiserInterpretationCommandOptions = new ExomiserInterpretationCommandOptions();
<<<<<<< HEAD
        this.importClinicalAnalysesCommandOptions = new ImportClinicalAnalysesCommandOptions();
=======
        this.tsvLoad = new TsvLoad();
>>>>>>> 1c090def
    }

    @Parameters(commandNames = {TieringCommandOptions.TIERING_INTERPRETATION_RUN_COMMAND}, commandDescription =
            TieringInterpretationAnalysis.DESCRIPTION)
    public class TieringCommandOptions extends GeneralCliOptions.StudyOption {

        public static final String TIERING_INTERPRETATION_RUN_COMMAND = TieringInterpretationAnalysis.ID + "-run";

        @ParametersDelegate
        public GeneralCliOptions.CommonCommandOptions commonOptions = commonCommandOptions;

        @ParametersDelegate
        public InternalCliOptionsParser.JobOptions jobOptions = internalJobOptions;

        @Parameter(names = {"--" + CLINICAL_ANALYISIS_PARAM_NAME}, description = "Clinical analysis", required = true, arity = 1)
        public String clinicalAnalysis;

        @Parameter(names = {"--" + PANELS_PARAM_NAME}, description = "Comma separated list of disease panel IDs", required = true, arity
                = 1)
        public List<String> panels;

        @Parameter(names = {"--" + PENETRANCE_PARAM_NAME}, description = "Penetrance. Accepted values: COMPLETE, INCOMPLETE", arity = 1)
        public ClinicalProperty.Penetrance penetrance = ClinicalProperty.Penetrance.COMPLETE;

        @Parameter(names = {"--" + PRIMARY_INTERPRETATION_PARAM_NAME}, description = "Primary interpretation", arity = 0)
        public boolean primary;

////        @Parameter(names = {"--" + INCLUDE_UNTIERED_VARIANTS_PARAM_NAME}, description = "Reported variants without tier", arity = 1)
////        public boolean includeUntieredVariants;

        @Parameter(names = {"-o", "--outdir"}, description = "Directory where output files will be saved", required = true, arity = 1)
        public String outdir;
    }

    @Parameters(commandNames = {TeamCommandOptions.TEAM_INTERPRETATION_RUN_COMMAND},
            commandDescription = TeamInterpretationAnalysis.DESCRIPTION)
    public class TeamCommandOptions extends GeneralCliOptions.StudyOption {

        public static final String TEAM_INTERPRETATION_RUN_COMMAND = TeamInterpretationAnalysis.ID + "-run";

        @ParametersDelegate
        public GeneralCliOptions.CommonCommandOptions commonOptions = commonCommandOptions;

        @ParametersDelegate
        public InternalCliOptionsParser.JobOptions jobOptions = internalJobOptions;

        @Parameter(names = {"--" + CLINICAL_ANALYISIS_PARAM_NAME}, description = "Clinical analysis", required = true, arity = 1)
        public String clinicalAnalysis;

        @Parameter(names = {"--" + PANELS_PARAM_NAME}, description = "Comma separated list of disease panel IDs", required = true, arity
                = 1)
        public List<String> panels;

        @Parameter(names = {"--" + FAMILY_SEGREGATION_PARAM_NAME}, description = "Family segregation", arity = 1)
        public String familySeggregation;

        @Parameter(names = {"--" + PRIMARY_INTERPRETATION_PARAM_NAME}, description = "Primary interpretation", arity = 0)
        public boolean primary;

////        @Parameter(names = {"--" + INCLUDE_UNTIERED_VARIANTS_PARAM_NAME}, description = "Reported variants without tier", arity = 1)
////        public boolean includeUntieredVariants;

        @Parameter(names = {"-o", "--outdir"}, description = "Directory where output files will be saved", required = true, arity = 1)
        public String outdir;
    }

    @Parameters(commandNames = {ZettaCommandOptions.ZETTA_INTERPRETATION_RUN_COMMAND},
            commandDescription = ZettaInterpretationAnalysis.DESCRIPTION)
    public class ZettaCommandOptions extends GeneralCliOptions.StudyOption {

        public static final String ZETTA_INTERPRETATION_RUN_COMMAND = ZettaInterpretationAnalysis.ID + "-run";

        @ParametersDelegate
        public GeneralCliOptions.CommonCommandOptions commonOptions = commonCommandOptions;

        @ParametersDelegate
        public InternalCliOptionsParser.JobOptions jobOptions = internalJobOptions;

        @Parameter(names = {"--" + CLINICAL_ANALYISIS_PARAM_NAME}, description = "Clinical analysis", required = true, arity = 1)
        public String clinicalAnalysis;

        @ParametersDelegate
        public BasicVariantQueryOptions basicQueryOptions = new BasicVariantQueryOptions();

        @Parameter(names = {"--sample"}, description = SAMPLE_DESCR)
        public String samples;

        @Parameter(names = {"--sample-data"}, description = SAMPLE_DATA_DESCR)
        public String sampleData;

        @Parameter(names = {"--sample-annotation"}, description = SAMPLE_ANNOTATION_DESC)
        public String sampleAnnotation;

        @Parameter(names = {"-f", "--file"}, description = FILE_DESCR)
        public String file;

        @Parameter(names = {"--file-data"}, description = FILE_DATA_DESCR)
        public String fileData;

        @Parameter(names = {"--filter"}, description = FILTER_DESCR)
        public String filter;

        @Parameter(names = {"--qual"}, description = QUAL_DESCR)
        public String qual;

        @Parameter(names = {"--score"}, description = SCORE_DESCR)
        public String score;

        @Parameter(names = {"--biotype"}, description = ANNOT_BIOTYPE_DESCR)
        public String geneBiotype;

        @Parameter(names = {"--pmaf", "--population-frequency-maf"}, description = ANNOT_POPULATION_MINOR_ALLELE_FREQUENCY_DESCR)
        public String populationFreqMaf;

        @Parameter(names = {"--population-frequency-ref"}, description = ANNOT_POPULATION_REFERENCE_FREQUENCY_DESCR)
        public String populationFreqRef;

        @Parameter(names = {"--transcript-flag"}, description = ANNOT_TRANSCRIPT_FLAG_DESCR)
        public String flags;

        @Parameter(names = {"--gene-trait-id"}, description = ANNOT_GENE_TRAIT_ID_DESCR)
        public String geneTraitId;

        @Parameter(names = {"--go", "--gene-ontology"}, description = ANNOT_GO_DESCR)
        public String go;

        @Parameter(names = {"--expression"}, description = ANNOT_EXPRESSION_DESCR)
        public String expression;

        @Parameter(names = {"--protein-keywords"}, description = ANNOT_PROTEIN_KEYWORD_DESCR)
        public String proteinKeywords;

        @Parameter(names = {"--drug"}, description = ANNOT_DRUG_DESCR)
        public String drugs;

        @Parameter(names = {"--trait"}, description = ANNOT_TRAIT_DESCR)
        void setTrait(String trait) {
            this.trait = this.trait == null ? trait : this.trait + ',' + trait;
        }

        public String trait;

        @Parameter(names = {"--cohort"}, description = COHORT_DESCR)
        public String cohort;

        @Parameter(names = {"--mgf", "--cohort-stats-mgf"}, description = STATS_MGF_DESCR)
        public String mgf;

        @Parameter(names = {"--cohort-stats-pass"}, description = STATS_PASS_FREQ_DESCR)
        public String cohortStatsPass;

        @Parameter(names = {"--annotations", "--output-vcf-info"}, description = "Set variant annotation to return in the INFO column. " +
                "Accepted values include 'all', 'default' or a comma-separated list such as 'gene,biotype,consequenceType'", arity = 1)
        public String annotations;

        @Parameter(names = {"--xref"}, description = ANNOT_XREF_DESCR)
        public String xref;

        @Parameter(names = {"--clinical"}, description = ANNOT_CLINICAL_DESCR)
        public String clinical;

        @Parameter(names = {"--clinical-significance"}, description = ANNOT_CLINICAL_SIGNIFICANCE_DESCR)
        public String clinicalSignificance;

        @Parameter(names = {"--clinical-confirmed-status"}, description = ANNOT_CLINICAL_CONFIRMED_STATUS_DESCR)
        public boolean clinicalConfirmedStatus;

        @Parameter(names = {"--family"}, description = FAMILY_DESC, arity = 1)
        public String family;

        @Parameter(names = {"--family-disorder"}, description = FAMILY_DISORDER_DESC, arity = 1)
        public String familyPhenotype;

        @Parameter(names = {"--family-segregation"}, description = FAMILY_SEGREGATION_DESCR, arity = 1)
        public String modeOfInheritance;

        @Parameter(names = {"--family-members"}, description = FAMILY_MEMBERS_DESC, arity = 1)
        public String familyMembers;

        @Parameter(names = {"--family-proband"}, description = FAMILY_PROBAND_DESC, arity = 1)
        public String familyProband;

        @Parameter(names = {"--panel"}, description = PANEL_DESC, arity = 1)
        public String panel;
        @Parameter(names = {"--panel-mode-of-inheritance"}, description = PANEL_MOI_DESC, arity = 1)
        public String panelModeOfInheritance;
        @Parameter(names = {"--panel-confidence"}, description = PANEL_CONFIDENCE_DESC, arity = 1)
        public String panelConfidence;
        @Parameter(names = {"--panel-role-in-cancer"}, description = PANEL_ROLE_IN_CANCER_DESC, arity = 1)
        public String panelRoleInCancer;
        @Parameter(names = {"--panel-intersection"}, description = PANEL_INTERSECTION_DESC, arity = 1)
        public Boolean panelIntersection;

        @Parameter(names = {"--" + PRIMARY_INTERPRETATION_PARAM_NAME}, description = "Primary interpretation", arity = 0)
        public boolean primary;

////        @Parameter(names = {"--" + INCLUDE_UNTIERED_VARIANTS_PARAM_NAME}, description = "Reported variants without tier", arity = 1)
////        public boolean includeUntieredVariants;

        @Parameter(names = {"-o", "--outdir"}, description = "Directory where output files will be saved", arity = 1)
        public String outdir;
    }

    @Parameters(commandNames =  {CancerTieringCommandOptions.CANCER_TIERING_INTERPRETATION_RUN_COMMAND},
            commandDescription = CancerTieringInterpretationAnalysis.DESCRIPTION)
    public class CancerTieringCommandOptions extends GeneralCliOptions.StudyOption {

        public static final String CANCER_TIERING_INTERPRETATION_RUN_COMMAND = CancerTieringInterpretationAnalysis.ID + "-run";

        @ParametersDelegate
        public GeneralCliOptions.CommonCommandOptions commonOptions = commonCommandOptions;

        @ParametersDelegate
        public InternalCliOptionsParser.JobOptions jobOptions = internalJobOptions;

        @Parameter(names = {"--" + CLINICAL_ANALYISIS_PARAM_NAME}, description = "Clinical analysis", required = true, arity = 1)
        public String clinicalAnalysis;

        @Parameter(names = {"--" + DISCARDED_VARIANTS_PARAM_NAME}, description = "Comma separated list of variant IDs to discard", arity
                = 1)
        public List<String> discardedVariants;

        @Parameter(names = {"--" + PRIMARY_INTERPRETATION_PARAM_NAME}, description = "Primary interpretation", arity = 0)
        public boolean primary;

        @Parameter(names = {"-o", "--outdir"}, description = "Directory where output files will be saved", arity = 1)
        public String outdir;
    }

    @Parameters(commandNames = {RgaSecondaryIndexCommandOptions.RGA_INDEX_RUN_COMMAND}, commandDescription = RgaAnalysis.DESCRIPTION)
    public class RgaSecondaryIndexCommandOptions extends GeneralCliOptions.StudyOption {

        public static final String RGA_INDEX_RUN_COMMAND = RgaAnalysis.ID + "-run";

        @ParametersDelegate
        public GeneralCliOptions.CommonCommandOptions commonOptions = commonCommandOptions;

        @ParametersDelegate
        public InternalCliOptionsParser.JobOptions jobOptions = internalJobOptions;

        @Parameter(names = {"--" + RgaAnalysisParams.FILE}, description = "Json file containing the KnockoutByIndividual information",
                required = true, arity = 1)
        public String file;

        @Parameter(names = {"-o", "--outdir"}, description = "Directory where output files will be saved", arity = 1)
        public String outdir;
    }

    @Parameters(commandNames = {RgaSecondaryIndexCommandOptions.RGA_INDEX_RUN_COMMAND},
            commandDescription = AuxiliarRgaAnalysis.DESCRIPTION)
    public class RgaAuxiliarSecondaryIndexCommandOptions extends GeneralCliOptions.StudyOption {

        public static final String RGA_AUX_INDEX_RUN_COMMAND = AuxiliarRgaAnalysis.ID + "-run";

        @ParametersDelegate
        public GeneralCliOptions.CommonCommandOptions commonOptions = commonCommandOptions;

        @ParametersDelegate
        public InternalCliOptionsParser.JobOptions jobOptions = internalJobOptions;

        @Parameter(names = {"-o", "--outdir"}, description = "Directory where output files will be saved", arity = 1)
        public String outdir;
    }

    @Parameters(commandNames = {ExomiserInterpretationCommandOptions.EXOMISER_INTERPRETATION_RUN_COMMAND},
            commandDescription = ExomiserInterpretationAnalysis.DESCRIPTION)
    public class ExomiserInterpretationCommandOptions extends GeneralCliOptions.StudyOption {

        public static final String EXOMISER_INTERPRETATION_RUN_COMMAND = ExomiserInterpretationAnalysis.ID + "-run";

        @ParametersDelegate
        public GeneralCliOptions.CommonCommandOptions commonOptions = commonCommandOptions;

        @ParametersDelegate
        public InternalCliOptionsParser.JobOptions jobOptions = internalJobOptions;

        @Parameter(names = {"--" + CLINICAL_ANALYISIS_PARAM_NAME}, description = "Clinical analysis", required = true, arity = 1)
        public String clinicalAnalysis;

        @Parameter(names = {"-o", "--outdir"}, description = "Directory where output files will be saved", arity = 1)
        public String outdir;
    }

<<<<<<< HEAD
    @Parameters(commandNames = {ImportClinicalAnalysesCommandOptions.IMPORT_COMMAND},
            commandDescription = "Import clinical analyses from a folder")
    public class ImportClinicalAnalysesCommandOptions extends GeneralCliOptions.StudyOption {

        public static final String IMPORT_COMMAND = "import";
=======
    @Parameters(commandNames = {"tsv-load"}, commandDescription = "Load annotations from a TSV file")
    public class TsvLoad extends GeneralCliOptions.StudyOption {

        public static final String TSV_LOAD_COMMAND = ClinicalTsvAnnotationLoader.ID;
>>>>>>> 1c090def

        @ParametersDelegate
        public GeneralCliOptions.CommonCommandOptions commonOptions = commonCommandOptions;

        @ParametersDelegate
        public InternalCliOptionsParser.JobOptions jobOptions = internalJobOptions;

<<<<<<< HEAD
        @Parameter(names = {"-i", "--input"}, description = "Input directory where clinical analysis JSON files are located", arity = 1)
        public String input;
=======
        @Parameter(names = {"--file"}, description = "Path to the TSV file.", required = true, arity = 1)
        public String filePath;

        @Parameter(names = {"--variable-set-id"}, description = ParamConstants.VARIABLE_SET_DESCRIPTION, required = true, arity = 1)
        public String variableSetId;

        @Parameter(names = {"--annotation-set-id"}, description = "AnnotationSet id that will be given to the new annotations.",
                required = true, arity = 1)
        public String annotationSetId;

        @Parameter(names = {"-o", "--outdir"}, description = "Directory where output files will be saved", required = true, arity = 1)
        public String outDir;
>>>>>>> 1c090def
    }
}<|MERGE_RESOLUTION|>--- conflicted
+++ resolved
@@ -35,11 +35,8 @@
     public final RgaSecondaryIndexCommandOptions rgaSecondaryIndexCommandOptions;
     public final RgaAuxiliarSecondaryIndexCommandOptions rgaAuxiliarSecondaryIndexCommandOptions;
     public final ExomiserInterpretationCommandOptions exomiserInterpretationCommandOptions;
-<<<<<<< HEAD
     public final ImportClinicalAnalysesCommandOptions importClinicalAnalysesCommandOptions;
-=======
     public final TsvLoad tsvLoad;
->>>>>>> 1c090def
 
     public JCommander jCommander;
     public GeneralCliOptions.CommonCommandOptions commonCommandOptions;
@@ -60,11 +57,8 @@
         this.rgaSecondaryIndexCommandOptions = new RgaSecondaryIndexCommandOptions();
         this.rgaAuxiliarSecondaryIndexCommandOptions = new RgaAuxiliarSecondaryIndexCommandOptions();
         this.exomiserInterpretationCommandOptions = new ExomiserInterpretationCommandOptions();
-<<<<<<< HEAD
         this.importClinicalAnalysesCommandOptions = new ImportClinicalAnalysesCommandOptions();
-=======
         this.tsvLoad = new TsvLoad();
->>>>>>> 1c090def
     }
 
     @Parameters(commandNames = {TieringCommandOptions.TIERING_INTERPRETATION_RUN_COMMAND}, commandDescription =
@@ -348,29 +342,33 @@
         public String outdir;
     }
 
-<<<<<<< HEAD
     @Parameters(commandNames = {ImportClinicalAnalysesCommandOptions.IMPORT_COMMAND},
             commandDescription = "Import clinical analyses from a folder")
     public class ImportClinicalAnalysesCommandOptions extends GeneralCliOptions.StudyOption {
 
         public static final String IMPORT_COMMAND = "import";
-=======
+
+        @ParametersDelegate
+        public GeneralCliOptions.CommonCommandOptions commonOptions = commonCommandOptions;
+
+        @ParametersDelegate
+        public InternalCliOptionsParser.JobOptions jobOptions = internalJobOptions;
+
+        @Parameter(names = {"-i", "--input"}, description = "Input directory where clinical analysis JSON files are located", arity = 1)
+        public String input;
+    }
+
     @Parameters(commandNames = {"tsv-load"}, commandDescription = "Load annotations from a TSV file")
     public class TsvLoad extends GeneralCliOptions.StudyOption {
 
         public static final String TSV_LOAD_COMMAND = ClinicalTsvAnnotationLoader.ID;
->>>>>>> 1c090def
-
-        @ParametersDelegate
-        public GeneralCliOptions.CommonCommandOptions commonOptions = commonCommandOptions;
-
-        @ParametersDelegate
-        public InternalCliOptionsParser.JobOptions jobOptions = internalJobOptions;
-
-<<<<<<< HEAD
-        @Parameter(names = {"-i", "--input"}, description = "Input directory where clinical analysis JSON files are located", arity = 1)
-        public String input;
-=======
+
+        @ParametersDelegate
+        public GeneralCliOptions.CommonCommandOptions commonOptions = commonCommandOptions;
+
+        @ParametersDelegate
+        public InternalCliOptionsParser.JobOptions jobOptions = internalJobOptions;
+
         @Parameter(names = {"--file"}, description = "Path to the TSV file.", required = true, arity = 1)
         public String filePath;
 
@@ -383,6 +381,5 @@
 
         @Parameter(names = {"-o", "--outdir"}, description = "Directory where output files will be saved", required = true, arity = 1)
         public String outDir;
->>>>>>> 1c090def
     }
 }