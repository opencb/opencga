/*
 * Copyright 2015-2016 OpenCB
 *
 * Licensed under the Apache License, Version 2.0 (the "License");
 * you may not use this file except in compliance with the License.
 * You may obtain a copy of the License at
 *
 *     http://www.apache.org/licenses/LICENSE-2.0
 *
 * Unless required by applicable law or agreed to in writing, software
 * distributed under the License is distributed on an "AS IS" BASIS,
 * WITHOUT WARRANTIES OR CONDITIONS OF ANY KIND, either express or implied.
 * See the License for the specific language governing permissions and
 * limitations under the License.
 */

package org.opencb.opencga.app.cli.main.executors.catalog;


import org.apache.commons.lang3.StringUtils;
import org.opencb.commons.datastore.core.*;
import org.opencb.opencga.analysis.storage.variant.CatalogVariantDBAdaptor;
import org.opencb.opencga.app.cli.main.OpencgaCommandExecutor;
import org.opencb.opencga.app.cli.main.executors.catalog.commons.AclCommandExecutor;
import org.opencb.opencga.app.cli.main.options.catalog.FileCommandOptions;
import org.opencb.opencga.catalog.db.api.FileDBAdaptor;
import org.opencb.opencga.catalog.exceptions.CatalogException;
import org.opencb.opencga.catalog.managers.CatalogFileUtils;
import org.opencb.opencga.catalog.managers.CatalogManager;
import org.opencb.opencga.catalog.models.File;
import org.opencb.opencga.catalog.models.FileTree;
import org.opencb.opencga.catalog.models.Job;
import org.opencb.opencga.catalog.models.acls.permissions.FileAclEntry;
import org.opencb.opencga.catalog.utils.FileMetadataReader;
import org.opencb.opencga.catalog.utils.ParamUtils;
import org.opencb.opencga.core.common.UriUtils;
import org.opencb.opencga.storage.core.variant.VariantStorageManager;

import java.io.IOException;
import java.net.URI;
import java.net.URISyntaxException;
import java.nio.file.Path;
import java.nio.file.Paths;
import java.util.ArrayList;
import java.util.Arrays;
import java.util.List;

/**
 * Created by imedina on 03/06/16.
 */
public class FilesCommandExecutor extends OpencgaCommandExecutor {

    private FileCommandOptions filesCommandOptions;
    private AclCommandExecutor<File, FileAclEntry> aclCommandExecutor;

    public FilesCommandExecutor(FileCommandOptions filesCommandOptions) {
        super(filesCommandOptions.commonCommandOptions);
        this.filesCommandOptions = filesCommandOptions;
        this.aclCommandExecutor = new AclCommandExecutor<>();
    }


    @Override
    public void execute() throws Exception {
        logger.debug("Executing files command line");

        String subCommandString = getParsedSubCommand(filesCommandOptions.jCommander);
        QueryResponse queryResponse = null;
        switch (subCommandString) {
            case "copy":
                queryResponse = copy();
                break;
            case "create-folder":
                queryResponse = createFolder();
                break;
            case "info":
                queryResponse = info();
                break;
            case "download":
                queryResponse = download();
                break;
            case "grep":
                queryResponse = grep();
                break;
            case "search":
                queryResponse = search();
                break;
            case "list":
                queryResponse = list();
                break;
            case "tree":
                queryResponse = tree();
                break;
            case "index":
                queryResponse = index();
                break;
            case "alignment":
                queryResponse = alignment();
                break;
            case "content":
                queryResponse = content();
                break;
            case "fetch":
                queryResponse = fetch();
                break;
            case "update":
                queryResponse = update();
                break;
            case "upload":
                queryResponse = upload();
                break;
            case "delete":
                queryResponse = delete();
                break;
            case "link":
                queryResponse = link();
                break;
            case "relink":
                queryResponse = relink();
                break;
            case "unlink":
                queryResponse = unlink();
                break;
            case "refresh":
                queryResponse = refresh();
                break;
            case "group-by":
                queryResponse = groupBy();
                break;
            case "variants":
                queryResponse = variants();
                break;
            case "acl":
                queryResponse = aclCommandExecutor.acls(filesCommandOptions.aclsCommandOptions, openCGAClient.getFileClient());
                break;
            case "acl-create":
                queryResponse = aclCommandExecutor.aclsCreate(filesCommandOptions.aclsCreateCommandOptions, openCGAClient.getFileClient());
                break;
            case "acl-member-delete":
                queryResponse = aclCommandExecutor.aclMemberDelete(filesCommandOptions.aclsMemberDeleteCommandOptions,
                        openCGAClient.getFileClient());
                break;
            case "acl-member-info":
                queryResponse = aclCommandExecutor.aclMemberInfo(filesCommandOptions.aclsMemberInfoCommandOptions,
                        openCGAClient.getFileClient());
                break;
            case "acl-member-update":
                queryResponse = aclCommandExecutor.aclMemberUpdate(filesCommandOptions.aclsMemberUpdateCommandOptions,
                        openCGAClient.getFileClient());
                break;
            default:
                logger.error("Subcommand not valid");
                break;
        }

        createOutput(queryResponse);
    }

    private QueryResponse<File> copy() throws CatalogException {
        logger.debug("Creating a new file");
        //openCGAClient.getFileClient(). /******************* Falta el create en FileClient.java ?? **//
//        OptionsParser.FileCommands.CreateCommand c = optionsParser.getFileCommands().createCommand;
        FileCommandOptions.CopyCommandOptions copyCommandOptions = filesCommandOptions.copyCommandOptions;
        long studyId = catalogManager.getStudyId(copyCommandOptions.studyId);
        Path inputFile = Paths.get(copyCommandOptions.inputFile);
        URI sourceUri;
        try {
            sourceUri = new URI(null, copyCommandOptions.inputFile, null);
        } catch (URISyntaxException e) {
            throw new CatalogException("Input file is not a proper URI");
        }
        if (sourceUri.getScheme() == null || sourceUri.getScheme().isEmpty()) {
            sourceUri = inputFile.toUri();
        }
        if (!catalogManager.getCatalogIOManagerFactory().get(sourceUri).exists(sourceUri)) {
            throw new CatalogException("File " + sourceUri + " does not exist");
        }

        String path = ParamUtils.defaultString(copyCommandOptions.path, "");
        QueryResult<File> file = catalogManager.createFile(studyId, copyCommandOptions.format, copyCommandOptions.bioformat,
                Paths.get(path, inputFile.getFileName().toString()).toString(), copyCommandOptions.description,
                copyCommandOptions.parents, -1, sessionId);
        new CatalogFileUtils(catalogManager).upload(sourceUri, file.first(), null, sessionId, false, false,
                copyCommandOptions.move, copyCommandOptions.calculateChecksum);
        FileMetadataReader.get(catalogManager).setMetadataInformation(file.first(), null, new QueryOptions(), sessionId, false);
        return new QueryResponse<>(new QueryOptions(), Arrays.asList(file));
    }

    private QueryResponse createFolder() throws CatalogException, IOException {
        logger.debug("Creating a new folder");
        ObjectMap o = new ObjectMap();
        if (filesCommandOptions.createFolderCommandOptions.parents){
            o.put("parents",filesCommandOptions.createFolderCommandOptions.parents);
        }

        return openCGAClient.getFileClient().createFolder(filesCommandOptions.createFolderCommandOptions.studyId,
                filesCommandOptions.createFolderCommandOptions.folder, o);
    }


    private QueryResponse<File> info() throws CatalogException, IOException {
        logger.debug("Getting file information");
        QueryOptions queryOptions = new QueryOptions();
        queryOptions.putIfNotNull(FileDBAdaptor.QueryParams.STUDY.key(), filesCommandOptions.infoCommandOptions.studyId);
        queryOptions.putIfNotNull(QueryOptions.INCLUDE, filesCommandOptions.infoCommandOptions.include);
        queryOptions.putIfNotNull(QueryOptions.EXCLUDE, filesCommandOptions.infoCommandOptions.exclude);
        queryOptions.put("lazy", !filesCommandOptions.infoCommandOptions.noLazy);

        return openCGAClient.getFileClient().get(filesCommandOptions.infoCommandOptions.fileIds, queryOptions);
    }

    private QueryResponse download() throws CatalogException, IOException {
        logger.debug("Downloading file");
        ObjectMap params = new ObjectMap();
        params.putIfNotNull(FileDBAdaptor.QueryParams.STUDY.key(), filesCommandOptions.downloadCommandOptions.studyId);
        return openCGAClient.getFileClient().download(filesCommandOptions.downloadCommandOptions.fileId, params);
    }

    private QueryResponse grep() throws CatalogException, IOException {
        logger.debug("Grep command: File content");
        ObjectMap objectMap = new ObjectMap();
        objectMap.put("ignoreCase", filesCommandOptions.grepCommandOptions.ignoreCase);
        objectMap.put("multi", filesCommandOptions.grepCommandOptions.multi);
        objectMap.putIfNotNull(FileDBAdaptor.QueryParams.STUDY.key(), filesCommandOptions.grepCommandOptions.studyId);
        return openCGAClient.getFileClient().grep(filesCommandOptions.grepCommandOptions.fileId,
                filesCommandOptions.grepCommandOptions.pattern, objectMap);
    }

    private QueryResponse search() throws CatalogException, IOException {
        logger.debug("Searching files");
        //FIXME check and put the correct format for type and bioformat. See StudiesCommandExecutor search param type. Is better
        Query query = new Query();
        QueryOptions queryOptions = new QueryOptions();

        query.putIfNotEmpty(FileDBAdaptor.QueryParams.STUDY.key(), filesCommandOptions.searchCommandOptions.studyId);
        query.putIfNotEmpty(FileDBAdaptor.QueryParams.NAME.key(), filesCommandOptions.searchCommandOptions.name);
        query.putIfNotEmpty(FileDBAdaptor.QueryParams.PATH.key(), filesCommandOptions.searchCommandOptions.path);
        query.putIfNotNull(FileDBAdaptor.QueryParams.TYPE.key(), filesCommandOptions.searchCommandOptions.type);
        query.putIfNotNull(FileDBAdaptor.QueryParams.BIOFORMAT.key(), filesCommandOptions.searchCommandOptions.bioformat);
        query.putIfNotEmpty(FileDBAdaptor.QueryParams.FORMAT.key(), filesCommandOptions.searchCommandOptions.format);
        query.putIfNotEmpty(FileDBAdaptor.QueryParams.STATUS.key(), filesCommandOptions.searchCommandOptions.status);
        query.putIfNotEmpty(FileDBAdaptor.QueryParams.DIRECTORY.key(), filesCommandOptions.searchCommandOptions.folder);
        query.putIfNotEmpty(FileDBAdaptor.QueryParams.OWNER_ID.key(), filesCommandOptions.searchCommandOptions.ownerId);
        query.putIfNotEmpty(FileDBAdaptor.QueryParams.CREATION_DATE.key(), filesCommandOptions.searchCommandOptions.creationDate);
        query.putIfNotEmpty(FileDBAdaptor.QueryParams.MODIFICATION_DATE.key(),
                filesCommandOptions.groupByCommandOptions.modificationDate);
        query.putIfNotEmpty(FileDBAdaptor.QueryParams.DESCRIPTION.key(), filesCommandOptions.searchCommandOptions.description);
        query.putIfNotEmpty(FileDBAdaptor.QueryParams.DISK_USAGE.key(), filesCommandOptions.searchCommandOptions.diskUsage);
        query.putIfNotEmpty(FileDBAdaptor.QueryParams.SAMPLE_IDS.key(), filesCommandOptions.searchCommandOptions.sampleIds);
        query.putIfNotEmpty(FileDBAdaptor.QueryParams.JOB_ID.key(), filesCommandOptions.searchCommandOptions.jobId);
        query.putIfNotEmpty(FileDBAdaptor.QueryParams.ATTRIBUTES.key(), filesCommandOptions.searchCommandOptions.attributes);
        query.putIfNotEmpty(FileDBAdaptor.QueryParams.NATTRIBUTES.key(), filesCommandOptions.searchCommandOptions.nattributes);
        query.putIfNotEmpty(FileDBAdaptor.QueryParams.SAMPLE_IDS.key(), filesCommandOptions.searchCommandOptions.sampleIds);
        queryOptions.putIfNotEmpty(QueryOptions.INCLUDE, filesCommandOptions.searchCommandOptions.include);
        queryOptions.putIfNotEmpty(QueryOptions.EXCLUDE, filesCommandOptions.searchCommandOptions.exclude);
        queryOptions.putIfNotEmpty(QueryOptions.LIMIT, filesCommandOptions.searchCommandOptions.limit);
        queryOptions.putIfNotEmpty(QueryOptions.SKIP, filesCommandOptions.searchCommandOptions.skip);

        queryOptions.put("count", filesCommandOptions.searchCommandOptions.count);
        return openCGAClient.getFileClient().search(query,queryOptions);
    }

    private QueryResponse<File> list() throws CatalogException, IOException {
        logger.debug("Listing files in folder");

        ObjectMap params = new ObjectMap();
        params.putIfNotEmpty(FileDBAdaptor.QueryParams.STUDY.key(), filesCommandOptions.listCommandOptions.studyId);
        params.putIfNotEmpty(QueryOptions.INCLUDE, filesCommandOptions.listCommandOptions.include);
        params.putIfNotEmpty(QueryOptions.EXCLUDE, filesCommandOptions.listCommandOptions.exclude);
        params.putIfNotEmpty(QueryOptions.LIMIT, filesCommandOptions.listCommandOptions.limit);
        params.putIfNotEmpty(QueryOptions.SKIP, filesCommandOptions.listCommandOptions.skip);
        params.put("count", filesCommandOptions.listCommandOptions.count);

        String folder = ".";
        if (StringUtils.isNotEmpty(filesCommandOptions.listCommandOptions.folderId)) {
            folder = filesCommandOptions.listCommandOptions.folderId;
        }

        return openCGAClient.getFileClient().list(folder, params);
    }

    private QueryResponse<Job> index() throws CatalogException, IOException {
        logger.debug("Indexing variant(s)");

        String fileIds = filesCommandOptions.indexCommandOptions.fileIds;

        ObjectMap o = new ObjectMap();
//        o.putIfNotNull("studyId", filesCommandOptions.indexCommandOptions.studyId);
        o.putIfNotNull("outDir", filesCommandOptions.indexCommandOptions.outdir);
        o.putIfNotNull("transform", filesCommandOptions.indexCommandOptions.transform);
        o.putIfNotNull("load", filesCommandOptions.indexCommandOptions.load);
        o.putIfNotNull("includeExtraFields", filesCommandOptions.indexCommandOptions.extraFields);
        o.putIfNotNull("aggregated", filesCommandOptions.indexCommandOptions.aggregated);
        o.putIfNotNull("calculateStats", filesCommandOptions.indexCommandOptions.calculateStats);
        o.putIfNotNull("annotate", filesCommandOptions.indexCommandOptions.annotate);
        o.putIfNotNull("overwrite", filesCommandOptions.indexCommandOptions.overwriteAnnotations);
<<<<<<< HEAD
        o.putIfNotNull(FileDBAdaptor.QueryParams.STUDY.key(), filesCommandOptions.indexCommandOptions.studyId);
=======
        o.putIfNotNull(VariantStorageManager.Options.RESUME.key(), filesCommandOptions.indexCommandOptions.resume);
>>>>>>> fb162de6
        o.putAll(filesCommandOptions.commonCommandOptions.params);

        return openCGAClient.getFileClient().index(fileIds, o);
    }

    private QueryResponse<FileTree> tree() throws CatalogException, IOException {
        logger.debug("Obtain a tree view of the files and folders within a folder");

        ObjectMap o = new ObjectMap();
        o.putIfNotNull("maxDepth", filesCommandOptions.treeCommandOptions.maxDepth);
        o.putIfNotNull("include", filesCommandOptions.treeCommandOptions.include);
        o.putIfNotNull("exclude", filesCommandOptions.treeCommandOptions.exclude);
        o.putIfNotNull("limit", filesCommandOptions.treeCommandOptions.limit);
        o.putIfNotNull(FileDBAdaptor.QueryParams.STUDY.key(), filesCommandOptions.treeCommandOptions.studyStr);

        return openCGAClient.getFileClient().tree(filesCommandOptions.treeCommandOptions.folderId, o);
    }

    private QueryResponse alignment() throws CatalogException, IOException {
        logger.debug("Fetch alignments from a BAM file");

        QueryOptions queryOptions = new QueryOptions();

            queryOptions.putIfNotEmpty(QueryOptions.INCLUDE, filesCommandOptions.alignmentCommandOptions.include);
            queryOptions.putIfNotEmpty(QueryOptions.EXCLUDE, filesCommandOptions.alignmentCommandOptions.exclude);
            queryOptions.putIfNotEmpty(QueryOptions.LIMIT, filesCommandOptions.alignmentCommandOptions.limit);
            queryOptions.putIfNotEmpty(QueryOptions.SKIP, filesCommandOptions.alignmentCommandOptions.skip);
            queryOptions.put("count", filesCommandOptions.alignmentCommandOptions.count);

        return openCGAClient.getAlignmentClient().query(filesCommandOptions.alignmentCommandOptions.fileId, queryOptions);
    }

    private QueryResponse content() throws CatalogException, IOException {
        ObjectMap objectMap = new ObjectMap();
        objectMap.put("start", filesCommandOptions.contentCommandOptions.start);
        objectMap.put(QueryOptions.LIMIT, filesCommandOptions.contentCommandOptions.limit);
        objectMap.putIfNotNull(FileDBAdaptor.QueryParams.STUDY.key(), filesCommandOptions.contentCommandOptions.studyId);
        return openCGAClient.getFileClient().content(filesCommandOptions.contentCommandOptions.fileId, objectMap);
    }
    private QueryResponse fetch() throws CatalogException {
        logger.debug("File Fetch. [DEPRECATED]  Use .../files/{fileId}/[variants|alignments] or " +
                ".../studies/{studyId}/[variants|alignments] instead");
        return null;
    }


    private QueryResponse update() throws CatalogException, IOException {
        logger.debug("updating file");
        ObjectMap objectMap = new ObjectMap();
        objectMap.putIfNotEmpty(FileDBAdaptor.QueryParams.FORMAT.key(), filesCommandOptions.updateCommandOptions.format);
        objectMap.putIfNotEmpty(FileDBAdaptor.QueryParams.BIOFORMAT.key(), filesCommandOptions.updateCommandOptions.bioformat);
        objectMap.putIfNotEmpty(FileDBAdaptor.QueryParams.DESCRIPTION.key(), filesCommandOptions.updateCommandOptions.description);
        objectMap.putIfNotEmpty(FileDBAdaptor.QueryParams.ATTRIBUTES.key(), filesCommandOptions.updateCommandOptions.attributes);
        objectMap.putIfNotEmpty(FileDBAdaptor.QueryParams.STATS.key(), filesCommandOptions.updateCommandOptions.stats);
        objectMap.putIfNotEmpty(FileDBAdaptor.QueryParams.SAMPLE_IDS.key(), filesCommandOptions.updateCommandOptions.sampleIds);
        objectMap.putIfNotEmpty(FileDBAdaptor.QueryParams.JOB_ID.key(), filesCommandOptions.updateCommandOptions.jobId);
        objectMap.putIfNotEmpty(FileDBAdaptor.QueryParams.PATH.key(), filesCommandOptions.updateCommandOptions.path);
        objectMap.putIfNotEmpty(FileDBAdaptor.QueryParams.NAME.key(), filesCommandOptions.updateCommandOptions.name);
        objectMap.putIfNotEmpty(FileDBAdaptor.QueryParams.STUDY.key(), filesCommandOptions.updateCommandOptions.studyId);

        return openCGAClient.getFileClient().update(filesCommandOptions.updateCommandOptions.fileId, objectMap);

    }

    private QueryResponse<File> upload() throws CatalogException, IOException {
        logger.debug("uploading file");

        ObjectMap objectMap = new ObjectMap()
                .append("fileFormat", filesCommandOptions.uploadCommandOptions.fileFormat)
                .append("bioformat", filesCommandOptions.uploadCommandOptions.bioformat)
                .append("parents", filesCommandOptions.uploadCommandOptions.parents);

        if (filesCommandOptions.uploadCommandOptions.catalogPath != null) {
            objectMap.append("relativeFilePath", filesCommandOptions.uploadCommandOptions.catalogPath);
        }

        if (filesCommandOptions.uploadCommandOptions.description != null) {
            objectMap.append("description", filesCommandOptions.uploadCommandOptions.description);
        }

        if (filesCommandOptions.uploadCommandOptions.fileName != null) {
            objectMap.append("fileName", filesCommandOptions.uploadCommandOptions.fileName);
        }

        return openCGAClient.getFileClient().upload(filesCommandOptions.uploadCommandOptions.studyId,
                filesCommandOptions.uploadCommandOptions.inputFile, objectMap);
    }

    private QueryResponse<File> delete() throws CatalogException, IOException {
        logger.debug("Deleting file");

        ObjectMap objectMap = new ObjectMap()
                .append("deleteExternal", filesCommandOptions.deleteCommandOptions.deleteExternal)
                .append("skipTrash", filesCommandOptions.deleteCommandOptions.skipTrash);
        objectMap.putIfNotNull(FileDBAdaptor.QueryParams.STUDY.key(), filesCommandOptions.deleteCommandOptions.studyId);

        return openCGAClient.getFileClient().delete(filesCommandOptions.deleteCommandOptions.fileId, objectMap);
    }

    private QueryResponse<File> link() throws CatalogException, IOException, URISyntaxException {
        logger.debug("Linking the file or folder into catalog.");

        ObjectMap objectMap = new ObjectMap()
                .append(FileDBAdaptor.QueryParams.DESCRIPTION.key(), filesCommandOptions.linkCommandOptions.description)
                .append("parents", filesCommandOptions.linkCommandOptions.parents);

        CatalogManager catalogManager = null;
        try {
            catalogManager = new CatalogManager(catalogConfiguration);
        } catch (CatalogException e) {
            logger.error("Catalog manager could not be initialized. Is the configuration OK?");
        }
        if (!catalogManager.existsCatalogDB()) {
            logger.error("The database could not be found. Are you running this from the server?");
            return null;
        }

        List<QueryResult<File>> linkQueryResultList = new ArrayList<>(filesCommandOptions.linkCommandOptions.inputs.size());

        for (String input : filesCommandOptions.linkCommandOptions.inputs) {
            URI uri = UriUtils.createUri(input);
            logger.debug("uri: {}", uri.toString());

            linkQueryResultList.add(catalogManager.link(uri, filesCommandOptions.linkCommandOptions.path,
                    filesCommandOptions.linkCommandOptions.studyId, objectMap, sessionId));
        }

        return new QueryResponse<>(new QueryOptions(), linkQueryResultList);
    }

    private QueryResponse relink() throws CatalogException, IOException {
        logger.debug("Change file location. Provided file must be either STAGED or an external file. [DEPRECATED]");
        QueryOptions queryOptions = new QueryOptions();
        queryOptions.put("calculateChecksum", filesCommandOptions.relinkCommandOptions.calculateChecksum);
        queryOptions.putIfNotNull(FileDBAdaptor.QueryParams.STUDY.key(), filesCommandOptions.relinkCommandOptions.studyId);
        return  openCGAClient.getFileClient().relink(filesCommandOptions.relinkCommandOptions.fileId,
                filesCommandOptions.relinkCommandOptions.uri, queryOptions);
    }

    private QueryResponse<File> unlink() throws CatalogException, IOException {
        logger.debug("Unlink an external file from catalog");

        // LOCAL EXECUTION
//        CatalogManager catalogManager = null;
//        try {
//            catalogManager = new CatalogManager(catalogConfiguration);
//        } catch (CatalogException e) {
//            logger.error("Catalog manager could not be initialized. Is the configuration OK?");
//        }
//        if (!catalogManager.existsCatalogDB()) {
//            logger.error("The database could not be found. Are you running this from the server?");
//            return;
//        }
//        QueryResult<File> unlinkQueryResult = catalogManager.unlink(filesCommandOptions.unlinkCommandOptions.id, new QueryOptions(),
//                sessionId);
//
//        QueryResponse<File> unlink = new QueryResponse<>(new QueryOptions(), Arrays.asList(unlinkQueryResult));
        ObjectMap params = new ObjectMap();
        params.putIfNotNull(FileDBAdaptor.QueryParams.STUDY.key(), filesCommandOptions.unlinkCommandOptions.studyId);
        return openCGAClient.getFileClient().unlink(filesCommandOptions.unlinkCommandOptions.fileId, params);
    }

    private QueryResponse refresh() throws CatalogException, IOException {
        logger.debug("Refreshing metadata from the selected file or folder. Print updated files.");
        ObjectMap params = new ObjectMap();
        params.putIfNotNull(FileDBAdaptor.QueryParams.STUDY.key(), filesCommandOptions.refreshCommandOptions.studyId);
        return openCGAClient.getFileClient().refresh(filesCommandOptions.refreshCommandOptions.fileId, params);
    }


    private QueryResponse groupBy() throws CatalogException, IOException {
        logger.debug("Grouping files by several fields");

        QueryOptions queryOptions = new QueryOptions();

        queryOptions.putIfNotEmpty(FileDBAdaptor.QueryParams.ID.key(), filesCommandOptions.groupByCommandOptions.id);
        queryOptions.putIfNotEmpty(FileDBAdaptor.QueryParams.NAME.key(), filesCommandOptions.groupByCommandOptions.name);
        queryOptions.putIfNotEmpty(FileDBAdaptor.QueryParams.PATH.key(), filesCommandOptions.groupByCommandOptions.path);
        queryOptions.putIfNotEmpty(FileDBAdaptor.QueryParams.TYPE.key(), filesCommandOptions.groupByCommandOptions.type);
        queryOptions.putIfNotEmpty(FileDBAdaptor.QueryParams.BIOFORMAT.key(), filesCommandOptions.groupByCommandOptions.bioformat);
        queryOptions.putIfNotEmpty(FileDBAdaptor.QueryParams.FORMAT.key(), filesCommandOptions.groupByCommandOptions.format);
        queryOptions.putIfNotEmpty(FileDBAdaptor.QueryParams.STATUS.key(), filesCommandOptions.groupByCommandOptions.status);
        queryOptions.putIfNotEmpty(FileDBAdaptor.QueryParams.DIRECTORY.key(), filesCommandOptions.groupByCommandOptions.directory);
        queryOptions.putIfNotEmpty(FileDBAdaptor.QueryParams.OWNER_ID.key(), filesCommandOptions.groupByCommandOptions.ownerId);
        queryOptions.putIfNotEmpty(FileDBAdaptor.QueryParams.CREATION_DATE.key(), filesCommandOptions.groupByCommandOptions.creationDate);
        queryOptions.putIfNotEmpty(FileDBAdaptor.QueryParams.MODIFICATION_DATE.key(),
                filesCommandOptions.groupByCommandOptions.modificationDate);
        queryOptions.putIfNotEmpty(FileDBAdaptor.QueryParams.DESCRIPTION.key(), filesCommandOptions.groupByCommandOptions.description);
        queryOptions.putIfNotEmpty(FileDBAdaptor.QueryParams.DISK_USAGE.key(), filesCommandOptions.groupByCommandOptions.diskUsage);
        queryOptions.putIfNotEmpty(FileDBAdaptor.QueryParams.SAMPLE_IDS.key(), filesCommandOptions.groupByCommandOptions.sampleIds);
        queryOptions.putIfNotEmpty(FileDBAdaptor.QueryParams.JOB_ID.key(), filesCommandOptions.groupByCommandOptions.jobId);
        queryOptions.putIfNotEmpty(FileDBAdaptor.QueryParams.ATTRIBUTES.key(), filesCommandOptions.groupByCommandOptions.attributes);
        queryOptions.putIfNotEmpty(FileDBAdaptor.QueryParams.NATTRIBUTES.key(), filesCommandOptions.groupByCommandOptions.nattributes);

        return openCGAClient.getFileClient().groupBy(filesCommandOptions.groupByCommandOptions.studyId,
                filesCommandOptions.groupByCommandOptions.fields, queryOptions);
    }
    private QueryResponse variants() throws CatalogException, IOException {
        logger.debug("Fetch variants from a VCF/gVCF file");
        QueryOptions queryOptions = new QueryOptions();

        queryOptions.putIfNotEmpty("ids", filesCommandOptions.variantsCommandOptions.ids);
        queryOptions.putIfNotEmpty(FileDBAdaptor.QueryParams.STUDY.key(), filesCommandOptions.variantsCommandOptions.studyId);
        queryOptions.putIfNotEmpty(CatalogVariantDBAdaptor.VariantQueryParams.REGION.key(), filesCommandOptions.variantsCommandOptions.region);
        queryOptions.putIfNotEmpty(CatalogVariantDBAdaptor.VariantQueryParams.CHROMOSOME.key(),
                filesCommandOptions.variantsCommandOptions.chromosome);
        queryOptions.putIfNotEmpty(CatalogVariantDBAdaptor.VariantQueryParams.GENE.key(), filesCommandOptions.variantsCommandOptions.gene);
        queryOptions.putIfNotEmpty(CatalogVariantDBAdaptor.VariantQueryParams.TYPE.key(), filesCommandOptions.variantsCommandOptions.type);
        queryOptions.putIfNotEmpty(CatalogVariantDBAdaptor.VariantQueryParams.REFERENCE.key(),
                filesCommandOptions.variantsCommandOptions.reference);
        queryOptions.putIfNotEmpty(CatalogVariantDBAdaptor.VariantQueryParams.ALTERNATE.key(),
                filesCommandOptions.variantsCommandOptions.alternate);
        queryOptions.putIfNotEmpty(CatalogVariantDBAdaptor.VariantQueryParams.RETURNED_STUDIES.key(),
                filesCommandOptions.variantsCommandOptions.returnedStudies);
        queryOptions.putIfNotEmpty(CatalogVariantDBAdaptor.VariantQueryParams.RETURNED_SAMPLES.key(),
                filesCommandOptions.variantsCommandOptions.returnedSamples);
        queryOptions.putIfNotEmpty(CatalogVariantDBAdaptor.VariantQueryParams.RETURNED_FILES.key(),
                filesCommandOptions.variantsCommandOptions.returnedFiles);
        queryOptions.putIfNotEmpty(CatalogVariantDBAdaptor.VariantQueryParams.FILES.key(), filesCommandOptions.variantsCommandOptions.files);
        queryOptions.putIfNotEmpty(CatalogVariantDBAdaptor.VariantQueryParams.STATS_MAF.key(), filesCommandOptions.variantsCommandOptions.maf);
        queryOptions.putIfNotEmpty(CatalogVariantDBAdaptor.VariantQueryParams.STATS_MGF.key(), filesCommandOptions.variantsCommandOptions.mgf);
        queryOptions.putIfNotEmpty(CatalogVariantDBAdaptor.VariantQueryParams.MISSING_ALLELES.key(),
                filesCommandOptions.variantsCommandOptions.missingAlleles);
        queryOptions.putIfNotEmpty(CatalogVariantDBAdaptor.VariantQueryParams.MISSING_GENOTYPES.key(),
                filesCommandOptions.variantsCommandOptions.missingGenotypes);
//        queryOptions.put(CatalogVariantDBAdaptor.VariantQueryParams.ANNOTATION_EXISTS.key(),
//                filesCommandOptions.variantsCommandOptions.annotationExists);
        queryOptions.putIfNotEmpty(CatalogVariantDBAdaptor.VariantQueryParams.GENOTYPE.key(),
                filesCommandOptions.variantsCommandOptions.genotype);
        queryOptions.putIfNotEmpty(CatalogVariantDBAdaptor.VariantQueryParams.ANNOT_CONSEQUENCE_TYPE.key(),
                filesCommandOptions.variantsCommandOptions.annot_ct);
        queryOptions.putIfNotEmpty(CatalogVariantDBAdaptor.VariantQueryParams.ANNOT_XREF.key(),
                filesCommandOptions.variantsCommandOptions.annot_xref);
        queryOptions.putIfNotEmpty(CatalogVariantDBAdaptor.VariantQueryParams.ANNOT_BIOTYPE.key(),
                filesCommandOptions.variantsCommandOptions.annot_biotype);
        queryOptions.putIfNotEmpty(CatalogVariantDBAdaptor.VariantQueryParams.ANNOT_POLYPHEN.key(),
                filesCommandOptions.variantsCommandOptions.polyphen);
        queryOptions.putIfNotEmpty(CatalogVariantDBAdaptor.VariantQueryParams.ANNOT_SIFT.key(), filesCommandOptions.variantsCommandOptions.sift);
        queryOptions.putIfNotEmpty(CatalogVariantDBAdaptor.VariantQueryParams.ANNOT_CONSERVATION.key(),
                filesCommandOptions.variantsCommandOptions.conservation);
        queryOptions.putIfNotEmpty(CatalogVariantDBAdaptor.VariantQueryParams.ANNOT_POPULATION_MINOR_ALLELE_FREQUENCY.key(),
                filesCommandOptions.variantsCommandOptions.annotPopulationMaf);
        queryOptions.putIfNotEmpty(CatalogVariantDBAdaptor.VariantQueryParams.ANNOT_POPULATION_ALTERNATE_FREQUENCY.key(),
                filesCommandOptions.variantsCommandOptions.alternate_frequency);
        queryOptions.putIfNotEmpty(CatalogVariantDBAdaptor.VariantQueryParams.ANNOT_POPULATION_REFERENCE_FREQUENCY.key(),
                filesCommandOptions.variantsCommandOptions.reference_frequency);
        queryOptions.putIfNotEmpty(CatalogVariantDBAdaptor.VariantQueryParams.ANNOT_TRANSCRIPTION_FLAGS.key(),
                filesCommandOptions.variantsCommandOptions.transcriptionFlags);
        queryOptions.putIfNotEmpty(CatalogVariantDBAdaptor.VariantQueryParams.ANNOT_GENE_TRAITS_ID.key(),
                filesCommandOptions.variantsCommandOptions.geneTraitId);
        queryOptions.putIfNotEmpty(CatalogVariantDBAdaptor.VariantQueryParams.ANNOT_GENE_TRAITS_NAME.key(),
                filesCommandOptions.variantsCommandOptions.geneTraitName);
        queryOptions.putIfNotEmpty(CatalogVariantDBAdaptor.VariantQueryParams.ANNOT_HPO.key(),
                filesCommandOptions.variantsCommandOptions.hpo);
        queryOptions.putIfNotEmpty(CatalogVariantDBAdaptor.VariantQueryParams.ANNOT_GO.key(),
                filesCommandOptions.variantsCommandOptions.go);
        queryOptions.putIfNotEmpty(CatalogVariantDBAdaptor.VariantQueryParams.ANNOT_EXPRESSION.key(),
                filesCommandOptions.variantsCommandOptions.expression);
        queryOptions.putIfNotEmpty(CatalogVariantDBAdaptor.VariantQueryParams.ANNOT_PROTEIN_KEYWORDS.key(),
                filesCommandOptions.variantsCommandOptions.proteinKeyword);
        queryOptions.putIfNotEmpty(CatalogVariantDBAdaptor.VariantQueryParams.ANNOT_DRUG.key(),
                filesCommandOptions.variantsCommandOptions.drug);
        queryOptions.putIfNotEmpty(CatalogVariantDBAdaptor.VariantQueryParams.ANNOT_FUNCTIONAL_SCORE.key(),
                filesCommandOptions.variantsCommandOptions.functionalScore);
        queryOptions.putIfNotEmpty(CatalogVariantDBAdaptor.VariantQueryParams.UNKNOWN_GENOTYPE.key(),
                filesCommandOptions.variantsCommandOptions.unknownGenotype);
        queryOptions.put("samplesMetadata", filesCommandOptions.variantsCommandOptions.samplesMetadata);
        queryOptions.put(QueryOptions.SORT, filesCommandOptions.variantsCommandOptions.sort);
        queryOptions.putIfNotEmpty("groupBy", filesCommandOptions.variantsCommandOptions.groupBy);
        queryOptions.put("histogram", filesCommandOptions.variantsCommandOptions.histogram);
        queryOptions.putIfNotEmpty("interval", filesCommandOptions.variantsCommandOptions.interval);
        queryOptions.putIfNotEmpty("merge", filesCommandOptions.variantsCommandOptions.merge);
        queryOptions.putIfNotEmpty(QueryOptions.INCLUDE, filesCommandOptions.variantsCommandOptions.include);
        queryOptions.putIfNotEmpty(QueryOptions.EXCLUDE, filesCommandOptions.variantsCommandOptions.exclude);
        queryOptions.putIfNotEmpty(QueryOptions.LIMIT, filesCommandOptions.variantsCommandOptions.limit);
        queryOptions.putIfNotEmpty(QueryOptions.SKIP, filesCommandOptions.variantsCommandOptions.skip);

        queryOptions.put("count", filesCommandOptions.variantsCommandOptions.count);

        return openCGAClient.getFileClient().getVariants(filesCommandOptions.variantsCommandOptions.fileId, queryOptions);
    }


}<|MERGE_RESOLUTION|>--- conflicted
+++ resolved
@@ -294,11 +294,8 @@
         o.putIfNotNull("calculateStats", filesCommandOptions.indexCommandOptions.calculateStats);
         o.putIfNotNull("annotate", filesCommandOptions.indexCommandOptions.annotate);
         o.putIfNotNull("overwrite", filesCommandOptions.indexCommandOptions.overwriteAnnotations);
-<<<<<<< HEAD
         o.putIfNotNull(FileDBAdaptor.QueryParams.STUDY.key(), filesCommandOptions.indexCommandOptions.studyId);
-=======
         o.putIfNotNull(VariantStorageManager.Options.RESUME.key(), filesCommandOptions.indexCommandOptions.resume);
->>>>>>> fb162de6
         o.putAll(filesCommandOptions.commonCommandOptions.params);
 
         return openCGAClient.getFileClient().index(fileIds, o);
