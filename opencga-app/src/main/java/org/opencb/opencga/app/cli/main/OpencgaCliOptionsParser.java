--- conflicted
+++ resolved
@@ -1,9 +1,5 @@
 /*
-<<<<<<< HEAD
-* Copyright 2015-2023-11-07 OpenCB
-=======
-* Copyright 2015-2023-11-21 OpenCB
->>>>>>> 1392ecf6
+* Copyright 2015-2023-11-27 OpenCB
 *
 * Licensed under the Apache License, Version 2.0 (the "License");
 * you may not use this file except in compliance with the License.
