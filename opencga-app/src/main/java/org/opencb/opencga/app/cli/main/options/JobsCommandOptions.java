--- conflicted
+++ resolved
@@ -197,14 +197,10 @@
         @Parameter(names = {"--command-line"}, description = "The body commandLine JobCreateParams web service parameter", required = false, arity = 1)
         public String commandLine;
     
-<<<<<<< HEAD
+        @DynamicParameter(names = {"--params"}, description = "The body params JobCreateParams web service parameter. Use: --params key=value", required = false)
+        public java.util.Map<java.lang.String,java.lang.Object> params = new HashMap<>(); //Dynamic parameters must be initialized;
+    
         @Parameter(names = {"--creation-date", "--cd"}, description = "The creation date of the item", required = false, arity = 1)
-=======
-        @DynamicParameter(names = {"--params"}, description = "The body web service params parameter. Use: --params key=value", required = false)
-        public java.util.Map<java.lang.String,java.lang.Object> params = new HashMap<>(); //Dynamic parameters must be initialized;
-    
-        @Parameter(names = {"--creation-date", "--cd"}, description = "The body web service creationDate parameter", required = false, arity = 1)
->>>>>>> 2c834d29
         public String creationDate;
     
         @Parameter(names = {"--modification-date", "--md"}, description = "The last modification date of the item", required = false, arity = 1)
@@ -228,7 +224,7 @@
         @Parameter(names = {"--stderr-path"}, description = "The body web service path parameter", required = false, arity = 1)
         public String stderrPath;
     
-        @DynamicParameter(names = {"--attributes"}, description = "The body web service attributes parameter. Use: --attributes key=value", required = false)
+        @DynamicParameter(names = {"--attributes"}, description = "A map of customizable attributes. Use: --attributes key=value", required = false)
         public java.util.Map<java.lang.String,java.lang.Object> attributes = new HashMap<>(); //Dynamic parameters must be initialized;
     
     }
@@ -334,7 +330,7 @@
         @Parameter(names = {"--force"}, description = "The body force JobRetryParams web service parameter", required = false, help = true, arity = 0)
         public boolean force = false;
     
-        @DynamicParameter(names = {"--params"}, description = "The body web service params parameter. Use: --params key=value", required = false)
+        @DynamicParameter(names = {"--params"}, description = "The body params JobRetryParams web service parameter. Use: --params key=value", required = false)
         public Map<String, ?> params = new HashMap<>(); //Dynamic parameters must be initialized;
     
     }
@@ -509,7 +505,7 @@
         @Parameter(names = {"--visited"}, description = "The body visited JobUpdateParams web service parameter", required = false, arity = 1)
         public Boolean visited;
     
-        @DynamicParameter(names = {"--attributes"}, description = "The body web service attributes parameter. Use: --attributes key=value", required = false)
+        @DynamicParameter(names = {"--attributes"}, description = "A map of customizable attributes. Use: --attributes key=value", required = false)
         public java.util.Map<java.lang.String,java.lang.Object> attributes = new HashMap<>(); //Dynamic parameters must be initialized;
     
     }
