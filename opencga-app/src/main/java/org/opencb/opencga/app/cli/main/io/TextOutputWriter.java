/*
 * Copyright 2015-2017 OpenCB
 *
 * Licensed under the Apache License, Version 2.0 (the "License");
 * you may not use this file except in compliance with the License.
 * You may obtain a copy of the License at
 *
 *     http://www.apache.org/licenses/LICENSE-2.0
 *
 * Unless required by applicable law or agreed to in writing, software
 * distributed under the License is distributed on an "AS IS" BASIS,
 * WITHOUT WARRANTIES OR CONDITIONS OF ANY KIND, either express or implied.
 * See the License for the specific language governing permissions and
 * limitations under the License.
 */

package org.opencb.opencga.app.cli.main.io;

import org.apache.commons.collections4.CollectionUtils;
import org.apache.commons.lang3.StringUtils;
import org.opencb.commons.datastore.core.DataResult;
import org.opencb.commons.datastore.core.Event;
import org.opencb.opencga.core.common.TimeUtils;
import org.opencb.opencga.core.models.AbstractAclEntry;
import org.opencb.opencga.core.models.cohort.Cohort;
import org.opencb.opencga.core.models.common.Annotable;
import org.opencb.opencga.core.models.common.AnnotationSet;
import org.opencb.opencga.core.models.common.Enums;
import org.opencb.opencga.core.models.file.File;
import org.opencb.opencga.core.models.file.FileTree;
import org.opencb.opencga.core.models.individual.Individual;
import org.opencb.opencga.core.models.job.Job;
import org.opencb.opencga.core.models.project.Project;
import org.opencb.opencga.core.models.sample.Sample;
import org.opencb.opencga.core.models.study.Group;
import org.opencb.opencga.core.models.study.Study;
import org.opencb.opencga.core.models.study.Variable;
import org.opencb.opencga.core.models.study.VariableSet;
import org.opencb.opencga.core.models.user.User;
import org.opencb.opencga.core.response.OpenCGAResult;
import org.opencb.opencga.core.response.QueryType;
import org.opencb.opencga.core.response.RestResponse;

import java.text.SimpleDateFormat;
import java.time.Instant;
import java.util.*;
import java.util.stream.Collectors;

import static org.opencb.opencga.core.common.IOUtils.humanReadableByteCount;
import static org.opencb.opencga.core.models.common.Enums.ExecutionStatus.RUNNING;
import static org.opencb.opencga.core.models.common.Status.READY;

/**
 * Created by pfurio on 28/11/16.
 */
public class TextOutputWriter extends AbstractOutputWriter {

    public static final String SIMPLE_DATE_PATTERN = "yyyy-MM-dd HH:mm:ss";
    public static final SimpleDateFormat SIMPLE_DATE_FORMAT = new SimpleDateFormat(SIMPLE_DATE_PATTERN);

    private Table.PrinterType tableType;

    public TextOutputWriter() {
    }

    public TextOutputWriter(WriterConfiguration writerConfiguration) {
        this(writerConfiguration, Table.PrinterType.TSV);
    }

    public TextOutputWriter(WriterConfiguration writerConfiguration, Table.PrinterType tableType) {
        super(writerConfiguration);
        this.tableType = tableType;
    }

    @Override
    public void print(RestResponse queryResponse) {
        if (queryResponse != null && queryResponse.getType().equals(QueryType.VOID)) {
            if (queryResponse.getEvents() != null) {
                for (Event event : ((RestResponse<?>) queryResponse).getEvents()) {
                    if (StringUtils.isNotEmpty(event.getMessage())) {
                        ps.println(event.getMessage());
                    }
                }
            }
            return;
        }
        if (checkErrors(queryResponse) && queryResponse.allResultsSize() == 0) {
            return;
        }

        if (checkLogin(queryResponse) && queryResponse.allResultsSize() == 0) {
            return;
        }
        if (queryResponse.getResponses().size() == 0 || ((OpenCGAResult) queryResponse.getResponses().get(0)).getNumResults() == 0) {
            if (queryResponse.getResponses().size() == 1 && queryResponse.first().getNumMatches() > 0) {
                // count
                ps.println(queryResponse.first().getNumMatches());
            } else {

                if (CollectionUtils.isNotEmpty(queryResponse.getEvents())) {
                    for (Event event : ((RestResponse<?>) queryResponse).getEvents()) {
                        if (StringUtils.isNotEmpty(event.getMessage())) {
                            ps.println("EVENT: " + event.getMessage());
                        }
                    }
                }

                ps.println("No results found for the query.");
            }
            return;
        }

        ps.print(printMetadata(queryResponse));

        List<DataResult> queryResultList = queryResponse.getResponses();
        String clazz;
        if (queryResultList.get(0).getResultType() == null) {
            clazz = "";
        } else {
            String[] split = queryResultList.get(0).getResultType().split("\\.");
            clazz = split[split.length - 1];
        }

        switch (clazz) {
            case "User":
                printUser(queryResponse.getResponses());
                break;
            case "Project":
                printProject(queryResponse.getResponses());
                break;
            case "Study":
                printStudy(queryResponse.getResponses());
                break;
            case "File":
                printFiles(queryResponse.getResponses());
                break;
            case "Sample":
                printSamples(queryResponse.getResponses());
                break;
            case "Cohort":
                printCohorts(queryResponse.getResponses());
                break;
            case "Individual":
                printIndividual(queryResponse.getResponses());
                break;
//            case "Family":
//                printFamily(queryResponse.getResponses());
//                break;
            case "Job":
                printJob(queryResponse.getResponses());
                break;
            case "VariableSet":
                printVariableSet(queryResponse.getResponses());
                break;
            case "AnnotationSet":
                printAnnotationSet(queryResponse.getResponses());
                break;
            case "FileTree":
                printTreeFile(queryResponse);
                break;
            case "String":
                ps.println(StringUtils.join((List<String>) queryResponse.first().getResults(), ", "));
                break;
            default:
                System.err.println(ANSI_YELLOW + "Warning: " + clazz + " results not yet supported in text format. Using YAML format"
                        + ANSI_RESET);
                YamlOutputWriter yamlOutputWriter = new YamlOutputWriter(writerConfiguration);
                yamlOutputWriter.print(queryResponse, false);
                break;
        }
    }

    private String printMetadata(RestResponse queryResponse) {
        StringBuilder sb = new StringBuilder();
        if (writerConfiguration.isMetadata()) {
            int numResults = 0;
//            int totalResults = 0;
            int time = 0;

            List<DataResult> queryResultList = queryResponse.getResponses();
            for (DataResult queryResult : queryResultList) {
                numResults += queryResult.getNumResults();
//                totalResults += queryResult.getNumMatches();
                time += queryResult.getTime();
            }

            sb.append("## Date: ").append(TimeUtils.getTime()).append("\n")
                    .append("## Number of results: ").append(numResults)
                    .append(". Time: ").append(time).append(" ms\n");

            // TODO: Add query info
            sb.append("## Query: { ")
                    .append(queryResponse.getParams()
                            .entrySet().stream().map(entry -> entry.getKey() + ": " + entry.getValue()).collect(Collectors.joining(", ")))
                    .append(" }\n");
        }
        return sb.toString();
    }

    private void printUser(List<DataResult<User>> queryResultList) {
        StringBuilder sb = new StringBuilder();
        for (DataResult<User> queryResult : queryResultList) {
            // Write header
            if (writerConfiguration.isHeader()) {
                sb.append("#(U)ID\tNAME\tE-MAIL\tORGANIZATION\tACCOUNT_TYPE\tSIZE\tQUOTA\n");
                sb.append("#(P)\tID\tNAME\tDESCRIPTION\n");
                sb.append("#(S)\t\tID\tNAME\tDESCRIPTION\t#GROUPS\tSIZE\n");
            }

            for (User user : queryResult.getResults()) {
                sb.append(String.format("%s%s\t%s\t%s\t%s\t%s\t%d\n", "",
                        StringUtils.defaultIfEmpty(user.getId(), "-"), StringUtils.defaultIfEmpty(user.getName(), "-"),
                        StringUtils.defaultIfEmpty(user.getEmail(), "-"), StringUtils.defaultIfEmpty(user.getOrganization(), "-"),
                        StringUtils.defaultIfEmpty(user.getAccount() != null ? user.getAccount().getType().name() : "-", "-"),
                        user.getQuota().getMaxDisk()));

                if (user.getProjects().size() > 0) {
                    for (Project project : user.getProjects()) {
                        sb.append(String.format("%s%s\t%s\t%s\n", " * ",
                                StringUtils.defaultIfEmpty(project.getId(), "-"), StringUtils.defaultIfEmpty(project.getName(), "-"),
                                StringUtils.defaultIfEmpty(project.getDescription(), "-")));

                        if (project.getStudies().size() > 0) {
                            for (Study study : project.getStudies()) {
                                sb.append(String.format("    - %s\t%s\t%s\t%s\t%d\n",
                                        StringUtils.defaultIfEmpty(study.getId(), "-"), StringUtils.defaultIfEmpty(study.getName(), "-"),
                                        StringUtils.defaultIfEmpty(study.getDescription(), "-"),
                                        study.getGroups() == null ? ""
                                                : study.getGroups().stream().map(Group::getId).collect(Collectors.joining(",")),
                                        study.getSize()));

                                if (study.getGroups() != null && study.getGroups().size() > 0) {
                                    sb.append("       Groups:\n");
                                    for (Group group : study.getGroups()) {
                                        printGroup(group, sb, "        + ");
                                    }
                                }
                            }
                        }
                    }
                }
            }
        }

        ps.println(sb.toString());
    }

    private void printProject(List<DataResult<Project>> queryResultList) {
        new Table<Project>(tableType)
                .addColumn("ID", Project::getId)
                .addColumn("NAME", Project::getName)
                .addColumn("ORGANISM", p -> StringUtils.defaultIfEmpty(p.getOrganism().getScientificName(),
                        p.getOrganism().getCommonName()), "NA")
                .addColumn("ASSEMBLY", p -> p.getOrganism().getAssembly(), "NA")
                .addColumn("DESCRIPTION", Project::getDescription)
                .addColumnNumber("#STUDIES", p -> p.getStudies().size())
                .addColumn("STATUS", p -> p.getInternal().getStatus().getName())
                .printTable(unwind(queryResultList));
    }

    private void printStudy(List<DataResult<Study>> queryResultList) {
        Table<Study> table = new Table<Study>(tableType)
                .addColumn("ID", Study::getId)
                .addColumn("NAME", Study::getName)
                .addColumn("DESCRIPTION", Study::getDescription)
                .addColumnNumber("#GROUPS", s -> s.getGroups().size())
                .addColumnNumber("SIZE", Study::getSize)
                .addColumnNumber("#FILES", s -> s.getFiles().size())
                .addColumnNumber("#SAMPLES", s -> s.getSamples().size())
                .addColumnNumber("#COHORTS", s -> s.getCohorts().size())
                .addColumnNumber("#INDIVIDUALS", s -> s.getIndividuals().size())
                .addColumnNumber("#JOBS", s -> s.getJobs().size())
                .addColumnNumber("#VARIABLE_SETS", s -> s.getVariableSets().size())
                .addColumn("STATUS", s -> s.getInternal().getStatus().getName());

        table.printTable(queryResultList.stream().flatMap(r -> r.getResults().stream()).collect(Collectors.toList()));
    }

    private void printGroup(Group group, StringBuilder sb, String prefix) {
        sb.append(String.format("%s%s\t%s\n", prefix, group.getId(), StringUtils.join(group.getUserIds(), ", ")));
    }

    private void printACL(AbstractAclEntry aclEntry, StringBuilder sb, String prefix) {
        sb.append(String.format("%s%s\t%s\n", prefix, aclEntry.getMember(), aclEntry.getPermissions().toString()));
    }

    private void printFiles(List<DataResult<File>> queryResultList) {
        Table<File> table = new Table<File>(tableType)
                .addColumn("ID", File::getId, 50)
                .addColumn("NAME", File::getName, 50)
                .addColumnEnum("TYPE", File::getType)
                .addColumnEnum("FORMAT", File::getFormat)
                .addColumnEnum("BIOFORMAT", File::getBioformat)
                .addColumn("DESCRIPTION", File::getDescription)
                .addColumn("CATALOG_PATH", File::getPath)
                .addColumn("FILE_SYSTEM_URI", file -> file.getUri().toString())
                .addColumn("STATUS", f -> f.getInternal().getStatus().getName())
                .addColumnNumber("SIZE", File::getSize)
                .addColumn("INDEX_STATUS", f -> f.getInternal().getIndex().getStatus().getName(), "NA")
                .addColumn("RELATED_FILES",
                        f -> f.getRelatedFiles().stream().map(rf -> rf.getFile().getName()).collect(Collectors.joining(",")))
                .addColumn("SAMPLES", f -> StringUtils.join(f.getSampleIds(), ","));

        table.printTable(unwind(queryResultList));
    }

    private void printSamples(List<DataResult<Sample>> queryResultList) {
        Table<Sample> table = new Table<Sample>(tableType)
                .addColumn("ID", Sample::getId)
                .addColumn("DESCRIPTION", Sample::getDescription)
                .addColumn("STATUS", s -> s.getInternal().getStatus().getName())
                .addColumn("INDIVIDUAL_ID", Sample::getIndividualId);

        table.printTable(unwind(queryResultList));
    }

    private void printCohorts(List<DataResult<Cohort>> queryResultList) {
        Table<Cohort> table = new Table<Cohort>(tableType)
                .addColumn("ID", Cohort::getId)
                .addColumnEnum("TYPE", Cohort::getType)
                .addColumn("DESCRIPTION", Cohort::getDescription)
                .addColumn("STATUS", c -> c.getInternal().getStatus().getName())
                .addColumnNumber("TOTAL_SAMPLES", c -> c.getSamples().size())
                .addColumn("SAMPLES", c -> c.getSamples().stream().map(Sample::getId).collect(Collectors.joining(",")));

        table.printTable(unwind(queryResultList));
    }

    private void printIndividual(List<DataResult<Individual>> queryResultList) {
        Table<Individual> table = new Table<Individual>(tableType)
                .addColumn("ID", Individual::getId)
                .addColumn("NAME", Individual::getId)
                .addColumnEnum("SEX", i -> i.getSex().getSex())
                .addColumnEnum("KARYOTYPIC_SEX", Individual::getKaryotypicSex)
                .addColumn("ETHNICITY", i -> i.getEthnicity().getId(), "NA")
                .addColumn("POPULATION", i -> i.getPopulation().getName(), "NA")
                .addColumn("SUBPOPULATION", i -> i.getPopulation().getSubpopulation(), "NA")
                .addColumnEnum("LIFE_STATUS", Individual::getLifeStatus)
                .addColumn("STATUS", i -> i.getInternal().getStatus().getName())
                .addColumn("FATHER_ID", i -> i.getFather().getId())
                .addColumn("MOTHER_ID", i -> i.getMother().getId())
                .addColumn("CREATION_DATE", Individual::getCreationDate);

        table.printTable(unwind(queryResultList));
    }

//    private void printFamily(List<DataResult<Family>> queryResultList) {
//        StringBuilder sb = new StringBuilder();
//        for (DataResult<Family> queryResult : queryResultList) {
//            // Write header
//            if (writerConfiguration.isHeader()) {
//                sb.append("#NAME\tID\tMOTHER\tFATHER\tMEMBER\tSTATUS\tCREATION_DATE\n");
//            }
//
//            for (Family family : queryResult.getResults()) {
//                String mother = (family.getMother() != null && StringUtils.isNotEmpty(family.getMother().getName()))
//                        ? family.getMother().getName() + "(" + family.getMother().getId() + ")"
//                        : "NA";
//                String father = (family.getFather() != null && StringUtils.isNotEmpty(family.getFather().getName()))
//                        ? family.getFather().getName() + "(" + family.getFather().getId() + ")"
//                        : "NA";
//                String children = family.getChildren() != null
//                        ? StringUtils.join(
//                                family.getChildren().stream()
//                                    .filter(Objects::nonNull)
//                                    .filter(individual -> StringUtils.isNotEmpty(individual.getName()))
//                                    .map(individual -> individual.getName() + "(" + individual.getId() + ")")
//                                    .collect(Collectors.toList()), ", ")
//                        : "NA";
//                sb.append(String.format("%s\t%d\t%s\t%s\t%s\t%s\t%s\n",
//                        family.getName(), family.getId(), mother, father, children,
//                        family.getStatus().getName(), family.getCreationDate()));
//            }
//        }
//
//        ps.println(sb.toString());
//    }

    private void printJob(List<DataResult<Job>> queryResultList) {
        List<JobColumns> jobColumns = Arrays.asList(
                JobColumns.ID,
                JobColumns.TOOL_ID,
                JobColumns.SUBMISSION,
                JobColumns.STATUS,
                JobColumns.EVENTS,
                JobColumns.START,
                JobColumns.RUNNING_TIME,
                JobColumns.INPUT,
                JobColumns.OUTPUT
        );
        new Table<Job>(tableType)
                .addColumns(jobColumns.stream().map(JobColumns::getColumnSchema).collect(Collectors.toList()))
                .printTable(unwind(queryResultList));
    }

    private void printVariableSet(List<DataResult<VariableSet>> queryResultList) {
        new Table<VariableSet>(tableType)
                .addColumn("ID", VariableSet::getId)
                .addColumn("NAME", VariableSet::getName)
                .addColumn("DESCRIPTION", VariableSet::getDescription)
                .addColumn("VARIABLES", v -> v.getVariables().stream().map(Variable::getId).collect(Collectors.joining(",")))
                .printTable(unwind(queryResultList));
    }

    private void printAnnotationSet(List<DataResult<AnnotationSet>> queryResultList) {
        new Table<Map.Entry<String, Object>>(tableType)
                .addColumn("KEY", Map.Entry::getKey)
                .addColumn("VALUE", e -> e.getValue().toString())
                .printTable(queryResultList.stream().flatMap(r -> r.getResults().stream().flatMap(a -> a.getAnnotations().entrySet().stream())).collect(Collectors.toList()));
    }

    private void printTreeFile(RestResponse<FileTree> queryResponse) {
        StringBuilder sb = new StringBuilder();
        for (DataResult<FileTree> fileTreeQueryResult : queryResponse.getResponses()) {
            printRecursiveTree(fileTreeQueryResult.getResults(), sb, "");
        }
        ps.println(sb.toString());
    }

    private void printRecursiveTree(List<FileTree> fileTreeList, StringBuilder sb, String indent) {
        if (fileTreeList == null || fileTreeList.size() == 0) {
            return;
        }

        for (Iterator<FileTree> iterator = fileTreeList.iterator(); iterator.hasNext(); ) {
            FileTree fileTree = iterator.next();
            File file = fileTree.getFile();

            if (!indent.isEmpty()) {
                sb.append(indent);
                sb.append(iterator.hasNext() ? "├──" : "└──");
                sb.append(" ");
            }
            if (file.getType() == File.Type.FILE) {
                sb.append(file.getName());
                sb.append("  [");
                if (file.getInternal() != null
                        && file.getInternal().getStatus() != null
                        && !READY.equals(file.getInternal().getStatus().getName())) {
                    sb.append(file.getInternal().getStatus().getName()).append(", ");
                }
                sb.append(humanReadableByteCount(file.getSize(), false)).append("]");
            } else {
                sb.append(file.getName()).append("/");
            }
            sb.append("\n");

            if (file.getType() == File.Type.DIRECTORY) {
                printRecursiveTree(fileTree.getChildren(), sb, indent + (iterator.hasNext() ? "│   " : "    "));
            }
        }
    }

    private <T> List<T> unwind(List<DataResult<T>> queryResultList) {
        return queryResultList.stream().flatMap(r -> r.getResults().stream()).collect(Collectors.toList());
    }

    private String getId(Annotable annotable) {
        return getId(annotable, "-");
    }

    private String getId(Annotable annotable, String defaultStr) {
        return annotable != null ? StringUtils.defaultIfEmpty(annotable.getId(), defaultStr) : defaultStr;
    }

    public enum JobColumns implements TableSchema<Job> {
        ID(new Table.TableColumnSchema<>("ID", Job::getId, 60)),
        TOOL_ID(new Table.TableColumnSchema<>("Tool id", job -> job.getTool().getId())),
        STATUS(new Table.TableColumnSchema<>("Status", job -> job.getInternal().getStatus().getName())),
        STEP(new Table.TableColumnSchema<>("Step", job -> {
            if (job.getInternal().getStatus().getName().equals(RUNNING)) {
                String currentStep = job.getExecution().getStatus().getStep();
                int currentStepPosition = 0;
                for (int i = 0; i < job.getExecution().getSteps().size(); i++) {
                    if (job.getExecution().getSteps().get(i).getId().equals(currentStep)) {
                        currentStepPosition = i + 1;
                        break;
                    }
                }
                return job.getExecution().getStatus().getStep() + " " + currentStepPosition + "/" + job.getExecution().getSteps().size();
            } else {
                return null;
            }
        })),
        EVENTS(new Table.TableColumnSchema<>("Events", j -> {
            Map<Event.Type, Long> map = j.getExecution().getEvents().stream()
                    .collect(Collectors.groupingBy(Event::getType, Collectors.counting()));
            if (map.isEmpty()) {
                return null;
            } else {
                return map.entrySet().stream().map(e -> e.getKey() + ":" + e.getValue()).collect(Collectors.joining(", "));
            }
        })),
        STUDY(new Table.TableColumnSchema<>("Study", job -> {
            String id = job.getStudy().getId();
            if (id.contains(":")) {
                return id.split(":")[1];
            } else {
                return id;
            }
        }, 25)),
        SUBMISSION(new Table.TableColumnSchema<>("Submission date", job -> job.getCreationDate() != null
                ? SIMPLE_DATE_FORMAT.format(TimeUtils.toDate(job.getCreationDate())) : "")),
        PRIORITY(new Table.TableColumnSchema<>("Priority", job -> job.getPriority() != null
                ? job.getPriority().name() : "")),
        RUNNING_TIME(new Table.TableColumnSchema<>("Running time", JobColumns::getDurationString)),
        START(new Table.TableColumnSchema<>("Start", job -> getStart(job) != null
                ? SIMPLE_DATE_FORMAT.format(getStart(job)) : "")),
        END(new Table.TableColumnSchema<>("End", job -> getEnd(job) != null
                ? SIMPLE_DATE_FORMAT.format(getEnd(job)) : "")),
        INPUT(new Table.TableColumnSchema<>("Input", j -> j.getInput().stream().map(File::getName).collect(Collectors.joining(",")), 45)),
<<<<<<< HEAD
        OUTPUT(new Table.TableColumnSchema<>("Output", j -> j.getOutput().stream().map(File::getName).collect(Collectors.joining(",")),
                45)),
=======
        OUTPUT(new Table.TableColumnSchema<>("Output", j -> j.getOutput().stream().map(File::getName).collect(Collectors.joining(",")), 45)),
>>>>>>> 1f57389d
        OUTPUT_DIRECTORY(new Table.TableColumnSchema<>("Output directory", j -> j.getOutDir().getPath(), 45));

        private final Table.TableColumnSchema<Job> columnSchema;

        JobColumns(Table.TableColumnSchema<Job> columnSchema) {
            this.columnSchema = columnSchema;
        }

        private static Date getStart(Job job) {
            return job.getExecution() == null ? null : job.getExecution().getStart();
        }

        private static Date getEnd(Job job) {
            if (job.getExecution() == null) {
                return null;
            } else {
                if (job.getExecution().getEnd() != null) {
                    return job.getExecution().getEnd();
                } else {
                    if (job.getInternal() != null && job.getInternal().getStatus() != null) {
                        if (Enums.ExecutionStatus.ERROR.equals(job.getInternal().getStatus().getName())
                                && StringUtils.isNotEmpty(job.getInternal().getStatus().getDate())) {
                            return TimeUtils.toDate(job.getInternal().getStatus().getDate());
                        }
                    }
                    return null;
                }
            }
        }

        private static String getDurationString(Job job) {
            long durationInMillis = getDurationInMillis(getStart(job), getEnd(job));
            if (durationInMillis > 0) {
                return TimeUtils.durationToStringSimple(durationInMillis);
            } else {
                return "";
            }
        }

        private static long getDurationInMillis(Date start, Date end) {
            long durationInMillis = -1;
            if (start != null) {
                if (end == null) {
                    durationInMillis = Instant.now().toEpochMilli() - start.getTime();
                } else {
                    durationInMillis = end.getTime() - start.getTime();
                }
            }
            return durationInMillis;
        }

<<<<<<< HEAD
        @Override
        public Table.TableColumnSchema<Job> getColumnSchema() {
            return columnSchema;
=======
            } else {
                sb.append(file.getName()).append("/");
            }
            sb.append("\n");

            if (file.getType() == File.Type.DIRECTORY) {
                printRecursiveTree(fileTree.getChildren(), sb, indent + (iterator.hasNext() ? "│   " : "    "));
            }
>>>>>>> 1f57389d
        }
    }

    public interface TableSchema<T> {
        Table.TableColumnSchema<T> getColumnSchema();
    }
}<|MERGE_RESOLUTION|>--- conflicted
+++ resolved
@@ -242,7 +242,7 @@
             }
         }
 
-        ps.println(sb.toString());
+        ps.println(sb);
     }
 
     private void printProject(List<DataResult<Project>> queryResultList) {
@@ -414,7 +414,7 @@
         for (DataResult<FileTree> fileTreeQueryResult : queryResponse.getResponses()) {
             printRecursiveTree(fileTreeQueryResult.getResults(), sb, "");
         }
-        ps.println(sb.toString());
+        ps.println(sb);
     }
 
     private void printRecursiveTree(List<FileTree> fileTreeList, StringBuilder sb, String indent) {
@@ -509,12 +509,8 @@
         END(new Table.TableColumnSchema<>("End", job -> getEnd(job) != null
                 ? SIMPLE_DATE_FORMAT.format(getEnd(job)) : "")),
         INPUT(new Table.TableColumnSchema<>("Input", j -> j.getInput().stream().map(File::getName).collect(Collectors.joining(",")), 45)),
-<<<<<<< HEAD
-        OUTPUT(new Table.TableColumnSchema<>("Output", j -> j.getOutput().stream().map(File::getName).collect(Collectors.joining(",")),
-                45)),
-=======
+
         OUTPUT(new Table.TableColumnSchema<>("Output", j -> j.getOutput().stream().map(File::getName).collect(Collectors.joining(",")), 45)),
->>>>>>> 1f57389d
         OUTPUT_DIRECTORY(new Table.TableColumnSchema<>("Output directory", j -> j.getOutDir().getPath(), 45));
 
         private final Table.TableColumnSchema<Job> columnSchema;
@@ -566,20 +562,9 @@
             return durationInMillis;
         }
 
-<<<<<<< HEAD
         @Override
         public Table.TableColumnSchema<Job> getColumnSchema() {
             return columnSchema;
-=======
-            } else {
-                sb.append(file.getName()).append("/");
-            }
-            sb.append("\n");
-
-            if (file.getType() == File.Type.DIRECTORY) {
-                printRecursiveTree(fileTree.getChildren(), sb, indent + (iterator.hasNext() ? "│   " : "    "));
-            }
->>>>>>> 1f57389d
         }
     }
 
