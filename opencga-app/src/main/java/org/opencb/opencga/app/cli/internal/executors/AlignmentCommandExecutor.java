--- conflicted
+++ resolved
@@ -33,7 +33,6 @@
 
 import java.nio.file.Paths;
 import java.util.Arrays;
-import java.util.Map;
 
 import static org.opencb.opencga.app.cli.internal.options.AlignmentCommandOptions.BwaCommandOptions.BWA_RUN_COMMAND;
 import static org.opencb.opencga.app.cli.internal.options.AlignmentCommandOptions.DeeptoolsCommandOptions.DEEPTOOLS_RUN_COMMAND;
@@ -50,11 +49,8 @@
 
     private AlignmentCommandOptions alignmentCommandOptions;
     private String jobId;
-<<<<<<< HEAD
-=======
     private boolean dryRun;
 //    private AlignmentStorageEngine alignmentStorageManager;
->>>>>>> 3b7a8df2
 
     public AlignmentCommandExecutor(AlignmentCommandOptions options) {
         super(options.analysisCommonOptions);
@@ -112,19 +108,12 @@
     private void indexRun() throws Exception {
         AlignmentCommandOptions.IndexAlignmentCommandOptions cliOptions = alignmentCommandOptions.indexAlignmentCommandOptions;
 
-<<<<<<< HEAD
-        AlignmentStorageManager alignmentManager = new AlignmentStorageManager(catalogManager, storageEngineFactory,
-                alignmentCommandOptions.internalJobOptions.jobId);
-
-        alignmentManager.index(cliOptions.study, cliOptions.file, cliOptions.overwrite, cliOptions.outdir, cliOptions.commonOptions.token);
-=======
         ObjectMap params = new AlignmentIndexParams(
                 cliOptions.fileId,
                 cliOptions.overwrite
         ).toObjectMap(cliOptions.commonOptions.params).append(ParamConstants.STUDY_PARAM, cliOptions.study);
 
         toolRunner.execute(AlignmentIndexOperation.class, params, Paths.get(cliOptions.outdir), jobId, dryRun, token);
->>>>>>> 3b7a8df2
     }
 
     private void qcRun() throws ToolException {
