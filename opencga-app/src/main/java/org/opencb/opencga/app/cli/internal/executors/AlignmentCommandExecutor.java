/*
 * Copyright 2015-2017 OpenCB
 *
 * Licensed under the Apache License, Version 2.0 (the "License");
 * you may not use this file except in compliance with the License.
 * You may obtain a copy of the License at
 *
 *     http://www.apache.org/licenses/LICENSE-2.0
 *
 * Unless required by applicable law or agreed to in writing, software
 * distributed under the License is distributed on an "AS IS" BASIS,
 * WITHOUT WARRANTIES OR CONDITIONS OF ANY KIND, either express or implied.
 * See the License for the specific language governing permissions and
 * limitations under the License.
 */

package org.opencb.opencga.app.cli.internal.executors;

import org.opencb.commons.datastore.core.ObjectMap;
import org.opencb.opencga.analysis.alignment.AlignmentCoverageAnalysis;
import org.opencb.opencga.analysis.alignment.AlignmentIndexOperation;
import org.opencb.opencga.analysis.alignment.AlignmentStorageManager;
import org.opencb.opencga.analysis.alignment.qc.AlignmentGeneCoverageStatsAnalysis;
import org.opencb.opencga.analysis.alignment.qc.AlignmentQcAnalysis;
import org.opencb.opencga.analysis.wrappers.bwa.BwaWrapperAnalysis;
import org.opencb.opencga.analysis.wrappers.deeptools.DeeptoolsWrapperAnalysis;
import org.opencb.opencga.analysis.wrappers.fastqc.FastqcWrapperAnalysis;
import org.opencb.opencga.analysis.wrappers.picard.PicardWrapperAnalysis;
import org.opencb.opencga.analysis.wrappers.samtools.SamtoolsWrapperAnalysis;
import org.opencb.opencga.app.cli.internal.options.AlignmentCommandOptions;
import org.opencb.opencga.core.api.ParamConstants;
import org.opencb.opencga.core.exceptions.ToolException;
import org.opencb.opencga.core.models.alignment.*;

import java.nio.file.Paths;
import java.util.Arrays;
import java.util.Map;

import static org.opencb.opencga.app.cli.internal.options.AlignmentCommandOptions.BwaCommandOptions.BWA_RUN_COMMAND;
import static org.opencb.opencga.app.cli.internal.options.AlignmentCommandOptions.DeeptoolsCommandOptions.DEEPTOOLS_RUN_COMMAND;
import static org.opencb.opencga.app.cli.internal.options.AlignmentCommandOptions.FastqcCommandOptions.FASTQC_RUN_COMMAND;
import static org.opencb.opencga.app.cli.internal.options.AlignmentCommandOptions.PicardCommandOptions.PICARD_RUN_COMMAND;
import static org.opencb.opencga.app.cli.internal.options.AlignmentCommandOptions.SamtoolsCommandOptions.SAMTOOLS_RUN_COMMAND;

/**
 * Created on 09/05/16
 *
 * @author Jacobo Coll &lt;jacobo167@gmail.com&gt;
 */
public class AlignmentCommandExecutor extends InternalCommandExecutor {

    private AlignmentCommandOptions alignmentCommandOptions;
    private String jobId;
    private boolean dryRun;
//    private AlignmentStorageEngine alignmentStorageManager;

    public AlignmentCommandExecutor(AlignmentCommandOptions options) {
        super(options.analysisCommonOptions);
        alignmentCommandOptions = options;
    }

    @Override
    public void execute() throws Exception {
        logger.debug("Executing alignment command line");

        String subCommandString = getParsedSubCommand(alignmentCommandOptions.jCommander);
        configure();

        jobId = alignmentCommandOptions.internalJobOptions.jobId;
        dryRun = alignmentCommandOptions.internalJobOptions.dryRun;

        switch (subCommandString) {
            case "index-run":
                indexRun();
                break;
            case "qc-run":
                qcRun();
                break;
            case "gene-coveratge-stats-run":
                geneCoverageStatsRun();
                break;
//            case "stats-run":
//                statsRun();
//                break;
//            case "flagstats-run":
//                flagStatsRun();
//                break;
//            case "fastqcmetrics-run":
//                fastQcMetricsRun();
//                break;
//            case "hsmetrics-run":
//                hsMetricsRun();
//                break;
            case "coverage-index-run":
                coverageRun();
                break;
            case "delete":
                delete();
                break;
            case BWA_RUN_COMMAND:
                bwa();
                break;
            case SAMTOOLS_RUN_COMMAND:
                samtools();
                break;
            case DEEPTOOLS_RUN_COMMAND:
                deeptools();
                break;
            case FASTQC_RUN_COMMAND:
                fastqc();
                break;
            case PICARD_RUN_COMMAND:
                picard();
                break;
            default:
                logger.error("Subcommand not valid");
                break;

        }
    }

    private void indexRun() throws Exception {
        AlignmentCommandOptions.IndexAlignmentCommandOptions cliOptions = alignmentCommandOptions.indexAlignmentCommandOptions;

<<<<<<< HEAD
        AlignmentStorageManager alignmentManager = new AlignmentStorageManager(catalogManager, storageEngineFactory,
                alignmentCommandOptions.internalJobOptions.jobId, alignmentCommandOptions.internalJobOptions.dryRun);
=======
        ObjectMap params = new AlignmentIndexParams(
                cliOptions.fileId,
                cliOptions.overwrite
        ).toObjectMap(cliOptions.commonOptions.params).append(ParamConstants.STUDY_PARAM, cliOptions.study);
>>>>>>> faa31378

        toolRunner.execute(AlignmentIndexOperation.class, params, Paths.get(cliOptions.outdir), jobId, token);
    }


//    private void query() throws InterruptedException, CatalogException, IOException {
//        ObjectMap objectMap = new ObjectMap();
//        objectMap.putIfNotNull("sid", alignmentCommandOptions.queryAlignmentCommandOptions.commonOptions.token);
//        objectMap.putIfNotNull("study", alignmentCommandOptions.queryAlignmentCommandOptions.study);
//        objectMap.putIfNotNull(AlignmentDBAdaptor.QueryParams.REGION.key(), alignmentCommandOptions.queryAlignmentCommandOptions.region);
//        objectMap.putIfNotNull(AlignmentDBAdaptor.QueryParams.MIN_MAPQ.key(),
//                alignmentCommandOptions.queryAlignmentCommandOptions.minMappingQuality);
//        objectMap.putIfNotNull(AlignmentDBAdaptor.QueryParams.CONTAINED.key(),
//                alignmentCommandOptions.queryAlignmentCommandOptions.contained);
//        objectMap.putIfNotNull(AlignmentDBAdaptor.QueryParams.MD_FIELD.key(),
//                alignmentCommandOptions.queryAlignmentCommandOptions.mdField);
//        objectMap.putIfNotNull(AlignmentDBAdaptor.QueryParams.BIN_QUALITIES.key(),
//                alignmentCommandOptions.queryAlignmentCommandOptions.binQualities);
//        objectMap.putIfNotNull(QueryOptions.LIMIT, alignmentCommandOptions.queryAlignmentCommandOptions.limit);
//        objectMap.putIfNotNull(QueryOptions.SKIP, alignmentCommandOptions.queryAlignmentCommandOptions.skip);
//        objectMap.putIfNotNull(QueryOptions.COUNT, alignmentCommandOptions.queryAlignmentCommandOptions.count);
//
//        OpenCGAClient openCGAClient = new OpenCGAClient(clientConfiguration);
//        RestResponse<ReadAlignment> alignments = openCGAClient.getAlignmentClient()
//                .query(alignmentCommandOptions.queryAlignmentCommandOptions.fileId, objectMap);
//
//        for (ReadAlignment readAlignment : alignments.allResults()) {
//            System.out.println(readAlignment);
//        }
//    }

    private void qcRun() throws ToolException {
        AlignmentCommandOptions.QcAlignmentCommandOptions cliOptions = alignmentCommandOptions.qcAlignmentCommandOptions;

        ObjectMap params = new AlignmentQcParams(
                cliOptions.bamFile,
                cliOptions.skip,
                cliOptions.overwrite,
                cliOptions.outdir
        ).toObjectMap(cliOptions.commonOptions.params)
                .append(ParamConstants.STUDY_PARAM, cliOptions.study);

        toolRunner.execute(AlignmentQcAnalysis.class, params, Paths.get(cliOptions.outdir), jobId, dryRun, token);
    }

    private void geneCoverageStatsRun() throws ToolException {
        AlignmentCommandOptions.GeneCoverageStatsAlignmentCommandOptions cliOptions = alignmentCommandOptions
                .geneCoverageStatsAlignmentCommandOptions;

        ObjectMap params = new AlignmentGeneCoverageStatsParams(
                cliOptions.bamFile,
                Arrays.asList(cliOptions.genes.split(",")),
                cliOptions.outdir
        ).toObjectMap(cliOptions.commonOptions.params)
                .append(ParamConstants.STUDY_PARAM, cliOptions.study);

        toolRunner.execute(AlignmentGeneCoverageStatsAnalysis.class, params, Paths.get(cliOptions.outdir), jobId, dryRun, token);
    }

//    private void statsRun() throws ToolException {
//        AlignmentCommandOptions.StatsAlignmentCommandOptions cliOptions = alignmentCommandOptions.statsAlignmentCommandOptions;
//
//        ObjectMap params = new AlignmentStatsParams(
//                cliOptions.file,
//                cliOptions.outdir
//        ).toObjectMap(cliOptions.commonOptions.params)
//                .append(ParamConstants.STUDY_PARAM, cliOptions.study);
//
//        toolRunner.execute(AlignmentStatsAnalysis.class, params, Paths.get(cliOptions.outdir), jobId, token);
//    }
//
//    private void flagStatsRun() throws ToolException {
//        AlignmentCommandOptions.FlagStatsAlignmentCommandOptions cliOptions = alignmentCommandOptions.flagStatsAlignmentCommandOptions;
//
//        ObjectMap params = new AlignmentFlagStatsParams(
//                cliOptions.file,
//                cliOptions.outdir
//        ).toObjectMap(cliOptions.commonOptions.params)
//                .append(ParamConstants.STUDY_PARAM, cliOptions.study);
//
//        toolRunner.execute(AlignmentFlagStatsAnalysis.class, params, Paths.get(cliOptions.outdir), jobId, token);
//    }
//
//    private void fastQcMetricsRun() throws ToolException {
//        AlignmentCommandOptions.FastQcMetricsAlignmentCommandOptions cliOptions = alignmentCommandOptions
//                .fastQcMetricsAlignmentCommandOptions;
//
//        ObjectMap params = new AlignmentFastQcMetricsParams(
//                cliOptions.file,
//                cliOptions.outdir
//        ).toObjectMap(cliOptions.commonOptions.params)
//                .append(ParamConstants.STUDY_PARAM, cliOptions.study);
//
//        toolRunner.execute(AlignmentFastQcMetricsAnalysis.class, params, Paths.get(cliOptions.outdir), jobId, token);
//    }
//
//    private void hsMetricsRun() throws ToolException {
//        AlignmentCommandOptions.HsMetricsAlignmentCommandOptions cliOptions = alignmentCommandOptions.hsMetricsAlignmentCommandOptions;
//
//        ObjectMap params = new AlignmentHsMetricsParams(
//                cliOptions.bamFile,
//                cliOptions.bedFile,
//                cliOptions.dictFile,
//                cliOptions.outdir
//        ).toObjectMap(cliOptions.commonOptions.params)
//                .append(ParamConstants.STUDY_PARAM, cliOptions.study);
//
//        toolRunner.execute(AlignmentHsMetricsAnalysis.class, params, Paths.get(cliOptions.outdir), jobId, token);
//    }

    private void coverageRun() throws ToolException {
        AlignmentCommandOptions.CoverageAlignmentCommandOptions cliOptions = alignmentCommandOptions.coverageAlignmentCommandOptions;

        ObjectMap params = new CoverageIndexParams(
                cliOptions.bamFileId,
                cliOptions.baiFileId,
                cliOptions.windowSize
        ).toObjectMap(cliOptions.commonOptions.params).append(ParamConstants.STUDY_PARAM, cliOptions.study);

        toolRunner.execute(AlignmentCoverageAnalysis.class, params, Paths.get(cliOptions.outdir), jobId, dryRun, token);
    }

    private void delete() {
        throw new UnsupportedOperationException();
    }

    //-------------------------------------------------------------------------
    // W R A P P E R S     A N A L Y S I S
    //-------------------------------------------------------------------------

    // BWA

    private void bwa() throws Exception {
        AlignmentCommandOptions.BwaCommandOptions cliOptions = alignmentCommandOptions.bwaCommandOptions;

        ObjectMap params = new BwaWrapperParams(
                cliOptions.command,
                cliOptions.fastaFile,
                cliOptions.fastq1File,
                cliOptions.fastq2File,
                cliOptions.outdir,
                cliOptions.bwaParams)
                .toObjectMap(cliOptions.commonOptions.params).append(ParamConstants.STUDY_PARAM, cliOptions.study);

        toolRunner.execute(BwaWrapperAnalysis.class, params, Paths.get(cliOptions.outdir), jobId, dryRun, token);
    }

    // Samtools

    private void samtools() throws Exception {
        AlignmentCommandOptions.SamtoolsCommandOptions cliOptions = alignmentCommandOptions.samtoolsCommandOptions;

        ObjectMap params = new SamtoolsWrapperParams(
                cliOptions.command,
                cliOptions.inputFile,
                cliOptions.outdir,
                cliOptions.samtoolsParams)
                .toObjectMap(cliOptions.commonOptions.params).append(ParamConstants.STUDY_PARAM, cliOptions.study);

        toolRunner.execute(SamtoolsWrapperAnalysis.class, params, Paths.get(cliOptions.outdir), jobId, dryRun, token);
    }

    // Deeptools

    private void deeptools() throws Exception {
        AlignmentCommandOptions.DeeptoolsCommandOptions cliOptions = alignmentCommandOptions.deeptoolsCommandOptions;

        ObjectMap params = new DeeptoolsWrapperParams(
                cliOptions.command,
                cliOptions.outdir,
                cliOptions.deeptoolsParams)
                .toObjectMap(cliOptions.commonOptions.params).append(ParamConstants.STUDY_PARAM, cliOptions.study);

        toolRunner.execute(DeeptoolsWrapperAnalysis.class, params, Paths.get(cliOptions.outdir), jobId, dryRun, token);
    }

    // FastQC

    private void fastqc() throws Exception {
        AlignmentCommandOptions.FastqcCommandOptions cliOptions = alignmentCommandOptions.fastqcCommandOptions;

        ObjectMap params = new FastqcWrapperParams(
                cliOptions.inputFile,
                cliOptions.outdir,
                cliOptions.fastqcParams)
                .toObjectMap(cliOptions.commonOptions.params).append(ParamConstants.STUDY_PARAM, cliOptions.study);

        toolRunner.execute(FastqcWrapperAnalysis.class, params, Paths.get(cliOptions.outdir), jobId, dryRun, token);
    }

    // Picard

    private void picard() throws Exception {
        AlignmentCommandOptions.PicardCommandOptions cliOptions = alignmentCommandOptions.picardCommandOptions;

        ObjectMap params = new PicardWrapperParams(
                cliOptions.command,
                cliOptions.outdir,
                cliOptions.picardParams)
                .toObjectMap(cliOptions.commonOptions.params).append(ParamConstants.STUDY_PARAM, cliOptions.study);

        toolRunner.execute(PicardWrapperAnalysis.class, params, Paths.get(cliOptions.outdir), jobId, dryRun, token);
    }

    //-------------------------------------------------------------------------
    // M I S C E L A N E O U S     M E T H O D S
    //-------------------------------------------------------------------------

    private void addParam(Map<String, String> map, String key, Object value) {
        if (value == null) {
            return;
        }

        if (value instanceof String) {
            if (!((String) value).isEmpty()) {
                map.put(key, (String) value);
            }
        } else if (value instanceof Integer) {
            map.put(key, Integer.toString((int) value));
        } else if (value instanceof Boolean) {
            map.put(key, Boolean.toString((boolean) value));
        } else {
            throw new UnsupportedOperationException();
        }
    }

}<|MERGE_RESOLUTION|>--- conflicted
+++ resolved
@@ -19,7 +19,6 @@
 import org.opencb.commons.datastore.core.ObjectMap;
 import org.opencb.opencga.analysis.alignment.AlignmentCoverageAnalysis;
 import org.opencb.opencga.analysis.alignment.AlignmentIndexOperation;
-import org.opencb.opencga.analysis.alignment.AlignmentStorageManager;
 import org.opencb.opencga.analysis.alignment.qc.AlignmentGeneCoverageStatsAnalysis;
 import org.opencb.opencga.analysis.alignment.qc.AlignmentQcAnalysis;
 import org.opencb.opencga.analysis.wrappers.bwa.BwaWrapperAnalysis;
@@ -122,17 +121,12 @@
     private void indexRun() throws Exception {
         AlignmentCommandOptions.IndexAlignmentCommandOptions cliOptions = alignmentCommandOptions.indexAlignmentCommandOptions;
 
-<<<<<<< HEAD
-        AlignmentStorageManager alignmentManager = new AlignmentStorageManager(catalogManager, storageEngineFactory,
-                alignmentCommandOptions.internalJobOptions.jobId, alignmentCommandOptions.internalJobOptions.dryRun);
-=======
         ObjectMap params = new AlignmentIndexParams(
                 cliOptions.fileId,
                 cliOptions.overwrite
         ).toObjectMap(cliOptions.commonOptions.params).append(ParamConstants.STUDY_PARAM, cliOptions.study);
->>>>>>> faa31378
-
-        toolRunner.execute(AlignmentIndexOperation.class, params, Paths.get(cliOptions.outdir), jobId, token);
+
+        toolRunner.execute(AlignmentIndexOperation.class, params, Paths.get(cliOptions.outdir), jobId, dryRun, token);
     }
 
 
