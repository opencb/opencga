--- conflicted
+++ resolved
@@ -99,15 +99,8 @@
 
         Path outDir = Paths.get(options.outDir);
 
-<<<<<<< HEAD
-        ObjectMap params = new FileFetch(options.url, options.path)
-                .toObjectMap(options.commonOptions.params)
-                .append(ParamConstants.STUDY_PARAM, options.studyId);
-        toolRunner.execute(FetchAndRegisterTask.class, params, outDir, null, false, options.commonOptions.token);
-=======
         toolRunner.execute(FetchAndRegisterTask.class, new FileFetch(options.url, options.path, options.resource), outDir, null, false,
                 options.commonOptions.token);
->>>>>>> 86109f3e
     }
 
     private void tsvLoad() throws ToolException {
