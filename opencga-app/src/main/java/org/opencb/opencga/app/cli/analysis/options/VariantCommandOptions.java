--- conflicted
+++ resolved
@@ -150,6 +150,12 @@
         @Parameter(names = {"--sample"}, description = "Samples to index."
                 + " If provided, all sample data will be added to the secondary index.", arity = 1)
         public String sample;
+
+        @Parameter(names = {"--cohort"}, description = VariantQueryParam.COHORT_DESCR, arity = 1)
+        public String cohort;
+
+        @Parameter(names = {"--overwrite"}, description = "Overwrite search index for all files and variants. Repeat operation for already processed variants.")
+        public boolean overwrite;
     }
 
     @Parameters(commandNames = {SECONDARY_INDEX_REMOVE_COMMAND}, commandDescription = "Remove a secondary index from the search engine")
@@ -159,17 +165,9 @@
         @ParametersDelegate
         public GeneralCliOptions.CommonCommandOptions commonOptions = commonCommandOptions;
 
-<<<<<<< HEAD
         @Parameter(names = {"--sample"}, description = "Samples to remove. Needs to provide all the samples in the secondary index.",
                 required = true, arity = 1)
         public String sample;
-=======
-        @Parameter(names = {"--cohort"}, description = VariantQueryParam.COHORT_DESCR, arity = 1)
-        public String cohort;
-
-        @Parameter(names = {"--overwrite"}, description = "Overwrite search index for all files and variants. Repeat operation for already processed variants.")
-        public boolean overwrite;
->>>>>>> 77f7421d
     }
 
     @Deprecated
