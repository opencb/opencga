--- conflicted
+++ resolved
@@ -62,7 +62,6 @@
 import org.opencb.opencga.core.common.YesNoAuto;
 import org.opencb.opencga.core.exceptions.AnalysisExecutionException;
 import org.opencb.opencga.core.exceptions.ToolException;
-import org.opencb.opencga.core.models.clinical.ClinicalAnalysis;
 import org.opencb.opencga.core.models.clinical.ExomiserWrapperParams;
 import org.opencb.opencga.core.models.common.mixins.GenericRecordAvroJsonMixin;
 import org.opencb.opencga.core.models.operations.variant.*;
@@ -1018,11 +1017,8 @@
 
         ObjectMap params = new ExomiserWrapperParams(
                 cliOptions.sample,
-<<<<<<< HEAD
+                cliOptions.clinicalAnalysisType,
                 cliOptions.exomiserVersion,
-=======
-                cliOptions.clinicalAnalysisType,
->>>>>>> faa31378
                 cliOptions.outdir)
                 .toObjectMap(cliOptions.commonOptions.params).append(ParamConstants.STUDY_PARAM, cliOptions.study);
 
