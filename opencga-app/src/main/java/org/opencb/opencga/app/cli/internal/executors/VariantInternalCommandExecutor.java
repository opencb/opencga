--- conflicted
+++ resolved
@@ -62,7 +62,6 @@
 import org.opencb.opencga.core.common.YesNoAuto;
 import org.opencb.opencga.core.exceptions.AnalysisExecutionException;
 import org.opencb.opencga.core.exceptions.ToolException;
-import org.opencb.opencga.core.models.clinical.ClinicalAnalysis;
 import org.opencb.opencga.core.models.clinical.ExomiserWrapperParams;
 import org.opencb.opencga.core.models.common.mixins.GenericRecordAvroJsonMixin;
 import org.opencb.opencga.core.models.operations.variant.*;
@@ -897,7 +896,6 @@
     private void relatedness() throws Exception {
         VariantCommandOptions.RelatednessCommandOptions cliOptions = variantCommandOptions.relatednessCommandOptions;
 
-<<<<<<< HEAD
         ObjectMap params = new RelatednessAnalysisParams(
                 cliOptions.individuals,
                 cliOptions.samples,
@@ -906,24 +904,12 @@
                 cliOptions.outdir)
                 .toObjectMap(cliOptions.commonOptions.params).append(ParamConstants.STUDY_PARAM, cliOptions.study);
 
-        toolRunner.execute(RelatednessAnalysis.class, params, Paths.get(cliOptions.outdir), jobId, token);
-=======
-        RelatednessAnalysis relatednessAnalysis = new RelatednessAnalysis();
-        relatednessAnalysis.setUp(appHome, catalogManager, storageEngineFactory, params, Paths.get(cliOptions.outdir),
-                variantCommandOptions.internalJobOptions.jobId, dryRun, token);
-        relatednessAnalysis.setStudyId(cliOptions.study)
-                .setIndividualIds(cliOptions.individuals)
-                .setSampleIds(cliOptions.samples)
-                .setMinorAlleleFreq(cliOptions.minorAlleleFreq)
-                .setMethod(cliOptions.method)
-                .start();
->>>>>>> 9fae390c
+        toolRunner.execute(RelatednessAnalysis.class, params, Paths.get(cliOptions.outdir), jobId, false, token);
     }
 
     private void familyQc() throws Exception {
         VariantCommandOptions.FamilyQcCommandOptions cliOptions = variantCommandOptions.familyQcCommandOptions;
 
-<<<<<<< HEAD
         ObjectMap params = new FamilyQcAnalysisParams(
                 cliOptions.family,
                 cliOptions.relatednessMaf,
@@ -931,17 +917,7 @@
                 cliOptions.outdir)
                 .toObjectMap(cliOptions.commonOptions.params).append(ParamConstants.STUDY_PARAM, cliOptions.study);
 
-        toolRunner.execute(FamilyQcAnalysis.class, params, Paths.get(cliOptions.outdir), jobId, token);
-=======
-        FamilyQcAnalysis familyQcAnalysis = new FamilyQcAnalysis();
-        familyQcAnalysis.setUp(appHome, catalogManager, storageEngineFactory, params, Paths.get(cliOptions.outdir),
-                variantCommandOptions.internalJobOptions.jobId, dryRun, token);
-        familyQcAnalysis.setStudyId(cliOptions.study)
-                .setFamilyId(cliOptions.family)
-                .setRelatednessMethod(cliOptions.relatednessMethod)
-                .setRelatednessMaf(cliOptions.relatednessMaf)
-                .start();
->>>>>>> 9fae390c
+        toolRunner.execute(FamilyQcAnalysis.class, params, Paths.get(cliOptions.outdir), jobId, false, token);
     }
 
     private void individualQc() throws Exception {
