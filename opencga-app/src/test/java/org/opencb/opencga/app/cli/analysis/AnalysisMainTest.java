--- conflicted
+++ resolved
@@ -332,13 +332,8 @@
 
     @Test
     public void testAlignmentIndex() throws CatalogException, IOException {
-<<<<<<< HEAD
-        Job job;
-        createStudy(datastores, "s3");
-=======
 //        Job job;
 
->>>>>>> 5f33d609
         File bam = opencga.createFile(studyId, "HG00096.chrom20.small.bam", sessionId);
 //        File bai = opencga.createFile(studyId, "HG00096.chrom20.small.bam.bai", sessionId);
 
@@ -349,14 +344,6 @@
                 "--session-id", sessionId,
                 "--study", studyId,
                 "--file", bam.getName(),
-<<<<<<< HEAD
-                "-o", opencga.createTmpOutdir(studyId, "index", sessionId));
-
-        assertEquals(FileIndex.IndexStatus.READY, catalogManager.getFileManager().get(studyId, bam.getId(), null, sessionId).first().getIndex().getStatus().getName());
-        job = catalogManager.getJobManager().get(studyId, new Query(JobDBAdaptor.QueryParams.INPUT.key(), bam.getUid()), null, sessionId).first();
-        assertEquals(Job.JobStatus.READY, job.getStatus().getName());
-        execute("alignment", "query", "--session-id", sessionId, "--file", "user@p1:s3:" + bam.getPath(), "--region", "20");
-=======
                 "-o", temporalDir);
 
 
@@ -370,9 +357,9 @@
         assertTrue(Files.exists(Paths.get(temporalDir).resolve("status.json")));
 
 //        execute("alignment", "query", "--session-id", sessionId, "--file", "user@p1:s1:" + bam.getPath(), "--region", "20");
->>>>>>> 5f33d609
-
-    }
+
+    }
+
 
     public int execute(String... args) {
         int exitValue = AnalysisMain.privateMain(args);
