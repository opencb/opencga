# Using OpenCGA

## Overview <a id="UsingOpenCGA-RESTfulWebServices"></a>

### REST Web Services

OpenCGA implements a comprehensive and well-designed REST web service API, this consists of more than 200 web services to allow querying and operating data in OpenCGA. You can get more info at [RESTful Web Services](http://docs.opencb.org/display/opencga/RESTful+Web+Services) page.

We have implemented **three different ways** to query and operate OpenCGA through the REST web services API:

* [REST Client Libs](http://docs.opencb.org/display/opencga/RESTful+Web+Services#RESTfulWebServices-ClientLibraries): four different client libraries have been implemented to ease the use of REST web services, This allows bioinformaticians to easily integrate OpenCGA in any pipeline. The four libraries are equally functional and fully maintained, these are [_Java_](http://docs.opencb.org/display/opencga/Java)_,_ [_Python_](http://docs.opencb.org/display/opencga/Python) \(available at [PyPI](https://pypi.org/project/pyopencga/)\), [_R_](http://docs.opencb.org/display/opencga/R) and [_JavaScript_](http://docs.opencb.org/display/opencga/JavaScript)
* [Command Line](http://docs.opencb.org/display/opencga/Command+Line): users and administrators can use _**opencga.sh**_ command line to query and operate OpenCGA. 
* [IVA Web Application](http://docs.opencb.org/display/opencga/IVA+Web+App): an interactive web application called IVA has been developed to query and visualisation OpenCGA data.

## OpenCGA Demo <a id="UsingOpenCGA-OpenCGADemo"></a>
<<<<<<< HEAD

We have deployed a public _**demo**_ installation to facilitate the testing and development for all users. We have loaded and indexed **five different datasets** organised in 3 _projects_ and 5 _studies_, these cover the most typical data use cases today such as multi-sample VCF, family exomes and genomes; or cancer somatic data. All documentation examples and tutorials use this _demo_ installation.

### Connecting to _demo_ installation <a id="UsingOpenCGA-Connectingtodemoinstallation"></a>

OpenCGA _demo_ REST URL is available at [http://bioinfo.hpc.cam.ac.uk/opencga-prod/](http://bioinfo.hpc.cam.ac.uk/opencga-prod/). You can check REST API and documentation at [http://bioinfo.hpc.cam.ac.uk/opencga-prod/webservices/](http://bioinfo.hpc.cam.ac.uk/opencga-prod/webservices/).

We have created a read-only user called _**demouser**_ with password _**demouser**_. As in most OpenCGA installations where normal users are not the owners of the data, _demouser_ has been given VIEW access to all _demo_ user data, this is a very common configuration in OpenCGA where the owner of the data grant access to other users. In this _demo_ installation the owner of the data is _demo_ user, while _demouser_ user is the public user created to query data.

### Genomic Data <a id="UsingOpenCGA-GenomicData"></a>

In this _demo_ we have indexed 5 different genomic datasets. Data has been organised in three _projects_ and five _studies_. These represents different assemblies and data types such as multi sample VCF, aggregated VCF or family genome or exome. The data is organised in 3 _projects_ and 5 studies. You can find some useful information in this table:

<table>
  <thead>
    <tr>
      <th style="text-align:left">Project ID and Name</th>
      <th style="text-align:left">Study ID - Name</th>
      <th style="text-align:left">VCF File Type</th>
      <th style="text-align:left">Samples</th>
      <th style="text-align:left">Variants</th>
    </tr>
  </thead>
  <tbody>
    <tr>
      <td style="text-align:left">
        <p><b>population</b>
        </p>
        <p><b>Population Studies GRCh38</b>
        </p>
      </td>
      <td style="text-align:left"><b>1000g - 1000 Genomes phase 3<br /></b>
      </td>
      <td style="text-align:left">WGS Multi sample</td>
      <td style="text-align:left">2,504</td>
      <td style="text-align:left"><b>82,587,763</b>
      </td>
    </tr>
    <tr>
      <td style="text-align:left"><b>uk10k - UK10K<br /></b>
      </td>
      <td style="text-align:left">WGS Aggregated</td>
      <td style="text-align:left">10,000</td>
      <td style="text-align:left"><b>46,624,127</b>
      </td>
      <td style="text-align:left"></td>
    </tr>
    <tr>
      <td style="text-align:left">
        <p><b>family</b>
        </p>
        <p><b>Family Studies GRCh37</b>
        </p>
      </td>
      <td style="text-align:left"><b>corpasome - Corpas Family</b>
      </td>
      <td style="text-align:left">WES Family Multi sample</td>
      <td style="text-align:left">4</td>
      <td style="text-align:left"><b>300,711</b>
      </td>
    </tr>
    <tr>
      <td style="text-align:left"><b>platinum - Illumina Platinum</b>
      </td>
      <td style="text-align:left">GWS Family Multi sample</td>
      <td style="text-align:left">17</td>
      <td style="text-align:left"><b>12,263,246</b>
      </td>
      <td style="text-align:left"></td>
    </tr>
    <tr>
      <td style="text-align:left">
        <p><b>cancer</b>
        </p>
        <p><b>Cancer Studies GRCh37</b>
        </p>
      </td>
      <td style="text-align:left">
        <p><b>rams_cml - RAMS_CML<br /></b>
        </p>
        <p>Chronic Myeloid Leukemia - Russian Academy of Medical Sciences<b><br /></b>
        </p>
      </td>
      <td style="text-align:left">Somatic</td>
      <td style="text-align:left">11</td>
      <td style="text-align:left"><b>121,384</b>
      </td>
    </tr>
  </tbody>
</table>

### Clinical Data <a id="UsingOpenCGA-ClinicalData"></a>

In order to make this _demo_ more useful to users we have loaded or simulated some clinical data, this allows to exploit OpenCGA analysis such as GWAS or clinical interpretation. You can find clinical data for each study in the following sections.

#### 1000g <a id="UsingOpenCGA-1000g"></a>

We loaded the 1000 Genomes pedigree file, you can find a copy at [http://resources.opencb.org/opencb/opencga/templates/demo/20130606\_g1k.ped](http://resources.opencb.org/opencb/opencga/templates/demo/20130606_g1k.ped)

#### uk10k <a id="UsingOpenCGA-uk10k"></a>

There is no possible clinical data in this study. This is a _WGS aggregated_ dataset so no samples or genotypes were present in the dataset and, therefore, no _Individuals_ or _Samples_ have been created.

#### corpasome <a id="UsingOpenCGA-corpasome"></a>

We simulated two different disorders and few phenotypes for the different members of the family. To be documented soon.

#### platinum <a id="UsingOpenCGA-platinum"></a>

To be documented soon.

#### Test

test

#### Test2 <a id="UsingOpenCGA-rams_cml"></a>

test2

#### Test 3

aaa


=======
>>>>>>> 85dcba67

We have deployed a public _**demo**_ installation to facilitate the testing and development for all users. We have loaded and indexed **five different datasets** organised in 3 _projects_ and 5 _studies_, these cover the most typical data use cases today such as multi-sample VCF, family exomes and genomes; or cancer somatic data. All documentation examples and tutorials use this _demo_ installation.

### Connecting to _demo_ installation <a id="UsingOpenCGA-Connectingtodemoinstallation"></a>

OpenCGA _demo_ REST URL is available at [http://bioinfo.hpc.cam.ac.uk/opencga-prod/](http://bioinfo.hpc.cam.ac.uk/opencga-prod/). You can check REST API and documentation at [http://bioinfo.hpc.cam.ac.uk/opencga-prod/webservices/](http://bioinfo.hpc.cam.ac.uk/opencga-prod/webservices/).

We have created a read-only user called _**demouser**_ with password _**demouser**_. As in most OpenCGA installations where normal users are not the owners of the data, _demouser_ has been given VIEW access to all _demo_ user data, this is a very common configuration in OpenCGA where the owner of the data grant access to other users. In this _demo_ installation the owner of the data is _demo_ user, while _demouser_ user is the public user created to query data.

### Genomic Data <a id="UsingOpenCGA-GenomicData"></a>

In this _demo_ we have indexed 5 different genomic datasets. Data has been organised in three _projects_ and five _studies_. These represents different assemblies and data types such as multi sample VCF, aggregated VCF or family genome or exome. The data is organised in 3 _projects_ and 5 studies. You can find some useful information in this table:

<table>
  <thead>
    <tr>
      <th style="text-align:left">Project ID and Name</th>
      <th style="text-align:left">Study ID - Name</th>
      <th style="text-align:left">VCF File Type</th>
      <th style="text-align:left">Samples</th>
      <th style="text-align:left">Variants</th>
    </tr>
  </thead>
  <tbody>
    <tr>
      <td style="text-align:left">
        <p><b>population</b>
        </p>
        <p><b>Population Studies GRCh38</b>
        </p>
      </td>
      <td style="text-align:left"><b>1000g - 1000 Genomes phase 3<br /></b>
      </td>
      <td style="text-align:left">WGS Multi sample</td>
      <td style="text-align:left">2,504</td>
      <td style="text-align:left"><b>82,587,763</b>
      </td>
    </tr>
    <tr>
      <td style="text-align:left"><b>uk10k - UK10K<br /></b>
      </td>
      <td style="text-align:left">WGS Aggregated</td>
      <td style="text-align:left">10,000</td>
      <td style="text-align:left"><b>46,624,127</b>
      </td>
      <td style="text-align:left"></td>
    </tr>
    <tr>
      <td style="text-align:left">
        <p><b>family</b>
        </p>
        <p><b>Family Studies GRCh37</b>
        </p>
      </td>
      <td style="text-align:left"><b>corpasome - Corpas Family</b>
      </td>
      <td style="text-align:left">WES Family Multi sample</td>
      <td style="text-align:left">4</td>
      <td style="text-align:left"><b>300,711</b>
      </td>
    </tr>
    <tr>
      <td style="text-align:left"><b>platinum - Illumina Platinum</b>
      </td>
      <td style="text-align:left">GWS Family Multi sample</td>
      <td style="text-align:left">17</td>
      <td style="text-align:left"><b>12,263,246</b>
      </td>
      <td style="text-align:left"></td>
    </tr>
    <tr>
      <td style="text-align:left">
        <p><b>cancer</b>
        </p>
        <p><b>Cancer Studies GRCh37</b>
        </p>
      </td>
      <td style="text-align:left">
        <p><b>rams_cml - RAMS_CML<br /></b>
        </p>
        <p>Chronic Myeloid Leukemia - Russian Academy of Medical Sciences<b><br /></b>
        </p>
      </td>
      <td style="text-align:left">Somatic</td>
      <td style="text-align:left">11</td>
      <td style="text-align:left"><b>121,384</b>
      </td>
    </tr>
  </tbody>
</table>

### Clinical Data <a id="UsingOpenCGA-ClinicalData"></a>

In order to make this _demo_ more useful to users we have loaded or simulated some clinical data, this allows to exploit OpenCGA analysis such as GWAS or clinical interpretation. You can find clinical data for each study in the following sections.

#### 1000g <a id="UsingOpenCGA-1000g"></a>

We loaded the 1000 Genomes pedigree file, you can find a copy at [http://resources.opencb.org/opencb/opencga/templates/demo/20130606\_g1k.ped](http://resources.opencb.org/opencb/opencga/templates/demo/20130606_g1k.ped)

#### uk10k <a id="UsingOpenCGA-uk10k"></a>

There is no possible clinical data in this study. This is a _WGS aggregated_ dataset so no samples or genotypes were present in the dataset and, therefore, no _Individuals_ or _Samples_ have been created.

#### corpasome <a id="UsingOpenCGA-corpasome"></a>

We simulated two different disorders and few phenotypes for the different members of the family. To be documented soon.

#### platinum <a id="UsingOpenCGA-platinum"></a>

To be documented soon.

#### Test

test

#### Test2 <a id="UsingOpenCGA-rams_cml"></a>

test2

#### Test 3

aaa
<|MERGE_RESOLUTION|>--- conflicted
+++ resolved
@@ -13,7 +13,6 @@
 * [IVA Web Application](http://docs.opencb.org/display/opencga/IVA+Web+App): an interactive web application called IVA has been developed to query and visualisation OpenCGA data.
 
 ## OpenCGA Demo <a id="UsingOpenCGA-OpenCGADemo"></a>
-<<<<<<< HEAD
 
 We have deployed a public _**demo**_ installation to facilitate the testing and development for all users. We have loaded and indexed **five different datasets** organised in 3 _projects_ and 5 _studies_, these cover the most typical data use cases today such as multi-sample VCF, family exomes and genomes; or cancer somatic data. All documentation examples and tutorials use this _demo_ installation.
 
@@ -136,129 +135,3 @@
 #### Test 3
 
 aaa
-
-
-=======
->>>>>>> 85dcba67
-
-We have deployed a public _**demo**_ installation to facilitate the testing and development for all users. We have loaded and indexed **five different datasets** organised in 3 _projects_ and 5 _studies_, these cover the most typical data use cases today such as multi-sample VCF, family exomes and genomes; or cancer somatic data. All documentation examples and tutorials use this _demo_ installation.
-
-### Connecting to _demo_ installation <a id="UsingOpenCGA-Connectingtodemoinstallation"></a>
-
-OpenCGA _demo_ REST URL is available at [http://bioinfo.hpc.cam.ac.uk/opencga-prod/](http://bioinfo.hpc.cam.ac.uk/opencga-prod/). You can check REST API and documentation at [http://bioinfo.hpc.cam.ac.uk/opencga-prod/webservices/](http://bioinfo.hpc.cam.ac.uk/opencga-prod/webservices/).
-
-We have created a read-only user called _**demouser**_ with password _**demouser**_. As in most OpenCGA installations where normal users are not the owners of the data, _demouser_ has been given VIEW access to all _demo_ user data, this is a very common configuration in OpenCGA where the owner of the data grant access to other users. In this _demo_ installation the owner of the data is _demo_ user, while _demouser_ user is the public user created to query data.
-
-### Genomic Data <a id="UsingOpenCGA-GenomicData"></a>
-
-In this _demo_ we have indexed 5 different genomic datasets. Data has been organised in three _projects_ and five _studies_. These represents different assemblies and data types such as multi sample VCF, aggregated VCF or family genome or exome. The data is organised in 3 _projects_ and 5 studies. You can find some useful information in this table:
-
-<table>
-  <thead>
-    <tr>
-      <th style="text-align:left">Project ID and Name</th>
-      <th style="text-align:left">Study ID - Name</th>
-      <th style="text-align:left">VCF File Type</th>
-      <th style="text-align:left">Samples</th>
-      <th style="text-align:left">Variants</th>
-    </tr>
-  </thead>
-  <tbody>
-    <tr>
-      <td style="text-align:left">
-        <p><b>population</b>
-        </p>
-        <p><b>Population Studies GRCh38</b>
-        </p>
-      </td>
-      <td style="text-align:left"><b>1000g - 1000 Genomes phase 3<br /></b>
-      </td>
-      <td style="text-align:left">WGS Multi sample</td>
-      <td style="text-align:left">2,504</td>
-      <td style="text-align:left"><b>82,587,763</b>
-      </td>
-    </tr>
-    <tr>
-      <td style="text-align:left"><b>uk10k - UK10K<br /></b>
-      </td>
-      <td style="text-align:left">WGS Aggregated</td>
-      <td style="text-align:left">10,000</td>
-      <td style="text-align:left"><b>46,624,127</b>
-      </td>
-      <td style="text-align:left"></td>
-    </tr>
-    <tr>
-      <td style="text-align:left">
-        <p><b>family</b>
-        </p>
-        <p><b>Family Studies GRCh37</b>
-        </p>
-      </td>
-      <td style="text-align:left"><b>corpasome - Corpas Family</b>
-      </td>
-      <td style="text-align:left">WES Family Multi sample</td>
-      <td style="text-align:left">4</td>
-      <td style="text-align:left"><b>300,711</b>
-      </td>
-    </tr>
-    <tr>
-      <td style="text-align:left"><b>platinum - Illumina Platinum</b>
-      </td>
-      <td style="text-align:left">GWS Family Multi sample</td>
-      <td style="text-align:left">17</td>
-      <td style="text-align:left"><b>12,263,246</b>
-      </td>
-      <td style="text-align:left"></td>
-    </tr>
-    <tr>
-      <td style="text-align:left">
-        <p><b>cancer</b>
-        </p>
-        <p><b>Cancer Studies GRCh37</b>
-        </p>
-      </td>
-      <td style="text-align:left">
-        <p><b>rams_cml - RAMS_CML<br /></b>
-        </p>
-        <p>Chronic Myeloid Leukemia - Russian Academy of Medical Sciences<b><br /></b>
-        </p>
-      </td>
-      <td style="text-align:left">Somatic</td>
-      <td style="text-align:left">11</td>
-      <td style="text-align:left"><b>121,384</b>
-      </td>
-    </tr>
-  </tbody>
-</table>
-
-### Clinical Data <a id="UsingOpenCGA-ClinicalData"></a>
-
-In order to make this _demo_ more useful to users we have loaded or simulated some clinical data, this allows to exploit OpenCGA analysis such as GWAS or clinical interpretation. You can find clinical data for each study in the following sections.
-
-#### 1000g <a id="UsingOpenCGA-1000g"></a>
-
-We loaded the 1000 Genomes pedigree file, you can find a copy at [http://resources.opencb.org/opencb/opencga/templates/demo/20130606\_g1k.ped](http://resources.opencb.org/opencb/opencga/templates/demo/20130606_g1k.ped)
-
-#### uk10k <a id="UsingOpenCGA-uk10k"></a>
-
-There is no possible clinical data in this study. This is a _WGS aggregated_ dataset so no samples or genotypes were present in the dataset and, therefore, no _Individuals_ or _Samples_ have been created.
-
-#### corpasome <a id="UsingOpenCGA-corpasome"></a>
-
-We simulated two different disorders and few phenotypes for the different members of the family. To be documented soon.
-
-#### platinum <a id="UsingOpenCGA-platinum"></a>
-
-To be documented soon.
-
-#### Test
-
-test
-
-#### Test2 <a id="UsingOpenCGA-rams_cml"></a>
-
-test2
-
-#### Test 3
-
-aaa
