--- conflicted
+++ resolved
@@ -22,11 +22,7 @@
     <parent>
         <groupId>org.opencb.opencga</groupId>
         <artifactId>opencga</artifactId>
-<<<<<<< HEAD
-        <version>2.1.0-rc2-SNAPSHOT</version>
-=======
         <version>2.1.0-rc3-SNAPSHOT</version>
->>>>>>> 5f94d544
         <relativePath>../pom.xml</relativePath>
     </parent>
 
@@ -186,52 +182,6 @@
                         <groupId>org.apache.maven.plugins</groupId>
                         <artifactId>maven-javadoc-plugin</artifactId>
                         <version>3.3.0</version>
-<<<<<<< HEAD
-                        <executions>
-                            <execution>
-                                <id>attach-javadocs</id>
-                                <phase>package</phase>
-                                <goals>
-                                    <goal>jar</goal>
-                                </goals>
-                            </execution>
-                        </executions>
-                        <configuration>
-                            <doclet>org.opencb.commons.docs.MarkdownModelDoclet</doclet>
-                            <docletArtifact>
-                                <groupId>org.opencb.commons</groupId>
-                                <artifactId>commons-lib</artifactId>
-                                <version>${java-common-libs.version}</version>
-                            </docletArtifact>
-                            <docletPath>${project.build.directory}/classes</docletPath>
-                            <sourcepath>${project.basedir}/src/main/java</sourcepath>
-                            <additionalOptions>
-                                <additionalOption>-outputdir</additionalOption>
-                                <additionalOption>${project.basedir}/../docs/manual/data-models</additionalOption>
-                                <additionalOption>-sourceClassesDir</additionalOption>
-                                <additionalOption>${project.basedir}/src/main/java</additionalOption>
-                                <additionalOption>-classes2Markdown</additionalOption>
-                                <additionalOption>
-                                    org.opencb.opencga.core.models.sample.Sample;org.opencb.opencga.core.models.sample.SampleCollection
-                                </additionalOption>
-                                <additionalOption>-tableTagsClasses</additionalOption>
-                                <additionalOption>
-                                    org.opencb.opencga.core.models.sample.Sample;org.opencb.opencga.core.models.sample.SampleCollection
-                                </additionalOption>
-                                <additionalOption>-jsondir</additionalOption>
-                                <additionalOption>${project.basedir}/src/main/resources/doc/json</additionalOption>
-                                <!--<additionalOption>-noPrintableRelatedClasses</additionalOption>
-                                <additionalOption>org.opencb.opencga.core.models.sample.SampleInternal</additionalOption>-->
-                            </additionalOptions>
-                            <!-- <groups>
-                                 <group>
-                                     <title>Sample DataModel Packages</title>
-                                     <packages>org.opencb.opencga.core.models;org.opencb.biodata.models</packages>
-                                 </group>
-                             </groups>-->
-                        </configuration>
-
-=======
 
                         <executions>
                             <execution>
@@ -307,7 +257,6 @@
                                 </group>
                             </groups>
                         </configuration>
->>>>>>> 5f94d544
                     </plugin>
                 </plugins>
             </build>
