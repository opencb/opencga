<?xml version="1.0" encoding="UTF-8"?>
<!--
  ~ Copyright 2015-2020 OpenCB
  ~
  ~ Licensed under the Apache License, Version 2.0 (the "License");
  ~ you may not use this file except in compliance with the License.
  ~ You may obtain a copy of the License at
  ~
  ~     http://www.apache.org/licenses/LICENSE-2.0
  ~
  ~ Unless required by applicable law or agreed to in writing, software
  ~ distributed under the License is distributed on an "AS IS" BASIS,
  ~ WITHOUT WARRANTIES OR CONDITIONS OF ANY KIND, either express or implied.
  ~ See the License for the specific language governing permissions and
  ~ limitations under the License.
  -->

<project xmlns:xsi="http://www.w3.org/2001/XMLSchema-instance"
         xmlns="http://maven.apache.org/POM/4.0.0"
         xsi:schemaLocation="http://maven.apache.org/POM/4.0.0 http://maven.apache.org/xsd/maven-4.0.0.xsd">
    <modelVersion>4.0.0</modelVersion>
    <parent>
        <groupId>org.opencb.opencga</groupId>
        <artifactId>opencga</artifactId>
        <version>2.12.0-SNAPSHOT</version>
        <relativePath>../pom.xml</relativePath>
    </parent>

    <artifactId>opencga-core</artifactId>
    <packaging>jar</packaging>

    <dependencies>
        <dependency>
            <groupId>org.opencb.commons</groupId>
            <artifactId>commons-lib</artifactId>
        </dependency>
        <dependency>
            <groupId>org.opencb.commons</groupId>
            <artifactId>commons-datastore-core</artifactId>
        </dependency>
        <dependency>
            <groupId>org.opencb.biodata</groupId>
            <artifactId>biodata-formats</artifactId>
        </dependency>
        <dependency>
            <groupId>org.opencb.biodata</groupId>
            <artifactId>biodata-models</artifactId>
        </dependency>
        <dependency>
            <groupId>org.opencb.cellbase</groupId>
            <artifactId>cellbase-core</artifactId>
        </dependency>
        <dependency>
            <groupId>org.opencb.cellbase</groupId>
            <artifactId>cellbase-client</artifactId>
        </dependency>
        <dependency>
            <groupId>org.opencb.cellbase</groupId>
            <artifactId>cellbase-core</artifactId>
        </dependency>
        <dependency>
            <groupId>org.opencb.oskar</groupId>
            <artifactId>oskar-analysis</artifactId>
        </dependency>

        <!-- Added dependencies -->
        <dependency>
            <groupId>org.apache.commons</groupId>
            <artifactId>commons-collections4</artifactId>
        </dependency>
        <dependency>
            <groupId>org.apache.commons</groupId>
            <artifactId>commons-lang3</artifactId>
        </dependency>
        <dependency>
            <groupId>org.slf4j</groupId>
            <artifactId>slf4j-api</artifactId>
        </dependency>
        <dependency>
            <groupId>com.fasterxml.jackson.core</groupId>
            <artifactId>jackson-core</artifactId>
        </dependency>
        <dependency>
            <groupId>com.fasterxml.jackson.core</groupId>
            <artifactId>jackson-databind</artifactId>
        </dependency>
        <dependency>
            <groupId>com.fasterxml.jackson.core</groupId>
            <artifactId>jackson-annotations</artifactId>
        </dependency>
        <dependency>
            <groupId>com.fasterxml.jackson.dataformat</groupId>
            <artifactId>jackson-dataformat-yaml</artifactId>
        </dependency>
        <dependency>
            <groupId>javax.mail</groupId>
            <artifactId>mail</artifactId>
        </dependency>
        <dependency>
            <groupId>org.passay</groupId>
            <artifactId>passay</artifactId>
        </dependency>
        <dependency>
            <groupId>com.google.guava</groupId>
            <artifactId>guava</artifactId>
        </dependency>
        <dependency>
            <groupId>jakarta.ws.rs</groupId>
            <artifactId>jakarta.ws.rs-api</artifactId>
        </dependency>
        <dependency>
            <groupId>org.apache.avro</groupId>
            <artifactId>avro</artifactId>
        </dependency>
        <dependency>
            <groupId>com.github.samtools</groupId>
            <artifactId>htsjdk</artifactId>
        </dependency>
        <!-- TODO this is only needed in one line of UriUtils       -->
        <dependency>
            <groupId>org.apache.httpcomponents</groupId>
            <artifactId>httpclient</artifactId>
        </dependency>
        <dependency>
            <groupId>junit</groupId>
            <artifactId>junit</artifactId>
            <scope>test</scope>
        </dependency>
    </dependencies>

    <build>
        <sourceDirectory>src/main/java</sourceDirectory>
        <testSourceDirectory>src/test/java</testSourceDirectory>

        <resources>
            <resource>
                <!-- Only need to filter the configuration.yml file-->
                <directory>src/main/resources</directory>
                <filtering>true</filtering>
                <includes>
                    <include>configuration.yml</include>
                </includes>
            </resource>
            <resource>
                <directory>src/main/resources</directory>
                <filtering>false</filtering>
                <excludes>
                    <exclude>configuration.yml</exclude>
                </excludes>
            </resource>
            <resource>
                <directory>target/generated-resources</directory>
            </resource>
        </resources>
        <testResources>
            <testResource>
                <directory>src/test/resources</directory>
            </testResource>
        </testResources>

        <plugins>
            <plugin>
                <groupId>pl.project13.maven</groupId>
                <artifactId>git-commit-id-plugin</artifactId>
                <version>2.2.0</version>

                <executions>
                    <execution>
                        <goals>
                            <goal>revision</goal>
                        </goals>
                    </execution>
                </executions>

                <configuration>
                    <!-- this is false by default, forces the plugin to generate the git.properties file -->
                    <generateGitPropertiesFile>true</generateGitPropertiesFile>

                    <!-- The path for the to be generated properties file, it's relative to ${project.basedir} -->
<<<<<<< HEAD
                    <generateGitPropertiesFilename>target/generated-resources/git.properties
                    </generateGitPropertiesFilename>
=======
                    <generateGitPropertiesFilename>target/generated-resources/org/opencb/opencga/core/git.properties</generateGitPropertiesFilename>
>>>>>>> ce32db40
                    <gitDescribe>
                        <!-- don't generate the describe property -->
                        <skip>false</skip>

                        <!--
                            if no tag was found "near" this commit, just print the commit's id instead,
                            helpful when you always expect this field to be not-empty
                        -->
                        <always>false</always>
                        <!--
                             how many chars should be displayed as the commit object id?
                             7 is git's default,
                             0 has a special meaning (see end of this README.md),
                             and 40 is the maximum value here
                        -->
                        <abbrev>7</abbrev>

                        <!-- when the build is triggered while the repo is in "dirty state", append this suffix -->
                        <dirty>-DEV</dirty>

                        <!-- Only consider tags matching the given pattern. This can be used to avoid leaking private tags from the repository. -->
                        <match>*</match>

                        <!--
                             always print using the "tag-commits_from_tag-g_commit_id-maybe_dirty" format, even if "on" a tag.
                             The distance will always be 0 if you're "on" the tag.
                        -->
                        <forceLongFormat>false</forceLongFormat>
                    </gitDescribe>
                </configuration>
            </plugin>
        </plugins>
    </build>
    <profiles>
        <profile>
            <id>BuildDoc</id>
            <activation>
                <activeByDefault>false</activeByDefault>
            </activation>
            <build>
                <plugins>
                    <plugin>
                        <groupId>org.codehaus.mojo</groupId>
                        <artifactId>exec-maven-plugin</artifactId>
                        <version>3.0.0</version>
                        <executions>
                            <execution>
                                <id>DocWriter</id>
                                <phase>package</phase>
                                <goals>
                                    <goal>java</goal>
                                </goals>
                            </execution>
                        </executions>
                        <configuration>
                            <mainClass>org.opencb.opencga.core.docs.DocBuilder</mainClass>
                        </configuration>
                    </plugin>
                </plugins>
            </build>
        </profile>
        <!--   <profile>
            <id>markdown-docs</id>
            <activation>
                <activeByDefault>false</activeByDefault>
            </activation>
            <build>
                <plugins>
                  <plugin>
                         <groupId>org.apache.maven.plugins</groupId>
                         <artifactId>maven-javadoc-plugin</artifactId>
                         <version>3.3.0</version>
                         <executions>
                             <execution>
                                 <id>attach-javadocs</id>
                                 <phase>package</phase>
                                 <goals>
                                     <goal>jar</goal>
                                 </goals>
                             </execution>
                         </executions>
                         <configuration>
                             <doclet>org.opencb.commons.docs.MarkdownModelDoclet</doclet>
                             <docletArtifact>
                                 <groupId>org.opencb.commons</groupId>
                                 <artifactId>commons-lib</artifactId>
                                 <version>${java-common-libs.version}</version>
                             </docletArtifact>
                             <useStandardDocletOptions>true</useStandardDocletOptions>
                             <docletPath>${project.build.directory}/classes</docletPath>
                             <sourcepath>${project.basedir}/src/main/java</sourcepath>
                             <additionalOptions>
                                 <additionalOption>-outputdir</additionalOption>
                                 <additionalOption>${project.basedir}/../docs/data-models</additionalOption>
                                 <additionalOption>-sourceClassesDir</additionalOption>
                                 <additionalOption>${project.basedir}/src/main/java</additionalOption>
                                 <additionalOption>-classes2Markdown</additionalOption>
                                 <additionalOption>
                                     org.opencb.opencga.core.models.cohort.Cohort;org.opencb.opencga.core.models.sample.Sample;org.opencb.opencga.core.models.clinical.ClinicalAnalysis;org.opencb.opencga.core.models.family.Family;org.opencb.opencga.core.models.file.File;org.opencb.opencga.core.models.individual.Individual;org.opencb.opencga.core.models.study.Study;org.opencb.opencga.core.models.project.Project;org.opencb.opencga.core.models.user.User;org.opencb.opencga.core.models.job.Job
                                 </additionalOption>
                                 <additionalOption>-tableTagsClasses</additionalOption>
                                 <additionalOption>
                                     org.opencb.opencga.core.models.cohort.Cohort;org.opencb.opencga.core.models.sample.Sample;org.opencb.opencga.core.models.clinical.ClinicalAnalysis;org.opencb.opencga.core.models.family.Family;org.opencb.opencga.core.models.file.File;org.opencb.opencga.core.models.individual.Individual;org.opencb.opencga.core.models.study.Study;org.opencb.opencga.core.models.project.Project;org.opencb.opencga.core.models.user.User;org.opencb.opencga.core.models.job.Job
                                 </additionalOption>
                                 <additionalOption>-jsondir</additionalOption>
                                 <additionalOption>${project.basedir}/src/main/resources/doc/json</additionalOption>
                             </additionalOptions>
                             <groups>
                                 <group>
                                     <title>Sample</title>
                                     <packages>o org.opencb.opencga.core.models.sample</packages>
                                 </group>
                                 <group>
                                     <title>ClinicalAnalysis</title>
                                     <packages>org.opencb.opencga.core.models.clinical</packages>
                                 </group>
                                 <group>
                                     <title>Family</title>
                                     <packages>org.opencb.opencga.core.models.family</packages>
                                 </group>
                                 <group>
                                     <title>File</title>
                                     <packages>org.opencb.opencga.core.models.file</packages>
                                 </group>
                                 <group>
                                     <title>Individual</title>
                                     <packages>org.opencb.opencga.core.models.individual</packages>
                                 </group>
                                 <group>
                                     <title>Study</title>
                                     <packages>org.opencb.opencga.core.models.study</packages>
                                 </group>
                                 <group>
                                     <title>Project</title>
                                     <packages>org.opencb.opencga.core.models.project</packages>
                                 </group>
                                 <group>
                                     <title>User</title>
                                     <packages>org.opencb.opencga.core.models.user</packages>
                                 </group>
                                 <group>
                                     <title>Cohort</title>
                                     <packages>org.opencb.opencga.core.models.cohort</packages>
                                 </group>
                             </groups>
                         </configuration>
                     </plugin>
                </plugins>
            </build>
        </profile>-->
    </profiles>
</project><|MERGE_RESOLUTION|>--- conflicted
+++ resolved
@@ -64,6 +64,10 @@
         </dependency>
 
         <!-- Added dependencies -->
+        <dependency>
+            <groupId>io.jsonwebtoken</groupId>
+            <artifactId>jjwt-api</artifactId>
+        </dependency>
         <dependency>
             <groupId>org.apache.commons</groupId>
             <artifactId>commons-collections4</artifactId>
@@ -177,12 +181,8 @@
                     <generateGitPropertiesFile>true</generateGitPropertiesFile>
 
                     <!-- The path for the to be generated properties file, it's relative to ${project.basedir} -->
-<<<<<<< HEAD
-                    <generateGitPropertiesFilename>target/generated-resources/git.properties
-                    </generateGitPropertiesFilename>
-=======
                     <generateGitPropertiesFilename>target/generated-resources/org/opencb/opencga/core/git.properties</generateGitPropertiesFilename>
->>>>>>> ce32db40
+
                     <gitDescribe>
                         <!-- don't generate the describe property -->
                         <skip>false</skip>
