/*
 * Copyright 2015-2020 OpenCB
 *
 * Licensed under the Apache License, Version 2.0 (the "License");
 * you may not use this file except in compliance with the License.
 * You may obtain a copy of the License at
 *
 *     http://www.apache.org/licenses/LICENSE-2.0
 *
 * Unless required by applicable law or agreed to in writing, software
 * distributed under the License is distributed on an "AS IS" BASIS,
 * WITHOUT WARRANTIES OR CONDITIONS OF ANY KIND, either express or implied.
 * See the License for the specific language governing permissions and
 * limitations under the License.
 */

package org.opencb.opencga.core.common;

import org.junit.Assert;
import org.junit.Test;
import org.junit.experimental.categories.Category;
import org.opencb.opencga.core.testclassification.duration.ShortTests;

import java.io.*;
import java.nio.file.Paths;
import java.util.Random;

import static org.junit.Assert.assertEquals;
import static org.junit.Assert.assertThrows;

@Category(ShortTests.class)
public class IOUtilsTest {

    private static String inputFile = IOUtilsTest.class.getResource("/file.txt").getFile();

    @Test
    public void testHeadOffset() throws Exception {

        InputStream is = IOUtils.headOffset(Paths.get(inputFile), 0, 1);
        BufferedReader in = new BufferedReader(new InputStreamReader(is));
        String inputLine;
        while ((inputLine = in.readLine()) != null) {
            System.out.println(inputLine);
        }
        in.close();

    }
    @Test
    public void testHeadOffset2() throws Exception {

        InputStream is = IOUtils.headOffset(Paths.get(inputFile), 2, 4);
        BufferedReader in = new BufferedReader(new InputStreamReader(is));
        String inputLine;
        while ((inputLine = in.readLine()) != null) {
            System.out.println(inputLine);
        }
        in.close();

    }

    @Test
    public void testGrepFile() throws Exception {

//        InputStream is = IOUtils.grepFile(Paths.get(inputFile), "^#a.*", false, false);
        InputStream is = IOUtils.grepFile(Paths.get(inputFile), ".*", false, true);
        BufferedReader in = new BufferedReader(new InputStreamReader(is));
        String inputLine;
        while ((inputLine = in.readLine()) != null) {
            System.out.println(inputLine);
        }
        in.close();

    }

    @Test
<<<<<<< HEAD
    public void fromHumanReadableToByte_ValidInput_ReturnsCorrectBytes() {
        assertEquals(1024, IOUtils.fromHumanReadableToByte("1Ki"));
        assertEquals(1024, IOUtils.fromHumanReadableToByte("1KiB"));
        assertEquals(1024, IOUtils.fromHumanReadableToByte("1.KiB"));
        assertEquals(1024, IOUtils.fromHumanReadableToByte("1.0KiB"));
        assertEquals(1024, IOUtils.fromHumanReadableToByte("1.0K", true));
        assertEquals(1024, IOUtils.fromHumanReadableToByte("1K", true));
        assertEquals(1024, IOUtils.fromHumanReadableToByte("1KB", true));

        assertEquals(1000, IOUtils.fromHumanReadableToByte("1K"));
        assertEquals(1000, IOUtils.fromHumanReadableToByte("1KB"));
    }

    @Test
    public void fromHumanReadableToByte_ValidInputWithBinaryUnits_ReturnsCorrectBytes() {
        assertEquals(1048576, IOUtils.fromHumanReadableToByte("1Mi"));
        assertEquals(1073741824, IOUtils.fromHumanReadableToByte("1Gi"));
        assertEquals(1099511627776L, IOUtils.fromHumanReadableToByte("1Ti"));
    }

    @Test
    public void fromHumanReadableToByte_InvalidInput_ThrowsNumberFormatException() {
        assertThrows(NumberFormatException.class, () -> IOUtils.fromHumanReadableToByte("1X"));
    }

    @Test
    public void fromHumanReadableToByte_NullInput_ThrowsNullPointerException() {
        assertThrows(NullPointerException.class, () -> IOUtils.fromHumanReadableToByte(null));
=======
    public void copyBytesHandlesBufferSizeSmallerThanInput() throws Exception {
//        byte[] inputData = "Hello, World!".getBytes();
        byte[] inputData = new byte[10 * 1024 * 1024 + 5]; // 10 MB
        new Random().nextBytes(inputData);
        InputStream is = new ByteArrayInputStream(inputData);
        ByteArrayOutputStream os = new ByteArrayOutputStream();

        IOUtils.copyBytesParallel(is, os, 4096);

        Assert.assertArrayEquals(inputData, os.toByteArray());
>>>>>>> 30ac839c
    }
}<|MERGE_RESOLUTION|>--- conflicted
+++ resolved
@@ -73,7 +73,6 @@
     }
 
     @Test
-<<<<<<< HEAD
     public void fromHumanReadableToByte_ValidInput_ReturnsCorrectBytes() {
         assertEquals(1024, IOUtils.fromHumanReadableToByte("1Ki"));
         assertEquals(1024, IOUtils.fromHumanReadableToByte("1KiB"));
@@ -102,17 +101,5 @@
     @Test
     public void fromHumanReadableToByte_NullInput_ThrowsNullPointerException() {
         assertThrows(NullPointerException.class, () -> IOUtils.fromHumanReadableToByte(null));
-=======
-    public void copyBytesHandlesBufferSizeSmallerThanInput() throws Exception {
-//        byte[] inputData = "Hello, World!".getBytes();
-        byte[] inputData = new byte[10 * 1024 * 1024 + 5]; // 10 MB
-        new Random().nextBytes(inputData);
-        InputStream is = new ByteArrayInputStream(inputData);
-        ByteArrayOutputStream os = new ByteArrayOutputStream();
-
-        IOUtils.copyBytesParallel(is, os, 4096);
-
-        Assert.assertArrayEquals(inputData, os.toByteArray());
->>>>>>> 30ac839c
     }
 }