--- conflicted
+++ resolved
@@ -48,17 +48,12 @@
     private String includeFile;
     @DataField(description = ParamConstants.VARIANT_QUERY_PARAMS_INCLUDE_SAMPLE_DATA_DESCRIPTION)
     private String includeSampleData;
-<<<<<<< HEAD
     @DataField(description = ParamConstants.VARIANT_QUERY_PARAMS_INCLUDE_SAMPLE_ID_DESCRIPTION)
-    private String includeSampleId;
-    @DataField(description = ParamConstants.VARIANT_QUERY_PARAMS_INCLUDE_GENOTYPE_DESCRIPTION)
-    private String includeGenotype;
-=======
     @JsonInclude(JsonInclude.Include.NON_DEFAULT)
     private boolean includeSampleId;
+    @DataField(description = ParamConstants.VARIANT_QUERY_PARAMS_INCLUDE_GENOTYPE_DESCRIPTION)
     @JsonInclude(JsonInclude.Include.NON_DEFAULT)
     private boolean includeGenotype;
->>>>>>> e59c6af9
 
     @DataField(description = ParamConstants.VARIANT_QUERY_PARAMS_FILE_DESCRIPTION)
     private String file;
