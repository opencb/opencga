/*
 * Copyright 2015-2020 OpenCB
 *
 * Licensed under the Apache License, Version 2.0 (the "License");
 * you may not use this file except in compliance with the License.
 * You may obtain a copy of the License at
 *
 *     http://www.apache.org/licenses/LICENSE-2.0
 *
 * Unless required by applicable law or agreed to in writing, software
 * distributed under the License is distributed on an "AS IS" BASIS,
 * WITHOUT WARRANTIES OR CONDITIONS OF ANY KIND, either express or implied.
 * See the License for the specific language governing permissions and
 * limitations under the License.
 */

package org.opencb.opencga.core.models.file;

import org.opencb.opencga.core.tools.ToolParams;

import java.util.List;

import org.opencb.commons.annotations.DataField;
import org.opencb.opencga.core.api.ParamConstants;

public class FileLinkToolParams extends ToolParams {
    @DataField(description = ParamConstants.FILE_LINK_TOOL_PARAMS_URI_DESCRIPTION)
    private List<String> uri;
    @DataField(description = ParamConstants.FILE_LINK_TOOL_PARAMS_PATH_DESCRIPTION)
    private String path;
    @DataField(description = ParamConstants.GENERIC_DESCRIPTION_DESCRIPTION)
    private String description;
<<<<<<< HEAD
    @DataField(description = ParamConstants.FILE_LINK_TOOL_PARAMS_PARENTS_DESCRIPTION)
=======
    private String virtualFileName;
>>>>>>> 5c8e3223
    private boolean parents;
    private boolean skipPostLink;

    public FileLinkToolParams() {
    }

    public FileLinkToolParams(List<String> uri, String path, String description, String virtualFileName, boolean parents,
                              boolean skipPostLink) {
        this.uri = uri;
        this.path = path;
        this.description = description;
        this.virtualFileName = virtualFileName;
        this.parents = parents;
        this.skipPostLink = skipPostLink;
    }

    public List<String> getUri() {
        return uri;
    }

    public FileLinkToolParams setUri(List<String> uri) {
        this.uri = uri;
        return this;
    }

    public String getPath() {
        return path;
    }

    public FileLinkToolParams setPath(String path) {
        this.path = path;
        return this;
    }

    public String getDescription() {
        return description;
    }

    public FileLinkToolParams setDescription(String description) {
        this.description = description;
        return this;
    }

    public String getVirtualFileName() {
        return virtualFileName;
    }

    public FileLinkToolParams setVirtualFileName(String virtualFileName) {
        this.virtualFileName = virtualFileName;
        return this;
    }

    public boolean isParents() {
        return parents;
    }

    public FileLinkToolParams setParents(boolean parents) {
        this.parents = parents;
        return this;
    }

    public boolean isSkipPostLink() {
        return skipPostLink;
    }

    public FileLinkToolParams setSkipPostLink(boolean skipPostLink) {
        this.skipPostLink = skipPostLink;
        return this;
    }
}<|MERGE_RESOLUTION|>--- conflicted
+++ resolved
@@ -16,12 +16,11 @@
 
 package org.opencb.opencga.core.models.file;
 
+import org.opencb.commons.annotations.DataField;
+import org.opencb.opencga.core.api.ParamConstants;
 import org.opencb.opencga.core.tools.ToolParams;
 
 import java.util.List;
-
-import org.opencb.commons.annotations.DataField;
-import org.opencb.opencga.core.api.ParamConstants;
 
 public class FileLinkToolParams extends ToolParams {
     @DataField(description = ParamConstants.FILE_LINK_TOOL_PARAMS_URI_DESCRIPTION)
@@ -30,12 +29,10 @@
     private String path;
     @DataField(description = ParamConstants.GENERIC_DESCRIPTION_DESCRIPTION)
     private String description;
-<<<<<<< HEAD
+
     @DataField(description = ParamConstants.FILE_LINK_TOOL_PARAMS_PARENTS_DESCRIPTION)
-=======
+    private boolean parents;
     private String virtualFileName;
->>>>>>> 5c8e3223
-    private boolean parents;
     private boolean skipPostLink;
 
     public FileLinkToolParams() {
