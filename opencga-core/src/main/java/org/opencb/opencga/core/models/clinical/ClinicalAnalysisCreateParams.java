/*
 * Copyright 2015-2020 OpenCB
 *
 * Licensed under the Apache License, Version 2.0 (the "License");
 * you may not use this file except in compliance with the License.
 * You may obtain a copy of the License at
 *
 *     http://www.apache.org/licenses/LICENSE-2.0
 *
 * Unless required by applicable law or agreed to in writing, software
 * distributed under the License is distributed on an "AS IS" BASIS,
 * WITHOUT WARRANTIES OR CONDITIONS OF ANY KIND, either express or implied.
 * See the License for the specific language governing permissions and
 * limitations under the License.
 */

package org.opencb.opencga.core.models.clinical;

import org.opencb.biodata.models.clinical.ClinicalAnalyst;
import org.opencb.opencga.core.common.TimeUtils;
import org.opencb.opencga.core.models.common.EntryParam;
import org.opencb.opencga.core.models.common.StatusParam;
import org.opencb.opencga.core.models.family.Family;
import org.opencb.opencga.core.models.file.File;
import org.opencb.opencga.core.models.file.FileReferenceParam;
import org.opencb.opencga.core.models.individual.Individual;
<<<<<<< HEAD
import org.opencb.opencga.core.models.panel.PanelReferenceParam;
=======
import org.opencb.opencga.core.models.panel.Panel;
>>>>>>> 6d8f35de
import org.opencb.opencga.core.models.sample.Sample;
import org.opencb.opencga.core.models.study.configuration.ClinicalConsentAnnotationParam;

import java.util.*;
import java.util.stream.Collectors;

public class ClinicalAnalysisCreateParams {

    private String id;
    private String description;
    private ClinicalAnalysis.Type type;

    private DisorderReferenceParam disorder;

    private List<FileReferenceParam> files;

    private ProbandParam proband;
    private FamilyParam family;

    private List<PanelReferenceParam> panels;

    private ClinicalAnalystParam analyst;
    private EntryParam interpretation;
    private ClinicalAnalysisQualityControlUpdateParam qualityControl;

    private ClinicalConsentAnnotationParam consent;

    private String dueDate;
    private List<ClinicalCommentParam> comments;
    private PriorityParam priority;
    private List<FlagValueParam> flags;

    private Map<String, Object> attributes;
    private StatusParam status;

    public ClinicalAnalysisCreateParams() {
    }

    public ClinicalAnalysisCreateParams(String id, String description, ClinicalAnalysis.Type type, DisorderReferenceParam disorder,
                                        List<FileReferenceParam> files, ProbandParam proband, FamilyParam family,
                                        List<PanelReferenceParam> panels, ClinicalAnalystParam analyst, EntryParam interpretation,
                                        ClinicalConsentAnnotationParam consent, String dueDate, List<ClinicalCommentParam> comments,
                                        ClinicalAnalysisQualityControlUpdateParam qualityControl, PriorityParam priority,
                                        List<FlagValueParam> flags, Map<String, Object> attributes, StatusParam status) {
        this.id = id;
        this.description = description;
        this.type = type;
        this.disorder = disorder;
        this.files = files;
        this.proband = proband;
        this.family = family;
        this.panels = panels;
        this.analyst = analyst;
        this.interpretation = interpretation;
        this.consent = consent;
        this.dueDate = dueDate;
        this.comments = comments;
        this.qualityControl = qualityControl;
        this.priority = priority;
        this.flags = flags;
        this.attributes = attributes;
        this.status = status;
    }

    public static ClinicalAnalysisCreateParams of(ClinicalAnalysis clinicalAnalysis) {
        return new ClinicalAnalysisCreateParams(clinicalAnalysis.getId(), clinicalAnalysis.getDescription(),
                clinicalAnalysis.getType(), DisorderReferenceParam.of(clinicalAnalysis.getDisorder()),
                clinicalAnalysis.getFiles() != null
                        ? clinicalAnalysis.getFiles().stream().map(FileReferenceParam::of).collect(Collectors.toList())
                        : null,
                clinicalAnalysis.getProband() != null ? ProbandParam.of(clinicalAnalysis.getProband()) : null,
                clinicalAnalysis.getFamily() != null ? FamilyParam.of(clinicalAnalysis.getFamily()) : null,
                clinicalAnalysis.getPanels() != null
                        ? clinicalAnalysis.getPanels().stream().map(p -> new PanelReferenceParam(p.getId())).collect(Collectors.toList())
                        : null,
                clinicalAnalysis.getAnalyst() != null ? ClinicalAnalystParam.of(clinicalAnalysis.getAnalyst()) : null,
                clinicalAnalysis.getInterpretation() != null
                        ? new EntryParam(clinicalAnalysis.getInterpretation().getId())
                        : null,
                ClinicalConsentAnnotationParam.of(clinicalAnalysis.getConsent()), clinicalAnalysis.getDueDate(),
                clinicalAnalysis.getComments() != null
                        ? clinicalAnalysis.getComments().stream().map(ClinicalCommentParam::of).collect(Collectors.toList())
                        : null,
                clinicalAnalysis.getQualityControl() != null
                        ? ClinicalAnalysisQualityControlUpdateParam.of(clinicalAnalysis.getQualityControl())
                        : null,
                PriorityParam.of(clinicalAnalysis.getPriority()),
                clinicalAnalysis.getFlags() != null
                        ? clinicalAnalysis.getFlags().stream().map(FlagValueParam::of).collect(Collectors.toList())
                        : null,
                clinicalAnalysis.getAttributes(), StatusParam.of(clinicalAnalysis.getStatus()));
    }

    @Override
    public String toString() {
        final StringBuilder sb = new StringBuilder("ClinicalAnalysisCreateParams{");
        sb.append("id='").append(id).append('\'');
        sb.append(", description='").append(description).append('\'');
        sb.append(", type=").append(type);
        sb.append(", disorder=").append(disorder);
        sb.append(", files=").append(files);
        sb.append(", proband=").append(proband);
        sb.append(", family=").append(family);
        sb.append(", panels=").append(panels);
        sb.append(", analyst=").append(analyst);
        sb.append(", interpretation=").append(interpretation);
        sb.append(", consent=").append(consent);
        sb.append(", dueDate='").append(dueDate).append('\'');
        sb.append(", comments=").append(comments);
        sb.append(", priority=").append(priority);
        sb.append(", qualityControl=").append(qualityControl);
        sb.append(", flags=").append(flags);
        sb.append(", attributes=").append(attributes);
        sb.append(", status=").append(status);
        sb.append('}');
        return sb.toString();
    }

    public ClinicalAnalysis toClinicalAnalysis() {

        Individual individual = null;
        if (proband != null) {
            individual = new Individual().setId(proband.getId());
            if (proband.getSamples() != null) {
                List<Sample> sampleList = proband.getSamples().stream()
                        .map(sample -> new Sample().setId(sample.getId()))
                        .collect(Collectors.toList());
                individual.setSamples(sampleList);
            }
        }

        Family f = null;
        if (family != null) {
            f = new Family().setId(family.getId());
            if (family.getMembers() != null) {
                List<Individual> members = new ArrayList<>(family.getMembers().size());
                for (ProbandParam member : family.getMembers()) {
                    Individual auxIndividual = new Individual().setId(member.getId());
                    if (member.getSamples() != null) {
                        List<Sample> samples = member.getSamples().stream().map(s -> new Sample().setId(s.getId())).collect(Collectors.toList());
                        auxIndividual.setSamples(samples);
                    }
                    members.add(auxIndividual);
                }
                f.setMembers(members);
            }
        }

        Interpretation primaryInterpretation = interpretation != null ? new Interpretation().setId(interpretation.getId()) : null;

        String assignee = analyst != null ? analyst.getId() : "";

        List<File> caFiles = new LinkedList<>();
        if (files != null) {
            for (FileReferenceParam file : files) {
                caFiles.add(file.toFile());
            }
        }

        List<Panel> diseasePanelList = panels != null ? new ArrayList<>(panels.size()) : Collections.emptyList();
        if (panels != null) {
<<<<<<< HEAD
            for (PanelReferenceParam panel : panels) {
                diseasePanelList.add(new org.opencb.opencga.core.models.panel.Panel().setId(panel.getId()));
=======
            for (String panel : panels) {
                diseasePanelList.add(new Panel().setId(panel));
>>>>>>> 6d8f35de
            }
        }

        return new ClinicalAnalysis(id, description, type, disorder != null ? disorder.toDisorder() : null, caFiles, individual, f,
                diseasePanelList, false, primaryInterpretation, new LinkedList<>(),
                consent != null ? consent.toClinicalConsentAnnotation() : null,
                new ClinicalAnalyst(assignee, assignee, "", "", TimeUtils.getTime()),
                priority != null ? priority.toClinicalPriorityAnnotation() : null,
                flags != null ? flags.stream().map(FlagValueParam::toFlagAnnotation).collect(Collectors.toList()) : null , null, null,
                dueDate, 1,
                comments != null ? comments.stream().map(ClinicalCommentParam::toClinicalComment).collect(Collectors.toList()) : null,
                qualityControl != null ? qualityControl.toClinicalQualityControl() : null, new LinkedList<>(), null, attributes,
                status != null ? status.toCustomStatus() : null);
    }

    public String getId() {
        return id;
    }

    public ClinicalAnalysisCreateParams setId(String id) {
        this.id = id;
        return this;
    }

    public String getDescription() {
        return description;
    }

    public ClinicalAnalysisCreateParams setDescription(String description) {
        this.description = description;
        return this;
    }

    public ClinicalAnalysis.Type getType() {
        return type;
    }

    public ClinicalAnalysisCreateParams setType(ClinicalAnalysis.Type type) {
        this.type = type;
        return this;
    }

    public DisorderReferenceParam getDisorder() {
        return disorder;
    }

    public ClinicalAnalysisCreateParams setDisorder(DisorderReferenceParam disorder) {
        this.disorder = disorder;
        return this;
    }

    public List<FileReferenceParam> getFiles() {
        return files;
    }

    public ClinicalAnalysisCreateParams setFiles(List<FileReferenceParam> files) {
        this.files = files;
        return this;
    }

    public ProbandParam getProband() {
        return proband;
    }

    public ClinicalAnalysisCreateParams setProband(ProbandParam proband) {
        this.proband = proband;
        return this;
    }

    public FamilyParam getFamily() {
        return family;
    }

    public ClinicalAnalysisCreateParams setFamily(FamilyParam family) {
        this.family = family;
        return this;
    }

    public List<PanelReferenceParam> getPanels() {
        return panels;
    }

    public ClinicalAnalysisCreateParams setPanels(List<PanelReferenceParam> panels) {
        this.panels = panels;
        return this;
    }

    public ClinicalAnalystParam getAnalyst() {
        return analyst;
    }

    public ClinicalAnalysisCreateParams setAnalyst(ClinicalAnalystParam analyst) {
        this.analyst = analyst;
        return this;
    }

    public EntryParam getInterpretation() {
        return interpretation;
    }

    public ClinicalAnalysisCreateParams setInterpretation(EntryParam interpretation) {
        this.interpretation = interpretation;
        return this;
    }

    public ClinicalAnalysisQualityControlUpdateParam getQualityControl() {
        return qualityControl;
    }

    public ClinicalAnalysisCreateParams setQualityControl(ClinicalAnalysisQualityControlUpdateParam qualityControl) {
        this.qualityControl = qualityControl;
        return this;
    }

    public ClinicalConsentAnnotationParam getConsent() {
        return consent;
    }

    public ClinicalAnalysisCreateParams setConsent(ClinicalConsentAnnotationParam consent) {
        this.consent = consent;
        return this;
    }

    public String getDueDate() {
        return dueDate;
    }

    public ClinicalAnalysisCreateParams setDueDate(String dueDate) {
        this.dueDate = dueDate;
        return this;
    }

    public List<ClinicalCommentParam> getComments() {
        return comments;
    }

    public ClinicalAnalysisCreateParams setComments(List<ClinicalCommentParam> comments) {
        this.comments = comments;
        return this;
    }

    public PriorityParam getPriority() {
        return priority;
    }

    public ClinicalAnalysisCreateParams setPriority(PriorityParam priority) {
        this.priority = priority;
        return this;
    }

    public List<FlagValueParam> getFlags() {
        return flags;
    }

    public ClinicalAnalysisCreateParams setFlags(List<FlagValueParam> flags) {
        this.flags = flags;
        return this;
    }

    public Map<String, Object> getAttributes() {
        return attributes;
    }

    public ClinicalAnalysisCreateParams setAttributes(Map<String, Object> attributes) {
        this.attributes = attributes;
        return this;
    }

    public StatusParam getStatus() {
        return status;
    }

    public ClinicalAnalysisCreateParams setStatus(StatusParam status) {
        this.status = status;
        return this;
    }

}<|MERGE_RESOLUTION|>--- conflicted
+++ resolved
@@ -24,11 +24,8 @@
 import org.opencb.opencga.core.models.file.File;
 import org.opencb.opencga.core.models.file.FileReferenceParam;
 import org.opencb.opencga.core.models.individual.Individual;
-<<<<<<< HEAD
+import org.opencb.opencga.core.models.panel.Panel;
 import org.opencb.opencga.core.models.panel.PanelReferenceParam;
-=======
-import org.opencb.opencga.core.models.panel.Panel;
->>>>>>> 6d8f35de
 import org.opencb.opencga.core.models.sample.Sample;
 import org.opencb.opencga.core.models.study.configuration.ClinicalConsentAnnotationParam;
 
@@ -190,13 +187,8 @@
 
         List<Panel> diseasePanelList = panels != null ? new ArrayList<>(panels.size()) : Collections.emptyList();
         if (panels != null) {
-<<<<<<< HEAD
             for (PanelReferenceParam panel : panels) {
                 diseasePanelList.add(new org.opencb.opencga.core.models.panel.Panel().setId(panel.getId()));
-=======
-            for (String panel : panels) {
-                diseasePanelList.add(new Panel().setId(panel));
->>>>>>> 6d8f35de
             }
         }
 
