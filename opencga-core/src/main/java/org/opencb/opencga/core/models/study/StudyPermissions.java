--- conflicted
+++ resolved
@@ -112,17 +112,14 @@
                 ClinicalAnalysisPermissions.WRITE_ANNOTATIONS.name(), CLINICAL_ANALYSIS),
         DELETE_CLINICAL_ANNOTATIONS(Arrays.asList(VIEW_CLINICAL_ANALYSIS, VIEW_CLINICAL_ANNOTATIONS, WRITE_CLINICAL_ANNOTATIONS),
                 ClinicalAnalysisPermissions.DELETE_ANNOTATIONS.name(), CLINICAL_ANALYSIS),
-<<<<<<< HEAD
+        ADMIN_CLINICAL_ANALYSIS(Arrays.asList(VIEW_CLINICAL_ANALYSIS, WRITE_CLINICAL_ANALYSIS, DELETE_CLINICAL_ANALYSIS,
+                VIEW_CLINICAL_ANNOTATIONS, WRITE_CLINICAL_ANNOTATIONS, DELETE_CLINICAL_ANNOTATIONS),
+                ClinicalAnalysisPermissions.ADMIN.name(), CLINICAL_ANALYSIS),
 
         // WORKFLOWS
         VIEW_WORKFLOWS(Collections.emptyList(), WorkflowPermissions.VIEW.name(), WORKFLOW),
         WRITE_WORKFLOWS(Collections.singletonList(VIEW_WORKFLOWS), WorkflowPermissions.WRITE.name(), WORKFLOW),
         DELETE_WORKFLOWS(Arrays.asList(VIEW_WORKFLOWS, WRITE_WORKFLOWS), WorkflowPermissions.DELETE.name(), WORKFLOW);
-=======
-        ADMIN_CLINICAL_ANALYSIS(Arrays.asList(VIEW_CLINICAL_ANALYSIS, WRITE_CLINICAL_ANALYSIS, DELETE_CLINICAL_ANALYSIS,
-                VIEW_CLINICAL_ANNOTATIONS, WRITE_CLINICAL_ANNOTATIONS, DELETE_CLINICAL_ANNOTATIONS),
-                ClinicalAnalysisPermissions.ADMIN.name(), CLINICAL_ANALYSIS);
->>>>>>> 1c9f023e
 
         private final static Map<String, Permissions> map;
 
