--- conflicted
+++ resolved
@@ -32,7 +32,6 @@
 
     public static final String DEFAULT_RESOURCE_NAME = "org/opencb/opencga/core/git.properties";
     private static GitRepositoryState gitRepositoryState;
-    private static Properties properties;
     private static final Logger logger = LoggerFactory.getLogger(GitRepositoryState.class);
 
     private Properties properties;
@@ -60,36 +59,11 @@
     private String buildVersion;            // =${git.build.version}
 
     public static String get(String key) {
-<<<<<<< HEAD
-        if (properties == null) {
-            getInstance();
-        }
-        return properties.getProperty(key);
-=======
         return getInstance().properties.getProperty(key);
->>>>>>> 9f49693a
     }
 
     public static GitRepositoryState getInstance() {
         if (gitRepositoryState == null) {
-<<<<<<< HEAD
-            properties = new Properties();
-            InputStream stream = null;
-            try {
-                stream = GitRepositoryState.class.getClassLoader().getResourceAsStream(DEFAULT_RESOURCE_NAME);
-                if (stream != null) {
-                    properties.load(stream);
-                }
-            } catch (IOException e) {
-                logger.warn("Error reading " + DEFAULT_RESOURCE_NAME, e);
-            } finally {
-                if (stream != null) {
-                    try {
-                        stream.close();
-                    } catch (IOException e) {
-                        logger.warn("Error closing stream from " + DEFAULT_RESOURCE_NAME, e);
-                    }
-=======
             gitRepositoryState = load(DEFAULT_RESOURCE_NAME);
         }
         return gitRepositoryState;
@@ -111,7 +85,6 @@
                     stream.close();
                 } catch (IOException e) {
                     logger.warn("Error closing stream from " + resourceName, e);
->>>>>>> 9f49693a
                 }
             }
         }
