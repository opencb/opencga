package org.opencb.opencga.core.models.sample;

import java.util.Objects;

import org.opencb.commons.annotations.DataField;
import org.opencb.opencga.core.api.ParamConstants;

public class SampleInternalVariant {

    @DataField(description = ParamConstants.SAMPLE_INTERNAL_VARIANT_INDEX_DESCRIPTION)
    private SampleInternalVariantIndex index;
<<<<<<< HEAD
    @DataField(description = ParamConstants.SAMPLE_INTERNAL_VARIANT_SAMPLE_GENOTYPE_INDEX_DESCRIPTION)
    private SampleInternalVariantGenotypeIndex sampleGenotypeIndex;
    @DataField(description = ParamConstants.SAMPLE_INTERNAL_VARIANT_ANNOTATION_INDEX_DESCRIPTION)
    private SampleInternalVariantAnnotationIndex annotationIndex;
    @DataField(description = ParamConstants.SAMPLE_INTERNAL_VARIANT_SECONDARY_INDEX_DESCRIPTION)
    private SampleInternalVariantSecondaryIndex secondaryIndex;
=======
    @Deprecated
    private SampleInternalVariantSecondarySampleIndex sampleGenotypeIndex;
    private SampleInternalVariantSecondarySampleIndex secondarySampleIndex;
    private SampleInternalVariantAnnotationIndex annotationIndex;
    private SampleInternalVariantSecondaryAnnotationIndex secondaryAnnotationIndex;
>>>>>>> 5c8e3223

    public SampleInternalVariant() {
    }

    public SampleInternalVariant(SampleInternalVariantIndex index, SampleInternalVariantSecondarySampleIndex secondarySampleIndex,
                                 SampleInternalVariantAnnotationIndex annotationIndex, SampleInternalVariantSecondaryAnnotationIndex secondaryAnnotationIndex) {
        this.index = index;
        this.secondarySampleIndex = secondarySampleIndex;
        this.annotationIndex = annotationIndex;
        this.secondaryAnnotationIndex = secondaryAnnotationIndex;
    }

    @Override
    public String toString() {
        final StringBuilder sb = new StringBuilder("SampleInternalVariant{");
        sb.append("index=").append(index);
        sb.append(", secondarySampleIndex=").append(secondarySampleIndex);
        sb.append(", annotationIndex=").append(annotationIndex);
        sb.append(", secondaryAnnotationIndex=").append(secondaryAnnotationIndex);
        sb.append('}');
        return sb.toString();
    }

    public static SampleInternalVariant init() {
        return new SampleInternalVariant(null, null, null, null);
    }

    public SampleInternalVariantIndex getIndex() {
        return index;
    }

    public SampleInternalVariant setIndex(SampleInternalVariantIndex index) {
        this.index = index;
        return this;
    }

    @Deprecated
    public SampleInternalVariantSecondarySampleIndex getSampleGenotypeIndex() {
        return sampleGenotypeIndex;
    }

    @Deprecated
    public SampleInternalVariant setSampleGenotypeIndex(SampleInternalVariantSecondarySampleIndex secondarySampleIndex) {
        this.sampleGenotypeIndex = sampleGenotypeIndex;
        return this;
    }

    public SampleInternalVariantSecondarySampleIndex getSecondarySampleIndex() {
        if (secondarySampleIndex == null && sampleGenotypeIndex != null) {
            return sampleGenotypeIndex;
        }
        return secondarySampleIndex;
    }

    public SampleInternalVariant setSecondarySampleIndex(SampleInternalVariantSecondarySampleIndex secondarySampleIndex) {
        this.secondarySampleIndex = secondarySampleIndex;
        return this;
    }

    public SampleInternalVariantAnnotationIndex getAnnotationIndex() {
        return annotationIndex;
    }

    public SampleInternalVariant setAnnotationIndex(SampleInternalVariantAnnotationIndex annotationIndex) {
        this.annotationIndex = annotationIndex;
        return this;
    }

    public SampleInternalVariantSecondaryAnnotationIndex getSecondaryAnnotationIndex() {
        return secondaryAnnotationIndex;
    }

    public SampleInternalVariant setSecondaryAnnotationIndex(SampleInternalVariantSecondaryAnnotationIndex secondaryAnnotationIndex) {
        this.secondaryAnnotationIndex = secondaryAnnotationIndex;
        return this;
    }

    @Override
    public boolean equals(Object o) {
        if (this == o) return true;
        if (o == null || getClass() != o.getClass()) return false;
        SampleInternalVariant that = (SampleInternalVariant) o;
        return Objects.equals(index, that.index) &&
                Objects.equals(secondarySampleIndex, that.secondarySampleIndex) &&
                Objects.equals(annotationIndex, that.annotationIndex) &&
                Objects.equals(secondaryAnnotationIndex, that.secondaryAnnotationIndex);
    }

    @Override
    public int hashCode() {
        return Objects.hash(index, secondarySampleIndex, annotationIndex, secondaryAnnotationIndex);
    }
}<|MERGE_RESOLUTION|>--- conflicted
+++ resolved
@@ -1,28 +1,26 @@
 package org.opencb.opencga.core.models.sample;
-
-import java.util.Objects;
 
 import org.opencb.commons.annotations.DataField;
 import org.opencb.opencga.core.api.ParamConstants;
+
+import java.util.Objects;
 
 public class SampleInternalVariant {
 
     @DataField(description = ParamConstants.SAMPLE_INTERNAL_VARIANT_INDEX_DESCRIPTION)
     private SampleInternalVariantIndex index;
-<<<<<<< HEAD
+
     @DataField(description = ParamConstants.SAMPLE_INTERNAL_VARIANT_SAMPLE_GENOTYPE_INDEX_DESCRIPTION)
-    private SampleInternalVariantGenotypeIndex sampleGenotypeIndex;
+    @Deprecated
+    private SampleInternalVariantSecondarySampleIndex sampleGenotypeIndex;
+
+    @DataField(description = ParamConstants.SAMPLE_INTERNAL_VARIANT_SECONDARY_SAMPLE_INDEX_DESCRIPTION)
+    private SampleInternalVariantSecondarySampleIndex secondarySampleIndex;
+
     @DataField(description = ParamConstants.SAMPLE_INTERNAL_VARIANT_ANNOTATION_INDEX_DESCRIPTION)
     private SampleInternalVariantAnnotationIndex annotationIndex;
-    @DataField(description = ParamConstants.SAMPLE_INTERNAL_VARIANT_SECONDARY_INDEX_DESCRIPTION)
-    private SampleInternalVariantSecondaryIndex secondaryIndex;
-=======
-    @Deprecated
-    private SampleInternalVariantSecondarySampleIndex sampleGenotypeIndex;
-    private SampleInternalVariantSecondarySampleIndex secondarySampleIndex;
-    private SampleInternalVariantAnnotationIndex annotationIndex;
     private SampleInternalVariantSecondaryAnnotationIndex secondaryAnnotationIndex;
->>>>>>> 5c8e3223
+
 
     public SampleInternalVariant() {
     }
