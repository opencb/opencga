/*
 * Copyright 2015-2020 OpenCB
 *
 * Licensed under the Apache License, Version 2.0 (the "License");
 * you may not use this file except in compliance with the License.
 * You may obtain a copy of the License at
 *
 *     http://www.apache.org/licenses/LICENSE-2.0
 *
 * Unless required by applicable law or agreed to in writing, software
 * distributed under the License is distributed on an "AS IS" BASIS,
 * WITHOUT WARRANTIES OR CONDITIONS OF ANY KIND, either express or implied.
 * See the License for the specific language governing permissions and
 * limitations under the License.
 */

package org.opencb.opencga.core.models.clinical;

import com.fasterxml.jackson.annotation.JsonIgnore;
import com.fasterxml.jackson.core.JsonProcessingException;
import org.opencb.commons.datastore.core.ObjectMap;
import org.opencb.opencga.core.common.TimeUtils;
import org.opencb.opencga.core.models.common.StatusParam;
import org.opencb.opencga.core.models.file.File;
import org.opencb.opencga.core.models.file.FileReferenceParam;
<<<<<<< HEAD
import org.opencb.opencga.core.models.panel.PanelReferenceParam;
=======
import org.opencb.opencga.core.models.individual.Individual;
import org.opencb.opencga.core.models.panel.Panel;
>>>>>>> 6d8f35de
import org.opencb.opencga.core.models.study.configuration.ClinicalConsentAnnotationParam;

import java.util.List;
import java.util.Map;
import java.util.stream.Collectors;

import static org.opencb.opencga.core.common.JacksonUtils.getUpdateObjectMapper;

public class ClinicalAnalysisUpdateParams {

    private String id;
    private String description;
    private ClinicalAnalysis.Type type;

    private DisorderReferenceParam disorder;
    private List<FileReferenceParam> files;

<<<<<<< HEAD
    private List<PanelReferenceParam> panels;
=======
    private ProbandParam proband;
    private FamilyParam family;

    private List<String> panels;
>>>>>>> 6d8f35de

    private Boolean locked;
    private ClinicalAnalystParam analyst;
    private ClinicalAnalysisQualityControlUpdateParam qualityControl;

    private ClinicalConsentAnnotationParam consent;

    private String dueDate;
    private List<ClinicalCommentParam> comments;
    private PriorityParam priority; // id
    private List<FlagValueParam> flags; // id

    private Map<String, Object> attributes;
    private StatusParam status;

    public ClinicalAnalysisUpdateParams() {
    }

<<<<<<< HEAD
    public ClinicalAnalysisUpdateParams(String id, String description, DisorderReferenceParam disorder, List<FileReferenceParam> files,
                                        List<PanelReferenceParam> panels, Boolean locked, ClinicalAnalystParam analyst,
                                        ClinicalConsentAnnotationParam consent, String dueDate,
                                        ClinicalAnalysisQualityControlUpdateParam qualityControl, List<ClinicalCommentParam> comments,
                                        PriorityParam priority, List<FlagValueParam> flags, Map<String, Object> attributes,
                                        StatusParam status) {
=======
    public ClinicalAnalysisUpdateParams(String id, String description, ClinicalAnalysis.Type type, DisorderReferenceParam disorder,
                                        List<FileReferenceParam> files, ProbandParam proband, FamilyParam family, List<String> panels,
                                        Boolean locked, ClinicalAnalystParam analyst,
                                        ClinicalAnalysisQualityControlUpdateParam qualityControl, ClinicalConsentAnnotationParam consent,
                                        String dueDate, List<ClinicalCommentParam> comments, PriorityParam priority,
                                        List<FlagValueParam> flags, Map<String, Object> attributes, StatusParam status) {
>>>>>>> 6d8f35de
        this.id = id;
        this.description = description;
        this.type = type;
        this.disorder = disorder;
        this.files = files;
        this.proband = proband;
        this.family = family;
        this.panels = panels;
        this.locked = locked;
        this.analyst = analyst;
        this.qualityControl = qualityControl;
        this.consent = consent;
        this.dueDate = dueDate;
        this.comments = comments;
        this.priority = priority;
        this.flags = flags;
        this.attributes = attributes;
        this.status = status;
    }

    @JsonIgnore
    public ObjectMap getUpdateMap() throws JsonProcessingException {
        return new ObjectMap(getUpdateObjectMapper().writeValueAsString(this));
    }

    @JsonIgnore
    public ClinicalAnalysis toClinicalAnalysis() {
        return new ClinicalAnalysis(id, description, type, disorder.toDisorder(),
                files != null ? files.stream().map(FileReferenceParam::toFile).collect(Collectors.toList()) : null,
                proband != null ? proband.toIndividual() : null,
                family != null ? family.toFamily() : null,
                panels != null ? panels.stream().map(p -> new Panel().setId(p)).collect(Collectors.toList()) : null,
                locked, null, null,
                consent != null ? consent.toClinicalConsentAnnotation() : null,
                analyst != null ? analyst.toClinicalAnalyst() : null,
                priority != null ? priority.toClinicalPriorityAnnotation() : null,
                flags != null ? flags.stream().map(FlagValueParam::toFlagAnnotation).collect(Collectors.toList()) : null,
                TimeUtils.getTime(), TimeUtils.getTime(), dueDate, 1,
                comments != null ? comments.stream().map(ClinicalCommentParam::toClinicalComment).collect(Collectors.toList()) : null,
                qualityControl != null ? qualityControl.toClinicalQualityControl() : null,
                null, null, attributes, status != null ? status.toCustomStatus() : null);
    }

    @Override
    public String toString() {
        final StringBuilder sb = new StringBuilder("ClinicalAnalysisUpdateParams{");
        sb.append("id='").append(id).append('\'');
        sb.append(", description='").append(description).append('\'');
        sb.append(", type=").append(type);
        sb.append(", disorder=").append(disorder);
        sb.append(", files=").append(files);
        sb.append(", proband=").append(proband);
        sb.append(", family=").append(family);
        sb.append(", panels=").append(panels);
        sb.append(", locked=").append(locked);
        sb.append(", analyst=").append(analyst);
        sb.append(", qualityControl=").append(qualityControl);
        sb.append(", consent=").append(consent);
        sb.append(", dueDate='").append(dueDate).append('\'');
        sb.append(", comments=").append(comments);
        sb.append(", priority=").append(priority);
        sb.append(", flags=").append(flags);
        sb.append(", attributes=").append(attributes);
        sb.append(", status=").append(status);
        sb.append('}');
        return sb.toString();
    }

    public String getId() {
        return id;
    }

    public ClinicalAnalysisUpdateParams setId(String id) {
        this.id = id;
        return this;
    }

    public String getDescription() {
        return description;
    }

    public ClinicalAnalysisUpdateParams setDescription(String description) {
        this.description = description;
        return this;
    }

    public ClinicalAnalysis.Type getType() {
        return type;
    }

    public ClinicalAnalysisUpdateParams setType(ClinicalAnalysis.Type type) {
        this.type = type;
        return this;
    }

    public DisorderReferenceParam getDisorder() {
        return disorder;
    }

    public ClinicalAnalysisUpdateParams setDisorder(DisorderReferenceParam disorder) {
        this.disorder = disorder;
        return this;
    }

    public List<FileReferenceParam> getFiles() {
        return files;
    }

    public ClinicalAnalysisUpdateParams setFiles(List<FileReferenceParam> files) {
        this.files = files;
        return this;
    }

<<<<<<< HEAD
    public List<PanelReferenceParam> getPanels() {
=======
    public ProbandParam getProband() {
        return proband;
    }

    public ClinicalAnalysisUpdateParams setProband(ProbandParam proband) {
        this.proband = proband;
        return this;
    }

    public FamilyParam getFamily() {
        return family;
    }

    public ClinicalAnalysisUpdateParams setFamily(FamilyParam family) {
        this.family = family;
        return this;
    }

    public List<String> getPanels() {
>>>>>>> 6d8f35de
        return panels;
    }

    public ClinicalAnalysisUpdateParams setPanels(List<PanelReferenceParam> panels) {
        this.panels = panels;
        return this;
    }

    public Boolean getLocked() {
        return locked;
    }

    public ClinicalAnalysisUpdateParams setLocked(Boolean locked) {
        this.locked = locked;
        return this;
    }

    public ClinicalAnalystParam getAnalyst() {
        return analyst;
    }

    public ClinicalAnalysisUpdateParams setAnalyst(ClinicalAnalystParam analyst) {
        this.analyst = analyst;
        return this;
    }

    public ClinicalAnalysisQualityControlUpdateParam getQualityControl() {
        return qualityControl;
    }

    public ClinicalAnalysisUpdateParams setQualityControl(ClinicalAnalysisQualityControlUpdateParam qualityControl) {
        this.qualityControl = qualityControl;
        return this;
    }

    public ClinicalConsentAnnotationParam getConsent() {
        return consent;
    }

    public ClinicalAnalysisUpdateParams setConsent(ClinicalConsentAnnotationParam consent) {
        this.consent = consent;
        return this;
    }

    public String getDueDate() {
        return dueDate;
    }

    public ClinicalAnalysisUpdateParams setDueDate(String dueDate) {
        this.dueDate = dueDate;
        return this;
    }

    public List<ClinicalCommentParam> getComments() {
        return comments;
    }

    public ClinicalAnalysisUpdateParams setComments(List<ClinicalCommentParam> comments) {
        this.comments = comments;
        return this;
    }

    public PriorityParam getPriority() {
        return priority;
    }

    public ClinicalAnalysisUpdateParams setPriority(PriorityParam priority) {
        this.priority = priority;
        return this;
    }

    public List<FlagValueParam> getFlags() {
        return flags;
    }

    public ClinicalAnalysisUpdateParams setFlags(List<FlagValueParam> flags) {
        this.flags = flags;
        return this;
    }

    public Map<String, Object> getAttributes() {
        return attributes;
    }

    public ClinicalAnalysisUpdateParams setAttributes(Map<String, Object> attributes) {
        this.attributes = attributes;
        return this;
    }

    public StatusParam getStatus() {
        return status;
    }

    public ClinicalAnalysisUpdateParams setStatus(StatusParam status) {
        this.status = status;
        return this;
    }
}<|MERGE_RESOLUTION|>--- conflicted
+++ resolved
@@ -21,14 +21,9 @@
 import org.opencb.commons.datastore.core.ObjectMap;
 import org.opencb.opencga.core.common.TimeUtils;
 import org.opencb.opencga.core.models.common.StatusParam;
-import org.opencb.opencga.core.models.file.File;
 import org.opencb.opencga.core.models.file.FileReferenceParam;
-<<<<<<< HEAD
+import org.opencb.opencga.core.models.panel.Panel;
 import org.opencb.opencga.core.models.panel.PanelReferenceParam;
-=======
-import org.opencb.opencga.core.models.individual.Individual;
-import org.opencb.opencga.core.models.panel.Panel;
->>>>>>> 6d8f35de
 import org.opencb.opencga.core.models.study.configuration.ClinicalConsentAnnotationParam;
 
 import java.util.List;
@@ -46,14 +41,9 @@
     private DisorderReferenceParam disorder;
     private List<FileReferenceParam> files;
 
-<<<<<<< HEAD
     private List<PanelReferenceParam> panels;
-=======
     private ProbandParam proband;
     private FamilyParam family;
-
-    private List<String> panels;
->>>>>>> 6d8f35de
 
     private Boolean locked;
     private ClinicalAnalystParam analyst;
@@ -72,21 +62,12 @@
     public ClinicalAnalysisUpdateParams() {
     }
 
-<<<<<<< HEAD
-    public ClinicalAnalysisUpdateParams(String id, String description, DisorderReferenceParam disorder, List<FileReferenceParam> files,
+    public ClinicalAnalysisUpdateParams(String id, String description, ClinicalAnalysis.Type type, DisorderReferenceParam disorder,
+                                        List<FileReferenceParam> files, ProbandParam proband, FamilyParam family,
                                         List<PanelReferenceParam> panels, Boolean locked, ClinicalAnalystParam analyst,
-                                        ClinicalConsentAnnotationParam consent, String dueDate,
-                                        ClinicalAnalysisQualityControlUpdateParam qualityControl, List<ClinicalCommentParam> comments,
-                                        PriorityParam priority, List<FlagValueParam> flags, Map<String, Object> attributes,
-                                        StatusParam status) {
-=======
-    public ClinicalAnalysisUpdateParams(String id, String description, ClinicalAnalysis.Type type, DisorderReferenceParam disorder,
-                                        List<FileReferenceParam> files, ProbandParam proband, FamilyParam family, List<String> panels,
-                                        Boolean locked, ClinicalAnalystParam analyst,
                                         ClinicalAnalysisQualityControlUpdateParam qualityControl, ClinicalConsentAnnotationParam consent,
                                         String dueDate, List<ClinicalCommentParam> comments, PriorityParam priority,
                                         List<FlagValueParam> flags, Map<String, Object> attributes, StatusParam status) {
->>>>>>> 6d8f35de
         this.id = id;
         this.description = description;
         this.type = type;
@@ -118,7 +99,7 @@
                 files != null ? files.stream().map(FileReferenceParam::toFile).collect(Collectors.toList()) : null,
                 proband != null ? proband.toIndividual() : null,
                 family != null ? family.toFamily() : null,
-                panels != null ? panels.stream().map(p -> new Panel().setId(p)).collect(Collectors.toList()) : null,
+                panels != null ? panels.stream().map(p -> new Panel().setId(p.getId())).collect(Collectors.toList()) : null,
                 locked, null, null,
                 consent != null ? consent.toClinicalConsentAnnotation() : null,
                 analyst != null ? analyst.toClinicalAnalyst() : null,
@@ -200,9 +181,10 @@
         return this;
     }
 
-<<<<<<< HEAD
     public List<PanelReferenceParam> getPanels() {
-=======
+        return panels;
+    }
+
     public ProbandParam getProband() {
         return proband;
     }
@@ -221,11 +203,6 @@
         return this;
     }
 
-    public List<String> getPanels() {
->>>>>>> 6d8f35de
-        return panels;
-    }
-
     public ClinicalAnalysisUpdateParams setPanels(List<PanelReferenceParam> panels) {
         this.panels = panels;
         return this;
