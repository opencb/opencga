/*
 * Copyright 2015-2020 OpenCB
 *
 * Licensed under the Apache License, Version 2.0 (the "License");
 * you may not use this file except in compliance with the License.
 * You may obtain a copy of the License at
 *
 *     http://www.apache.org/licenses/LICENSE-2.0
 *
 * Unless required by applicable law or agreed to in writing, software
 * distributed under the License is distributed on an "AS IS" BASIS,
 * WITHOUT WARRANTIES OR CONDITIONS OF ANY KIND, either express or implied.
 * See the License for the specific language governing permissions and
 * limitations under the License.
 */

package org.opencb.opencga.core.models.cohort;

<<<<<<< HEAD
import org.opencb.commons.annotations.DataField;
import org.opencb.opencga.core.api.FieldConstants;
=======
import org.opencb.biodata.models.common.Status;
>>>>>>> 9926ac75
import org.opencb.opencga.core.models.common.Annotable;
import org.opencb.opencga.core.models.common.AnnotationSet;
import org.opencb.opencga.core.models.common.Enums;
import org.opencb.opencga.core.models.sample.Sample;

import java.util.Collections;
import java.util.List;
import java.util.Map;
import java.util.Objects;

public class Cohort extends Annotable {

    /**
     * Cohort ID is a mandatory parameter when creating a new Cohort, this ID cannot be changed at the moment.
     *
     * @apiNote Required, Immutable, Unique
     */
    @DataField(id = "id", required = true, indexed = true, unique = true, immutable = true,
            description = FieldConstants.GENERIC_ID_DESCRIPTION)
    private String id;

    /**
     * Global unique ID at the whole OpenCGA installation. This is automatically created during the Cohort creation and cannot be changed.
     *
     * @apiNote Internal, Unique, Immutable
     */
    @DataField(id = "uuid", managed = true, indexed = true, unique = true, immutable = true,
            description = FieldConstants.GENERIC_UUID_DESCRIPTION)
    private String uuid;

    @DataField(id = "type", indexed = true,
            description = FieldConstants.COHORT_TYPE)
    private Enums.CohortType type;

    /**
     * String representing when the Cohort was created, this is automatically set by OpenCGA.
     *
     * @apiNote Internal
     */
    @DataField(id = "creationDate", indexed = true,
            description = FieldConstants.GENERIC_CREATION_DATE_DESCRIPTION)
    private String creationDate;

    /**
     * String representing when was the last time the Cohort was modified, this is automatically set by OpenCGA.
     *
     * @apiNote Internal
     */
    @DataField(id = "modificationDate", indexed = true, since = "1.0",
            description = FieldConstants.GENERIC_MODIFICATION_DATE_DESCRIPTION)
    private String modificationDate;

    /**
     * An string to describe the properties of the Cohort.
     *
     * @apiNote
     */
    @DataField(id = "description", defaultValue = "No description available",
            description = FieldConstants.GENERIC_DESCRIPTION_DESCRIPTION)
    private String description;

    @DataField(id = "samples", indexed = true,
            description = FieldConstants.COHORT_SAMPLES)
    private List<Sample> samples;

    @DataField(id = "numSamples", indexed = true,
            description = FieldConstants.COHORT_NUM_SAMPLES)
    private int numSamples;


    @DataField(id = "release", indexed = true,
            description = FieldConstants.GENERIC_RELEASE_DESCRIPTION)
    private int release;

    /**
     * An object describing the status of the Sample.
     *
     * @apiNote
     */
<<<<<<< HEAD
    @DataField(id = "status", indexed = true,
            description = FieldConstants.GENERIC_CUSTOM_STATUS)
    private CustomStatus status;
=======
    private Status status;
>>>>>>> 9926ac75

    /**
     * An object describing the internal information of the Sample. This is managed by OpenCGA.
     *
     * @apiNote Internal
     */

    @DataField(id = "internal", indexed = true,
            description = FieldConstants.GENERIC_INTERNAL)
    private CohortInternal internal;

    /**
     * You can use this field to store any other information, keep in mind this is not indexed so you cannot search by attributes.
     *
     * @apiNote
     */
    @DataField(id = "attributes", indexed = true,
            description = FieldConstants.GENERIC_ATTRIBUTES_DESCRIPTION)
    private Map<String, Object> attributes;

    public Cohort() {
    }

    public Cohort(String id, Enums.CohortType type, String creationDate, String modificationDate, String description, List<Sample> samples,
                  int release, Map<String, Object> attributes) {
        this(id, type, creationDate, modificationDate, description, samples, 0, Collections.emptyList(), release, new Status(), null,
                attributes);
    }

    public Cohort(String id, Enums.CohortType type, String creationDate, String modificationDate, String description, List<Sample> samples,
                  List<AnnotationSet> annotationSetList, int release, Map<String, Object> attributes) {
        this(id, type, creationDate, modificationDate, description, samples, 0, annotationSetList, release, new Status(), null,
                attributes);
    }

    public Cohort(String id, Enums.CohortType type, String creationDate, String modificationDate, String description, List<Sample> samples,
                  int numSamples, List<AnnotationSet> annotationSets, int release, Status status, CohortInternal internal,
                  Map<String, Object> attributes) {
        this.id = id;
        this.type = type;
        this.creationDate = creationDate;
        this.modificationDate = modificationDate;
        this.description = description;
        this.samples = samples;
        this.numSamples = numSamples;
        this.annotationSets = annotationSets;
        this.release = release;
        this.status = status;
        this.internal = internal;
        this.attributes = attributes;
    }

    @Override
    public String toString() {
        final StringBuilder sb = new StringBuilder("Cohort{");
        sb.append("id='").append(id).append('\'');
        sb.append(", uuid='").append(uuid).append('\'');
        sb.append(", type=").append(type);
        sb.append(", creationDate='").append(creationDate).append('\'');
        sb.append(", modificationDate='").append(modificationDate).append('\'');
        sb.append(", description='").append(description).append('\'');
        sb.append(", samples=").append(samples);
        sb.append(", numSamples=").append(numSamples);
        sb.append(", release=").append(release);
        sb.append(", status=").append(status);
        sb.append(", internal=").append(internal);
        sb.append(", attributes=").append(attributes);
        sb.append(", annotationSets=").append(annotationSets);
        sb.append('}');
        return sb.toString();
    }

    @Override
    public boolean equals(Object o) {
        if (this == o) {
            return true;
        }
        if (!(o instanceof Cohort)) {
            return false;
        }
        Cohort cohort = (Cohort) o;
        return release == cohort.release
                && Objects.equals(uuid, cohort.uuid)
                && Objects.equals(id, cohort.id)
                && type == cohort.type
                && Objects.equals(creationDate, cohort.creationDate)
                && Objects.equals(internal, cohort.internal)
                && Objects.equals(description, cohort.description)
                && Objects.equals(samples, cohort.samples)
                && Objects.equals(numSamples, cohort.numSamples)
                && Objects.equals(status, cohort.status)
                && Objects.equals(attributes, cohort.attributes);
    }

    @Override
    public int hashCode() {
        return Objects.hash(uuid, id, type, creationDate, internal, description, samples, numSamples, status, release, attributes);
    }

    @Override
    public Cohort setUid(long uid) {
        super.setUid(uid);
        return this;
    }

    @Override
    public Cohort setStudyUid(long studyUid) {
        super.setStudyUid(studyUid);
        return this;
    }

    @Override
    public String getUuid() {
        return uuid;
    }

    public Cohort setUuid(String uuid) {
        this.uuid = uuid;
        return this;
    }

    @Override
    public String getId() {
        return id;
    }

    @Override
    public Cohort setId(String id) {
        this.id = id;
        return this;
    }

    public Enums.CohortType getType() {
        return type;
    }

    public Cohort setType(Enums.CohortType type) {
        this.type = type;
        return this;
    }

    public String getCreationDate() {
        return creationDate;
    }

    public Cohort setCreationDate(String creationDate) {
        this.creationDate = creationDate;
        return this;
    }

    public String getModificationDate() {
        return modificationDate;
    }

    public Cohort setModificationDate(String modificationDate) {
        this.modificationDate = modificationDate;
        return this;
    }

    public CohortInternal getInternal() {
        return internal;
    }

    public Cohort setInternal(CohortInternal internal) {
        this.internal = internal;
        return this;
    }

    public String getDescription() {
        return description;
    }

    public Cohort setDescription(String description) {
        this.description = description;
        return this;
    }

    public List<Sample> getSamples() {
        return samples;
    }

    public Cohort setSamples(List<Sample> samples) {
        this.samples = samples;
        return this;
    }

    public int getNumSamples() {
        return numSamples;
    }

    public Cohort setNumSamples(int numSamples) {
        this.numSamples = numSamples;
        return this;
    }

    public int getRelease() {
        return release;
    }

    public Cohort setRelease(int release) {
        this.release = release;
        return this;
    }

    public Status getStatus() {
        return status;
    }

    public Cohort setStatus(Status status) {
        this.status = status;
        return this;
    }

    public Map<String, Object> getAttributes() {
        return attributes;
    }

    public Cohort setAttributes(Map<String, Object> attributes) {
        this.attributes = attributes;
        return this;
    }
}<|MERGE_RESOLUTION|>--- conflicted
+++ resolved
@@ -16,12 +16,10 @@
 
 package org.opencb.opencga.core.models.cohort;
 
-<<<<<<< HEAD
+
+import org.opencb.biodata.models.common.Status;
 import org.opencb.commons.annotations.DataField;
 import org.opencb.opencga.core.api.FieldConstants;
-=======
-import org.opencb.biodata.models.common.Status;
->>>>>>> 9926ac75
 import org.opencb.opencga.core.models.common.Annotable;
 import org.opencb.opencga.core.models.common.AnnotationSet;
 import org.opencb.opencga.core.models.common.Enums;
@@ -101,13 +99,11 @@
      *
      * @apiNote
      */
-<<<<<<< HEAD
+
     @DataField(id = "status", indexed = true,
             description = FieldConstants.GENERIC_CUSTOM_STATUS)
-    private CustomStatus status;
-=======
     private Status status;
->>>>>>> 9926ac75
+
 
     /**
      * An object describing the internal information of the Sample. This is managed by OpenCGA.
