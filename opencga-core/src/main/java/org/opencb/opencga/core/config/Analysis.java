--- conflicted
+++ resolved
@@ -78,21 +78,21 @@
         return this;
     }
 
-<<<<<<< HEAD
     public OperationConfig getOperations() {
         return operations;
     }
 
     public Analysis setOperations(OperationConfig operations) {
         this.operations = operations;
-=======
+        return this;
+    }
+
     public WorkflowConfiguration getWorkflow() {
         return workflow;
     }
 
     public Analysis setWorkflow(WorkflowConfiguration workflow) {
         this.workflow = workflow;
->>>>>>> a744826c
         return this;
     }
 
