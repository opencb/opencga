/*
 * Copyright 2015-2020 OpenCB
 *
 * Licensed under the Apache License, Version 2.0 (the "License");
 * you may not use this file except in compliance with the License.
 * You may obtain a copy of the License at
 *
 *     http://www.apache.org/licenses/LICENSE-2.0
 *
 * Unless required by applicable law or agreed to in writing, software
 * distributed under the License is distributed on an "AS IS" BASIS,
 * WITHOUT WARRANTIES OR CONDITIONS OF ANY KIND, either express or implied.
 * See the License for the specific language governing permissions and
 * limitations under the License.
 */

package org.opencb.opencga.core.config;

import java.util.ArrayList;
import java.util.List;

public class Analysis {

    private List<String> packages;

    private String scratchDir;
    private Docker docker;
    private Execution execution;
    private List<FrameworkConfiguration> frameworks;

    public Analysis() {
<<<<<<< HEAD
        this.docker = new Docker();
        this.execution = new Execution();
        this.frameworks = new ArrayList<>();
    }

    public Analysis(String scratchDir, Docker docker, Execution execution, List<FrameworkConfiguration> frameworks) {
        this.scratchDir = scratchDir;
        this.docker = docker;
        this.execution = execution;
        this.frameworks = frameworks;
    }

    @Override
    public String toString() {
        final StringBuilder sb = new StringBuilder("Analysis{");
        sb.append("scratchDir='").append(scratchDir).append('\'');
        sb.append(", docker=").append(docker);
        sb.append(", execution=").append(execution);
        sb.append(", frameworks=").append(frameworks);
        sb.append('}');
        return sb.toString();
=======
        packages = new ArrayList<>();
        execution = new Execution();
        frameworks = new ArrayList<>();
>>>>>>> 3ca20cef
    }

    public List<String> getPackages() {
        return packages;
    }

    public Analysis setPackages(List<String> packages) {
        this.packages = packages;
        return this;
    }

    public String getScratchDir() {
        return scratchDir;
    }

    public Analysis setScratchDir(String scratchDir) {
        this.scratchDir = scratchDir;
        return this;
    }

    public Docker getDocker() {
        return docker;
    }

    public Analysis setDocker(Docker docker) {
        this.docker = docker;
        return this;
    }

    public Execution getExecution() {
        return execution;
    }

    public Analysis setExecution(Execution execution) {
        this.execution = execution;
        return this;
    }

    public List<FrameworkConfiguration> getFrameworks() {
        return frameworks;
    }

    public Analysis setFrameworks(List<FrameworkConfiguration> frameworks) {
        this.frameworks = frameworks;
        return this;
    }
}<|MERGE_RESOLUTION|>--- conflicted
+++ resolved
@@ -29,7 +29,7 @@
     private List<FrameworkConfiguration> frameworks;
 
     public Analysis() {
-<<<<<<< HEAD
+        this.packages = new ArrayList<>();
         this.docker = new Docker();
         this.execution = new Execution();
         this.frameworks = new ArrayList<>();
@@ -51,11 +51,6 @@
         sb.append(", frameworks=").append(frameworks);
         sb.append('}');
         return sb.toString();
-=======
-        packages = new ArrayList<>();
-        execution = new Execution();
-        frameworks = new ArrayList<>();
->>>>>>> 3ca20cef
     }
 
     public List<String> getPackages() {
