--- conflicted
+++ resolved
@@ -7,17 +7,10 @@
 public class AlignmentIndexParams extends ToolParams {
     public static final String DESCRIPTION = "Alignment index params";
 
-<<<<<<< HEAD
-    @DataField(id = "fileId", description = FieldConstants.ALIGNMENT_BAM_FILE_ID_DESCRIPTION)
-    private String fileId;
-
-    @DataField(id = "overwrite", description = FieldConstants.ALIGNMENT_OVERWRITE_DESCRIPTION)
-=======
     @DataField(id = "fileId", description = FieldConstants.ALIGNMENT_INDEX_FILE_ID_DESCRIPTION, required = true)
     private String fileId;
 
     @DataField(id = "overwrite", description = FieldConstants.ALIGNMENT_INDEX_OVERWRITE_DESCRIPTION)
->>>>>>> 3b7a8df2
     private boolean overwrite;
 
     public AlignmentIndexParams() {
