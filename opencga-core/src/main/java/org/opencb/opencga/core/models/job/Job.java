--- conflicted
+++ resolved
@@ -75,13 +75,7 @@
     private List<File> output;   // output files of this job
     private List<String> tags;
     private List<Job> dependsOn;
-<<<<<<< HEAD
-
     private JobResult execution;
-
-=======
-    private ExecutionResult execution;
->>>>>>> 655897f0
     private File stdout;
     private File stderr;
     private boolean visited;
