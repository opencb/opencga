/*
 * Copyright 2015-2020 OpenCB
 *
 * Licensed under the Apache License, Version 2.0 (the "License");
 * you may not use this file except in compliance with the License.
 * You may obtain a copy of the License at
 *
 *     http://www.apache.org/licenses/LICENSE-2.0
 *
 * Unless required by applicable law or agreed to in writing, software
 * distributed under the License is distributed on an "AS IS" BASIS,
 * WITHOUT WARRANTIES OR CONDITIONS OF ANY KIND, either express or implied.
 * See the License for the specific language governing permissions and
 * limitations under the License.
 */

package org.opencb.opencga.core.tools.result;

import com.fasterxml.jackson.databind.ObjectMapper;
import com.fasterxml.jackson.databind.ObjectReader;
import com.fasterxml.jackson.databind.ObjectWriter;
import org.apache.commons.collections4.CollectionUtils;
import org.apache.commons.lang3.StringUtils;
import org.opencb.commons.datastore.core.Event;
import org.opencb.commons.datastore.core.ObjectMap;
import org.opencb.opencga.core.api.ParamConstants;
import org.opencb.opencga.core.common.ExceptionUtils;
import org.opencb.opencga.core.exceptions.ToolException;
import org.opencb.opencga.core.tools.OpenCgaToolExecutor;
import org.slf4j.Logger;
import org.slf4j.LoggerFactory;

import java.io.*;
import java.net.URI;
import java.nio.file.Files;
import java.nio.file.Path;
import java.nio.file.StandardCopyOption;
import java.time.Instant;
import java.time.LocalDateTime;
import java.time.format.DateTimeFormatter;
import java.util.ArrayList;
import java.util.Collections;
import java.util.Date;
import java.util.List;
import java.util.stream.Collectors;

public class ExecutionResultManager {
    public static final String FILE_EXTENSION = ".result.json";
    public static final String SWAP_FILE_EXTENSION = ".swap" + FILE_EXTENSION;

    private final Path outDir;
    private final ObjectWriter objectWriter;
    private final ObjectReader objectReader;

    private Thread thread;
    private File file;
    private File swapFile;
    private boolean initialized;
    private boolean closed;
    private final Logger logger = LoggerFactory.getLogger(ExecutionResultManager.class);
    private int monitorThreadPeriod = 60000;

    public ExecutionResultManager(String toolId, Path outDir) throws ToolException {
        this.outDir = outDir.toAbsolutePath();
        ObjectMapper objectMapper = new ObjectMapper();
//        objectMapper.configure(SerializationFeature.WRITE_DATES_AS_TIMESTAMPS, false);
        objectWriter = objectMapper.writerFor(JobResult.class).withDefaultPrettyPrinter();
        objectReader = objectMapper.readerFor(JobResult.class);
        initialized = false;
        closed = false;

        file = outDir.toFile();

        if (!file.exists()) {
            throw new ToolException("Output directory '" + outDir + "' does not exist");
        }
        if (!file.isDirectory()) {
            throw new ToolException("Output directory '" + outDir + "' does not a directory");
        }
        if (!file.canWrite()) {
            throw new ToolException("Write permission denied for output directory '" + outDir + "'");
        }
        if (!StringUtils.isAlphanumeric(toolId.replaceAll("[-_.]", ""))) {
            throw new ToolException("Invalid ToolId. The tool id can only contain alphanumeric characters, '.', '-' and '_'");
        }

        file = outDir.resolve(toolId + FILE_EXTENSION).toFile();
        swapFile = outDir.resolve(toolId + SWAP_FILE_EXTENSION).toFile();
    }

    public synchronized ExecutionResultManager init(ObjectMap params, ObjectMap executorParams) throws ToolException {
        if (initialized) {
            throw new ToolException(getClass().getName() + " already initialized!");
        }
        initialized = true;

        Date now = now();
        JobResult execution = new JobResult()
                .setExecutor(new ExecutorInfo()
                        .setId(executorParams.getString(OpenCgaToolExecutor.EXECUTOR_ID))
                        .setParams(removeTokenFromParams(executorParams)))
                .setStart(now);
        execution.getStatus()
                .setDate(now)
                .setName(Status.Type.RUNNING);

        write(execution);
        startMonitorThread();
        return this;
    }

    public ExecutionResultManager setMonitorThreadPeriod(int monitorThreadPeriod) {
        this.monitorThreadPeriod = monitorThreadPeriod;
        return this;
    }

    public void setSteps(List<String> steps) throws ToolException {
        updateResult(executionResult -> {
            executionResult.setSteps(new ArrayList<>(steps.size()));
            for (String step : steps) {
                executionResult.getSteps().add(new ToolStep(step, null, null, Status.Type.PENDING, new ObjectMap()));
            }
            return null;
        });
    }

    public boolean isClosed() {
        return closed;
    }

    public synchronized JobResult close() throws ToolException {
        return close(null);
    }

    public synchronized JobResult close(Exception exception) throws ToolException {
        if (closed) {
            throw new ToolException(getClass().getName() + " already closed!");
        }
        thread.interrupt();

        JobResult execution = read();

        Date now = now();
        execution.setEnd(now);
        execution.getStatus()
                .setDate(now);

        ToolStep step;
        if (StringUtils.isEmpty(execution.getStatus().getStep())) {
            if (CollectionUtils.isEmpty(execution.getSteps())) {
                execution.setSteps(Collections.singletonList(new ToolStep().setId("check")));
            }
            step = execution.getSteps().get(0);
            step.setStart(execution.getStart());
        } else {
            step = getStep(execution, execution.getStatus().getStep());
        }

        Status.Type finalStatus;
        if (exception == null) {
            finalStatus = Status.Type.DONE;
            for (Event event : execution.getEvents()) {
                if (event.getType().equals(Event.Type.ERROR)) {
                    // If there is any ERROR event the final status will be ERROR
                    finalStatus = Status.Type.ERROR;
                    break;
                }
            }
        } else {
            addError(exception, execution);
            finalStatus = Status.Type.ERROR;
        }

        execution.getStatus()
                .setStep(null)
                .setName(finalStatus);

        if (Status.Type.RUNNING.equals(step.getStatus()) || Status.Type.PENDING.equals(step.getStatus())) {
            step.setStatus(finalStatus);
            step.setEnd(now);
        }

        write(execution);
        closed = true;
        return execution;
    }

    public void setExecutorInfo(ExecutorInfo executorInfo) throws ToolException {
        if (executorInfo != null) {
            ObjectMap params = executorInfo.getParams();
            executorInfo.setParams(removeTokenFromParams(params));
        }
        updateResult(result -> result.setExecutor(executorInfo));
    }

    private ObjectMap removeTokenFromParams(ObjectMap params) {
        if (params != null && params.containsKey(ParamConstants.TOKEN)) {
            ObjectMap paramsCopy = new ObjectMap(params);
            paramsCopy.put(ParamConstants.TOKEN, "xxxxxxxxxxxxxx");
            return paramsCopy;
        }
        return params;
    }

    public void addEvent(Event.Type type, String message) throws ToolException {
        updateResult(result -> result.getEvents().add(new Event(type, message)));
    }

    public void addWarning(String warningMessage) throws ToolException {
        updateResult(result -> result.getEvents().add(new Event(Event.Type.WARNING, warningMessage)));
    }

    public void addError(Exception exception) throws ToolException {
        updateResult(result -> addError(exception, result));
    }

<<<<<<< HEAD
    private boolean addError(Exception exception, JobResult execution) {
        return execution.getEvents().add(new Event(Event.Type.ERROR, exception.getMessage()));
=======
    private boolean addError(Throwable exception, ExecutionResult execution) {
        String message = ExceptionUtils.prettyExceptionMessage(exception, false, true);
        return execution.getEvents().add(new Event(
                Event.Type.ERROR,
                exception.getClass().getSimpleName(), message
        ));
>>>>>>> 655897f0
    }

    public void addAttribute(String key, Object value) throws ToolException {
        updateResult(result -> result.getAttributes().put(key, value));
    }

    public void addStepAttribute(String key, Object value) throws ToolException {
        updateResult(result -> {
            ToolStep step;
            if (StringUtils.isEmpty(result.getStatus().getStep())) {
                step = result.getSteps().get(0);
            } else {
                step = getStep(result, result.getStatus().getStep());
            }
            return step.getAttributes().put(key, value);
        });
    }

    public void errorStep() throws ToolException {
        updateResult(result -> getStep(result, result.getStatus().getStep())
                .setStatus(Status.Type.ERROR).setEnd(now()));
    }

    public boolean checkStep(String stepId) throws ToolException {
        return updateResult(result -> {

            if (StringUtils.isNotEmpty(result.getStatus().getStep())) {
                // End previous step

                ToolStep step = getStep(result, result.getStatus().getStep());
                if (step.getStatus().equals(Status.Type.RUNNING)) {
                    step.setStatus(Status.Type.DONE);
                    step.setEnd(now());
                }
            }

            result.getStatus().setStep(stepId);
            ToolStep step = getStep(result, stepId);
            if (step.getStatus().equals(Status.Type.DONE)) {
                return false;
            } else {
                step.setStatus(Status.Type.RUNNING);
                step.setStart(now());
                return true;
            }
        });
    }

    private ToolStep getStep(JobResult execution, String stepId) throws ToolException {
        for (ToolStep step : execution.getSteps()) {
            if (step.getId().equals(stepId)) {
                return step;
            }
        }

        List<String> steps = execution.getSteps().stream().map(ToolStep::getId).collect(Collectors.toList());

        throw new ToolException("Step '" + stepId + "' not found. Available steps: " + steps);
    }

    public void addExternalFile(URI file) throws ToolException {
        updateResult(execution -> {
            execution.getExternalFiles().add(file);
            return null;
        });
    }

    private void updateStatusDate() throws ToolException {
        updateResult(result -> result.getStatus().setDate(now()));
    }

    @FunctionalInterface
    public interface ExecutionResultFunction<R> {
        R apply(JobResult execution) throws ToolException;
    }

    private synchronized <R> R updateResult(ExecutionResultFunction<R> update) throws ToolException {
        JobResult execution = read();
        R apply = update.apply(execution);
        write(execution);
        return apply;
    }

    public JobResult read() throws ToolException {
        try {
            return objectReader.readValue(file);
        } catch (IOException e) {
            if (Files.exists(swapFile.toPath())) {
                try {
                    return objectReader.readValue(swapFile);
                } catch (IOException ioException) {
                    e.addSuppressed(ioException);
                }
            }
            throw new ToolException("Error reading ExecutionResult", e);
        }

    }

    private synchronized void write(JobResult execution) throws ToolException {
        int maxAttempts = 3;
        int attempts = 0;
        while (attempts < maxAttempts) {
            attempts++;
            try {
                if (attempts < maxAttempts) {
                    // Perform atomic writes using an intermediate temporary swap file
                    try (OutputStream os = new BufferedOutputStream(new FileOutputStream(swapFile))) {
                        objectWriter.writeValue(os, execution);
                    }
                    Files.move(swapFile.toPath(), file.toPath(), StandardCopyOption.REPLACE_EXISTING, StandardCopyOption.ATOMIC_MOVE);
                } else {
                    try (OutputStream os = new BufferedOutputStream(new FileOutputStream(file))) {
                        objectWriter.writeValue(os, execution);
                    }
                }
            } catch (IOException e) {
                if (attempts < maxAttempts) {
                    logger.warn("Error writing ExecutionResult: " + e.toString());
                    try {
                        Thread.sleep(50);
                    } catch (InterruptedException interruption) {
                        // Ignore interruption
                        Thread.currentThread().interrupt();
                    }
                } else {
                    throw new ToolException("Error writing ExecutionResult", e);
                }
            }
        }
    }

    private Date now() {
        return Date.from(Instant.now());
    }

    private String getDateTime() {
        DateTimeFormatter dtf = DateTimeFormatter.ofPattern("yyyy/MM/dd HH:mm:ss");
        LocalDateTime now = LocalDateTime.now();
        return dtf.format(now);
    }

    private Thread startMonitorThread() {
        thread = new Thread(() -> {
            while (!Thread.currentThread().isInterrupted()) {
                try {
                    Thread.sleep(monitorThreadPeriod);
                } catch (InterruptedException e) {
                    return;
                }

                try {
                    updateStatusDate();
                } catch (ToolException e) {
                    logger.error("Error updating status date", e);
                }
            }
        });
        thread.start();
        return thread;
    }
}
<|MERGE_RESOLUTION|>--- conflicted
+++ resolved
@@ -214,17 +214,9 @@
         updateResult(result -> addError(exception, result));
     }
 
-<<<<<<< HEAD
     private boolean addError(Exception exception, JobResult execution) {
-        return execution.getEvents().add(new Event(Event.Type.ERROR, exception.getMessage()));
-=======
-    private boolean addError(Throwable exception, ExecutionResult execution) {
         String message = ExceptionUtils.prettyExceptionMessage(exception, false, true);
-        return execution.getEvents().add(new Event(
-                Event.Type.ERROR,
-                exception.getClass().getSimpleName(), message
-        ));
->>>>>>> 655897f0
+        return execution.getEvents().add(new Event(Event.Type.ERROR, message));
     }
 
     public void addAttribute(String key, Object value) throws ToolException {
