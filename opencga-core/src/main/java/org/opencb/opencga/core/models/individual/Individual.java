/*
 * Copyright 2015-2020 OpenCB
 *
 * Licensed under the Apache License, Version 2.0 (the "License");
 * you may not use this file except in compliance with the License.
 * You may obtain a copy of the License at
 *
 *     http://www.apache.org/licenses/LICENSE-2.0
 *
 * Unless required by applicable law or agreed to in writing, software
 * distributed under the License is distributed on an "AS IS" BASIS,
 * WITHOUT WARRANTIES OR CONDITIONS OF ANY KIND, either express or implied.
 * See the License for the specific language governing permissions and
 * limitations under the License.
 */

package org.opencb.opencga.core.models.individual;

import org.apache.commons.lang3.ObjectUtils;
import org.opencb.biodata.models.clinical.Disorder;
import org.opencb.biodata.models.clinical.Phenotype;
<<<<<<< HEAD
import org.opencb.biodata.models.common.Status;
=======
import org.opencb.biodata.models.core.OntologyTermAnnotation;
import org.opencb.biodata.models.core.SexOntologyTermAnnotation;
>>>>>>> f43addfe
import org.opencb.biodata.models.pedigree.IndividualProperty.KaryotypicSex;
import org.opencb.biodata.models.pedigree.IndividualProperty.LifeStatus;
import org.opencb.opencga.core.common.TimeUtils;
import org.opencb.opencga.core.models.common.Annotable;
import org.opencb.opencga.core.models.common.AnnotationSet;
import org.opencb.opencga.core.models.sample.Sample;

import java.util.*;

/**
 * Created by jacobo on 11/09/14.
 */
public class Individual extends Annotable {

    /**
     * Individual ID in the study, this must be unique in the study but can be repeated in different studies. This is a mandatory parameter
     * when creating a new Individual, this ID cannot be changed at the moment.
     *
     * @apiNote Required, Immutable, Unique
     */
    private String id;

    /**
     * Global unique ID at the whole OpenCGA installation. This is automatically created during the sample creation and cannot be changed.
     *
     * @apiNote Internal, Unique, Immutable
     */
    private String uuid;
    private String name;

    private Individual father;
    private Individual mother;
    private List<String> familyIds;
    private Location location;

    private IndividualQualityControl qualityControl;

    private SexOntologyTermAnnotation sex;
    private KaryotypicSex karyotypicSex;
    private OntologyTermAnnotation ethnicity;
    private IndividualPopulation population;
    private String dateOfBirth;

    /**
     * An integer describing the current data release.
     *
     * @apiNote Internal
     */
    private int release;

    /**
     * An integer describing the current version.
     *
     * @apiNote Internal
     */
    private int version;

    /**
     * String representing when the sample was created, this is automatically set by OpenCGA.
     *
     * @apiNote Internal
     */
    private String creationDate;

    /**
     * String representing when was the last time the sample was modified, this is automatically set by OpenCGA.
     *
     * @apiNote Internal
     */
    private String modificationDate;

    private LifeStatus lifeStatus;

    /**
     * A List with related phenotypes.
     *
     * @apiNote
     */
    private List<Phenotype> phenotypes;

    /**
     * A List with related disorders.
     *
     * @apiNote
     */
    private List<Disorder> disorders;

    /**
     * A List with related samples.
     *
     * @apiNote
     */
    private List<Sample> samples;

    private boolean parentalConsanguinity;

    private Status status;

    private IndividualInternal internal;

    /**
     * You can use this field to store any other information, keep in mind this is not indexed so you cannot search by attributes.
     *
     * @apiNote
     */
    private Map<String, Object> attributes;

    public Individual() {
    }

    public Individual(String id, String name, Individual father, Individual mother, Location location, SexOntologyTermAnnotation sex,
                      KaryotypicSex karyotypicSex, OntologyTermAnnotation ethnicity, IndividualPopulation population, LifeStatus lifeStatus,
                      String dateOfBirth, List<Sample> samples, boolean parentalConsanguinity, int release,
                      List<AnnotationSet> annotationSets, List<Phenotype> phenotypeList, List<Disorder> disorders,
                      IndividualInternal internal, Map<String, Object> attributes) {
        this(id, name, father, mother, Collections.emptyList(), location, null, sex, karyotypicSex, ethnicity, population, dateOfBirth,
                release, 1, TimeUtils.getTime(), TimeUtils.getTime(), lifeStatus, phenotypeList, disorders, samples,
                parentalConsanguinity, annotationSets, new Status(), internal, attributes);
    }

    public Individual(String id, String name, Individual father, Individual mother, List<String> familyIds, Location location,
<<<<<<< HEAD
                      IndividualQualityControl qualityControl, Sex sex, KaryotypicSex karyotypicSex, String ethnicity,
                      IndividualPopulation population, String dateOfBirth, int release, int version, String creationDate,
                      String modificationDate, LifeStatus lifeStatus, List<Phenotype> phenotypes, List<Disorder> disorders,
                      List<Sample> samples, boolean parentalConsanguinity, List<AnnotationSet> annotationSets, Status status,
                      IndividualInternal internal, Map<String, Object> attributes) {
=======
                      IndividualQualityControl qualityControl, SexOntologyTermAnnotation sex, KaryotypicSex karyotypicSex,
                      OntologyTermAnnotation ethnicity, IndividualPopulation population, String dateOfBirth, int release, int version,
                      String creationDate, String modificationDate, LifeStatus lifeStatus, List<Phenotype> phenotypes,
                      List<Disorder> disorders, List<Sample> samples, boolean parentalConsanguinity, List<AnnotationSet> annotationSets,
                      CustomStatus status, IndividualInternal internal, Map<String, Object> attributes) {
>>>>>>> f43addfe
        this.id = id;
        this.name = name;
        this.father = ObjectUtils.defaultIfNull(father, new Individual());
        this.mother = ObjectUtils.defaultIfNull(mother, new Individual());
        this.familyIds = familyIds;
        this.location = location;
        this.qualityControl = qualityControl;
        this.sex = sex;
        this.karyotypicSex = karyotypicSex;
        this.ethnicity = ethnicity;
        this.population = ObjectUtils.defaultIfNull(population, new IndividualPopulation());
        this.dateOfBirth = dateOfBirth;
        this.release = release;
        this.version = version;
        this.creationDate = ObjectUtils.defaultIfNull(creationDate, TimeUtils.getTime());
        this.modificationDate = modificationDate;
        this.lifeStatus = lifeStatus;
        this.phenotypes = ObjectUtils.defaultIfNull(phenotypes, new ArrayList<>());
        this.disorders = ObjectUtils.defaultIfNull(disorders, new ArrayList<>());
        this.samples = ObjectUtils.defaultIfNull(samples, new ArrayList<>());
        this.parentalConsanguinity = parentalConsanguinity;
        this.annotationSets = annotationSets;
        this.status = status;
        this.internal = internal;
        this.attributes = ObjectUtils.defaultIfNull(attributes, new HashMap<>());
    }

    @Override
    public String toString() {
        final StringBuilder sb = new StringBuilder("Individual{");
        sb.append("id='").append(id).append('\'');
        sb.append(", uuid='").append(uuid).append('\'');
        sb.append(", name='").append(name).append('\'');
        sb.append(", father=").append(father);
        sb.append(", mother=").append(mother);
        sb.append(", familyIds=").append(familyIds);
        sb.append(", location=").append(location);
        sb.append(", qualityControl=").append(qualityControl);
        sb.append(", sex=").append(sex);
        sb.append(", karyotypicSex=").append(karyotypicSex);
        sb.append(", ethnicity='").append(ethnicity).append('\'');
        sb.append(", population=").append(population);
        sb.append(", dateOfBirth='").append(dateOfBirth).append('\'');
        sb.append(", release=").append(release);
        sb.append(", version=").append(version);
        sb.append(", creationDate='").append(creationDate).append('\'');
        sb.append(", modificationDate='").append(modificationDate).append('\'');
        sb.append(", lifeStatus=").append(lifeStatus);
        sb.append(", phenotypes=").append(phenotypes);
        sb.append(", disorders=").append(disorders);
        sb.append(", samples=").append(samples);
        sb.append(", parentalConsanguinity=").append(parentalConsanguinity);
        sb.append(", annotationSets=").append(annotationSets);
        sb.append(", status=").append(status);
        sb.append(", internal=").append(internal);
        sb.append(", attributes=").append(attributes);
        sb.append('}');
        return sb.toString();
    }

    @Override
    public boolean equals(Object o) {
        if (this == o) {
            return true;
        }

        if (!(o instanceof Individual)) {
            return false;
        }

        Individual that = (Individual) o;
        return release == that.release
                && version == that.version
                && parentalConsanguinity == that.parentalConsanguinity
                && Objects.equals(uuid, that.uuid)
                && Objects.equals(id, that.id)
                && Objects.equals(name, that.name)
                && Objects.equals(father, that.father)
                && Objects.equals(mother, that.mother)
                && sex == that.sex
                && karyotypicSex == that.karyotypicSex
                && Objects.equals(ethnicity, that.ethnicity)
                && Objects.equals(population, that.population)
                && Objects.equals(dateOfBirth, that.dateOfBirth)
                && Objects.equals(creationDate, that.creationDate)
                && lifeStatus == that.lifeStatus
                && Objects.equals(phenotypes, that.phenotypes)
                && Objects.equals(samples, that.samples)
                && Objects.equals(status, that.status)
                && Objects.equals(internal, that.internal)
                && Objects.equals(attributes, that.attributes);
    }

    @Override
    public int hashCode() {
        return Objects.hash(uuid, id, name, father, mother, sex, karyotypicSex, ethnicity, population, dateOfBirth, release,
                version, creationDate, lifeStatus, internal, phenotypes, samples, parentalConsanguinity, status, attributes);
    }

    @Override
    public Individual setUid(long uid) {
        super.setUid(uid);
        return this;
    }

    @Override
    public Individual setStudyUid(long studyUid) {
        super.setStudyUid(studyUid);
        return this;
    }

    @Override
    public String getUuid() {
        return uuid;
    }

    public Individual setUuid(String uuid) {
        this.uuid = uuid;
        return this;
    }

    @Override
    public String getId() {
        return id;
    }

    @Override
    public Individual setId(String id) {
        this.id = id;
        return this;
    }

    public String getName() {
        return name;
    }

    public Individual setName(String name) {
        this.name = name;
        return this;
    }

    public Individual getFather() {
        return father;
    }

    public Individual setFather(Individual father) {
        this.father = father;
        return this;
    }

    public Individual getMother() {
        return mother;
    }

    public Individual setMother(Individual mother) {
        this.mother = mother;
        return this;
    }

    public List<String> getFamilyIds() {
        return familyIds;
    }

    public Individual setFamilyIds(List<String> familyIds) {
        this.familyIds = familyIds;
        return this;
    }

    public Location getLocation() {
        return location;
    }

    public Individual setLocation(Location location) {
        this.location = location;
        return this;
    }

    public IndividualQualityControl getQualityControl() {
        return qualityControl;
    }

    public Individual setQualityControl(IndividualQualityControl qualityControl) {
        this.qualityControl = qualityControl;
        return this;
    }

    public SexOntologyTermAnnotation getSex() {
        return sex;
    }

    public Individual setSex(SexOntologyTermAnnotation sex) {
        this.sex = sex;
        return this;
    }

    public KaryotypicSex getKaryotypicSex() {
        return karyotypicSex;
    }

    public Individual setKaryotypicSex(KaryotypicSex karyotypicSex) {
        this.karyotypicSex = karyotypicSex;
        return this;
    }

    public OntologyTermAnnotation getEthnicity() {
        return ethnicity;
    }

    public Individual setEthnicity(OntologyTermAnnotation ethnicity) {
        this.ethnicity = ethnicity;
        return this;
    }

    public IndividualPopulation getPopulation() {
        return population;
    }

    public Individual setPopulation(IndividualPopulation population) {
        this.population = population;
        return this;
    }

    public String getCreationDate() {
        return creationDate;
    }

    public Individual setCreationDate(String creationDate) {
        this.creationDate = creationDate;
        return this;
    }

    public String getModificationDate() {
        return modificationDate;
    }

    public Individual setModificationDate(String modificationDate) {
        this.modificationDate = modificationDate;
        return this;
    }

    public String getDateOfBirth() {
        return dateOfBirth;
    }

    public Individual setDateOfBirth(String dateOfBirth) {
        this.dateOfBirth = dateOfBirth;
        return this;
    }

    public IndividualInternal getInternal() {
        return internal;
    }

    public Individual setInternal(IndividualInternal internal) {
        this.internal = internal;
        return this;
    }

    public int getRelease() {
        return release;
    }

    public Individual setRelease(int release) {
        this.release = release;
        return this;
    }

    public int getVersion() {
        return version;
    }

    public Individual setVersion(int version) {
        this.version = version;
        return this;
    }

    public LifeStatus getLifeStatus() {
        return lifeStatus;
    }

    public Individual setLifeStatus(LifeStatus lifeStatus) {
        this.lifeStatus = lifeStatus;
        return this;
    }

    public List<Phenotype> getPhenotypes() {
        return phenotypes;
    }

    public Individual setPhenotypes(List<Phenotype> phenotypes) {
        this.phenotypes = phenotypes;
        return this;
    }

    public List<Disorder> getDisorders() {
        return disorders;
    }

    public Individual setDisorders(List<Disorder> disorders) {
        this.disorders = disorders;
        return this;
    }

    public List<Sample> getSamples() {
        return samples;
    }

    public Individual setSamples(List<Sample> samples) {
        this.samples = samples;
        return this;
    }

    public boolean isParentalConsanguinity() {
        return parentalConsanguinity;
    }

    public Individual setParentalConsanguinity(boolean parentalConsanguinity) {
        this.parentalConsanguinity = parentalConsanguinity;
        return this;
    }

    public Status getStatus() {
        return status;
    }

    public Individual setStatus(Status status) {
        this.status = status;
        return this;
    }

    public Map<String, Object> getAttributes() {
        return attributes;
    }

    public Individual setAttributes(Map<String, Object> attributes) {
        this.attributes = attributes;
        return this;
    }
}<|MERGE_RESOLUTION|>--- conflicted
+++ resolved
@@ -19,12 +19,9 @@
 import org.apache.commons.lang3.ObjectUtils;
 import org.opencb.biodata.models.clinical.Disorder;
 import org.opencb.biodata.models.clinical.Phenotype;
-<<<<<<< HEAD
 import org.opencb.biodata.models.common.Status;
-=======
 import org.opencb.biodata.models.core.OntologyTermAnnotation;
 import org.opencb.biodata.models.core.SexOntologyTermAnnotation;
->>>>>>> f43addfe
 import org.opencb.biodata.models.pedigree.IndividualProperty.KaryotypicSex;
 import org.opencb.biodata.models.pedigree.IndividualProperty.LifeStatus;
 import org.opencb.opencga.core.common.TimeUtils;
@@ -146,19 +143,11 @@
     }
 
     public Individual(String id, String name, Individual father, Individual mother, List<String> familyIds, Location location,
-<<<<<<< HEAD
-                      IndividualQualityControl qualityControl, Sex sex, KaryotypicSex karyotypicSex, String ethnicity,
-                      IndividualPopulation population, String dateOfBirth, int release, int version, String creationDate,
-                      String modificationDate, LifeStatus lifeStatus, List<Phenotype> phenotypes, List<Disorder> disorders,
-                      List<Sample> samples, boolean parentalConsanguinity, List<AnnotationSet> annotationSets, Status status,
-                      IndividualInternal internal, Map<String, Object> attributes) {
-=======
                       IndividualQualityControl qualityControl, SexOntologyTermAnnotation sex, KaryotypicSex karyotypicSex,
                       OntologyTermAnnotation ethnicity, IndividualPopulation population, String dateOfBirth, int release, int version,
                       String creationDate, String modificationDate, LifeStatus lifeStatus, List<Phenotype> phenotypes,
                       List<Disorder> disorders, List<Sample> samples, boolean parentalConsanguinity, List<AnnotationSet> annotationSets,
-                      CustomStatus status, IndividualInternal internal, Map<String, Object> attributes) {
->>>>>>> f43addfe
+                      Status status, IndividualInternal internal, Map<String, Object> attributes) {
         this.id = id;
         this.name = name;
         this.father = ObjectUtils.defaultIfNull(father, new Individual());
