--- conflicted
+++ resolved
@@ -17,6 +17,8 @@
 package org.opencb.opencga.core.api;
 
 public class ParamConstants {
+    private static final String UP_TO_100 = " up to a maximum of 100";
+
     public static final String NONE = "none";
     public static final String ALL = "all";
     public static final String ID = "id";
@@ -28,8 +30,7 @@
     public static final String COUNT_DESCRIPTION = "Get the total number of results matching the query. Deactivated by default.";
     public static final String CREATION_DATE_DESCRIPTION = "Creation date. Format: yyyyMMddHHmmss. Examples: >2018, 2017-2018, <201805";
     public static final String CREATION_DATE_PARAM = "creationDate";
-    public static final String MODIFICATION_DATE_DESCRIPTION = "Modification date. Format: yyyyMMddHHmmss. Examples: >2018, 2017-2018, " +
-            "<201805";
+    public static final String MODIFICATION_DATE_DESCRIPTION = "Modification date. Format: yyyyMMddHHmmss. Examples: >2018, 2017-2018, <201805";
     public static final String MODIFICATION_DATE_PARAM = "modificationDate";
     public static final String RELEASE_PARAM = "release";
     public static final String RELEASE_DESCRIPTION = "Release when it was created";
@@ -65,8 +66,6 @@
     public static final String BODY_PARAM = "body";
     public static final String OVERWRITE = "overwrite";
     public static final String FORCE = "force";
-<<<<<<< HEAD
-=======
 
     // ---------------------------------------------
 
@@ -94,22 +93,15 @@
 
     // ---------------------------------------------
 
->>>>>>> 1722bf87
     public static final String USER_PROJECT_SEPARATOR = "@";
     // ---------------------------------------------
     public static final String PROJECT_STUDY_SEPARATOR = ":";
     public static final String OPENCGA_USER_ID = "opencga";
     public static final String ADMIN_PROJECT = "admin";
     public static final String ADMIN_STUDY = "admin";
-<<<<<<< HEAD
-    public static final String ADMIN_STUDY_FQN =
-            OPENCGA_USER_ID + USER_PROJECT_SEPARATOR + ADMIN_PROJECT + PROJECT_STUDY_SEPARATOR + ADMIN_STUDY;
-    public static final String ANONYMOUS_USER_ID = "*";
-=======
     public static final String ADMIN_STUDY_FQN = OPENCGA_USER_ID + USER_PROJECT_SEPARATOR + ADMIN_PROJECT + PROJECT_STUDY_SEPARATOR + ADMIN_STUDY;
     public static final String ANONYMOUS_USER_ID = "*";         // Any user, authenticated or not
     public static final String REGISTERED_USERS = "REGISTERED"; // Any authenticated user
->>>>>>> 1722bf87
     public static final String MEMBERS_GROUP = "@members";
     public static final String ADMINS_GROUP = "@admins";
     // -------------------- AUDIT -------------------------
@@ -147,8 +139,7 @@
 
     // ---------------------------------------------
     public static final String OTHER_STUDIES_FLAG = "otherStudies";
-    public static final String OTHER_STUDIES_FLAG_DESCRIPTION = "Flag indicating the entries being queried can belong to any related " +
-            "study, not just the primary one.";
+    public static final String OTHER_STUDIES_FLAG_DESCRIPTION = "Flag indicating the entries being queried can belong to any related study, not just the primary one.";
     public static final String STUDIES_PARAM = "studies";
     public static final String STUDY_NAME_DESCRIPTION = "Study name";
     public static final String STUDY_ID_DESCRIPTION = "Study ID";
@@ -156,15 +147,12 @@
     public static final String STUDY_FQN_DESCRIPTION = "Study full qualified name";
     public static final String SILENT_DESCRIPTION = "Boolean to retrieve all possible entries that are queried for, false to raise an "
             + "exception whenever one of the entries looked for cannot be shown for whichever reason";
-<<<<<<< HEAD
-=======
 
     // ---------------------------------------------
 
     public static final String FILES_DESCRIPTION = "Comma separated list of file IDs or names" + UP_TO_100;
     public static final String FILES_ID_DESCRIPTION = "Comma separated list of file IDs" + UP_TO_100;
     public static final String FILES_UUID_DESCRIPTION = "Comma separated list file UUIDs" + UP_TO_100;
->>>>>>> 1722bf87
     public static final String FILE_ID_DESCRIPTION = "File ID";
     public static final String FILE_NAME_DESCRIPTION = "File name";
     public static final String FILE_NAMES_DESCRIPTION = "Comma separated list of file names";
@@ -176,13 +164,8 @@
     public static final String FILE_URIS_DESCRIPTION = "Comma separated list of uris";
     public static final String FILE_TYPE_DESCRIPTION = "File type, either FILE or DIRECTORY";
     public static final String FILE_FORMAT_DESCRIPTION = "Comma separated Format values. For existing Formats see files/formats";
-<<<<<<< HEAD
-    public static final String FILE_BIOFORMAT_DESCRIPTION = "Comma separated Bioformat values. For existing Bioformats see " +
-            "files/bioformats";
-=======
     public static final String FILE_EXTERNAL_DESCRIPTION = "Boolean field indicating whether to filter by external or non external files";
     public static final String FILE_BIOFORMAT_DESCRIPTION = "Comma separated Bioformat values. For existing Bioformats see files/bioformats";
->>>>>>> 1722bf87
     public static final String FILE_STATUS_DESCRIPTION = "File status";
     public static final String FILE_DESCRIPTION_DESCRIPTION = "Description";
     public static final String FILE_TAGS_DESCRIPTION = "Tags";
@@ -196,9 +179,6 @@
     public static final String FILE_FOLDER = "folder";
     public static final String FILE_FOLDER_DESCRIPTION = "Folder ID, name or path";
     public static final String FILE_ALREADY_LINKED = "File already linked. Nothing to do";
-<<<<<<< HEAD
-    public static final String SAMPLE_DESCRIPTION = "Sample ID or UUID";
-=======
     public static final int MAXIMUM_LINES_CONTENT = 1000;
     public static final String MAXIMUM_LINES_CONTENT_DESCRIPTION =
             "Maximum number of lines to be returned up to a maximum of " + MAXIMUM_LINES_CONTENT;
@@ -209,20 +189,14 @@
     public static final String SAMPLES_DESCRIPTION = "Comma separated list sample IDs or UUIDs" + UP_TO_100;
     public static final String SAMPLES_ID_DESCRIPTION = "Comma separated list sample IDs" + UP_TO_100;
     public static final String SAMPLES_UUID_DESCRIPTION = "Comma separated list sample UUIDs" + UP_TO_100;
->>>>>>> 1722bf87
     public static final String SAMPLE_INDIVIDUAL_ID_PARAM = "individualId";
     public static final String SAMPLE_INDIVIDUAL_ID_DESCRIPTION = "Individual ID or UUID";
     public static final String SAMPLE_FILE_IDS_PARAM = "fileIds";
 
     // ---------------------------------------------
     public static final String SAMPLE_FILE_IDS_DESCRIPTION = "Comma separated list of file IDs, paths or UUIDs";
-<<<<<<< HEAD
-    public static final String SAMPLE_COHORT_IDS_PARAM = "cohortIds";
-    public static final String SAMPLE_COHORT_IDS_DESCRIPTION = "Comma separated list of cohort IDs";
-=======
     public static final String SAMPLE_PHENOTYPES_ACTION_PARAM = PHENOTYPES_ACTION_PARAM;
     public static final String SAMPLE_PHENOTYPES_ACTION_DESCRIPTION = PHENOTYPES_ACTION_DESCRIPTION;
->>>>>>> 1722bf87
     public static final String SAMPLE_ID_PARAM = "id";
     public static final String SAMPLE_UUID_PARAM = "uuid";
     public static final String SAMPLE_PARAM = "sample";
@@ -249,8 +223,6 @@
     public static final String SAMPLE_VERSION_PARAM = "version";
     public static final String SAMPLE_VERSION_DESCRIPTION = "Comma separated list of sample versions. 'all' to get all the sample versions."
             + " Not supported if multiple sample ids are provided";
-<<<<<<< HEAD
-=======
 
     public static final String SAMPLE_VARIANT_STATS_ID_PARAM = "statsId";
     public static final String SAMPLE_VARIANT_STATS_COUNT_PARAM = "statsVariantCount";
@@ -279,8 +251,9 @@
     public static final String SAMPLE_VARIANT_STATS_BIOTYPE_COUNT_DESCRIPTION = "Sample variant stats BiotypeCount";
     public static final String SAMPLE_VARIANT_STATS_CLINICAL_SIGNIFICANCE_COUNT_DESCRIPTION = "Sample variant stats ClinicalSignificanceCount";
     public static final String SAMPLE_VARIANT_STATS_CONSEQUENCE_TYPE_COUNT_DESCRIPTION = "Sample variant stats ConsequenceTypeCount";
-
->>>>>>> 1722bf87
+    public static final String SAMPLE_COHORT_IDS_PARAM = "cohortIds";
+    public static final String SAMPLE_COHORT_IDS_DESCRIPTION = "Comma separated list of cohort IDs";
+
     public static final String SAMPLE_INCLUDE_INDIVIDUAL_PARAM = "includeIndividual";
     public static final String SAMPLE_INCLUDE_INDIVIDUAL_DESCRIPTION = "Include Individual object as an attribute";
     public static final String SAMPLE_EMPTY_FILES_ACTION_PARAM = "emptyFilesAction";
@@ -293,9 +266,6 @@
             + "individuals or cohorts.";
     public static final String SAMPLES_ACTION_PARAM = "samplesAction";
     public static final String SAMPLES_ACTION_DESCRIPTION = "Action to be performed if the array of samples is being updated.";
-<<<<<<< HEAD
-    public static final String INDIVIDUAL_DESCRIPTION = "Individual ID or UUID";
-=======
 
     // ---------------------------------------------
 
@@ -304,7 +274,6 @@
     public static final String INDIVIDUALS_ID_DESCRIPTION = "Comma separated list individual IDs" + UP_TO_100;
     public static final String INDIVIDUAL_NAME_DESCRIPTION = "Comma separated list individual names" + UP_TO_100;
     public static final String INDIVIDUAL_UUID_DESCRIPTION = "Comma separated list individual UUIDs" + UP_TO_100;
->>>>>>> 1722bf87
     public static final String INDIVIDUAL_VERSION_PARAM = "version";
     public static final String INDIVIDUAL_VERSION_DESCRIPTION = "Comma separated list of individual versions. 'all' to get all the "
             + "individual versions. Not supported if multiple individual ids are provided";
@@ -312,8 +281,6 @@
     public static final String INDIVIDUAL_FAMILY_IDS_DESCRIPTION = "Comma separated list of family ids the individuals may belong to.";
 
     // ---------------------------------------------
-<<<<<<< HEAD
-=======
     public static final String INDIVIDUAL_PHENOTYPES_ACTION_PARAM = PHENOTYPES_ACTION_PARAM;
     public static final String INDIVIDUAL_PHENOTYPES_ACTION_DESCRIPTION = PHENOTYPES_ACTION_DESCRIPTION;
     public static final String INDIVIDUAL_DISORDERS_ACTION_PARAM = "disordersAction";
@@ -360,21 +327,11 @@
     // ---------------------------------------------
 
     public static final String FAMILIES_DESCRIPTION = "Comma separated list of family IDs or names" + UP_TO_100;
->>>>>>> 1722bf87
     public static final String FAMILY_UPDATE_ROLES_PARAM = "updateRoles";
     public static final String FAMILY_UPDATE_ROLES_DESCRIPTION = "Update the member roles within the family";
     public static final String FAMILY_VERSION_PARAM = "version";
     public static final String FAMILY_VERSION_DESCRIPTION = "Comma separated list of family versions. 'all' to get all the "
             + "family versions. Not supported if multiple family ids are provided";
-<<<<<<< HEAD
-    public static final String COHORT_DESCRIPTION = "Cohort ID or name";
-    public static final String COHORT_ID_DESCRIPTION = "Cohort ID";
-
-    // ---------------------------------------------
-    public static final String COHORT_NAME_DESCRIPTION = "Cohort name";
-    public static final String COHORT_TYPE_DESCRIPTION = "Cohort type";
-    public static final String COHORT_STATUS_DESCRIPTION = "Cohort status";
-=======
     public static final String FAMILY_ID_PARAM = "id";
     public static final String FAMILY_UUID_PARAM = "uuid";
     public static final String FAMILY_NAME_PARAM = "name";
@@ -496,15 +453,12 @@
     public static final String CLINICAL_INTERNAL_STATUS_DESCRIPTION = INTERNAL_STATUS_DESCRIPTION;
 
     public static final String CLINICAL_ANALYSES_DESCRIPTION = "Comma separated list of clinical analysis IDs or names" + UP_TO_100;
->>>>>>> 1722bf87
     public static final String CLINICAL_ANALYSES_PARAM = "clinicalAnalyses";
     public static final String CLINICAL_ANALYSIS_CREATE_DEFAULT_PARAM = "createDefaultInterpretation";
-
-    // ---------------------------------------------
-<<<<<<< HEAD
     public static final String CLINICAL_ANALYSIS_CREATE_DEFAULT_DESCRIPTION = "Flag to create and initialise a default primary "
             + "interpretation (Id will be '{clinicalAnalysisId}.1')";
-=======
+
+    // ---------------------------------------------
 
     public static final String INTERPRETATION_ID_PARAM = "id";
     public static final String INTERPRETATION_UUID_PARAM = "uuid";
@@ -576,7 +530,6 @@
     public static final String PANEL_VERSION_DESCRIPTION = "Comma separated list of panel versions. 'all' to get all the "
             + "panel versions. Not supported if multiple panel ids are provided";
 
->>>>>>> 1722bf87
     public static final String PANEL_SOURCE = "source";
     public static final String PANEL_SOURCE_DESCRIPTION = "Comma separated list of sources to import panels from. Current supported "
             + "sources are 'panelapp' and 'cancer-gene-census'";
@@ -587,15 +540,10 @@
     public static final String PANEL_VERSION_PARAM = "version";
 
     // ---------------------------------------------
-<<<<<<< HEAD
-    public static final String PANEL_VERSION_DESCRIPTION = "Comma separated list of panel versions. 'all' to get all the "
-            + "panel versions. Not supported if multiple panel ids are provided";
-=======
 
     public static final String JOBS_DESCRIPTION = "Comma separated list of job IDs or UUIDs" + UP_TO_100;
     public static final String JOB_IDS_DESCRIPTION = "Comma separated list of job IDs" + UP_TO_100;
     public static final String JOB_UUIDS_DESCRIPTION = "Comma separated list of job UUIDs" + UP_TO_100;
->>>>>>> 1722bf87
     public static final String JOB_ID_DESCRIPTION = "Job ID or UUID";
     public static final String JOB_ID_CREATION_DESCRIPTION = "Job ID. It must be a unique string within the study. An ID will be "
             + "autogenerated automatically if not provided.";
@@ -613,12 +561,7 @@
     public static final String JOB_DEPENDS_ON_PARAM = "dependsOn";
     public static final String JOB_DEPENDS_ON_DESCRIPTION = "Comma separated list of existing job IDs the job will depend on.";
     public static final String JOB_TOOL_ID_PARAM = "toolId";
-<<<<<<< HEAD
-
-    // ---------------------------------------------
-=======
     public static final String JOB_TOOL_TYPE_PARAM = "toolType";
->>>>>>> 1722bf87
     public static final String JOB_TOOL_ID_DESCRIPTION = "Tool ID executed by the job";
     public static final String JOB_TOOL_TYPE_DESCRIPTION = "Tool type executed by the job [OPERATION, ANALYSIS]";
     public static final String JOB_USER_PARAM = "userId";
@@ -639,38 +582,10 @@
     public static final String JOB_OUTPUT_FILES_PARAM = "output";
     public static final String JOB_OUTPUT_FILES_DESCRIPTION = "Comma separated list of file IDs used as output.";
     public static final String JOB_EXECUTION_START_PARAM = "execution.start";
-    public static final String JOB_EXECUTION_START_DESCRIPTION = "Execution start date. Format: yyyyMMddHHmmss. Examples: >2018, " +
-            "2017-2018, <201805";
+    public static final String JOB_EXECUTION_START_DESCRIPTION = "Execution start date. Format: yyyyMMddHHmmss. Examples: >2018, 2017-2018, <201805";
     public static final String JOB_EXECUTION_END_PARAM = "execution.end";
-<<<<<<< HEAD
-    public static final String JOB_EXECUTION_END_DESCRIPTION = "Execution end date. Format: yyyyMMddHHmmss. Examples: >2018, 2017-2018, " +
-            "<201805";
-    public static final String ANNOTATION_DOC_URL = "http://docs.opencb.org/display/opencga/AnnotationSets+1.4.0";
-    public static final String VARIABLE_SET_DESCRIPTION = "Variable set ID or name";
-    public static final String ANNOTATION_DESCRIPTION = "Annotation filters. Example: age>30;gender=FEMALE. For more information, " +
-            "please visit " + ANNOTATION_DOC_URL;
-    public static final String ANNOTATION_AS_MAP_DESCRIPTION = "Indicates whether to show the annotations as key-value";
-    public static final String ANNOTATION_SET_ID = "AnnotationSet ID to be updated.";
-    public static final String ANNOTATION_SET_NAME = "Annotation set name. If provided, only chosen annotation set will be shown";
-    public static final String ANNOTATION_SET_UPDATE_ACTION_DESCRIPTION = "Action to be performed: ADD to add new annotations; REPLACE to" +
-            " replace the value of an already existing "
-            + "annotation; SET to set the new list of annotations removing any possible old annotations; REMOVE to remove some "
-            + "annotations; RESET to set some annotations to the default value configured in the corresponding variables of the "
-            + "VariableSet if any.";
-    public static final String ANNOTATION_SET_UPDATE_PARAMS_DESCRIPTION = "Json containing the map of annotations when the action is ADD," +
-            " SET or REPLACE, a json with only the key "
-            + "'remove' containing the comma separated variables to be removed as a value when the action is REMOVE or a json "
-            + "with only the key 'reset' containing the comma separated variables that will be set to the default value"
-            + " when the action is RESET";
-    /**
-     * Boolean indicating if the annotations have to be returned flattened or not. Default: false
-     */
-    public static final String FLATTEN_ANNOTATIONS = "flattenAnnotations";
-    public static final String FLATTEN_ANNOTATION_DESCRIPTION = "Boolean indicating to flatten the annotations.";
-=======
     public static final String JOB_EXECUTION_END_DESCRIPTION = "Execution end date. Format: yyyyMMddHHmmss. Examples: >2018, 2017-2018, <201805";
 
->>>>>>> 1722bf87
     public static final String VARIANTS_QUERY_DESCRIPTION = "Filter and fetch variants from indexed VCF files in the variant storage";
     public static final String OUTPUT_DIRECTORY_DESCRIPTION = "Output directory";
 
@@ -681,8 +596,7 @@
     public static final String GENE_PARAM = "gene";
     // ---------------------------------------------
     // RGA
-    public static final String INDEX_AUXILIAR_COLLECTION_DESCRIPTION = "Index auxiliar collection to improve performance assuming RGA is " +
-            "completely indexed.";
+    public static final String INDEX_AUXILIAR_COLLECTION_DESCRIPTION = "Index auxiliar collection to improve performance assuming RGA is completely indexed.";
     public static final String INDEX_AUXILIAR_COLLECTION = "auxiliarIndex";
     public static final String ALIGNMENT_INDEX_DESCRIPTION = "Index alignment file";
     public static final String ALIGNMENT_QUERY_DESCRIPTION = "Search over indexed alignments";
@@ -690,40 +604,22 @@
     public static final String ALIGNMENT_COVERAGE_QUERY_DESCRIPTION = "Query the coverage of an alignment file for regions or genes";
 
     // ---------------------------------------------
-<<<<<<< HEAD
-    public static final String ALIGNMENT_COVERAGE_RATIO_DESCRIPTION = "Compute coverage ratio from file #1 vs file #2, (e.g. somatic vs " +
-            "germline)";
-
-    // ---------------------------------------------
-    public static final String ALIGNMENT_QC_DESCRIPTION = "Compute quality control (QC) metrics for a given alignment file (including " +
-            "samtools stats, samtools flag stats, FastQC and HS metrics)";
-=======
     public static final String ALIGNMENT_COVERAGE_RATIO_DESCRIPTION = "Compute coverage ratio from file #1 vs file #2, (e.g. somatic vs germline)";
 
     // ---------------------------------------------
     public static final String ALIGNMENT_QC_DESCRIPTION = "Compute quality control (QC) metrics for a given alignment file (including samtools stats, samtools flag stats, FastQC and HS metrics)";
->>>>>>> 1722bf87
     public static final String ALIGNMENT_STATS_DESCRIPTION = "Compute stats (based on samtools/stats command) for a given alignment file";
-    public static final String ALIGNMENT_FLAG_STATS_DESCRIPTION = "Compute flag stats (based on samtools/flagstat command) for a given " +
-            "alignment file";
-    public static final String ALIGNMENT_FASTQC_METRICS_DESCRIPTION = "Compute sequence stats (based on FastQC tool) for a given " +
-            "alignment file";
-    public static final String ALIGNMENT_HS_METRICS_DESCRIPTION = "Compute hybrid-selection (HS) metrics (based on Picard tool) for a " +
-            "given alignment file";
-    public static final String ALIGNMENT_GENE_COVERAGE_STATS_DESCRIPTION = "Compute gene coverage stats for a given alignment file and a " +
-            "list of genes";
+    public static final String ALIGNMENT_FLAG_STATS_DESCRIPTION = "Compute flag stats (based on samtools/flagstat command) for a given alignment file";
+    public static final String ALIGNMENT_FASTQC_METRICS_DESCRIPTION = "Compute sequence stats (based on FastQC tool) for a given alignment file";
+    public static final String ALIGNMENT_HS_METRICS_DESCRIPTION = "Compute hybrid-selection (HS) metrics (based on Picard tool) for a given alignment file";
+    public static final String ALIGNMENT_GENE_COVERAGE_STATS_DESCRIPTION = "Compute gene coverage stats for a given alignment file and a list of genes";
     public static final String ALIGNMENT_QC_SAMTOOLS_STATS_DESCRIPTION = "Compute samtools stats";
 
     // ---------------------------------------------
     // alignment
     public static final String ALIGNMENT_QC_SAMTOOLS_FLAG_STATS_DESCRIPTION = "Compute samtools flag stats";
     public static final String ALIGNMENT_QC_FASTQC_DESCRIPTION = "Compute FastQC";
-<<<<<<< HEAD
-    public static final String ALIGNMENT_QC_HS_METRICS_DESCRIPTION = "Compute hybrid-selection (HS) metrics based on the Picard/HsMetrics" +
-            " command";
-=======
     public static final String ALIGNMENT_QC_HS_METRICS_DESCRIPTION = "Compute hybrid-selection (HS) metrics based on the Picard/HsMetrics command";
->>>>>>> 1722bf87
     public static final String MINIMUM_MAPPING_QUALITY_DESCRIPTION = "Minimum mapping quality";
     public static final String MINIMUM_MAPPING_QUALITY_PARAM = "minMappingQuality";
     public static final String MAXIMUM_NUMBER_MISMATCHES_DESCRIPTION = "Maximum number of mismatches";
@@ -754,21 +650,13 @@
     public static final String OFFSET_DEFAULT = "200";
     public static final String ONLY_EXONS_DESCRIPTION = "Only exons are taking into account when genes are specified";
     public static final String ONLY_EXONS_PARAM = "onlyExons";
-    public static final String COVERAGE_RANGE_DESCRIPTION = "Range of coverage values to be reported. Minimum and maximum values are " +
-            "separated by '-', e.g.: 20-40 (for coverage values greater or equal to 20 and less or equal to 40). A single value means to " +
-            "report coverage values less or equal to that value";
+    public static final String COVERAGE_RANGE_DESCRIPTION = "Range of coverage values to be reported. Minimum and maximum values are separated by '-', e.g.: 20-40 (for coverage values greater or equal to 20 and less or equal to 40). A single value means to report coverage values less or equal to that value";
     public static final String COVERAGE_RANGE_PARAM = "range";
-    public static final String COVERAGE_WINDOW_SIZE_DESCRIPTION = "Window size for the region coverage (if a coverage range is provided, " +
-            "window size must be 1)";
+    public static final String COVERAGE_WINDOW_SIZE_DESCRIPTION = "Window size for the region coverage (if a coverage range is provided, window size must be 1)";
     public static final String COVERAGE_WINDOW_SIZE_PARAM = "windowSize";
     public static final String COVERAGE_WINDOW_SIZE_DEFAULT = "1";
     public static final String ALIGNMENT_COVERAGE_STATS_DESCRIPTION = "Compute coverage stats per transcript for a list of genes.";
-<<<<<<< HEAD
-    public static final String LOW_COVERAGE_REGION_THRESHOLD_DESCRIPTION = "Only regions whose coverage depth is under this threshold " +
-            "will be reported.";
-=======
     public static final String LOW_COVERAGE_REGION_THRESHOLD_DESCRIPTION = "Only regions whose coverage depth is under this threshold will be reported.";
->>>>>>> 1722bf87
 
     // ---------------------------------------------
     // alignment coverage
@@ -793,20 +681,14 @@
     public static final String READS_UNMAPPED = "readsUnmapped";
     public static final String READS_UNMAPPED_DESCRIPTION = "Reads unmapped: [<|>|<=|>=]{number}, e.g. >=1000";
     public static final String READS_PROPERLY_PAIRED = "readsProperlyPaired";
-<<<<<<< HEAD
-    public static final String READS_PROPERLY_PAIRED_DESCRIPTION = "Reads properly paired (proper-pair bit set: [<|>|<=|>=]{number}, e.g." +
-            " >=1000";
-=======
     public static final String READS_PROPERLY_PAIRED_DESCRIPTION = "Reads properly paired (proper-pair bit set: [<|>|<=|>=]{number}, e.g. >=1000";
->>>>>>> 1722bf87
 
     // ---------------------------------------------
     // alignment stats query
     public static final String READS_PAIRED = "readsPaired";
     public static final String READS_PAIRED_DESCRIPTION = "Reads paired: paired-end technology bit set: [<|>|<=|>=]{number}, e.g. >=1000";
     public static final String READS_DUPLICATED = "readsDuplicated";
-    public static final String READS_DUPLICATED_DESCRIPTION = "Reads duplicated: PCR or optical duplicate bit set: [<|>|<=|>=]{number}, e" +
-            ".g. >=1000";
+    public static final String READS_DUPLICATED_DESCRIPTION = "Reads duplicated: PCR or optical duplicate bit set: [<|>|<=|>=]{number}, e.g. >=1000";
     public static final String READS_MQ0 = "readsMQ0";
     public static final String READS_MQ0_DESCRIPTION = "Reads mapped and MQ = 0: [<|>|<=|>=]{number}, e.g. >=1000";
     public static final String READS_QC_FAILED = "readsQCFailed";
@@ -820,8 +702,7 @@
     public static final String AVERAGE_LENGTH = "averageLength";
     public static final String AVERAGE_LENGTH_DESCRIPTION = "Average_length: [<|>|<=|>=]{number}, e.g. >=90.0";
     public static final String AVERAGE_FIRST_FRAGMENT_LENGTH = "averageFirstFragmentLength";
-    public static final String AVERAGE_FIRST_FRAGMENT_LENGTH_DESCRIPTION = "Average first fragment length: [<|>|<=|>=]{number}, e.g. >=90" +
-            ".0";
+    public static final String AVERAGE_FIRST_FRAGMENT_LENGTH_DESCRIPTION = "Average first fragment length: [<|>|<=|>=]{number}, e.g. >=90.0";
     public static final String AVERAGE_LAST_FRAGMENT_LENGTH = "averageLastFragmentLength";
     public static final String AVERAGE_LAST_FRAGMENT_LENGTH_DESCRIPTION = "Average_last_fragment_length: [<|>|<=|>=]{number}, e.g. >=90.0";
     public static final String AVERAGE_QUALITY = "averageQuality";
@@ -829,20 +710,13 @@
     public static final String INSERT_SIZE_AVERAGE = "insertSizeAverage";
     public static final String INSERT_SIZE_AVERAGE_DESCRIPTION = "Insert size average: [<|>|<=|>=]{number}, e.g. >=100.0";
     public static final String INSERT_SIZE_STANDARD_DEVIATION = "insertSizeStandardDeviation";
-    public static final String INSERT_SIZE_STANDARD_DEVIATION_DESCRIPTION = "Insert size standard deviation: [<|>|<=|>=]{number}, e.g. " +
-            "<=1.5";
+    public static final String INSERT_SIZE_STANDARD_DEVIATION_DESCRIPTION = "Insert size standard deviation: [<|>|<=|>=]{number}, e.g. <=1.5";
     public static final String PAIRS_WITH_OTHER_ORIENTATION = "pairsWithOtherOrientation";
     public static final String PAIRS_WITH_OTHER_ORIENTATION_DESCRIPTION = "Pairs with other orientation: [<|>|<=|>=]{number}, e.g. >=1000";
     public static final String PAIRS_ON_DIFFERENT_CHROMOSOMES = "pairsOnDifferentChromosomes";
-    public static final String PAIRS_ON_DIFFERENT_CHROMOSOMES_DESCRIPTION = "Pairs on different chromosomes: [<|>|<=|>=]{number}, e.g. " +
-            ">=1000";
+    public static final String PAIRS_ON_DIFFERENT_CHROMOSOMES_DESCRIPTION = "Pairs on different chromosomes: [<|>|<=|>=]{number}, e.g. >=1000";
     public static final String PERCENTAGE_OF_PROPERLY_PAIRED_READS = "percentageOfProperlyPairedReads";
-<<<<<<< HEAD
-    public static final String PERCENTAGE_OF_PROPERLY_PAIRED_READS_DESCRIPTION = "Percentage of properly paired reads: " +
-            "[<|>|<=|>=]{number}, e.g. >=96.5";
-=======
     public static final String PERCENTAGE_OF_PROPERLY_PAIRED_READS_DESCRIPTION = "Percentage of properly paired reads: [<|>|<=|>=]{number}, e.g. >=96.5";
->>>>>>> 1722bf87
     public static final String INPUT_FILE_DESCRIPTION = FILE_ID_DESCRIPTION + " (input file)";
     public static final String SAMTOOLS_COMMANDS_SUPPORTED = "sort, index, view, stats, flagstat, dict, faidx, depth, plot-bamstats";
     public static final String SAMTOOLS_COMMAND_DESCRIPTION = "Supported Samtools commands: " + SAMTOOLS_COMMANDS_SUPPORTED;
@@ -869,36 +743,10 @@
     public static final String FIELD_PARAM = "field";
 
     // ---------------------------------------------
-<<<<<<< HEAD
-    private static final String UP_TO_100 = " up to a maximum of 100";
     public static final String PROJECTS_DESCRIPTION = "Comma separated list of projects [user@]project" + UP_TO_100;
 
     // ---------------------------------------------
-    public static final String STUDIES_DESCRIPTION = "Comma separated list of Studies [[user@]project:]study where study and project can " +
-            "be either the ID or UUID" + UP_TO_100;
-    public static final String FILES_DESCRIPTION = "Comma separated list of file IDs or names" + UP_TO_100;
-
-    // ---------------------------------------------
-    public static final String SAMPLES_DESCRIPTION = "Comma separated list sample IDs or UUIDs" + UP_TO_100;
-    public static final String INDIVIDUALS_DESCRIPTION = "Comma separated list of individual names or IDs" + UP_TO_100;
-
-    // ---------------------------------------------
-    public static final String FAMILIES_DESCRIPTION = "Comma separated list of family IDs or names" + UP_TO_100;
-    public static final String COHORTS_DESCRIPTION = "Comma separated list of cohort names or IDs" + UP_TO_100;
-
-    // ---------------------------------------------
-    public static final String CLINICAL_ANALYSES_DESCRIPTION = "Comma separated list of clinical analysis IDs or names" + UP_TO_100;
-
-    // ---------------------------------------------
-    public static final String INTERPRETATION_DESCRIPTION = "Comma separated list of clinical interpretation IDs " + UP_TO_100;
+    public static final String STUDIES_DESCRIPTION = "Comma separated list of Studies [[user@]project:]study where study and project can be either the ID or UUID" + UP_TO_100;
+
     public static final String PANELS_DESCRIPTION = "Comma separated list of panel IDs" + UP_TO_100;
-    public static final String JOBS_DESCRIPTION = "Comma separated list of job IDs or UUIDs" + UP_TO_100;
-=======
-    public static final String PROJECTS_DESCRIPTION = "Comma separated list of projects [user@]project" + UP_TO_100;
-
-    // ---------------------------------------------
-    public static final String STUDIES_DESCRIPTION = "Comma separated list of Studies [[user@]project:]study where study and project can be either the ID or UUID" + UP_TO_100;
-
-    public static final String PANELS_DESCRIPTION = "Comma separated list of panel IDs" + UP_TO_100;
->>>>>>> 1722bf87
 }