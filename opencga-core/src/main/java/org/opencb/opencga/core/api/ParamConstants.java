--- conflicted
+++ resolved
@@ -544,16 +544,11 @@
     public static final String JOB_EXECUTION_START_DESCRIPTION = "Execution start date. Format: yyyyMMddHHmmss. Examples: >2018, " +
             "2017-2018, <201805";
     public static final String JOB_EXECUTION_END_PARAM = "execution.end";
-<<<<<<< HEAD
+
     public static final String JOB_EXECUTION_END_DESCRIPTION = "Execution end date. Format: yyyyMMddHHmmss. Examples: >2018, 2017-2018, <201805";
-
     // Parameter used by the daemon to provide the directory where the just must be executed
     public static final String JOB_OUTDIR_PARAM = "outdir";
 
-=======
-    public static final String JOB_EXECUTION_END_DESCRIPTION = "Execution end date. Format: yyyyMMddHHmmss. Examples: >2018, 2017-2018, " +
-            "<201805";
->>>>>>> 779780d2
     public static final String VARIANTS_QUERY_DESCRIPTION = "Filter and fetch variants from indexed VCF files in the variant storage";
     public static final String OUTPUT_DIRECTORY_DESCRIPTION = "Output directory";
     // ---------------------------------------------
