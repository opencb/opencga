--- conflicted
+++ resolved
@@ -91,12 +91,10 @@
 
     public static final String OPENCGA_TOKEN_CLI_PARAM = "--opencga-token";
 
-<<<<<<< HEAD
     public static final String RESUME_DESCRIPTION = "Resume a previously failed index operation";
-=======
+
     public static final String CATEGORY = "category";
     public static final String CATEGORY_DESCRIPTION = "Category corresponding to the id's provided.";
->>>>>>> 83ca8d0a
 
     // ---------------------------------------------
     public static final String FORCE = "force";
