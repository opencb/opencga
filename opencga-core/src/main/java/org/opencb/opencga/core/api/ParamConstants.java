--- conflicted
+++ resolved
@@ -81,11 +81,7 @@
 
     public static final String CELLBASE_URL = "https://ws.zettagenomics.com/cellbase";
     public static final String CELLBASE_VERSION = "v5.2";
-<<<<<<< HEAD
     public static final String CELLBASE_DATA_RELEASE = "3";
-=======
-    public static final String CELLBASE_DATA_RELEASE = "2";
->>>>>>> 7f52ceb4
     public static final String CELLBASE_APIKEY = "";
 
     public static final String POP_FREQ_1000G_CB_V4 = "1kG_phase3";
