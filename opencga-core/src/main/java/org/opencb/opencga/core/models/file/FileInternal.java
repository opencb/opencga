/*
 * Copyright 2015-2020 OpenCB
 *
 * Licensed under the Apache License, Version 2.0 (the "License");
 * you may not use this file except in compliance with the License.
 * You may obtain a copy of the License at
 *
 *     http://www.apache.org/licenses/LICENSE-2.0
 *
 * Unless required by applicable law or agreed to in writing, software
 * distributed under the License is distributed on an "AS IS" BASIS,
 * WITHOUT WARRANTIES OR CONDITIONS OF ANY KIND, either express or implied.
 * See the License for the specific language governing permissions and
 * limitations under the License.
 */

package org.opencb.opencga.core.models.file;

import org.opencb.commons.annotations.DataField;
import org.opencb.opencga.core.api.FieldConstants;
import org.opencb.opencga.core.common.TimeUtils;
import org.opencb.opencga.core.models.common.Internal;

import java.util.HashMap;
import java.util.Map;

public class FileInternal extends Internal {

    @DataField(id = "status", indexed = true,
            description = FieldConstants.FILE_INTERNAL_STATUS_DESCRIPTION)
    private FileStatus status;
<<<<<<< HEAD

    @DataField(id = "index", indexed = true,
            description = FieldConstants.FILE_INTERNAL_INDEX_DESCRIPTION)
    private FileIndex index;

    @DataField(id = "sampleMap", indexed = true,
            description = FieldConstants.FILE_INTERNAL_SAMPLE_MAP_DESCRIPTION)
=======
    private FileInternalVariant variant;
    private FileInternalAlignment alignment;
>>>>>>> 9926ac75
    private Map<String, String> sampleMap;

    @DataField(id = "missingSamples", indexed = true,
            description = FieldConstants.FILE_INTERNAL_MISSING_SAMPLE_DESCRIPTION)
    private MissingSamples missingSamples;

    public FileInternal() {
    }

    public FileInternal(String registrationDate, String modificationDate, FileStatus status, FileInternalVariant variant,
                        FileInternalAlignment alignment, Map<String, String> sampleMap, MissingSamples missingSamples) {
        super(null, registrationDate, modificationDate);
        this.status = status;
        this.variant = variant;
        this.alignment = alignment;
        this.sampleMap = sampleMap;
        this.missingSamples = missingSamples;
    }

    public static FileInternal init() {
        return new FileInternal(TimeUtils.getTime(), TimeUtils.getTime(), new FileStatus(FileStatus.READY), FileInternalVariant.init(),
                FileInternalAlignment.init(), new HashMap<>(), MissingSamples.initialize());
    }

    public static String getVariantIndexStatusId(FileInternal fileInternal) {
        String indexStatus;
        if (fileInternal == null
                || fileInternal.getVariant() == null
                || fileInternal.getVariant().getIndex() == null
                || fileInternal.getVariant().getIndex().getStatus() == null
                || fileInternal.getVariant().getIndex().getStatus().getId() == null) {
            indexStatus = VariantIndexStatus.NONE;
        } else {
            indexStatus = fileInternal.getVariant().getIndex().getStatus().getId();
        }
        return indexStatus;
    }

    @Override
    public String toString() {
        final StringBuilder sb = new StringBuilder("FileInternal{");
        sb.append("registrationDate='").append(registrationDate).append('\'');
        sb.append(", lastModified='").append(lastModified).append('\'');
        sb.append(", status=").append(status);
        sb.append(", variant=").append(variant);
        sb.append(", alignment=").append(alignment);
        sb.append(", sampleMap=").append(sampleMap);
        sb.append(", missingSamples=").append(missingSamples);
        sb.append('}');
        return sb.toString();
    }

    public FileStatus getStatus() {
        return status;
    }

    public FileInternal setStatus(FileStatus status) {
        this.status = status;
        return this;
    }

    public FileInternalVariant getVariant() {
        return variant;
    }

    public FileInternal setVariant(FileInternalVariant variant) {
        this.variant = variant;
        return this;
    }

    public FileInternalAlignment getAlignment() {
        return alignment;
    }

    public FileInternal setAlignment(FileInternalAlignment alignment) {
        this.alignment = alignment;
        return this;
    }

    public Map<String, String> getSampleMap() {
        return sampleMap;
    }

    public FileInternal setSampleMap(Map<String, String> sampleMap) {
        this.sampleMap = sampleMap;
        return this;
    }

    public MissingSamples getMissingSamples() {
        return missingSamples;
    }

    public FileInternal setMissingSamples(MissingSamples missingSamples) {
        this.missingSamples = missingSamples;
        return this;
    }
}<|MERGE_RESOLUTION|>--- conflicted
+++ resolved
@@ -29,18 +29,17 @@
     @DataField(id = "status", indexed = true,
             description = FieldConstants.FILE_INTERNAL_STATUS_DESCRIPTION)
     private FileStatus status;
-<<<<<<< HEAD
 
-    @DataField(id = "index", indexed = true,
-            description = FieldConstants.FILE_INTERNAL_INDEX_DESCRIPTION)
-    private FileIndex index;
+    @DataField(id = "variant", indexed = true,
+            description = FieldConstants.FILE_INTERNAL_VARIANT_DESCRIPTION)
+    private FileInternalVariant variant;
+
+    @DataField(id = "alignment", indexed = true,
+            description = FieldConstants.FILE_INTERNAL_ALIGNMENT_DESCRIPTION)
+    private FileInternalAlignment alignment;
 
     @DataField(id = "sampleMap", indexed = true,
             description = FieldConstants.FILE_INTERNAL_SAMPLE_MAP_DESCRIPTION)
-=======
-    private FileInternalVariant variant;
-    private FileInternalAlignment alignment;
->>>>>>> 9926ac75
     private Map<String, String> sampleMap;
 
     @DataField(id = "missingSamples", indexed = true,
