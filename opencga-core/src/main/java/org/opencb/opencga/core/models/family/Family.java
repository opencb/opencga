--- conflicted
+++ resolved
@@ -20,12 +20,9 @@
 import org.apache.commons.lang3.ObjectUtils;
 import org.opencb.biodata.models.clinical.Disorder;
 import org.opencb.biodata.models.clinical.Phenotype;
-<<<<<<< HEAD
+import org.opencb.biodata.models.common.Status;
 import org.opencb.commons.annotations.DataField;
 import org.opencb.opencga.core.api.FieldConstants;
-=======
-import org.opencb.biodata.models.common.Status;
->>>>>>> 9926ac75
 import org.opencb.opencga.core.common.TimeUtils;
 import org.opencb.opencga.core.models.common.Annotable;
 import org.opencb.opencga.core.models.common.AnnotationSet;
@@ -135,13 +132,11 @@
      *
      * @apiNote
      */
-<<<<<<< HEAD
+
     @DataField(id = "status", since = "2.0",
             description = FieldConstants.GENERIC_CUSTOM_STATUS)
-    private CustomStatus status;
-=======
+
     private Status status;
->>>>>>> 9926ac75
 
 
     /**
