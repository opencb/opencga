--- conflicted
+++ resolved
@@ -18,16 +18,11 @@
 
 import org.opencb.commons.annotations.DataField;
 import org.opencb.opencga.core.api.FieldConstants;
+import org.opencb.opencga.core.api.ParamConstants;
 import org.opencb.opencga.core.tools.ToolParams;
 
-import org.opencb.commons.annotations.DataField;
-import org.opencb.opencga.core.api.ParamConstants;
-
 public class MutationalSignatureAnalysisParams extends ToolParams {
 
-<<<<<<< HEAD
-    @DataField(description = ParamConstants.MUTATIONAL_SIGNATURE_ANALYSIS_PARAMS_ID_DESCRIPTION)
-=======
     public static final String SIGNATURE_CATALOGUE_SKIP_VALUE = "catalogue";
     public static final String SIGNATURE_FITTING_SKIP_VALUE = "fitting";
 
@@ -37,22 +32,11 @@
 
     // For counts (i.e., catalogue file)
     @DataField(id = "id", description = FieldConstants.MUTATIONAL_SIGNATURE_ID_DESCRIPTION)
->>>>>>> 5c8e3223
     private String id;
 
     @DataField(description = ParamConstants.GENERIC_DESCRIPTION_DESCRIPTION)
     private String description;
 
-<<<<<<< HEAD
-    @DataField(description = ParamConstants.MUTATIONAL_SIGNATURE_ANALYSIS_PARAMS_QUERY_DESCRIPTION)
-    private String query;
-
-    @DataField(id = "catalogues", description = FieldConstants.MUTATIONAL_SIGNATURE_CATALOGUES_DESCRIPTION)
-    private String catalogues;
-
-    @DataField(id = "cataloguesContent", description = FieldConstants.MUTATIONAL_SIGNATURE_CATALOGUES_CONTENT_DESCRIPTION)
-    private String cataloguesContent;
-=======
     @DataField(id = "sample", description = FieldConstants.MUTATIONAL_SIGNATURE_SAMPLE_DESCRIPTION)
     private String sample;
 
@@ -62,7 +46,6 @@
     // For fitting method
     @DataField(id = "fitId", description = FieldConstants.MUTATIONAL_SIGNATURE_FIT_ID_DESCRIPTION)
     private String fitId;
->>>>>>> 5c8e3223
 
     @DataField(id = "fitMethod", defaultValue = "FitMS", description = FieldConstants.MUTATIONAL_SIGNATURE_FIT_METHOD_DESCRIPTION)
     private String fitMethod;
