/*
 * Copyright 2015-2020 OpenCB
 *
 * Licensed under the Apache License, Version 2.0 (the "License");
 * you may not use this file except in compliance with the License.
 * You may obtain a copy of the License at
 *
 *     http://www.apache.org/licenses/LICENSE-2.0
 *
 * Unless required by applicable law or agreed to in writing, software
 * distributed under the License is distributed on an "AS IS" BASIS,
 * WITHOUT WARRANTIES OR CONDITIONS OF ANY KIND, either express or implied.
 * See the License for the specific language governing permissions and
 * limitations under the License.
 */

package org.opencb.opencga.core.models.family;

import org.apache.commons.lang3.StringUtils;
import org.opencb.biodata.models.clinical.Disorder;
import org.opencb.biodata.models.clinical.Phenotype;
<<<<<<< HEAD
import org.opencb.biodata.models.common.Status;
=======
import org.opencb.biodata.models.core.OntologyTermAnnotation;
import org.opencb.biodata.models.core.SexOntologyTermAnnotation;
>>>>>>> f43addfe
import org.opencb.biodata.models.pedigree.IndividualProperty;
import org.opencb.opencga.core.models.common.AnnotationSet;
import org.opencb.opencga.core.models.common.StatusParams;
import org.opencb.opencga.core.models.individual.Individual;
import org.opencb.opencga.core.models.individual.IndividualPopulation;
import org.opencb.opencga.core.models.individual.IndividualReferenceParam;
import org.opencb.opencga.core.models.individual.Location;

import java.util.Collections;
import java.util.List;
import java.util.Map;

public class IndividualCreateParams {

    private String id;
    private String name;

    private String creationDate;
    private String modificationDate;
    private IndividualReferenceParam father;
    private IndividualReferenceParam mother;
    private Location location;

    private SexOntologyTermAnnotation sex;
    private OntologyTermAnnotation ethnicity;
    private Boolean parentalConsanguinity;
    private IndividualPopulation population;
    private String dateOfBirth;
    private IndividualProperty.KaryotypicSex karyotypicSex;
    private IndividualProperty.LifeStatus lifeStatus;
    private List<AnnotationSet> annotationSets;
    private List<Phenotype> phenotypes;
    private List<Disorder> disorders;
    private StatusParams status;
    private Map<String, Object> attributes;

    public IndividualCreateParams() {
    }

    public IndividualCreateParams(String id, String name, String creationDate, String modificationDate, IndividualReferenceParam father,
<<<<<<< HEAD
                                  IndividualReferenceParam mother, Location location, IndividualProperty.Sex sex, String ethnicity,
                                  Boolean parentalConsanguinity, IndividualPopulation population, String dateOfBirth,
                                  IndividualProperty.KaryotypicSex karyotypicSex, IndividualProperty.LifeStatus lifeStatus,
                                  List<AnnotationSet> annotationSets, List<Phenotype> phenotypes, List<Disorder> disorders,
                                  StatusParams status, Map<String, Object> attributes) {
=======
                                  IndividualReferenceParam mother, Location location, SexOntologyTermAnnotation sex,
                                  OntologyTermAnnotation ethnicity, Boolean parentalConsanguinity, IndividualPopulation population,
                                  String dateOfBirth, IndividualProperty.KaryotypicSex karyotypicSex,
                                  IndividualProperty.LifeStatus lifeStatus, List<AnnotationSet> annotationSets, List<Phenotype> phenotypes,
                                  List<Disorder> disorders, CustomStatusParams status, Map<String, Object> attributes) {
>>>>>>> f43addfe
        this.id = id;
        this.name = name;
        this.creationDate = creationDate;
        this.modificationDate = modificationDate;
        this.father = father;
        this.mother = mother;
        this.location = location;
        this.sex = sex;
        this.ethnicity = ethnicity;
        this.parentalConsanguinity = parentalConsanguinity;
        this.population = population;
        this.dateOfBirth = dateOfBirth;
        this.karyotypicSex = karyotypicSex;
        this.lifeStatus = lifeStatus;
        this.annotationSets = annotationSets;
        this.phenotypes = phenotypes;
        this.disorders = disorders;
        this.status = status;
        this.attributes = attributes;
    }

    public static IndividualCreateParams of(Individual individual) {
        return new IndividualCreateParams(individual.getId(), individual.getName(), individual.getCreationDate(),
                individual.getModificationDate(),
                individual.getFather() != null
                        ? new IndividualReferenceParam(individual.getFather().getId(), individual.getFather().getUuid())
                        : null,
                individual.getMother() != null
                        ? new IndividualReferenceParam(individual.getMother().getId(), individual.getMother().getUuid())
                        : null,
                individual.getLocation(),
                individual.getSex(), individual.getEthnicity(), individual.isParentalConsanguinity(), individual.getPopulation(),
                individual.getDateOfBirth(), individual.getKaryotypicSex(), individual.getLifeStatus(),
                individual.getAnnotationSets(), individual.getPhenotypes(), individual.getDisorders(),
                StatusParams.of(individual.getStatus()), individual.getAttributes());
    }

    @Override
    public String toString() {
        final StringBuilder sb = new StringBuilder("IndividualCreateParams{");
        sb.append("id='").append(id).append('\'');
        sb.append(", name='").append(name).append('\'');
        sb.append(", creationDate='").append(creationDate).append('\'');
        sb.append(", modificationDate='").append(modificationDate).append('\'');
        sb.append(", father=").append(father);
        sb.append(", mother=").append(mother);
        sb.append(", location=").append(location);
        sb.append(", sex=").append(sex);
        sb.append(", ethnicity='").append(ethnicity).append('\'');
        sb.append(", parentalConsanguinity=").append(parentalConsanguinity);
        sb.append(", population=").append(population);
        sb.append(", dateOfBirth='").append(dateOfBirth).append('\'');
        sb.append(", karyotypicSex=").append(karyotypicSex);
        sb.append(", lifeStatus=").append(lifeStatus);
        sb.append(", annotationSets=").append(annotationSets);
        sb.append(", phenotypes=").append(phenotypes);
        sb.append(", disorders=").append(disorders);
        sb.append(", status=").append(status);
        sb.append(", attributes=").append(attributes);
        sb.append('}');
        return sb.toString();
    }

    public Individual toIndividual() {
        String individualId = StringUtils.isEmpty(id) ? name : id;
        String individualName = StringUtils.isEmpty(name) ? individualId : name;
        Individual father = this.father != null
                ? new Individual().setId(this.father.getId()).setUuid(this.father.getUuid())
                : null;
        Individual mother = this.mother != null
                ? new Individual().setId(this.mother.getId()).setUuid(this.mother.getUuid())
                : null;
        return new Individual(individualId, individualName, father, mother, Collections.emptyList(), location, null, sex,
                karyotypicSex, ethnicity, population, dateOfBirth, 1, 1, creationDate, modificationDate, lifeStatus, phenotypes, disorders,
                Collections.emptyList(), parentalConsanguinity != null ? parentalConsanguinity : false,
                annotationSets, status != null ? status.toStatus() : new Status(), null, attributes);
    }

    public String getId() {
        return id;
    }

    public IndividualCreateParams setId(String id) {
        this.id = id;
        return this;
    }

    public String getName() {
        return name;
    }

    public IndividualCreateParams setName(String name) {
        this.name = name;
        return this;
    }

    public IndividualReferenceParam getFather() {
        return father;
    }

    public IndividualCreateParams setFather(IndividualReferenceParam father) {
        this.father = father;
        return this;
    }

    public IndividualReferenceParam getMother() {
        return mother;
    }

    public IndividualCreateParams setMother(IndividualReferenceParam mother) {
        this.mother = mother;
        return this;
    }

    public String getCreationDate() {
        return creationDate;
    }

    public IndividualCreateParams setCreationDate(String creationDate) {
        this.creationDate = creationDate;
        return this;
    }

    public String getModificationDate() {
        return modificationDate;
    }

    public IndividualCreateParams setModificationDate(String modificationDate) {
        this.modificationDate = modificationDate;
        return this;
    }

    public Location getLocation() {
        return location;
    }

    public IndividualCreateParams setLocation(Location location) {
        this.location = location;
        return this;
    }

    public SexOntologyTermAnnotation getSex() {
        return sex;
    }

    public IndividualCreateParams setSex(SexOntologyTermAnnotation sex) {
        this.sex = sex;
        return this;
    }

    public OntologyTermAnnotation getEthnicity() {
        return ethnicity;
    }

    public IndividualCreateParams setEthnicity(OntologyTermAnnotation ethnicity) {
        this.ethnicity = ethnicity;
        return this;
    }

    public Boolean getParentalConsanguinity() {
        return parentalConsanguinity;
    }

    public IndividualCreateParams setParentalConsanguinity(Boolean parentalConsanguinity) {
        this.parentalConsanguinity = parentalConsanguinity;
        return this;
    }

    public IndividualPopulation getPopulation() {
        return population;
    }

    public IndividualCreateParams setPopulation(IndividualPopulation population) {
        this.population = population;
        return this;
    }

    public String getDateOfBirth() {
        return dateOfBirth;
    }

    public IndividualCreateParams setDateOfBirth(String dateOfBirth) {
        this.dateOfBirth = dateOfBirth;
        return this;
    }

    public IndividualProperty.KaryotypicSex getKaryotypicSex() {
        return karyotypicSex;
    }

    public IndividualCreateParams setKaryotypicSex(IndividualProperty.KaryotypicSex karyotypicSex) {
        this.karyotypicSex = karyotypicSex;
        return this;
    }

    public IndividualProperty.LifeStatus getLifeStatus() {
        return lifeStatus;
    }

    public IndividualCreateParams setLifeStatus(IndividualProperty.LifeStatus lifeStatus) {
        this.lifeStatus = lifeStatus;
        return this;
    }

    public List<AnnotationSet> getAnnotationSets() {
        return annotationSets;
    }

    public IndividualCreateParams setAnnotationSets(List<AnnotationSet> annotationSets) {
        this.annotationSets = annotationSets;
        return this;
    }

    public List<Phenotype> getPhenotypes() {
        return phenotypes;
    }

    public IndividualCreateParams setPhenotypes(List<Phenotype> phenotypes) {
        this.phenotypes = phenotypes;
        return this;
    }

    public List<Disorder> getDisorders() {
        return disorders;
    }

    public IndividualCreateParams setDisorders(List<Disorder> disorders) {
        this.disorders = disorders;
        return this;
    }

    public StatusParams getStatus() {
        return status;
    }

    public IndividualCreateParams setStatus(StatusParams status) {
        this.status = status;
        return this;
    }

    public Map<String, Object> getAttributes() {
        return attributes;
    }

    public IndividualCreateParams setAttributes(Map<String, Object> attributes) {
        this.attributes = attributes;
        return this;
    }
}<|MERGE_RESOLUTION|>--- conflicted
+++ resolved
@@ -19,12 +19,9 @@
 import org.apache.commons.lang3.StringUtils;
 import org.opencb.biodata.models.clinical.Disorder;
 import org.opencb.biodata.models.clinical.Phenotype;
-<<<<<<< HEAD
 import org.opencb.biodata.models.common.Status;
-=======
 import org.opencb.biodata.models.core.OntologyTermAnnotation;
 import org.opencb.biodata.models.core.SexOntologyTermAnnotation;
->>>>>>> f43addfe
 import org.opencb.biodata.models.pedigree.IndividualProperty;
 import org.opencb.opencga.core.models.common.AnnotationSet;
 import org.opencb.opencga.core.models.common.StatusParams;
@@ -65,19 +62,11 @@
     }
 
     public IndividualCreateParams(String id, String name, String creationDate, String modificationDate, IndividualReferenceParam father,
-<<<<<<< HEAD
-                                  IndividualReferenceParam mother, Location location, IndividualProperty.Sex sex, String ethnicity,
-                                  Boolean parentalConsanguinity, IndividualPopulation population, String dateOfBirth,
-                                  IndividualProperty.KaryotypicSex karyotypicSex, IndividualProperty.LifeStatus lifeStatus,
-                                  List<AnnotationSet> annotationSets, List<Phenotype> phenotypes, List<Disorder> disorders,
-                                  StatusParams status, Map<String, Object> attributes) {
-=======
                                   IndividualReferenceParam mother, Location location, SexOntologyTermAnnotation sex,
                                   OntologyTermAnnotation ethnicity, Boolean parentalConsanguinity, IndividualPopulation population,
                                   String dateOfBirth, IndividualProperty.KaryotypicSex karyotypicSex,
                                   IndividualProperty.LifeStatus lifeStatus, List<AnnotationSet> annotationSets, List<Phenotype> phenotypes,
-                                  List<Disorder> disorders, CustomStatusParams status, Map<String, Object> attributes) {
->>>>>>> f43addfe
+                                  List<Disorder> disorders, StatusParams status, Map<String, Object> attributes) {
         this.id = id;
         this.name = name;
         this.creationDate = creationDate;
