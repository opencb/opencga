--- conflicted
+++ resolved
@@ -79,14 +79,9 @@
         CLINICAL,
         EXPRESSION,
         RGA,
-<<<<<<< HEAD
-        WORKFLOW,
-        FUNCTIONAL;
-=======
         FUNCTIONAL,
         WORKFLOW,
         RESOURCE;
->>>>>>> f0f31ced
 
         public List<String> getFullPermissionList() {
             switch (this) {
