--- conflicted
+++ resolved
@@ -79,14 +79,9 @@
         CLINICAL,
         EXPRESSION,
         RGA,
-<<<<<<< HEAD
-        WORKFLOW,
-        FUNCTIONAL;
-=======
         FUNCTIONAL,
         WORKFLOW,
         RESOURCE;
->>>>>>> 86109f3e
 
         public List<String> getFullPermissionList() {
             switch (this) {
