/*
 * Copyright 2015-2020 OpenCB
 *
 * Licensed under the Apache License, Version 2.0 (the "License");
 * you may not use this file except in compliance with the License.
 * You may obtain a copy of the License at
 *
 *     http://www.apache.org/licenses/LICENSE-2.0
 *
 * Unless required by applicable law or agreed to in writing, software
 * distributed under the License is distributed on an "AS IS" BASIS,
 * WITHOUT WARRANTIES OR CONDITIONS OF ANY KIND, either express or implied.
 * See the License for the specific language governing permissions and
 * limitations under the License.
 */

package org.opencb.opencga.core.models.sample;

import org.opencb.biodata.models.clinical.ClinicalComment;

import java.io.Serializable;
import java.util.ArrayList;
import java.util.List;

/**
 * Lorem ipsum dolor sit amet, consectetur adipiscing elit. Sed vestibulum aliquet lobortis. Pellentesque venenatis lacus quis nibh interdum
 * finibus.
 */
public class SampleQualityControl implements Serializable {

<<<<<<< HEAD
    /**
     * Nullam commodo tortor nec lectus cursus finibus. Sed quis orci fringilla, cursus diam quis, vehicula sapien. Etiam bibendum dapibus
     * lectus, ut ultrices nunc vulputate ac.
     *
     * @apiNote Internal, Unique, Immutable
     */
    private List<String> files;

    /**
     * Proin aliquam ante in ligula tincidunt, cursus volutpat urna suscipit. Phasellus interdum, libero at posuere blandit, felis dui
     * dignissim leo, quis ullamcorper felis elit a augue.
     *
     * @apiNote Required
     */
    private List<ClinicalComment> comments;

    /**
     * Nullam commodo tortor nec lectus cursus finibus. Sed quis orci fringilla, cursus diam quis, vehicula sapien. Etiam bibendum dapibus
     * lectus, ut ultrices nunc vulputate ac.
     *
     * @apiNote Internal, Unique, Immutable
     */
=======
    private List<String> files;
    private List<ClinicalComment> comments;
>>>>>>> 5f94d544
    private SampleVariantQualityControlMetrics variant;

    public SampleQualityControl() {
        this(new ArrayList<>(), new ArrayList<>(), new SampleVariantQualityControlMetrics());
    }

    public SampleQualityControl(List<String> files, List<ClinicalComment> comments, SampleVariantQualityControlMetrics variant) {
        this.files = files;
        this.comments = comments;
        this.variant = variant;
    }

    @Override
    public String toString() {
        final StringBuilder sb = new StringBuilder("SampleQualityControl{");
        sb.append("files=").append(files);
        sb.append(", comments=").append(comments);
        sb.append(", variant=").append(variant);
        sb.append('}');
        return sb.toString();
    }

    public List<String> getFiles() {
        return files;
    }

    public SampleQualityControl setFiles(List<String> files) {
        this.files = files;
        return this;
    }

    public List<ClinicalComment> getComments() {
        return comments;
    }

    public SampleQualityControl setComments(List<ClinicalComment> comments) {
        this.comments = comments;
        return this;
    }

    public SampleVariantQualityControlMetrics getVariant() {
        return variant;
    }

    public SampleQualityControl setVariant(SampleVariantQualityControlMetrics variant) {
        this.variant = variant;
        return this;
    }
}<|MERGE_RESOLUTION|>--- conflicted
+++ resolved
@@ -22,39 +22,10 @@
 import java.util.ArrayList;
 import java.util.List;
 
-/**
- * Lorem ipsum dolor sit amet, consectetur adipiscing elit. Sed vestibulum aliquet lobortis. Pellentesque venenatis lacus quis nibh interdum
- * finibus.
- */
 public class SampleQualityControl implements Serializable {
 
-<<<<<<< HEAD
-    /**
-     * Nullam commodo tortor nec lectus cursus finibus. Sed quis orci fringilla, cursus diam quis, vehicula sapien. Etiam bibendum dapibus
-     * lectus, ut ultrices nunc vulputate ac.
-     *
-     * @apiNote Internal, Unique, Immutable
-     */
-    private List<String> files;
-
-    /**
-     * Proin aliquam ante in ligula tincidunt, cursus volutpat urna suscipit. Phasellus interdum, libero at posuere blandit, felis dui
-     * dignissim leo, quis ullamcorper felis elit a augue.
-     *
-     * @apiNote Required
-     */
-    private List<ClinicalComment> comments;
-
-    /**
-     * Nullam commodo tortor nec lectus cursus finibus. Sed quis orci fringilla, cursus diam quis, vehicula sapien. Etiam bibendum dapibus
-     * lectus, ut ultrices nunc vulputate ac.
-     *
-     * @apiNote Internal, Unique, Immutable
-     */
-=======
     private List<String> files;
     private List<ClinicalComment> comments;
->>>>>>> 5f94d544
     private SampleVariantQualityControlMetrics variant;
 
     public SampleQualityControl() {
