--- conflicted
+++ resolved
@@ -28,29 +28,6 @@
     + " samples only";
     @DataField(description = ParamConstants.SAMPLE_QC_ANALYSIS_PARAMS_SAMPLE_DESCRIPTION)
     private String sample;
-<<<<<<< HEAD
-    @DataField(description = ParamConstants.SAMPLE_QC_ANALYSIS_PARAMS_VARIANT_STATS_ID_DESCRIPTION)
-    private String variantStatsId;
-    @DataField(description = ParamConstants.SAMPLE_QC_ANALYSIS_PARAMS_VARIANT_STATS_DESCRIPTION_DESCRIPTION)
-    private String variantStatsDescription;
-    @DataField(description = ParamConstants.SAMPLE_QC_ANALYSIS_PARAMS_VARIANT_STATS_QUERY_DESCRIPTION)
-    private AnnotationVariantQueryParams variantStatsQuery;
-    @DataField(description = ParamConstants.SAMPLE_QC_ANALYSIS_PARAMS_SIGNATURE_ID_DESCRIPTION)
-    private String signatureId;
-    @DataField(description = ParamConstants.SAMPLE_QC_ANALYSIS_PARAMS_SIGNATURE_DESCRIPTION_DESCRIPTION)
-    private String signatureDescription;
-    @DataField(description = ParamConstants.SAMPLE_QC_ANALYSIS_PARAMS_SIGNATURE_QUERY_DESCRIPTION)
-    private ObjectMap signatureQuery;
-    @DataField(description = ParamConstants.SAMPLE_QC_ANALYSIS_PARAMS_SIGNATURE_RELEASE_DESCRIPTION)
-    private String signatureRelease;
-    @DataField(description = ParamConstants.SAMPLE_QC_ANALYSIS_PARAMS_GENOME_PLOT_ID_DESCRIPTION)
-    private String genomePlotId;
-    @DataField(description = ParamConstants.SAMPLE_QC_ANALYSIS_PARAMS_GENOME_PLOT_DESCRIPTION_DESCRIPTION)
-    private String genomePlotDescription;
-    @DataField(description = ParamConstants.SAMPLE_QC_ANALYSIS_PARAMS_GENOME_PLOT_CONFIG_FILE_DESCRIPTION)
-    private String genomePlotConfigFile;
-    @DataField(description = ParamConstants.SAMPLE_QC_ANALYSIS_PARAMS_OUTDIR_DESCRIPTION)
-=======
 
     // Variant stats params
     @DataField(id = "vsId", description = FieldConstants.VARIANT_STATS_ID_DESCRIPTION)
@@ -112,7 +89,6 @@
     private String gpConfigFile;
 
     @DataField(id = "outdir", description = FieldConstants.JOB_OUT_DIR_DESCRIPTION)
->>>>>>> e59c6af9
     private String outdir;
 
     public SampleQcAnalysisParams() {
