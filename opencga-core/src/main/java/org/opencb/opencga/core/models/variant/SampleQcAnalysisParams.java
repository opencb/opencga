/*
 * Copyright 2015-2020 OpenCB
 *
 * Licensed under the Apache License, Version 2.0 (the "License");
 * you may not use this file except in compliance with the License.
 * You may obtain a copy of the License at
 *
 *     http://www.apache.org/licenses/LICENSE-2.0
 *
 * Unless required by applicable law or agreed to in writing, software
 * distributed under the License is distributed on an "AS IS" BASIS,
 * WITHOUT WARRANTIES OR CONDITIONS OF ANY KIND, either express or implied.
 * See the License for the specific language governing permissions and
 * limitations under the License.
 */

package org.opencb.opencga.core.models.variant;

import org.opencb.commons.annotations.DataField;
import org.opencb.opencga.core.api.FieldConstants;
import org.opencb.opencga.core.tools.ToolParams;

import org.opencb.commons.annotations.DataField;
import org.opencb.opencga.core.api.ParamConstants;

public class SampleQcAnalysisParams extends ToolParams {
    public static final String VARIANT_STATS_SKIP_VALUE = "variant-stats";
    public static final String SIGNATURE_SKIP_VALUE = "signature";
    public static final String SIGNATURE_CATALOGUE_SKIP_VALUE = "signature-catalogue";
    public static final String SIGNATURE_FITTING_SKIP_VALUE = "signature-fitting";
    public static final String GENOME_PLOT_SKIP_VALUE = "genome-plot";

    public static final String DESCRIPTION = "Sample QC analysis params. Mutational signature and genome plot are calculated for somatic"
<<<<<<< HEAD
    + " samples only";
    @DataField(description = ParamConstants.SAMPLE_QC_ANALYSIS_PARAMS_SAMPLE_DESCRIPTION)
=======
            + " samples only. In order to skip some metrics, use the following keywords (separated by commas): " + VARIANT_STATS_SKIP_VALUE
            + ", " + SIGNATURE_SKIP_VALUE  + ", " + SIGNATURE_CATALOGUE_SKIP_VALUE + ", " + SIGNATURE_FITTING_SKIP_VALUE + ", "
            + GENOME_PLOT_SKIP_VALUE;

    @DataField(id = "sample", description = FieldConstants.SAMPLE_ID_DESCRIPTION)
>>>>>>> 5c8e3223
    private String sample;

    // Variant stats params
    @DataField(id = "vsId", description = FieldConstants.VARIANT_STATS_ID_DESCRIPTION)
    private String vsId;

    @DataField(id = "vsDescription", description = FieldConstants.VARIANT_STATS_DESCRIPTION_DESCRIPTION)
    private String vsDescription;

    @DataField(id = "vsQuery", description = FieldConstants.VARIANT_STATS_QUERY_DESCRIPTION)
    private AnnotationVariantQueryParams vsQuery;

    // Mutationsl signature params

    @DataField(id = "msId", description = FieldConstants.MUTATIONAL_SIGNATURE_ID_DESCRIPTION)
    private String msId;

    @DataField(id = "msDescription", description = FieldConstants.MUTATIONAL_SIGNATURE_DESCRIPTION_DESCRIPTION)
    private String msDescription;

    @DataField(id = "msQuery", description = FieldConstants.MUTATIONAL_SIGNATURE_QUERY_DESCRIPTION)
    private String msQuery;

    @DataField(id = "msFitId", description = FieldConstants.MUTATIONAL_SIGNATURE_FIT_METHOD_DESCRIPTION)
    private String msFitId;

    @DataField(id = "msFitMethod", defaultValue = "FitMS", description = FieldConstants.MUTATIONAL_SIGNATURE_FIT_METHOD_DESCRIPTION)
    private String msFitMethod;

    @DataField(id = "msFitNBoot", description = FieldConstants.MUTATIONAL_SIGNATURE_FIT_N_BOOT_DESCRIPTION)
    private Integer msFitNBoot;

    @DataField(id = "msFitSigVersion", defaultValue = "RefSigv2",
            description = FieldConstants.MUTATIONAL_SIGNATURE_FIT_SIG_VERSION_DESCRIPTION)
    private String msFitSigVersion;

    @DataField(id = "msFitOrgan", description = FieldConstants.MUTATIONAL_SIGNATURE_FIT_ORGAN_DESCRIPTION)
    private String msFitOrgan;

    @DataField(id = "msFitThresholdPerc", defaultValue = "5f",
            description = FieldConstants.MUTATIONAL_SIGNATURE_FIT_THRESHOLD_PERC_DESCRIPTION)
    private Float msFitThresholdPerc;

    @DataField(id = "msFitThresholdPval", defaultValue = "0.05f",
            description = FieldConstants.MUTATIONAL_SIGNATURE_FIT_THRESHOLD_PVAL_DESCRIPTION)
    private Float msFitThresholdPval;

    @DataField(id = "msFitMaxRareSigs", defaultValue = "1", description = FieldConstants.MUTATIONAL_SIGNATURE_FIT_MAX_RARE_SIGS_DESCRIPTION)
    private Integer msFitMaxRareSigs;

    @DataField(id = "msFitSignaturesFile", description = FieldConstants.MUTATIONAL_SIGNATURE_FIT_SIGNATURES_FILE_DESCRIPTION)
    private String msFitSignaturesFile;

    @DataField(id = "msFitRareSignaturesFile", description = FieldConstants.MUTATIONAL_SIGNATURE_FIT_RARE_SIGNATURES_FILE_DESCRIPTION)
    private String msFitRareSignaturesFile;

    // Genome plot

    @DataField(id = "gpId", description = FieldConstants.GENOME_PLOT_ID_DESCRIPTION)
    private String gpId;

    @DataField(id = "gpDescription", description = FieldConstants.GENOME_PLOT_DESCRIPTION_DESCRIPTION)
    private String gpDescription;

    @DataField(id = "gpConfigFile", description = FieldConstants.GENOME_PLOT_CONFIGURATION_FILE_DESCRIPTION)
    private String gpConfigFile;

    // Other
    @DataField(id = "skip", description = FieldConstants.SAMPLE_QUALITY_CONTROL_SKIP_DESCRIPTION)
    private String skip;

    @DataField(id = "outdir", description = FieldConstants.JOB_OUT_DIR_DESCRIPTION)
    private String outdir;

    public SampleQcAnalysisParams() {
    }

    public SampleQcAnalysisParams(String sample, String vsId, String vsDescription, AnnotationVariantQueryParams vsQuery, String msId,
                                  String msDescription, String msQuery, String msFitId, String msFitMethod, Integer msFitNBoot,
                                  String msFitSigVersion, String msFitOrgan, Float msFitThresholdPerc, Float msFitThresholdPval,
                                  Integer msFitMaxRareSigs, String msFitSignaturesFile, String msFitRareSignaturesFile, String gpId,
                                  String gpDescription, String gpConfigFile, String skip, String outdir) {
        this.sample = sample;
        this.vsId = vsId;
        this.vsDescription = vsDescription;
        this.vsQuery = vsQuery;
        this.msId = msId;
        this.msDescription = msDescription;
        this.msQuery = msQuery;
        this.msFitId = msFitId;
        this.msFitMethod = msFitMethod;
        this.msFitNBoot = msFitNBoot;
        this.msFitSigVersion = msFitSigVersion;
        this.msFitOrgan = msFitOrgan;
        this.msFitThresholdPerc = msFitThresholdPerc;
        this.msFitThresholdPval = msFitThresholdPval;
        this.msFitMaxRareSigs = msFitMaxRareSigs;
        this.msFitSignaturesFile = msFitSignaturesFile;
        this.msFitRareSignaturesFile = msFitRareSignaturesFile;
        this.gpId = gpId;
        this.gpDescription = gpDescription;
        this.gpConfigFile = gpConfigFile;
        this.skip = skip;
        this.outdir = outdir;
    }

    @Override
    public String toString() {
        final StringBuilder sb = new StringBuilder("SampleQcAnalysisParams{");
        sb.append("sample='").append(sample).append('\'');
        sb.append(", vsId='").append(vsId).append('\'');
        sb.append(", vsDescription='").append(vsDescription).append('\'');
        sb.append(", vsQuery=").append(vsQuery);
        sb.append(", msId='").append(msId).append('\'');
        sb.append(", msDescription='").append(msDescription).append('\'');
        sb.append(", msQuery='").append(msQuery).append('\'');
        sb.append(", msFitId='").append(msFitId).append('\'');
        sb.append(", msFitMethod='").append(msFitMethod).append('\'');
        sb.append(", msFitNBoot=").append(msFitNBoot);
        sb.append(", msFitSigVersion='").append(msFitSigVersion).append('\'');
        sb.append(", msFitOrgan='").append(msFitOrgan).append('\'');
        sb.append(", msFitThresholdPerc=").append(msFitThresholdPerc);
        sb.append(", msFitThresholdPval=").append(msFitThresholdPval);
        sb.append(", msFitMaxRareSigs=").append(msFitMaxRareSigs);
        sb.append(", msFitSignaturesFile='").append(msFitSignaturesFile).append('\'');
        sb.append(", msFitRareSignaturesFile='").append(msFitRareSignaturesFile).append('\'');
        sb.append(", gpId='").append(gpId).append('\'');
        sb.append(", gpDescription='").append(gpDescription).append('\'');
        sb.append(", gpConfigFile='").append(gpConfigFile).append('\'');
        sb.append(", skip='").append(skip).append('\'');
        sb.append(", outdir='").append(outdir).append('\'');
        sb.append('}');
        return sb.toString();
    }

    public String getSample() {
        return sample;
    }

    public SampleQcAnalysisParams setSample(String sample) {
        this.sample = sample;
        return this;
    }

    public String getVsId() {
        return vsId;
    }

    public SampleQcAnalysisParams setVsId(String vsId) {
        this.vsId = vsId;
        return this;
    }

    public String getVsDescription() {
        return vsDescription;
    }

    public SampleQcAnalysisParams setVsDescription(String vsDescription) {
        this.vsDescription = vsDescription;
        return this;
    }

    public AnnotationVariantQueryParams getVsQuery() {
        return vsQuery;
    }

    public SampleQcAnalysisParams setVsQuery(AnnotationVariantQueryParams vsQuery) {
        this.vsQuery = vsQuery;
        return this;
    }

    public String getMsId() {
        return msId;
    }

    public SampleQcAnalysisParams setMsId(String msId) {
        this.msId = msId;
        return this;
    }

    public String getMsDescription() {
        return msDescription;
    }

    public SampleQcAnalysisParams setMsDescription(String msDescription) {
        this.msDescription = msDescription;
        return this;
    }

    public String getMsQuery() {
        return msQuery;
    }

    public SampleQcAnalysisParams setMsQuery(String msQuery) {
        this.msQuery = msQuery;
        return this;
    }

    public String getMsFitId() {
        return msFitId;
    }

    public SampleQcAnalysisParams setMsFitId(String msFitId) {
        this.msFitId = msFitId;
        return this;
    }

    public String getMsFitMethod() {
        return msFitMethod;
    }

    public SampleQcAnalysisParams setMsFitMethod(String msFitMethod) {
        this.msFitMethod = msFitMethod;
        return this;
    }

    public Integer getMsFitNBoot() {
        return msFitNBoot;
    }

    public SampleQcAnalysisParams setMsFitNBoot(Integer msFitNBoot) {
        this.msFitNBoot = msFitNBoot;
        return this;
    }

    public String getMsFitSigVersion() {
        return msFitSigVersion;
    }

    public SampleQcAnalysisParams setMsFitSigVersion(String msFitSigVersion) {
        this.msFitSigVersion = msFitSigVersion;
        return this;
    }

    public String getMsFitOrgan() {
        return msFitOrgan;
    }

    public SampleQcAnalysisParams setMsFitOrgan(String msFitOrgan) {
        this.msFitOrgan = msFitOrgan;
        return this;
    }

    public Float getMsFitThresholdPerc() {
        return msFitThresholdPerc;
    }

    public SampleQcAnalysisParams setMsFitThresholdPerc(Float msFitThresholdPerc) {
        this.msFitThresholdPerc = msFitThresholdPerc;
        return this;
    }

    public Float getMsFitThresholdPval() {
        return msFitThresholdPval;
    }

    public SampleQcAnalysisParams setMsFitThresholdPval(Float msFitThresholdPval) {
        this.msFitThresholdPval = msFitThresholdPval;
        return this;
    }

    public Integer getMsFitMaxRareSigs() {
        return msFitMaxRareSigs;
    }

    public SampleQcAnalysisParams setMsFitMaxRareSigs(Integer msFitMaxRareSigs) {
        this.msFitMaxRareSigs = msFitMaxRareSigs;
        return this;
    }

    public String getMsFitSignaturesFile() {
        return msFitSignaturesFile;
    }

    public SampleQcAnalysisParams setMsFitSignaturesFile(String msFitSignaturesFile) {
        this.msFitSignaturesFile = msFitSignaturesFile;
        return this;
    }

    public String getMsFitRareSignaturesFile() {
        return msFitRareSignaturesFile;
    }

    public SampleQcAnalysisParams setMsFitRareSignaturesFile(String msFitRareSignaturesFile) {
        this.msFitRareSignaturesFile = msFitRareSignaturesFile;
        return this;
    }

    public String getGpId() {
        return gpId;
    }

    public SampleQcAnalysisParams setGpId(String gpId) {
        this.gpId = gpId;
        return this;
    }

    public String getGpDescription() {
        return gpDescription;
    }

    public SampleQcAnalysisParams setGpDescription(String gpDescription) {
        this.gpDescription = gpDescription;
        return this;
    }

    public String getGpConfigFile() {
        return gpConfigFile;
    }

    public SampleQcAnalysisParams setGpConfigFile(String gpConfigFile) {
        this.gpConfigFile = gpConfigFile;
        return this;
    }

    public String getSkip() {
        return skip;
    }

    public SampleQcAnalysisParams setSkip(String skip) {
        this.skip = skip;
        return this;
    }

    public String getOutdir() {
        return outdir;
    }

    public SampleQcAnalysisParams setOutdir(String outdir) {
        this.outdir = outdir;
        return this;
    }
}<|MERGE_RESOLUTION|>--- conflicted
+++ resolved
@@ -20,9 +20,6 @@
 import org.opencb.opencga.core.api.FieldConstants;
 import org.opencb.opencga.core.tools.ToolParams;
 
-import org.opencb.commons.annotations.DataField;
-import org.opencb.opencga.core.api.ParamConstants;
-
 public class SampleQcAnalysisParams extends ToolParams {
     public static final String VARIANT_STATS_SKIP_VALUE = "variant-stats";
     public static final String SIGNATURE_SKIP_VALUE = "signature";
@@ -31,16 +28,11 @@
     public static final String GENOME_PLOT_SKIP_VALUE = "genome-plot";
 
     public static final String DESCRIPTION = "Sample QC analysis params. Mutational signature and genome plot are calculated for somatic"
-<<<<<<< HEAD
-    + " samples only";
-    @DataField(description = ParamConstants.SAMPLE_QC_ANALYSIS_PARAMS_SAMPLE_DESCRIPTION)
-=======
             + " samples only. In order to skip some metrics, use the following keywords (separated by commas): " + VARIANT_STATS_SKIP_VALUE
-            + ", " + SIGNATURE_SKIP_VALUE  + ", " + SIGNATURE_CATALOGUE_SKIP_VALUE + ", " + SIGNATURE_FITTING_SKIP_VALUE + ", "
+            + ", " + SIGNATURE_SKIP_VALUE + ", " + SIGNATURE_CATALOGUE_SKIP_VALUE + ", " + SIGNATURE_FITTING_SKIP_VALUE + ", "
             + GENOME_PLOT_SKIP_VALUE;
 
     @DataField(id = "sample", description = FieldConstants.SAMPLE_ID_DESCRIPTION)
->>>>>>> 5c8e3223
     private String sample;
 
     // Variant stats params
