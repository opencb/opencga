--- conflicted
+++ resolved
@@ -24,14 +24,11 @@
     private String panelConfidence;
     @DataField(description = ParamConstants.ANNOTATION_VARIANT_QUERY_PARAMS_PANEL_ROLE_IN_CANCER_DESCRIPTION)
     private String panelRoleInCancer;
-<<<<<<< HEAD
     @DataField(description = ParamConstants.ANNOTATION_VARIANT_QUERY_PARAMS_PANEL_INTERSECTION_DESCRIPTION)
-    private Boolean panelIntersection;
-    @DataField(description = ParamConstants.ANNOTATION_VARIANT_QUERY_PARAMS_COHORT_STATS_REF_DESCRIPTION)
-=======
     @JsonInclude(JsonInclude.Include.NON_DEFAULT)
     private boolean panelIntersection;
->>>>>>> e59c6af9
+    @DataField(description = ParamConstants.ANNOTATION_VARIANT_QUERY_PARAMS_COHORT_STATS_REF_DESCRIPTION)
+
     private String cohortStatsRef;
     @DataField(description = ParamConstants.ANNOTATION_VARIANT_QUERY_PARAMS_COHORT_STATS_ALT_DESCRIPTION)
     private String cohortStatsAlt;
@@ -61,13 +58,10 @@
     private String clinical;
     @DataField(description = ParamConstants.ANNOTATION_VARIANT_QUERY_PARAMS_CLINICAL_SIGNIFICANCE_DESCRIPTION)
     private String clinicalSignificance;
-<<<<<<< HEAD
     @DataField(description = ParamConstants.ANNOTATION_VARIANT_QUERY_PARAMS_CLINICAL_CONFIRMED_STATUS_DESCRIPTION)
-    private String clinicalConfirmedStatus;
-=======
     @JsonInclude(JsonInclude.Include.NON_DEFAULT)
     private boolean clinicalConfirmedStatus;
->>>>>>> e59c6af9
+
 
     public AnnotationVariantQueryParams() {
     }
