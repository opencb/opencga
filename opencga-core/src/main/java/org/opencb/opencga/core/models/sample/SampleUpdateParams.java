--- conflicted
+++ resolved
@@ -21,12 +21,8 @@
 import org.opencb.biodata.models.clinical.Phenotype;
 import org.opencb.commons.datastore.core.ObjectMap;
 import org.opencb.opencga.core.models.common.AnnotationSet;
-<<<<<<< HEAD
 import org.opencb.opencga.core.models.common.StatusParams;
-=======
-import org.opencb.opencga.core.models.common.CustomStatusParams;
 import org.opencb.opencga.core.models.common.ExternalSource;
->>>>>>> f43addfe
 
 import java.util.Collections;
 import java.util.List;
@@ -55,15 +51,9 @@
     }
 
     public SampleUpdateParams(String id, String description, String creationDate, String modificationDate, String individualId,
-<<<<<<< HEAD
-                              SampleProcessing processing, SampleCollection collection, SampleQualityControl qualityControl,
-                              Boolean somatic, List<Phenotype> phenotypes, List<AnnotationSet> annotationSets,
-                              Map<String, Object> attributes, StatusParams status) {
-=======
                               ExternalSource source, SampleProcessing processing, SampleCollection collection,
                               SampleQualityControl qualityControl, Boolean somatic, List<Phenotype> phenotypes,
-                              List<AnnotationSet> annotationSets, Map<String, Object> attributes, CustomStatusParams status) {
->>>>>>> f43addfe
+                              List<AnnotationSet> annotationSets, Map<String, Object> attributes, StatusParams status) {
         this.id = id;
         this.description = description;
         this.creationDate = creationDate;
