/*
 * Copyright 2015-2020 OpenCB
 *
 * Licensed under the Apache License, Version 2.0 (the "License");
 * you may not use this file except in compliance with the License.
 * You may obtain a copy of the License at
 *
 *     http://www.apache.org/licenses/LICENSE-2.0
 *
 * Unless required by applicable law or agreed to in writing, software
 * distributed under the License is distributed on an "AS IS" BASIS,
 * WITHOUT WARRANTIES OR CONDITIONS OF ANY KIND, either express or implied.
 * See the License for the specific language governing permissions and
 * limitations under the License.
 */

package org.opencb.opencga.core.models.sample;

import com.fasterxml.jackson.annotation.JsonIgnore;
import com.fasterxml.jackson.core.JsonProcessingException;
import org.opencb.biodata.models.clinical.Phenotype;
import org.opencb.commons.datastore.core.ObjectMap;
import org.opencb.opencga.core.common.TimeUtils;
import org.opencb.opencga.core.models.common.AnnotationSet;
import org.opencb.opencga.core.models.common.CustomStatusParams;

import java.util.Collections;
import java.util.List;
import java.util.Map;

import static org.opencb.opencga.core.common.JacksonUtils.getUpdateObjectMapper;

public class SampleUpdateParams {

    private String id;
    private String description;
    private String creationDate;
    private String modificationDate;
    private String individualId;
    private SampleProcessing processing;
    private SampleCollection collection;
    private SampleQualityControl qualityControl;
    private Boolean somatic;
    private List<Phenotype> phenotypes;
    private List<AnnotationSet> annotationSets;
    private Map<String, Object> attributes;
    private CustomStatusParams status;

    public SampleUpdateParams() {
    }

    public SampleUpdateParams(String id, String description, String creationDate, String modificationDate, String individualId,
                              SampleProcessing processing, SampleCollection collection, SampleQualityControl qualityControl,
                              Boolean somatic, List<Phenotype> phenotypes, List<AnnotationSet> annotationSets,
                              Map<String, Object> attributes, CustomStatusParams status) {
        this.id = id;
        this.description = description;
        this.creationDate = creationDate;
        this.modificationDate = modificationDate;
        this.individualId = individualId;
        this.processing = processing;
        this.collection = collection;
        this.qualityControl = qualityControl;
        this.somatic = somatic;
        this.phenotypes = phenotypes;
        this.annotationSets = annotationSets;
        this.attributes = attributes;
        this.status = status;
    }

    @JsonIgnore
    public ObjectMap getUpdateMap() throws JsonProcessingException {
        List<AnnotationSet> annotationSetList = this.annotationSets;
        this.annotationSets = null;

        ObjectMap params = new ObjectMap(getUpdateObjectMapper().writeValueAsString(this));

        this.annotationSets = annotationSetList;
        if (this.annotationSets != null) {
            // We leave annotation sets as is so we don't need to make any more castings
            params.put("annotationSets", this.annotationSets);
        }

        return params;
    }

    @JsonIgnore
    public Sample toSample() {
<<<<<<< HEAD
        return new Sample(id, "", processing, collection, qualityControl, 1, 1, creationDate, modificationDate,
                description, somatic, phenotypes, individualId, Collections.emptyList(), Collections.emptyList(),
                status != null ? status.toCustomStatus() : null, new SampleInternal(), annotationSets, attributes);
=======
        return new Sample(id, "", processing, collection, qualityControl, 1, 1, TimeUtils.getTime(), TimeUtils.getTime(), description,
                somatic == null ? false : somatic, phenotypes, individualId, Collections.emptyList(),
                status != null ? status.toCustomStatus() : null,
                new SampleInternal(), annotationSets, attributes);
>>>>>>> 6d884901
    }

    @Override
    public String toString() {
        final StringBuilder sb = new StringBuilder("SampleUpdateParams{");
        sb.append("id='").append(id).append('\'');
        sb.append(", description='").append(description).append('\'');
        sb.append(", creationDate='").append(creationDate).append('\'');
        sb.append(", modificationDate='").append(modificationDate).append('\'');
        sb.append(", individualId='").append(individualId).append('\'');
        sb.append(", processing=").append(processing);
        sb.append(", collection=").append(collection);
        sb.append(", qualityControl=").append(qualityControl);
        sb.append(", somatic=").append(somatic);
        sb.append(", phenotypes=").append(phenotypes);
        sb.append(", annotationSets=").append(annotationSets);
        sb.append(", attributes=").append(attributes);
        sb.append(", status=").append(status);
        sb.append('}');
        return sb.toString();
    }


    public String getId() {
        return id;
    }

    public SampleUpdateParams setId(String id) {
        this.id = id;
        return this;
    }

    public String getDescription() {
        return description;
    }

    public SampleUpdateParams setDescription(String description) {
        this.description = description;
        return this;
    }

    public String getCreationDate() {
        return creationDate;
    }

    public SampleUpdateParams setCreationDate(String creationDate) {
        this.creationDate = creationDate;
        return this;
    }

    public String getModificationDate() {
        return modificationDate;
    }

    public SampleUpdateParams setModificationDate(String modificationDate) {
        this.modificationDate = modificationDate;
        return this;
    }

    public String getIndividualId() {
        return individualId;
    }

    public SampleUpdateParams setIndividualId(String individualId) {
        this.individualId = individualId;
        return this;
    }

    public SampleProcessing getProcessing() {
        return processing;
    }

    public SampleUpdateParams setProcessing(SampleProcessing processing) {
        this.processing = processing;
        return this;
    }

    public SampleCollection getCollection() {
        return collection;
    }

    public SampleUpdateParams setCollection(SampleCollection collection) {
        this.collection = collection;
        return this;
    }

    public SampleQualityControl getQualityControl() {
        return qualityControl;
    }

    public SampleUpdateParams setQualityControl(SampleQualityControl qualityControl) {
        this.qualityControl = qualityControl;
        return this;
    }

    public Boolean getSomatic() {
        return somatic;
    }

    public SampleUpdateParams setSomatic(Boolean somatic) {
        this.somatic = somatic;
        return this;
    }

    public List<Phenotype> getPhenotypes() {
        return phenotypes;
    }

    public SampleUpdateParams setPhenotypes(List<Phenotype> phenotypes) {
        this.phenotypes = phenotypes;
        return this;
    }

    public List<AnnotationSet> getAnnotationSets() {
        return annotationSets;
    }

    public SampleUpdateParams setAnnotationSets(List<AnnotationSet> annotationSets) {
        this.annotationSets = annotationSets;
        return this;
    }

    public Map<String, Object> getAttributes() {
        return attributes;
    }

    public SampleUpdateParams setAttributes(Map<String, Object> attributes) {
        this.attributes = attributes;
        return this;
    }

    public CustomStatusParams getStatus() {
        return status;
    }

    public SampleUpdateParams setStatus(CustomStatusParams status) {
        this.status = status;
        return this;
    }
}<|MERGE_RESOLUTION|>--- conflicted
+++ resolved
@@ -20,7 +20,6 @@
 import com.fasterxml.jackson.core.JsonProcessingException;
 import org.opencb.biodata.models.clinical.Phenotype;
 import org.opencb.commons.datastore.core.ObjectMap;
-import org.opencb.opencga.core.common.TimeUtils;
 import org.opencb.opencga.core.models.common.AnnotationSet;
 import org.opencb.opencga.core.models.common.CustomStatusParams;
 
@@ -86,16 +85,9 @@
 
     @JsonIgnore
     public Sample toSample() {
-<<<<<<< HEAD
         return new Sample(id, "", processing, collection, qualityControl, 1, 1, creationDate, modificationDate,
-                description, somatic, phenotypes, individualId, Collections.emptyList(), Collections.emptyList(),
+                description, somatic != null && somatic, phenotypes, individualId, Collections.emptyList(), Collections.emptyList(),
                 status != null ? status.toCustomStatus() : null, new SampleInternal(), annotationSets, attributes);
-=======
-        return new Sample(id, "", processing, collection, qualityControl, 1, 1, TimeUtils.getTime(), TimeUtils.getTime(), description,
-                somatic == null ? false : somatic, phenotypes, individualId, Collections.emptyList(),
-                status != null ? status.toCustomStatus() : null,
-                new SampleInternal(), annotationSets, attributes);
->>>>>>> 6d884901
     }
 
     @Override
