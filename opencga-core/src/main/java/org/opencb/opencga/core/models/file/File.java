/*
 * Copyright 2015-2020 OpenCB
 *
 * Licensed under the Apache License, Version 2.0 (the "License");
 * you may not use this file except in compliance with the License.
 * You may obtain a copy of the License at
 *
 *     http://www.apache.org/licenses/LICENSE-2.0
 *
 * Unless required by applicable law or agreed to in writing, software
 * distributed under the License is distributed on an "AS IS" BASIS,
 * WITHOUT WARRANTIES OR CONDITIONS OF ANY KIND, either express or implied.
 * See the License for the specific language governing permissions and
 * limitations under the License.
 */

package org.opencb.opencga.core.models.file;

import org.apache.commons.lang3.StringUtils;
import org.opencb.biodata.models.clinical.interpretation.Software;
<<<<<<< HEAD
import org.opencb.commons.annotations.DataField;
import org.opencb.opencga.core.api.FieldConstants;
=======
import org.opencb.biodata.models.common.Status;
>>>>>>> 9926ac75
import org.opencb.opencga.core.common.TimeUtils;
import org.opencb.opencga.core.models.common.Annotable;
import org.opencb.opencga.core.models.common.AnnotationSet;

import java.net.URI;
import java.util.Collections;
import java.util.List;
import java.util.Map;

/**
 * Created by jacobo on 11/09/14.
 */
public class File extends Annotable {

    /**
     * File ID is a mandatory parameter when creating a new File, this ID cannot be changed at the moment.
     *
     * @apiNote Required, Immutable, Unique
     */
    @DataField(id = "id", required = true, indexed = true, unique = true, immutable = true,
            description = FieldConstants.GENERIC_ID_DESCRIPTION)
    private String id;

    /**
     * Global unique ID at the whole OpenCGA installation. This is automatically created during the File creation and cannot be changed.
     *
     * @apiNote Internal, Unique, Immutable
     */
    @DataField(id = "uuid", managed = true, indexed = true, unique = true, immutable = true,
            description = FieldConstants.GENERIC_UUID_DESCRIPTION)
    private String uuid;

    @DataField(id = "name", indexed = true,
            description = FieldConstants.FILE_NAME)
    private String name;

    @DataField(id = "type", indexed = true,
            description = FieldConstants.FILE_TYPE)
    private Type type;

    @DataField(id = "format", indexed = true,
            description = FieldConstants.FILE_FORMAT)
    private Format format;

    @DataField(id = "bioformat", indexed = true,
            description = FieldConstants.FILE_BIOFORMAT)
    private Bioformat bioformat;

    @DataField(id = "checksum", indexed = true,
            description = FieldConstants.FILE_CHECKSUM)
    private String checksum;


    @DataField(id = "uri", indexed = true,
            description = FieldConstants.FILE_URI)
    private URI uri;

    @DataField(id = "path", indexed = true,
            description = FieldConstants.FILE_PATH)
    private String path;

    /**
     * An integer describing the current data release.
     *
     * @apiNote Internal
     */
    @DataField(id = "release", indexed = true,
            description = FieldConstants.GENERIC_RELEASE_DESCRIPTION)
    private int release;

    /**
     * String representing when the Cohort was created, this is automatically set by OpenCGA.
     *
     * @apiNote Internal
     */
    @DataField(id = "creationDate", indexed = true,
            description = FieldConstants.GENERIC_CREATION_DATE_DESCRIPTION)
    private String creationDate;

    /**
     * String representing when was the last time the Cohort was modified, this is automatically set by OpenCGA.
     *
     * @apiNote Internal
     */
    @DataField(id = "modificationDate", indexed = true, since = "1.0",
            description = FieldConstants.GENERIC_MODIFICATION_DATE_DESCRIPTION)
    private String modificationDate;

    /**
     * An string to describe the properties of the File.
     *
     * @apiNote
     */
    @DataField(id = "description", defaultValue = "No description available",
            description = FieldConstants.GENERIC_DESCRIPTION_DESCRIPTION)
    private String description;

    @DataField(id = "external",
            description = FieldConstants.FILE_EXTERNAL)
    private boolean external;

    @DataField(id = "size",
            description = FieldConstants.FILE_SIZE)
    private long size;

    @DataField(id = "software",
            description = FieldConstants.FILE_SOFTWARE)
    private Software software;

    @DataField(id = "experiment",
            description = FieldConstants.FILE_EXPERIMENT)
    private FileExperiment experiment;

    @DataField(id = "sampleIds",
            description = FieldConstants.FILE_SAMPLE_IDS)
    private List<String> sampleIds;

    @DataField(id = "jobId",
            description = FieldConstants.FILE_JOB_ID)
    private String jobId;

    @DataField(id = "tags",
            description = FieldConstants.FILE_TAGS)
    private List<String> tags;

    @DataField(id = "relatedFiles",
            description = FieldConstants.FILE_RELATED_FILES)
    private List<FileRelatedFile> relatedFiles;

    @DataField(id = "qualityControl",
            description = FieldConstants.GENERIC_QUALITY_CONTROL)
    private FileQualityControl qualityControl;


    @DataField(id = "stats", deprecated = true,
            description = FieldConstants.GENERIC_STATS)
    @Deprecated
    private Map<String, Object> stats;

    /**
     * An object describing the status of the File.
     *
     * @apiNote
     */
<<<<<<< HEAD
    @DataField(id = "status",
            description = FieldConstants.GENERIC_CUSTOM_STATUS)
    private CustomStatus status;
=======
    private Status status;
>>>>>>> 9926ac75

    /**
     * An object describing the internal information of the File. This is managed by OpenCGA.
     *
     * @apiNote Internal
     */

    @DataField(id = "internal",
            description = FieldConstants.GENERIC_INTERNAL)
    private FileInternal internal;

    /**
     * You can use this field to store any other information, keep in mind this is not indexed so you cannot search by attributes.
     *
     * @apiNote
     */
    @DataField(id = "attributes",
            description = FieldConstants.GENERIC_ATTRIBUTES_DESCRIPTION)
    private Map<String, Object> attributes;

    public File() {
    }

    public File(String name, Type type, Format format, Bioformat bioformat, String path, URI uri, String description, FileInternal internal,
                long size, int release) {
        this(name, type, format, bioformat, uri, path, null, TimeUtils.getTime(), TimeUtils.getTime(), description,
                false, size, new Software(), new FileExperiment(), Collections.emptyList(), Collections.emptyList(), "", release,
                Collections.emptyList(), Collections.emptyList(), new FileQualityControl(), Collections.emptyMap(), new Status(),
                internal, Collections.emptyMap());
    }

    public File(Type type, Format format, Bioformat bioformat, String path, String description, FileInternal internal, long size,
                List<String> sampleIds, Software software, String jobId, FileQualityControl qualityControl, Map<String, Object> stats,
                Map<String, Object> attributes) {
        this("", type, format, bioformat, null, path, null, TimeUtils.getTime(), TimeUtils.getTime(), description,
                false, size, software, new FileExperiment(), sampleIds, Collections.emptyList(), jobId, -1, Collections.emptyList(),
                Collections.emptyList(), qualityControl, stats, new Status(), internal, attributes);
    }

    public File(String name, Type type, Format format, Bioformat bioformat, URI uri, String path, String checksum, String creationDate,
                String modificationDate, String description, boolean external, long size, Software software, FileExperiment experiment,
                List<String> sampleIds, List<FileRelatedFile> relatedFiles, String jobId, int release, List<String> tags,
                List<AnnotationSet> annotationSets, FileQualityControl qualityControl, Map<String, Object> stats, Status status,
                FileInternal internal, Map<String, Object> attributes) {
        id = StringUtils.isNotEmpty(path) ? StringUtils.replace(path, "/", ":") : path;
        this.name = name;
        this.type = type;
        this.format = format;
        this.bioformat = bioformat;
        this.uri = uri;
        this.path = path;
        this.checksum = checksum;
        this.creationDate = creationDate;
        this.modificationDate = modificationDate;
        this.description = description;
        this.release = release;
        this.external = external;
        this.internal = internal;
        this.size = size;
        this.software = software;
        this.experiment = experiment;
        this.sampleIds = sampleIds;
        this.tags = tags;
        this.relatedFiles = relatedFiles;
        this.annotationSets = annotationSets;
        this.jobId = jobId;
        this.qualityControl = qualityControl;
        this.stats = stats;
        this.status = status;
        this.attributes = attributes;
    }

    @Override
    public String toString() {
        final StringBuilder sb = new StringBuilder("File{");
        sb.append("id='").append(id).append('\'');
        sb.append(", name='").append(name).append('\'');
        sb.append(", uuid='").append(uuid).append('\'');
        sb.append(", type=").append(type);
        sb.append(", format=").append(format);
        sb.append(", bioformat=").append(bioformat);
        sb.append(", checksum='").append(checksum).append('\'');
        sb.append(", uri=").append(uri);
        sb.append(", path='").append(path).append('\'');
        sb.append(", release=").append(release);
        sb.append(", creationDate='").append(creationDate).append('\'');
        sb.append(", modificationDate='").append(modificationDate).append('\'');
        sb.append(", description='").append(description).append('\'');
        sb.append(", external=").append(external);
        sb.append(", size=").append(size);
        sb.append(", software=").append(software);
        sb.append(", experiment=").append(experiment);
        sb.append(", sampleIds=").append(sampleIds);
        sb.append(", jobId='").append(jobId).append('\'');
        sb.append(", tags=").append(tags);
        sb.append(", relatedFiles=").append(relatedFiles);
        sb.append(", qualityControl=").append(qualityControl);
        sb.append(", stats=").append(stats);
        sb.append(", status=").append(status);
        sb.append(", internal=").append(internal);
        sb.append(", attributes=").append(attributes);
        sb.append('}');
        return sb.toString();
    }

    @Override
    public File setUid(long uid) {
        super.setUid(uid);
        return this;
    }

    @Override
    public File setStudyUid(long studyUid) {
        super.setStudyUid(studyUid);
        return this;
    }

    @Override
    public String getId() {
        return id;
    }

    @Override
    public File setId(String id) {
        this.id = id;
        return this;
    }

    public String getName() {
        return name;
    }

    public File setName(String name) {
        this.name = name;
        return this;
    }

    @Override
    public String getUuid() {
        return uuid;
    }

    public File setUuid(String uuid) {
        this.uuid = uuid;
        return this;
    }

    public Type getType() {
        return type;
    }

    public File setType(Type type) {
        this.type = type;
        return this;
    }

    public Format getFormat() {
        return format;
    }

    public File setFormat(Format format) {
        this.format = format;
        return this;
    }

    public Bioformat getBioformat() {
        return bioformat;
    }

    public File setBioformat(Bioformat bioformat) {
        this.bioformat = bioformat;
        return this;
    }

    public String getChecksum() {
        return checksum;
    }

    public File setChecksum(String checksum) {
        this.checksum = checksum;
        return this;
    }

    public URI getUri() {
        return uri;
    }

    public File setUri(URI uri) {
        this.uri = uri;
        return this;
    }

    public String getPath() {
        return path;
    }

    public File setPath(String path) {
        this.path = path;
        return this;
    }

    public int getRelease() {
        return release;
    }

    public File setRelease(int release) {
        this.release = release;
        return this;
    }

    public String getCreationDate() {
        return creationDate;
    }

    public File setCreationDate(String creationDate) {
        this.creationDate = creationDate;
        return this;
    }

    public String getModificationDate() {
        return modificationDate;
    }

    public File setModificationDate(String modificationDate) {
        this.modificationDate = modificationDate;
        return this;
    }

    public String getDescription() {
        return description;
    }

    public File setDescription(String description) {
        this.description = description;
        return this;
    }

    public boolean isExternal() {
        return external;
    }

    public File setExternal(boolean external) {
        this.external = external;
        return this;
    }

    public long getSize() {
        return size;
    }

    public File setSize(long size) {
        this.size = size;
        return this;
    }

    public Software getSoftware() {
        return software;
    }

    public File setSoftware(Software software) {
        this.software = software;
        return this;
    }

    public FileExperiment getExperiment() {
        return experiment;
    }

    public File setExperiment(FileExperiment experiment) {
        this.experiment = experiment;
        return this;
    }

    public List<String> getSampleIds() {
        return sampleIds;
    }

    public File setSampleIds(List<String> sampleIds) {
        this.sampleIds = sampleIds;
        return this;
    }

    public String getJobId() {
        return jobId;
    }

    public File setJobId(String jobId) {
        this.jobId = jobId;
        return this;
    }

    public List<String> getTags() {
        return tags;
    }

    public File setTags(List<String> tags) {
        this.tags = tags;
        return this;
    }

    public List<FileRelatedFile> getRelatedFiles() {
        return relatedFiles;
    }

    public File setRelatedFiles(List<FileRelatedFile> relatedFiles) {
        this.relatedFiles = relatedFiles;
        return this;
    }

    public FileQualityControl getQualityControl() {
        return qualityControl;
    }

    public File setQualityControl(FileQualityControl qualityControl) {
        this.qualityControl = qualityControl;
        return this;
    }

    public Map<String, Object> getStats() {
        return stats;
    }

    public File setStats(Map<String, Object> stats) {
        this.stats = stats;
        return this;
    }

    public Status getStatus() {
        return status;
    }

    public File setStatus(Status status) {
        this.status = status;
        return this;
    }

    public FileInternal getInternal() {
        return internal;
    }

    public File setInternal(FileInternal internal) {
        this.internal = internal;
        return this;
    }

    public Map<String, Object> getAttributes() {
        return attributes;
    }

    public File setAttributes(Map<String, Object> attributes) {
        this.attributes = attributes;
        return this;
    }

    public enum Type {
        FILE,
        DIRECTORY
    }

    public enum Compression {
        GZIP,
        BGZIP,
        ZIP,
        SNAPPY,
        NONE,
    }

    /**
     * General format of the file, such as text, or binary, etc.
     */
    public enum Format {
        VCF,
        BCF,
        GVCF,
        TBI,
        BIGWIG,

        SAM,
        BAM,
        BAI,
        CRAM,
        CRAI,
        FASTQ,
        FASTA,
        PED,

        TAB_SEPARATED_VALUES, COMMA_SEPARATED_VALUES, XML, PROTOCOL_BUFFER, JSON, AVRO, PARQUET, //Serialization formats

        IMAGE,
        PLAIN,
        BINARY,
        NONE,
        UNKNOWN,
    }

    /**
     * Specific format of the biological file, such as variant, alignment, pedigree, etc.
     */
    public enum Bioformat {
        MICROARRAY_EXPRESSION_ONECHANNEL_AGILENT,
        MICROARRAY_EXPRESSION_ONECHANNEL_AFFYMETRIX,
        MICROARRAY_EXPRESSION_ONECHANNEL_GENEPIX,
        MICROARRAY_EXPRESSION_TWOCHANNELS_AGILENT,
        MICROARRAY_EXPRESSION_TWOCHANNELS_GENEPIX,
        DATAMATRIX_EXPRESSION,
        //        DATAMATRIX_SNP,
//        IDLIST_GENE,
//        IDLIST_TRANSCRIPT,
//        IDLIST_PROTEIN,
//        IDLIST_SNP,
//        IDLIST_FUNCTIONALTERMS,
//        IDLIST_RANKED,
        IDLIST,
        IDLIST_RANKED,
        ANNOTATION_GENEVSANNOTATION,

        OTHER_NEWICK,
        OTHER_BLAST,
        OTHER_INTERACTION,
        OTHER_GENOTYPE,
        OTHER_PLINK,
        OTHER_VCF,
        OTHER_PED,

        @Deprecated VCF4,

        VARIANT,
        ALIGNMENT,
        COVERAGE,
        SEQUENCE,
        PEDIGREE,
        REFERENCE_GENOME,
        NONE,
        UNKNOWN
    }
}<|MERGE_RESOLUTION|>--- conflicted
+++ resolved
@@ -18,12 +18,9 @@
 
 import org.apache.commons.lang3.StringUtils;
 import org.opencb.biodata.models.clinical.interpretation.Software;
-<<<<<<< HEAD
+import org.opencb.biodata.models.common.Status;
 import org.opencb.commons.annotations.DataField;
 import org.opencb.opencga.core.api.FieldConstants;
-=======
-import org.opencb.biodata.models.common.Status;
->>>>>>> 9926ac75
 import org.opencb.opencga.core.common.TimeUtils;
 import org.opencb.opencga.core.models.common.Annotable;
 import org.opencb.opencga.core.models.common.AnnotationSet;
@@ -168,13 +165,11 @@
      *
      * @apiNote
      */
-<<<<<<< HEAD
+
     @DataField(id = "status",
             description = FieldConstants.GENERIC_CUSTOM_STATUS)
-    private CustomStatus status;
-=======
     private Status status;
->>>>>>> 9926ac75
+
 
     /**
      * An object describing the internal information of the File. This is managed by OpenCGA.
