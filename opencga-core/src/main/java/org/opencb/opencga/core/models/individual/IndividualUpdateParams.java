/*
 * Copyright 2015-2020 OpenCB
 *
 * Licensed under the Apache License, Version 2.0 (the "License");
 * you may not use this file except in compliance with the License.
 * You may obtain a copy of the License at
 *
 *     http://www.apache.org/licenses/LICENSE-2.0
 *
 * Unless required by applicable law or agreed to in writing, software
 * distributed under the License is distributed on an "AS IS" BASIS,
 * WITHOUT WARRANTIES OR CONDITIONS OF ANY KIND, either express or implied.
 * See the License for the specific language governing permissions and
 * limitations under the License.
 */

package org.opencb.opencga.core.models.individual;

import com.fasterxml.jackson.annotation.JsonIgnore;
import com.fasterxml.jackson.core.JsonProcessingException;
import org.apache.commons.lang3.StringUtils;
import org.opencb.biodata.models.clinical.Disorder;
import org.opencb.biodata.models.clinical.Phenotype;
import org.opencb.biodata.models.pedigree.IndividualProperty;
import org.opencb.commons.datastore.core.ObjectMap;
import org.opencb.opencga.core.common.TimeUtils;
import org.opencb.opencga.core.models.common.AnnotationSet;
import org.opencb.opencga.core.models.common.CustomStatusParams;
<<<<<<< HEAD
import org.opencb.opencga.core.models.sample.Sample;
=======
import org.opencb.opencga.core.models.sample.SampleReferenceParam;
>>>>>>> 5b10cb74

import java.util.List;
import java.util.Map;
import java.util.stream.Collectors;

import static org.opencb.opencga.core.common.JacksonUtils.getUpdateObjectMapper;

public class IndividualUpdateParams {

    private String id;
    private String name;

    private String father;
    private String mother;
    private Boolean parentalConsanguinity;
    private Location location;
    private IndividualProperty.Sex sex;
    private String ethnicity;
    private IndividualPopulation population;
    private String dateOfBirth;
    private IndividualProperty.KaryotypicSex karyotypicSex;
    private IndividualProperty.LifeStatus lifeStatus;
    private IndividualProperty.AffectationStatus affectationStatus;
    private List<SampleReferenceParam> samples;
    private List<AnnotationSet> annotationSets;
    private List<Phenotype> phenotypes;
    private List<Disorder> disorders;
    private CustomStatusParams status;
    private IndividualQualityControl qualityControl;
    private Map<String, Object> attributes;

    public IndividualUpdateParams() {
    }

    public IndividualUpdateParams(String id, String name, String father, String mother, Boolean parentalConsanguinity,
                                  Location location, IndividualProperty.Sex sex, String ethnicity, IndividualPopulation population,
                                  String dateOfBirth, IndividualProperty.KaryotypicSex karyotypicSex,
                                  IndividualProperty.LifeStatus lifeStatus, IndividualProperty.AffectationStatus affectationStatus,
                                  List<SampleReferenceParam> samples, List<AnnotationSet> annotationSets, List<Phenotype> phenotypes,
                                  List<Disorder> disorders, CustomStatusParams status, IndividualQualityControl qualityControl,
                                  Map<String, Object> attributes) {
        this.id = id;
        this.name = name;
        this.father = father;
        this.mother = mother;
        this.parentalConsanguinity = parentalConsanguinity;
        this.location = location;
        this.sex = sex;
        this.ethnicity = ethnicity;
        this.population = population;
        this.dateOfBirth = dateOfBirth;
        this.karyotypicSex = karyotypicSex;
        this.lifeStatus = lifeStatus;
        this.affectationStatus = affectationStatus;
        this.samples = samples;
        this.annotationSets = annotationSets;
        this.phenotypes = phenotypes;
        this.disorders = disorders;
        this.status = status;
        this.qualityControl = qualityControl;
        this.attributes = attributes;
    }

    @JsonIgnore
    public ObjectMap getUpdateMap() throws JsonProcessingException {
        List<AnnotationSet> annotationSetList = this.annotationSets;
        this.annotationSets = null;

        ObjectMap params = new ObjectMap(getUpdateObjectMapper().writeValueAsString(this));

        this.annotationSets = annotationSetList;
        if (this.annotationSets != null) {
            // We leave annotation sets as is so we don't need to make any more castings
            params.put("annotationSets", this.annotationSets);
        }

        return params;
    }

    @JsonIgnore
    public Individual toIndividual() {
        return new Individual(id, name,
                StringUtils.isNotEmpty(father) ? new Individual().setId(father) : null,
                StringUtils.isNotEmpty(mother) ? new Individual().setId(mother) : null,
                location, qualityControl, sex, karyotypicSex, ethnicity, population, dateOfBirth, 1, 1, TimeUtils.getTime(), lifeStatus,
                phenotypes, disorders,
                samples != null ? samples.stream().map(s -> new Sample().setId(s)).collect(Collectors.toList()) : null,
                parentalConsanguinity, annotationSets, status.toCustomStatus(), new IndividualInternal(), attributes);
    }

    @Override
    public String toString() {
        final StringBuilder sb = new StringBuilder("IndividualUpdateParams{");
        sb.append("id='").append(id).append('\'');
        sb.append(", name='").append(name).append('\'');
        sb.append(", father='").append(father).append('\'');
        sb.append(", mother='").append(mother).append('\'');
        sb.append(", parentalConsanguinity=").append(parentalConsanguinity);
        sb.append(", location=").append(location);
        sb.append(", sex=").append(sex);
        sb.append(", ethnicity='").append(ethnicity).append('\'');
        sb.append(", population=").append(population);
        sb.append(", dateOfBirth='").append(dateOfBirth).append('\'');
        sb.append(", karyotypicSex=").append(karyotypicSex);
        sb.append(", lifeStatus=").append(lifeStatus);
        sb.append(", affectationStatus=").append(affectationStatus);
        sb.append(", samples=").append(samples);
        sb.append(", annotationSets=").append(annotationSets);
        sb.append(", phenotypes=").append(phenotypes);
        sb.append(", disorders=").append(disorders);
        sb.append(", status=").append(status);
        sb.append(", qualityControl=").append(qualityControl);
        sb.append(", attributes=").append(attributes);
        sb.append('}');
        return sb.toString();
    }

    public String getId() {
        return id;
    }

    public IndividualUpdateParams setId(String id) {
        this.id = id;
        return this;
    }

    public String getName() {
        return name;
    }

    public IndividualUpdateParams setName(String name) {
        this.name = name;
        return this;
    }

    public String getFather() {
        return father;
    }

    public IndividualUpdateParams setFather(String father) {
        this.father = father;
        return this;
    }

    public String getMother() {
        return mother;
    }

    public IndividualUpdateParams setMother(String mother) {
        this.mother = mother;
        return this;
    }

    public Boolean getParentalConsanguinity() {
        return parentalConsanguinity;
    }

    public IndividualUpdateParams setParentalConsanguinity(Boolean parentalConsanguinity) {
        this.parentalConsanguinity = parentalConsanguinity;
        return this;
    }

    public Location getLocation() {
        return location;
    }

    public IndividualUpdateParams setLocation(Location location) {
        this.location = location;
        return this;
    }

    public IndividualProperty.Sex getSex() {
        return sex;
    }

    public IndividualUpdateParams setSex(IndividualProperty.Sex sex) {
        this.sex = sex;
        return this;
    }

    public String getEthnicity() {
        return ethnicity;
    }

    public IndividualUpdateParams setEthnicity(String ethnicity) {
        this.ethnicity = ethnicity;
        return this;
    }

    public IndividualPopulation getPopulation() {
        return population;
    }

    public IndividualUpdateParams setPopulation(IndividualPopulation population) {
        this.population = population;
        return this;
    }

    public String getDateOfBirth() {
        return dateOfBirth;
    }

    public IndividualUpdateParams setDateOfBirth(String dateOfBirth) {
        this.dateOfBirth = dateOfBirth;
        return this;
    }

    public IndividualProperty.KaryotypicSex getKaryotypicSex() {
        return karyotypicSex;
    }

    public IndividualUpdateParams setKaryotypicSex(IndividualProperty.KaryotypicSex karyotypicSex) {
        this.karyotypicSex = karyotypicSex;
        return this;
    }

    public IndividualProperty.LifeStatus getLifeStatus() {
        return lifeStatus;
    }

    public IndividualUpdateParams setLifeStatus(IndividualProperty.LifeStatus lifeStatus) {
        this.lifeStatus = lifeStatus;
        return this;
    }

    public IndividualProperty.AffectationStatus getAffectationStatus() {
        return affectationStatus;
    }

    public IndividualUpdateParams setAffectationStatus(IndividualProperty.AffectationStatus affectationStatus) {
        this.affectationStatus = affectationStatus;
        return this;
    }

    public List<SampleReferenceParam> getSamples() {
        return samples;
    }

    public IndividualUpdateParams setSamples(List<SampleReferenceParam> samples) {
        this.samples = samples;
        return this;
    }

    public List<AnnotationSet> getAnnotationSets() {
        return annotationSets;
    }

    public IndividualUpdateParams setAnnotationSets(List<AnnotationSet> annotationSets) {
        this.annotationSets = annotationSets;
        return this;
    }

    public List<Phenotype> getPhenotypes() {
        return phenotypes;
    }

    public IndividualUpdateParams setPhenotypes(List<Phenotype> phenotypes) {
        this.phenotypes = phenotypes;
        return this;
    }

    public List<Disorder> getDisorders() {
        return disorders;
    }

    public IndividualUpdateParams setDisorders(List<Disorder> disorders) {
        this.disorders = disorders;
        return this;
    }

    public CustomStatusParams getStatus() {
        return status;
    }

    public IndividualUpdateParams setStatus(CustomStatusParams status) {
        this.status = status;
        return this;
    }

    public IndividualQualityControl getQualityControl() {
        return qualityControl;
    }

    public IndividualUpdateParams setQualityControl(IndividualQualityControl qualityControl) {
        this.qualityControl = qualityControl;
        return this;
    }

    public Map<String, Object> getAttributes() {
        return attributes;
    }

    public IndividualUpdateParams setAttributes(Map<String, Object> attributes) {
        this.attributes = attributes;
        return this;
    }
}<|MERGE_RESOLUTION|>--- conflicted
+++ resolved
@@ -26,11 +26,8 @@
 import org.opencb.opencga.core.common.TimeUtils;
 import org.opencb.opencga.core.models.common.AnnotationSet;
 import org.opencb.opencga.core.models.common.CustomStatusParams;
-<<<<<<< HEAD
 import org.opencb.opencga.core.models.sample.Sample;
-=======
 import org.opencb.opencga.core.models.sample.SampleReferenceParam;
->>>>>>> 5b10cb74
 
 import java.util.List;
 import java.util.Map;
@@ -117,7 +114,9 @@
                 StringUtils.isNotEmpty(mother) ? new Individual().setId(mother) : null,
                 location, qualityControl, sex, karyotypicSex, ethnicity, population, dateOfBirth, 1, 1, TimeUtils.getTime(), lifeStatus,
                 phenotypes, disorders,
-                samples != null ? samples.stream().map(s -> new Sample().setId(s)).collect(Collectors.toList()) : null,
+                samples != null
+                        ? samples.stream().map(s -> new Sample().setId(s.getId()).setUuid(s.getUuid())).collect(Collectors.toList())
+                        : null,
                 parentalConsanguinity, annotationSets, status.toCustomStatus(), new IndividualInternal(), attributes);
     }
 
