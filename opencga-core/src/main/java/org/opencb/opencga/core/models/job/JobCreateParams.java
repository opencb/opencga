/*
 * Copyright 2015-2020 OpenCB
 *
 * Licensed under the Apache License, Version 2.0 (the "License");
 * you may not use this file except in compliance with the License.
 * You may obtain a copy of the License at
 *
 *     http://www.apache.org/licenses/LICENSE-2.0
 *
 * Unless required by applicable law or agreed to in writing, software
 * distributed under the License is distributed on an "AS IS" BASIS,
 * WITHOUT WARRANTIES OR CONDITIONS OF ANY KIND, either express or implied.
 * See the License for the specific language governing permissions and
 * limitations under the License.
 */

package org.opencb.opencga.core.models.job;

import org.apache.commons.lang3.StringUtils;
import org.opencb.opencga.core.models.common.Enums;
import org.opencb.opencga.core.models.file.File;
import org.opencb.opencga.core.tools.result.JobResult;

import java.util.Collections;
import java.util.List;
import java.util.Map;
import java.util.stream.Collectors;

public class JobCreateParams {

    private String id;
    private String description;

    private ToolInfo tool;

    private Enums.Priority priority;

    private String commandLine;

    private Map<String, Object> params;

    private String creationDate;
    private String modificationDate;
    private JobInternal internal;

    private TinyFile outDir;
    private List<TinyFile> input;    // input files to this job
    private List<TinyFile> output;   // output files of this job
    private List<String> tags;

    private JobResult result;

    private TinyFile stdout;
    private TinyFile stderr;

    private Map<String, Object> attributes;

    public JobCreateParams() {
    }

    public JobCreateParams(String id, String description, ToolInfo tool, Enums.Priority priority, String commandLine,
<<<<<<< HEAD
                           Map<String, Object> params, String creationDate, JobInternal internal, TinyFile outDir,
                           List<TinyFile> input, List<TinyFile> output, List<String> tags, JobResult result, TinyFile stdout,
=======
                           Map<String, Object> params, String creationDate, String modificationDate, JobInternal internal, TinyFile outDir,
                           List<TinyFile> input, List<TinyFile> output, List<String> tags, ExecutionResult result, TinyFile stdout,
>>>>>>> 655897f0
                           TinyFile stderr, Map<String, Object> attributes) {
        this.id = id;
        this.description = description;
        this.tool = tool;
        this.priority = priority;
        this.commandLine = commandLine;
        this.params = params;
        this.creationDate = creationDate;
        this.modificationDate = modificationDate;
        this.internal = internal;
        this.outDir = outDir;
        this.input = input;
        this.output = output;
        this.tags = tags;
        this.result = result;
        this.stdout = stdout;
        this.stderr = stderr;
        this.attributes = attributes;
    }

    public static JobCreateParams of(Job job) {
        return new JobCreateParams(job.getId(), job.getDescription(), job.getTool(), job.getPriority(), job.getCommandLine(),
                job.getParams(), job.getCreationDate(), job.getModificationDate(),
                job.getInternal() != null ? new JobInternal(job.getInternal().getStatus()) : null, TinyFile.of(job.getOutDir()),
                job.getInput() != null ? job.getInput().stream().map(TinyFile::of).collect(Collectors.toList()) : Collections.emptyList(),
                job.getOutput() != null ? job.getOutput().stream().map(TinyFile::of).collect(Collectors.toList()) : Collections.emptyList(),
                job.getTags(), job.getExecution(), TinyFile.of(job.getStdout()), TinyFile.of(job.getStderr()), job.getAttributes());
    }

    @Override
    public String toString() {
        final StringBuilder sb = new StringBuilder("JobCreateParams{");
        sb.append("id='").append(id).append('\'');
        sb.append(", description='").append(description).append('\'');
        sb.append(", tool=").append(tool);
        sb.append(", priority=").append(priority);
        sb.append(", commandLine='").append(commandLine).append('\'');
        sb.append(", params=").append(params);
        sb.append(", creationDate='").append(creationDate).append('\'');
        sb.append(", modificationDate='").append(modificationDate).append('\'');
        sb.append(", internal=").append(internal);
        sb.append(", outDir=").append(outDir);
        sb.append(", input=").append(input);
        sb.append(", output=").append(output);
        sb.append(", tags=").append(tags);
        sb.append(", result=").append(result);
        sb.append(", stdout=").append(stdout);
        sb.append(", stderr=").append(stderr);
        sb.append(", attributes=").append(attributes);
        sb.append('}');
        return sb.toString();
    }


    public String getId() {
        return id;
    }

    public JobCreateParams setId(String id) {
        this.id = id;
        return this;
    }

    public String getDescription() {
        return description;
    }

    public JobCreateParams setDescription(String description) {
        this.description = description;
        return this;
    }

    public ToolInfo getTool() {
        return tool;
    }

    public JobCreateParams setTool(ToolInfo tool) {
        this.tool = tool;
        return this;
    }

    public Enums.Priority getPriority() {
        return priority;
    }

    public JobCreateParams setPriority(Enums.Priority priority) {
        this.priority = priority;
        return this;
    }

    public String getCommandLine() {
        return commandLine;
    }

    public JobCreateParams setCommandLine(String commandLine) {
        this.commandLine = commandLine;
        return this;
    }

    public Map<String, Object> getParams() {
        return params;
    }

    public JobCreateParams setParams(Map<String, Object> params) {
        this.params = params;
        return this;
    }

    public String getCreationDate() {
        return creationDate;
    }

    public JobCreateParams setCreationDate(String creationDate) {
        this.creationDate = creationDate;
        return this;
    }

    public String getModificationDate() {
        return modificationDate;
    }

    public JobCreateParams setModificationDate(String modificationDate) {
        this.modificationDate = modificationDate;
        return this;
    }

    public JobInternal getInternal() {
        return internal;
    }

    public JobCreateParams setInternal(JobInternal internal) {
        this.internal = internal;
        return this;
    }

    public TinyFile getOutDir() {
        return outDir;
    }

    public JobCreateParams setOutDir(TinyFile outDir) {
        this.outDir = outDir;
        return this;
    }

    public List<TinyFile> getInput() {
        return input;
    }

    public JobCreateParams setInput(List<TinyFile> input) {
        this.input = input;
        return this;
    }

    public List<TinyFile> getOutput() {
        return output;
    }

    public JobCreateParams setOutput(List<TinyFile> output) {
        this.output = output;
        return this;
    }

    public List<String> getTags() {
        return tags;
    }

    public JobCreateParams setTags(List<String> tags) {
        this.tags = tags;
        return this;
    }

    public JobResult getResult() {
        return result;
    }

    public JobCreateParams setResult(JobResult result) {
        this.result = result;
        return this;
    }

    public TinyFile getStdout() {
        return stdout;
    }

    public JobCreateParams setStdout(TinyFile stdout) {
        this.stdout = stdout;
        return this;
    }

    public TinyFile getStderr() {
        return stderr;
    }

    public JobCreateParams setStderr(TinyFile stderr) {
        this.stderr = stderr;
        return this;
    }

    public Map<String, Object> getAttributes() {
        return attributes;
    }

    public JobCreateParams setAttributes(Map<String, Object> attributes) {
        this.attributes = attributes;
        return this;
    }

    public Job toJob() {
        return new Job(id, null, description, tool, null, commandLine, params, creationDate, null, priority,
                internal != null ? new org.opencb.opencga.core.models.job.JobInternal(internal.getStatus()) : null,
                outDir != null ? outDir.toFile() : null, getInput().stream().map(TinyFile::toFile).collect(Collectors.toList()),
                getOutput().stream().map(TinyFile::toFile).collect(Collectors.toList()), Collections.emptyList(),
                tags, result, false, stdout != null ? stdout.toFile() : null, stderr != null ? stderr.toFile() : null, 1, null, attributes);
    }

    public static class JobInternal {
        private Enums.ExecutionStatus status;

        public JobInternal() {
        }

        public JobInternal(Enums.ExecutionStatus status) {
            this.status = status;
        }

        public Enums.ExecutionStatus getStatus() {
            return status;
        }

        public JobInternal setStatus(Enums.ExecutionStatus status) {
            this.status = status;
            return this;
        }
    }

    public static class TinyFile {
        private String path;

        public TinyFile() {
        }

        public TinyFile(String path) {
            this.path = path;
        }

        public static TinyFile of(File file) {
            if (file != null && StringUtils.isNotEmpty(file.getPath())) {
                return new TinyFile(file.getPath());
            }
            return null;
        }

        public TinyFile setPath(String path) {
            this.path = path;
            return this;
        }

        public String getPath() {
            return path;
        }

        public File toFile() {
            return new File().setPath(path);
        }
    }

}<|MERGE_RESOLUTION|>--- conflicted
+++ resolved
@@ -59,13 +59,8 @@
     }
 
     public JobCreateParams(String id, String description, ToolInfo tool, Enums.Priority priority, String commandLine,
-<<<<<<< HEAD
-                           Map<String, Object> params, String creationDate, JobInternal internal, TinyFile outDir,
+                           Map<String, Object> params, String creationDate, String modificationDate, JobInternal internal, TinyFile outDir,
                            List<TinyFile> input, List<TinyFile> output, List<String> tags, JobResult result, TinyFile stdout,
-=======
-                           Map<String, Object> params, String creationDate, String modificationDate, JobInternal internal, TinyFile outDir,
-                           List<TinyFile> input, List<TinyFile> output, List<String> tags, ExecutionResult result, TinyFile stdout,
->>>>>>> 655897f0
                            TinyFile stderr, Map<String, Object> attributes) {
         this.id = id;
         this.description = description;
