/*
 * Copyright 2015-2020 OpenCB
 *
 * Licensed under the Apache License, Version 2.0 (the "License");
 * you may not use this file except in compliance with the License.
 * You may obtain a copy of the License at
 *
 *     http://www.apache.org/licenses/LICENSE-2.0
 *
 * Unless required by applicable law or agreed to in writing, software
 * distributed under the License is distributed on an "AS IS" BASIS,
 * WITHOUT WARRANTIES OR CONDITIONS OF ANY KIND, either express or implied.
 * See the License for the specific language governing permissions and
 * limitations under the License.
 */

package org.opencb.opencga.core.models.clinical;

import org.opencb.biodata.models.clinical.Disorder;
import org.opencb.biodata.models.clinical.interpretation.Comment;
import org.opencb.opencga.core.models.PrivateStudyUid;
import org.opencb.opencga.core.models.common.CustomStatus;
import org.opencb.opencga.core.models.common.Enums;
import org.opencb.opencga.core.models.family.Family;
import org.opencb.opencga.core.models.individual.Individual;

import java.util.List;
import java.util.Map;

/**
 * Created by pfurio on 05/06/17.
 */
public class ClinicalAnalysis extends PrivateStudyUid {

    private String id;
    private String uuid;
    private String description;
    private Type type;

    private Disorder disorder;

    // Map of sample id, list of files (VCF, BAM and BIGWIG)
    private List<File> files;

    private Individual proband;
    private Family family;
    private Map<String, FamiliarRelationship> roleToProband;

    private ClinicalAnalysisQc qc;

    private Interpretation interpretation;
    private List<Interpretation> secondaryInterpretations;

    private ClinicalConsent consent;

    private ClinicalAnalysisAnalyst analyst;
    private Enums.Priority priority;
    private List<String> flags;

    private String creationDate;
    private String modificationDate;
    private String dueDate;
    private int release;

    private List<Comment> comments;
    private List<Alert> alerts;
    private ClinicalAnalysisInternal internal;
    private Map<String, Object> attributes;

    private CustomStatus status;

    public enum Type {
        SINGLE, FAMILY, CANCER, COHORT, AUTOCOMPARATIVE
    }

    public enum FamiliarRelationship {
        MOTHER("", "mother"),
        FATHER("", "father"),
        STEP_MOTHER("", "mother"),
        STEP_FATHER("", "father"),
        IDENTICAL_TWIN("", "twin"),
        FRATERNAL_TWIN("", "twin"),
        FULL_SIBLING("", "sibling"),
        HALF_SIBLING("", "sibling"),
        STEP_SIBLING("", "sibling"),
        SISTER("", "sister"),
        BROTHER("", "brother"),
        STEP_SISTER("", "sister"),
        STEP_BROTHER("", "brother"),
        SON("", "son"),
        DAUGHTER("", "daughter"),

        CHILD_OF_UNKNOWN_SEX("", "child"),

        UNCLE("", "uncle"),
        AUNT("", "aunt"),
        MATERNAL_AUNT("", "aunt"),
        MATERNAL_UNCLE("", "uncle"),
        PATERNAL_AUNT("", "aunt"),
        PATERNAL_UNCLE("", "uncle"),
        NEPHEW("", "nephew"),
        NIECE("", "niece"),
        GRANDFATHER("", "grandfather"),
        GRANDMOTHER("", "grandmother"),
        MATERNAL_GRANDMOTHER("", "grandmother"),
        PATERNAL_GRANDMOTHER("", "grandmother"),
        MATERNAL_GRANDFATHER("", "grandfather"),
        PATERNAL_GRANDFATHER("", "grandfather"),
        GREAT_GRANDFATHER("", "great-grandfather"),
        GREAT_GRANDMOTHER("", "great-grandmother"),
        DOUBLE_FIRST_COUSING("", "cousin"),
        COUSIN("", "cousin"),
        MALE_COUSIN("", "cousin"),
        FEMALE_COUSIN("", "cousin"),
        SECOND_COUSIN("", "cousin"),
        MALE_SECOND_COUSIN("", "cousin"),
        FEMALE_SECOND_COUSIN("", "cousin"),
        SPOUSE("", "spouse"),
        HUSBAND("", "husband"),
        OTHER("", "other"),
        UNKNOWN("", "unknown"),
        UNRELATED("", "unrelated"),

        PROBAND("", "proband");

        private final String snomedCtId;
        private final String isA;

        FamiliarRelationship(String snomedCtId, String isA) {
            this.snomedCtId = snomedCtId;
            this.isA = isA;
        }

        public String getId() {
            return this.name();
        }

        public String getSnomedCtId() {
            return snomedCtId;
        }

        public String getIsA() {
            return isA;
        }
    }

    public static class File {
        private String sampleId;
        private List<org.opencb.opencga.core.models.file.File> files;

        public File() {
        }

        public File(String sampleId, List<org.opencb.opencga.core.models.file.File> files) {
            this.sampleId = sampleId;
            this.files = files;
        }

        @Override
        public String toString() {
            final StringBuilder sb = new StringBuilder("ClinicalFile{");
            sb.append("sampleId='").append(sampleId).append('\'');
            sb.append(", files=").append(files);
            sb.append('}');
            return sb.toString();
        }

        public String getSampleId() {
            return sampleId;
        }

        public File setSampleId(String sampleId) {
            this.sampleId = sampleId;
            return this;
        }

        public List<org.opencb.opencga.core.models.file.File> getFiles() {
            return files;
        }

        public File setFiles(List<org.opencb.opencga.core.models.file.File> files) {
            this.files = files;
            return this;
        }
    }

    public ClinicalAnalysis() {
    }


<<<<<<< HEAD
    public ClinicalAnalysis(String id, String description, Type type, Disorder disorder, Map<String, List<File>> files, Individual proband,
                            Family family, Map<String, FamiliarRelationship> roleToProband, ClinicalConsent consent, ClinicalAnalysisQc qc,
                            Interpretation interpretation, List<Interpretation> secondaryInterpretations, Enums.Priority priority,
                            ClinicalAnalysisAnalyst analyst, List<String> flags, String creationDate, String dueDate,
                            List<Comment> comments, List<Alert> alerts, int release, ClinicalAnalysisInternal internal,
=======
    public ClinicalAnalysis(String id, String description, Type type, Disorder disorder, List<File> files,
                            Individual proband, Family family, Map<String, FamiliarRelationship> roleToProband, ClinicalConsent consent,
                            ClinicalAnalysisQC qc, Interpretation interpretation, List<Interpretation> secondaryInterpretations,
                            Enums.Priority priority, ClinicalAnalysisAnalyst analyst, List<String> flags, String creationDate,
                            String dueDate, List<Comment> comments, List<Alert> alerts, int release, ClinicalAnalysisInternal internal,
>>>>>>> 62f80be1
                            Map<String, Object> attributes, CustomStatus status) {
        this.id = id;
        this.description = description;
        this.type = type;
        this.disorder = disorder;
        this.files = files;
        this.proband = proband;
        this.family = family;
        this.roleToProband = roleToProband;
        this.qc = qc;
        this.interpretation = interpretation;
        this.secondaryInterpretations = secondaryInterpretations;
        this.priority = priority;
        this.flags = flags;
        this.analyst = analyst;
        this.consent = consent;
        this.creationDate = creationDate;
        this.dueDate = dueDate;
        this.comments = comments;
        this.release = release;
        this.alerts = alerts;
        this.internal = internal;
        this.attributes = attributes;
        this.status = status;
    }

    @Override
    public String toString() {
        final StringBuilder sb = new StringBuilder("ClinicalAnalysis{");
        sb.append("id='").append(id).append('\'');
        sb.append(", uuid='").append(uuid).append('\'');
        sb.append(", description='").append(description).append('\'');
        sb.append(", type=").append(type);
        sb.append(", disorder=").append(disorder);
        sb.append(", files=").append(files);
        sb.append(", proband=").append(proband);
        sb.append(", family=").append(family);
        sb.append(", roleToProband=").append(roleToProband);
        sb.append(", qc=").append(qc);
        sb.append(", interpretation=").append(interpretation);
        sb.append(", secondaryInterpretations=").append(secondaryInterpretations);
        sb.append(", consent=").append(consent);
        sb.append(", analyst=").append(analyst);
        sb.append(", priority=").append(priority);
        sb.append(", flags=").append(flags);
        sb.append(", creationDate='").append(creationDate).append('\'');
        sb.append(", modificationDate='").append(modificationDate).append('\'');
        sb.append(", dueDate='").append(dueDate).append('\'');
        sb.append(", release=").append(release);
        sb.append(", comments=").append(comments);
        sb.append(", alerts=").append(alerts);
        sb.append(", internal=").append(internal);
        sb.append(", attributes=").append(attributes);
        sb.append(", status=").append(status);
        sb.append('}');
        return sb.toString();
    }

    @Override
    public String getUuid() {
        return uuid;
    }

    public ClinicalAnalysis setUuid(String uuid) {
        this.uuid = uuid;
        return this;
    }

    @Override
    public String getId() {
        return id;
    }

    @Override
    public ClinicalAnalysis setId(String id) {
        this.id = id;
        return this;
    }

    public String getDescription() {
        return description;
    }

    public ClinicalAnalysis setDescription(String description) {
        this.description = description;
        return this;
    }

    public Type getType() {
        return type;
    }

    public ClinicalAnalysis setType(Type type) {
        this.type = type;
        return this;
    }

    public Disorder getDisorder() {
        return disorder;
    }

    public ClinicalAnalysis setDisorder(Disorder disorder) {
        this.disorder = disorder;
        return this;
    }

    public List<File> getFiles() {
        return files;
    }

    public ClinicalAnalysis setFiles(List<File> files) {
        this.files = files;
        return this;
    }

    public Individual getProband() {
        return proband;
    }

    public ClinicalAnalysis setProband(Individual proband) {
        this.proband = proband;
        return this;
    }

    public Family getFamily() {
        return family;
    }

    public ClinicalAnalysis setFamily(Family family) {
        this.family = family;
        return this;
    }

    public Map<String, FamiliarRelationship> getRoleToProband() {
        return roleToProband;
    }

    public ClinicalAnalysis setRoleToProband(Map<String, FamiliarRelationship> roleToProband) {
        this.roleToProband = roleToProband;
        return this;
    }

    public ClinicalAnalysisQc getQc() {
        return qc;
    }

    public ClinicalAnalysis setQc(ClinicalAnalysisQc qc) {
        this.qc = qc;
        return this;
    }

    public Interpretation getInterpretation() {
        return interpretation;
    }

    public ClinicalAnalysis setInterpretation(Interpretation interpretation) {
        this.interpretation = interpretation;
        return this;
    }

    public List<Interpretation> getSecondaryInterpretations() {
        return secondaryInterpretations;
    }

    public ClinicalAnalysis setSecondaryInterpretations(List<Interpretation> secondaryInterpretations) {
        this.secondaryInterpretations = secondaryInterpretations;
        return this;
    }

    public ClinicalConsent getConsent() {
        return consent;
    }

    public ClinicalAnalysis setConsent(ClinicalConsent consent) {
        this.consent = consent;
        return this;
    }

    public ClinicalAnalysisAnalyst getAnalyst() {
        return analyst;
    }

    public ClinicalAnalysis setAnalyst(ClinicalAnalysisAnalyst analyst) {
        this.analyst = analyst;
        return this;
    }

    public Enums.Priority getPriority() {
        return priority;
    }

    public ClinicalAnalysis setPriority(Enums.Priority priority) {
        this.priority = priority;
        return this;
    }

    public List<String> getFlags() {
        return flags;
    }

    public ClinicalAnalysis setFlags(List<String> flags) {
        this.flags = flags;
        return this;
    }

    public String getCreationDate() {
        return creationDate;
    }

    public ClinicalAnalysis setCreationDate(String creationDate) {
        this.creationDate = creationDate;
        return this;
    }

    public String getModificationDate() {
        return modificationDate;
    }

    public ClinicalAnalysis setModificationDate(String modificationDate) {
        this.modificationDate = modificationDate;
        return this;
    }

    public String getDueDate() {
        return dueDate;
    }

    public ClinicalAnalysis setDueDate(String dueDate) {
        this.dueDate = dueDate;
        return this;
    }

    public int getRelease() {
        return release;
    }

    public ClinicalAnalysis setRelease(int release) {
        this.release = release;
        return this;
    }

    public List<Comment> getComments() {
        return comments;
    }

    public ClinicalAnalysis setComments(List<Comment> comments) {
        this.comments = comments;
        return this;
    }

    public List<Alert> getAlerts() {
        return alerts;
    }

    public ClinicalAnalysis setAlerts(List<Alert> alerts) {
        this.alerts = alerts;
        return this;
    }

    public ClinicalAnalysisInternal getInternal() {
        return internal;
    }

    public ClinicalAnalysis setInternal(ClinicalAnalysisInternal internal) {
        this.internal = internal;
        return this;
    }

    public Map<String, Object> getAttributes() {
        return attributes;
    }

    public ClinicalAnalysis setAttributes(Map<String, Object> attributes) {
        this.attributes = attributes;
        return this;
    }

    public CustomStatus getStatus() {
        return status;
    }

    public ClinicalAnalysis setStatus(CustomStatus status) {
        this.status = status;
        return this;
    }
}<|MERGE_RESOLUTION|>--- conflicted
+++ resolved
@@ -46,7 +46,7 @@
     private Family family;
     private Map<String, FamiliarRelationship> roleToProband;
 
-    private ClinicalAnalysisQc qc;
+    private ClinicalAnalysisQc qualityControl;
 
     private Interpretation interpretation;
     private List<Interpretation> secondaryInterpretations;
@@ -188,20 +188,12 @@
     }
 
 
-<<<<<<< HEAD
-    public ClinicalAnalysis(String id, String description, Type type, Disorder disorder, Map<String, List<File>> files, Individual proband,
-                            Family family, Map<String, FamiliarRelationship> roleToProband, ClinicalConsent consent, ClinicalAnalysisQc qc,
-                            Interpretation interpretation, List<Interpretation> secondaryInterpretations, Enums.Priority priority,
-                            ClinicalAnalysisAnalyst analyst, List<String> flags, String creationDate, String dueDate,
-                            List<Comment> comments, List<Alert> alerts, int release, ClinicalAnalysisInternal internal,
-=======
-    public ClinicalAnalysis(String id, String description, Type type, Disorder disorder, List<File> files,
-                            Individual proband, Family family, Map<String, FamiliarRelationship> roleToProband, ClinicalConsent consent,
-                            ClinicalAnalysisQC qc, Interpretation interpretation, List<Interpretation> secondaryInterpretations,
-                            Enums.Priority priority, ClinicalAnalysisAnalyst analyst, List<String> flags, String creationDate,
-                            String dueDate, List<Comment> comments, List<Alert> alerts, int release, ClinicalAnalysisInternal internal,
->>>>>>> 62f80be1
-                            Map<String, Object> attributes, CustomStatus status) {
+    public ClinicalAnalysis(String id, String description, Type type, Disorder disorder, List<File> files, Individual proband,
+                            Family family, Map<String, FamiliarRelationship> roleToProband, ClinicalAnalysisQc qualityControl,
+                            Interpretation interpretation, List<Interpretation> secondaryInterpretations, ClinicalConsent consent,
+                            ClinicalAnalysisAnalyst analyst, Enums.Priority priority, List<String> flags, String creationDate,
+                            String modificationDate, String dueDate, int release, List<Comment> comments, List<Alert> alerts,
+                            ClinicalAnalysisInternal internal, Map<String, Object> attributes, CustomStatus status) {
         this.id = id;
         this.description = description;
         this.type = type;
@@ -210,17 +202,18 @@
         this.proband = proband;
         this.family = family;
         this.roleToProband = roleToProband;
-        this.qc = qc;
+        this.qualityControl = qualityControl;
         this.interpretation = interpretation;
         this.secondaryInterpretations = secondaryInterpretations;
+        this.consent = consent;
+        this.analyst = analyst;
         this.priority = priority;
         this.flags = flags;
-        this.analyst = analyst;
-        this.consent = consent;
         this.creationDate = creationDate;
+        this.modificationDate = modificationDate;
         this.dueDate = dueDate;
+        this.release = release;
         this.comments = comments;
-        this.release = release;
         this.alerts = alerts;
         this.internal = internal;
         this.attributes = attributes;
@@ -239,7 +232,7 @@
         sb.append(", proband=").append(proband);
         sb.append(", family=").append(family);
         sb.append(", roleToProband=").append(roleToProband);
-        sb.append(", qc=").append(qc);
+        sb.append(", qc=").append(qualityControl);
         sb.append(", interpretation=").append(interpretation);
         sb.append(", secondaryInterpretations=").append(secondaryInterpretations);
         sb.append(", consent=").append(consent);
@@ -343,12 +336,12 @@
         return this;
     }
 
-    public ClinicalAnalysisQc getQc() {
-        return qc;
-    }
-
-    public ClinicalAnalysis setQc(ClinicalAnalysisQc qc) {
-        this.qc = qc;
+    public ClinicalAnalysisQc getQualityControl() {
+        return qualityControl;
+    }
+
+    public ClinicalAnalysis setQualityControl(ClinicalAnalysisQc qualityControl) {
+        this.qualityControl = qualityControl;
         return this;
     }
 
