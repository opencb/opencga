--- conflicted
+++ resolved
@@ -16,13 +16,9 @@
 
 package org.opencb.opencga.core.models.study;
 
-<<<<<<< HEAD
 import org.opencb.opencga.core.models.common.StatusParams;
-=======
 import org.opencb.opencga.core.models.common.AdditionalInfo;
-import org.opencb.opencga.core.models.common.CustomStatusParams;
 import org.opencb.opencga.core.models.common.ExternalSource;
->>>>>>> f43addfe
 
 import java.util.List;
 import java.util.Map;
@@ -37,26 +33,16 @@
     private String creationDate;
     private String modificationDate;
     private StudyNotification notification;
-<<<<<<< HEAD
     private Map<String, Object> attributes;
     private StatusParams status;
-=======
-    private CustomStatusParams status;
     private List<AdditionalInfo> additionalInfo;
-    private Map<String, Object> attributes;
->>>>>>> f43addfe
 
     public StudyUpdateParams() {
     }
 
-<<<<<<< HEAD
-    public StudyUpdateParams(String name, String alias, String description, String creationDate, String modificationDate,
-                             StudyNotification notification, Map<String, Object> attributes, StatusParams status) {
-=======
     public StudyUpdateParams(String name, String alias, StudyType type, List<ExternalSource> sources, String description,
-                             String creationDate, String modificationDate, StudyNotification notification, CustomStatusParams status,
+                             String creationDate, String modificationDate, StudyNotification notification, StatusParams status,
                              List<AdditionalInfo> additionalInfo, Map<String, Object> attributes) {
->>>>>>> f43addfe
         this.name = name;
         this.alias = alias;
         this.type = type;
