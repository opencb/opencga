--- conflicted
+++ resolved
@@ -22,12 +22,8 @@
     @Override
     public String toString() {
         final StringBuilder sb = new StringBuilder("StudyConfiguration{");
-<<<<<<< HEAD
-        sb.append("search=").append(clinical);
-=======
         sb.append("clinical=").append(clinical);
         sb.append(", variantEngine=").append(variantEngine);
->>>>>>> 49aeb5ec
         sb.append('}');
         return sb.toString();
     }
