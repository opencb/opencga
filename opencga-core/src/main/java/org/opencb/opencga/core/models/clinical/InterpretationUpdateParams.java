--- conflicted
+++ resolved
@@ -33,12 +33,7 @@
 
     private String id;
     private String description;
-<<<<<<< HEAD
-    private String clinicalAnalysisId;
     private ClinicalAnalyst analyst;
-=======
-    private Analyst analyst;
->>>>>>> d5acb4f8
     private List<InterpretationMethod> methods;
     private String creationDate;
     private List<ClinicalVariant> primaryFindings;
@@ -49,15 +44,9 @@
     public InterpretationUpdateParams() {
     }
 
-<<<<<<< HEAD
-    public InterpretationUpdateParams(String id, String description, String clinicalAnalysisId, ClinicalAnalyst analyst,
-                                      List<InterpretationMethod> methods, String creationDate, List<ClinicalVariant> primaryFindings,
-                                      List<ClinicalVariant> secondaryFindings, List<ClinicalComment> comments, Map<String, Object> attributes) {
-=======
-    public InterpretationUpdateParams(String id, String description, Analyst analyst, List<InterpretationMethod> methods,
+    public InterpretationUpdateParams(String id, String description, ClinicalAnalyst analyst, List<InterpretationMethod> methods,
                                       String creationDate, List<ClinicalVariant> primaryFindings, List<ClinicalVariant> secondaryFindings,
-                                      List<Comment> comments, Map<String, Object> attributes) {
->>>>>>> d5acb4f8
+                                      List<ClinicalComment> comments, Map<String, Object> attributes) {
         this.id = id;
         this.description = description;
         this.analyst = analyst;
@@ -108,20 +97,7 @@
         return this;
     }
 
-<<<<<<< HEAD
-    public String getClinicalAnalysisId() {
-        return clinicalAnalysisId;
-    }
-
-    public InterpretationUpdateParams setClinicalAnalysisId(String clinicalAnalysisId) {
-        this.clinicalAnalysisId = clinicalAnalysisId;
-        return this;
-    }
-
     public ClinicalAnalyst getAnalyst() {
-=======
-    public Analyst getAnalyst() {
->>>>>>> d5acb4f8
         return analyst;
     }
 
