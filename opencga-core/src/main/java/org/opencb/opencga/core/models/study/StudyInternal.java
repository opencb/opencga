/*
 * Copyright 2015-2020 OpenCB
 *
 * Licensed under the Apache License, Version 2.0 (the "License");
 * you may not use this file except in compliance with the License.
 * You may obtain a copy of the License at
 *
 *     http://www.apache.org/licenses/LICENSE-2.0
 *
 * Unless required by applicable law or agreed to in writing, software
 * distributed under the License is distributed on an "AS IS" BASIS,
 * WITHOUT WARRANTIES OR CONDITIONS OF ANY KIND, either express or implied.
 * See the License for the specific language governing permissions and
 * limitations under the License.
 */

package org.opencb.opencga.core.models.study;

import org.opencb.commons.annotations.DataField;
import org.opencb.opencga.core.api.FieldConstants;
import org.opencb.opencga.core.common.TimeUtils;
import org.opencb.opencga.core.models.common.Internal;
import org.opencb.opencga.core.models.common.InternalStatus;
import org.opencb.opencga.core.models.study.configuration.StudyConfiguration;

public class StudyInternal extends Internal {

<<<<<<< HEAD
    @DataField(id = "status", indexed = true,
            description = FieldConstants.GENERIC_STATUS_DESCRIPTION)
    private Status status;

    @DataField(id = "index", indexed = true,
            description = FieldConstants.STUDY_INTERNAL_INDEX)
=======
>>>>>>> 9926ac75
    private StudyIndex index;

    @DataField(id = "configuration", indexed = true, uncommentedClasses = {"StudyConfiguration"},
            description = FieldConstants.STUDY_INTERNAL_CONFIGURATION)
    private StudyConfiguration configuration;

    public StudyInternal() {
    }

    public StudyInternal(InternalStatus status, String registrationDate, String modificationDate, StudyIndex index,
                         StudyConfiguration configuration) {
        super(status, registrationDate, modificationDate);
        this.index = index;
        this.configuration = configuration;
    }

    public static StudyInternal init() {
        return new StudyInternal(new InternalStatus(), TimeUtils.getTime(), TimeUtils.getTime(), StudyIndex.init(), StudyConfiguration.init());
    }

    @Override
    public String toString() {
        final StringBuilder sb = new StringBuilder("StudyInternal{");
        sb.append("registrationDate='").append(registrationDate).append('\'');
        sb.append(", modificationDate='").append(lastModified).append('\'');
        sb.append(", status=").append(status);
        sb.append(", index=").append(index);
        sb.append(", configuration=").append(configuration);
        sb.append('}');
        return sb.toString();
    }

    public String getRegistrationDate() {
        return registrationDate;
    }

    public StudyInternal setRegistrationDate(String registrationDate) {
        this.registrationDate = registrationDate;
        return this;
    }

    public String getLastModified() {
        return lastModified;
    }

    public StudyInternal setLastModified(String lastModified) {
        this.lastModified = lastModified;
        return this;
    }

    public StudyIndex getIndex() {
        return index;
    }

    public StudyInternal setIndex(StudyIndex index) {
        this.index = index;
        return this;
    }

    public StudyConfiguration getConfiguration() {
        return configuration;
    }

    public StudyInternal setConfiguration(StudyConfiguration configuration) {
        this.configuration = configuration;
        return this;
    }
}<|MERGE_RESOLUTION|>--- conflicted
+++ resolved
@@ -16,6 +16,7 @@
 
 package org.opencb.opencga.core.models.study;
 
+import org.opencb.biodata.models.common.Status;
 import org.opencb.commons.annotations.DataField;
 import org.opencb.opencga.core.api.FieldConstants;
 import org.opencb.opencga.core.common.TimeUtils;
@@ -25,15 +26,13 @@
 
 public class StudyInternal extends Internal {
 
-<<<<<<< HEAD
+
     @DataField(id = "status", indexed = true,
             description = FieldConstants.GENERIC_STATUS_DESCRIPTION)
     private Status status;
 
     @DataField(id = "index", indexed = true,
             description = FieldConstants.STUDY_INTERNAL_INDEX)
-=======
->>>>>>> 9926ac75
     private StudyIndex index;
 
     @DataField(id = "configuration", indexed = true, uncommentedClasses = {"StudyConfiguration"},
