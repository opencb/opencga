/*
 * Copyright 2015-2020 OpenCB
 *
 * Licensed under the Apache License, Version 2.0 (the "License");
 * you may not use this file except in compliance with the License.
 * You may obtain a copy of the License at
 *
 *     http://www.apache.org/licenses/LICENSE-2.0
 *
 * Unless required by applicable law or agreed to in writing, software
 * distributed under the License is distributed on an "AS IS" BASIS,
 * WITHOUT WARRANTIES OR CONDITIONS OF ANY KIND, either express or implied.
 * See the License for the specific language governing permissions and
 * limitations under the License.
 */

package org.opencb.opencga.core.models.study;

import org.opencb.biodata.models.common.Status;
import org.opencb.commons.annotations.DataField;
import org.opencb.opencga.core.api.FieldConstants;
import org.opencb.opencga.core.common.TimeUtils;
import org.opencb.opencga.core.models.common.Internal;
import org.opencb.opencga.core.models.common.InternalStatus;
import org.opencb.opencga.core.models.study.configuration.StudyConfiguration;

public class StudyInternal extends Internal {


    @DataField(id = "status", indexed = true,
            description = FieldConstants.GENERIC_STATUS_DESCRIPTION)
    private Status status;

    @DataField(id = "index", indexed = true,
            description = FieldConstants.STUDY_INTERNAL_INDEX)
    private StudyIndex index;

    @DataField(id = "configuration", indexed = true, uncommentedClasses = {"StudyConfiguration"},
            description = FieldConstants.STUDY_INTERNAL_CONFIGURATION)
    private StudyConfiguration configuration;

    @DataField(id = "federated", indexed = true, description = FieldConstants.STUDY_INTERNAL_FEDERATED)
    private boolean federated;

    public StudyInternal() {
    }

    public StudyInternal(InternalStatus status, String registrationDate, String modificationDate, StudyIndex index,
                         StudyConfiguration configuration, boolean federated) {
        super(status, registrationDate, modificationDate);
        this.index = index;
        this.configuration = configuration;
        this.federated = false;
    }

<<<<<<< HEAD
    public static StudyInternal init() {
        return new StudyInternal(new InternalStatus(), TimeUtils.getTime(), TimeUtils.getTime(), StudyIndex.init(),
                StudyConfiguration.init(), false);
=======
    public static StudyInternal init(String cellbaseVersion) {
        return new StudyInternal(new InternalStatus(), TimeUtils.getTime(), TimeUtils.getTime(), StudyIndex.init(),
                StudyConfiguration.init(cellbaseVersion));
>>>>>>> a3c854b0
    }

    @Override
    public String toString() {
        final StringBuilder sb = new StringBuilder("StudyInternal{");
        sb.append("registrationDate='").append(registrationDate).append('\'');
        sb.append(", modificationDate='").append(lastModified).append('\'');
        sb.append(", status=").append(status);
        sb.append(", index=").append(index);
        sb.append(", configuration=").append(configuration);
        sb.append(", federated=").append(federated);
        sb.append('}');
        return sb.toString();
    }

    public String getRegistrationDate() {
        return registrationDate;
    }

    public StudyInternal setRegistrationDate(String registrationDate) {
        this.registrationDate = registrationDate;
        return this;
    }

    public String getLastModified() {
        return lastModified;
    }

    public StudyInternal setLastModified(String lastModified) {
        this.lastModified = lastModified;
        return this;
    }

    public StudyIndex getIndex() {
        return index;
    }

    public StudyInternal setIndex(StudyIndex index) {
        this.index = index;
        return this;
    }

    public StudyConfiguration getConfiguration() {
        return configuration;
    }

    public StudyInternal setConfiguration(StudyConfiguration configuration) {
        this.configuration = configuration;
        return this;
    }

    public boolean isFederated() {
        return federated;
    }

    public void setFederated(boolean federated) {
        this.federated = federated;
    }
}<|MERGE_RESOLUTION|>--- conflicted
+++ resolved
@@ -53,15 +53,9 @@
         this.federated = false;
     }
 
-<<<<<<< HEAD
-    public static StudyInternal init() {
-        return new StudyInternal(new InternalStatus(), TimeUtils.getTime(), TimeUtils.getTime(), StudyIndex.init(),
-                StudyConfiguration.init(), false);
-=======
     public static StudyInternal init(String cellbaseVersion) {
         return new StudyInternal(new InternalStatus(), TimeUtils.getTime(), TimeUtils.getTime(), StudyIndex.init(),
-                StudyConfiguration.init(cellbaseVersion));
->>>>>>> a3c854b0
+                StudyConfiguration.init(cellbaseVersion), false);
     }
 
     @Override
