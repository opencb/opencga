--- conflicted
+++ resolved
@@ -16,36 +16,29 @@
 
 package org.opencb.opencga.core.models.sample;
 
-<<<<<<< HEAD
+
+import org.opencb.biodata.models.core.OntologyTermAnnotation;
 import org.opencb.opencga.core.api.FieldConstants;
 import org.opencb.opencga.core.tools.annotations.DataModel;
-
-=======
-import org.opencb.biodata.models.core.OntologyTermAnnotation;
 
 import java.util.ArrayList;
 import java.util.HashMap;
 import java.util.List;
->>>>>>> 1f57389d
 import java.util.Map;
 
 public class SampleCollection {
 
-<<<<<<< HEAD
-    @DataModel(id = "SampleCollection.tissue", name = "tissue", indexed = true,
-            description = FieldConstants.SAMPLE_COLLECTION_TISSUE_DESCRIPTION)
-    private String tissue;
 
-    @DataModel(id = "SampleCollection.organ", name = "organ", indexed = true,
-            description = FieldConstants.SAMPLE_COLLECTION_TISSUE_DESCRIPTION)
-    private String organ;
+    @DataModel(id = "SampleCollection.from", name = "from", indexed = true,
+            description = FieldConstants.SAMPLE_COLLECTION_FROM_DESCRIPTION)
+    private List<OntologyTermAnnotation> from;
+
+    @DataModel(id = "SampleCollection.type", name = "type", indexed = true,
+            description = FieldConstants.SAMPLE_COLLECTION_TYPE_DESCRIPTION)
+    private String type;
 
     @DataModel(id = "SampleCollection.quantity", name = "quantity", indexed = true,
             description = FieldConstants.SAMPLE_COLLECTION_QUANTITY_DESCRIPTION)
-=======
-    private List<OntologyTermAnnotation> from;
-    private String type;
->>>>>>> 1f57389d
     private String quantity;
 
     @DataModel(id = "SampleCollection.method", name = "method", indexed = true,
