
/*
 * Copyright 2015-2020 OpenCB
 *
 * Licensed under the Apache License, Version 2.0 (the "License");
 * you may not use this file except in compliance with the License.
 * You may obtain a copy of the License at
 *
 *     http://www.apache.org/licenses/LICENSE-2.0
 *
 * Unless required by applicable law or agreed to in writing, software
 * distributed under the License is distributed on an "AS IS" BASIS,
 * WITHOUT WARRANTIES OR CONDITIONS OF ANY KIND, either express or implied.
 * See the License for the specific language governing permissions and
 * limitations under the License.
 */

package org.opencb.opencga.core.models.study;

import org.apache.commons.lang3.ObjectUtils;
import org.opencb.opencga.core.common.TimeUtils;
import org.opencb.opencga.core.models.PrivateFields;
import org.opencb.opencga.core.models.clinical.ClinicalAnalysis;
import org.opencb.opencga.core.models.cohort.Cohort;
import org.opencb.opencga.core.models.common.CustomStatus;
import org.opencb.opencga.core.models.common.Enums;
import org.opencb.opencga.core.models.family.Family;
import org.opencb.opencga.core.models.file.File;
import org.opencb.opencga.core.models.individual.Individual;
import org.opencb.opencga.core.models.job.Job;
import org.opencb.opencga.core.models.sample.Sample;

import java.net.URI;
import java.util.*;

/**
 * Created by jacobo on 11/09/14.
 */
public class Study extends PrivateFields {

    /**
     * Study ID is a mandatory parameter when creating a new sample, this ID cannot be changed at the moment.
     *
     * @apiNote Required, Immutable, Unique
     */
    private String id;

    /**
     * Global unique ID at the whole OpenCGA installation. This is automatically created during the study creation and cannot be changed.
     *
     * @apiNote Internal, Unique, Immutable
     */
    private String uuid;

    private String name;
    private String alias;

    /**
     * String representing when the sample was created, this is automatically set by OpenCGA.
     *
     * @apiNote Internal
     */
    private String creationDate;

    /**
     * String representing when was the last time the sample was modified, this is automatically set by OpenCGA.
     *
     * @apiNote Internal
     */
    private String modificationDate;

    /**
     * An string to describe the properties of the sample.
     *
     * @apiNote
     */
    private String description;

    private long size;
    private String fqn;

    private StudyNotification notification;

    /**
     * A List with related groups.
     *
     * @apiNote
     */
    private List<Group> groups;

    /**
     * A List with related files.
     *
     * @apiNote
     */
    private List<File> files;

    /**
     * A List with related jobs.
     *
     * @apiNote
     */
    private List<Job> jobs;

    /**
     * A List with related individuals.
     *
     * @apiNote
     */
    private List<Individual> individuals;

    /**
     * A List with related families.
     *
     * @apiNote
     */
    private List<Family> families;

    /**
     * A List with related samples.
     *
     * @apiNote
     */
    private List<Sample> samples;

    /**
     * A List with related cohorts.
     *
     * @apiNote
     */
    private List<Cohort> cohorts;
<<<<<<< HEAD
    private List<org.opencb.opencga.core.models.panel.Panel> panels;
=======

    /**
     * A List with related panels.
     *
     * @apiNote
     */
    private List<org.opencb.opencga.core.models.panel.Panel> panels;

    /**
     * A List with related clinicalAnalyses.
     *
     * @apiNote
     */
>>>>>>> 5f94d544
    private List<ClinicalAnalysis> clinicalAnalyses;

    /**
     * A List with related variableSets.
     *
     * @apiNote
     */
    private List<VariableSet> variableSets;

    private Map<Enums.Entity, List<PermissionRule>> permissionRules;
    private URI uri;
    private int release;

    /**
     * An object describing the status of the Sample.
     *
     * @apiNote
     */
    private CustomStatus status;

    /**
     * An object describing the internal information of the Sample. This is managed by OpenCGA.
     *
     * @apiNote Internal
     */
    private StudyInternal internal;

    /**
     * You can use this field to store any other information, keep in mind this is not indexed so you cannot search by attributes.
     *
     * @apiNote
     */
    private Map<String, Object> attributes;

    public Study() {
    }

    public Study(String name, String alias, String description, StudyInternal internal, URI uri, int release) {
        this(alias, name, alias, TimeUtils.getTime(), description, null, 0, new LinkedList<>(), new LinkedList<>(), new LinkedList<>(),
                new LinkedList<>(), new LinkedList<>(), new LinkedList<>(), new LinkedList<>(), new LinkedList<>(), new LinkedList<>(),
                new LinkedList<>(), new HashMap<>(), uri, release, new CustomStatus(), internal, new HashMap<>());
    }

    public Study(String id, String name, String alias, String creationDate, String description, StudyNotification notification, long size,
                 List<Group> groups, List<File> files, List<Job> jobs, List<Individual> individuals, List<Family> families,
<<<<<<< HEAD
                 List<Sample> samples, List<Cohort> cohorts, List<org.opencb.opencga.core.models.panel.Panel> panels, List<ClinicalAnalysis> clinicalAnalyses,
=======
                 List<Sample> samples, List<Cohort> cohorts, List<org.opencb.opencga.core.models.panel.Panel> panels,
                 List<ClinicalAnalysis> clinicalAnalyses,
>>>>>>> 5f94d544
                 List<VariableSet> variableSets, Map<Enums.Entity, List<PermissionRule>> permissionRules, URI uri, int release,
                 CustomStatus status, StudyInternal internal, Map<String, Object> attributes) {
        this.id = id;
        this.name = name;
        this.alias = alias;
        this.creationDate = creationDate;
        this.description = description;
        this.notification = notification;
        this.size = size;
        this.groups = ObjectUtils.defaultIfNull(groups, new ArrayList<>());
        this.files = ObjectUtils.defaultIfNull(files, new ArrayList<>());
        this.families = ObjectUtils.defaultIfNull(families, new ArrayList<>());
        this.jobs = ObjectUtils.defaultIfNull(jobs, new ArrayList<>());
        this.individuals = ObjectUtils.defaultIfNull(individuals, new ArrayList<>());
        this.samples = ObjectUtils.defaultIfNull(samples, new ArrayList<>());
        this.cohorts = ObjectUtils.defaultIfNull(cohorts, new ArrayList<>());
        this.panels = ObjectUtils.defaultIfNull(panels, new ArrayList<>());
        this.clinicalAnalyses = ObjectUtils.defaultIfNull(clinicalAnalyses, new ArrayList<>());
        this.internal = internal;
        this.variableSets = ObjectUtils.defaultIfNull(variableSets, new ArrayList<>());
        this.permissionRules = ObjectUtils.defaultIfNull(permissionRules, new HashMap<>());
        this.uri = uri;
        this.status = status;
        this.release = release;
        this.attributes = ObjectUtils.defaultIfNull(attributes, new HashMap<>());
    }

    @Override
    public String toString() {
        final StringBuilder sb = new StringBuilder("Study{");
        sb.append("id='").append(id).append('\'');
        sb.append(", name='").append(name).append('\'');
        sb.append(", uuid='").append(uuid).append('\'');
        sb.append(", alias='").append(alias).append('\'');
        sb.append(", creationDate='").append(creationDate).append('\'');
        sb.append(", modificationDate='").append(modificationDate).append('\'');
        sb.append(", description='").append(description).append('\'');
        sb.append(", size=").append(size);
        sb.append(", fqn='").append(fqn).append('\'');
        sb.append(", notification=").append(notification);
        sb.append(", groups=").append(groups);
        sb.append(", files=").append(files);
        sb.append(", jobs=").append(jobs);
        sb.append(", individuals=").append(individuals);
        sb.append(", families=").append(families);
        sb.append(", samples=").append(samples);
        sb.append(", cohorts=").append(cohorts);
        sb.append(", panels=").append(panels);
        sb.append(", clinicalAnalyses=").append(clinicalAnalyses);
        sb.append(", variableSets=").append(variableSets);
        sb.append(", permissionRules=").append(permissionRules);
        sb.append(", uri=").append(uri);
        sb.append(", release=").append(release);
        sb.append(", status=").append(status);
        sb.append(", internal=").append(internal);
        sb.append(", attributes=").append(attributes);
        sb.append('}');
        return sb.toString();
    }

    public String getUuid() {
        return uuid;
    }

    public Study setUuid(String uuid) {
        this.uuid = uuid;
        return this;
    }

    public String getId() {
        return id;
    }

    public Study setId(String id) {
        this.id = id;
        return this;
    }

    @Override
    public Study setUid(long uid) {
        super.setUid(uid);
        return this;
    }

    public String getName() {
        return name;
    }

    public Study setName(String name) {
        this.name = name;
        return this;
    }

    public String getAlias() {
        return alias;
    }

    public Study setAlias(String alias) {
        this.alias = alias;
        return this;
    }

    public String getCreationDate() {
        return creationDate;
    }

    public Study setCreationDate(String creationDate) {
        this.creationDate = creationDate;
        return this;
    }

    public String getModificationDate() {
        return modificationDate;
    }

    public Study setModificationDate(String modificationDate) {
        this.modificationDate = modificationDate;
        return this;
    }

    public String getDescription() {
        return description;
    }

    public Study setDescription(String description) {
        this.description = description;
        return this;
    }

    public StudyNotification getNotification() {
        return notification;
    }

    public Study setNotification(StudyNotification notification) {
        this.notification = notification;
        return this;
    }

    public long getSize() {
        return size;
    }

    public Study setSize(long size) {
        this.size = size;
        return this;
    }

    public List<Group> getGroups() {
        return groups;
    }

    public Study setGroups(List<Group> groups) {
        this.groups = groups;
        return this;
    }

    public List<File> getFiles() {
        return files;
    }

    public Study setFiles(List<File> files) {
        this.files = files;
        return this;
    }

    public List<Job> getJobs() {
        return jobs;
    }

    public Study setJobs(List<Job> jobs) {
        this.jobs = jobs;
        return this;
    }

    public List<Individual> getIndividuals() {
        return individuals;
    }

    public Study setIndividuals(List<Individual> individuals) {
        this.individuals = individuals;
        return this;
    }

    public List<Family> getFamilies() {
        return families;
    }

    public Study setFamilies(List<Family> families) {
        this.families = families;
        return this;
    }

    public List<Sample> getSamples() {
        return samples;
    }

    public Study setSamples(List<Sample> samples) {
        this.samples = samples;
        return this;
    }

    public List<Cohort> getCohorts() {
        return cohorts;
    }

    public Study setCohorts(List<Cohort> cohorts) {
        this.cohorts = cohorts;
        return this;
    }

    public List<org.opencb.opencga.core.models.panel.Panel> getPanels() {
        return panels;
    }

    public Study setPanels(List<org.opencb.opencga.core.models.panel.Panel> panels) {
        this.panels = panels;
        return this;
    }

    public List<ClinicalAnalysis> getClinicalAnalyses() {
        return clinicalAnalyses;
    }

    public Study setClinicalAnalyses(List<ClinicalAnalysis> clinicalAnalyses) {
        this.clinicalAnalyses = clinicalAnalyses;
        return this;
    }

    public List<VariableSet> getVariableSets() {
        return variableSets;
    }

    public Study setVariableSets(List<VariableSet> variableSets) {
        this.variableSets = variableSets;
        return this;
    }

    public StudyInternal getInternal() {
        return internal;
    }

    public Study setInternal(StudyInternal internal) {
        this.internal = internal;
        return this;
    }

    public Map<Enums.Entity, List<PermissionRule>> getPermissionRules() {
        return permissionRules;
    }

    public Study setPermissionRules(Map<Enums.Entity, List<PermissionRule>> permissionRules) {
        this.permissionRules = permissionRules;
        return this;
    }

    public URI getUri() {
        return uri;
    }

    public Study setUri(URI uri) {
        this.uri = uri;
        return this;
    }

    public int getRelease() {
        return release;
    }

    public Study setRelease(int release) {
        this.release = release;
        return this;
    }

    public String getFqn() {
        return fqn;
    }

    public Study setFqn(String fqn) {
        this.fqn = fqn;
        return this;
    }

    public CustomStatus getStatus() {
        return status;
    }

    public Study setStatus(CustomStatus status) {
        this.status = status;
        return this;
    }

    public Map<String, Object> getAttributes() {
        return attributes;
    }

    public Study setAttributes(Map<String, Object> attributes) {
        this.attributes = attributes;
        return this;
    }
}<|MERGE_RESOLUTION|>--- conflicted
+++ resolved
@@ -129,23 +129,19 @@
      * @apiNote
      */
     private List<Cohort> cohorts;
-<<<<<<< HEAD
+
+    /**
+     * A List with related panels.
+     *
+     * @apiNote
+     */
     private List<org.opencb.opencga.core.models.panel.Panel> panels;
-=======
-
-    /**
-     * A List with related panels.
-     *
-     * @apiNote
-     */
-    private List<org.opencb.opencga.core.models.panel.Panel> panels;
 
     /**
      * A List with related clinicalAnalyses.
      *
      * @apiNote
      */
->>>>>>> 5f94d544
     private List<ClinicalAnalysis> clinicalAnalyses;
 
     /**
@@ -191,12 +187,8 @@
 
     public Study(String id, String name, String alias, String creationDate, String description, StudyNotification notification, long size,
                  List<Group> groups, List<File> files, List<Job> jobs, List<Individual> individuals, List<Family> families,
-<<<<<<< HEAD
-                 List<Sample> samples, List<Cohort> cohorts, List<org.opencb.opencga.core.models.panel.Panel> panels, List<ClinicalAnalysis> clinicalAnalyses,
-=======
                  List<Sample> samples, List<Cohort> cohorts, List<org.opencb.opencga.core.models.panel.Panel> panels,
                  List<ClinicalAnalysis> clinicalAnalyses,
->>>>>>> 5f94d544
                  List<VariableSet> variableSets, Map<Enums.Entity, List<PermissionRule>> permissionRules, URI uri, int release,
                  CustomStatus status, StudyInternal internal, Map<String, Object> attributes) {
         this.id = id;
