--- conflicted
+++ resolved
@@ -9,14 +9,8 @@
 import org.opencb.cellbase.core.config.SpeciesProperties;
 import org.opencb.cellbase.core.models.DataRelease;
 import org.opencb.cellbase.core.result.CellBaseDataResponse;
-<<<<<<< HEAD
+import org.opencb.commons.datastore.core.QueryOptions;
 import org.opencb.commons.utils.VersionUtils;
-=======
-import org.opencb.cellbase.core.token.DataAccessTokenManager;
-import org.opencb.cellbase.core.token.DataAccessTokenSources;
-import org.opencb.commons.datastore.core.QueryOptions;
-import org.opencb.opencga.core.common.VersionUtils;
->>>>>>> 7a01c436
 import org.opencb.opencga.core.config.storage.CellBaseConfiguration;
 import org.slf4j.Logger;
 import org.slf4j.LoggerFactory;
@@ -55,7 +49,7 @@
                 toCellBaseSpeciesName(species),
                 assembly,
                 cellBaseConfiguration.getDataRelease(),
-                cellBaseConfiguration.getToken(),
+                cellBaseConfiguration.getApiKey(),
                 cellBaseConfiguration.toClientConfiguration());
     }
 
@@ -199,34 +193,34 @@
                 }
             }
         }
-        String token = getToken();
-        if (StringUtils.isEmpty(token)) {
-            cellBaseConfiguration.setToken(null);
+        String apiKey = getApiKey();
+        if (StringUtils.isEmpty(apiKey)) {
+            cellBaseConfiguration.setApiKey(null);
         } else {
             // Check it's supported
             if (!supportsToken(serverVersion)) {
-                throw new IllegalArgumentException("Token not supported for cellbase "
+                throw new IllegalArgumentException("API key not supported for cellbase "
                         + "url: '" + getURL() + "'"
                         + ", version: '" + inputVersion + "'");
             }
 
-            // Check it's an actual token
-            DataAccessTokenManager tokenManager = new DataAccessTokenManager();
+            // Check it's an actual API key
+            ApiKeyManager apiKeyManager = new ApiKeyManager();
             try {
-                tokenManager.decode(token);
+                apiKeyManager.decode(apiKey);
             } catch (JwtException e) {
-                throw new IllegalArgumentException("Malformed token for cellbase "
+                throw new IllegalArgumentException("Malformed API key for cellbase "
                         + "url: '" + getURL() + "'"
                         + ", version: '" + inputVersion
                         + "', species: '" + getSpecies()
                         + "', assembly: '" + getAssembly() + "'");
             }
 
-            // Check it's a valid token
+            // Check it's a valid API key
             CellBaseDataResponse<VariantAnnotation> response = cellBaseClient.getVariantClient()
                     .getAnnotationByVariantIds(Collections.singletonList("1:1:N:C"), new QueryOptions(), true);
             if (response.firstResult() == null) {
-                throw new IllegalArgumentException("Invalid token for cellbase "
+                throw new IllegalArgumentException("Invalid API key for cellbase "
                         + "url: '" + getURL() + "'"
                         + ", version: '" + inputVersion
                         + "', species: '" + getSpecies()
