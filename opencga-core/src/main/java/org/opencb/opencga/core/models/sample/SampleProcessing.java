/*
 * Copyright 2015-2020 OpenCB
 *
 * Licensed under the Apache License, Version 2.0 (the "License");
 * you may not use this file except in compliance with the License.
 * You may obtain a copy of the License at
 *
 *     http://www.apache.org/licenses/LICENSE-2.0
 *
 * Unless required by applicable law or agreed to in writing, software
 * distributed under the License is distributed on an "AS IS" BASIS,
 * WITHOUT WARRANTIES OR CONDITIONS OF ANY KIND, either express or implied.
 * See the License for the specific language governing permissions and
 * limitations under the License.
 */

package org.opencb.opencga.core.models.sample;

import org.opencb.biodata.models.core.OntologyTermAnnotation;

import java.util.ArrayList;
import java.util.HashMap;
import java.util.List;
import java.util.Map;

public class SampleProcessing {

    private List<OntologyTermAnnotation> product;
    private String preparationMethod;
    private String extractionMethod;
    private String labSampleId;
    private String quantity;
    private String date;
    private Map<String, Object> attributes;

    public SampleProcessing() {
    }

    public SampleProcessing(List<OntologyTermAnnotation> product, String preparationMethod, String extractionMethod, String labSampleId,
                            String quantity, String date, Map<String, Object> attributes) {
        this.product = product;
        this.preparationMethod = preparationMethod;
        this.extractionMethod = extractionMethod;
        this.labSampleId = labSampleId;
        this.quantity = quantity;
        this.date = date;
        this.attributes = attributes;
    }

    public static SampleProcessing init() {
        return new SampleProcessing(new ArrayList<>(), "", "", "", "", "", new HashMap<>());
    }

    @Override
    public String toString() {
        final StringBuilder sb = new StringBuilder("SampleProcessing{");
        sb.append("product='").append(product).append('\'');
        sb.append(", preparationMethod='").append(preparationMethod).append('\'');
        sb.append(", extractionMethod='").append(extractionMethod).append('\'');
        sb.append(", labSampleId='").append(labSampleId).append('\'');
        sb.append(", quantity='").append(quantity).append('\'');
        sb.append(", date='").append(date).append('\'');
        sb.append(", attributes=").append(attributes);
        sb.append('}');
        return sb.toString();
    }

<<<<<<< HEAD
    @Override
    public boolean equals(Object o) {
        if (this == o) return true;
        if (!(o instanceof SampleProcessing)) return false;

        SampleProcessing that = (SampleProcessing) o;

        if (product != null ? !product.equals(that.product) : that.product != null) return false;
        if (preparationMethod != null ? !preparationMethod.equals(that.preparationMethod) : that.preparationMethod != null) return false;
        if (extractionMethod != null ? !extractionMethod.equals(that.extractionMethod) : that.extractionMethod != null) return false;
        if (labSampleId != null ? !labSampleId.equals(that.labSampleId) : that.labSampleId != null) return false;
        if (quantity != null ? !quantity.equals(that.quantity) : that.quantity != null) return false;
        if (date != null ? !date.equals(that.date) : that.date != null) return false;
        return attributes != null ? attributes.equals(that.attributes) : that.attributes == null;
    }

    @Override
    public int hashCode() {
        int result = product != null ? product.hashCode() : 0;
        result = 31 * result + (preparationMethod != null ? preparationMethod.hashCode() : 0);
        result = 31 * result + (extractionMethod != null ? extractionMethod.hashCode() : 0);
        result = 31 * result + (labSampleId != null ? labSampleId.hashCode() : 0);
        result = 31 * result + (quantity != null ? quantity.hashCode() : 0);
        result = 31 * result + (date != null ? date.hashCode() : 0);
        result = 31 * result + (attributes != null ? attributes.hashCode() : 0);
        return result;
    }

    public String getProduct() {
=======
    public List<OntologyTermAnnotation> getProduct() {
>>>>>>> 162fe948
        return product;
    }

    public SampleProcessing setProduct(List<OntologyTermAnnotation> product) {
        this.product = product;
        return this;
    }

    public String getPreparationMethod() {
        return preparationMethod;
    }

    public SampleProcessing setPreparationMethod(String preparationMethod) {
        this.preparationMethod = preparationMethod;
        return this;
    }

    public String getExtractionMethod() {
        return extractionMethod;
    }

    public SampleProcessing setExtractionMethod(String extractionMethod) {
        this.extractionMethod = extractionMethod;
        return this;
    }

    public String getLabSampleId() {
        return labSampleId;
    }

    public SampleProcessing setLabSampleId(String labSampleId) {
        this.labSampleId = labSampleId;
        return this;
    }

    public String getQuantity() {
        return quantity;
    }

    public SampleProcessing setQuantity(String quantity) {
        this.quantity = quantity;
        return this;
    }

    public String getDate() {
        return date;
    }

    public SampleProcessing setDate(String date) {
        this.date = date;
        return this;
    }

    public Map<String, Object> getAttributes() {
        return attributes;
    }

    public SampleProcessing setAttributes(Map<String, Object> attributes) {
        this.attributes = attributes;
        return this;
    }
}<|MERGE_RESOLUTION|>--- conflicted
+++ resolved
@@ -65,7 +65,6 @@
         return sb.toString();
     }
 
-<<<<<<< HEAD
     @Override
     public boolean equals(Object o) {
         if (this == o) return true;
@@ -94,10 +93,7 @@
         return result;
     }
 
-    public String getProduct() {
-=======
     public List<OntologyTermAnnotation> getProduct() {
->>>>>>> 162fe948
         return product;
     }
 
