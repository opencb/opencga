--- conflicted
+++ resolved
@@ -16,31 +16,25 @@
 
 package org.opencb.opencga.core.models.sample;
 
-<<<<<<< HEAD
+
+import org.opencb.biodata.models.core.OntologyTermAnnotation;
 import org.opencb.opencga.core.api.FieldConstants;
 import org.opencb.opencga.core.tools.annotations.DataModel;
-
-=======
-import org.opencb.biodata.models.core.OntologyTermAnnotation;
 
 import java.util.ArrayList;
 import java.util.HashMap;
 import java.util.List;
->>>>>>> 1f57389d
 import java.util.Map;
 
 public class SampleProcessing {
 
-<<<<<<< HEAD
+
     @DataModel(id = "SampleProcessing.product", name = "product", indexed = true,
             description = FieldConstants.SAMPLE_PROCESSING_PRODUCT_DESCRIPTION)
-    private String product;
+    private List<OntologyTermAnnotation> product;
 
     @DataModel(id = "SampleProcessing.preparationMethod", name = "preparationMethod", indexed = true,
             description = FieldConstants.SAMPLE_PROCESSING_PREPARATION_METHOD)
-=======
-    private List<OntologyTermAnnotation> product;
->>>>>>> 1f57389d
     private String preparationMethod;
 
     @DataModel(id = "SampleProcessing.preparationMethod", name = "preparationMethod", indexed = true,
@@ -103,8 +97,10 @@
         SampleProcessing that = (SampleProcessing) o;
 
         if (product != null ? !product.equals(that.product) : that.product != null) return false;
-        if (preparationMethod != null ? !preparationMethod.equals(that.preparationMethod) : that.preparationMethod != null) return false;
-        if (extractionMethod != null ? !extractionMethod.equals(that.extractionMethod) : that.extractionMethod != null) return false;
+        if (preparationMethod != null ? !preparationMethod.equals(that.preparationMethod) : that.preparationMethod != null)
+            return false;
+        if (extractionMethod != null ? !extractionMethod.equals(that.extractionMethod) : that.extractionMethod != null)
+            return false;
         if (labSampleId != null ? !labSampleId.equals(that.labSampleId) : that.labSampleId != null) return false;
         if (quantity != null ? !quantity.equals(that.quantity) : that.quantity != null) return false;
         if (date != null ? !date.equals(that.date) : that.date != null) return false;
