--- conflicted
+++ resolved
@@ -26,6 +26,7 @@
     private String variantsFile;
     private String include;
     private String exclude;
+    private boolean compress;
     private Integer limit;
     private Integer skip;
     private boolean summary;
@@ -69,7 +70,6 @@
         return this;
     }
 
-<<<<<<< HEAD
     public boolean isCompress() {
         return compress;
     }
@@ -80,9 +80,7 @@
     }
 
     public VariantExportParams setVariantsFile(String variantsFile) {
-=======
-    public void setVariantsFile(String variantsFile) {
->>>>>>> 655897f0
+
         this.variantsFile = variantsFile;
         return this;
     }
