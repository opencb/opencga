/*
 * Copyright 2015-2020 OpenCB
 *
 * Licensed under the Apache License, Version 2.0 (the "License");
 * you may not use this file except in compliance with the License.
 * You may obtain a copy of the License at
 *
 *     http://www.apache.org/licenses/LICENSE-2.0
 *
 * Unless required by applicable law or agreed to in writing, software
 * distributed under the License is distributed on an "AS IS" BASIS,
 * WITHOUT WARRANTIES OR CONDITIONS OF ANY KIND, either express or implied.
 * See the License for the specific language governing permissions and
 * limitations under the License.
 */

package org.opencb.opencga.core.models.sample;

<<<<<<< HEAD
import org.opencb.opencga.core.common.TimeUtils;
import org.opencb.opencga.core.models.common.Internal;
=======
>>>>>>> 5f94d544
import org.opencb.opencga.core.models.common.RgaIndex;
import org.opencb.opencga.core.models.common.Status;

/**
 * Lorem ipsum dolor sit amet, consectetur adipiscing elit. Sed vestibulum aliquet lobortis. Pellentesque venenatis lacus quis nibh interdum
 * finibus.
 */
public class SampleInternal extends Internal {

<<<<<<< HEAD
    /**
     * Nullam commodo tortor nec lectus cursus finibus. Sed quis orci fringilla, cursus diam quis, vehicula sapien. Etiam bibendum dapibus
     * lectus, ut ultrices nunc vulputate ac.
     *
     * @apiNote Internal, Unique, Immutable
     * @deprecated
     */
=======
    private Status status;
>>>>>>> 5f94d544
    private RgaIndex rga;

    public SampleInternal() {
    }

<<<<<<< HEAD
    public SampleInternal(String registrationDate, String modificationDate, Status status, RgaIndex rga) {
        super(status, registrationDate, modificationDate);
=======
    public SampleInternal(Status status, RgaIndex rga) {
        this.status = status;
>>>>>>> 5f94d544
        this.rga = rga;
    }

    public static SampleInternal init() {
<<<<<<< HEAD
        return new SampleInternal(TimeUtils.getTime(), TimeUtils.getTime(), new Status(Status.READY), RgaIndex.init());
=======
        return new SampleInternal(new Status(Status.READY), RgaIndex.init());
>>>>>>> 5f94d544
    }

    @Override
    public String toString() {
        final StringBuilder sb = new StringBuilder("SampleInternal{");
        sb.append("status=").append(status);
        sb.append(", rga=").append(rga);
        sb.append('}');
        return sb.toString();
    }

    public Status getStatus() {
        return status;
    }

    public SampleInternal setStatus(Status status) {
        this.status = status;
        return this;
    }

    public RgaIndex getRga() {
        return rga;
    }

    public SampleInternal setRga(RgaIndex rga) {
        this.rga = rga;
        return this;
    }
<<<<<<< HEAD

    public String getRegistrationDate() {
        return registrationDate;
    }

    public SampleInternal setRegistrationDate(String registrationDate) {
        this.registrationDate = registrationDate;
        return this;
    }

    public String getLastModified() {
        return lastModified;
    }

    public SampleInternal setLastModified(String lastModified) {
        this.lastModified = lastModified;
        return this;
    }
=======
>>>>>>> 5f94d544
}<|MERGE_RESOLUTION|>--- conflicted
+++ resolved
@@ -16,11 +16,8 @@
 
 package org.opencb.opencga.core.models.sample;
 
-<<<<<<< HEAD
 import org.opencb.opencga.core.common.TimeUtils;
 import org.opencb.opencga.core.models.common.Internal;
-=======
->>>>>>> 5f94d544
 import org.opencb.opencga.core.models.common.RgaIndex;
 import org.opencb.opencga.core.models.common.Status;
 
@@ -30,7 +27,6 @@
  */
 public class SampleInternal extends Internal {
 
-<<<<<<< HEAD
     /**
      * Nullam commodo tortor nec lectus cursus finibus. Sed quis orci fringilla, cursus diam quis, vehicula sapien. Etiam bibendum dapibus
      * lectus, ut ultrices nunc vulputate ac.
@@ -38,30 +34,19 @@
      * @apiNote Internal, Unique, Immutable
      * @deprecated
      */
-=======
     private Status status;
->>>>>>> 5f94d544
     private RgaIndex rga;
 
     public SampleInternal() {
     }
 
-<<<<<<< HEAD
     public SampleInternal(String registrationDate, String modificationDate, Status status, RgaIndex rga) {
         super(status, registrationDate, modificationDate);
-=======
-    public SampleInternal(Status status, RgaIndex rga) {
-        this.status = status;
->>>>>>> 5f94d544
         this.rga = rga;
     }
 
     public static SampleInternal init() {
-<<<<<<< HEAD
         return new SampleInternal(TimeUtils.getTime(), TimeUtils.getTime(), new Status(Status.READY), RgaIndex.init());
-=======
-        return new SampleInternal(new Status(Status.READY), RgaIndex.init());
->>>>>>> 5f94d544
     }
 
     @Override
@@ -90,7 +75,6 @@
         this.rga = rga;
         return this;
     }
-<<<<<<< HEAD
 
     public String getRegistrationDate() {
         return registrationDate;
@@ -109,6 +93,4 @@
         this.lastModified = lastModified;
         return this;
     }
-=======
->>>>>>> 5f94d544
 }