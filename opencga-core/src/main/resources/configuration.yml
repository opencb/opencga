--- conflicted
+++ resolved
@@ -181,11 +181,29 @@
       version: "14.0.0"
       defaultVersion: true
       dockerId: "exomiser/exomiser-cli:14.0.0"
-<<<<<<< HEAD
-      resources:
-        HG19: "exomiser/2402_hg19.zip"
-        HG38: "exomiser/2402_hg38.zip"
-        PHENOTYPE: "exomiser/2402_phenotype.zip"
+      resourceIds: ["EXOMISER_14_0_0_HG38", "EXOMISER_14_0_0_PHENOTYPE"]
+
+    - id: "mutational-signature"
+      resourceIds:
+        - "REFERENCE_GENOME_GRCH38_FA"
+        - "REFERENCE_GENOME_GRCH38_FAI"
+        - "REFERENCE_GENOME_GRCH38_GZI"
+        - "REFERENCE_GENOME_GRCH37_FA"
+        - "REFERENCE_GENOME_GRCH37_FAI"
+        - "REFERENCE_GENOME_GRCH37_GZI"
+
+    - id: "relatedness"
+      resourceIds: ["RELATEDNESS_VARIANTS_PRUNE_IN", "RELATEDNESS_VARIANTS_FRQ"]
+
+    - id: "liftover"
+      resourceIds:
+        - "REFERENCE_GENOME_GRCH38_FA"
+        - "REFERENCE_GENOME_GRCH38_CHAIN"
+        - "REFERENCE_GENOME_GRCH37_FA"
+        - "REFERENCE_GENOME_HG38_FA"
+        - "REFERENCE_GENOME_HG38_CHAIN"
+        - "REFERENCE_GENOME_HG19_FA"
+
   operations:
     variantAnnotationIndex:
       policy: "NIGHTLY"
@@ -199,31 +217,6 @@
       policy: "NIGHTLY"
       maxAttempts: 3
       jobParams:
-=======
-      resourceIds: ["EXOMISER_14_0_0_HG38", "EXOMISER_14_0_0_PHENOTYPE"]
-
-    - id: "mutational-signature"
-      resourceIds:
-        - "REFERENCE_GENOME_GRCH38_FA"
-        - "REFERENCE_GENOME_GRCH38_FAI"
-        - "REFERENCE_GENOME_GRCH38_GZI"
-        - "REFERENCE_GENOME_GRCH37_FA"
-        - "REFERENCE_GENOME_GRCH37_FAI"
-        - "REFERENCE_GENOME_GRCH37_GZI"
-
-    - id: "relatedness"
-      resourceIds: ["RELATEDNESS_VARIANTS_PRUNE_IN", "RELATEDNESS_VARIANTS_FRQ"]
-
-    - id: "liftover"
-      resourceIds:
-        - "REFERENCE_GENOME_GRCH38_FA"
-        - "REFERENCE_GENOME_GRCH38_CHAIN"
-        - "REFERENCE_GENOME_GRCH37_FA"
-        - "REFERENCE_GENOME_HG38_FA"
-        - "REFERENCE_GENOME_HG38_CHAIN"
-        - "REFERENCE_GENOME_HG19_FA"
-
->>>>>>> a744826c
   execution:
     # Accepted values are "local", "SGE", "k8s"
     # see org.opencb.opencga.master.monitor.executors.ExecutorFactory
