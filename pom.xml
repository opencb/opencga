<?xml version="1.0" encoding="UTF-8"?>
<!--
  ~ Copyright 2015-2017 OpenCB
  ~
  ~ Licensed under the Apache License, Version 2.0 (the "License");
  ~ you may not use this file except in compliance with the License.
  ~ You may obtain a copy of the License at
  ~
  ~     http://www.apache.org/licenses/LICENSE-2.0
  ~
  ~ Unless required by applicable law or agreed to in writing, software
  ~ distributed under the License is distributed on an "AS IS" BASIS,
  ~ WITHOUT WARRANTIES OR CONDITIONS OF ANY KIND, either express or implied.
  ~ See the License for the specific language governing permissions and
  ~ limitations under the License.
  -->

<project xmlns:xsi="http://www.w3.org/2001/XMLSchema-instance"
         xmlns="http://maven.apache.org/POM/4.0.0"
         xsi:schemaLocation="http://maven.apache.org/POM/4.0.0 http://maven.apache.org/xsd/maven-4.0.0.xsd">
    <modelVersion>4.0.0</modelVersion>

    <groupId>org.opencb.opencga</groupId>
    <artifactId>opencga</artifactId>
    <version>2.4.4</version>
    <packaging>pom</packaging>

    <name>OpenCGA</name>
    <description>OenCGA projects implements a big data platform for genomic data analysis</description>
    <url>http://docs.opencb.org/display/opencga/</url>

    <modules>
        <module>opencga-core</module>
        <module>opencga-app</module>
        <module>opencga-catalog</module>
        <module>opencga-master</module>
        <module>opencga-analysis</module>
        <module>opencga-storage</module>
        <module>opencga-client</module>
        <module>opencga-server</module>
        <module>opencga-clinical</module>
        <module>opencga-test</module>
    </modules>

    <properties>
        <pyopencga.version>2.4.4</pyopencga.version>
        <opencgar.version>2.4.4</opencgar.version>
        <cellbase.version>5.2.0</cellbase.version>
<<<<<<< HEAD
        <biodata.version>2.4.3</biodata.version>
=======
        <biodata.version>2.4.4-SNAPSHOT</biodata.version>
>>>>>>> b252b158
        <java-common-libs.version>4.4.1</java-common-libs.version>
        <iva.version>2.4.10</iva.version>
        <oskar.version>0.2.0</oskar.version>

        <jackson.version>2.11.4</jackson.version>
        <jersey.version>2.30.1</jersey.version>
        <collections.version>4.4</collections.version>
        <avro.version>1.7.7</avro.version>
        <protobuf.version>3.11.4</protobuf.version>
        <grpc.version>1.28.1</grpc.version>
        <slf4j.version>1.7.32</slf4j.version>
        <log4j2.version>2.17.2</log4j2.version>
        <solr.version>8.8.2</solr.version>
        <jjwt.version>0.11.2</jjwt.version>
        <jetty.version>9.4.17.v20190418</jetty.version>
        <junit.version>4.13.2</junit.version>

        <opencga.war.name>opencga</opencga.war.name>
        <opencga.env.file>opencga-env.sh</opencga.env.file>
        <opencga-storage-hadoop-deps.id-default>hdp3.1</opencga-storage-hadoop-deps.id-default>
        <opencga-storage-hadoop-deps.artifactId-default>opencga-storage-hadoop-deps-${opencga-storage-hadoop-deps.id-default}</opencga-storage-hadoop-deps.artifactId-default>
        <opencga-storage-hadoop-deps.id>${opencga-storage-hadoop-deps.id-default}</opencga-storage-hadoop-deps.id>
        <opencga-storage-hadoop-deps.artifactId>opencga-storage-hadoop-deps-${opencga-storage-hadoop-deps.id}</opencga-storage-hadoop-deps.artifactId>

        <sonar.organization>opencb</sonar.organization>
        <sonar.host.url>https://sonarcloud.io</sonar.host.url>

        <!-- This prevents findbugs plugin to check all the dependency locations -->
        <dependency.locations.enabled>false</dependency.locations.enabled>

        <maven.compiler.source>1.8</maven.compiler.source>
        <project.build.sourceEncoding>UTF-8</project.build.sourceEncoding>
    </properties>

    <scm>
        <url>https://github.com/opencb/opencga</url>
        <connection>scm:git:git://github.com/opencb/opencga.git</connection>
        <developerConnection>scm:git:git@github.com:opencb/opencga.git</developerConnection>
    </scm>

    <licenses>
        <license>
            <name>Apache License, Version 2</name>
            <url>http://www.apache.org/licenses/LICENSE-2.0.txt</url>
        </license>
    </licenses>

    <developers>
        <developer>
            <id>imedina</id>
            <name>Nacho</name>
            <email>igmecas@gmail.com</email>
        </developer>
        <developer>
            <id>j-coll</id>
            <name>Jacobo</name>
            <email>jacobo167@gmail.com</email>
        </developer>
        <developer>
            <id>pfurio</id>
            <name>Pedro</name>
            <email>pedrofurio@gmail.com</email>
        </developer>
        <developer>
            <id>jtarraga</id>
            <name>Joaquin</name>
            <email>joaquintarraga@gmail.com</email>
        </developer>
        <developer>
            <id>juanfeSanahuja</id>
            <name>Juanfe</name>
            <email>juanfesanahuja@gmail.com</email>
        </developer>
    </developers>

    <mailingLists>
        <mailingList>
            <name>OpenCB Mailing List</name>
            <archive>https://groups.google.com/forum/#!forum/opencb</archive>
            <post>opencb@googlegroups.com</post>
        </mailingList>
    </mailingLists>

    <repositories>
        <repository>
            <id>ossrh</id>
            <url>https://oss.sonatype.org/content/repositories/snapshots</url>
            <snapshots>
                <enabled>true</enabled>
                <updatePolicy>daily</updatePolicy>
            </snapshots>
        </repository>
    </repositories>

    <dependencyManagement>
        <dependencies>
            <!-- Intra-module dependencies -->
            <dependency>
                <groupId>org.opencb.opencga</groupId>
                <artifactId>opencga-core</artifactId>
                <version>${project.parent.version}</version>
            </dependency>
            <dependency>
                <groupId>org.opencb.opencga</groupId>
                <artifactId>opencga-catalog</artifactId>
                <version>${project.parent.version}</version>
            </dependency>
            <dependency>
                <groupId>org.opencb.opencga</groupId>
                <artifactId>opencga-analysis</artifactId>
                <version>${project.parent.version}</version>
            </dependency>
            <dependency>
                <groupId>org.opencb.opencga</groupId>
                <artifactId>opencga-storage-app</artifactId>
                <version>${project.parent.version}</version>
            </dependency>
            <dependency>
                <groupId>org.opencb.opencga</groupId>
                <artifactId>opencga-storage-core</artifactId>
                <version>${project.parent.version}</version>
            </dependency>
            <dependency>
                <groupId>org.opencb.opencga</groupId>
                <artifactId>opencga-client</artifactId>
                <version>${project.parent.version}</version>
            </dependency>
            <dependency>
                <groupId>org.opencb.opencga</groupId>
                <artifactId>opencga-storage-hadoop-core</artifactId>
                <version>${project.parent.version}</version>
                <exclusions>
                    <exclusion>
                        <groupId>org.opencb.opencga</groupId>
                        <artifactId>${opencga-storage-hadoop-deps.artifactId-default}</artifactId>
                    </exclusion>
                </exclusions>
            </dependency>
            <dependency>
                <groupId>org.opencb.opencga</groupId>
                <artifactId>opencga-storage-hadoop-core</artifactId>
                <version>${project.parent.version}</version>
                <type>test-jar</type>
                <scope>test</scope>
                <exclusions>
                    <exclusion>
                        <groupId>org.opencb.opencga</groupId>
                        <artifactId>${opencga-storage-hadoop-deps.artifactId-default}</artifactId>
                    </exclusion>
                </exclusions>
            </dependency>

            <!-- OpenCB dependencies -->
            <dependency>
                <groupId>org.opencb.oskar</groupId>
                <artifactId>oskar-analysis</artifactId>
                <version>${oskar.version}</version>
                <exclusions>
                    <exclusion>
                        <groupId>org.slf4j</groupId>
                        <artifactId>slf4j-log4j12</artifactId>
                    </exclusion>
                </exclusions>
            </dependency>
            <dependency>
                <groupId>org.opencb.biodata</groupId>
                <artifactId>biodata-formats</artifactId>
                <version>${biodata.version}</version>
            </dependency>
            <dependency>
                <groupId>org.opencb.biodata</groupId>
                <artifactId>biodata-models</artifactId>
                <version>${biodata.version}</version>
                <exclusions>
                    <exclusion>
                        <groupId>com.google.protobuf</groupId>
                        <artifactId>protobuf-lite</artifactId>
                    </exclusion>
                    <exclusion>
                        <groupId>org.mortbay.jetty</groupId>
                        <artifactId>servlet-api</artifactId>
                    </exclusion>
                </exclusions>
            </dependency>
            <dependency>
                <groupId>org.opencb.biodata</groupId>
                <artifactId>biodata-tools</artifactId>
                <version>${biodata.version}</version>
                <exclusions>
                    <exclusion>
                        <groupId>org.apache.avro</groupId>
                        <artifactId>avro-ipc</artifactId>
                    </exclusion>
                </exclusions>
            </dependency>
            <dependency>
                <groupId>org.opencb.commons</groupId>
                <artifactId>commons-lib</artifactId>
                <version>${java-common-libs.version}</version>
            </dependency>
            <dependency>
                <groupId>org.opencb.commons</groupId>
                <artifactId>commons-datastore-core</artifactId>
                <version>${java-common-libs.version}</version>
            </dependency>
            <dependency>
                <groupId>org.opencb.cellbase</groupId>
                <artifactId>cellbase-client</artifactId>
                <version>${cellbase.version}</version>
                <exclusions>
                    <exclusion>
                        <groupId>org.slf4j</groupId>
                        <artifactId>slf4j-log4j12</artifactId>
                    </exclusion>
                </exclusions>
            </dependency>
            <dependency>
                <groupId>org.opencb.commons</groupId>
                <artifactId>commons-datastore-mongodb</artifactId>
                <version>${java-common-libs.version}</version>
            </dependency>
            <dependency>
                <groupId>org.opencb.commons</groupId>
                <artifactId>commons-datastore-solr</artifactId>
                <version>${java-common-libs.version}</version>
            </dependency>

            <!-- General dependencies -->
            <dependency>
                <groupId>org.apache.solr</groupId>
                <artifactId>solr-solrj</artifactId>
                <version>${solr.version}</version>
            </dependency>
            <dependency>
                <groupId>org.apache.solr</groupId>
                <artifactId>solr-test-framework</artifactId>
                <version>${solr.version}</version>
                <scope>test</scope>
                <exclusions>
                    <exclusion>
                        <groupId>com.google.protobuf</groupId>
                        <artifactId>protobuf-java</artifactId>
                    </exclusion>
                    <exclusion>
                        <groupId>org.apache.logging.log4j</groupId>
                        <artifactId>log4j-slf4j-impl</artifactId>
                    </exclusion>
                    <exclusion>
                        <groupId>org.apache.logging.log4j</groupId>
                        <artifactId>log4j-1.2-api</artifactId>
                    </exclusion>
                    <exclusion>
                        <groupId>org.apache.logging.log4j</groupId>
                        <artifactId>log4j-api</artifactId>
                    </exclusion>
                    <exclusion>
                        <groupId>org.apache.logging.log4j</groupId>
                        <artifactId>log4j-web</artifactId>
                    </exclusion>
                </exclusions>
            </dependency>
            <dependency>
                <groupId>org.apache.commons</groupId>
                <artifactId>commons-collections4</artifactId>
                <version>${collections.version}</version>
            </dependency>
            <dependency>
                <groupId>com.google.guava</groupId>
                <artifactId>guava</artifactId>
                <!--WARNING-->
                <!--DO NOT UPGRADE OR HADOOP WILL NOT WORK-->
                <!--See #1086-->
                <version>19.0</version>
            </dependency>
            <dependency>
                <groupId>org.slf4j</groupId>
                <artifactId>slf4j-api</artifactId>
                <version>${slf4j.version}</version>
            </dependency>
            <dependency>
                <groupId>org.apache.logging.log4j</groupId>
                <artifactId>log4j-slf4j-impl</artifactId>
                <version>${log4j2.version}</version>
            </dependency>
            <dependency>
                <groupId>org.apache.logging.log4j</groupId>
                <artifactId>log4j-core</artifactId>
                <version>${log4j2.version}</version>
            </dependency>
            <dependency>
                <groupId>com.fasterxml.jackson.core</groupId>
                <artifactId>jackson-core</artifactId>
                <version>${jackson.version}</version>
            </dependency>
            <dependency>
                <groupId>com.fasterxml.jackson.core</groupId>
                <artifactId>jackson-databind</artifactId>
                <version>${jackson.version}</version>
            </dependency>
            <dependency>
                <groupId>com.fasterxml.jackson.core</groupId>
                <artifactId>jackson-annotations</artifactId>
                <version>${jackson.version}</version>
            </dependency>
            <dependency>
                <groupId>com.fasterxml.jackson.datatype</groupId>
                <artifactId>jackson-datatype-joda</artifactId>
                <version>${jackson.version}</version>
            </dependency>
            <dependency>
                <groupId>com.fasterxml.jackson.dataformat</groupId>
                <artifactId>jackson-dataformat-yaml</artifactId>
                <version>${jackson.version}</version>
            </dependency>
            <dependency>
                <groupId>com.fasterxml.jackson.dataformat</groupId>
                <artifactId>jackson-dataformat-cbor</artifactId>
                <version>${jackson.version}</version>
            </dependency>
            <dependency>
                <groupId>javax.mail</groupId>
                <artifactId>mail</artifactId>
                <version>1.4.7</version>
            </dependency>
            <dependency>
                <groupId>org.eclipse.jetty</groupId>
                <artifactId>jetty-server</artifactId>
                <version>${jetty.version}</version>
            </dependency>
            <dependency>
                <groupId>org.eclipse.jetty</groupId>
                <artifactId>jetty-webapp</artifactId>
                <version>${jetty.version}</version>
            </dependency>
            <dependency>
                <groupId>org.eclipse.jetty</groupId>
                <artifactId>jetty-servlet</artifactId>
                <version>${jetty.version}</version>
            </dependency>
            <dependency>
                <groupId>org.eclipse.jetty</groupId>
                <artifactId>jetty-http</artifactId>
                <version>${jetty.version}</version>
            </dependency>
            <dependency>
                <groupId>org.eclipse.jetty</groupId>
                <artifactId>jetty-io</artifactId>
                <version>${jetty.version}</version>
            </dependency>
            <dependency>
                <groupId>org.eclipse.jetty</groupId>
                <artifactId>jetty-util</artifactId>
                <version>${jetty.version}</version>
            </dependency>
            <dependency>
                <groupId>org.eclipse.jetty</groupId>
                <artifactId>jetty-client</artifactId>
                <version>${jetty.version}</version>
            </dependency>
            <dependency>
                <groupId>org.eclipse.jetty</groupId>
                <artifactId>jetty-project</artifactId>
                <version>${jetty.version}</version>
            </dependency>
            <dependency>
                <groupId>org.eclipse.jetty</groupId>
                <artifactId>jetty-alpn-client</artifactId>
                <version>${jetty.version}</version>
            </dependency>
            <dependency>
                <groupId>org.eclipse.jetty</groupId>
                <artifactId>jetty-alpn-java-client</artifactId>
                <version>${jetty.version}</version>
            </dependency>
            <dependency>
                <groupId>org.glassfish.jersey.containers</groupId>
                <artifactId>jersey-container-servlet</artifactId>
                <version>${jersey.version}</version>
            </dependency>
            <dependency>
                <groupId>org.glassfish.jersey.inject</groupId>
                <artifactId>jersey-hk2</artifactId>
                <version>${jersey.version}</version>
            </dependency>
            <dependency>
                <groupId>io.jsonwebtoken</groupId>
                <artifactId>jjwt-api</artifactId>
                <version>${jjwt.version}</version>
            </dependency>
            <dependency>
                <groupId>io.jsonwebtoken</groupId>
                <artifactId>jjwt-impl</artifactId>
                <version>${jjwt.version}</version>
                <scope>runtime</scope>
            </dependency>
            <dependency>
                <groupId>io.jsonwebtoken</groupId>
                <artifactId>jjwt-jackson</artifactId>
                <version>${jjwt.version}</version>
                <scope>runtime</scope>
            </dependency>
            <dependency>
                <groupId>com.google.protobuf</groupId>
                <artifactId>protobuf-java</artifactId>
                <version>${protobuf.version}</version>
            </dependency>
            <dependency>
                <groupId>com.google.protobuf</groupId>
                <artifactId>protobuf-java-util</artifactId>
                <version>${protobuf.version}</version>
            </dependency>
            <dependency>
                <groupId>io.grpc</groupId>
                <artifactId>grpc-all</artifactId>
                <version>${grpc.version}</version>
            </dependency>
            <dependency>
                <groupId>org.apache.avro</groupId>
                <artifactId>avro</artifactId>
                <version>${avro.version}</version>
                <exclusions>
                    <exclusion>
                        <groupId>org.slf4j</groupId>
                        <artifactId>slf4j-api</artifactId>
                    </exclusion>
                </exclusions>
            </dependency>
            <dependency>
                <groupId>org.apache.avro</groupId>
                <artifactId>avro-ipc</artifactId>
                <version>${avro.version}</version>
            </dependency>
            <dependency>
                <groupId>org.apache.avro</groupId>
                <artifactId>avro-mapred</artifactId>
                <version>${avro.version}</version>
                <classifier>hadoop2</classifier>
            </dependency>
            <dependency>
                <groupId>junit</groupId>
                <artifactId>junit</artifactId>
                <version>${junit.version}</version>
                <scope>test</scope>
            </dependency>
            <dependency>
                <groupId>org.mockito</groupId>
                <artifactId>mockito-core</artifactId>
                <version>2.2.27</version>
                <scope>test</scope>
            </dependency>
        </dependencies>
    </dependencyManagement>

    <build>
        <sourceDirectory>src/main/java</sourceDirectory>
        <testSourceDirectory>src/test/java</testSourceDirectory>

        <pluginManagement>
            <plugins>
                <plugin>
                    <groupId>org.apache.maven.plugins</groupId>
                    <artifactId>maven-jar-plugin</artifactId>
                    <version>3.2.0</version>
                </plugin>
                <plugin>
                    <groupId>org.apache.maven.plugins</groupId>
                    <artifactId>maven-shade-plugin</artifactId>
                    <version>2.4.3</version>
                </plugin>
            </plugins>
        </pluginManagement>

        <plugins>
            <plugin>
                <groupId>org.apache.maven.plugins</groupId>
                <artifactId>maven-compiler-plugin</artifactId>
                <version>3.10.1</version>
                <configuration>
                    <source>${maven.compiler.source}</source>
                    <target>${maven.compiler.source}</target>
                    <showDeprecation>true</showDeprecation>
                    <showWarnings>true</showWarnings>
                    <meminitial>128m</meminitial>
                    <maxmem>512m</maxmem>
                    <encoding>${project.build.sourceEncoding}</encoding>
                </configuration>
            </plugin>
            <plugin>
                <groupId>org.apache.maven.plugins</groupId>
                <artifactId>maven-resources-plugin</artifactId>
                <version>3.2.0</version>
                <configuration>
                    <encoding>${project.build.sourceEncoding}</encoding>
                </configuration>
            </plugin>
            <plugin>
                <groupId>org.apache.maven.plugins</groupId>
                <artifactId>maven-surefire-plugin</artifactId>
                <version>2.22.2</version>
                <configuration>
                    <forkCount>1</forkCount>
                    <reuseForks>false</reuseForks>
                    <!--<argLine>-Xmx1024m -XX:MaxPermSize=256m</argLine>-->
                </configuration>
            </plugin>
            <plugin>
                <groupId>org.apache.maven.plugins</groupId>
                <artifactId>maven-checkstyle-plugin</artifactId>
                <version>2.17</version>
                <dependencies>
                    <dependency>
                        <groupId>com.puppycrawl.tools</groupId>
                        <artifactId>checkstyle</artifactId>
                        <version>8.1</version>
                    </dependency>
                </dependencies>
                <configuration>
                    <configLocation>checkstyle.xml</configLocation>
                    <excludes>
                        org/opencb/opencga/core/**,
                        org/opencb/opencga/app/**,
                        org/opencb/opencga/analysis/**,
                        org/opencb/opencga/server/**,
                        org/opencb/opencga/test/**,
                        org/opencb/opencga/storage/app/**,
                        org/opencb/opencga/client/rest/clients/**,
                        org/opencb/opencga/storage/alignment/**,
                        org/opencb/opencga/storage/variant/**,
                        org/opencb/opencga/storage/datamanagers/**,
                    </excludes>
                    <resourceExcludes>
                        benchmark/jmeter/**
                    </resourceExcludes>
                </configuration>
                <executions>
                    <execution>
                        <id>validate</id>
                        <phase>validate</phase>
                        <configuration>
                            <configLocation>checkstyle.xml</configLocation>
                        </configuration>
                        <goals>
                            <goal>check</goal>
                        </goals>
                    </execution>
                </executions>
            </plugin>
            <plugin>
                <groupId>org.apache.maven.plugins</groupId>
                <artifactId>maven-site-plugin</artifactId>
                <version>3.9.1</version>
            </plugin>
        </plugins>
    </build>

    <reporting>
        <plugins>
            <plugin>
                <groupId>org.apache.maven.plugins</groupId>
                <artifactId>maven-project-info-reports-plugin</artifactId>
                <version>2.9</version>
            </plugin>
            <plugin>
                <groupId>org.apache.maven.plugins</groupId>
                <artifactId>maven-surefire-report-plugin</artifactId>
                <version>2.22.2</version>
            </plugin>
            <plugin>
                <groupId>com.github.spotbugs</groupId>
                <artifactId>spotbugs-maven-plugin</artifactId>
                <version>3.1.12.2</version>
            </plugin>
        </plugins>
    </reporting>

    <profiles>
        <profile>
            <id>prod-war</id>
            <activation>
                <activeByDefault>false</activeByDefault>
            </activation>
            <properties>
                <opencga.war.name>opencga</opencga.war.name>
            </properties>
        </profile>
        <profile>
            <id>default-config</id>
            <activation>
                <!-- Do not use "activeByDefault" as it might get deactivated when using any hadoop profile -->
                <property>
                    <name>!skipDefaultConfig</name>
                </property>
            </activation>
            <properties>
                <opencga.war.name>opencga-${project.parent.version}</opencga.war.name>

                <!-- General -->
                <OPENCGA.INSTALLATION.DIR>/opt/opencga</OPENCGA.INSTALLATION.DIR>
                <OPENCGA.USER.WORKSPACE>/opt/opencga/sessions</OPENCGA.USER.WORKSPACE>
                <OPENCGA.ANALYSIS.SCRATCH.DIR></OPENCGA.ANALYSIS.SCRATCH.DIR>
                <OPENCGA.DB.PREFIX>opencga</OPENCGA.DB.PREFIX>
                <OPENCGA.EXECUTION.MODE>LOCAL</OPENCGA.EXECUTION.MODE>

                <!-- Client -->
                <OPENCGA.CLIENT.REST.HOST>https://ws.opencb.org/opencga-prod</OPENCGA.CLIENT.REST.HOST>
                <OPENCGA.CLIENT.GRPC.HOST>localhost:9091</OPENCGA.CLIENT.GRPC.HOST>

                <OPENCGA.SERVER.REST.PORT>9090</OPENCGA.SERVER.REST.PORT>
                <OPENCGA.SERVER.GRPC.PORT>9091</OPENCGA.SERVER.GRPC.PORT>
                <OPENCGA.MONITOR.PORT>9092</OPENCGA.MONITOR.PORT>

                <!-- Catalog -->
                <OPENCGA.CATALOG.DB.HOSTS>localhost:27017</OPENCGA.CATALOG.DB.HOSTS>
                <OPENCGA.CATALOG.DB.USER></OPENCGA.CATALOG.DB.USER>
                <OPENCGA.CATALOG.DB.PASSWORD></OPENCGA.CATALOG.DB.PASSWORD>
                <OPENCGA.CATALOG.DB.AUTHENTICATION_DATABASE></OPENCGA.CATALOG.DB.AUTHENTICATION_DATABASE>
                <OPENCGA.CATALOG.DB.CONNECTIONS_PER_HOST>20</OPENCGA.CATALOG.DB.CONNECTIONS_PER_HOST>
                <OPENCGA.CATALOG.SEARCH.HOST>http://localhost:8983/solr/</OPENCGA.CATALOG.SEARCH.HOST>
                <OPENCGA.CATALOG.SEARCH.TIMEOUT>30000</OPENCGA.CATALOG.SEARCH.TIMEOUT>
                <OPENCGA.CATALOG.SEARCH.BATCH>2000</OPENCGA.CATALOG.SEARCH.BATCH>

                <!-- Optimizations -->
                <OPENCGA_OPTIMIZATIONS_SIMPLIFY_PERMISSIONS>false</OPENCGA_OPTIMIZATIONS_SIMPLIFY_PERMISSIONS>

                <!-- Storage -->
                <OPENCGA.STORAGE.DEFAULT_ENGINE>mongodb</OPENCGA.STORAGE.DEFAULT_ENGINE>
                <OPENCGA.STORAGE.CACHE.HOST>localhost:6379</OPENCGA.STORAGE.CACHE.HOST>

                <!-- Storage Variants general -->
                <OPENCGA.STORAGE.VARIANT.DB.HOSTS>localhost:27017</OPENCGA.STORAGE.VARIANT.DB.HOSTS>
                <OPENCGA.STORAGE.VARIANT.DB.USER></OPENCGA.STORAGE.VARIANT.DB.USER>
                <OPENCGA.STORAGE.VARIANT.DB.PASSWORD></OPENCGA.STORAGE.VARIANT.DB.PASSWORD>
                <OPENCGA.STORAGE.SEARCH.HOST>http://localhost:8983/solr/</OPENCGA.STORAGE.SEARCH.HOST>
                <OPENCGA.STORAGE.SEARCH.CONFIG_SET>opencga-variant-configset-${project.parent.version}
                </OPENCGA.STORAGE.SEARCH.CONFIG_SET>
                <OPENCGA.STORAGE.SEARCH.TIMEOUT>30000</OPENCGA.STORAGE.SEARCH.TIMEOUT>
                <OPENCGA.STORAGE.CLINICAL.HOST>http://localhost:8983/solr/</OPENCGA.STORAGE.CLINICAL.HOST>
                <OPENCGA.STORAGE.CLINICAL.MANAGER>""</OPENCGA.STORAGE.CLINICAL.MANAGER>
                <OPENCGA.STORAGE.CLINICAL.TIMEOUT>30000</OPENCGA.STORAGE.CLINICAL.TIMEOUT>
                <OPENCGA.STORAGE.RGA.HOST>http://localhost:8983/solr/</OPENCGA.STORAGE.RGA.HOST>
                <OPENCGA.STORAGE.RGA.CONFIG_SET>opencga-rga-configset-${project.parent.version}
                </OPENCGA.STORAGE.RGA.CONFIG_SET>
                <OPENCGA.STORAGE.RGA.TIMEOUT>30000</OPENCGA.STORAGE.RGA.TIMEOUT>

                <!-- Storage Alignments general -->
                <OPENCGA.STORAGE.ALIGNMENT.DB.HOSTS>localhost:27017</OPENCGA.STORAGE.ALIGNMENT.DB.HOSTS>
                <OPENCGA.STORAGE.ALIGNMENT.DB.USER></OPENCGA.STORAGE.ALIGNMENT.DB.USER>
                <OPENCGA.STORAGE.ALIGNMENT.DB.PASSWORD></OPENCGA.STORAGE.ALIGNMENT.DB.PASSWORD>

                <!-- Storage-mongodb -->
                <OPENCGA.STORAGE.MONGODB.VARIANT.DB.AUTHENTICATION_DATABASE></OPENCGA.STORAGE.MONGODB.VARIANT.DB.AUTHENTICATION_DATABASE>
                <OPENCGA.STORAGE.MONGODB.VARIANT.DB.CONNECTIONS_PER_HOST>20
                </OPENCGA.STORAGE.MONGODB.VARIANT.DB.CONNECTIONS_PER_HOST>

                <!-- Storage-hadoop -->
                <OPENCGA.STORAGE.HADOOP.VARIANT.DB.USER></OPENCGA.STORAGE.HADOOP.VARIANT.DB.USER>
                <OPENCGA.STORAGE.HADOOP.VARIANT.DB.PASSWORD></OPENCGA.STORAGE.HADOOP.VARIANT.DB.PASSWORD>
                <OPENCGA.STORAGE.HADOOP.VARIANT.HBASE.NAMESPACE></OPENCGA.STORAGE.HADOOP.VARIANT.HBASE.NAMESPACE>

                <!-- Email server -->
                <OPENCGA.MAIL.HOST></OPENCGA.MAIL.HOST>
                <OPENCGA.MAIL.PORT></OPENCGA.MAIL.PORT>
                <OPENCGA.MAIL.USER></OPENCGA.MAIL.USER>
                <OPENCGA.MAIL.PASSWORD></OPENCGA.MAIL.PASSWORD>

                <!-- cellbase -->
                <OPENCGA.CELLBASE.REST.HOST>https://ws.opencb.org/cellbase-4.8.2/</OPENCGA.CELLBASE.REST.HOST>
                <OPENCGA.CELLBASE.VERSION>v4</OPENCGA.CELLBASE.VERSION>
            </properties>
        </profile>

        <profile>
            <id>deploy</id>
            <build>
                <plugins>
                    <plugin>
                        <groupId>org.apache.maven.plugins</groupId>
                        <artifactId>maven-source-plugin</artifactId>
                        <version>3.2.0</version>
                        <executions>
                            <execution>
                                <id>attach-sources</id>
                                <goals>
                                    <goal>jar-no-fork</goal>
                                </goals>
                            </execution>
                        </executions>
                    </plugin>
                    <plugin>
                        <groupId>org.apache.maven.plugins</groupId>
                        <artifactId>maven-javadoc-plugin</artifactId>
                        <version>3.3.2</version>
                        <executions>
                            <execution>
                                <id>attach-javadocs</id>
                                <goals>
                                    <goal>jar</goal>
                                </goals>
                            </execution>
                        </executions>
                        <configuration>
                            <doclint>none</doclint>
                        </configuration>
                    </plugin>
                    <plugin>
                        <groupId>org.apache.maven.plugins</groupId>
                        <artifactId>maven-gpg-plugin</artifactId>
                        <version>1.6</version>
                        <executions>
                            <execution>
                                <id>sign-artifacts</id>
                                <phase>deploy</phase>
                                <goals>
                                    <goal>sign</goal>
                                </goals>
                                <configuration>
                                    <!-- Prevent `gpg` from using pinentry programs -->
                                    <gpgArguments>
                                        <arg>--pinentry-mode</arg>
                                        <arg>loopback</arg>
                                    </gpgArguments>
                                </configuration>
                            </execution>
                        </executions>
                    </plugin>
                    <plugin>
                        <groupId>org.sonatype.plugins</groupId>
                        <artifactId>nexus-staging-maven-plugin</artifactId>
                        <version>1.6.8</version>
                        <extensions>true</extensions>
                        <configuration>
                            <serverId>ossrh</serverId>
                            <nexusUrl>https://oss.sonatype.org/</nexusUrl>
                            <autoReleaseAfterClose>true</autoReleaseAfterClose>
                        </configuration>
                    </plugin>
                </plugins>
            </build>
            <distributionManagement>
                <repository>
                    <id>ossrh</id>
                    <url>https://oss.sonatype.org/service/local/staging/deploy/maven2/</url>
                </repository>
                <snapshotRepository>
                    <id>ossrh</id>
                    <url>https://oss.sonatype.org/content/repositories/snapshots</url>
                </snapshotRepository>
            </distributionManagement>
        </profile>
        <profile>
            <id>hdp3.1</id>
            <properties>
                <opencga-storage-hadoop-deps.id>hdp3.1</opencga-storage-hadoop-deps.id>
                <opencga-storage-hadoop-deps.artifactId>opencga-storage-hadoop-deps-${opencga-storage-hadoop-deps.id}</opencga-storage-hadoop-deps.artifactId>
            </properties>
        </profile>
        <profile>
            <id>emr6.1</id>
            <properties>
                <opencga-storage-hadoop-deps.id>emr6.1</opencga-storage-hadoop-deps.id>
                <opencga-storage-hadoop-deps.artifactId>opencga-storage-hadoop-deps-${opencga-storage-hadoop-deps.id}</opencga-storage-hadoop-deps.artifactId>
            </properties>
        </profile>
        <profile>
            <id>hdp2.6</id>
            <properties>
                <opencga-storage-hadoop-deps.id>hdp2.6</opencga-storage-hadoop-deps.id>
                <opencga-storage-hadoop-deps.artifactId>opencga-storage-hadoop-deps-${opencga-storage-hadoop-deps.id}</opencga-storage-hadoop-deps.artifactId>
            </properties>
        </profile>
    </profiles>

</project><|MERGE_RESOLUTION|>--- conflicted
+++ resolved
@@ -46,11 +46,7 @@
         <pyopencga.version>2.4.4</pyopencga.version>
         <opencgar.version>2.4.4</opencgar.version>
         <cellbase.version>5.2.0</cellbase.version>
-<<<<<<< HEAD
-        <biodata.version>2.4.3</biodata.version>
-=======
         <biodata.version>2.4.4-SNAPSHOT</biodata.version>
->>>>>>> b252b158
         <java-common-libs.version>4.4.1</java-common-libs.version>
         <iva.version>2.4.10</iva.version>
         <oskar.version>0.2.0</oskar.version>
