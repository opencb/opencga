--- conflicted
+++ resolved
@@ -22,11 +22,7 @@
 
     <groupId>org.opencb.opencga</groupId>
     <artifactId>opencga</artifactId>
-<<<<<<< HEAD
-    <version>1.1.2</version>
-=======
     <version>1.2.0</version>
->>>>>>> 42631aa5
     <packaging>pom</packaging>
 
     <modules>
@@ -40,11 +36,7 @@
     </modules>
 
     <properties>
-<<<<<<< HEAD
-        <opencga.version>1.1.2</opencga.version>
-=======
         <opencga.version>1.2.0</opencga.version>
->>>>>>> 42631aa5
         <java.version>1.8</java.version>
         <java-common-libs.version>3.5.0</java-common-libs.version>
         <biodata.version>1.2.0</biodata.version>
