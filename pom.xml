--- conflicted
+++ resolved
@@ -39,11 +39,7 @@
         <opencga.version>0.8-dev</opencga.version>
         <biodata.version>0.7.0-SNAPSHOT</biodata.version>
         <datastore.version>0.5.0</datastore.version>
-<<<<<<< HEAD
-        <cellbase.version>4.0.0-SNAPSHOT</cellbase.version>
-=======
         <cellbase.version>4.0.0-rc</cellbase.version>
->>>>>>> 8ebfaf1f
         <java-common-libs.version>3.3.0-SNAPSHOT</java-common-libs.version>
         <hpg-bigdata.version>0.6-SNAPSHOT</hpg-bigdata.version>
         <jackson.version>2.5.4</jackson.version>
