--- conflicted
+++ resolved
@@ -109,11 +109,8 @@
     @Test
     public void creationTest() throws IOException {
         PedigreeGraph pedigreeGraph = family.getPedigreeGraph();
-<<<<<<< HEAD
         testBase64Image(pedigreeGraph, "family/creationTest.png");
-=======
-        assertEquals(runAndGetPedigreeImageB64(family), pedigreeGraph.getBase64());
->>>>>>> 25bd1dc5
+
     }
 
     @Test
@@ -141,45 +138,30 @@
                 .first();
 
         PedigreeGraph pedigreeGraph = updatedFamily.getPedigreeGraph();
-<<<<<<< HEAD
         testBase64Image(pedigreeGraph, "family/threeMemberNoDisorderFamilyTest.png");
-=======
-        assertEquals(runAndGetPedigreeImageB64(updatedFamily), pedigreeGraph.getBase64());
->>>>>>> 25bd1dc5
+
+
     }
 
     @Test
     public void threeGenerationFamilyTest() throws CatalogException, IOException {
         Family threeGenFamily = createThreeGenerationFamily("Cos-Cos", true).first();
         PedigreeGraph pedigreeGraph = threeGenFamily.getPedigreeGraph();
-<<<<<<< HEAD
         testBase64Image(pedigreeGraph, "family/threeGenerationFamilyTest.png");
-=======
-        assertEquals(runAndGetPedigreeImageB64(threeGenFamily), pedigreeGraph.getBase64());
->>>>>>> 25bd1dc5
     }
 
     @Test
     public void threeGenerationFamilyWithoutDisorderTest() throws CatalogException, IOException {
         Family threeGenFamily = createThreeGenerationFamily("Hello-Hello", false).first();
         PedigreeGraph pedigreeGraph = threeGenFamily.getPedigreeGraph();
-<<<<<<< HEAD
         testBase64Image(pedigreeGraph, "family/threeGenerationFamilyWithoutDisorderTest.png");
-=======
-        assertEquals(runAndGetPedigreeImageB64(threeGenFamily), pedigreeGraph.getBase64());
->>>>>>> 25bd1dc5
     }
 
     @Test
     public void test2Member2GenerationFamilyTest() throws CatalogException, IOException {
         Family family = create2Member2GenerationDummyFamily("Colo-Colo", "father222-sample", "child2222-sample").first();
         PedigreeGraph pedigreeGraph = family.getPedigreeGraph();
-<<<<<<< HEAD
         testBase64Image(pedigreeGraph, "family/test2Member2GenerationFamilyTest.png");
-=======
-
-        assertEquals(runAndGetPedigreeImageB64(family), pedigreeGraph.getBase64());
->>>>>>> 25bd1dc5
     }
 
     @Test
@@ -488,7 +470,6 @@
         return familyOpenCGAResult;
     }
 
-<<<<<<< HEAD
     public static void testBase64Image(PedigreeGraph pedigreeGraph, String resourceImage) throws IOException {
         String base64Image = pedigreeGraph.getBase64();
 
@@ -524,13 +505,5 @@
                 assertEquals(expectedImage.getRGB(x, y), actualImage.getRGB(x, y));
             }
         }
-=======
-
-    public String runAndGetPedigreeImageB64(Family family) throws IOException {
-        Path scratchDir = Paths.get(opencga.createTmpOutdir());
-        PedigreeGraph pedigreeGraph = PedigreeGraphUtils.getPedigreeGraph(family, opencga.getOpencgaHome(), scratchDir);
-        return pedigreeGraph.getBase64();
-
->>>>>>> 25bd1dc5
     }
 }