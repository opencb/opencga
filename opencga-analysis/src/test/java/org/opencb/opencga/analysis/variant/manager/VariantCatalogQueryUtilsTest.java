/*
 * Copyright 2015-2020 OpenCB
 *
 * Licensed under the Apache License, Version 2.0 (the "License");
 * you may not use this file except in compliance with the License.
 * You may obtain a copy of the License at
 *
 *     http://www.apache.org/licenses/LICENSE-2.0
 *
 * Unless required by applicable law or agreed to in writing, software
 * distributed under the License is distributed on an "AS IS" BASIS,
 * WITHOUT WARRANTIES OR CONDITIONS OF ANY KIND, either express or implied.
 * See the License for the specific language governing permissions and
 * limitations under the License.
 */

package org.opencb.opencga.analysis.variant.manager;

import org.junit.BeforeClass;
import org.junit.ClassRule;
import org.junit.Rule;
import org.junit.Test;
import org.junit.experimental.categories.Category;
import org.junit.rules.ExpectedException;
import org.opencb.biodata.models.clinical.ClinicalProperty;
import org.opencb.biodata.models.clinical.Disorder;
import org.opencb.biodata.models.clinical.Phenotype;
import org.opencb.biodata.models.clinical.interpretation.CancerPanel;
import org.opencb.biodata.models.clinical.interpretation.DiseasePanel;
import org.opencb.biodata.models.core.Region;
import org.opencb.biodata.models.core.SexOntologyTermAnnotation;
import org.opencb.biodata.models.variant.StudyEntry;
import org.opencb.cellbase.client.config.ClientConfiguration;
import org.opencb.cellbase.client.config.RestConfig;
import org.opencb.cellbase.client.rest.CellBaseClient;
import org.opencb.commons.datastore.core.Query;
import org.opencb.commons.datastore.core.QueryOptions;
import org.opencb.commons.datastore.core.QueryParam;
import org.opencb.opencga.TestParamConstants;
import org.opencb.opencga.catalog.exceptions.CatalogException;
import org.opencb.opencga.catalog.managers.CatalogManager;
import org.opencb.opencga.catalog.managers.CatalogManagerExternalResource;
import org.opencb.opencga.core.api.ParamConstants;
import org.opencb.opencga.core.models.JwtPayload;
import org.opencb.opencga.core.models.cohort.Cohort;
import org.opencb.opencga.core.models.common.Enums;
import org.opencb.opencga.core.models.common.InternalStatus;
import org.opencb.opencga.core.models.family.Family;
import org.opencb.opencga.core.models.file.File;
import org.opencb.opencga.core.models.file.FileCreateParams;
import org.opencb.opencga.core.models.file.FileInternalVariantIndex;
import org.opencb.opencga.core.models.file.VariantIndexStatus;
import org.opencb.opencga.core.models.individual.Individual;
import org.opencb.opencga.core.models.individual.IndividualInternal;
import org.opencb.opencga.core.models.individual.Location;
import org.opencb.opencga.core.models.organizations.OrganizationCreateParams;
import org.opencb.opencga.core.models.organizations.OrganizationUpdateParams;
import org.opencb.opencga.core.models.panel.Panel;
import org.opencb.opencga.core.models.project.Project;
import org.opencb.opencga.core.models.sample.Sample;
import org.opencb.opencga.core.testclassification.duration.MediumTests;
import org.opencb.opencga.storage.core.metadata.VariantStorageMetadataManager;
import org.opencb.opencga.storage.core.metadata.models.StudyMetadata;
import org.opencb.opencga.storage.core.metadata.models.TaskMetadata;
import org.opencb.opencga.storage.core.metadata.models.Trio;
import org.opencb.opencga.storage.core.utils.CellBaseUtils;
import org.opencb.opencga.storage.core.variant.adaptors.VariantField;
import org.opencb.opencga.storage.core.variant.adaptors.VariantQuery;
import org.opencb.opencga.storage.core.variant.adaptors.VariantQueryException;
import org.opencb.opencga.storage.core.variant.adaptors.VariantQueryParam;
import org.opencb.opencga.storage.core.variant.dummy.DummyVariantStorageMetadataDBAdaptorFactory;
import org.opencb.opencga.storage.core.variant.query.VariantQueryUtils;
import org.opencb.opencga.storage.core.variant.query.projection.VariantQueryProjectionParser;

import java.lang.reflect.Field;
import java.util.*;
import java.util.stream.Collectors;

import static org.junit.Assert.*;
import static org.opencb.biodata.models.clinical.interpretation.DiseasePanel.GenePanel;
import static org.opencb.opencga.analysis.variant.manager.VariantCatalogQueryUtils.*;
import static org.opencb.opencga.storage.core.variant.adaptors.VariantQueryParam.*;
import static org.opencb.opencga.storage.core.variant.query.VariantQueryUtils.*;

/**
 * Created on 12/12/17.
 *
 * @author Jacobo Coll &lt;jacobo167@gmail.com&gt;
 */
@Category(MediumTests.class)
public class VariantCatalogQueryUtilsTest {

    @ClassRule
    public static CatalogManagerExternalResource catalogManagerExternalResource = new CatalogManagerExternalResource();
    private static String assembly;

    @Rule
    public ExpectedException thrown = ExpectedException.none();

    private static CatalogManager catalog;
    private static final String ORGANIZATION = "test";
    private static String sessionId;
    private static VariantCatalogQueryUtils queryUtils;
    private static List<Sample> samples = new ArrayList<>();
    private static List<Individual> individuals = new ArrayList<>();
    private static File file1;
    private static File file2;
    private static File file3;
    private static File file4;
    private static File file5;
    private static Panel myPanel;
    private static Panel myPanelWithRegions;
    private static CellBaseUtils cellBaseUtils;

    private static final QueryOptions INCLUDE_RESULT = new QueryOptions(ParamConstants.INCLUDE_RESULT_PARAM, true);

    @BeforeClass
    public static void setUp() throws Exception {
        catalog = catalogManagerExternalResource.getCatalogManager();

<<<<<<< HEAD
        User user = catalog.getUserManager().create("user", "user", "my@email.org", TestParamConstants.PASSWORD, organizationId,
=======
        catalog.getOrganizationManager().create(new OrganizationCreateParams().setId(ORGANIZATION), QueryOptions.empty(),
                catalogManagerExternalResource.getAdminToken());
        catalog.getUserManager().create(ORGANIZATION, "user", "user", "my@email.org", TestParamConstants.PASSWORD, "ACME",
>>>>>>> bb764393
                1000L, catalogManagerExternalResource.getAdminToken()).first();
        catalog.getOrganizationManager().update(ORGANIZATION, new OrganizationUpdateParams().setAdmins(Collections.singletonList("user")),
                null,
                catalogManagerExternalResource.getAdminToken());

        sessionId = catalog.getUserManager().login(ORGANIZATION, "user", TestParamConstants.PASSWORD).getToken();
        assembly = "GRCh38";
        Project project = catalog.getProjectManager().create("p1", "p1", "", "hsapiens", "Homo Sapiens", assembly, INCLUDE_RESULT, sessionId).first();
        catalog.getStudyManager().create(project.getFqn(), "s1", "s1", "s1", null, null, null, null, null, null, sessionId);
        catalog.getStudyManager().create(project.getFqn(), "s2", "s2", "s2", null, null, null, null, null, null, sessionId);
        catalog.getStudyManager().create(project.getFqn(), "s3", "s3", "s3", null, null, null, null, null, null, sessionId);
        file1 = createFile("data/file1.vcf");
        file2 = createFile("data/file2.vcf");


        Phenotype phenotype = new Phenotype("phenotype", "phenotype", "");
        Disorder disorder = new Disorder("disorder", "disorder", "", "", Collections.singletonList(phenotype), Collections.emptyMap());
        individuals.add(catalog.getIndividualManager().create("s1", new Individual("individual1", "individual1", new Individual(), new Individual(), new Location(), SexOntologyTermAnnotation.initMale(), null, null, null, null, "",
                Collections.emptyList(), false, 0, Collections.emptyList(), Collections.emptyList(), Collections.emptyList(), IndividualInternal.init(), Collections.emptyMap()), new QueryOptions(ParamConstants.INCLUDE_RESULT_PARAM, true), sessionId).first());
        individuals.add(catalog.getIndividualManager().create("s1", new Individual("individual2", "individual2", new Individual(), new Individual(), new Location(), SexOntologyTermAnnotation.initFemale(), null, null, null, null, "",
                Collections.emptyList(), false, 0, Collections.emptyList(), Collections.emptyList(), Collections.emptyList(), IndividualInternal.init(), Collections.emptyMap()), new QueryOptions(ParamConstants.INCLUDE_RESULT_PARAM, true), sessionId).first());
        individuals.add(catalog.getIndividualManager().create("s1", new Individual("individual3", "individual3", new Individual(), new Individual(), new Location(), SexOntologyTermAnnotation.initMale(), null, null, null, null, "",
                Collections.emptyList(), false, 0, Collections.emptyList(), Collections.emptyList(), Collections.emptyList(), IndividualInternal.init(), Collections.emptyMap()).setFather(individuals.get(0)).setMother(individuals.get(1)).setDisorders(Collections.singletonList(disorder)), new QueryOptions(ParamConstants.INCLUDE_RESULT_PARAM, true), sessionId).first());
        individuals.add(catalog.getIndividualManager().create("s1", new Individual("individual4", "individual4", new Individual(), new Individual(), new Location(), SexOntologyTermAnnotation.initFemale(), null, null, null, null, "",
                Collections.emptyList(), false, 0, Collections.emptyList(), Collections.emptyList(), Collections.emptyList(), IndividualInternal.init(), Collections.emptyMap()).setFather(individuals.get(0)).setMother(individuals.get(1)), new QueryOptions(ParamConstants.INCLUDE_RESULT_PARAM, true), sessionId).first());
        catalog.getFamilyManager().create(
                "s1",
                new Family("f1", "f1", Collections.singletonList(phenotype), Collections.singletonList(disorder), null, null, 3, null, null),
                individuals.stream().map(Individual::getId).collect(Collectors.toList()), new QueryOptions(),
                sessionId);


        createSample("sample1", "individual1");
        createSample("sample2", "individual2");
        catalog.getCohortManager().create("s1", new Cohort().setId("c1").setSamples(Collections.emptyList()), null, sessionId);

        catalog.getProjectManager().incrementRelease("p1", sessionId);
        file3 = createFile("data/file3.vcf");
        file4 = createFile("data/file4.vcf");
        file5 = createFile("data/file5.vcf", false);
        createSample("sample3", "individual3");
        createSample("sample4", "individual4");
        catalog.getCohortManager().create("s1", new Cohort().setId("c2").setSamples(Collections.emptyList()), null, sessionId);
        catalog.getCohortManager().create("s1", new Cohort().setId(StudyEntry.DEFAULT_COHORT).setSamples(samples), null, sessionId);

        catalog.getCohortManager().create("s2", new Cohort().setId(StudyEntry.DEFAULT_COHORT).setSamples(Collections.emptyList()), null, sessionId);

        catalog.getProjectManager().create("p2", "p2", "", "hsapiens", "Homo Sapiens", assembly, null, sessionId);
        catalog.getStudyManager().create("p2", "p2s2", "p2s2", "p2s2", null, null, null, null, null, null, sessionId);

        myPanel = new Panel("MyPanel", "MyPanel", 1);
        myPanel.setGenes(
                Arrays.asList(
                        (GenePanel) new GenePanel()
                                .setName("BRCA2")
                                .setCancer(new CancerPanel().setRole(ClinicalProperty.RoleInCancer.TUMOR_SUPPRESSOR_GENE)),
                        (GenePanel) new GenePanel()
                                .setName("CADM1")
                                .setModeOfInheritance(ClinicalProperty.ModeOfInheritance.AUTOSOMAL_RECESSIVE)
                                .setCancer(new CancerPanel().setRole(ClinicalProperty.RoleInCancer.ONCOGENE)),
                        (GenePanel) new GenePanel()
                                .setName("CTBP2P1")
                                .setModeOfInheritance(ClinicalProperty.ModeOfInheritance.AUTOSOMAL_DOMINANT)
                                .setConfidence(ClinicalProperty.Confidence.HIGH),
                        (GenePanel) new GenePanel()
                                .setName("BEX2")
                                .setModeOfInheritance(ClinicalProperty.ModeOfInheritance.AUTOSOMAL_DOMINANT)
                                .setCancer(new CancerPanel().setRole(ClinicalProperty.RoleInCancer.UNKNOWN)),
                        new GenePanel()
                                .setName("ADSL")
                ));

        catalog.getPanelManager().create("s1", myPanel, null, sessionId);

        queryUtils = new VariantCatalogQueryUtils(catalog);

//        StorageConfiguration storageConfiguration = StorageConfiguration.load(VariantCatalogQueryUtils.class.getResourceAsStream("/storage-configuration.yml"));
//        ClientConfiguration clientConfiguration = storageConfiguration.getCellbase().toClientConfiguration();
        ClientConfiguration clientConfiguration = new ClientConfiguration()
                .setVersion("v5")
                .setDefaultSpecies("hsapiens")
                .setRest(new RestConfig(Collections.singletonList("https://ws.zettagenomics.com/cellbase"), 10000));
        cellBaseUtils = new CellBaseUtils(new CellBaseClient(clientConfiguration));


        Region cadm1 = cellBaseUtils.getGeneRegion("CADM1");

        myPanelWithRegions = new Panel("MyPanelWithRegions", "MyPanelWithRegions", 1);
        myPanelWithRegions.setGenes(
                        Arrays.asList(
                                new GenePanel().setName("BRCA2"),
                                new GenePanel().setName("ADSL")
                        ))
                .setRegions(Arrays.asList(
                        ((DiseasePanel.RegionPanel) new DiseasePanel.RegionPanel().setCoordinates(Arrays.asList(
                                new DiseasePanel.Coordinate(assembly, "1:1000-2000", null)))),
                        ((DiseasePanel.RegionPanel) new DiseasePanel.RegionPanel().setCoordinates(Arrays.asList(
                                new DiseasePanel.Coordinate(assembly,
                                        new Region(cadm1.toString()).setEnd(cadm1.getEnd() - 3000).toString(), null)))),
                        ((DiseasePanel.RegionPanel) new DiseasePanel.RegionPanel().setCoordinates(Arrays.asList(
                                new DiseasePanel.Coordinate(assembly,
                                        "X:1-1000", null))))
                ))
        ;
        catalog.getPanelManager().create("s1", myPanelWithRegions, null, sessionId);


    }

    public static void createSample(String name, String individualName) throws CatalogException {
        samples.add(catalog.getSampleManager().create("s1", new Sample().setId(name).setIndividualId(individualName), new QueryOptions(ParamConstants.INCLUDE_RESULT_PARAM, true), sessionId).first());
    }

    public static File createFile(String path) throws CatalogException {
        return createFile(path, true);
    }

    public static File createFile(String path, boolean indexed) throws CatalogException {
        File file = catalog.getFileManager().create("s1",
                new FileCreateParams()
                        .setPath(path)
                        .setType(File.Type.FILE)
                        .setFormat(File.Format.VCF)
                        .setContent("##fileformat=VCFv4.1\n#CHROM\tPOS\tID\tREF\tALT\tQUAL\tFILTER\tINFO\n")
                        .setBioformat(File.Bioformat.VARIANT),
                true, sessionId).first();
        if (indexed) {
            int release = catalog.getProjectManager().get("p1", null, sessionId).first().getCurrentRelease();
            catalog.getFileManager().updateFileInternalVariantIndex("s1", file, new FileInternalVariantIndex()
                    .setStatus(new VariantIndexStatus(InternalStatus.READY))
                    .setRelease(release), sessionId);
        }
        return file;
    }

    @Test
    public void queriesWithRelease() throws Exception {
        queryUtils.parseQuery(new Query(STUDY.key(), "s1").append(VariantQueryParam.SAMPLE.key(), "sample2").append(VariantQueryParam.RELEASE.key(), 2), null, sessionId);
        queryUtils.parseQuery(new Query(STUDY.key(), "s1").append(VariantQueryParam.SAMPLE.key(), "sample2").append(VariantQueryParam.RELEASE.key(), 1), null, sessionId);
        queryUtils.parseQuery(new Query(STUDY.key(), "s1").append(VariantQueryParam.INCLUDE_SAMPLE.key(), "sample2").append(VariantQueryParam.RELEASE.key(), 1), null, sessionId);
        queryUtils.parseQuery(new Query(STUDY.key(), "s1").append(VariantQueryParam.FILE.key(), "file1.vcf").append(VariantQueryParam.RELEASE.key(), 1), null, sessionId);
        queryUtils.parseQuery(new Query(STUDY.key(), "s1").append(VariantQueryParam.STATS_MAF.key(), "c1>0.1").append(VariantQueryParam.RELEASE.key(), 1), null, sessionId);
        queryUtils.parseQuery(new Query(STUDY.key(), "s1").append(VariantQueryParam.GENOTYPE.key(), "sample1:HOM_ALT,sample2:HET_REF").append(VariantQueryParam.RELEASE.key(), 1), null, sessionId);
    }

    @Test
    public void sampleWrongRelease() throws Exception {
        VariantQueryException e = VariantCatalogQueryUtils.wrongReleaseException(VariantQueryParam.SAMPLE, "sample3", 1);
        thrown.expectMessage(e.getMessage());
        thrown.expect(e.getClass());
        queryUtils.parseQuery(new Query(VariantQueryParam.SAMPLE.key(), "sample3")
                .append(VariantQueryParam.STUDY.key(), "s1")
                .append(VariantQueryParam.RELEASE.key(), 1), null, sessionId).toJson();
    }

    @Test
    public void sampleNotFound() throws Exception {
        thrown.expectMessage("not found");
        thrown.expect(CatalogException.class);
        queryUtils.parseQuery(new Query(VariantQueryParam.SAMPLE.key(), "sample_not_exists")
                .append(VariantQueryParam.STUDY.key(), "s1")
                .append(VariantQueryParam.RELEASE.key(), 1), null, sessionId).toJson();
    }

    @Test
    public void includeSampleWrongRelease() throws Exception {
        VariantQueryException e = VariantCatalogQueryUtils.wrongReleaseException(VariantQueryParam.INCLUDE_SAMPLE, "sample3", 1);
        thrown.expectMessage(e.getMessage());
        thrown.expect(e.getClass());
        queryUtils.parseQuery(new Query(VariantQueryParam.INCLUDE_SAMPLE.key(), "sample3")
                .append(VariantQueryParam.STUDY.key(), "s1")
                .append(VariantQueryParam.RELEASE.key(), 1), null, sessionId).toJson();
    }

    @Test
    public void fileWrongRelease() throws Exception {
        VariantQueryException e = VariantCatalogQueryUtils.wrongReleaseException(VariantQueryParam.FILE, "file3.vcf", 1);
        thrown.expectMessage(e.getMessage());
        thrown.expect(e.getClass());
        queryUtils.parseQuery(new Query(VariantQueryParam.FILE.key(), "file3.vcf")
                .append(VariantQueryParam.STUDY.key(), "s1")
                .append(VariantQueryParam.RELEASE.key(), 1), null, sessionId).toJson();
    }

    @Test
    public void fileNotFound() throws Exception {
        thrown.expectMessage("not found");
        thrown.expect(CatalogException.class);
        queryUtils.parseQuery(new Query(VariantQueryParam.FILE.key(), "non_existing_file.vcf")
                .append(VariantQueryParam.STUDY.key(), "s1")
                .append(VariantQueryParam.RELEASE.key(), 1), null, sessionId).toJson();
    }

    @Test
    public void fileNotIndexed() throws Exception {
        thrown.expectMessage("not indexed");
        thrown.expect(VariantQueryException.class);
        queryUtils.parseQuery(new Query(VariantQueryParam.FILE.key(), "file5.vcf")
                .append(VariantQueryParam.STUDY.key(), "s1")
                .append(VariantQueryParam.RELEASE.key(), 1), null, sessionId).toJson();
    }

    @Test
    public void fileWrongNameWithRelease() throws Exception {
        thrown.expectMessage("not found");
        thrown.expect(CatalogException.class);
        queryUtils.parseQuery(new Query(VariantQueryParam.FILE.key(), "non_existing_file.vcf")
                .append(VariantQueryParam.STUDY.key(), "s1"), null, sessionId).toJson();
    }

    @Test
    public void includeFileWrongRelease() throws Exception {
        VariantQueryException e = VariantCatalogQueryUtils.wrongReleaseException(VariantQueryParam.INCLUDE_FILE, "file3.vcf", 1);
        thrown.expectMessage(e.getMessage());
        thrown.expect(e.getClass());
        queryUtils.parseQuery(new Query(VariantQueryParam.INCLUDE_FILE.key(), "file3.vcf")
                .append(VariantQueryParam.STUDY.key(), "s1")
                .append(VariantQueryParam.RELEASE.key(), 1), null, sessionId).toJson();
    }

    @Test
    public void cohortWrongRelease() throws Exception {
        VariantQueryException e = VariantCatalogQueryUtils.wrongReleaseException(VariantQueryParam.COHORT, "c2", 1);
        thrown.expectMessage(e.getMessage());
        thrown.expect(e.getClass());
        queryUtils.parseQuery(new Query(VariantQueryParam.COHORT.key(), "c2")
                .append(VariantQueryParam.STUDY.key(), "s1")
                .append(VariantQueryParam.RELEASE.key(), 1), null, sessionId).toJson();
    }

    @Test
    public void cohortStatsWrongRelease() throws Exception {
        VariantQueryException e = VariantCatalogQueryUtils.wrongReleaseException(VariantQueryParam.STATS_MAF, "c2", 1);
        thrown.expectMessage(e.getMessage());
        thrown.expect(e.getClass());
        queryUtils.parseQuery(new Query(VariantQueryParam.STATS_MAF.key(), "c2>0.2")
                .append(VariantQueryParam.STUDY.key(), "s1")
                .append(VariantQueryParam.RELEASE.key(), 1), null, sessionId).toJson();
    }

    @Test
    public void parseQuery() throws Exception {
        assertEquals("test@p1:s1", parseValue(STUDY, "s1"));
        assertEquals("test@p1:s1,test@p1:s2", parseValue(STUDY, "s1,s2"));
        assertEquals("!test@p1:s1,test@p1:s2", parseValue(STUDY, "!s1,s2"));
        assertEquals("test@p1:s2;!test@p1:s1;test@p1:s3", parseValue(STUDY, "test@p1:s2;!s1;p1:s3"));

        assertEquals(file1.getName(), parseValue("s1", FILE, file1.getName()));
        assertEquals(file1.getName(), parseValue("s1", FILE, file1.getId()));
        assertEquals(file1.getName(), parseValue("s1", FILE, file1.getPath()));
        assertEquals(file1.getName() + "," + file2.getName(), parseValue("s1", FILE, file1.getPath() + "," + file2.getPath()));
        assertEquals(file1.getName() + ";" + file2.getName(), parseValue("s1", FILE, file1.getPath() + ";" + file2.getPath()));
//        assertEquals("file1.vcf", parseValue("s1", FILE, String.valueOf(file1.getUid())));

        assertEquals("sample1:HOM_ALT;sample2:HET_REF", parseValue("s1", GENOTYPE, "sample1:HOM_ALT;sample2:HET_REF"));
        assertEquals("sample1:HOM_ALT,sample2:HET_REF", parseValue("s1", GENOTYPE, "sample1:HOM_ALT,sample2:HET_REF"));
        assertEquals("sample2:HOM_ALT,sample1:HET_REF", parseValue("s1", GENOTYPE, "sample2:HOM_ALT,sample1:HET_REF"));


        assertEquals("c1;c2", parseValue("s1", COHORT, "c1;c2"));
        assertEquals("c1>0.1;c2>0.1", parseValue("s1", STATS_MAF, "c1>0.1;c2>0.1"));

        assertEquals("c1", parseValue("s1", COHORT, "s1:c1"));
        assertEquals("c1>0.1", parseValue("s1", STATS_MAF, "s1:c1>0.1"));

        assertEquals("c1", parseValue("s1", COHORT, "test@p1:s1:c1"));
        assertEquals("c1>0.1", parseValue("s1", STATS_MAF, "test@p1:s1:c1>0.1"));

        assertEquals("test@p1:s1:ALL;test@p1:s2:ALL", parseValue("s1,s2", COHORT, "s1:ALL;s2:ALL"));
        assertEquals("test@p1:s1:ALL>0.1;test@p1:s2:ALL>0.1", parseValue("s1,s2", STATS_MAF, "s1:ALL>0.1;s2:ALL>0.1"));
    }

    @Test
    public void queryBySavedFilter() throws Exception {
        String userId = new JwtPayload(sessionId).getUserId();
        catalog.getUserManager().addFilter(userId, "myFilter", "", Enums.Resource.VARIANT,
                new Query("key1", "value1").append("key2", "value2"), new QueryOptions(), sessionId);

        Query query = queryUtils.parseQuery(new Query(STUDY.key(), "s1").append(SAVED_FILTER.key(), "myFilter"), null, sessionId);
        assertEquals(new Query().append(STUDY.key(), "test@p1:s1").append(SAVED_FILTER.key(), "myFilter").append("key1", "value1").append("key2", "value2"), query);

        query = queryUtils.parseQuery(new Query(STUDY.key(), "s1").append(SAVED_FILTER.key(), "myFilter").append("key1", "otherValue"), null, sessionId);
        assertEquals(new Query().append(STUDY.key(), "test@p1:s1").append(SAVED_FILTER.key(), "myFilter").append("key1", "otherValue").append("key2", "value2"), query);
    }

    @Test
    public void queryByFamily() throws Exception {
        Query query = queryUtils.parseQuery(new Query(STUDY.key(), "s1").append(FAMILY.key(), "f1"), null, sessionId);
        assertEquals(Arrays.asList("sample1", "sample2", "sample3", "sample4"), query.getAsStringList(SAMPLE.key()));
        assertFalse(VariantQueryUtils.isValidParam(query, GENOTYPE));
    }

    @Test
    public void queryByFamilyMembers() throws Exception {
        Query query = queryUtils.parseQuery(new Query(STUDY.key(), "s1").append(FAMILY.key(), "f1").append(FAMILY_MEMBERS.key(), "individual1,individual4"), null, sessionId);
        assertEquals(Arrays.asList("sample1", "sample4"), query.getAsStringList(SAMPLE.key()));
    }

    @Test
    public void queryByFamilySegregation() throws Exception {
        Query query = queryUtils.parseQuery(new Query(STUDY.key(), "s1").append(FAMILY.key(), "f1").append(FAMILY_SEGREGATION.key(), "BIALLELIC"), null, sessionId);
        assertEquals("sample1:0/1,0|1,1|0;sample2:0/1,0|1,1|0;sample3:1/1,1|1;sample4:0/0,0/1,0|0,0|1,1|0", query.getString(GENOTYPE.key()));
        assertFalse(VariantQueryUtils.isValidParam(query, SAMPLE));
    }

    @Test
    public void queryByFamilySegregationChromosomal() throws Exception {
        queryBySegregationChromosomal(new Query()
                .append(FAMILY.key(), "f1")
                .append(FAMILY_SEGREGATION.key(), "X_LINKED_RECESSIVE"));
    }

    @Test
    public void queryBySampleSegregationChromosomal() throws Exception {
        queryBySegregationChromosomal(new Query(SAMPLE.key(), "sample3:X_LINKED_RECESSIVE"));
    }

    public void queryBySegregationChromosomal(Query baseQuery) throws Exception {
        Query query = queryUtils.parseQuery(new VariantQuery(baseQuery)
                .study("s1")
                .region("X:1-1000")
                .id("X:1:C:T")
                .gene("BEX2"), null, cellBaseUtils, sessionId);
        // Region untouched
        assertEquals("X:1-1000", query.getString(REGION.key()));

        query = queryUtils.parseQuery(new VariantQuery(baseQuery)
                .study("s1")
                .id("X:1:C:T"), null, cellBaseUtils, sessionId);
        // Region untouched, as filtering by variant IDs
        assertEquals(null, query.get(REGION.key()));

        query = queryUtils.parseQuery(new VariantQuery(baseQuery)
                .study("s1")
                .append(PANEL.key(), myPanel.getId()), null, cellBaseUtils, sessionId);
        // Region untouched, as filtering by gene
        assertEquals(null, query.get(REGION.key()));
        assertEquals("BEX2", query.getString(GENE.key()));

        query = queryUtils.parseQuery(new VariantQuery(baseQuery)
                .study("s1")
                .append(PANEL.key(), myPanelWithRegions.getId()), null, cellBaseUtils, sessionId);
        // Region untouched, as filtering by gene
        System.out.println("query = " + query.toJson());
        assertEquals("X:1-1000", query.getString(REGION.key()));
        assertEquals("", query.getString(GENE.key()));
    }

    @Test
    public void queryByFamilySegregationChromosomalWrongRegion() throws Exception {
        thrown.expectMessage("Unsupported combination");
        queryUtils.parseQuery(new VariantQuery()
                .study("s1")
                .region("13:2314-35546")
                .append(FAMILY.key(), "f1")
                .append(FAMILY_SEGREGATION.key(), "X_LINKED_RECESSIVE"), null, sessionId);
    }

    @Test
    public void queryByFamilySegregationChromosomalWrongVariant() throws Exception {
        thrown.expectMessage("Unsupported combination");
        queryUtils.parseQuery(new VariantQuery()
                .study("s1")
                .id("13:2314:A:C")
                .append(FAMILY.key(), "f1")
                .append(FAMILY_SEGREGATION.key(), "X_LINKED_RECESSIVE"), null, sessionId);
    }

    @Test
    public void queryByFamilySegregationChromosomalWrongGene() throws Exception {
        thrown.expectMessage("Unsupported combination");
        queryUtils.parseQuery(new VariantQuery()
                .study("s1")
                .gene("BRCA2", "BEX2")
                .append(FAMILY.key(), "f1")
                .append(FAMILY_SEGREGATION.key(), "X_LINKED_RECESSIVE"), null, cellBaseUtils, sessionId);
    }

    @Test
    public void queryBySampleSegregation() throws Exception {
        Query query = queryUtils.parseQuery(new Query(STUDY.key(), "s1").append(SAMPLE.key(), "sample3:biallelic"), null, sessionId);
        assertEquals("sample1:0/1,0|1,1|0;sample2:0/1,0|1,1|0;sample3:1/1,1|1", query.getString(GENOTYPE.key()));
        assertFalse(VariantQueryUtils.isValidParam(query, SAMPLE));
    }

    @Test
    public void queryBySampleSegregationDeNovo() throws Exception {
        Query query = queryUtils.parseQuery(new Query(STUDY.key(), "s1").append(SAMPLE.key(), "sample3:denovo"), null, sessionId);
        assertEquals("sample3", query.getString(SAMPLE_DE_NOVO.key()));
        assertFalse(VariantQueryUtils.isValidParam(query, GENOTYPE));
        assertFalse(VariantQueryUtils.isValidParam(query, SAMPLE));
    }

    @Test
    public void queryBySampleSegregationDeNovoStrict() throws Exception {
        Query query = queryUtils.parseQuery(new Query(STUDY.key(), "s1").append(SAMPLE.key(), "sample3:de_novo_strict"), null, sessionId);
        System.out.println("query.toJson() = " + query.toJson());
        assertEquals("sample3", query.getString(SAMPLE_DE_NOVO_STRICT.key()));
        assertFalse(VariantQueryUtils.isValidParam(query, GENOTYPE));
        assertFalse(VariantQueryUtils.isValidParam(query, SAMPLE));
    }

    @Test
    public void queryBySampleSegregationMendelianError() throws Exception {
        Query query = queryUtils.parseQuery(new Query(STUDY.key(), "s1").append(SAMPLE.key(), "sample3:mendelianerror"), null, sessionId);
        assertEquals("sample3", query.getString(SAMPLE_MENDELIAN_ERROR.key()));
        assertFalse(VariantQueryUtils.isValidParam(query, GENOTYPE));
        assertFalse(VariantQueryUtils.isValidParam(query, SAMPLE));
    }

    @Test
    public void queryByFamilySegregationMendelianError() throws Exception {
        Query query = queryUtils.parseQuery(new Query(STUDY.key(), "s1").append(FAMILY.key(), "f1").append(FAMILY_SEGREGATION.key(), "mendelianError"), null, sessionId);
        assertEquals("sample3,sample4", query.getString(VariantQueryUtils.SAMPLE_MENDELIAN_ERROR.key()));
        assertFalse(VariantQueryUtils.isValidParam(query, SAMPLE));
        assertFalse(VariantQueryUtils.isValidParam(query, VariantQueryUtils.SAMPLE_DE_NOVO));
        assertTrue(VariantQueryProjectionParser.isIncludeSamplesDefined(query, Collections.singleton(VariantField.STUDIES_SAMPLES)));
    }

    @Test
    public void queryByFamilySegregationDeNovo() throws Exception {
        Query query = queryUtils.parseQuery(new Query(STUDY.key(), "s1").append(FAMILY.key(), "f1").append(FAMILY_SEGREGATION.key(), "deNovo"), null, sessionId);
        assertEquals("sample3,sample4", query.getString(VariantQueryUtils.SAMPLE_DE_NOVO.key()));
        assertFalse(VariantQueryUtils.isValidParam(query, SAMPLE));
        assertFalse(VariantQueryUtils.isValidParam(query, VariantQueryUtils.SAMPLE_MENDELIAN_ERROR));
        assertTrue(VariantQueryProjectionParser.isIncludeSamplesDefined(query, Collections.singleton(VariantField.STUDIES_SAMPLES)));
    }

    @Test
    public void queryByFamilyWithoutStudy() throws CatalogException {
        VariantQueryException e = VariantQueryException.missingStudyFor("family", "f1", Collections.emptyList());
        thrown.expectMessage(e.getMessage());
        thrown.expect(e.getClass());
        queryUtils.parseQuery(new Query(FAMILY.key(), "f1"), null, sessionId);
    }

    @Test
    public void queryByFamilyNotFound() throws CatalogException {
        CatalogException e = new CatalogException("Missing families: asdf not found");
        thrown.expectMessage(e.getMessage());
        thrown.expect(e.getClass());
        queryUtils.parseQuery(new Query(STUDY.key(), "s1").append(FAMILY.key(), "asdf").append(FAMILY_DISORDER.key(), "asdf"), null, sessionId);
    }

    @Test
    public void queryByFamilyMissingModeOfInheritance() throws CatalogException {
        VariantQueryException e = VariantQueryException.malformedParam(FAMILY_DISORDER, "asdf", "Require parameter \""
                + FAMILY.key() + "\" and \"" + FAMILY_SEGREGATION.key() + "\" to use \"" + FAMILY_DISORDER.key() + "\".");
        thrown.expectMessage(e.getMessage());
        thrown.expect(e.getClass());
        queryUtils.parseQuery(new Query(STUDY.key(), "s1").append(FAMILY.key(), "f1").append(FAMILY_DISORDER.key(), "asdf"), null, sessionId);
    }

    @Test
    public void queryByFamilyUnknownDisorder() throws CatalogException {
        VariantQueryException e = VariantQueryException.malformedParam(FAMILY_DISORDER, "asdf", "Available disorders: [disorder]");
        thrown.expectMessage(e.getMessage());
        thrown.expect(e.getClass());
        queryUtils.parseQuery(new Query(STUDY.key(), "s1")
                .append(FAMILY.key(), "f1")
                .append(FAMILY_SEGREGATION.key(), "autosomal_dominant")
                .append(FAMILY_DISORDER.key(), "asdf"), null, sessionId);
    }

    @Test
    public void queryByFile() throws Exception {
        Query query = queryUtils.parseQuery(new Query(STUDY.key(), "s1").append(FILE.key(), file1.getId()), null, cellBaseUtils, sessionId);
        assertEquals(set(file1.getName()), set(query, FILE));
        query = queryUtils.parseQuery(new Query(STUDY.key(), "s1").append(FILE.key(), file1.getUuid()), null, cellBaseUtils, sessionId);
        assertEquals(set(file1.getName()), set(query, FILE));
        query = queryUtils.parseQuery(new Query(STUDY.key(), "s1").append(FILE.key(), file1.getPath()), null, cellBaseUtils, sessionId);
        assertEquals(set(file1.getName()), set(query, FILE));
    }

    @Test
    public void queryByPanel() throws Exception {
        Query query = queryUtils.parseQuery(new Query(STUDY.key(), "s1").append(PANEL.key(), "MyPanel"), null, cellBaseUtils, sessionId);
        assertEquals(set("BRCA2", "CADM1", "CTBP2P1", "ADSL", "BEX2"), set(query, GENE));
        query = queryUtils.parseQuery(new Query(STUDY.key(), "s1").append(PANEL.key(), "MyPanel").append(GENE.key(), "BRCA1"), null, cellBaseUtils, sessionId);
        assertEquals(set("BRCA2", "CADM1", "CTBP2P1", "ADSL", "BRCA1", "BEX2"), set(query, GENE));
        assertEquals(true, query.getBoolean(SKIP_MISSING_GENES, false));
        assertNull(query.get(ANNOT_GENE_REGIONS.key()));
    }

    @Test
    public void queryByPanelEmpty() throws Exception {
        Query query = queryUtils.parseQuery(new Query(STUDY.key(), "s1")
                        .append(PANEL.key(), "MyPanel")
                        .append(PANEL_ROLE_IN_CANCER.key(), ClinicalProperty.RoleInCancer.FUSION)
                , null, cellBaseUtils, sessionId);
        assertEquals(set(), set(query, GENE));
        assertEquals(set(NON_EXISTING_REGION), set(query, REGION));

        query = queryUtils.parseQuery(new Query(STUDY.key(), "s1")
                        .append(REGION.key(), "4")
                        .append(PANEL.key(), "MyPanel")
                        .append(PANEL_ROLE_IN_CANCER.key(), ClinicalProperty.RoleInCancer.FUSION)
                , null, cellBaseUtils, sessionId);
        assertEquals(set(), set(query, GENE));
        assertEquals(set("4"), set(query, REGION));

        query = queryUtils.parseQuery(new Query(STUDY.key(), "s1")
                        .append(GENE.key(), "BRCA1")
                        .append(PANEL.key(), "MyPanel")
                        .append(PANEL_ROLE_IN_CANCER.key(), ClinicalProperty.RoleInCancer.FUSION)
                , null, cellBaseUtils, sessionId);
        assertEquals(set("BRCA1"), set(query, GENE));
        assertEquals(set(), set(query, REGION));

        query = queryUtils.parseQuery(new Query(STUDY.key(), "s1").append(PANEL.key(), "MyPanel")
                .append(REGION.key(), "21")
                .append(PANEL_INTERSECTION.key(), true), null, cellBaseUtils, sessionId);
        assertEquals(set(), set(query, GENE));
        assertEquals(set(NON_EXISTING_REGION), set(query, REGION));
        assertEquals(true, query.getBoolean(SKIP_MISSING_GENES, false));
        assertNull(query.get(ANNOT_GENE_REGIONS.key()));

        query = queryUtils.parseQuery(new Query(STUDY.key(), "s1").append(PANEL.key(), "MyPanel")
                .append(GENE.key(), "BRCA1")
                .append(PANEL_INTERSECTION.key(), true), null, cellBaseUtils, sessionId);
        assertEquals(set(), set(query, GENE));
        assertEquals(set(NON_EXISTING_REGION), set(query, REGION));
        assertEquals(true, query.getBoolean(SKIP_MISSING_GENES, false));
        assertNull(query.get(ANNOT_GENE_REGIONS.key()));
    }

    @Test
    public void queryByPanelIntersect() throws Exception {
        Query query = queryUtils.parseQuery(new Query(STUDY.key(), "s1").append(PANEL.key(), "MyPanel")
                .append(GENE.key(), "BRCA2")
                .append(PANEL_INTERSECTION.key(), true), null, cellBaseUtils, sessionId);
        assertEquals(set("BRCA2"), set(query, GENE));
        assertEquals(true, query.getBoolean(SKIP_MISSING_GENES, false));
        assertNull(query.get(ANNOT_GENE_REGIONS.key()));

        Region brca2Region = cellBaseUtils.getGeneRegion("BRCA2");
        Region cadm1Region = cellBaseUtils.getGeneRegion("CADM1");

        query = queryUtils.parseQuery(new Query(STUDY.key(), "s1").append(PANEL.key(), "MyPanel")
                .append(REGION.key(), brca2Region.getChromosome())
                .append(PANEL_INTERSECTION.key(), true), null, cellBaseUtils, sessionId);
        assertEquals(set("BRCA2"), set(query, GENE));
        assertEquals(true, query.getBoolean(SKIP_MISSING_GENES, false));
        assertNull(query.get(ANNOT_GENE_REGIONS.key()));
        assertNull(query.get(REGION.key()));

        query = queryUtils.parseQuery(new Query(STUDY.key(), "s1").append(PANEL.key(), "MyPanel")
                .append(REGION.key(), brca2Region.getChromosome())
                .append(GENE.key(), "CADM1")
                .append(PANEL_INTERSECTION.key(), true), null, cellBaseUtils, sessionId);
        assertEquals(set("BRCA2", "CADM1"), set(query.getAsStringList(GENE.key())));
        assertEquals(true, query.getBoolean(SKIP_MISSING_GENES, false));
        assertEquals(set(), set(query, ANNOT_GENE_REGIONS));
        assertEquals(set(), set(query, REGION));

        query = queryUtils.parseQuery(new Query(STUDY.key(), "s1").append(PANEL.key(), "MyPanel")
                .append(REGION.key(), brca2Region.getChromosome())
                .append(GENE.key(), "CADM1,BMPR2")
                .append(PANEL_INTERSECTION.key(), true), null, cellBaseUtils, sessionId);
        assertEquals(set("BRCA2", "CADM1"), set(query, GENE));
        assertEquals(true, query.getBoolean(SKIP_MISSING_GENES, false));
        assertEquals(set(), set(query, ANNOT_GENE_REGIONS));
        assertEquals(set(), set(query, REGION));

        query = queryUtils.parseQuery(new Query(STUDY.key(), "s1").append(PANEL.key(), "MyPanel")
                .append(REGION.key(), brca2Region)
                .append(PANEL_INTERSECTION.key(), true), null, cellBaseUtils, sessionId);
        assertEquals(set("BRCA2"), set(query, GENE));
        assertEquals(true, query.getBoolean(SKIP_MISSING_GENES, false));
        assertEquals(set(), set(query, ANNOT_GENE_REGIONS));
        assertEquals(set(), set(query, REGION));
//
        Region brca2PartialRegionLarger = new Region(brca2Region.getChromosome(), brca2Region.getStart() - 10000, brca2Region.getEnd() - 10000);
        Region brca2PartialRegion = new Region(brca2Region.getChromosome(), brca2Region.getStart(), brca2Region.getEnd() - 10000);

        query = queryUtils.parseQuery(new Query(STUDY.key(), "s1").append(PANEL.key(), "MyPanel")
                .append(REGION.key(), brca2PartialRegionLarger)
                .append(PANEL_INTERSECTION.key(), true), null, cellBaseUtils, sessionId);
        assertEquals(set("BRCA2"), set(query, GENE));
        assertEquals(brca2PartialRegion.toString(), query.getString(ANNOT_GENE_REGIONS.key()));
        assertEquals(set(), set(query, REGION));


        query = queryUtils.parseQuery(new Query(STUDY.key(), "s1").append(PANEL.key(), "MyPanel")
                .append(REGION.key(), brca2PartialRegionLarger)
                .append(GENE.key(), "CADM1")
                .append(PANEL_INTERSECTION.key(), true), null, cellBaseUtils, sessionId);
        assertEquals(set("BRCA2", "CADM1"), set(query, GENE));
        assertEquals(set(brca2PartialRegion.toString(), cadm1Region.toString()), set(query, ANNOT_GENE_REGIONS));
        assertEquals(set(), set(query, REGION));

        String cadm1Variant = cadm1Region.getChromosome() + ":" + (cadm1Region.getStart() + 1000) + ":A:T";
        String cadm1Variant2 = cadm1Region.getChromosome() + ":" + (cadm1Region.getEnd() - 1000) + ":A:T";
        String cadm1NonVariant = cadm1Region.getChromosome() + ":" + (cadm1Region.getStart() - 1000) + ":A:T";
        query = queryUtils.parseQuery(new Query(STUDY.key(), "s1").append(PANEL.key(), "MyPanel")
                .append(ID.key(), cadm1Variant + "," + cadm1NonVariant)
                .append(PANEL_INTERSECTION.key(), true), null, cellBaseUtils, sessionId);
        assertEquals(set(), set(query, GENE));
        assertEquals(set(cadm1Variant), set(query, ID));
        assertEquals(set(), set(query, ANNOT_GENE_REGIONS));
        assertEquals(set(), set(query, REGION));

        query = queryUtils.parseQuery(new Query(STUDY.key(), "s1").append(PANEL.key(), "MyPanel")
                .append(REGION.key(), brca2PartialRegionLarger)
                .append(ID.key(), cadm1Variant + "," + cadm1Variant2 + "," + cadm1NonVariant)
                .append(PANEL_INTERSECTION.key(), true), null, cellBaseUtils, sessionId);
        assertEquals(set("BRCA2"), set(query, GENE));
        assertEquals(set(cadm1Variant, cadm1Variant2), set(query, ID));
        assertEquals(set(brca2PartialRegion.toString()), set(query, ANNOT_GENE_REGIONS));
        assertEquals(set(), set(query, REGION));

        query = queryUtils.parseQuery(new Query(STUDY.key(), "s1").append(PANEL.key(), "MyPanelWithRegions")
                .append(GENE.key(), "BRCA2")
                .append(ID.key(), cadm1Variant + "," + cadm1Variant2 + "," + cadm1NonVariant)
                .append(PANEL_INTERSECTION.key(), true), null, cellBaseUtils, sessionId);
        assertEquals(set("BRCA2"), set(query, GENE));
        assertEquals(set(cadm1Variant), set(query, ID));
        assertEquals(set(), set(query, ANNOT_GENE_REGIONS));
        assertEquals(set(), set(query, REGION));

        query = queryUtils.parseQuery(new Query(STUDY.key(), "s1").append(PANEL.key(), "MyPanelWithRegions")
                .append(GENE.key(), "BRCA2,CADM1")
                .append(ID.key(), cadm1Variant + "," + cadm1Variant2 + "," + cadm1NonVariant)
                .append(PANEL_INTERSECTION.key(), true), null, cellBaseUtils, sessionId);
        assertEquals(set("BRCA2", "CADM1"), set(query, GENE));
        assertEquals(set(cadm1Variant), set(query, ID));
        assertEquals(set(brca2Region, new Region(cadm1Region.toString()).setEnd(cadm1Region.getEnd() - 3000)), set(query, ANNOT_GENE_REGIONS));
        assertEquals(set(), set(query, REGION));

        query = queryUtils.parseQuery(new Query(STUDY.key(), "s1").append(PANEL.key(), "MyPanelWithRegions")
                .append(REGION.key(), "1,2")
                .append(GENE.key(), "BRCA2,CADM1")
                .append(ID.key(), cadm1Variant + "," + cadm1Variant2 + "," + cadm1NonVariant)
                .append(PANEL_INTERSECTION.key(), true), null, cellBaseUtils, sessionId);
        assertEquals(set("BRCA2", "CADM1"), set(query, GENE));
        assertEquals(set(cadm1Variant), set(query, ID));
        assertEquals(set(brca2Region, new Region(cadm1Region.toString()).setEnd(cadm1Region.getEnd() - 3000)), set(query, ANNOT_GENE_REGIONS));
        assertEquals(set("1:1000-2000"), set(query, REGION));

        query = queryUtils.parseQuery(new Query(STUDY.key(), "s1").append(PANEL.key(), "MyPanelWithRegions")
                .append(REGION.key(), "1,13")
                .append(GENE.key(), "CADM1")
                .append(ID.key(), cadm1Variant + "," + cadm1Variant2 + "," + cadm1NonVariant)
                .append(PANEL_INTERSECTION.key(), true), null, cellBaseUtils, sessionId);
        assertEquals(set("BRCA2", "CADM1"), set(query, GENE));
        assertEquals(set(cadm1Variant), set(query, ID));
        assertEquals(set(brca2Region, new Region(cadm1Region.toString()).setEnd(cadm1Region.getEnd() - 3000)), set(query, ANNOT_GENE_REGIONS));
        assertEquals(set("1:1000-2000"), set(query, REGION));
    }

    @Test
    public void queryByPanelIntersectSinglePositionRegions() throws Exception {
        Region brca2Region = cellBaseUtils.getGeneRegion("BRCA2");
        String singlePositionRegion = brca2Region.getChromosome() + ":" + (brca2Region.getStart() + 10) + "-" + (brca2Region.getStart() + 10);

        // SinglePositionRegion in QUERY
        Query query = queryUtils.parseQuery(new Query(STUDY.key(), "s1").append(PANEL.key(), myPanelWithRegions.getId())
                .append(REGION.key(), singlePositionRegion)
                .append(PANEL_INTERSECTION.key(), true), null, cellBaseUtils, sessionId);
        assertEquals(set("BRCA2"), set(query, GENE));
        assertEquals(set(new Region(singlePositionRegion)), set(query, ANNOT_GENE_REGIONS));


        // SinglePositionRegion in PANEL
        Panel myPanelWithSinglePositionRegion = new Panel("myPanelWithSinglePositionRegion", "myPanelWithSinglePositionRegion", 1);
        myPanelWithSinglePositionRegion
                .setRegions(Arrays.asList(
                        ((DiseasePanel.RegionPanel) new DiseasePanel.RegionPanel().setCoordinates(Arrays.asList(
                                new DiseasePanel.Coordinate(assembly, singlePositionRegion, null))))
                ))
        ;
        catalog.getPanelManager().create("s1", myPanelWithSinglePositionRegion, null, sessionId);

        query = queryUtils.parseQuery(new Query(STUDY.key(), "s1").append(PANEL.key(), myPanelWithSinglePositionRegion.getId())
                .append(GENE.key(), "BRCA2")
                .append(PANEL_INTERSECTION.key(), true), null, cellBaseUtils, sessionId);
        assertEquals(set("BRCA2"), set(query, GENE));
        assertEquals(set(new Region(singlePositionRegion)), set(query, ANNOT_GENE_REGIONS));

        // SinglePositionRegion in both PANEL and QUERY
        query = queryUtils.parseQuery(new Query(STUDY.key(), "s1").append(PANEL.key(), myPanelWithSinglePositionRegion.getId())
                .append(REGION.key(), singlePositionRegion)
                .append(PANEL_INTERSECTION.key(), true), null, cellBaseUtils, sessionId);
        assertEquals(set(new Region(singlePositionRegion)), set(query, REGION));
    }

    @Test
    public void queryByPanelsWithGeneXrefs() throws Exception {
        //  PANEL
        String geneXref = "HGNC:12363";
        String geneName = "TSC2";
        Panel myPanelWithXrefGenes = new Panel("myPanelWithXrefGenes", "myPanelWithXrefGenes", 1)
                .setGenes(Arrays.asList(new GenePanel().setName(geneXref)));
        catalog.getPanelManager().create("s1", myPanelWithXrefGenes, null, sessionId);

        Query query = queryUtils.parseQuery(new Query(STUDY.key(), "s1").append(PANEL.key(), myPanelWithXrefGenes.getId()), null, cellBaseUtils, sessionId);
        assertEquals(set(geneName), set(query, GENE));

        query = queryUtils.parseQuery(new Query(STUDY.key(), "s1").append(GENE.key(), geneXref), null, cellBaseUtils, sessionId);
        assertEquals(set(geneName), set(query, GENE));

        query = queryUtils.parseQuery(new Query(STUDY.key(), "s1").append(ANNOT_XREF.key(), geneXref), null, cellBaseUtils, sessionId);
        assertEquals(set(geneName), set(query, GENE));
    }

    private <T> Set<String> set(T... values) {
        return set(Arrays.asList(values));
    }

    private <T> Set<String> set(Collection<T> values) {
        Set<String> set = new HashSet<>(values.size());
        for (Object value : values) {
            set.add(value.toString());
        }
        return set;
    }

    private Set<String> set(Query query, QueryParam param) {
        return set(query.getAsStringList(param.key()));
    }

    @Test
    public void queryByPanelNotFound() throws Exception {
        CatalogException e = new CatalogException("Panel 'MyPanel_wrong' not found");
        thrown.expectMessage(e.getMessage());
        thrown.expect(e.getClass());
        queryUtils.parseQuery(new Query(STUDY.key(), "s1").append(PANEL.key(), "MyPanel_wrong"), null, sessionId);
    }

    @Test
    public void getAnyStudy() throws Exception {
        assertEquals("test@p1:s1", queryUtils.getAnyStudy(new Query(PROJECT.key(), "p1"), sessionId));
        assertEquals("test@p2:p2s2", queryUtils.getAnyStudy(new Query(PROJECT.key(), "p2"), sessionId));
        assertEquals("test@p2:p2s2", queryUtils.getAnyStudy(new Query(STUDY.key(), "p2s2"), sessionId));
        assertEquals("test@p2:p2s2", queryUtils.getAnyStudy(new Query(INCLUDE_STUDY.key(), "p2s2"), sessionId));
        assertEquals("test@p2:p2s2", queryUtils.getAnyStudy(new Query(STUDY.key(), "p2s2").append(INCLUDE_STUDY.key(), "all"), sessionId));
        thrown.expect(CatalogException.class);
        thrown.expectMessage("Multiple projects");
        queryUtils.getAnyStudy(new Query(), sessionId);
    }

    @Test
    public void getTriosFromFamily() throws Exception {

        Family f1 = catalog.getFamilyManager().get("s1", "f1", null, sessionId).first();
        VariantStorageMetadataManager metadataManager = new VariantStorageMetadataManager(new DummyVariantStorageMetadataDBAdaptorFactory());
        StudyMetadata s1 = metadataManager.createStudy("s1");
        List<Integer> sampleIds = metadataManager.registerSamples(s1.getId(), Arrays.asList(
                "sample1",
                "sample2",
                "sample3",
                "sample4"
        ));

        for (Integer sampleId : sampleIds) {
            metadataManager.updateSampleMetadata(s1.getId(), sampleId,
                    sampleMetadata -> sampleMetadata.setIndexStatus(TaskMetadata.Status.READY));
        }

        List<Trio> trios = queryUtils.getTriosFromFamily("s1", f1, metadataManager, true, sessionId);
//        System.out.println("trios = " + trios);
        assertEquals(Arrays.asList(new Trio("sample1", "sample2", "sample3"), new Trio("sample1", "sample2", "sample4")), trios);

    }

    @Test
    public void testQueryParams() throws IllegalAccessException {
        Class<VariantCatalogQueryUtils> clazz = VariantCatalogQueryUtils.class;
        Field[] declaredFields = clazz.getDeclaredFields();
        Set<QueryParam> params = new HashSet<>();
        for (Field field : declaredFields) {
            if (java.lang.reflect.Modifier.isStatic(field.getModifiers())) {
                if (field.getAnnotation(Deprecated.class) == null) {
                    if (QueryParam.class.isAssignableFrom(field.getType())) {
                        params.add((QueryParam) field.get(null));
                    }
                }
            }
        }
        assertEquals(new HashSet<>(VariantCatalogQueryUtils.VARIANT_CATALOG_QUERY_PARAMS), params);
    }

    @Test
    public void testPanels() {
        assertEquals(set("BRCA2", "CADM1", "CTBP2P1", "ADSL", "BEX2"),
                VariantCatalogQueryUtils.getGenesFromPanel(new Query(), myPanel));
        assertEquals(set("BRCA2"),
                VariantCatalogQueryUtils.getGenesFromPanel(new Query(PANEL_ROLE_IN_CANCER.key(), "TUMOR_SUPPRESSOR_GENE"), myPanel));
        assertEquals(set("BRCA2"),
                VariantCatalogQueryUtils.getGenesFromPanel(new Query(PANEL_ROLE_IN_CANCER.key(), "TUMORSUPPRESSORGENE"), myPanel));
        assertEquals(set("BRCA2"),
                VariantCatalogQueryUtils.getGenesFromPanel(new Query(PANEL_ROLE_IN_CANCER.key(), "tumor_suppressor_gene"), myPanel));
        assertEquals(set("BRCA2"),
                VariantCatalogQueryUtils.getGenesFromPanel(new Query(PANEL_ROLE_IN_CANCER.key(), "tumorSuppressorGene"), myPanel));
        assertEquals(set("CADM1"),
                VariantCatalogQueryUtils.getGenesFromPanel(new Query(PANEL_ROLE_IN_CANCER.key(), "oncogene"), myPanel));
        assertEquals(set("CADM1"),
                VariantCatalogQueryUtils.getGenesFromPanel(new Query(PANEL_MODE_OF_INHERITANCE.key(), "AUTOSOMAL_RECESSIVE"), myPanel));
    }

    protected String parseValue(VariantQueryParam param, String value) throws CatalogException {
        return queryUtils.parseQuery(new Query(param.key(), value), null, sessionId).getString(param.key());
    }

    protected String parseValue(String study, VariantQueryParam param, String value) throws CatalogException {
        return queryUtils.parseQuery(new Query(STUDY.key(), study).append(param.key(), value), null, sessionId).getString(param.key());
    }

}<|MERGE_RESOLUTION|>--- conflicted
+++ resolved
@@ -118,14 +118,10 @@
     public static void setUp() throws Exception {
         catalog = catalogManagerExternalResource.getCatalogManager();
 
-<<<<<<< HEAD
-        User user = catalog.getUserManager().create("user", "user", "my@email.org", TestParamConstants.PASSWORD, organizationId,
-=======
         catalog.getOrganizationManager().create(new OrganizationCreateParams().setId(ORGANIZATION), QueryOptions.empty(),
                 catalogManagerExternalResource.getAdminToken());
-        catalog.getUserManager().create(ORGANIZATION, "user", "user", "my@email.org", TestParamConstants.PASSWORD, "ACME",
->>>>>>> bb764393
-                1000L, catalogManagerExternalResource.getAdminToken()).first();
+        catalog.getUserManager().create("user", "user", "my@email.org", TestParamConstants.PASSWORD, ORGANIZATION, 1000L,
+                catalogManagerExternalResource.getAdminToken()).first();
         catalog.getOrganizationManager().update(ORGANIZATION, new OrganizationUpdateParams().setAdmins(Collections.singletonList("user")),
                 null,
                 catalogManagerExternalResource.getAdminToken());
