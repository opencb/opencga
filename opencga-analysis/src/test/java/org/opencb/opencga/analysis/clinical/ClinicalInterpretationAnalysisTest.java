/*
 * Copyright 2015-2020 OpenCB
 *
 * Licensed under the Apache License, Version 2.0 (the "License");
 * you may not use this file except in compliance with the License.
 * You may obtain a copy of the License at
 *
 *     http://www.apache.org/licenses/LICENSE-2.0
 *
 * Unless required by applicable law or agreed to in writing, software
 * distributed under the License is distributed on an "AS IS" BASIS,
 * WITHOUT WARRANTIES OR CONDITIONS OF ANY KIND, either express or implied.
 * See the License for the specific language governing permissions and
 * limitations under the License.
 */

package org.opencb.opencga.analysis.clinical;

import org.apache.commons.collections4.CollectionUtils;
import org.apache.commons.lang3.StringUtils;
import org.junit.*;
import org.opencb.biodata.models.clinical.ClinicalDiscussion;
import org.opencb.biodata.models.clinical.ClinicalProperty;
import org.opencb.biodata.models.clinical.interpretation.ClinicalVariant;
import org.opencb.biodata.models.clinical.interpretation.ClinicalVariantEvidence;
import org.opencb.biodata.models.clinical.interpretation.Interpretation;
import org.opencb.biodata.models.variant.avro.VariantAvro;
import org.opencb.commons.datastore.core.ObjectMap;
import org.opencb.commons.datastore.core.Query;
import org.opencb.commons.datastore.core.QueryOptions;
import org.opencb.opencga.analysis.clinical.team.TeamInterpretationAnalysis;
import org.opencb.opencga.analysis.clinical.team.TeamInterpretationConfiguration;
import org.opencb.opencga.analysis.clinical.tiering.TieringInterpretationAnalysis;
import org.opencb.opencga.analysis.clinical.tiering.TieringInterpretationConfiguration;
import org.opencb.opencga.analysis.clinical.zetta.ZettaInterpretationAnalysis;
import org.opencb.opencga.analysis.clinical.zetta.ZettaInterpretationConfiguration;
import org.opencb.opencga.analysis.variant.OpenCGATestExternalResource;
import org.opencb.opencga.catalog.db.api.InterpretationDBAdaptor;
import org.opencb.opencga.catalog.managers.AbstractClinicalManagerTest;
import org.opencb.opencga.catalog.managers.CatalogManagerExternalResource;
import org.opencb.opencga.catalog.utils.Constants;
import org.opencb.opencga.catalog.utils.ParamUtils;
import org.opencb.opencga.core.exceptions.ToolException;
import org.opencb.opencga.core.models.clinical.InterpretationUpdateParams;
import org.opencb.opencga.core.response.OpenCGAResult;
import org.opencb.opencga.core.tools.result.ExecutionResult;
import org.opencb.opencga.storage.core.StorageEngineFactory;
import org.opencb.opencga.storage.core.variant.VariantStorageBaseTest;
import org.opencb.opencga.storage.core.variant.adaptors.VariantQueryParam;
import org.opencb.opencga.storage.mongodb.variant.MongoDBVariantStorageTest;

import java.io.File;
import java.io.IOException;
import java.nio.file.Path;
import java.nio.file.Paths;
import java.util.ArrayList;
import java.util.Collections;
import java.util.List;

import static org.junit.Assert.fail;
import static org.opencb.opencga.core.api.ParamConstants.INCLUDE_INTERPRETATION;

public class ClinicalInterpretationAnalysisTest extends VariantStorageBaseTest implements MongoDBVariantStorageTest {


    private AbstractClinicalManagerTest clinicalTest;

    Path outDir;


    @ClassRule
    public static OpenCGATestExternalResource opencga = new OpenCGATestExternalResource();

    @Rule
    public CatalogManagerExternalResource catalogManagerResource = new CatalogManagerExternalResource();

    @Before
    public void setUp() throws Exception {
        clearDB("opencga_test_user_1000G");
        clinicalTest = ClinicalAnalysisUtilsTest.getClinicalTest(catalogManagerResource, getVariantStorageEngine());
    }

    @Test
    public void tieringAnalysis() throws Exception {
        outDir = Paths.get(opencga.createTmpOutdir("_interpretation_analysis"));

        TieringInterpretationConfiguration config = new TieringInterpretationConfiguration();
        TieringInterpretationAnalysis tieringAnalysis = new TieringInterpretationAnalysis();
        tieringAnalysis.setUp(catalogManagerResource.getOpencgaHome().toString(), new ObjectMap(), outDir, clinicalTest.token);
        tieringAnalysis.setStudyId(clinicalTest.studyFqn)
                .setClinicalAnalysisId(clinicalTest.clinicalAnalysis.getId())
                .setPenetrance(ClinicalProperty.Penetrance.COMPLETE)
                .setConfig(config);

        ExecutionResult result = tieringAnalysis.start();

        System.out.println(result);

        checkInterpretation(0, result);
    }

    @Test
    public void teamAnalysis() throws IOException {
        outDir = Paths.get(opencga.createTmpOutdir("_interpretation_analysis"));

        try {
            TeamInterpretationConfiguration config = new TeamInterpretationConfiguration();
            TeamInterpretationAnalysis teamAnalysis = new TeamInterpretationAnalysis();
            teamAnalysis.setUp(catalogManagerResource.getOpencgaHome().toString(), new ObjectMap(), outDir, clinicalTest.token);
            teamAnalysis.setStudyId(clinicalTest.studyFqn)
                    .setClinicalAnalysisId(clinicalTest.clinicalAnalysis.getId())
                    .setConfig(config);

            teamAnalysis.start();

            fail();
        } catch (ToolException e) {
            Assert.assertEquals(e.getMessage(), "Missing disease panels for TEAM interpretation analysis");
        }
    }

    @Test
    public void customAnalysisFromClinicalAnalysisTest() throws Exception {
        outDir = Paths.get(opencga.createTmpOutdir("_interpretation_analysis"));

        //  for (Variant variant : variantStorageManager.iterable(clinicalTest.token)) {
//            System.out.println("variant = " + variant.toStringSimple());// + ", ALL:maf = " + variant.getStudies().get(0).getStats("ALL").getMaf());
//        }
        Query query = new Query();
        query.put(VariantQueryParam.ANNOT_CONSEQUENCE_TYPE.key(), "missense_variant");

        ZettaInterpretationConfiguration config = new ZettaInterpretationConfiguration();
        ZettaInterpretationAnalysis customAnalysis = new ZettaInterpretationAnalysis();
        customAnalysis.setUp(catalogManagerResource.getOpencgaHome().toString(), new ObjectMap(), outDir, clinicalTest.token);
        customAnalysis.setStudyId(clinicalTest.studyFqn)
                .setClinicalAnalysisId(clinicalTest.clinicalAnalysis.getId())
                .setConfig(config);

        ExecutionResult result = customAnalysis.start();
        System.out.println(result);

        checkInterpretation(18, result);
    }

    @Test
    public void customAnalysisFromSamplesTest() throws Exception {
        outDir = Paths.get(opencga.createTmpOutdir("_interpretation_analysis"));

        //        for (Variant variant : variantStorageManager.iterable(clinicalTest.token)) {
//            System.out.println("variant = " + variant.toStringSimple());// + ", ALL:maf = " + variant.getStudies().get(0).getStats("ALL").getMaf());
//        }
//        ObjectMap options = new ObjectMap();
//        String param = FamilyInterpretationAnalysis.SKIP_UNTIERED_VARIANTS_PARAM;
//        options.put(param, false);

        Query query = new Query();
//        List<String> samples = new ArrayList();
//        for (Individual member : clinicalTest.clinicalAnalysis.getFamily().getMembers()) {
//            if (CollectionUtils.isNotEmpty(member.getSamples())) {
//                samples.add(member.getSamples().get(0).getId());
//            }
//        }
//        query.put(VariantQueryParam.SAMPLE.key(), samples);
        query.put(VariantQueryParam.SAMPLE.key(), "s3");

        ZettaInterpretationConfiguration config = new ZettaInterpretationConfiguration();
        ZettaInterpretationAnalysis customAnalysis = new ZettaInterpretationAnalysis();
        customAnalysis.setUp(catalogManagerResource.getOpencgaHome().toString(), new ObjectMap(), outDir, clinicalTest.token);
        customAnalysis.setStudyId(clinicalTest.studyFqn)
                .setClinicalAnalysisId(clinicalTest.clinicalAnalysis.getId())
                .setQuery(query)
                .setConfig(config);

        ExecutionResult result = customAnalysis.start();

        System.out.println(result);

        checkInterpretation(12, result);
    }

    @Test
    public void testClinicalVariantQuery() throws Exception {
        String study = "1000G:phase1";
        String clinicalAnalysisId = "clinical-analysis-1";
        String interpretationId = "clinical-analysis-1.1";
        StorageEngineFactory engineFactory = StorageEngineFactory.get(getVariantStorageEngine().getConfiguration());

        ClinicalInterpretationManager manager = new ClinicalInterpretationManager(clinicalTest.catalogManager, engineFactory,
                opencga.getOpencgaHome());

        // Add new finding
        OpenCGAResult<org.opencb.opencga.core.models.clinical.Interpretation> interpretationResult = clinicalTest.catalogManager
                .getInterpretationManager().get(study, interpretationId, QueryOptions.empty(), clinicalTest.token);
        org.opencb.opencga.core.models.clinical.Interpretation interpretation = interpretationResult.first();
        List<ClinicalVariant> findingList = new ArrayList<>();
//        VariantAvro variant = new VariantAvro("1:1456330:C:A", null, "1", 1456330, 1456330, "C", "A", "+", null, 1, null, null, null);
        VariantAvro variant = new VariantAvro("rs1212112", null, "1", 1456330, 1456330, "C", "A", "+", null, 1, null, null, null);
        ClinicalVariantEvidence evidence = new ClinicalVariantEvidence().setInterpretationMethodName("method2");
        ClinicalVariant cv3 = new ClinicalVariant(variant, Collections.singletonList(evidence), null, null, new ClinicalDiscussion(null, null, "helllooooo"),
<<<<<<< HEAD
                ClinicalVariant.Status.REVIEWED, null);
=======
                ClinicalVariant.Status.REVIEWED, Collections.emptyList(), null);
>>>>>>> 20c7c300
        findingList.add(cv3);
        InterpretationUpdateParams updateParams = new InterpretationUpdateParams().setPrimaryFindings(findingList);
        ObjectMap actionMap = new ObjectMap(InterpretationDBAdaptor.QueryParams.PRIMARY_FINDINGS.key(), ParamUtils.UpdateAction.ADD);
        QueryOptions options = new QueryOptions(Constants.ACTIONS, actionMap);
        clinicalTest.catalogManager.getInterpretationManager().update(study, clinicalAnalysisId, interpretationId, updateParams, null,
                options, clinicalTest.token);

        Query query = new Query();
        query.put("study", study);
        query.put(INCLUDE_INTERPRETATION, interpretationId);
        query.put("type", "SNV");
        OpenCGAResult<ClinicalVariant> result = manager.get(query, QueryOptions.empty(), clinicalTest.token);
        boolean success = false;
        for (ClinicalVariant cv : result.getResults()) {
            if (cv3.toStringSimple().equals(cv.toStringSimple())
                    && cv3.getStatus() == cv.getStatus()
                    && cv3.getDiscussion().equals(cv.getDiscussion())) {
                System.out.println(cv.getId() + ", " + cv.toStringSimple() + ", " + cv.getDiscussion() + ", " + cv.getStatus());
                success = true;
            }
        }
        if (!success) {
            fail();
        }
    }

    private void checkInterpretation(int expected, ExecutionResult result) {
        System.out.println("out dir (to absolute path) = " + outDir.toAbsolutePath());

        String msg = "Success";

        Interpretation interpretation = null;
        try {
            interpretation = readInterpretation(result, outDir);
            System.out.println("Interpreation ID: " + interpretation.getId());
            System.out.println("# primary findings: " + interpretation.getPrimaryFindings().size());
        } catch (ToolException e) {
            if (CollectionUtils.isNotEmpty(result.getEvents())) {
                System.out.println(StringUtils.join(result.getEvents(), "\n"));
            }
            Assert.fail();
        }

        Assert.assertEquals(expected, interpretation.getPrimaryFindings().size());
    }

    private Interpretation readInterpretation(ExecutionResult result, Path outDir)
            throws ToolException {
        File file = new java.io.File(outDir + "/" + InterpretationAnalysis.INTERPRETATION_FILENAME);
        if (file.exists()) {
            return ClinicalUtils.readInterpretation(file.toPath());
        }
        String msg = "Interpretation file not found for " + result.getId() + " analysis";
        if (CollectionUtils.isNotEmpty(result.getEvents())) {
            msg += (": " + StringUtils.join(result.getEvents(), ". "));
        }
        throw new ToolException(msg);
    }

}<|MERGE_RESOLUTION|>--- conflicted
+++ resolved
@@ -197,11 +197,7 @@
         VariantAvro variant = new VariantAvro("rs1212112", null, "1", 1456330, 1456330, "C", "A", "+", null, 1, null, null, null);
         ClinicalVariantEvidence evidence = new ClinicalVariantEvidence().setInterpretationMethodName("method2");
         ClinicalVariant cv3 = new ClinicalVariant(variant, Collections.singletonList(evidence), null, null, new ClinicalDiscussion(null, null, "helllooooo"),
-<<<<<<< HEAD
-                ClinicalVariant.Status.REVIEWED, null);
-=======
                 ClinicalVariant.Status.REVIEWED, Collections.emptyList(), null);
->>>>>>> 20c7c300
         findingList.add(cv3);
         InterpretationUpdateParams updateParams = new InterpretationUpdateParams().setPrimaryFindings(findingList);
         ObjectMap actionMap = new ObjectMap(InterpretationDBAdaptor.QueryParams.PRIMARY_FINDINGS.key(), ParamUtils.UpdateAction.ADD);
