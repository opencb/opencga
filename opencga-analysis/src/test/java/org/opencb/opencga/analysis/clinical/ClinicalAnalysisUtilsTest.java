--- conflicted
+++ resolved
@@ -48,18 +48,6 @@
         clinicalTest.catalogManagerResource = opencga.getCatalogManagerExternalResource();
         clinicalTest.setUp();
 
-<<<<<<< HEAD
-=======
-        // Copy config files in the OpenCGA home conf folder
-        Files.createDirectory(catalogManagerResource.getOpencgaHome().resolve("conf"));
-        catalogManagerResource.getConfiguration().serialize(
-                new FileOutputStream(catalogManagerResource.getOpencgaHome().resolve("conf").resolve("configuration.yml").toString()));
-
-        InputStream inputStream = MongoDBVariantStorageTest.class.getClassLoader().getResourceAsStream("storage-configuration.yml");
-        Files.copy(inputStream, catalogManagerResource.getOpencgaHome().resolve("conf").resolve("storage-configuration.yml"),
-                StandardCopyOption.REPLACE_EXISTING);
-
->>>>>>> 3a289ef7
         // Exomiser analysis
         Path exomiserDataPath = opencga.getOpencgaHome().resolve("analysis/exomiser");
         Files.createDirectories(exomiserDataPath);
