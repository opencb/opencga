--- conflicted
+++ resolved
@@ -138,8 +138,7 @@
 
         catalogManager.getOrganizationManager().create(new OrganizationCreateParams().setId(ORGANIZATION), QueryOptions.empty(),
                 opencga.getAdminToken());
-        catalogManager.getUserManager().create(ORGANIZATION, USER, USER, "my@email.org", TestParamConstants.PASSWORD, "ACME",
-                1000L, opencga.getAdminToken()).first();
+        catalogManager.getUserManager().create(USER, USER, "my@email.org", TestParamConstants.PASSWORD, ORGANIZATION, 1000L, opencga.getAdminToken());
         catalogManager.getOrganizationManager().update(ORGANIZATION, new OrganizationUpdateParams().setAdmins(Collections.singletonList(USER)),
                 null,
                 opencga.getAdminToken());
@@ -154,11 +153,6 @@
 //        Policies policies = new Policies();
 //        policies.setUserCreation(Policies.UserCreation.ALWAYS);
 
-<<<<<<< HEAD
-=======
-        catalogManager.getUserManager().create(userId, "User", "user@email.org", "userACME1.", organizationId, null, opencga.getAdminToken());
-        sessionId = catalogManager.getUserManager().login(organizationId, userId, "userACME1.").getToken();
->>>>>>> eb51514d
         projectId = "p1";
         catalogManager.getProjectManager().create(projectId, projectId, "Project 1", "Homo sapiens",
                 null, "GRCh38", new QueryOptions(ParamConstants.INCLUDE_RESULT_PARAM, true), sessionId);
