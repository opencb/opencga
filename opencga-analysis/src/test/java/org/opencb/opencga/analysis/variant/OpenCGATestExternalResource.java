--- conflicted
+++ resolved
@@ -264,17 +264,6 @@
 
         // Mutational signatue analysis
         Path analysisPath = Files.createDirectories(opencgaHome.resolve("analysis/mutational-signature")).toAbsolutePath();
-<<<<<<< HEAD
-
-        Files.copy(sourceAnalysisPath.resolve("mutational-signature/sv_clustering.R"),
-                analysisPath.resolve("sv_clustering.R"), StandardCopyOption.REPLACE_EXISTING);
-
-        // Pedigree graph analysis
-        analysisPath = Files.createDirectories(opencgaHome.resolve("analysis/pedigree-graph")).toAbsolutePath();
-
-        Files.copy(sourceAnalysisPath.resolve("pedigree-graph/ped.R"),
-                analysisPath.resolve("ped.R"), StandardCopyOption.REPLACE_EXISTING);
-=======
         try (FileInputStream inputStream = new FileInputStream("../opencga-app/app/analysis/mutational-signature/sv_clustering.R")) {
             Files.copy(inputStream, analysisPath.resolve("sv_clustering.R"), StandardCopyOption.REPLACE_EXISTING);
         }
@@ -284,16 +273,10 @@
         try (FileInputStream inputStream = new FileInputStream("../opencga-app/app/analysis/pedigree-graph/ped.R")) {
             Files.copy(inputStream, analysisPath.resolve("ped.R"), StandardCopyOption.REPLACE_EXISTING);
         }
->>>>>>> 87cc4a6a
 
         // Exomiser analysis files
         List<String> exomiserVersions = Arrays.asList("13.1", "14.0");
         List<String> exomiserFiles = Arrays.asList("application.properties", "exomiser-analysis.yml", "output.yml");
-<<<<<<< HEAD
-        for (String exomiserFile : exomiserFiles) {
-            Files.copy(sourceAnalysisPath.resolve("exomiser").resolve(exomiserFile),
-                    analysisPath.resolve(exomiserFile), StandardCopyOption.REPLACE_EXISTING);
-=======
         for (String exomiserVersion : exomiserVersions) {
             analysisPath = Files.createDirectories(opencgaHome.resolve("analysis/exomiser").resolve(exomiserVersion).toAbsolutePath());
             Path exomiserPath = Paths.get("../opencga-app/app/analysis/exomiser");
@@ -301,7 +284,6 @@
                 String resource = exomiserVersion + "/" + exomiserFile;
                 Files.copy(exomiserPath.resolve(resource).toAbsolutePath(), analysisPath.resolve(exomiserFile), StandardCopyOption.REPLACE_EXISTING);
             }
->>>>>>> 87cc4a6a
         }
 
         return opencgaHome;
