--- conflicted
+++ resolved
@@ -262,12 +262,11 @@
         inputStream = new FileInputStream("../opencga-app/app/analysis/pedigree-graph/ped.R");
         Files.copy(inputStream, analysisPath.resolve("ped.R"), StandardCopyOption.REPLACE_EXISTING);
 
-<<<<<<< HEAD
         // Relatedness analysis
         analysisPath = Files.createDirectories(opencgaHome.resolve("analysis/family-qc")).toAbsolutePath();
         inputStream = new FileInputStream("../opencga-app/app/analysis/family-qc/relatedness_thresholds.csv");
         Files.copy(inputStream, analysisPath.resolve("relatedness_thresholds.csv"), StandardCopyOption.REPLACE_EXISTING);
-=======
+
         // Exomiser analysis files
         analysisPath = Files.createDirectories(opencgaHome.resolve("analysis/exomiser")).toAbsolutePath();
         List<String> exomiserFiles = Arrays.asList("application.properties", "exomiser-analysis.yml", "output.yml");
@@ -275,7 +274,6 @@
             inputStream = new FileInputStream("../opencga-app/app/analysis/exomiser/" + exomiserFile);
             Files.copy(inputStream, analysisPath.resolve(exomiserFile), StandardCopyOption.REPLACE_EXISTING);
         }
->>>>>>> db13b802
 
         return opencgaHome;
     }
