--- conflicted
+++ resolved
@@ -22,11 +22,8 @@
 import org.opencb.commons.datastore.mongodb.MongoDataStore;
 import org.opencb.commons.datastore.mongodb.MongoDataStoreManager;
 import org.opencb.opencga.analysis.StorageManager;
-<<<<<<< HEAD
 import org.opencb.opencga.analysis.tools.ToolRunner;
-=======
 import org.opencb.opencga.analysis.variant.manager.VariantStorageManager;
->>>>>>> ac0e38b1
 import org.opencb.opencga.catalog.exceptions.CatalogException;
 import org.opencb.opencga.catalog.managers.CatalogManager;
 import org.opencb.opencga.catalog.managers.CatalogManagerExternalResource;
@@ -137,10 +134,10 @@
         return storageConfiguration;
     }
 
-<<<<<<< HEAD
     public ToolRunner getToolRunner() {
         return toolRunner;
-=======
+    }
+
     public VariantStorageManager getVariantStorageManager() {
         return new VariantStorageManager(getCatalogManager(), getStorageEngineFactory());
     }
@@ -161,7 +158,6 @@
                 return engine;
             }
         };
->>>>>>> ac0e38b1
     }
 
     public Path isolateOpenCGA() throws IOException {
