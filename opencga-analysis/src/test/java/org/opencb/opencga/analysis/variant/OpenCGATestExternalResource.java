--- conflicted
+++ resolved
@@ -289,7 +289,6 @@
             }
         }
 
-<<<<<<< HEAD
         // QC commons
         analysisPath = Files.createDirectories(opencgaHome.resolve("analysis/qc")).toAbsolutePath();
         List<String> qcFiles = Arrays.asList("variant_qc.main.py", "utils.py", "resources.txt", "__init__.py");
@@ -305,12 +304,12 @@
             try (FileInputStream inputStream = new FileInputStream("../opencga-app/app/analysis/qc/family_qc/" + qcFile)) {
                 Files.copy(inputStream, analysisPath.resolve(qcFile), StandardCopyOption.REPLACE_EXISTING);
             }
-=======
+        }
+
         // Liftover analysis
         analysisPath = Files.createDirectories(opencgaHome.resolve("analysis/liftover")).toAbsolutePath();
         try (FileInputStream inputStream = new FileInputStream("../opencga-app/app/analysis/liftover/liftover.sh")) {
             Files.copy(inputStream, analysisPath.resolve("liftover.sh"), StandardCopyOption.REPLACE_EXISTING);
->>>>>>> a744826c
         }
 
         return opencgaHome;
