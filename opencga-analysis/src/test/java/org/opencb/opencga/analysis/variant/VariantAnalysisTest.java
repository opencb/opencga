/*
 * Copyright 2015-2020 OpenCB
 *
 * Licensed under the Apache License, Version 2.0 (the "License");
 * you may not use this file except in compliance with the License.
 * You may obtain a copy of the License at
 *
 *     http://www.apache.org/licenses/LICENSE-2.0
 *
 * Unless required by applicable law or agreed to in writing, software
 * distributed under the License is distributed on an "AS IS" BASIS,
 * WITHOUT WARRANTIES OR CONDITIONS OF ANY KIND, either express or implied.
 * See the License for the specific language governing permissions and
 * limitations under the License.
 */

package org.opencb.opencga.analysis.variant;

import org.apache.commons.collections4.CollectionUtils;
import org.apache.commons.io.FileUtils;
import org.apache.commons.lang3.mutable.MutableInt;
import org.hamcrest.CoreMatchers;
import org.junit.*;
import org.junit.experimental.categories.Category;
import org.junit.rules.ExpectedException;
import org.junit.runner.RunWith;
import org.junit.runners.Parameterized;
import org.opencb.biodata.models.clinical.Disorder;
import org.opencb.biodata.models.clinical.Phenotype;
import org.opencb.biodata.models.clinical.qc.HRDetect;
import org.opencb.biodata.models.clinical.qc.SampleQcVariantStats;
import org.opencb.biodata.models.clinical.qc.Signature;
import org.opencb.biodata.models.clinical.qc.SignatureFitting;
import org.opencb.biodata.models.core.SexOntologyTermAnnotation;
import org.opencb.biodata.models.variant.StudyEntry;
import org.opencb.biodata.models.variant.avro.VariantType;
import org.opencb.biodata.models.variant.metadata.SampleVariantStats;
import org.opencb.commons.datastore.core.ObjectMap;
import org.opencb.commons.datastore.core.Query;
import org.opencb.commons.datastore.core.QueryOptions;
import org.opencb.opencga.TestParamConstants;
import org.opencb.opencga.analysis.clinical.ClinicalAnalysisLoadTask;
import org.opencb.opencga.analysis.tools.ToolRunner;
import org.opencb.opencga.analysis.variant.gwas.GwasAnalysis;
import org.opencb.opencga.analysis.variant.hrdetect.HRDetectAnalysis;
import org.opencb.opencga.analysis.variant.knockout.KnockoutAnalysis;
import org.opencb.opencga.analysis.variant.manager.VariantStorageManager;
import org.opencb.opencga.analysis.variant.mutationalSignature.MutationalSignatureAnalysis;
import org.opencb.opencga.analysis.variant.operations.VariantIndexOperationTool;
import org.opencb.opencga.analysis.variant.samples.SampleEligibilityAnalysis;
import org.opencb.opencga.analysis.variant.stats.CohortVariantStatsAnalysis;
import org.opencb.opencga.analysis.variant.stats.SampleVariantStatsAnalysis;
import org.opencb.opencga.analysis.variant.stats.VariantStatsAnalysis;
import org.opencb.opencga.catalog.db.api.SampleDBAdaptor;
import org.opencb.opencga.catalog.exceptions.CatalogException;
import org.opencb.opencga.catalog.managers.AnnotationSetManager;
import org.opencb.opencga.catalog.managers.CatalogManager;
import org.opencb.opencga.catalog.utils.Constants;
import org.opencb.opencga.catalog.utils.ParamUtils;
import org.opencb.opencga.core.api.ParamConstants;
import org.opencb.opencga.core.common.ExceptionUtils;
import org.opencb.opencga.core.common.JacksonUtils;
import org.opencb.opencga.core.config.storage.CellBaseConfiguration;
import org.opencb.opencga.core.config.storage.StorageConfiguration;
import org.opencb.opencga.core.exceptions.ToolException;
import org.opencb.opencga.core.models.clinical.ClinicalAnalysis;
import org.opencb.opencga.core.models.clinical.ClinicalAnalysisLoadParams;
import org.opencb.opencga.core.models.cohort.Cohort;
import org.opencb.opencga.core.models.cohort.CohortCreateParams;
import org.opencb.opencga.core.models.cohort.CohortUpdateParams;
import org.opencb.opencga.core.models.common.AnnotationSet;
import org.opencb.opencga.core.models.family.Family;
import org.opencb.opencga.core.models.file.File;
import org.opencb.opencga.core.models.file.FileLinkParams;
import org.opencb.opencga.core.models.individual.Individual;
import org.opencb.opencga.core.models.individual.IndividualInternal;
import org.opencb.opencga.core.models.individual.Location;
import org.opencb.opencga.core.models.project.ProjectCreateParams;
import org.opencb.opencga.core.models.project.ProjectOrganism;
import org.opencb.opencga.core.models.sample.Sample;
import org.opencb.opencga.core.models.sample.SampleQualityControl;
import org.opencb.opencga.core.models.sample.SampleReferenceParam;
import org.opencb.opencga.core.models.sample.SampleUpdateParams;
import org.opencb.opencga.core.models.user.Account;
import org.opencb.opencga.core.models.variant.*;
import org.opencb.opencga.core.response.OpenCGAResult;
import org.opencb.opencga.core.testclassification.duration.LongTests;
import org.opencb.opencga.core.tools.result.ExecutionResult;
import org.opencb.opencga.core.tools.result.ExecutionResultManager;
import org.opencb.opencga.storage.core.StorageEngineFactory;
import org.opencb.opencga.storage.core.exceptions.StorageEngineException;
import org.opencb.opencga.storage.core.variant.VariantStorageEngine;
import org.opencb.opencga.storage.core.variant.VariantStorageOptions;
import org.opencb.opencga.storage.core.variant.adaptors.VariantQuery;
import org.opencb.opencga.storage.core.variant.adaptors.VariantQueryParam;
import org.opencb.opencga.storage.core.variant.io.VariantWriterFactory;
import org.opencb.opencga.storage.hadoop.variant.HadoopVariantStorageEngine;
import org.opencb.opencga.storage.hadoop.variant.VariantHbaseTestUtils;
import org.opencb.opencga.storage.hadoop.variant.adaptors.VariantHadoopDBAdaptor;

import java.io.BufferedReader;
import java.io.FileInputStream;
import java.io.IOException;
import java.io.InputStreamReader;
import java.net.URI;
import java.nio.file.Files;
import java.nio.file.Path;
import java.nio.file.Paths;
import java.util.*;
import java.util.stream.Collectors;

import static org.hamcrest.CoreMatchers.hasItem;
import static org.junit.Assert.*;
import static org.opencb.opencga.storage.core.variant.VariantStorageBaseTest.getResourceUri;

@RunWith(Parameterized.class)
@Category(LongTests.class)
public class VariantAnalysisTest {

    public static final String USER = "user";
    public static final String PASSWORD = TestParamConstants.PASSWORD;
    public static final String PROJECT = "project";
    public static final String STUDY = "study";
    public static final String PHENOTYPE_NAME = "myPhenotype";
    public static final Phenotype PHENOTYPE = new Phenotype(PHENOTYPE_NAME, PHENOTYPE_NAME, "mySource")
            .setStatus(Phenotype.Status.OBSERVED);
    public static final String DB_NAME = "opencga_test_" + USER + "_" + PROJECT;
    private ToolRunner toolRunner;
    private static String father = "NA19661";
    private static String mother = "NA19660";
    private static String son = "NA19685";
    private static String daughter = "NA19600";

    public static final String CANCER_STUDY = "cancer";
    private static String cancer_sample = "AR2.10039966-01T";
    private static String germline_sample = "AR2.10039966-01G";

    @Rule
    public ExpectedException thrown = ExpectedException.none();

    @Parameterized.Parameters(name = "{0}")
    public static Object[][] parameters() {
        return new Object[][]{
//                {MongoDBVariantStorageEngine.STORAGE_ENGINE_ID},
                {HadoopVariantStorageEngine.STORAGE_ENGINE_ID}
        };
    }

    public VariantAnalysisTest(String storageEngine) {
        if (!storageEngine.equals(VariantAnalysisTest.storageEngine)) {
            indexed = false;
        }
        VariantAnalysisTest.storageEngine = storageEngine;
    }


    private CatalogManager catalogManager;
    private VariantStorageManager variantStorageManager;

    public static OpenCGATestExternalResource opencga = new OpenCGATestExternalResource();
//    public static HadoopVariantStorageTest.HadoopExternalResource hadoopExternalResource = new HadoopVariantStorageTest.HadoopExternalResource();

    private static String storageEngine;
    private static boolean indexed = false;
    private static String token;
    private static File file;

    @Before
    public void setUp() throws Throwable {
//        System.setProperty("opencga.log.level", "INFO");
//        Configurator.reconfigure();
        if (!indexed) {
            indexed = true;

            opencga.after();
            opencga.before(storageEngine);

            catalogManager = opencga.getCatalogManager();
            variantStorageManager = opencga.getVariantStorageManager();
            variantStorageManager.getStorageConfiguration().setMode(StorageConfiguration.Mode.READ_WRITE);


            setUpCatalogManager();

            file = opencga.createFile(STUDY, "variant-test-file.vcf.gz", token);
            variantStorageManager.index(STUDY, file.getId(), opencga.createTmpOutdir("_index"), new ObjectMap(VariantStorageOptions.ANNOTATE.key(), true), token);

            for (int i = 0; i < file.getSampleIds().size(); i++) {
                String id = file.getSampleIds().get(i);
                if (id.equals(son)) {
                    SampleUpdateParams updateParams = new SampleUpdateParams().setSomatic(true);
                    catalogManager.getSampleManager().update(STUDY, id, updateParams, null, token);
                }
                if (i % 2 == 0) {
                    SampleUpdateParams updateParams = new SampleUpdateParams().setPhenotypes(Collections.singletonList(PHENOTYPE));
                    catalogManager.getSampleManager().update(STUDY, id, updateParams, null, token);
                }
            }

            catalogManager.getCohortManager().create(STUDY, new CohortCreateParams().setId("c1")
                            .setSamples(file.getSampleIds().subList(0, 2).stream().map(s -> new SampleReferenceParam().setId(s)).collect(Collectors.toList())),
                    null, null, null, token);
            catalogManager.getCohortManager().create(STUDY, new CohortCreateParams().setId("c2")
                            .setSamples(file.getSampleIds().subList(2, 4).stream().map(s -> new SampleReferenceParam().setId(s)).collect(Collectors.toList())),
                    null, null, null, token);

            Phenotype phenotype = new Phenotype("phenotype", "phenotype", "");
            Disorder disorder1 = new Disorder("disorder id 1", "disorder name 1", "", "", Collections.singletonList(phenotype), Collections.emptyMap());
            Disorder disorder2 = new Disorder("disorder id 2", "disorder name 2", "", "", Collections.singletonList(phenotype), Collections.emptyMap());
            List<Disorder> disorderList = new ArrayList<>(Arrays.asList(disorder1, disorder2));
            List<Individual> individuals = new ArrayList<>(4);

            // Father
            individuals.add(catalogManager.getIndividualManager()
                    .create(STUDY, new Individual(father, father, new Individual(), new Individual(), new Location(), SexOntologyTermAnnotation.initMale(), null, null, null, null, "",
                            Collections.emptyList(), false, 0, Collections.emptyList(), Collections.emptyList(), Collections.emptyList(), IndividualInternal.init(), Collections.emptyMap()), Collections.singletonList(father), new QueryOptions(ParamConstants.INCLUDE_RESULT_PARAM, true), token).first());
            // Mother
            individuals.add(catalogManager.getIndividualManager()
                    .create(STUDY, new Individual(mother, mother, new Individual(), new Individual(), new Location(), SexOntologyTermAnnotation.initFemale(), null, null, null, null, "",
                            Collections.emptyList(), false, 0, Collections.emptyList(), Collections.emptyList(), Collections.emptyList(), IndividualInternal.init(), Collections.emptyMap()), Collections.singletonList(mother), new QueryOptions(ParamConstants.INCLUDE_RESULT_PARAM, true), token).first());
            // Son
            individuals.add(catalogManager.getIndividualManager()
                    .create(STUDY, new Individual(son, son, new Individual(), new Individual(), new Location(), SexOntologyTermAnnotation.initMale(), null, null, null, null, "",
                            Collections.emptyList(), false, 0, Collections.emptyList(), Collections.emptyList(), Collections.emptyList(), IndividualInternal.init(), Collections.emptyMap()).setFather(individuals.get(0)).setMother(individuals.get(1)).setDisorders(disorderList), Collections.singletonList(son), new QueryOptions(ParamConstants.INCLUDE_RESULT_PARAM, true), token).first());
            // Daughter
            individuals.add(catalogManager.getIndividualManager()
                    .create(STUDY, new Individual(daughter, daughter, new Individual(), new Individual(), new Location(), SexOntologyTermAnnotation.initFemale(), null, null, null, null, "",
                            Collections.emptyList(), false, 0, Collections.emptyList(), Collections.emptyList(), Collections.emptyList(), IndividualInternal.init(), Collections.emptyMap()).setFather(individuals.get(0)).setMother(individuals.get(1)), Collections.singletonList(daughter), new QueryOptions(ParamConstants.INCLUDE_RESULT_PARAM, true), token).first());
            catalogManager.getFamilyManager().create(
                    STUDY,
                    new Family("f1", "f1", Collections.singletonList(phenotype), disorderList, null, null, 3, null, null),
                    individuals.stream().map(Individual::getId).collect(Collectors.toList()), new QueryOptions(),
                    token);

            // Cancer (SV)
            ObjectMap config = new ObjectMap();
//            config.put(VariantStorageOptions.ANNOTATE.key(), true);
            config.put(VariantStorageOptions.LOAD_SPLIT_DATA.key(), VariantStorageEngine.SplitData.MULTI);

            File file;
            file = opencga.createFile(CANCER_STUDY, "AR2.10039966-01T_vs_AR2.10039966-01G.annot.brass.vcf.gz", token);
            variantStorageManager.index(CANCER_STUDY, file.getId(), opencga.createTmpOutdir("_index"), config, token);
            file = opencga.createFile(CANCER_STUDY, "AR2.10039966-01T.copynumber.caveman.vcf.gz", token);
            variantStorageManager.index(CANCER_STUDY, file.getId(), opencga.createTmpOutdir("_index"), config, token);
            file = opencga.createFile(CANCER_STUDY, "AR2.10039966-01T_vs_AR2.10039966-01G.annot.pindel.vcf.gz", token);
            variantStorageManager.index(CANCER_STUDY, file.getId(), opencga.createTmpOutdir("_index"), config, token);

            SampleUpdateParams updateParams = new SampleUpdateParams().setSomatic(true);
            catalogManager.getSampleManager().update(CANCER_STUDY, cancer_sample, updateParams, null, token);

            opencga.getStorageConfiguration().getVariant().setDefaultEngine(storageEngine);
            VariantStorageEngine engine = opencga.getStorageEngineFactory().getVariantStorageEngine(storageEngine, DB_NAME);
            if (storageEngine.equals(HadoopVariantStorageEngine.STORAGE_ENGINE_ID)) {
                VariantHbaseTestUtils.printVariants(((VariantHadoopDBAdaptor) engine.getDBAdaptor()), Paths.get(opencga.createTmpOutdir("_hbase_print_variants")).toUri());
            }
        }
        // Reset engines
        opencga.getStorageEngineFactory().close();
        catalogManager = opencga.getCatalogManager();
        variantStorageManager = opencga.getVariantStorageManager();
        variantStorageManager.getStorageConfiguration().setMode(StorageConfiguration.Mode.READ_ONLY);
        toolRunner = new ToolRunner(opencga.getOpencgaHome().toString(), catalogManager, StorageEngineFactory.get(variantStorageManager.getStorageConfiguration()));
        token = catalogManager.getUserManager().login("user", PASSWORD).getToken();
    }

    @AfterClass
    public static void afterClass() {
//        if (storageEngine.equals(HadoopVariantStorageEngine.STORAGE_ENGINE_ID)) {
//            hadoopExternalResource.after();
//        }
        opencga.after();
    }

    public void setUpCatalogManager() throws IOException, CatalogException {
        catalogManager.getUserManager().create(USER, "User Name", "mail@ebi.ac.uk", PASSWORD, "", null, Account.AccountType.FULL, opencga.getAdminToken());
        token = catalogManager.getUserManager().login("user", PASSWORD).getToken();

        String projectId = catalogManager.getProjectManager().create(PROJECT, "Project about some genomes", "", "Homo sapiens",
                null, "GRCh38", new QueryOptions(ParamConstants.INCLUDE_RESULT_PARAM, true), token).first().getId();
        catalogManager.getStudyManager().create(projectId, STUDY, null, "Phase 1", "Done", null, null, null, null, null, token);

        // Create 10 samples not indexed
        for (int i = 0; i < 10; i++) {
            Sample sample = new Sample().setId("SAMPLE_" + i);
            if (i % 2 == 0) {
                sample.setPhenotypes(Collections.singletonList(PHENOTYPE));
            }
            catalogManager.getSampleManager().create(STUDY, sample, null, token);
        }

        // Cancer
        List<Sample> samples = new ArrayList<>();
        catalogManager.getStudyManager().create(projectId, CANCER_STUDY, null, "Phase 1", "Done", null, null, null, null, null, token);
        Sample sample = new Sample().setId(cancer_sample).setSomatic(true);
        samples.add(sample);
//        catalogManager.getSampleManager().create(CANCER_STUDY, sample, null, token);
        sample = new Sample().setId(germline_sample);
        samples.add(sample);
//        catalogManager.getSampleManager().create(CANCER_STUDY, sample, null, token);
        Individual individual = catalogManager.getIndividualManager()
                .create(CANCER_STUDY, new Individual("AR2.10039966-01", "AR2.10039966-01", new Individual(), new Individual(), new Location(), SexOntologyTermAnnotation.initMale(), null, null, null, null, "",
                        samples, false, 0, Collections.emptyList(), Collections.emptyList(), Collections.emptyList(), IndividualInternal.init(), Collections.emptyMap()), Collections.emptyList(), new QueryOptions(ParamConstants.INCLUDE_RESULT_PARAM, true), token).first();
        assertEquals(2, individual.getSamples().size());
    }

    @Test
    public void testMalformedVcfFileIndex() throws Exception {
        File file = opencga.createFile(STUDY, "variant-test-file-corrupted.vcf", token);
        try {
            toolRunner.execute(VariantIndexOperationTool.class,
                    new VariantIndexParams().setFile(file.getId()).setAnnotate(true),
                    Paths.get(opencga.createTmpOutdir()), null, token);
        } catch (ToolException e) {
            System.out.println(ExceptionUtils.prettyExceptionMessage(e, true, true));
        }
    }

    @Test
    public void testVariantStats() throws Exception {
        ObjectMap executorParams = new ObjectMap();
        Path outDir = Paths.get(opencga.createTmpOutdir("_variant_stats"));
        System.out.println("output = " + outDir.toAbsolutePath());
        List<String> samples = file.getSampleIds();

        VariantStatsAnalysis variantStatsAnalysis = new VariantStatsAnalysis()
                .setStudy(STUDY)
                .setSamples(samples.subList(1, 3));
        variantStatsAnalysis.setUp(opencga.getOpencgaHome().toString(), catalogManager, variantStorageManager, executorParams, outDir, "", token);

        ExecutionResult ar = variantStatsAnalysis.start();
        checkExecutionResult(ar);

        MutableInt count = new MutableInt();
        java.io.File file = getOutputFile(outDir);
        FileUtils.lineIterator(file).forEachRemaining(line -> {
            if (!line.startsWith("#")) {
                count.increment();
            }
        });
        assertEquals(variantStorageManager.count(new Query(VariantQueryParam.STUDY.key(), STUDY), token).first().intValue(),
                count.intValue());
    }

    @Test
    public void testVariantStatsTwoCohorts() throws Exception {
        ObjectMap executorParams = new ObjectMap();
        Path outDir = Paths.get(opencga.createTmpOutdir("_variant_stats_multi_cohort"));
        System.out.println("output = " + outDir.toAbsolutePath());

        VariantStatsAnalysis variantStatsAnalysis = new VariantStatsAnalysis()
                .setStudy(STUDY)
                .setCohort(Arrays.asList("c1", "c2"));
        variantStatsAnalysis.setUp(opencga.getOpencgaHome().toString(), catalogManager, variantStorageManager, executorParams, outDir, "", token);

        ExecutionResult ar = variantStatsAnalysis.start();
        checkExecutionResult(ar);

        MutableInt count = new MutableInt();
        java.io.File file = getOutputFile(outDir);
        FileUtils.lineIterator(file).forEachRemaining(line -> {
            if (!line.startsWith("#")) {
                count.increment();
            }
        });
        assertEquals(variantStorageManager.count(new Query(VariantQueryParam.STUDY.key(), STUDY), token).first().intValue(),
                count.intValue());
    }

    @Test
    public void testVariantStatsWithFilter() throws Exception {
        ObjectMap executorParams = new ObjectMap();
        Path outDir = Paths.get(opencga.createTmpOutdir("_variant_stats_chr22"));
        System.out.println("output = " + outDir.toAbsolutePath());
        List<String> samples = file.getSampleIds();

        String region = "22";
        VariantStatsAnalysisParams params = new VariantStatsAnalysisParams()
                .setSamples(samples.subList(1, 3))
                .setRegion(region);
        ExecutionResult ar = toolRunner.execute(VariantStatsAnalysis.class, STUDY, params, outDir, "", token);
        checkExecutionResult(ar);

        MutableInt count = new MutableInt();
        java.io.File file = getOutputFile(outDir);

        FileUtils.lineIterator(file).forEachRemaining(line -> {
            if (!line.startsWith("#")) {
                count.increment();
            }
        });
        Query variantsQuery = new VariantQuery().region(region).study(STUDY);
        assertEquals(variantStorageManager.count(variantsQuery, token).first().intValue(),
                count.intValue());
    }

    private java.io.File getOutputFile(Path outDir) {
        return FileUtils.listFiles(outDir.toFile(), null, false)
                .stream()
                .filter(f -> !ExecutionResultManager.isExecutionResultFile(f.getName()))
                .findFirst().orElse(null);
    }

    @Test
    public void testSampleStatsSampleFilter() throws Exception {
        Assume.assumeThat(storageEngine, CoreMatchers.is(HadoopVariantStorageEngine.STORAGE_ENGINE_ID));
        // Reset quality control stats
        for (Sample sample : catalogManager.getSampleManager().search(STUDY, new Query(), new QueryOptions(), token).getResults()) {
            SampleQualityControl qualityControl = sample.getQualityControl();
            if (qualityControl != null && qualityControl.getVariant() != null && CollectionUtils.isNotEmpty(qualityControl.getVariant().getVariantStats())) {
                qualityControl.getVariant().setVariantStats(Collections.emptyList());
                catalogManager.getSampleManager().update(STUDY, sample.getId(), new SampleUpdateParams()
                        .setQualityControl(qualityControl), new QueryOptions(), token);
            }
        }
        sampleVariantStats(null, "stats_filter_GT", false, 1, Collections.singletonList(ParamConstants.ALL), false,
                new Query(VariantQueryParam.SAMPLE_DATA.key(), "GT=1|1"));
        sampleVariantStats(null, "stats_filter_DS", false, 2, Collections.singletonList(ParamConstants.ALL), false,
                new Query(VariantQueryParam.SAMPLE_DATA.key(), "DS>1"));
        sampleVariantStats(null, "stats_filter_DS_GT", false, 3, Collections.singletonList(ParamConstants.ALL), false,
                new Query(VariantQueryParam.SAMPLE_DATA.key(), "DS>1;GT!=1|1"));
    }

    @Test
    public void testSampleStats() throws Exception {
        sampleVariantStats("1,2", "stats_1", false, 1, file.getSampleIds().subList(0, 2));
        sampleVariantStats("1,2", "stats_1", false, 1, file.getSampleIds().subList(2, 4));
        sampleVariantStats("1,2", "stats_2", false, 2, Collections.singletonList(ParamConstants.ALL));
        try {
            sampleVariantStats("1,2", "stats_1", false, 2, file.getSampleIds());
            fail();
        } catch (Exception e) {
            e.printStackTrace();
        }
        sampleVariantStats("1,2", "stats_3", true, 3, Collections.singletonList(ParamConstants.ALL));
        sampleVariantStats("1,2", "stats_1", true, 3, file.getSampleIds());
        sampleVariantStats("1,2", "stats_1", false, 2, Collections.singletonList(ParamConstants.ALL), true);
        sampleVariantStats("1,2", "stats_1", true, 3, Collections.singletonList(ParamConstants.ALL));
        sampleVariantStats(null, "ALL", false, 4, Collections.singletonList(ParamConstants.ALL));

        try {
            sampleVariantStats("4", "ALL", true, 4, Collections.singletonList(ParamConstants.ALL));
            fail();
        } catch (Exception e) {
            e.printStackTrace();
        }
    }

    private ExecutionResult sampleVariantStats(String region, String indexId, boolean indexOverwrite, int expectedStats, List<String> samples)
            throws Exception {
        return sampleVariantStats(region, indexId, indexOverwrite, expectedStats, samples, false);
    }

    private ExecutionResult sampleVariantStats(String region, String indexId, boolean indexOverwrite, int expectedStats, List<String> samples, boolean nothingToDo)
            throws Exception {
        return sampleVariantStats(region, indexId, indexOverwrite, expectedStats, samples, nothingToDo, new Query(), true);
    }

    private ExecutionResult sampleVariantStats(String region, String indexId, boolean indexOverwrite, int expectedStats, List<String> samples, boolean nothingToDo,
                                               Query query)
            throws Exception {
        return sampleVariantStats(region, indexId, indexOverwrite, expectedStats, samples, nothingToDo, query, false);
    }

    private ExecutionResult sampleVariantStats(String region, String indexId, boolean indexOverwrite, int expectedStats, List<String> samples, boolean nothingToDo,
                                               Query query, boolean checkRegions)
            throws Exception {
        Path outDir = Paths.get(opencga.createTmpOutdir("_sample_stats_" + indexId));
        System.out.println("output = " + outDir.toAbsolutePath());
        SampleVariantStatsAnalysisParams params = new SampleVariantStatsAnalysisParams()
                .setSample(samples)
                .setIndex(indexId != null)
                .setIndexId(indexId)
                .setBatchSize(2)
                .setIndexOverwrite(indexOverwrite);
        params.getVariantQuery()
                .appendQuery(query)
                .setRegion(region);
        ExecutionResult result = toolRunner.execute(SampleVariantStatsAnalysis.class, STUDY, params, outDir, null, token);

        if (nothingToDo) {
            assertEquals("All samples stats indexed. Nothing to do!", result.getEvents().get(0).getMessage());
        } else {
            checkExecutionResult(result, storageEngine.equals(HadoopVariantStorageEngine.STORAGE_ENGINE_ID));

            if (checkRegions) {
                List<SampleVariantStats> allStats = JacksonUtils.getDefaultObjectMapper().readerFor(SampleVariantStats.class).<SampleVariantStats>readValues(outDir.resolve("sample-variant-stats.json").toFile()).readAll();
                for (SampleVariantStats sampleVariantStats : allStats) {
//                System.out.println(JacksonUtils.getDefaultObjectMapper().writerWithDefaultPrettyPrinter().writeValueAsString(sampleVariantStats));
                    List<String> expectedRegion = region == null
                            ? Arrays.asList("1", "2", "3", "4", "5", "6", "7", "8", "9", "10", "11", "12", "13", "14", "15", "16", "17", "18", "19", "20", "21", "22", "X")
                            : Arrays.asList(region.split(","));
                    assertEquals(new HashSet<>(expectedRegion), sampleVariantStats.getChromosomeCount().keySet());
                }
            }
            if (samples.get(0).equals(ParamConstants.ALL)) {
                samples = file.getSampleIds();
            }
            for (String sample : samples) {
                Sample sampleObj = catalogManager.getSampleManager().get(STUDY, sample, QueryOptions.empty(), token).first();
                List<SampleQcVariantStats> variantStats = sampleObj.getQualityControl().getVariant().getVariantStats();
                assertEquals(expectedStats, variantStats.size());
                assertThat(variantStats.stream().map(SampleQcVariantStats::getId).collect(Collectors.toSet()), hasItem(indexId));
            }
        }
        return result;
    }

    @Test
    public void testCohortStats() throws Exception {
        ObjectMap executorParams = new ObjectMap();
        CohortVariantStatsAnalysis analysis = new CohortVariantStatsAnalysis();
        Path outDir = Paths.get(opencga.createTmpOutdir("_cohort_stats"));
        System.out.println("output = " + outDir.toAbsolutePath());
        analysis.setUp(opencga.getOpencgaHome().toString(), catalogManager, variantStorageManager, executorParams, outDir, "", token);
        List<String> samples = file.getSampleIds();
        analysis.setStudy(STUDY)
                .setSamplesQuery(new Query(SampleDBAdaptor.QueryParams.ID.key(), samples.subList(0, 3)));
        checkExecutionResult(analysis.start(), storageEngine.equals(HadoopVariantStorageEngine.STORAGE_ENGINE_ID));
    }

    @Test
    public void testCohortStatsIndex() throws Exception {
        Path outDir = Paths.get(opencga.createTmpOutdir("_cohort_stats_index"));
        System.out.println("output = " + outDir.toAbsolutePath());

        CohortVariantStatsAnalysisParams toolParams = new CohortVariantStatsAnalysisParams()
                .setCohort(StudyEntry.DEFAULT_COHORT)
                .setIndex(true);

        ExecutionResult result = toolRunner.execute(CohortVariantStatsAnalysis.class, STUDY, toolParams,
                outDir, null, token);
        checkExecutionResult(result, storageEngine.equals(HadoopVariantStorageEngine.STORAGE_ENGINE_ID));

        Cohort cohort = catalogManager.getCohortManager().get(STUDY, StudyEntry.DEFAULT_COHORT, new QueryOptions(), token).first();
        assertEquals(1, cohort.getAnnotationSets().size());
        AnnotationSet annotationSet = cohort.getAnnotationSets().get(0);
        assertEquals(CohortVariantStatsAnalysis.VARIABLE_SET_ID, annotationSet.getId());
        assertEquals(CohortVariantStatsAnalysis.VARIABLE_SET_ID, annotationSet.getVariableSetId());
        Object variantCount = annotationSet.getAnnotations().get("variantCount");
        System.out.println("variantCount = " + variantCount);

        CohortUpdateParams updateParams = new CohortUpdateParams()
                .setAnnotationSets(Collections.singletonList(new AnnotationSet(annotationSet.getId(), "", Collections.singletonMap("variantCount", 1))));
        QueryOptions options = new QueryOptions(Constants.ACTIONS, new ObjectMap(AnnotationSetManager.ANNOTATIONS, ParamUtils.CompleteUpdateAction.REPLACE));

        catalogManager.getCohortManager()
                .update(STUDY, StudyEntry.DEFAULT_COHORT, updateParams, true, options, token);

        toolParams = new CohortVariantStatsAnalysisParams()
                .setCohort(StudyEntry.DEFAULT_COHORT)
                .setIndex(true);

        outDir = Paths.get(opencga.createTmpOutdir("_cohort_stats_index_2"));
        System.out.println("output = " + outDir.toAbsolutePath());
        result = toolRunner.execute(CohortVariantStatsAnalysis.class, STUDY, toolParams, outDir, null, token);
        checkExecutionResult(result, storageEngine.equals(HadoopVariantStorageEngine.STORAGE_ENGINE_ID));


        cohort = catalogManager.getCohortManager().get(STUDY, StudyEntry.DEFAULT_COHORT, new QueryOptions(), token).first();
        assertEquals(1, cohort.getAnnotationSets().size());
        annotationSet = cohort.getAnnotationSets().get(0);
        assertEquals(CohortVariantStatsAnalysis.VARIABLE_SET_ID, annotationSet.getId());
        assertEquals(CohortVariantStatsAnalysis.VARIABLE_SET_ID, annotationSet.getVariableSetId());
        assertEquals(variantCount, annotationSet.getAnnotations().get("variantCount"));
    }

    @Test
    public void testExport() throws Exception {
        Path outDir = Paths.get(opencga.createTmpOutdir("_export"));
        System.out.println("outDir = " + outDir);
        VariantExportParams variantExportParams = new VariantExportParams();
        variantExportParams.appendQuery(new Query(VariantQueryParam.REGION.key(), "22"));
        assertEquals("22", variantExportParams.getRegion());
        variantExportParams.setCt("lof");
        variantExportParams.setOutputFileName("chr22.vcf");

        toolRunner.execute(VariantExportTool.class,
                variantExportParams.toObjectMap().append(ParamConstants.STUDY_PARAM, STUDY), outDir, null, token);
        assertTrue(outDir.resolve(variantExportParams.getOutputFileName() + ".gz").toFile().exists());
    }

    @Test
    public void testExportVep() throws Exception {
        Path outDir = Paths.get(opencga.createTmpOutdir("_export_vep"));
        System.out.println("outDir = " + outDir);
        VariantExportParams variantExportParams = new VariantExportParams();
        variantExportParams.appendQuery(new Query(VariantQueryParam.REGION.key(), "22,1,5"));
        assertEquals("22,1,5", variantExportParams.getRegion());
        variantExportParams.setCt("lof");
        variantExportParams.setOutputFileName("chr1-5-22");
        variantExportParams.setOutputFileFormat(VariantWriterFactory.VariantOutputFormat.ENSEMBL_VEP.name());
        toolRunner.execute(VariantExportTool.class,
                variantExportParams.toObjectMap().append(ParamConstants.STUDY_PARAM, STUDY), outDir, null, token);
    }

    @Test
    public void testExportTped() throws Exception {
        Path outDir = Paths.get(opencga.createTmpOutdir("_export_tep"));
        System.out.println("outDir = " + outDir);
        VariantExportParams variantExportParams = new VariantExportParams();
        variantExportParams.setType("SNV");
        variantExportParams.setGenotype(son + ":0/0,0/1,1/1;" + daughter + ":0/0,0/1,1/1");
//        variantExportParams.setGenotype(son + ":0/1,1/1;" + father + ":0/0,0/1,1/1;" + mother + ":0/0,0/1,1/1");
//        variantExportParams.appendQuery(new Query(VariantQueryParam.REGION.key(), "22"));
//        assertEquals("22", variantExportParams.getRegion());

        variantExportParams.setOutputFileFormat(VariantWriterFactory.VariantOutputFormat.TPED.name());
        variantExportParams.setOutputFileName("myTped");

        variantExportParams.setInclude("id,studies.samples");

        toolRunner.execute(VariantExportTool.class,
                variantExportParams.toObjectMap().append(ParamConstants.STUDY_PARAM, STUDY), outDir, null, token);

        System.out.println(outDir);
        Path tped = outDir.resolve(variantExportParams.getOutputFileName() + ".tped");
        Path tfam = outDir.resolve(variantExportParams.getOutputFileName() + ".tfam");
        assertTrue(tped.toFile().exists());
        assertTrue(tfam.toFile().exists());

        try (BufferedReader br = new BufferedReader(new InputStreamReader(new FileInputStream(tped.toFile())))) {
            br.lines().forEach(line -> {
                assertEquals(4 + 4, line.split("\t").length);
            });
        }
    }

    @Test
    public void testGwas() throws Exception {
        ObjectMap executorParams = new ObjectMap();
        GwasAnalysis analysis = new GwasAnalysis();
        Path outDir = Paths.get(opencga.createTmpOutdir("_gwas"));
        System.out.println("output = " + outDir.toAbsolutePath());
        analysis.setUp(opencga.getOpencgaHome().toString(), catalogManager, variantStorageManager, executorParams, outDir, "", token);
        List<String> samples = file.getSampleIds();
        analysis.setStudy(STUDY)
                .setCaseCohortSamplesQuery(new Query(SampleDBAdaptor.QueryParams.ID.key(), samples.subList(0, 2)))
                .setControlCohortSamplesQuery(new Query(SampleDBAdaptor.QueryParams.ID.key(), samples.subList(2, 4)));
        checkExecutionResult(analysis.start(), storageEngine.equals(HadoopVariantStorageEngine.STORAGE_ENGINE_ID));
    }

    @Test
    public void testGwasByPhenotype() throws Exception {
        ObjectMap executorParams = new ObjectMap();
        GwasAnalysis analysis = new GwasAnalysis();
        Path outDir = Paths.get(opencga.createTmpOutdir("_gwas_phenotype"));
        System.out.println("output = " + outDir.toAbsolutePath());
        analysis.setUp(opencga.getOpencgaHome().toString(), catalogManager, variantStorageManager, executorParams, outDir, "", token);

        analysis.setStudy(STUDY)
                .setPhenotype(PHENOTYPE_NAME);
        checkExecutionResult(analysis.start(), storageEngine.equals(HadoopVariantStorageEngine.STORAGE_ENGINE_ID));
    }

    @Test
    public void testKnockoutGenes() throws Exception {
        Path outDir = Paths.get(opencga.createTmpOutdir("_knockout_genes"));
        System.out.println("outDir = " + outDir);
        KnockoutAnalysisParams params = new KnockoutAnalysisParams();
        params.setSample(file.getSampleIds());

        ExecutionResult er = toolRunner.execute(KnockoutAnalysis.class,
                params.toObjectMap().append(ParamConstants.STUDY_PARAM, STUDY), outDir, null, token);
        checkExecutionResult(er, false);
    }

    @Test
    public void testKnockoutGenesSpecificGenes() throws Exception {
        Path outDir = Paths.get(opencga.createTmpOutdir("_knockout_genes_specific_genes"));
        System.out.println("outDir = " + outDir);
        KnockoutAnalysisParams params = new KnockoutAnalysisParams();
        params.setSample(file.getSampleIds());
        params.setGene(Arrays.asList("MIR1909", "DZIP3", "BTN3A2", "ITIH5"));

        ExecutionResult er = toolRunner.execute(KnockoutAnalysis.class,
                params.toObjectMap()
                        .append(ParamConstants.STUDY_PARAM, STUDY)
                        .append("executionMethod", "byGene"), outDir, null, token);
        checkExecutionResult(er, false);
        assertEquals(4, er.getAttributes().get("otherGenesCount"));
        assertEquals(3, er.getAttributes().get("proteinCodingGenesCount"));
    }

    @Test
    public void testKnockoutGenesSpecificGenesAndBiotypeProteinCoding() throws Exception {
        Path outDir = Paths.get(opencga.createTmpOutdir("_knockout_genes_specific_genes_bt_protein_coding"));
        System.out.println("outDir = " + outDir);
        KnockoutAnalysisParams params = new KnockoutAnalysisParams();
        params.setSample(file.getSampleIds());
        params.setGene(Arrays.asList("MIR1909", "DZIP3", "BTN3A2", "ITIH5"));
        params.setBiotype(VariantAnnotationConstants.PROTEIN_CODING);

        ExecutionResult er = toolRunner.execute(KnockoutAnalysis.class,
                params.toObjectMap().append(ParamConstants.STUDY_PARAM, STUDY), outDir, null, token);
        checkExecutionResult(er, false);
        assertEquals(0, er.getAttributes().get("otherGenesCount"));
        assertEquals(3, er.getAttributes().get("proteinCodingGenesCount"));
    }

    @Test
    public void testKnockoutGenesSpecificGenesAndBiotypeNMD() throws Exception {
        Path outDir = Paths.get(opencga.createTmpOutdir("_knockout_genes_specific_genes_bt_NMD"));
        System.out.println("outDir = " + outDir);
        KnockoutAnalysisParams params = new KnockoutAnalysisParams();
        params.setSample(file.getSampleIds());
        params.setGene(Arrays.asList("MIR1909", "DZIP3", "BTN3A2", "ITIH5"));
        params.setBiotype("nonsense_mediated_decay");

        ExecutionResult er = toolRunner.execute(KnockoutAnalysis.class,
                params.toObjectMap().append(ParamConstants.STUDY_PARAM, STUDY), outDir, null, token);
        checkExecutionResult(er, false);
        assertEquals(3, er.getAttributes().get("otherGenesCount")); // MIR1909 only has miRNA biotype
        assertEquals(0, er.getAttributes().get("proteinCodingGenesCount"));
    }

    @Test
    public void testKnockoutGenesByBiotype() throws Exception {
        Path outDir = Paths.get(opencga.createTmpOutdir("_knockout_genes_by_biotype"));
        System.out.println("outDir = " + outDir);
        KnockoutAnalysisParams params = new KnockoutAnalysisParams();
        params.setSample(file.getSampleIds());
        params.setBiotype("miRNA,rRNA");
//        params.setBiotype("processed_transcript"
//                + "," + "processed_pseudogene"
//                + "," + "transcribed_unprocessed_pseudogene"
//                + "," + "nonsense_mediated_decay"
//                + "," + "retained_intron"
//                + "," + "antisense_RNA"
//                + "," + "miRNA"
//                + "," + "misc_RNA"
//                + "," + "unprocessed_pseudogene"
//                + "," + "sense_overlapping"
//                + "," + "lincRNA"
//                + "," + "rRNA"
//                + "," + "snRNA"
//                + "," + "polymorphic_pseudogene"
//                + "," + "transcribed_processed_pseudogene"
//                + "," + "transcribed_unitary_pseudogene"
//                + "," + "snoRNA"
//                + "," + "TEC"
//                + "," + "pseudogene"
//                + "," + "sense_intronic"
//                + "," + "non_stop_decay"
//                + "," + "TR_V_gene");

        ExecutionResult er = toolRunner.execute(KnockoutAnalysis.class,
                params.toObjectMap().append(ParamConstants.STUDY_PARAM, STUDY), outDir, null, token);
        checkExecutionResult(er, false);
    }

    @Test
    public void testSampleMultiVariantFilterAnalysis() throws Exception {
        Path outDir = Paths.get(opencga.createTmpOutdir("_SampleMultiVariantFilterAnalysis"));
        System.out.println("outDir = " + outDir);
        SampleEligibilityAnalysisParams params = new SampleEligibilityAnalysisParams();
        params.setQuery("(biotype=protein_coding AND ct=missense_variant AND gene=BRCA2) OR (gene=BTN3A2)");

        ExecutionResult er = toolRunner.execute(SampleEligibilityAnalysis.class,
                params.toObjectMap().append(ParamConstants.STUDY_PARAM, STUDY), outDir, null, token);
//        checkExecutionResult(er, false);
    }

    @Test
    public void testMutationalSignatureFittingSNV() throws Exception {
        Path outDir = Paths.get(opencga.createTmpOutdir("_mutational_signature_fitting_snv"));
        System.out.println("outDir = " + outDir);

        URI uri = getResourceUri("mutational-signature-catalogue-snv.json");
        Path path = Paths.get(uri.getPath());
        Signature signature = JacksonUtils.getDefaultObjectMapper().readerFor(Signature.class).readValue(path.toFile());
        SampleQualityControl qc = new SampleQualityControl();
        qc.getVariant().setSignatures(Collections.singletonList(signature));
        SampleUpdateParams updateParams = new SampleUpdateParams().setQualityControl(qc);
        catalogManager.getSampleManager().update(CANCER_STUDY, cancer_sample, updateParams, null, token);

        MutationalSignatureAnalysisParams params = new MutationalSignatureAnalysisParams();
        params.setSample(cancer_sample);
        params.setId(signature.getId());
        params.setFitId("fitting-1");
        params.setFitMethod("FitMS");
        params.setFitSigVersion("RefSigv2");
        params.setFitOrgan("Breast");
        params.setFitNBoot(200);
        params.setFitThresholdPerc(5.0f);
        params.setFitThresholdPval(0.05f);
        params.setFitMaxRareSigs(1);
        params.setSkip("catalogue");

        toolRunner.execute(MutationalSignatureAnalysis.class, params, new ObjectMap(ParamConstants.STUDY_PARAM, CANCER_STUDY),
                outDir, null, token);

        java.io.File catalogueFile = outDir.resolve(MutationalSignatureAnalysis.SIGNATURE_COEFFS_FILENAME).toFile();
        byte[] bytes = Files.readAllBytes(catalogueFile.toPath());
        System.out.println(new String(bytes));
        assertTrue(catalogueFile.exists());

        java.io.File signatureFile = outDir.resolve(MutationalSignatureAnalysis.MUTATIONAL_SIGNATURE_FITTING_DATA_MODEL_FILENAME).toFile();
        bytes = Files.readAllBytes(signatureFile.toPath());
        System.out.println(new String(bytes));
        assertTrue(signatureFile.exists());

        OpenCGAResult<Sample> sampleResult = catalogManager.getSampleManager().get(CANCER_STUDY, cancer_sample, QueryOptions.empty(), token);
        Sample sample = sampleResult.first();
        List<Signature> signatures = sample.getQualityControl().getVariant().getSignatures();
        for (Signature sig : signatures) {
            if (sig.getId().equals(signature.getId())) {
                for (SignatureFitting fitting : sig.getFittings()) {
                    if (fitting.getId().equals(params.getFitId())) {
                        System.out.println(JacksonUtils.getDefaultObjectMapper().writerFor(SignatureFitting.class).writeValueAsString(fitting));
                        return;
                    }
                }
            }
        }
        fail("Mutational signature fitting not found in sample quality control");
    }

    @Test
    public void testMutationalSignatureCatalogueSV() throws Exception {
        Path outDir = Paths.get(opencga.createTmpOutdir("_mutational_signature_catalogue_sv"));
        System.out.println("outDir = " + outDir);

        Path opencgaHome = opencga.getOpencgaHome();
        System.out.println("OpenCGA home = " + opencgaHome);

        MutationalSignatureAnalysisParams params = new MutationalSignatureAnalysisParams();
        params.setSample(cancer_sample);
        params.setId("catalogue-1");
        params.setDescription("Catalogue #1");
        VariantQuery query = new VariantQuery()
                .sample(cancer_sample)
                .type(VariantType.SV.name())
                //.file("AR2.10039966-01T_vs_AR2.10039966-01G.annot.brass.vcf.gz");
                .fileData("AR2.10039966-01T_vs_AR2.10039966-01G.annot.brass.vcf.gz:BAS>=0;BKDIST>=-1")
                .region("1,2,3,4,5,6,7,8,9,10,11,12,13,14,15,16,17,18,19,20,21,22,X,Y");

        //https://ws.opencb.org/opencga-test/webservices/rest/v2/analysis/variant/mutationalSignature/query
        // ?study=serena@cancer38:test38
        // &fitting=false
        // &sample=AR2.10039966-01T
        // &fileData=AR2.10039966-01T_vs_AR2.10039966-01G.annot.brass.vcf.gz:BAS>=0;BKDIST>=-1;EXT_PS_SOM>=4;EXT_RC_SOM>=0
        // &region=1,2,3,4,5,6,7,8,9,10,11,12,13,14,15,16,17,18,19,20,21,22,X,Y
        // &type=SV


        params.setQuery(query.toJson());
        params.setSkip("fitting");

        toolRunner.execute(MutationalSignatureAnalysis.class, params, new ObjectMap(ParamConstants.STUDY_PARAM, CANCER_STUDY),
                outDir, null, token);

        java.io.File catalogueFile = outDir.resolve(MutationalSignatureAnalysis.CATALOGUES_FILENAME_DEFAULT).toFile();
        byte[] bytes = Files.readAllBytes(catalogueFile.toPath());
        System.out.println(new String(bytes));
        assertTrue(catalogueFile.exists());

        java.io.File signatureFile = outDir.resolve(MutationalSignatureAnalysis.MUTATIONAL_SIGNATURE_DATA_MODEL_FILENAME).toFile();
        bytes = Files.readAllBytes(signatureFile.toPath());
        System.out.println(new String(bytes));
        assertTrue(signatureFile.exists());

        OpenCGAResult<Sample> sampleResult = catalogManager.getSampleManager().get(CANCER_STUDY, cancer_sample, QueryOptions.empty(), token);
        Sample sample = sampleResult.first();
        List<Signature> signatures = sample.getQualityControl().getVariant().getSignatures();
        for (Signature signature : signatures) {
            if (signature.getId().equals(params.getId())) {
                return;
            }
        }
        fail("Signature not found in sample quality control");
    }

    @Test
    public void testMutationalSignatureFittingSV() throws Exception {
        Path outDir = Paths.get(opencga.createTmpOutdir("_mutational_signature_fitting"));
        System.out.println("outDir = " + outDir);

        URI uri = getResourceUri("2019_01_10_all_PCAWG_sigs_rearr.tsv");
        Path path = Paths.get(uri.getPath());
        catalogManager.getFileManager().createFolder(CANCER_STUDY, "signature", true, "", new QueryOptions(), token);
        catalogManager.getFileManager().link(CANCER_STUDY, uri, "signature", new ObjectMap(), token);
        String filename = Paths.get(uri.toURL().getFile()).toFile().getName();
        File file = catalogManager.getFileManager().get(CANCER_STUDY, filename, null, token).first();
        String signatureFileId = file.getId();

        uri = getResourceUri("mutational-signature-sv.json");
        path = Paths.get(uri.getPath());
        Signature signature = JacksonUtils.getDefaultObjectMapper().readerFor(Signature.class).readValue(path.toFile());
        SampleQualityControl qc = new SampleQualityControl();
        qc.getVariant().setSignatures(Collections.singletonList(signature));
        SampleUpdateParams updateParams = new SampleUpdateParams().setQualityControl(qc);
        catalogManager.getSampleManager().update(CANCER_STUDY, cancer_sample, updateParams, null, token);

        MutationalSignatureAnalysisParams params = new MutationalSignatureAnalysisParams();
        params.setSample(cancer_sample);
        params.setId(signature.getId());
        params.setFitId("fitting-1");
        params.setFitMethod("FitMS");
        params.setFitSigVersion("RefSigv2");
        params.setFitOrgan("Breast");
        params.setFitNBoot(200);
        params.setFitThresholdPerc(5.0f);
        params.setFitThresholdPval(0.05f);
        params.setFitMaxRareSigs(1);
        params.setFitSignaturesFile(signatureFileId);
        params.setFitRareSignaturesFile(signatureFileId);
        params.setSkip("catalogue");

        toolRunner.execute(MutationalSignatureAnalysis.class, params, new ObjectMap(ParamConstants.STUDY_PARAM, CANCER_STUDY),
                outDir, null, token);

        java.io.File catalogueFile = outDir.resolve(MutationalSignatureAnalysis.SIGNATURE_COEFFS_FILENAME).toFile();
        byte[] bytes = Files.readAllBytes(catalogueFile.toPath());
        System.out.println(new String(bytes));
        assertTrue(catalogueFile.exists());

        java.io.File signatureFile = outDir.resolve(MutationalSignatureAnalysis.MUTATIONAL_SIGNATURE_FITTING_DATA_MODEL_FILENAME).toFile();
        bytes = Files.readAllBytes(signatureFile.toPath());
        System.out.println(new String(bytes));
        assertTrue(signatureFile.exists());
    }

    @Test
    public void testHRDetect() throws Exception {
        Path snvFittingOutDir = Paths.get(opencga.createTmpOutdir("_snv_fitting"));
        Path svFittingOutDir = Paths.get(opencga.createTmpOutdir("_sv_fitting"));
        Path hrdetectOutDir = Paths.get(opencga.createTmpOutdir("_hrdetect"));

        // Read SNV signaure
        URI uri = getResourceUri("mutational-signature-catalogue-snv.json");
        Path path = Paths.get(uri.getPath());
        Signature snvSignature = JacksonUtils.getDefaultObjectMapper().readerFor(Signature.class).readValue(path.toFile());

        // Read SV signature
        uri = getResourceUri("mutational-signature-sv.json");
        path = Paths.get(uri.getPath());
        Signature svSignature = JacksonUtils.getDefaultObjectMapper().readerFor(Signature.class).readValue(path.toFile());

        // Update quality control for the cancer sample
        SampleQualityControl qc = new SampleQualityControl();
        qc.getVariant().setSignatures(Arrays.asList(snvSignature, svSignature));
        SampleUpdateParams updateParams = new SampleUpdateParams().setQualityControl(qc);
        catalogManager.getSampleManager().update(CANCER_STUDY, cancer_sample, updateParams, null, token);

        // SNV fitting
        MutationalSignatureAnalysisParams params = new MutationalSignatureAnalysisParams();
        params.setSample(cancer_sample);
        params.setId(snvSignature.getId());
        params.setFitId("snv-fitting-1");
        params.setFitMethod("FitMS");
        params.setFitSigVersion("RefSigv2");
        params.setFitOrgan("Breast");
        params.setFitNBoot(100);
        params.setFitThresholdPerc(5.0f);
        params.setFitThresholdPval(0.05f);
        params.setFitMaxRareSigs(1);
        params.setSkip("catalogue");

        toolRunner.execute(MutationalSignatureAnalysis.class, params, new ObjectMap(ParamConstants.STUDY_PARAM, CANCER_STUDY),
                snvFittingOutDir, null, token);

        java.io.File snvSignatureFittingFile = snvFittingOutDir.resolve(MutationalSignatureAnalysis.MUTATIONAL_SIGNATURE_FITTING_DATA_MODEL_FILENAME).toFile();
        assertTrue(snvSignatureFittingFile.exists());
        SignatureFitting snvFitting = JacksonUtils.getDefaultObjectMapper().readerFor(SignatureFitting.class).readValue(snvSignatureFittingFile);
        assertEquals(params.getFitId(), snvFitting.getId());

        // SV fitting
        uri = getResourceUri("2019_01_10_all_PCAWG_sigs_rearr.tsv");
        path = Paths.get(uri.getPath());
        catalogManager.getFileManager().createFolder(CANCER_STUDY, "signature", true, "", new QueryOptions(), token);
        catalogManager.getFileManager().link(CANCER_STUDY, uri, "signature", new ObjectMap(), token);
        String filename = Paths.get(uri.toURL().getFile()).toFile().getName();
        File file = catalogManager.getFileManager().get(CANCER_STUDY, filename, null, token).first();
        String signatureFileId = file.getId();

        params = new MutationalSignatureAnalysisParams();
        params.setSample(cancer_sample);
        params.setId(svSignature.getId());
        params.setFitId("fitting-sv-1");
        params.setFitMethod("FitMS");
        params.setFitSigVersion("RefSigv2");
        params.setFitOrgan("Breast");
        params.setFitNBoot(100);
        params.setFitThresholdPerc(5.0f);
        params.setFitThresholdPval(0.05f);
        params.setFitMaxRareSigs(1);
        params.setFitSignaturesFile(signatureFileId);
        params.setFitRareSignaturesFile(signatureFileId);
        params.setSkip("catalogue");

        toolRunner.execute(MutationalSignatureAnalysis.class, params, new ObjectMap(ParamConstants.STUDY_PARAM, CANCER_STUDY),
                svFittingOutDir, null, token);

        java.io.File svSignatureFittingFile = svFittingOutDir.resolve(MutationalSignatureAnalysis.MUTATIONAL_SIGNATURE_FITTING_DATA_MODEL_FILENAME).toFile();
        assertTrue(svSignatureFittingFile.exists());
        SignatureFitting svFitting = JacksonUtils.getDefaultObjectMapper().readerFor(SignatureFitting.class).readValue(svSignatureFittingFile);
        assertEquals(params.getFitId(), svFitting.getId());

        // HRDetect
        HRDetectAnalysisParams hrdParams = new HRDetectAnalysisParams();
        hrdParams.setId("hrd-1");
        hrdParams.setSampleId(cancer_sample);
        hrdParams.setSnvFittingId(snvFitting.getId());
        hrdParams.setSvFittingId(svFitting.getId());
        hrdParams.setCnvQuery("{\"sample\": \"" + cancer_sample + "\", \"type\": \"" + VariantType.CNV + "\"}");
        hrdParams.setIndelQuery("{\"sample\": \"" + cancer_sample + "\", \"type\": \"" + VariantType.INDEL + "\"}");
        hrdParams.setBootstrap(true);

        toolRunner.execute(HRDetectAnalysis.class, hrdParams, new ObjectMap(ParamConstants.STUDY_PARAM, CANCER_STUDY), hrdetectOutDir, null, token);

        java.io.File hrDetectFile = hrdetectOutDir.resolve(HRDetectAnalysis.HRDETECT_SCORES_FILENAME_DEFAULT).toFile();
        byte[] bytes = Files.readAllBytes(hrDetectFile.toPath());
        System.out.println(new String(bytes));
        assertTrue(hrDetectFile.exists());

        OpenCGAResult<Sample> sampleResult = catalogManager.getSampleManager().get(CANCER_STUDY, cancer_sample, QueryOptions.empty(), token);
        Sample sample = sampleResult.first();
        List<HRDetect> hrDetects = sample.getQualityControl().getVariant().getHrDetects();
        for (HRDetect hrDetect : hrDetects) {
            if (hrDetect.getId().equals(hrDetect.getId())) {
                System.out.println("HRDetect scores for " + hrDetect.getId());
                for (Map.Entry<String, Object> entry : hrDetect.getScores().entrySet()) {
                    System.out.println("\t" + entry.getKey() + ": " + entry.getValue());
                }
                if (hrDetect.getScores().containsKey("del.mh.prop")) {
                    Assert.assertEquals(-1.5702984, hrDetect.getScores().getFloat("del.mh.prop"), 0.00001f);
                    return;
                }
            }
        }
        fail("HRDetect result not found in sample quality control");
    }

    @Test
    public void testHRDetectParseResults() throws Exception {
        Path hrdetectOutDir = Paths.get(opencga.createTmpOutdir("_hrdetect"));
        URI uri = getResourceUri("hrdetect_output_38.tsv");
        java.io.File file = Paths.get(uri.getPath()).toFile();
        FileUtils.copyFile(file, hrdetectOutDir.resolve(HRDetectAnalysis.HRDETECT_SCORES_FILENAME_DEFAULT).toFile());

        HRDetectAnalysisParams hrdParams = new HRDetectAnalysisParams();
        hrdParams.setId("hrd-1");
        hrdParams.setSampleId(cancer_sample);
        hrdParams.setSnvFittingId("snvFittingId");
        hrdParams.setSvFittingId("svFittingId");
        hrdParams.setCnvQuery("{\"sample\": \"" + cancer_sample + "\", \"type\": \"" + VariantType.CNV + "\"}");
        hrdParams.setIndelQuery("{\"sample\": \"" + cancer_sample + "\", \"type\": \"" + VariantType.INDEL + "\"}");

        HRDetect hrDetect = HRDetectAnalysis.parseResult(hrdParams, hrdetectOutDir);
        for (Map.Entry<String, Object> entry : hrDetect.getScores().entrySet()) {
            System.out.println(entry.getKey() + ": " + entry.getValue());
        }
        assertTrue(hrDetect.getScores().containsKey("hrd"));
        assertEquals(-1.95208666666667, hrDetect.getScores().getFloat("hrd"), 0.00001f);
        assertTrue(hrDetect.getScores().containsKey("Probability"));
        assertEquals(4.21293910790655e-05, hrDetect.getScores().getFloat("Probability"), 0.00001f);
    }

    @Test
    public void testPedigreeGraph() throws CatalogException {
        String base64 = "iVBORw0KGgoAAAANSUhEUgAAAeAAAAHgCAMAAABKCk6nAAAC6FBMVEUAAAABAQECAgIEBAQGBgYHBwcICAgJCQkKCgoLCwsMDAwNDQ0ODg4PDw8QEBARERESEhITExMUFBQVFRUWFhYXFxcYGBgZGRkaGhobGxsdHR0eHh4fHx8gICAhISEiIiIjIyMkJCQlJSUmJiYnJycoKCgpKSkqKiorKyssLCwtLS0uLi4vLy8wMDAxMTEyMjIzMzM0NDQ1NTU2NjY3Nzc4ODg5OTk6Ojo7Ozs8PDw9PT0+Pj4/Pz9AQEBBQUFCQkJDQ0NERERFRUVGRkZHR0dISEhJSUlKSkpLS0tMTExNTU1OTk5PT09QUFBRUVFSUlJTU1NUVFRVVVVWVlZXV1dYWFhZWVlaWlpbW1tcXFxdXV1eXl5fX19gYGBhYWFiYmJjY2NkZGRlZWVmZmZnZ2doaGhpaWlqampra2tsbGxtbW1ubm5vb29wcHBxcXFycnJzc3N0dHR1dXV2dnZ3d3d4eHh5eXl6enp7e3t9fX1+fn5/f3+AgICBgYGCgoKDg4OEhISFhYWGhoaHh4eIiIiJiYmKioqMjIyNjY2Ojo6Pj4+QkJCRkZGSkpKTk5OUlJSVlZWWlpaXl5eYmJiZmZmampqbm5ucnJydnZ2fn5+goKChoaGioqKjo6OkpKSlpaWmpqanp6eoqKipqamqqqqrq6usrKytra2urq6vr6+wsLCxsbGysrKzs7O0tLS1tbW2tra3t7e4uLi5ubm6urq7u7u8vLy+vr6/v7/AwMDBwcHCwsLDw8PExMTFxcXGxsbHx8fIyMjJycnKysrLy8vMzMzNzc3Ozs7Pz8/Q0NDR0dHS0tLT09PU1NTV1dXW1tbX19fY2NjZ2dna2trb29vc3Nzd3d3e3t7f39/g4ODh4eHi4uLj4+Pk5OTl5eXm5ubn5+fo6Ojp6enq6urr6+vs7Ozu7u7v7+/w8PDx8fHy8vLz8/P09PT19fX29vb39/f4+Pj5+fn6+vr7+/v8/Pz9/f3+/v7////lDE73AAARGklEQVR4nO3dfVwUdQLH8T2tDpXQ8ta0uB4OKq87PTpleRAhwMTKhxDsOLWEyDTS4MzrLDMf8PLSUznTyisVNbvOh9My6y6VUCyP81mUTE4BxUpFediF3783M7uzu7LKMTuLs/vt+3m9YoYZ2Pn99s0CvwXMJBh0JqMHwNo3AoNHYPAIDB6BwSMweAQGj8DgERg8AoNHYPAIDB6BwSMweAQGj8DgERg8AoNHYPAIDB6BwSMweAQGj8DgERg8AoNHYPAIDB6BwSMweAQGj8DgERg8AoNHYPAIDB6BwSMweAQGj8DgERg8AoNHYPAIDB6BwSMweAQGj8DgERg8AoNHYPAIDB6BwSMweAQGj8DgERg8HcA176u9s9S5e9p3QwuQmsu3zfv4iM3oYVwrHcBrf7PUUeKv1b3sAt8NLSA6PDFyzKwfz8mKGrvH6KFcPT3ATszJ6Z7HfhBdem5okbQJkf7bN/o354weztUisI7ODlinbEOUl/+MPG7kYK4Rgb2vbsBu+44dWByLrDFuMNeKwN6Xt8qx4wAWn6df602Ni8BeV5mo7qnAImOvMUNpJQJ73fxCdc8JXDTZmKG0EoG9bvgZdc8JbIszZiit5GPgxUPnGtD4GUZcNcx5TziBBTzwX3O2GdCwZUZctW+zOusfELAxn6Jz9hlx1dHl6p4T+HLi1d/UwAjsde8uVPecwOtnGjGQViOw19VaGhx7TuDECiMG0moE9r6l0xw7IS0P+FEE1tHot+xbB/DmwY3GjKO1CKwj67jJtfJWAW6c81itMcNoNQLrqrD/vFMKcM2blkVNRo2itXQA/+1XIx2F3aHuRS713dDannHAomHl49EpNz0a/cjSi4aNodV0ANvK1crKnLtW3w2t7RkILHex8nw73Or3aybEm0x39BqYsPo7HTcD8Ut3BgO3R6UZJqW+64pSX7/1iU+9viEC+2NnRpscdbcNK1v45oafZnj72yIE9sM+NTmLO5xms1x+snj6T7d6d1sE9r/ecfmanhq7a0X+qYdFXMX9+V7dmAbg3l3OCbE6Qt6NC6mXXi7o0/EZ+bUjCZ3uWivvvBt2Q1iJa6ueb/euC7Dm6V9ID+q1xIsLvefma0obLAZ8l7t1y+++j8mY482wtQB3m+KY4YkOXd+XNh9szJBnaA2feulfnaX7eJN545k9J1xbx/n27/oAa51+VvzZ7Z23a75Okbuv6f5PNr/4bUxzUsWswuLbtd+YNuCZXarsM5wR9cIQ5dBEeYYHOlwWIjVXiL7L7W+obh3n27/rA6xx+o2dPhciM1PrZS5YrgA2NyednrmmJLPOYk0teqBa+7C1AK8bk2Of4d0FX3ZUrqXMcF+HOmmGiaL+R/k9e+TUObcCDFjj9MtM0up4UaTWy/zuCl/ToN1P10VZRxwsKDg6whb+nPZhawIu71whz3BHxxoR/oZ8SJlh493TGnYGRYlyU0x1xS9ecW4FGrC26e81NUtfT3trvMrpK31NTw0/tHjJkVRb1OWsojWvJR7TPGxNwCI7S55hVor0aeqX8iE74IGEblGZaaLStF6Itx90bgUasLbpe/cIntYCePhIyXbcF6tnVQ0SsefSRmketjbgik6zIsTl4E5mc4ipVLgDJswT4tYNdlh1CwesafqNQTukDwaNX4ObLS2A7yleNfuUbDtly9bc87GW5v9/G1emDVjkdIsQhV1PVlVVxeYKa934rDqrEMWVla/dVivElNia031edW3V8+3e9QLWNv3MpG+LgzV+41vawtfUS8R9l/fxx3nnY5sHncxfMe4zrcPWCFwVFCEG5cqvrTVblU8nU4V4OeSmxEPSofqsYPOketdWPd/uXTdgTdO/kBZ0m9Z1cEFL4MekFXBsc/LJOatKnqzv1xj9ktZh85ksv2pCS+Cn5BVwybh6i3XkgTcXlic+rfUWCeyT8qRHcui1/gQ8z/OzmONtPc481hL4EWUFfHDJ4uMjbJEXn9mWovWCBPZJ8l367tlWTrbI8bbqGfVZz+bwlsCh0gr4iGRb+3TR+zOqk8QdTRovSGCfdBVDOetVTrp/16mecTzr2fx0mAewtErKlFbA1cliQM3vN30aMq5J2wUJrLuD/YKHZNo/Y07vcXPYbnEsMeTetUKY5/a913myemT30Dccx4TytuoZe/KKq3nCnFEtgVML7SvgFzdvm3ze0pSYMv+pJk0XJLDebGH5tq03Kvf3l6Fnxdf/td33csP2znuFOaW+WT3ZbMmr+ybsH8ox+Z1C9zjfzZ4MfPZt8QePb7KUFfAL0irp4W/++F7p4Cli+SlNFySw3nbfYhMiRbm/S7tvaxCipKv0iTIzT5i3uk6WBkvbhWOVY3Khe5zvZs/xnMm6lsDJjhXwyn+Pre/XMOql1VovSGC9/b2v9OI5+2fMdx4Mzji7/ufSgZmjhHmf6+SGG8PDw+8crhyTC93jfDd7DuCalsA9T85etUdeAaftX/bn8qFDq7VekMB6291LejFSXbXUPPK88wG133Vyr9n+HKN8TE56BKvvZk991vPhFsA/U1fAw5siL47fnKz5ggTWm+2ev4myIOX+PlBkbRiVZ7v31cadXb5S7m/1ZFPklIu2g7uVY299pHwNVt9NftX1pO6aFsBP2FfAtdk7100/M3DuSs0XJLDu9kdGp45V7u9dfbrcmvqtOJpwc3ih49GqnqzOMIf036ocGzRNefCpZ+RXXU/q2qKuBB4rr4DXyivghJqX1lgaNV+QwH7WxiuB4+wr4KmbPn3+giXnQ+23R2B/a/QVwGZpBfyJvAJO+eb1vCe8uDkC+1sXY92Beysr4LnvlY6pfyDam7+QIbDfdcr9h/5jpBWwvEoatf+VUK/++QAC+1+n49yA5RXw0j+XD1t3/1GvbozAftjliU7gqIXlI6QV8Oik8Ze8uy0C+2VfJDqAu8sr4GcnhO7w9pYI7Kd9MU4BvrfwvvE9n9jp/e0Q2G9r2r9qdua4aa/v0/VPQxAYPAKDR2DwCAwegcEjMHgEBo/A4BEYPAKDR2DwCAwegcEjMHgEBo/A4BEYPAKDR2DwCAwegcEjMHgEBo/A4BEYPAKDR2DwCAwegcGDAB6i488r0YMA5iP42hEYPAKDR2DwCAwegcEjMHgEBo/A4BEYPAKDR2DwCAwegcEjMHgEBo/A4BEYPAKDR2DwCAwegcEjMHgEBo/A4BEYPAKDR2DwCAwegcEjMHgEBo/A4BEYPAKDR2DwCAwegcEjMHgEBo/A4BEYPAKDR2DwCAwegcEjMHgEBo/A4BEYPAKDR2DwCAwegcEjMHgEBo/A4BEYPAKDR2DwCAwegcEjMHgEBo/A4BEYPAKDR2DwCAwegcEjMHgEBo/A4BEYPAKDR2DwCAwegcEjMHgEBo/A4BEYPAKDR2DwCAwegcEjMHgEBo/A4BEYPAKDR2DwCAwegcEjMHgEBg8CeHCR0SPw3yCA+Qi+dgQGj8DgERg8AoNHYPAIDB6BwSMweAQGj8DgERg8AoNHYPAIDB6BwSMweAQGj8DgERg8AoNHYPAIDB6BwSMweAQGj8DgERg8AoNHYPAIDB6BwSMweAQGj8DgERg8AoNHYPAIDB6BwSMweAQGj8DgERg8AoNHYPAIDB6BwSMweAQGj8DgERg8AoNHYPAIDB6BwSMweAQGj8DgERg8AoNHYPAIDB6BwSMweAQGj8DgERg8AoNHYPAIDJ5PgOvLyg1tzBZjr3/KF3diO+UT4AWx2YaWPMbY69/pizuxnfIJ8NoCX9xK4DbQ6AG0EoF9EIHBIzB4BAaPwOARGDwCg0dg8AgMHoHBIzB4BAaPwOARGDwCg0dg8AgMHoHBIzB4BAaPwOARGDwCg0dg8LCBazfnJ/SfteF7HwwmsPqT8y8buj6UHZM1dMST8dljjR6UR3qBD42Jn/mP9MSP85PS9vpkQIFTjMnZX9Oz/xKx4VdLsnoYPSiP9AE3zRj8b2kzOV16cXhEbqNPhhQoDXQBT3xtS+Lx6M+mvTjA6EF5pAvYOmpes7xVgIV4+5E6H4woYHIDXrAp+VjMF5OmfnKL0YPySBdw7mL71gEsVvvfl6B2zA14zaNH++3KlB7GMUYPyiM9wLvSHDsqsHh2s87hBFJuwCOOWkqfnL8x+WhPowflkR7gYV87dpzANQn6RhNQuQEf+PV/Ri5a/ejRqAeNHpRHOoAvJKl7TmAxskLfcAIpN2DL4ceXrxx2xFIabvSgPNIBvP0P6p4L+I0PdY0moHIDPpqy4s1RBywH06CAP1yg7rmAVy7TN5xAyg148IeLM/bLD+N+Rg/KIx3An8xU91zASwr1DSeQcgP+aG72l1FlKSsKoJ7oOJ2q7rmAx/9H33ACKTfguc+WRB+THsa/jTN6UB7p+S56wAXHjhO4sX+zzvEEUG7AU7cPOB6/cW52CdYTHSumO3acwIvm6xxOIOUG/M+44/Hbpk8oibYYPSiP9AA3Ddpl31GBD8U26B5Q4OQGnHg8dmfui9LD+HajB+WRrqcqq6NKlK0D+GDk17rHE0C5AZfHFD8/VX4Y/9LoQXmk76dJVcl/lB+zCrCtIO6ET4YUKLkBR+0dN3Oz/DD+udGD8kjnz4Ntf4l8ZXfd5PSGr2ZbXv8hfX4WVwDvGzt/Y/LxmOJn/e8fNdT9Gx3WLZOS7r/noYnr630xnEAqPVHtJw/cN7BHQmj/vmHxRg/KI4h/TphdOwKDR2DwCAwegcHTANy7yzkhVkfIu3Eh8vfMC/p0fEZ+7UhCp7vWyjvvht0QViLEhfSgXkuEa4tRm6d/ML5zj7wmIYZI66ebDRywPS3A3aY4ZniiQ9f3pc0HGzPkGVrDp176V+d9Qmwybzyz54QQWfFnt3fe7tpi1Obp9828VBa6TAJeVldn/NpRC/DMLlX2Gc6IemGIcmiiPMMDHS4LkZorzWy5crCx0+dCZGY6tyC1dfoiRJp21iQJeLlhY3VLC/C6MTn2Gd5d8GXHavmQMsN9HeqkGSaK+h/l9+yRUyfKTOeFWBTp3ILU1umLGVmXjt35kQR8++0PfWbokOU0AZd3rpBnuKNjjQh/Qz6kzLDx7mkNO4OiRLkpprriF6+IvaZmId7r7dyC1Nbpiz3hJtNz0onNXx3Ov9Hw/6OTJmCRnSXPMCtF+jBVfm6izFAcSOgWlZkmKk3rhXj7QdxHcNumf+mW2XUVFsevM6W8atyA7WkDrug0K0JcDu5kNoeYSoU6Q7mEeULcukGZYWPQDuleyHRuQWrr9I+ZLkof19H248NeNmi0zrQBi5xuEaKw68mqqqrYXGGtG59VZxWiuLLytdtqhZgSW3O6j/Qhm5n0bXHwdtcWo7ZO3/qTuY2V0RNE7arT5966YbfRw9YIXBUUIQblyq+tNVunKb+OJMTLITclHpIO1WcFmydJC4MLaUG3KetgxxajNk9/V1SX7hnfiYuxNwf1Nf7XxPlMFngEBo/A4BEYPAKDR2DwCAwegcEjMHgEBo/A4BEYPAKDR2DwCAwegcEjMHgEBo/A4BEYPAKDR2DwCAwegcEjMHgEBo/A4BEYPAKDR2DwCAwegcEjMHgEBo/A4BEYPAKDR2DwCAwegcEjMHgEBo/A4BEYPAKDR2DwCAwegcEjMHgEBo/A4BEYPAKDR2DwCAwegcEjMHgEBo/A4BEYPAKDR2DwCAwegcEjMHgEBo/A4BEYPAKDR2DwCAwegcEjMHgEBo/A4BEYPAKDR2DwCAwegcEjMHgEBo/A4BEYPAKDR2DwCAwegcEjMHgEBo/A4BEYPAKDR2DwCAwegcEjMHgEBo/A4BEYPAKDR2DwCAwegcEjMHgEBo/A4BEYPAKDR2DwCAze/wCMbFD0pB/BRAAAAABJRU5ErkJggg==";

        OpenCGAResult<Family> results = catalogManager.getFamilyManager().search(STUDY, new Query("id", "f1"), QueryOptions.empty(), token);
        Family family = results.first();

        assertTrue(family.getPedigreeGraph() != null);
        assertEquals(base64, family.getPedigreeGraph().getBase64());
    }

    @Test
<<<<<<< HEAD
    public void testClinicalAnalysisLoading() throws IOException, ToolException, CatalogException {
        String fileStr = "clinical_analyses.json.gz";

        String gzFile = getClass().getResource("/biofiles/" + fileStr).getFile();
        File file = catalogManager.getFileManager().link(CANCER_STUDY, new FileLinkParams(gzFile, "ca", "", "", null, null, null, null,
                null), true, token).first();
        System.out.println("file ID = " + file.getId());
        System.out.println("file name = " + file.getName());

        // Run clinical analysis load task
        Path loadingOutDir = Paths.get(opencga.createTmpOutdir("_clinical_analysis_outdir"));
        System.out.println("Clinical analysis load task out dir = " + loadingOutDir);

        ClinicalAnalysisLoadParams params = new ClinicalAnalysisLoadParams();
        params.setFile(file.getId());

        toolRunner.execute(ClinicalAnalysisLoadTask.class, params, new ObjectMap(ParamConstants.STUDY_PARAM,
                CANCER_STUDY), loadingOutDir, null, token);

        String ca1Id = "SAP-45016-1";
        String ca2Id = "OPA-6607-1";

        Query query = new Query();
        OpenCGAResult<ClinicalAnalysis> result = catalogManager.getClinicalAnalysisManager().search(CANCER_STUDY, query, QueryOptions.empty(),
                token);
        Assert.assertTrue(result.getResults().stream().map(ca -> ca.getId()).collect(Collectors.toList()).contains(ca1Id));
        Assert.assertTrue(result.getResults().stream().map(ca -> ca.getId()).collect(Collectors.toList()).contains(ca2Id));

        query.put("id", ca1Id);
        ClinicalAnalysis clinicalAnalysis = catalogManager.getClinicalAnalysisManager().search(CANCER_STUDY, query, QueryOptions.empty(),
                token).first();
        Assert.assertEquals(ca1Id, clinicalAnalysis.getId());

        query.put("id", ca2Id);
        clinicalAnalysis = catalogManager.getClinicalAnalysisManager().search(CANCER_STUDY, query, QueryOptions.empty(),
                token).first();
        Assert.assertEquals(ca2Id, clinicalAnalysis.getId());
=======
    public void testCellbaseConfigure() throws Exception {
        String project = "Project_test_cellbase_configure";
        catalogManager.getProjectManager().create(new ProjectCreateParams(project, project, "", "", "", new ProjectOrganism("hsapiens", "grch38"), null, null), QueryOptions.empty(), token);

        thrown.expect(StorageEngineException.class);
        thrown.expectMessage("The storage engine is in mode=READ_ONLY");
        variantStorageManager.setCellbaseConfiguration(project, new CellBaseConfiguration("https://uk.ws.zettagenomics.com/cellbase/", "v5.2", "1", ""), false, null, token);
>>>>>>> eca63909
    }

    public void checkExecutionResult(ExecutionResult er) {
        checkExecutionResult(er, true);
    }

    public void checkExecutionResult(ExecutionResult er, boolean customExecutor) {
        if (customExecutor) {
            if (storageEngine.equals("hadoop")) {
                assertEquals("hbase-mapreduce", er.getExecutor().getId());
            } else {
                assertEquals("mongodb-local", er.getExecutor().getId());
            }
        } else {
            assertEquals("opencga-local", er.getExecutor().getId());
        }
    }
}<|MERGE_RESOLUTION|>--- conflicted
+++ resolved
@@ -1068,7 +1068,6 @@
     }
 
     @Test
-<<<<<<< HEAD
     public void testClinicalAnalysisLoading() throws IOException, ToolException, CatalogException {
         String fileStr = "clinical_analyses.json.gz";
 
@@ -1106,7 +1105,9 @@
         clinicalAnalysis = catalogManager.getClinicalAnalysisManager().search(CANCER_STUDY, query, QueryOptions.empty(),
                 token).first();
         Assert.assertEquals(ca2Id, clinicalAnalysis.getId());
-=======
+    }
+
+    @Test
     public void testCellbaseConfigure() throws Exception {
         String project = "Project_test_cellbase_configure";
         catalogManager.getProjectManager().create(new ProjectCreateParams(project, project, "", "", "", new ProjectOrganism("hsapiens", "grch38"), null, null), QueryOptions.empty(), token);
@@ -1114,7 +1115,6 @@
         thrown.expect(StorageEngineException.class);
         thrown.expectMessage("The storage engine is in mode=READ_ONLY");
         variantStorageManager.setCellbaseConfiguration(project, new CellBaseConfiguration("https://uk.ws.zettagenomics.com/cellbase/", "v5.2", "1", ""), false, null, token);
->>>>>>> eca63909
     }
 
     public void checkExecutionResult(ExecutionResult er) {
