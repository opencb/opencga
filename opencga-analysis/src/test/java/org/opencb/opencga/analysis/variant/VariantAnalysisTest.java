/*
 * Copyright 2015-2020 OpenCB
 *
 * Licensed under the Apache License, Version 2.0 (the "License");
 * you may not use this file except in compliance with the License.
 * You may obtain a copy of the License at
 *
 *     http://www.apache.org/licenses/LICENSE-2.0
 *
 * Unless required by applicable law or agreed to in writing, software
 * distributed under the License is distributed on an "AS IS" BASIS,
 * WITHOUT WARRANTIES OR CONDITIONS OF ANY KIND, either express or implied.
 * See the License for the specific language governing permissions and
 * limitations under the License.
 */

package org.opencb.opencga.analysis.variant;

import org.apache.commons.io.FileUtils;
import org.apache.commons.lang3.mutable.MutableInt;
import org.hamcrest.CoreMatchers;
import org.junit.*;
import org.junit.runner.RunWith;
import org.junit.runners.Parameterized;
import org.opencb.biodata.models.clinical.Disorder;
import org.opencb.biodata.models.clinical.Phenotype;
import org.opencb.biodata.models.clinical.qc.HRDetect;
import org.opencb.biodata.models.clinical.qc.SampleQcVariantStats;
import org.opencb.biodata.models.clinical.qc.Signature;
import org.opencb.biodata.models.clinical.qc.SignatureFitting;
import org.opencb.biodata.models.core.SexOntologyTermAnnotation;
import org.opencb.biodata.models.variant.StudyEntry;
import org.opencb.biodata.models.variant.avro.VariantType;
import org.opencb.biodata.models.variant.metadata.SampleVariantStats;
import org.opencb.commons.datastore.core.ObjectMap;
import org.opencb.commons.datastore.core.Query;
import org.opencb.commons.datastore.core.QueryOptions;
import org.opencb.opencga.TestParamConstants;
import org.opencb.opencga.analysis.tools.ToolRunner;
import org.opencb.opencga.analysis.variant.gwas.GwasAnalysis;
import org.opencb.opencga.analysis.variant.hrdetect.HRDetectAnalysis;
import org.opencb.opencga.analysis.variant.knockout.KnockoutAnalysis;
import org.opencb.opencga.analysis.variant.manager.VariantStorageManager;
import org.opencb.opencga.analysis.variant.mutationalSignature.MutationalSignatureAnalysis;
import org.opencb.opencga.analysis.variant.operations.VariantIndexOperationTool;
import org.opencb.opencga.analysis.variant.operations.VariantSecondarySampleIndexOperationTool;
import org.opencb.opencga.analysis.variant.samples.SampleEligibilityAnalysis;
import org.opencb.opencga.analysis.variant.stats.CohortVariantStatsAnalysis;
import org.opencb.opencga.analysis.variant.stats.SampleVariantStatsAnalysis;
import org.opencb.opencga.analysis.variant.stats.VariantStatsAnalysis;
import org.opencb.opencga.catalog.db.api.SampleDBAdaptor;
import org.opencb.opencga.catalog.exceptions.CatalogException;
import org.opencb.opencga.catalog.managers.AnnotationSetManager;
import org.opencb.opencga.catalog.managers.CatalogManager;
import org.opencb.opencga.catalog.utils.Constants;
import org.opencb.opencga.catalog.utils.ParamUtils;
import org.opencb.opencga.core.api.ParamConstants;
import org.opencb.opencga.core.common.ExceptionUtils;
import org.opencb.opencga.core.common.JacksonUtils;
import org.opencb.opencga.core.exceptions.ToolException;
import org.opencb.opencga.core.models.cohort.Cohort;
import org.opencb.opencga.core.models.cohort.CohortCreateParams;
import org.opencb.opencga.core.models.cohort.CohortUpdateParams;
import org.opencb.opencga.core.models.common.AnnotationSet;
import org.opencb.opencga.core.models.family.Family;
import org.opencb.opencga.core.models.file.File;
import org.opencb.opencga.core.models.individual.Individual;
import org.opencb.opencga.core.models.individual.IndividualInternal;
import org.opencb.opencga.core.models.individual.Location;
import org.opencb.opencga.core.models.operations.variant.VariantSecondarySampleIndexParams;
import org.opencb.opencga.core.models.sample.Sample;
import org.opencb.opencga.core.models.sample.SampleQualityControl;
import org.opencb.opencga.core.models.sample.SampleReferenceParam;
import org.opencb.opencga.core.models.sample.SampleUpdateParams;
import org.opencb.opencga.core.models.user.Account;
import org.opencb.opencga.core.models.variant.*;
import org.opencb.opencga.core.response.OpenCGAResult;
import org.opencb.opencga.core.tools.result.ExecutionResult;
import org.opencb.opencga.core.tools.result.ExecutionResultManager;
import org.opencb.opencga.storage.core.StorageEngineFactory;
import org.opencb.opencga.storage.core.metadata.models.VariantScoreMetadata;
import org.opencb.opencga.storage.core.variant.VariantStorageEngine;
import org.opencb.opencga.storage.core.variant.VariantStorageOptions;
import org.opencb.opencga.storage.core.variant.adaptors.VariantQuery;
import org.opencb.opencga.storage.core.variant.adaptors.VariantQueryParam;
import org.opencb.opencga.storage.core.variant.io.VariantWriterFactory;
import org.opencb.opencga.storage.hadoop.variant.HadoopVariantStorageEngine;
import org.opencb.opencga.storage.hadoop.variant.VariantHbaseTestUtils;
import org.opencb.opencga.storage.hadoop.variant.adaptors.VariantHadoopDBAdaptor;

import java.io.BufferedReader;
import java.io.FileInputStream;
import java.io.IOException;
import java.io.InputStreamReader;
import java.net.URI;
import java.nio.file.Files;
import java.nio.file.Path;
import java.nio.file.Paths;
import java.util.*;
import java.util.stream.Collectors;

import static org.hamcrest.CoreMatchers.hasItem;
import static org.junit.Assert.*;
import static org.opencb.opencga.storage.core.variant.VariantStorageBaseTest.getResourceUri;

@RunWith(Parameterized.class)
public class VariantAnalysisTest {

    public static final String USER = "user";
    public static final String PASSWORD = TestParamConstants.PASSWORD;
    public static final String PROJECT = "project";
    public static final String STUDY = "study";
    public static final String PHENOTYPE_NAME = "myPhenotype";
    public static final Phenotype PHENOTYPE = new Phenotype(PHENOTYPE_NAME, PHENOTYPE_NAME, "mySource")
            .setStatus(Phenotype.Status.OBSERVED);
    public static final String DB_NAME = "opencga_test_" + USER + "_" + PROJECT;
    private ToolRunner toolRunner;
    private static String father = "NA19661";
    private static String mother = "NA19660";
    private static String son = "NA19685";
    private static String daughter = "NA19600";

    public static final String CANCER_STUDY = "cancer";
    private static String cancer_sample = "AR2.10039966-01T";
    private static String germline_sample = "AR2.10039966-01G";


    @Parameterized.Parameters(name = "{0}")
    public static Object[][] parameters() {
        return new Object[][]{
//                {MongoDBVariantStorageEngine.STORAGE_ENGINE_ID},
                {HadoopVariantStorageEngine.STORAGE_ENGINE_ID}
        };
    }

    public VariantAnalysisTest(String storageEngine) {
        if (!storageEngine.equals(VariantAnalysisTest.storageEngine)) {
            indexed = false;
        }
        VariantAnalysisTest.storageEngine = storageEngine;
    }


    private CatalogManager catalogManager;
    private VariantStorageManager variantStorageManager;

    public static OpenCGATestExternalResource opencga = new OpenCGATestExternalResource();
//    public static HadoopVariantStorageTest.HadoopExternalResource hadoopExternalResource = new HadoopVariantStorageTest.HadoopExternalResource();

    private static String storageEngine;
    private static boolean indexed = false;
    private static String token;
    private static File file;

    @Before
    public void setUp() throws Throwable {
//        System.setProperty("opencga.log.level", "INFO");
//        Configurator.reconfigure();
        if (!indexed) {
            indexed = true;

            opencga.after();
            opencga.before(storageEngine);

            catalogManager = opencga.getCatalogManager();
            variantStorageManager = opencga.getVariantStorageManager();


            setUpCatalogManager();

            file = opencga.createFile(STUDY, "variant-test-file.vcf.gz", token);
            variantStorageManager.index(STUDY, file.getId(), opencga.createTmpOutdir("_index"), new ObjectMap(VariantStorageOptions.ANNOTATE.key(), true), token);

            for (int i = 0; i < file.getSampleIds().size(); i++) {
                String id = file.getSampleIds().get(i);
                if (id.equals(son)) {
                    SampleUpdateParams updateParams = new SampleUpdateParams().setSomatic(true);
                    catalogManager.getSampleManager().update(STUDY, id, updateParams, null, token);
                }
                if (i % 2 == 0) {
                    SampleUpdateParams updateParams = new SampleUpdateParams().setPhenotypes(Collections.singletonList(PHENOTYPE));
                    catalogManager.getSampleManager().update(STUDY, id, updateParams, null, token);
                }
            }

            catalogManager.getCohortManager().create(STUDY, new CohortCreateParams().setId("c1")
                            .setSamples(file.getSampleIds().subList(0, 2).stream().map(s -> new SampleReferenceParam().setId(s)).collect(Collectors.toList())),
                    null, null, null, token);
            catalogManager.getCohortManager().create(STUDY, new CohortCreateParams().setId("c2")
                            .setSamples(file.getSampleIds().subList(2, 4).stream().map(s -> new SampleReferenceParam().setId(s)).collect(Collectors.toList())),
                    null, null, null, token);

            Phenotype phenotype = new Phenotype("phenotype", "phenotype", "");
            Disorder disorder = new Disorder("disorder", "disorder", "", "", Collections.singletonList(phenotype), Collections.emptyMap());
            List<Individual> individuals = new ArrayList<>(4);

            // Father
            individuals.add(catalogManager.getIndividualManager()
                    .create(STUDY, new Individual(father, father, new Individual(), new Individual(), new Location(), SexOntologyTermAnnotation.initMale(), null, null, null, null, "",
                            Collections.emptyList(), false, 0, Collections.emptyList(), Collections.emptyList(), Collections.emptyList(), IndividualInternal.init(), Collections.emptyMap()), Collections.singletonList(father), new QueryOptions(ParamConstants.INCLUDE_RESULT_PARAM, true), token).first());
            // Mother
            individuals.add(catalogManager.getIndividualManager()
                    .create(STUDY, new Individual(mother, mother, new Individual(), new Individual(), new Location(), SexOntologyTermAnnotation.initFemale(), null, null, null, null, "",
                            Collections.emptyList(), false, 0, Collections.emptyList(), Collections.emptyList(), Collections.emptyList(), IndividualInternal.init(), Collections.emptyMap()), Collections.singletonList(mother), new QueryOptions(ParamConstants.INCLUDE_RESULT_PARAM, true), token).first());
            // Son
            individuals.add(catalogManager.getIndividualManager()
                    .create(STUDY, new Individual(son, son, new Individual(), new Individual(), new Location(), SexOntologyTermAnnotation.initMale(), null, null, null, null, "",
                            Collections.emptyList(), false, 0, Collections.emptyList(), Collections.emptyList(), Collections.emptyList(), IndividualInternal.init(), Collections.emptyMap()).setFather(individuals.get(0)).setMother(individuals.get(1)).setDisorders(Collections.singletonList(disorder)), Collections.singletonList(son), new QueryOptions(ParamConstants.INCLUDE_RESULT_PARAM, true), token).first());
            // Daughter
            individuals.add(catalogManager.getIndividualManager()
                    .create(STUDY, new Individual(daughter, daughter, new Individual(), new Individual(), new Location(), SexOntologyTermAnnotation.initFemale(), null, null, null, null, "",
                            Collections.emptyList(), false, 0, Collections.emptyList(), Collections.emptyList(), Collections.emptyList(), IndividualInternal.init(), Collections.emptyMap()).setFather(individuals.get(0)).setMother(individuals.get(1)), Collections.singletonList(daughter), new QueryOptions(ParamConstants.INCLUDE_RESULT_PARAM, true), token).first());
            catalogManager.getFamilyManager().create(
                    STUDY,
                    new Family("f1", "f1", Collections.singletonList(phenotype), Collections.singletonList(disorder), null, null, 3, null, null),
                    individuals.stream().map(Individual::getId).collect(Collectors.toList()), new QueryOptions(),
                    token);

            // Cancer (SV)
            ObjectMap config = new ObjectMap();
//            config.put(VariantStorageOptions.ANNOTATE.key(), true);
            config.put(VariantStorageOptions.LOAD_SPLIT_DATA.key(), VariantStorageEngine.SplitData.MULTI);

            File file;
            file = opencga.createFile(CANCER_STUDY, "AR2.10039966-01T_vs_AR2.10039966-01G.annot.brass.vcf.gz", token);
            variantStorageManager.index(CANCER_STUDY, file.getId(), opencga.createTmpOutdir("_index"), config, token);
            file = opencga.createFile(CANCER_STUDY, "AR2.10039966-01T.copynumber.caveman.vcf.gz", token);
            variantStorageManager.index(CANCER_STUDY, file.getId(), opencga.createTmpOutdir("_index"), config, token);
            file = opencga.createFile(CANCER_STUDY, "AR2.10039966-01T_vs_AR2.10039966-01G.annot.pindel.vcf.gz", token);
            variantStorageManager.index(CANCER_STUDY, file.getId(), opencga.createTmpOutdir("_index"), config, token);

            SampleUpdateParams updateParams = new SampleUpdateParams().setSomatic(true);
            catalogManager.getSampleManager().update(CANCER_STUDY, cancer_sample, updateParams, null, token);

            opencga.getStorageConfiguration().getVariant().setDefaultEngine(storageEngine);
            VariantStorageEngine engine = opencga.getStorageEngineFactory().getVariantStorageEngine(storageEngine, DB_NAME);
            if (storageEngine.equals(HadoopVariantStorageEngine.STORAGE_ENGINE_ID)) {
                VariantHbaseTestUtils.printVariants(((VariantHadoopDBAdaptor) engine.getDBAdaptor()), Paths.get(opencga.createTmpOutdir("_hbase_print_variants")).toUri());
            }
        }
        // Reset engines
        opencga.getStorageEngineFactory().close();
        catalogManager = opencga.getCatalogManager();
        variantStorageManager = opencga.getVariantStorageManager();
        toolRunner = new ToolRunner(opencga.getOpencgaHome().toString(), catalogManager, StorageEngineFactory.get(variantStorageManager.getStorageConfiguration()));
        token = catalogManager.getUserManager().login("user", PASSWORD).getToken();
    }

    @AfterClass
    public static void afterClass() {
//        if (storageEngine.equals(HadoopVariantStorageEngine.STORAGE_ENGINE_ID)) {
//            hadoopExternalResource.after();
//        }
        opencga.after();
    }

    public void setUpCatalogManager() throws IOException, CatalogException {
        catalogManager.getUserManager().create(USER, "User Name", "mail@ebi.ac.uk", PASSWORD, "", null, Account.AccountType.FULL, null);
        token = catalogManager.getUserManager().login("user", PASSWORD).getToken();

        String projectId = catalogManager.getProjectManager().create(PROJECT, "Project about some genomes", "", "Homo sapiens",
                null, "GRCh38", new QueryOptions(ParamConstants.INCLUDE_RESULT_PARAM, true), token).first().getId();
        catalogManager.getStudyManager().create(projectId, STUDY, null, "Phase 1", "Done", null, null, null, null, null, token);

        // Create 10 samples not indexed
        for (int i = 0; i < 10; i++) {
            Sample sample = new Sample().setId("SAMPLE_" + i);
            if (i % 2 == 0) {
                sample.setPhenotypes(Collections.singletonList(PHENOTYPE));
            }
            catalogManager.getSampleManager().create(STUDY, sample, null, token);
        }

        // Cancer
        List<Sample> samples = new ArrayList<>();
        catalogManager.getStudyManager().create(projectId, CANCER_STUDY, null, "Phase 1", "Done", null, null, null, null, null, token);
        Sample sample = new Sample().setId(cancer_sample).setSomatic(true);
        samples.add(sample);
//        catalogManager.getSampleManager().create(CANCER_STUDY, sample, null, token);
        sample = new Sample().setId(germline_sample);
        samples.add(sample);
//        catalogManager.getSampleManager().create(CANCER_STUDY, sample, null, token);
        Individual individual = catalogManager.getIndividualManager()
                .create(CANCER_STUDY, new Individual("AR2.10039966-01", "AR2.10039966-01", new Individual(), new Individual(), new Location(), SexOntologyTermAnnotation.initMale(), null, null, null, null, "",
                        samples, false, 0, Collections.emptyList(), Collections.emptyList(), Collections.emptyList(), IndividualInternal.init(), Collections.emptyMap()), Collections.emptyList(), new QueryOptions(ParamConstants.INCLUDE_RESULT_PARAM, true), token).first();
        assertEquals(2, individual.getSamples().size());
    }

    @Test
    public void testMalformedVcfFileIndex() throws Exception {
        File file = opencga.createFile(STUDY, "variant-test-file-corrupted.vcf", token);
        try {
            toolRunner.execute(VariantIndexOperationTool.class,
                    new VariantIndexParams().setFile(file.getId()).setAnnotate(true),
                    Paths.get(opencga.createTmpOutdir()), null, token);
        } catch (ToolException e) {
            System.out.println(ExceptionUtils.prettyExceptionMessage(e, true, true));
        }
    }

    @Test
    public void testVariantStats() throws Exception {
        ObjectMap executorParams = new ObjectMap();
        Path outDir = Paths.get(opencga.createTmpOutdir("_variant_stats"));
        System.out.println("output = " + outDir.toAbsolutePath());
        List<String> samples = file.getSampleIds();

        VariantStatsAnalysis variantStatsAnalysis = new VariantStatsAnalysis()
                .setStudy(STUDY)
                .setSamples(samples.subList(1, 3));
        variantStatsAnalysis.setUp(opencga.getOpencgaHome().toString(), catalogManager, variantStorageManager, executorParams, outDir, "", token);

        ExecutionResult ar = variantStatsAnalysis.start();
        checkExecutionResult(ar);

        MutableInt count = new MutableInt();
        java.io.File file = getOutputFile(outDir);
        FileUtils.lineIterator(file).forEachRemaining(line -> {
            if (!line.startsWith("#")) {
                count.increment();
            }
        });
        assertEquals(variantStorageManager.count(new Query(VariantQueryParam.STUDY.key(), STUDY), token).first().intValue(),
                count.intValue());
    }

    @Test
    public void testVariantStatsTwoCohorts() throws Exception {
        ObjectMap executorParams = new ObjectMap();
        Path outDir = Paths.get(opencga.createTmpOutdir("_variant_stats_multi_cohort"));
        System.out.println("output = " + outDir.toAbsolutePath());

        VariantStatsAnalysis variantStatsAnalysis = new VariantStatsAnalysis()
                .setStudy(STUDY)
                .setCohort(Arrays.asList("c1", "c2"));
        variantStatsAnalysis.setUp(opencga.getOpencgaHome().toString(), catalogManager, variantStorageManager, executorParams, outDir, "", token);

        ExecutionResult ar = variantStatsAnalysis.start();
        checkExecutionResult(ar);

        MutableInt count = new MutableInt();
        java.io.File file = getOutputFile(outDir);
        FileUtils.lineIterator(file).forEachRemaining(line -> {
            if (!line.startsWith("#")) {
                count.increment();
            }
        });
        assertEquals(variantStorageManager.count(new Query(VariantQueryParam.STUDY.key(), STUDY), token).first().intValue(),
                count.intValue());
    }

    @Test
    public void testVariantStatsWithFilter() throws Exception {
        ObjectMap executorParams = new ObjectMap();
        Path outDir = Paths.get(opencga.createTmpOutdir("_variant_stats_chr22"));
        System.out.println("output = " + outDir.toAbsolutePath());
        List<String> samples = file.getSampleIds();

        String region = "22";
        VariantStatsAnalysis variantStatsAnalysis = new VariantStatsAnalysis()
                .setStudy(STUDY)
                .setSamples(samples.subList(1, 3))
                .setRegion(region);
        variantStatsAnalysis.setUp(opencga.getOpencgaHome().toString(), catalogManager, variantStorageManager, executorParams, outDir, "", token);

        ExecutionResult ar = variantStatsAnalysis.start();
        checkExecutionResult(ar);

        MutableInt count = new MutableInt();
        java.io.File file = getOutputFile(outDir);
        FileUtils.lineIterator(file).forEachRemaining(line -> {
            if (!line.startsWith("#")) {
                count.increment();
            }
        });
        Query variantsQuery = new Query(VariantQueryParam.REGION.key(), region);
        System.out.println("variantsQuery = " + variantsQuery.toJson());
        assertEquals(variantStorageManager.count(new Query(variantsQuery).append(VariantQueryParam.STUDY.key(), STUDY), token).getNumMatches(),
                count.intValue());
    }

    private java.io.File getOutputFile(Path outDir) {
        return FileUtils.listFiles(outDir.toFile(), null, false)
                .stream()
                .filter(f -> !f.getName().endsWith(ExecutionResultManager.FILE_EXTENSION))
                .findFirst().orElse(null);
    }

    @Test
    public void testSampleStatsSampleFilter() throws Exception {
        Assume.assumeThat(storageEngine, CoreMatchers.is(HadoopVariantStorageEngine.STORAGE_ENGINE_ID));
        sampleVariantStats(null, "stats_filter_GT", false, 1, Collections.singletonList(ParamConstants.ALL), false,
                new Query(VariantQueryParam.SAMPLE_DATA.key(), "GT=1|1"));
        sampleVariantStats(null, "stats_filter_DS", false, 2, Collections.singletonList(ParamConstants.ALL), false,
                new Query(VariantQueryParam.SAMPLE_DATA.key(), "DS>1"));
        sampleVariantStats(null, "stats_filter_DS_GT", false, 3, Collections.singletonList(ParamConstants.ALL), false,
                new Query(VariantQueryParam.SAMPLE_DATA.key(), "DS>1;GT!=1|1"));
    }

    @Test
    public void testSampleStats() throws Exception {
        sampleVariantStats("1,2", "stats_1", false, 1, file.getSampleIds().subList(0, 2));
        sampleVariantStats("1,2", "stats_1", false, 1, file.getSampleIds().subList(2, 4));
        sampleVariantStats("1,2", "stats_2", false, 2, Collections.singletonList(ParamConstants.ALL));
        try {
            sampleVariantStats("1,2", "stats_1", false, 2, file.getSampleIds());
            fail();
        } catch (Exception e) {
            e.printStackTrace();
        }
        sampleVariantStats("1,2", "stats_3", true, 3, Collections.singletonList(ParamConstants.ALL));
        sampleVariantStats("1,2", "stats_1", true, 3, file.getSampleIds());
        sampleVariantStats("1,2", "stats_1", false, 2, Collections.singletonList(ParamConstants.ALL), true);
        sampleVariantStats("1,2", "stats_1", true, 3, Collections.singletonList(ParamConstants.ALL));
        sampleVariantStats(null, "ALL", false, 4, Collections.singletonList(ParamConstants.ALL));

        try {
            sampleVariantStats("4", "ALL", true, 4, Collections.singletonList(ParamConstants.ALL));
            fail();
        } catch (Exception e) {
            e.printStackTrace();
        }
    }

    private ExecutionResult sampleVariantStats(String region, String indexId, boolean indexOverwrite, int expectedStats, List<String> samples)
            throws Exception {
        return sampleVariantStats(region, indexId, indexOverwrite, expectedStats, samples, false);
    }

    private ExecutionResult sampleVariantStats(String region, String indexId, boolean indexOverwrite, int expectedStats, List<String> samples, boolean nothingToDo)
            throws Exception {
        return sampleVariantStats(region, indexId, indexOverwrite, expectedStats, samples, nothingToDo, new Query(), true);
    }

    private ExecutionResult sampleVariantStats(String region, String indexId, boolean indexOverwrite, int expectedStats, List<String> samples, boolean nothingToDo,
                                               Query query)
            throws Exception {
        return sampleVariantStats(region, indexId, indexOverwrite, expectedStats, samples, nothingToDo, query, false);
    }

    private ExecutionResult sampleVariantStats(String region, String indexId, boolean indexOverwrite, int expectedStats, List<String> samples, boolean nothingToDo,
                                               Query query, boolean checkRegions)
            throws Exception {
        Path outDir = Paths.get(opencga.createTmpOutdir("_sample_stats_" + indexId));
        System.out.println("output = " + outDir.toAbsolutePath());
        SampleVariantStatsAnalysisParams params = new SampleVariantStatsAnalysisParams()
                .setSample(samples)
                .setIndex(indexId != null)
                .setIndexId(indexId)
                .setBatchSize(2)
                .setIndexOverwrite(indexOverwrite);
        params.getVariantQuery()
                .appendQuery(query)
                .setRegion(region);
        ExecutionResult result = toolRunner.execute(SampleVariantStatsAnalysis.class, STUDY, params, outDir, null, token);

        if (nothingToDo) {
            assertEquals("All samples stats indexed. Nothing to do!", result.getEvents().get(0).getMessage());
        } else {
            checkExecutionResult(result, storageEngine.equals(HadoopVariantStorageEngine.STORAGE_ENGINE_ID));

            if (checkRegions) {
                List<SampleVariantStats> allStats = JacksonUtils.getDefaultObjectMapper().readerFor(SampleVariantStats.class).<SampleVariantStats>readValues(outDir.resolve("sample-variant-stats.json").toFile()).readAll();
                for (SampleVariantStats sampleVariantStats : allStats) {
//                System.out.println(JacksonUtils.getDefaultObjectMapper().writerWithDefaultPrettyPrinter().writeValueAsString(sampleVariantStats));
                    List<String> expectedRegion = region == null
                            ? Arrays.asList("1", "2", "3", "4", "5", "6", "7", "8", "9", "10", "11", "12", "13", "14", "15", "16", "17", "18", "19", "20", "21", "22", "X")
                            : Arrays.asList(region.split(","));
                    assertEquals(new HashSet<>(expectedRegion), sampleVariantStats.getChromosomeCount().keySet());
                }
            }
            if (samples.get(0).equals(ParamConstants.ALL)) {
                samples = file.getSampleIds();
            }
            for (String sample : samples) {
                Sample sampleObj = catalogManager.getSampleManager().get(STUDY, sample, QueryOptions.empty(), token).first();
                List<SampleQcVariantStats> variantStats = sampleObj.getQualityControl().getVariant().getVariantStats();
                assertEquals(expectedStats, variantStats.size());
                assertThat(variantStats.stream().map(SampleQcVariantStats::getId).collect(Collectors.toSet()), hasItem(indexId));
            }
        }
        return result;
    }

    @Test
    public void testCohortStats() throws Exception {
        ObjectMap executorParams = new ObjectMap();
        CohortVariantStatsAnalysis analysis = new CohortVariantStatsAnalysis();
        Path outDir = Paths.get(opencga.createTmpOutdir("_cohort_stats"));
        System.out.println("output = " + outDir.toAbsolutePath());
        analysis.setUp(opencga.getOpencgaHome().toString(), catalogManager, variantStorageManager, executorParams, outDir, "", token);
        List<String> samples = file.getSampleIds();
        analysis.setStudy(STUDY)
                .setSamplesQuery(new Query(SampleDBAdaptor.QueryParams.ID.key(), samples.subList(0, 3)));
        checkExecutionResult(analysis.start(), storageEngine.equals(HadoopVariantStorageEngine.STORAGE_ENGINE_ID));
    }

    @Test
    public void testCohortStatsIndex() throws Exception {
        Path outDir = Paths.get(opencga.createTmpOutdir("_cohort_stats_index"));
        System.out.println("output = " + outDir.toAbsolutePath());

        CohortVariantStatsAnalysisParams toolParams = new CohortVariantStatsAnalysisParams()
                .setCohort(StudyEntry.DEFAULT_COHORT)
                .setIndex(true);

        ExecutionResult result = toolRunner.execute(CohortVariantStatsAnalysis.class, STUDY, toolParams,
                outDir, null, token);
        checkExecutionResult(result, storageEngine.equals(HadoopVariantStorageEngine.STORAGE_ENGINE_ID));

        Cohort cohort = catalogManager.getCohortManager().get(STUDY, StudyEntry.DEFAULT_COHORT, new QueryOptions(), token).first();
        assertEquals(1, cohort.getAnnotationSets().size());
        AnnotationSet annotationSet = cohort.getAnnotationSets().get(0);
        assertEquals(CohortVariantStatsAnalysis.VARIABLE_SET_ID, annotationSet.getId());
        assertEquals(CohortVariantStatsAnalysis.VARIABLE_SET_ID, annotationSet.getVariableSetId());
        Object variantCount = annotationSet.getAnnotations().get("variantCount");
        System.out.println("variantCount = " + variantCount);

        CohortUpdateParams updateParams = new CohortUpdateParams()
                .setAnnotationSets(Collections.singletonList(new AnnotationSet(annotationSet.getId(), "", Collections.singletonMap("variantCount", 1))));
        QueryOptions options = new QueryOptions(Constants.ACTIONS, new ObjectMap(AnnotationSetManager.ANNOTATIONS, ParamUtils.CompleteUpdateAction.REPLACE));

        catalogManager.getCohortManager()
                .update(STUDY, StudyEntry.DEFAULT_COHORT, updateParams, true, options, token);

        toolParams = new CohortVariantStatsAnalysisParams()
                .setCohort(StudyEntry.DEFAULT_COHORT)
                .setIndex(true);

        outDir = Paths.get(opencga.createTmpOutdir("_cohort_stats_index_2"));
        System.out.println("output = " + outDir.toAbsolutePath());
        result = toolRunner.execute(CohortVariantStatsAnalysis.class, STUDY, toolParams, outDir, null, token);
        checkExecutionResult(result, storageEngine.equals(HadoopVariantStorageEngine.STORAGE_ENGINE_ID));


        cohort = catalogManager.getCohortManager().get(STUDY, StudyEntry.DEFAULT_COHORT, new QueryOptions(), token).first();
        assertEquals(1, cohort.getAnnotationSets().size());
        annotationSet = cohort.getAnnotationSets().get(0);
        assertEquals(CohortVariantStatsAnalysis.VARIABLE_SET_ID, annotationSet.getId());
        assertEquals(CohortVariantStatsAnalysis.VARIABLE_SET_ID, annotationSet.getVariableSetId());
        assertEquals(variantCount, annotationSet.getAnnotations().get("variantCount"));
    }

    @Test
    public void testExport() throws Exception {
        Path outDir = Paths.get(opencga.createTmpOutdir("_export"));
        System.out.println("outDir = " + outDir);
        VariantExportParams variantExportParams = new VariantExportParams();
        variantExportParams.appendQuery(new Query(VariantQueryParam.REGION.key(), "22"));
        assertEquals("22", variantExportParams.getRegion());
        variantExportParams.setCt("lof");
        variantExportParams.setOutputFileName("chr22.vcf");

        toolRunner.execute(VariantExportTool.class,
                variantExportParams.toObjectMap().append(ParamConstants.STUDY_PARAM, STUDY), outDir, null, token);
        assertTrue(outDir.resolve(variantExportParams.getOutputFileName() + ".gz").toFile().exists());
    }

    @Test
    public void testExportVep() throws Exception {
        Path outDir = Paths.get(opencga.createTmpOutdir("_export_vep"));
        System.out.println("outDir = " + outDir);
        VariantExportParams variantExportParams = new VariantExportParams();
        variantExportParams.appendQuery(new Query(VariantQueryParam.REGION.key(), "22,1,5"));
        assertEquals("22,1,5", variantExportParams.getRegion());
        variantExportParams.setCt("lof");
        variantExportParams.setOutputFileName("chr1-5-22");
        variantExportParams.setOutputFileFormat(VariantWriterFactory.VariantOutputFormat.ENSEMBL_VEP.name());
        toolRunner.execute(VariantExportTool.class,
                variantExportParams.toObjectMap().append(ParamConstants.STUDY_PARAM, STUDY), outDir, null, token);
    }

    @Test
    public void testExportTped() throws Exception {
        Path outDir = Paths.get(opencga.createTmpOutdir("_export_tep"));
        System.out.println("outDir = " + outDir);
        VariantExportParams variantExportParams = new VariantExportParams();
        variantExportParams.setType("SNV");
        variantExportParams.setGenotype(son + ":0/0,0/1,1/1;" + daughter + ":0/0,0/1,1/1");
//        variantExportParams.setGenotype(son + ":0/1,1/1;" + father + ":0/0,0/1,1/1;" + mother + ":0/0,0/1,1/1");
//        variantExportParams.appendQuery(new Query(VariantQueryParam.REGION.key(), "22"));
//        assertEquals("22", variantExportParams.getRegion());

        variantExportParams.setOutputFileFormat(VariantWriterFactory.VariantOutputFormat.TPED.name());
        variantExportParams.setOutputFileName("myTped");

        variantExportParams.setInclude("id,studies.samples");

        toolRunner.execute(VariantExportTool.class,
                variantExportParams.toObjectMap().append(ParamConstants.STUDY_PARAM, STUDY), outDir, null, token);

        System.out.println(outDir);
        Path tped = outDir.resolve(variantExportParams.getOutputFileName() + ".tped");
        Path tfam = outDir.resolve(variantExportParams.getOutputFileName() + ".tfam");
        assertTrue(tped.toFile().exists());
        assertTrue(tfam.toFile().exists());

        try (BufferedReader br = new BufferedReader(new InputStreamReader(new FileInputStream(tped.toFile())))) {
            br.lines().forEach(line -> {
                assertEquals(4 + 4, line.split("\t").length);
            });
        }
    }

    @Test
    public void testGwas() throws Exception {
        ObjectMap executorParams = new ObjectMap();
        GwasAnalysis analysis = new GwasAnalysis();
        Path outDir = Paths.get(opencga.createTmpOutdir("_gwas"));
        System.out.println("output = " + outDir.toAbsolutePath());
        analysis.setUp(opencga.getOpencgaHome().toString(), catalogManager, variantStorageManager, executorParams, outDir, "", token);
        List<String> samples = file.getSampleIds();
        analysis.setStudy(STUDY)
                .setCaseCohortSamplesQuery(new Query(SampleDBAdaptor.QueryParams.ID.key(), samples.subList(0, 2)))
                .setControlCohortSamplesQuery(new Query(SampleDBAdaptor.QueryParams.ID.key(), samples.subList(2, 4)));
        checkExecutionResult(analysis.start(), storageEngine.equals(HadoopVariantStorageEngine.STORAGE_ENGINE_ID));
    }

    @Test
    public void testGwasByPhenotype() throws Exception {
        ObjectMap executorParams = new ObjectMap();
        GwasAnalysis analysis = new GwasAnalysis();
        Path outDir = Paths.get(opencga.createTmpOutdir("_gwas_phenotype"));
        System.out.println("output = " + outDir.toAbsolutePath());
        analysis.setUp(opencga.getOpencgaHome().toString(), catalogManager, variantStorageManager, executorParams, outDir, "", token);

        analysis.setStudy(STUDY)
                .setPhenotype(PHENOTYPE_NAME);
        checkExecutionResult(analysis.start(), storageEngine.equals(HadoopVariantStorageEngine.STORAGE_ENGINE_ID));
    }

    @Test
    public void testGwasIndex() throws Exception {
        // Variant scores can not be loaded in mongodb
        Assume.assumeThat(storageEngine, CoreMatchers.is(HadoopVariantStorageEngine.STORAGE_ENGINE_ID));

        ObjectMap executorParams = new ObjectMap();
        GwasAnalysis analysis = new GwasAnalysis();
        Path outDir = Paths.get(opencga.createTmpOutdir("_gwas_index"));
        System.out.println("output = " + outDir.toAbsolutePath());
        analysis.setUp(opencga.getOpencgaHome().toString(), catalogManager, variantStorageManager, executorParams, outDir, "", token);

        List<Sample> samples = catalogManager.getSampleManager().get(STUDY, file.getSampleIds().subList(0, 2), QueryOptions.empty(), token).getResults();
        catalogManager.getCohortManager().create(STUDY, new Cohort().setId("CASE").setSamples(samples), new QueryOptions(), token);
        samples = catalogManager.getSampleManager().get(STUDY, file.getSampleIds().subList(2, 4), QueryOptions.empty(), token).getResults();
        catalogManager.getCohortManager().create(STUDY, new Cohort().setId("CONTROL").setSamples(samples), new QueryOptions(), token);

        analysis.setStudy(STUDY)
                .setCaseCohort("CASE")
                .setControlCohort("CONTROL")
                .setIndex(true)
                .setIndexScoreId("GwasScore");
        checkExecutionResult(analysis.start());

        List<VariantScoreMetadata> scores = variantStorageManager.listVariantScores(STUDY, token);
        System.out.println("scores.get(0) = " + JacksonUtils.getDefaultObjectMapper().writeValueAsString(scores));
        assertEquals(1, scores.size());
        assertEquals("GwasScore", scores.get(0).getName());

        variantStorageManager.iterator(new Query(VariantQueryParam.STUDY.key(), STUDY), new QueryOptions(), token).forEachRemaining(variant -> {
            assertEquals("GwasScore", variant.getStudies().get(0).getScores().get(0).getId());
        });
    }

    @Test
    public void testKnockoutGenes() throws Exception {
        Path outDir = Paths.get(opencga.createTmpOutdir("_knockout_genes"));
        System.out.println("outDir = " + outDir);
        KnockoutAnalysisParams params = new KnockoutAnalysisParams();
        params.setSample(file.getSampleIds());

        ExecutionResult er = toolRunner.execute(KnockoutAnalysis.class,
                params.toObjectMap().append(ParamConstants.STUDY_PARAM, STUDY), outDir, null, token);
        checkExecutionResult(er, false);
    }

    @Test
    public void testKnockoutGenesSpecificGenes() throws Exception {
        Path outDir = Paths.get(opencga.createTmpOutdir("_knockout_genes_specific_genes"));
        System.out.println("outDir = " + outDir);
        KnockoutAnalysisParams params = new KnockoutAnalysisParams();
        params.setSample(file.getSampleIds());
        params.setGene(Arrays.asList("MIR1909", "DZIP3", "BTN3A2", "ITIH5"));

        ExecutionResult er = toolRunner.execute(KnockoutAnalysis.class,
                params.toObjectMap()
                        .append(ParamConstants.STUDY_PARAM, STUDY)
                        .append("executionMethod", "byGene"), outDir, null, token);
        checkExecutionResult(er, false);
        assertEquals(4, er.getAttributes().get("otherGenesCount"));
        assertEquals(3, er.getAttributes().get("proteinCodingGenesCount"));
    }

    @Test
    public void testKnockoutGenesSpecificGenesAndBiotypeProteinCoding() throws Exception {
        Path outDir = Paths.get(opencga.createTmpOutdir("_knockout_genes_specific_genes_bt_protein_coding"));
        System.out.println("outDir = " + outDir);
        KnockoutAnalysisParams params = new KnockoutAnalysisParams();
        params.setSample(file.getSampleIds());
        params.setGene(Arrays.asList("MIR1909", "DZIP3", "BTN3A2", "ITIH5"));
        params.setBiotype(VariantAnnotationConstants.PROTEIN_CODING);

        ExecutionResult er = toolRunner.execute(KnockoutAnalysis.class,
                params.toObjectMap().append(ParamConstants.STUDY_PARAM, STUDY), outDir, null, token);
        checkExecutionResult(er, false);
        assertEquals(0, er.getAttributes().get("otherGenesCount"));
        assertEquals(3, er.getAttributes().get("proteinCodingGenesCount"));
    }

    @Test
    public void testKnockoutGenesSpecificGenesAndBiotypeNMD() throws Exception {
        Path outDir = Paths.get(opencga.createTmpOutdir("_knockout_genes_specific_genes_bt_NMD"));
        System.out.println("outDir = " + outDir);
        KnockoutAnalysisParams params = new KnockoutAnalysisParams();
        params.setSample(file.getSampleIds());
        params.setGene(Arrays.asList("MIR1909", "DZIP3", "BTN3A2", "ITIH5"));
        params.setBiotype("nonsense_mediated_decay");

        ExecutionResult er = toolRunner.execute(KnockoutAnalysis.class,
                params.toObjectMap().append(ParamConstants.STUDY_PARAM, STUDY), outDir, null, token);
        checkExecutionResult(er, false);
        assertEquals(3, er.getAttributes().get("otherGenesCount")); // MIR1909 only has miRNA biotype
        assertEquals(0, er.getAttributes().get("proteinCodingGenesCount"));
    }

    @Test
    public void testKnockoutGenesByBiotype() throws Exception {
        Path outDir = Paths.get(opencga.createTmpOutdir("_knockout_genes_by_biotype"));
        System.out.println("outDir = " + outDir);
        KnockoutAnalysisParams params = new KnockoutAnalysisParams();
        params.setSample(file.getSampleIds());
        params.setBiotype("miRNA,rRNA");
//        params.setBiotype("processed_transcript"
//                + "," + "processed_pseudogene"
//                + "," + "transcribed_unprocessed_pseudogene"
//                + "," + "nonsense_mediated_decay"
//                + "," + "retained_intron"
//                + "," + "antisense_RNA"
//                + "," + "miRNA"
//                + "," + "misc_RNA"
//                + "," + "unprocessed_pseudogene"
//                + "," + "sense_overlapping"
//                + "," + "lincRNA"
//                + "," + "rRNA"
//                + "," + "snRNA"
//                + "," + "polymorphic_pseudogene"
//                + "," + "transcribed_processed_pseudogene"
//                + "," + "transcribed_unitary_pseudogene"
//                + "," + "snoRNA"
//                + "," + "TEC"
//                + "," + "pseudogene"
//                + "," + "sense_intronic"
//                + "," + "non_stop_decay"
//                + "," + "TR_V_gene");

        ExecutionResult er = toolRunner.execute(KnockoutAnalysis.class,
                params.toObjectMap().append(ParamConstants.STUDY_PARAM, STUDY), outDir, null, token);
        checkExecutionResult(er, false);
    }

    @Test
    public void testSampleMultiVariantFilterAnalysis() throws Exception {
        Path outDir = Paths.get(opencga.createTmpOutdir("_SampleMultiVariantFilterAnalysis"));
        System.out.println("outDir = " + outDir);
        SampleEligibilityAnalysisParams params = new SampleEligibilityAnalysisParams();
        params.setQuery("(biotype=protein_coding AND ct=missense_variant AND gene=BRCA2) OR (gene=BTN3A2)");

        ExecutionResult er = toolRunner.execute(SampleEligibilityAnalysis.class,
                params.toObjectMap().append(ParamConstants.STUDY_PARAM, STUDY), outDir, null, token);
//        checkExecutionResult(er, false);
    }

    @Test
    public void testVariantSecondarySampleIndex() throws Exception {
        Path outDir = Paths.get(opencga.createTmpOutdir("_VariantSecondarySampleIndex"));
        System.out.println("outDir = " + outDir);
        VariantSecondarySampleIndexParams params = new VariantSecondarySampleIndexParams();
        params.setFamilyIndex(true);
        params.setSample(Arrays.asList(son, daughter));

<<<<<<< HEAD
        ExecutionResult er = toolRunner.execute(VariantSampleIndexOperationTool.class,
                params.toObjectMap().append(ParamConstants.STUDY_PARAM, STUDY), outDir, null, token);
=======
        ExecutionResult er = toolRunner.execute(VariantSecondarySampleIndexOperationTool.class, params.toObjectMap(), outDir, null, token);
>>>>>>> 3a289ef7
//        checkExecutionResult(er, false);
    }

    @Test
    public void testMutationalSignatureFittingSNV() throws Exception {
        Path outDir = Paths.get(opencga.createTmpOutdir("_mutational_signature_fitting_snv"));
        System.out.println("outDir = " + outDir);

        URI uri = getResourceUri("mutational-signature-catalogue-snv.json");
        Path path = Paths.get(uri.getPath());
        Signature signature = JacksonUtils.getDefaultObjectMapper().readerFor(Signature.class).readValue(path.toFile());
        SampleQualityControl qc = new SampleQualityControl();
        qc.getVariant().setSignatures(Collections.singletonList(signature));
        SampleUpdateParams updateParams = new SampleUpdateParams().setQualityControl(qc);
        catalogManager.getSampleManager().update(CANCER_STUDY, cancer_sample, updateParams, null, token);

        MutationalSignatureAnalysisParams params = new MutationalSignatureAnalysisParams();
        params.setSample(cancer_sample);
        params.setId(signature.getId());
        params.setFitId("fitting-1");
        params.setFitMethod("FitMS");
        params.setFitSigVersion("RefSigv2");
        params.setFitOrgan("Breast");
        params.setFitNBoot(200);
        params.setFitThresholdPerc(5.0f);
        params.setFitThresholdPval(0.05f);
        params.setFitMaxRareSigs(1);
        params.setSkip("catalogue");

        toolRunner.execute(MutationalSignatureAnalysis.class, params, new ObjectMap(ParamConstants.STUDY_PARAM, CANCER_STUDY),
                outDir, null, token);

        java.io.File catalogueFile = outDir.resolve(MutationalSignatureAnalysis.SIGNATURE_COEFFS_FILENAME).toFile();
        byte[] bytes = Files.readAllBytes(catalogueFile.toPath());
        System.out.println(new String(bytes));
        assertTrue(catalogueFile.exists());

        java.io.File signatureFile = outDir.resolve(MutationalSignatureAnalysis.MUTATIONAL_SIGNATURE_FITTING_DATA_MODEL_FILENAME).toFile();
        bytes = Files.readAllBytes(signatureFile.toPath());
        System.out.println(new String(bytes));
        assertTrue(signatureFile.exists());

        OpenCGAResult<Sample> sampleResult = catalogManager.getSampleManager().get(CANCER_STUDY, cancer_sample, QueryOptions.empty(), token);
        Sample sample = sampleResult.first();
        List<Signature> signatures = sample.getQualityControl().getVariant().getSignatures();
        for (Signature sig : signatures) {
            if (sig.getId().equals(signature.getId())) {
                for (SignatureFitting fitting : sig.getFittings()) {
                    if (fitting.getId().equals(params.getFitId())) {
                        System.out.println(JacksonUtils.getDefaultObjectMapper().writerFor(SignatureFitting.class).writeValueAsString(fitting));
                        return;
                    }
                }
            }
        }
        fail("Mutational signature fitting not found in sample quality control");
    }

    @Test
    public void testMutationalSignatureCatalogueSV() throws Exception {
        Path outDir = Paths.get(opencga.createTmpOutdir("_mutational_signature_catalogue_sv"));
        System.out.println("outDir = " + outDir);

        Path opencgaHome = opencga.getOpencgaHome();
        System.out.println("OpenCGA home = " + opencgaHome);

        MutationalSignatureAnalysisParams params = new MutationalSignatureAnalysisParams();
        params.setSample(cancer_sample);
        params.setId("catalogue-1");
        params.setDescription("Catalogue #1");
        VariantQuery query = new VariantQuery();
        query.sample(cancer_sample);
        query.type(VariantType.SV.name());
        params.setQuery(query.toJson());
        params.setSkip("fitting");

        toolRunner.execute(MutationalSignatureAnalysis.class, params, new ObjectMap(ParamConstants.STUDY_PARAM, CANCER_STUDY),
                outDir, null, token);

        java.io.File catalogueFile = outDir.resolve(MutationalSignatureAnalysis.CATALOGUES_FILENAME_DEFAULT).toFile();
        byte[] bytes = Files.readAllBytes(catalogueFile.toPath());
        System.out.println(new String(bytes));
        assertTrue(catalogueFile.exists());

        java.io.File signatureFile = outDir.resolve(MutationalSignatureAnalysis.MUTATIONAL_SIGNATURE_DATA_MODEL_FILENAME).toFile();
        bytes = Files.readAllBytes(signatureFile.toPath());
        System.out.println(new String(bytes));
        assertTrue(signatureFile.exists());

        OpenCGAResult<Sample> sampleResult = catalogManager.getSampleManager().get(CANCER_STUDY, cancer_sample, QueryOptions.empty(), token);
        Sample sample = sampleResult.first();
        List<Signature> signatures = sample.getQualityControl().getVariant().getSignatures();
        for (Signature signature : signatures) {
            if (signature.getId().equals(params.getId())) {
                return;
            }
        }
        fail("Signature not found in sample quality control");
    }

    @Test
    public void testMutationalSignatureFittingSV() throws Exception {
        Path outDir = Paths.get(opencga.createTmpOutdir("_mutational_signature_fitting"));
        System.out.println("outDir = " + outDir);

        URI uri = getResourceUri("2019_01_10_all_PCAWG_sigs_rearr.tsv");
        Path path = Paths.get(uri.getPath());
        catalogManager.getFileManager().createFolder(CANCER_STUDY, "signature", true, "", new QueryOptions(), token);
        catalogManager.getFileManager().link(CANCER_STUDY, uri, "signature", new ObjectMap(), token);
        String filename = Paths.get(uri.toURL().getFile()).toFile().getName();
        File file = catalogManager.getFileManager().get(CANCER_STUDY, filename, null, token).first();
        String signatureFileId = file.getId();

        uri = getResourceUri("mutational-signature-sv.json");
        path = Paths.get(uri.getPath());
        Signature signature = JacksonUtils.getDefaultObjectMapper().readerFor(Signature.class).readValue(path.toFile());
        SampleQualityControl qc = new SampleQualityControl();
        qc.getVariant().setSignatures(Collections.singletonList(signature));
        SampleUpdateParams updateParams = new SampleUpdateParams().setQualityControl(qc);
        catalogManager.getSampleManager().update(CANCER_STUDY, cancer_sample, updateParams, null, token);

        MutationalSignatureAnalysisParams params = new MutationalSignatureAnalysisParams();
        params.setSample(cancer_sample);
        params.setId(signature.getId());
        params.setFitId("fitting-1");
        params.setFitMethod("FitMS");
        params.setFitSigVersion("RefSigv2");
        params.setFitOrgan("Breast");
        params.setFitNBoot(200);
        params.setFitThresholdPerc(5.0f);
        params.setFitThresholdPval(0.05f);
        params.setFitMaxRareSigs(1);
        params.setFitSignaturesFile(signatureFileId);
        params.setFitRareSignaturesFile(signatureFileId);
        params.setSkip("catalogue");

        toolRunner.execute(MutationalSignatureAnalysis.class, params, new ObjectMap(ParamConstants.STUDY_PARAM, CANCER_STUDY),
                outDir, null, token);

        java.io.File catalogueFile = outDir.resolve(MutationalSignatureAnalysis.SIGNATURE_COEFFS_FILENAME).toFile();
        byte[] bytes = Files.readAllBytes(catalogueFile.toPath());
        System.out.println(new String(bytes));
        assertTrue(catalogueFile.exists());

        java.io.File signatureFile = outDir.resolve(MutationalSignatureAnalysis.MUTATIONAL_SIGNATURE_FITTING_DATA_MODEL_FILENAME).toFile();
        bytes = Files.readAllBytes(signatureFile.toPath());
        System.out.println(new String(bytes));
        assertTrue(signatureFile.exists());
    }

    @Test
    public void testHRDetect() throws Exception {
        Path snvFittingOutDir = Paths.get(opencga.createTmpOutdir("_snv_fitting"));
        Path svFittingOutDir = Paths.get(opencga.createTmpOutdir("_sv_fitting"));
        Path hrdetectOutDir = Paths.get(opencga.createTmpOutdir("_hrdetect"));

        // Read SNV signaure
        URI uri = getResourceUri("mutational-signature-catalogue-snv.json");
        Path path = Paths.get(uri.getPath());
        Signature snvSignature = JacksonUtils.getDefaultObjectMapper().readerFor(Signature.class).readValue(path.toFile());

        // Read SV signature
        uri = getResourceUri("mutational-signature-sv.json");
        path = Paths.get(uri.getPath());
        Signature svSignature = JacksonUtils.getDefaultObjectMapper().readerFor(Signature.class).readValue(path.toFile());

        // Update quality control for the cancer sample
        SampleQualityControl qc = new SampleQualityControl();
        qc.getVariant().setSignatures(Arrays.asList(snvSignature, svSignature));
        SampleUpdateParams updateParams = new SampleUpdateParams().setQualityControl(qc);
        catalogManager.getSampleManager().update(CANCER_STUDY, cancer_sample, updateParams, null, token);

        // SNV fitting
        MutationalSignatureAnalysisParams params = new MutationalSignatureAnalysisParams();
        params.setSample(cancer_sample);
        params.setId(snvSignature.getId());
        params.setFitId("snv-fitting-1");
        params.setFitMethod("FitMS");
        params.setFitSigVersion("RefSigv2");
        params.setFitOrgan("Breast");
        params.setFitNBoot(100);
        params.setFitThresholdPerc(5.0f);
        params.setFitThresholdPval(0.05f);
        params.setFitMaxRareSigs(1);
        params.setSkip("catalogue");

        toolRunner.execute(MutationalSignatureAnalysis.class, params, new ObjectMap(ParamConstants.STUDY_PARAM, CANCER_STUDY),
                snvFittingOutDir, null, token);

        java.io.File snvSignatureFittingFile = snvFittingOutDir.resolve(MutationalSignatureAnalysis.MUTATIONAL_SIGNATURE_FITTING_DATA_MODEL_FILENAME).toFile();
        assertTrue(snvSignatureFittingFile.exists());
        SignatureFitting snvFitting = JacksonUtils.getDefaultObjectMapper().readerFor(SignatureFitting.class).readValue(snvSignatureFittingFile);
        assertEquals(params.getFitId(), snvFitting.getId());

        // SV fitting
        uri = getResourceUri("2019_01_10_all_PCAWG_sigs_rearr.tsv");
        path = Paths.get(uri.getPath());
        catalogManager.getFileManager().createFolder(CANCER_STUDY, "signature", true, "", new QueryOptions(), token);
        catalogManager.getFileManager().link(CANCER_STUDY, uri, "signature", new ObjectMap(), token);
        String filename = Paths.get(uri.toURL().getFile()).toFile().getName();
        File file = catalogManager.getFileManager().get(CANCER_STUDY, filename, null, token).first();
        String signatureFileId = file.getId();

        params = new MutationalSignatureAnalysisParams();
        params.setSample(cancer_sample);
        params.setId(svSignature.getId());
        params.setFitId("fitting-sv-1");
        params.setFitMethod("FitMS");
        params.setFitSigVersion("RefSigv2");
        params.setFitOrgan("Breast");
        params.setFitNBoot(100);
        params.setFitThresholdPerc(5.0f);
        params.setFitThresholdPval(0.05f);
        params.setFitMaxRareSigs(1);
        params.setFitSignaturesFile(signatureFileId);
        params.setFitRareSignaturesFile(signatureFileId);
        params.setSkip("catalogue");

        toolRunner.execute(MutationalSignatureAnalysis.class, params, new ObjectMap(ParamConstants.STUDY_PARAM, CANCER_STUDY),
                svFittingOutDir, null, token);

        java.io.File svSignatureFittingFile = svFittingOutDir.resolve(MutationalSignatureAnalysis.MUTATIONAL_SIGNATURE_FITTING_DATA_MODEL_FILENAME).toFile();
        assertTrue(svSignatureFittingFile.exists());
        SignatureFitting svFitting = JacksonUtils.getDefaultObjectMapper().readerFor(SignatureFitting.class).readValue(svSignatureFittingFile);
        assertEquals(params.getFitId(), svFitting.getId());

        // HRDetect
        HRDetectAnalysisParams hrdParams = new HRDetectAnalysisParams();
        hrdParams.setId("hrd-1");
        hrdParams.setSampleId(cancer_sample);
        hrdParams.setSnvFittingId(snvFitting.getId());
        hrdParams.setSvFittingId(svFitting.getId());
        hrdParams.setCnvQuery("{\"sample\": \"" + cancer_sample + "\", \"type\": \"" + VariantType.CNV + "\"}");
        hrdParams.setIndelQuery("{\"sample\": \"" + cancer_sample + "\", \"type\": \"" + VariantType.INDEL + "\"}");
        hrdParams.setBootstrap(true);

        toolRunner.execute(HRDetectAnalysis.class, hrdParams, new ObjectMap(ParamConstants.STUDY_PARAM, CANCER_STUDY), hrdetectOutDir, null, token);

        java.io.File hrDetectFile = hrdetectOutDir.resolve(HRDetectAnalysis.HRDETECT_SCORES_FILENAME_DEFAULT).toFile();
        byte[] bytes = Files.readAllBytes(hrDetectFile.toPath());
        System.out.println(new String(bytes));
        assertTrue(hrDetectFile.exists());

        OpenCGAResult<Sample> sampleResult = catalogManager.getSampleManager().get(CANCER_STUDY, cancer_sample, QueryOptions.empty(), token);
        Sample sample = sampleResult.first();
        List<HRDetect> hrDetects = sample.getQualityControl().getVariant().getHrDetects();
        for (HRDetect hrDetect : hrDetects) {
            if (hrDetect.getId().equals(hrDetect.getId())) {
                if (hrDetect.getScores().containsKey("del.mh.prop")) {
                    Assert.assertEquals(hrDetect.getScores().getFloat("del.mh.prop"), 0.172413793103448f, 0.00001f);
                    return;
                }
            }
        }
        fail("HRDetect result not found in sample quality control");
    }

    @Test
    public void testHRDetectParseResults() throws Exception {
        Path hrdetectOutDir = Paths.get(opencga.createTmpOutdir("_hrdetect"));
        URI uri = getResourceUri("hrdetect_output_38.tsv");
        java.io.File file = Paths.get(uri.getPath()).toFile();
        FileUtils.copyFile(file, hrdetectOutDir.resolve(HRDetectAnalysis.HRDETECT_SCORES_FILENAME_DEFAULT).toFile());

        HRDetectAnalysisParams hrdParams = new HRDetectAnalysisParams();
        hrdParams.setId("hrd-1");
        hrdParams.setSampleId(cancer_sample);
        hrdParams.setSnvFittingId("snvFittingId");
        hrdParams.setSvFittingId("svFittingId");
        hrdParams.setCnvQuery("{\"sample\": \"" + cancer_sample + "\", \"type\": \"" + VariantType.CNV + "\"}");
        hrdParams.setIndelQuery("{\"sample\": \"" + cancer_sample + "\", \"type\": \"" + VariantType.INDEL + "\"}");

        HRDetectAnalysis analysis = new HRDetectAnalysis();
        analysis.setUp(opencga.getOpencgaHome().toString(), catalogManager, variantStorageManager,
                hrdParams.toObjectMap().append(ParamConstants.STUDY_PARAM, STUDY), hrdetectOutDir,
                "job-1", token);
        HRDetect hrDetect = analysis.parseResult(hrdetectOutDir);
        for (Map.Entry<String, Object> entry : hrDetect.getScores().entrySet()) {
            System.out.println(entry.getKey() + " -> " + entry.getValue());
        }
        assertTrue(hrDetect.getScores().containsKey("hrd"));
        assertEquals(-0.102769986f, hrDetect.getScores().getFloat("hrd"), 0.00001f);
        assertTrue(hrDetect.getScores().containsKey("Probability"));
        assertEquals(0.998444f, hrDetect.getScores().getFloat("Probability"), 0.00001f);
    }

        public void checkExecutionResult(ExecutionResult er) {
        checkExecutionResult(er, true);
    }

    public void checkExecutionResult(ExecutionResult er, boolean customExecutor) {
        if (customExecutor) {
            if (storageEngine.equals("hadoop")) {
                assertEquals("hbase-mapreduce", er.getExecutor().getId());
            } else {
                assertEquals("mongodb-local", er.getExecutor().getId());
            }
        } else {
            assertEquals("opencga-local", er.getExecutor().getId());
        }
    }
}<|MERGE_RESOLUTION|>--- conflicted
+++ resolved
@@ -778,12 +778,9 @@
         params.setFamilyIndex(true);
         params.setSample(Arrays.asList(son, daughter));
 
-<<<<<<< HEAD
-        ExecutionResult er = toolRunner.execute(VariantSampleIndexOperationTool.class,
+
+        ExecutionResult er = toolRunner.execute(VariantSecondarySampleIndexOperationTool.class,
                 params.toObjectMap().append(ParamConstants.STUDY_PARAM, STUDY), outDir, null, token);
-=======
-        ExecutionResult er = toolRunner.execute(VariantSecondarySampleIndexOperationTool.class, params.toObjectMap(), outDir, null, token);
->>>>>>> 3a289ef7
 //        checkExecutionResult(er, false);
     }
 
