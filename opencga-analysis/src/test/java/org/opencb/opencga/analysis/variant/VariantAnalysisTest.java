--- conflicted
+++ resolved
@@ -18,7 +18,6 @@
 
 import org.apache.commons.collections4.CollectionUtils;
 import org.apache.commons.io.FileUtils;
-import org.apache.commons.lang3.StringUtils;
 import org.apache.commons.lang3.mutable.MutableInt;
 import org.hamcrest.CoreMatchers;
 import org.junit.*;
@@ -37,11 +36,8 @@
 import org.opencb.commons.datastore.core.Query;
 import org.opencb.commons.datastore.core.QueryOptions;
 import org.opencb.opencga.TestParamConstants;
-<<<<<<< HEAD
+import org.opencb.opencga.analysis.clinical.ClinicalAnalysisLoadTask;
 import org.opencb.opencga.analysis.family.qc.FamilyQcAnalysis;
-=======
-import org.opencb.opencga.analysis.clinical.ClinicalAnalysisLoadTask;
->>>>>>> db13b802
 import org.opencb.opencga.analysis.tools.ToolRunner;
 import org.opencb.opencga.analysis.variant.gwas.GwasAnalysis;
 import org.opencb.opencga.analysis.variant.hrdetect.HRDetectAnalysis;
@@ -1077,7 +1073,6 @@
     }
 
     @Test
-<<<<<<< HEAD
     public void testFamilyQc() throws Exception {
         Path outDir = Paths.get(opencga.createTmpOutdir("_familyqc"));
 
@@ -1118,7 +1113,8 @@
         RelatednessReport relatednessReport = JacksonUtils.getDefaultObjectMapper().readValue(outDir.resolve("relatedness.report.json").toFile(), RelatednessReport.class);
         assertEquals(params.getMinorAlleleFreq(), relatednessReport.getMaf());
         assertEquals(params.getHaploidCallMode(), relatednessReport.getHaploidCallMode());
-=======
+    }
+
     public void testClinicalAnalysisLoading() throws IOException, ToolException, CatalogException {
         String fileStr = "clinical_analyses.json.gz";
         File file;
@@ -1157,7 +1153,6 @@
         clinicalAnalysis = catalogManager.getClinicalAnalysisManager().search(CANCER_STUDY, query, QueryOptions.empty(),
                 token).first();
         Assert.assertEquals(ca2Id, clinicalAnalysis.getId());
->>>>>>> db13b802
     }
 
     @Test
