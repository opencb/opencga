/*
 * Copyright 2015-2020 OpenCB
 *
 * Licensed under the Apache License, Version 2.0 (the "License");
 * you may not use this file except in compliance with the License.
 * You may obtain a copy of the License at
 *
 *     http://www.apache.org/licenses/LICENSE-2.0
 *
 * Unless required by applicable law or agreed to in writing, software
 * distributed under the License is distributed on an "AS IS" BASIS,
 * WITHOUT WARRANTIES OR CONDITIONS OF ANY KIND, either express or implied.
 * See the License for the specific language governing permissions and
 * limitations under the License.
 */

package org.opencb.opencga.analysis.variant.manager;

import org.hamcrest.CoreMatchers;
import org.junit.*;
import org.junit.experimental.categories.Category;
import org.junit.runner.RunWith;
import org.junit.runners.Parameterized;
import org.opencb.biodata.models.clinical.Disorder;
import org.opencb.biodata.models.clinical.Phenotype;
import org.opencb.biodata.models.core.SexOntologyTermAnnotation;
import org.opencb.commons.datastore.core.ObjectMap;
import org.opencb.commons.datastore.core.Query;
import org.opencb.commons.datastore.core.QueryOptions;
import org.opencb.opencga.TestParamConstants;
import org.opencb.opencga.analysis.tools.ToolRunner;
import org.opencb.opencga.analysis.variant.OpenCGATestExternalResource;
import org.opencb.opencga.analysis.variant.gwas.GwasAnalysis;
import org.opencb.opencga.analysis.variant.operations.*;
import org.opencb.opencga.catalog.managers.CatalogManager;
import org.opencb.opencga.core.api.ParamConstants;
import org.opencb.opencga.core.common.JacksonUtils;
import org.opencb.opencga.core.common.YesNoAuto;
import org.opencb.opencga.core.config.storage.CellBaseConfiguration;
import org.opencb.opencga.core.config.storage.SampleIndexConfiguration;
import org.opencb.opencga.core.config.storage.StorageConfiguration;
import org.opencb.opencga.core.exceptions.ToolException;
import org.opencb.opencga.core.models.cohort.Cohort;
import org.opencb.opencga.core.models.cohort.CohortCreateParams;
import org.opencb.opencga.core.models.common.IndexStatus;
import org.opencb.opencga.core.models.family.Family;
import org.opencb.opencga.core.models.file.File;
import org.opencb.opencga.core.models.individual.*;
import org.opencb.opencga.core.models.job.Job;
import org.opencb.opencga.core.models.operations.variant.VariantAnnotationIndexParams;
import org.opencb.opencga.core.models.operations.variant.VariantSecondaryAnnotationIndexParams;
import org.opencb.opencga.core.models.operations.variant.VariantSecondarySampleIndexParams;
import org.opencb.opencga.core.models.organizations.OrganizationCreateParams;
import org.opencb.opencga.core.models.organizations.OrganizationUpdateParams;
import org.opencb.opencga.core.models.project.ProjectCreateParams;
import org.opencb.opencga.core.models.project.ProjectOrganism;
import org.opencb.opencga.core.models.sample.*;
import org.opencb.opencga.core.models.variant.VariantIndexParams;
import org.opencb.opencga.core.models.variant.VariantStorageMetadataSynchronizeParams;
import org.opencb.opencga.core.response.OpenCGAResult;
import org.opencb.opencga.core.testclassification.duration.LongTests;
import org.opencb.opencga.core.tools.result.ExecutionResult;
import org.opencb.opencga.storage.core.exceptions.StorageEngineException;
import org.opencb.opencga.storage.core.metadata.models.VariantScoreMetadata;
import org.opencb.opencga.storage.core.utils.CellBaseUtils;
import org.opencb.opencga.storage.core.variant.VariantStorageEngine;
import org.opencb.opencga.storage.core.variant.adaptors.VariantQueryParam;
import org.opencb.opencga.storage.core.variant.dummy.DummyVariantStorageEngine;
import org.opencb.opencga.storage.core.variant.solr.VariantSolrExternalResource;
import org.opencb.opencga.storage.hadoop.variant.HadoopVariantStorageEngine;
import org.opencb.opencga.storage.hadoop.variant.HadoopVariantStorageTest;
import org.opencb.opencga.storage.hadoop.variant.VariantHbaseTestUtils;
import org.opencb.opencga.storage.hadoop.variant.adaptors.VariantHadoopDBAdaptor;

import java.nio.file.Path;
import java.nio.file.Paths;
import java.util.*;
import java.util.stream.Collectors;

import static org.hamcrest.CoreMatchers.anyOf;
import static org.hamcrest.CoreMatchers.is;
import static org.junit.Assert.*;

@RunWith(Parameterized.class)
@Category(LongTests.class)
public class VariantOperationsTest {

    public static final String ORGANIZATION = "test";
    public static final String USER = "user";
    public static final String PASSWORD = TestParamConstants.PASSWORD;
    public static final String PROJECT = "project";
    public static final String STUDY = "study";
    public static final String PHENOTYPE_NAME = "myPhenotype";
    public static final Phenotype PHENOTYPE = new Phenotype(PHENOTYPE_NAME, PHENOTYPE_NAME, "mySource")
            .setStatus(Phenotype.Status.OBSERVED);
    public static final String DB_NAME = VariantStorageManager.buildDatabaseName("opencga_test", ORGANIZATION, PROJECT);
    private static String father = "NA19661";
    private static String mother = "NA19660";
    private static String son = "NA19685";
    private static String daughter = "NA19600";
    private static List<String> samples = Arrays.asList(father, mother, son, daughter);


    @Parameterized.Parameters(name = "{0}")
    public static Object[][] parameters() {
        return new Object[][]{
//                {MongoDBVariantStorageEngine.STORAGE_ENGINE_ID},
                {DummyVariantStorageEngine.STORAGE_ENGINE_ID},
                {HadoopVariantStorageEngine.STORAGE_ENGINE_ID}
        };
    }

    public VariantOperationsTest(String storageEngine) {
//        if (!storageEngine.equals(VariantOperationsTest.storageEngine)) {
//            indexed = false;
//        }
        VariantOperationsTest.storageEngine = storageEngine;
    }


    private static CatalogManager catalogManager;
    private static VariantStorageManager variantStorageManager;
    private static ToolRunner toolRunner;

    public static OpenCGATestExternalResource opencga = new OpenCGATestExternalResource();
    public static HadoopVariantStorageTest.HadoopExternalResource hadoopExternalResource;

    @ClassRule
    public static VariantSolrExternalResource solrExternalResource = new VariantSolrExternalResource();

    private static String storageEngine;
//    private static boolean indexed = false;
    private static String token;
    private static File file;

    @Before
    public void setUp() throws Throwable {
//        System.setProperty("opencga.log.level", "INFO");
//        Configurator.reconfigure();
//        if (!indexed) {
//            indexed = true;
//            loadDataset();
//        }
        loadDataset();

        // Reset engines
        opencga.getStorageEngineFactory().close();
//        catalogManager = opencga.getCatalogManager();
//        variantStorageManager = new VariantStorageManager(catalogManager, opencga.getStorageEngineFactory());
//        toolRunner = new ToolRunner(opencga.getOpencgaHome().toString(), catalogManager, StorageEngineFactory.get(variantStorageManager.getStorageConfiguration()));
        token = catalogManager.getUserManager().login(ORGANIZATION, "user", PASSWORD).getToken();
    }

    @After
    public void tearDown() {
        if (hadoopExternalResource != null) {

            try {
                VariantStorageEngine engine = opencga.getStorageEngineFactory().getVariantStorageEngine(storageEngine, DB_NAME);
                if (storageEngine.equals(HadoopVariantStorageEngine.STORAGE_ENGINE_ID)) {
                    VariantHbaseTestUtils.printVariants(((VariantHadoopDBAdaptor) engine.getDBAdaptor()), Paths.get(opencga.createTmpOutdir("_hbase_print_variants_AFTER")).toUri());
                }
            } catch (Exception ignore) {
                ignore.printStackTrace();
            }

            hadoopExternalResource.after();
            hadoopExternalResource = null;
        }
    }

    @AfterClass
    public static void afterClass() {
        opencga.after();
        if (hadoopExternalResource != null) {
            hadoopExternalResource.after();
            hadoopExternalResource = null;
        }
    }

    private void loadDataset() throws Throwable {
        opencga.after();
        opencga.before();
        if (storageEngine.equals(HadoopVariantStorageEngine.STORAGE_ENGINE_ID)) {
            if (hadoopExternalResource == null) {
                hadoopExternalResource = new HadoopVariantStorageTest.HadoopExternalResource();
                hadoopExternalResource.before();
            } else {
                hadoopExternalResource.clearHBase();
            }
        } else if (storageEngine.equals(DummyVariantStorageEngine.STORAGE_ENGINE_ID)) {
            DummyVariantStorageEngine.configure(opencga.getStorageEngineFactory(), true);
        }

        catalogManager = opencga.getCatalogManager();
        variantStorageManager = opencga.getVariantStorageManager(solrExternalResource);
        toolRunner = new ToolRunner(opencga.getOpencgaHome().toString(), catalogManager, variantStorageManager);

        opencga.clearStorageDB(DB_NAME);

        StorageConfiguration storageConfiguration = opencga.getStorageConfiguration();
        storageConfiguration.getVariant().setDefaultEngine(storageEngine);
        if (storageEngine.equals(HadoopVariantStorageEngine.STORAGE_ENGINE_ID)) {
            HadoopVariantStorageTest.updateStorageConfiguration(storageConfiguration, hadoopExternalResource.getConf());
            ObjectMap variantHadoopOptions = storageConfiguration.getVariantEngine(HadoopVariantStorageEngine.STORAGE_ENGINE_ID).getOptions();
            for (Map.Entry<String, String> entry : hadoopExternalResource.getConf()) {
                variantHadoopOptions.put(entry.getKey(), entry.getValue());
            }
        }

        setUpCatalogManager();
        solrExternalResource.configure(variantStorageManager.getVariantStorageEngine(STUDY, token));
        solrExternalResource.configure(variantStorageManager.getVariantStorageEngineForStudyOperation(STUDY, new ObjectMap(), token));


        file = opencga.createFile(STUDY, "variant-test-file.vcf.gz", token);
//            variantStorageManager.index(STUDY, file.getId(), opencga.createTmpOutdir("_index"), new ObjectMap(VariantStorageOptions.ANNOTATE.key(), true), token);
        toolRunner.execute(VariantIndexOperationTool.class, STUDY,
                new VariantIndexParams()
                        .setFile(file.getId())
                        .setAnnotate(false)
                        .setLoadHomRef(YesNoAuto.YES.name()),
                Paths.get(opencga.createTmpOutdir("_index")), "index", token);
        toolRunner.execute(VariantAnnotationIndexOperationTool.class, STUDY,
                new VariantAnnotationIndexParams(),
                Paths.get(opencga.createTmpOutdir("_annotation-index")), "index", token);

        for (int i = 0; i < file.getSampleIds().size(); i++) {
            if (i % 2 == 0) {
                String id = file.getSampleIds().get(i);
                SampleUpdateParams updateParams = new SampleUpdateParams().setPhenotypes(Collections.singletonList(PHENOTYPE));
                catalogManager.getSampleManager().update(STUDY, id, updateParams, null, token);
            }
        }

        catalogManager.getCohortManager().create(STUDY, new CohortCreateParams().setId("c1")
                        .setSamples(file.getSampleIds().subList(0, 2).stream().map(s -> new SampleReferenceParam().setId(s)).collect(Collectors.toList())),
                null, null, null, token);
        catalogManager.getCohortManager().create(STUDY, new CohortCreateParams().setId("c2")
                        .setSamples(file.getSampleIds().subList(2, 4).stream().map(s -> new SampleReferenceParam().setId(s)).collect(Collectors.toList())),
                null, null, null, token);

        Phenotype phenotype = new Phenotype("phenotype", "phenotype", "");
        Disorder disorder = new Disorder("disorder", "disorder", "", "", Collections.singletonList(phenotype), Collections.emptyMap());
        List<Individual> individuals = new ArrayList<>(4);

        // Father
        individuals.add(catalogManager.getIndividualManager()
                .create(STUDY, new Individual(father, father, new Individual(), new Individual(), new Location(), SexOntologyTermAnnotation.initMale(), null, null, null, null, "",
                        Collections.emptyList(), false, 0, Collections.emptyList(), Collections.emptyList(), Collections.emptyList(), IndividualInternal.init(), Collections.emptyMap()), Collections.singletonList(father), new QueryOptions(ParamConstants.INCLUDE_RESULT_PARAM, true), token).first());
        // Mother
        individuals.add(catalogManager.getIndividualManager()
                .create(STUDY, new Individual(mother, mother, new Individual(), new Individual(), new Location(), SexOntologyTermAnnotation.initFemale(), null, null, null, null, "",
                        Collections.emptyList(), false, 0, Collections.emptyList(), Collections.emptyList(), Collections.emptyList(), IndividualInternal.init(), Collections.emptyMap()), Collections.singletonList(mother), new QueryOptions(ParamConstants.INCLUDE_RESULT_PARAM, true), token).first());
        // Son
        individuals.add(catalogManager.getIndividualManager()
                .create(STUDY, new Individual(son, son, new Individual(), new Individual(), new Location(), SexOntologyTermAnnotation.initMale(), null, null, null, null, "",
                        Collections.emptyList(), false, 0, Collections.emptyList(), Collections.emptyList(), Collections.emptyList(), IndividualInternal.init(), Collections.emptyMap()).setFather(individuals.get(0)).setMother(individuals.get(1)).setDisorders(Collections.singletonList(disorder)), Collections.singletonList(son), new QueryOptions(ParamConstants.INCLUDE_RESULT_PARAM, true), token).first());
        // Daughter
        individuals.add(catalogManager.getIndividualManager()
                .create(STUDY, new Individual(daughter, daughter, new Individual(), new Individual(), new Location(), SexOntologyTermAnnotation.initFemale(), null, null, null, null, "",
                        Collections.emptyList(), false, 0, Collections.emptyList(), Collections.emptyList(), Collections.emptyList(), IndividualInternal.init(), Collections.emptyMap()).setFather(individuals.get(0)).setMother(individuals.get(1)), Collections.singletonList(daughter), new QueryOptions(ParamConstants.INCLUDE_RESULT_PARAM, true), token).first());
        catalogManager.getFamilyManager().create(
                STUDY,
                new Family("f1", "f1", Collections.singletonList(phenotype), Collections.singletonList(disorder), null, null, 4, null, null),
                individuals.stream().map(Individual::getId).collect(Collectors.toList()), new QueryOptions(),
                token);


        opencga.getStorageConfiguration().getVariant().setDefaultEngine(storageEngine);
        VariantStorageEngine engine = opencga.getStorageEngineFactory().getVariantStorageEngine(storageEngine, DB_NAME);
        if (storageEngine.equals(HadoopVariantStorageEngine.STORAGE_ENGINE_ID)) {
            VariantHbaseTestUtils.printVariants(((VariantHadoopDBAdaptor) engine.getDBAdaptor()), Paths.get(opencga.createTmpOutdir("_hbase_print_variants")).toUri());
        }
    }

    public void setUpCatalogManager() throws Exception {
<<<<<<< HEAD
        catalogManager.getOrganizationManager().create(new OrganizationCreateParams().setId(ORGANIZATION), QueryOptions.empty(),
                opencga.getAdminToken());
        catalogManager.getUserManager().create(ORGANIZATION, "user", "user", "my@email.org", TestParamConstants.PASSWORD, "ACME",
                1000L, opencga.getAdminToken()).first();
        catalogManager.getOrganizationManager().update(ORGANIZATION, new OrganizationUpdateParams().setAdmins(Collections.singletonList("user")),
                null,
                opencga.getAdminToken());
=======
        catalogManager.getUserManager().create(USER, "User Name", "mail@ebi.ac.uk", PASSWORD, ORGANIZATION, null, opencga.getAdminToken());
>>>>>>> eb51514d
        token = catalogManager.getUserManager().login(ORGANIZATION, "user", PASSWORD).getToken();

        String projectId = catalogManager.getProjectManager().create(PROJECT, "Project about some genomes", "", "Homo sapiens",
                null, "GRCh38", new QueryOptions(ParamConstants.INCLUDE_RESULT_PARAM, true), token).first().getId();
        catalogManager.getStudyManager().create(projectId, STUDY, null, "Phase 1", "Done", null, null, null, null, null, token);

        // Create 10 samples not indexed
        for (int i = 0; i < 10; i++) {
            Sample sample = new Sample().setId("SAMPLE_" + i);
            if (i % 2 == 0) {
                sample.setPhenotypes(Collections.singletonList(PHENOTYPE));
            }
            catalogManager.getSampleManager().create(STUDY, sample, null, token);
        }

    }

    @Test
    public void testVariantFileReload() throws Exception {
        try {
            toolRunner.execute(VariantIndexOperationTool.class, STUDY,
                    new VariantIndexParams()
                            .setForceReload(false)
                            .setFile(file.getId()),
                    Paths.get(opencga.createTmpOutdir()), "index_reload", token);
            fail("Should have thrown an exception");
        } catch (ToolException e) {
            assertEquals(StorageEngineException.class, e.getCause().getClass());
            assertEquals("We can only INDEX VCF files not transformed, the status is READY", e.getCause().getMessage());
        }

        toolRunner.execute(VariantIndexOperationTool.class, STUDY,
                new VariantIndexParams()
                        .setForceReload(true)
                        .setFile(file.getId()),
                Paths.get(opencga.createTmpOutdir()), "index_reload", token);

    }

    @Test
    public void testVariantSecondaryAnnotationIndex() throws Exception {

        for (String sample : samples) {
            SampleInternalVariantSecondaryAnnotationIndex index = catalogManager.getSampleManager().get(STUDY, sample, new QueryOptions(), token).first().getInternal().getVariant().getSecondaryAnnotationIndex();
            assertEquals(IndexStatus.NONE, index.getStatus().getId());
        }
        assertEquals(IndexStatus.NONE, catalogManager.getFileManager().get(STUDY, file.getId(), new QueryOptions(), token).first().getInternal().getVariant().getSecondaryAnnotationIndex().getStatus().getId());

        toolRunner.execute(VariantSecondaryAnnotationIndexOperationTool.class, STUDY,
                new VariantSecondaryAnnotationIndexParams(),
                Paths.get(opencga.createTmpOutdir()), "annotation_index", token);

        for (String sample : samples) {
            SampleInternalVariantSecondaryAnnotationIndex index = catalogManager.getSampleManager().get(STUDY, sample, new QueryOptions(), token).first().getInternal().getVariant().getSecondaryAnnotationIndex();
            assertEquals(IndexStatus.READY, index.getStatus().getId());
        }
        assertEquals(IndexStatus.READY, catalogManager.getFileManager().get(STUDY, file.getId(), new QueryOptions(), token).first().getInternal().getVariant().getSecondaryAnnotationIndex().getStatus().getId());

    }

    @Test
    public void testVariantSecondarySampleIndex() throws Exception {
        Assume.assumeThat(storageEngine, anyOf(
//                is(DummyVariantStorageEngine.STORAGE_ENGINE_ID),
                is(HadoopVariantStorageEngine.STORAGE_ENGINE_ID)
        ));
        for (String sample : samples) {
            SampleInternalVariantSecondarySampleIndex sampleIndex = catalogManager.getSampleManager().get(STUDY, sample, new QueryOptions(), token).first().getInternal().getVariant().getSecondarySampleIndex();
            assertEquals(sample, IndexStatus.READY, sampleIndex.getStatus().getId());
            assertEquals(sample, IndexStatus.NONE, sampleIndex.getFamilyStatus().getId());
            assertEquals(sample, 1, sampleIndex.getVersion().intValue());
        }

        // Run family index. The family index status should be READY on offspring
        toolRunner.execute(VariantSecondarySampleIndexOperationTool.class, STUDY,
                new VariantSecondarySampleIndexParams()
                        .setFamilyIndex(true)
                        .setSample(Arrays.asList(ParamConstants.ALL)),
                Paths.get(opencga.createTmpOutdir()), "index", token);

        for (String sample : samples) {
            SampleInternalVariantSecondarySampleIndex sampleIndex = catalogManager.getSampleManager().get(STUDY, sample, new QueryOptions(), token).first().getInternal().getVariant().getSecondarySampleIndex();
            assertEquals(sample, IndexStatus.READY, sampleIndex.getStatus().getId());
            if (sample.equals(daughter) || sample.equals(son)) {
                assertEquals(sample, IndexStatus.READY, sampleIndex.getFamilyStatus().getId());
            }
            assertEquals(sample, 1, sampleIndex.getVersion().intValue());
        }

        // Change the sample index configuration.
        OpenCGAResult<Job> jobs = variantStorageManager.configureSampleIndex(STUDY, SampleIndexConfiguration.defaultConfiguration()
                .addPopulation(new SampleIndexConfiguration.Population("1000G", "SAS")), false, token);

        // Initially nothing should change, even after running a manual synchronization
        toolRunner.execute(VariantStorageMetadataSynchronizeOperationTool.class,
                new VariantStorageMetadataSynchronizeParams().setStudy(STUDY),
                Paths.get(opencga.createTmpOutdir()), "", catalogManager.getUserManager().loginAsAdmin(TestParamConstants.ADMIN_PASSWORD).getToken());

        for (String sample : samples) {
            SampleInternalVariantSecondarySampleIndex sampleIndex = catalogManager.getSampleManager().get(STUDY, sample, new QueryOptions(), token)
                    .first().getInternal().getVariant().getSecondarySampleIndex();
            assertEquals(IndexStatus.READY, sampleIndex.getStatus().getId());
            if (sample.equals(daughter) || sample.equals(son)) {
                assertEquals(sample, IndexStatus.READY, sampleIndex.getFamilyStatus().getId());
            }
            assertEquals(1, sampleIndex.getVersion().intValue());
        }
        // Run reconfiguration jobs
        for (Job job : jobs.getResults()) {
            toolRunner.execute(job, Paths.get(opencga.createTmpOutdir()), token);
        }

        // Everything should look the same, but with newer version
        for (String sample : samples) {
            SampleInternalVariantSecondarySampleIndex sampleIndex = catalogManager.getSampleManager().get(STUDY, sample, new QueryOptions(), token).first().getInternal().getVariant().getSecondarySampleIndex();
            assertEquals(IndexStatus.READY, sampleIndex.getStatus().getId());
            if (sample.equals(daughter) || sample.equals(son)) {
                assertEquals(sample, IndexStatus.READY, sampleIndex.getFamilyStatus().getId());
            }
            assertEquals(2, sampleIndex.getVersion().intValue());
        }

        // Same. Rerun configuration and change version.
        jobs = variantStorageManager.configureSampleIndex(STUDY, SampleIndexConfiguration.defaultConfiguration(), false, token);
        for (Job job : jobs.getResults()) {
            toolRunner.execute(job, Paths.get(opencga.createTmpOutdir()), token);
        }
        for (String sample : samples) {
            SampleInternalVariantSecondarySampleIndex sampleIndex = catalogManager.getSampleManager().get(STUDY, sample, new QueryOptions(), token).first().getInternal().getVariant().getSecondarySampleIndex();
            assertEquals(IndexStatus.READY, sampleIndex.getStatus().getId());
            if (sample.equals(daughter) || sample.equals(son)) {
                assertEquals(sample, IndexStatus.READY, sampleIndex.getFamilyStatus().getId());
            }
            assertEquals(3, sampleIndex.getVersion().intValue());
        }
    }

    @Test
    public void testVariantSecondarySampleIndexPartialFamily() throws Exception {
        Assume.assumeThat(storageEngine, anyOf(
//                is(DummyVariantStorageEngine.STORAGE_ENGINE_ID),
                is(HadoopVariantStorageEngine.STORAGE_ENGINE_ID)
        ));
        for (String sample : samples) {
            SampleInternalVariantSecondarySampleIndex sampleIndex = catalogManager.getSampleManager().get(STUDY, sample, new QueryOptions(), token).first().getInternal().getVariant().getSecondarySampleIndex();
            assertEquals(sample, IndexStatus.READY, sampleIndex.getStatus().getId());
            assertEquals(sample, IndexStatus.NONE, sampleIndex.getFamilyStatus().getId());
            assertEquals(sample, 1, sampleIndex.getVersion().intValue());
        }

        Phenotype phenotype = new Phenotype("phenotype", "phenotype", "");
        Disorder disorder = new Disorder("disorder", "disorder", "", "", Collections.singletonList(phenotype), Collections.emptyMap());

        catalogManager.getFamilyManager().delete(STUDY, Collections.singletonList("f1"), null, token);
        catalogManager.getIndividualManager().update(STUDY, daughter, new IndividualUpdateParams()
                .setMother(new IndividualReferenceParam(null, null)), null, token);
        catalogManager.getFamilyManager().create(
                STUDY,
                new Family("f2", "f2", Collections.singletonList(phenotype), Collections.singletonList(disorder), null, null, 2, null, null),
                Arrays.asList(father, daughter), new QueryOptions(),
                token);

        // Run family index. The family index status should be READY on offspring
        toolRunner.execute(VariantSecondarySampleIndexOperationTool.class, STUDY,
                new VariantSecondarySampleIndexParams()
                        .setFamilyIndex(true)
                        .setSample(Arrays.asList(daughter)),
                Paths.get(opencga.createTmpOutdir()), "index", token);

        for (String sample : samples) {
            SampleInternalVariantSecondarySampleIndex sampleIndex = catalogManager.getSampleManager().get(STUDY, sample, new QueryOptions(), token).first().getInternal().getVariant().getSecondarySampleIndex();
            assertEquals(sample, IndexStatus.READY, sampleIndex.getStatus().getId());
            if (sample.equals(daughter)) {
                assertEquals(sample, IndexStatus.READY, sampleIndex.getFamilyStatus().getId());
            } else {
                assertEquals(sample, IndexStatus.NONE, sampleIndex.getFamilyStatus().getId());
            }
            assertEquals(sample, 1, sampleIndex.getVersion().intValue());
        }
    }

    @Test
    public void testGwasIndex() throws Exception {
        // Variant scores can not be loaded in mongodb nor dummy
        Assume.assumeThat(storageEngine, CoreMatchers.is(HadoopVariantStorageEngine.STORAGE_ENGINE_ID));

        ObjectMap executorParams = new ObjectMap();
        GwasAnalysis analysis = new GwasAnalysis();
        Path outDir = Paths.get(opencga.createTmpOutdir("_gwas_index"));
        System.out.println("output = " + outDir.toAbsolutePath());
        analysis.setUp(opencga.getOpencgaHome().toString(), catalogManager, variantStorageManager, executorParams, outDir, "", token);

        List<Sample> samples = catalogManager.getSampleManager().get(STUDY, file.getSampleIds().subList(0, 2), QueryOptions.empty(), token).getResults();
        catalogManager.getCohortManager().create(STUDY, new Cohort().setId("CASE").setSamples(samples), new QueryOptions(), token);
        samples = catalogManager.getSampleManager().get(STUDY, file.getSampleIds().subList(2, 4), QueryOptions.empty(), token).getResults();
        catalogManager.getCohortManager().create(STUDY, new Cohort().setId("CONTROL").setSamples(samples), new QueryOptions(), token);

        analysis.setStudy(STUDY)
                .setCaseCohort("CASE")
                .setControlCohort("CONTROL")
                .setIndex(true)
                .setIndexScoreId("GwasScore");
        checkExecutionResult(analysis.start());

        List<VariantScoreMetadata> scores = variantStorageManager.listVariantScores(STUDY, token);
        System.out.println("scores.get(0) = " + JacksonUtils.getDefaultObjectMapper().writeValueAsString(scores));
        assertEquals(1, scores.size());
        assertEquals("GwasScore", scores.get(0).getName());

        variantStorageManager.iterator(new Query(VariantQueryParam.STUDY.key(), STUDY), new QueryOptions(), token).forEachRemaining(variant -> {
            assertEquals("GwasScore", variant.getStudies().get(0).getScores().get(0).getId());
        });
    }

    @Test
    public void testCellbaseConfigure() throws Exception {
        String project = "Project_test_cellbase_configure";
        catalogManager.getProjectManager().create(new ProjectCreateParams(project, project, "", "", "", new ProjectOrganism("hsapiens", "GRCh38"), null, null), QueryOptions.empty(), token);

        CellBaseUtils cellBaseUtils = variantStorageManager.getVariantStorageEngineByProject(project, null, token).getCellBaseUtils();
        assertEquals(ParamConstants.CELLBASE_URL, cellBaseUtils.getURL());
        assertEquals(ParamConstants.CELLBASE_VERSION, cellBaseUtils.getVersion());
        assertEquals("hsapiens", cellBaseUtils.getSpecies());
        assertEquals("GRCh38", cellBaseUtils.getAssembly());

        String newCellbase = "https://uk.ws.zettagenomics.com/cellbase/";
        String newCellbaseVersion = "v5.8";

        assertNotEquals(newCellbase, cellBaseUtils.getURL());
        assertNotEquals(newCellbaseVersion, cellBaseUtils.getVersion());

        variantStorageManager.setCellbaseConfiguration(project, new CellBaseConfiguration(newCellbase, newCellbaseVersion, "1", ""), false, null, token);
        CellBaseConfiguration cellbaseConfiguration = catalogManager.getProjectManager().get(project, new QueryOptions(), token).first().getCellbase();
//        assertTrue(family.getPedigreeGraph() != null);
    }

    public void checkExecutionResult(ExecutionResult er) {
        checkExecutionResult(er, true);
    }

    public void checkExecutionResult(ExecutionResult er, boolean customExecutor) {
        if (customExecutor) {
            if (storageEngine.equals("hadoop")) {
                assertEquals("hbase-mapreduce", er.getExecutor().getId());
            } else {
                assertEquals("mongodb-local", er.getExecutor().getId());
            }
        } else {
            assertEquals("opencga-local", er.getExecutor().getId());
        }
    }
}<|MERGE_RESOLUTION|>--- conflicted
+++ resolved
@@ -275,17 +275,12 @@
     }
 
     public void setUpCatalogManager() throws Exception {
-<<<<<<< HEAD
         catalogManager.getOrganizationManager().create(new OrganizationCreateParams().setId(ORGANIZATION), QueryOptions.empty(),
                 opencga.getAdminToken());
-        catalogManager.getUserManager().create(ORGANIZATION, "user", "user", "my@email.org", TestParamConstants.PASSWORD, "ACME",
-                1000L, opencga.getAdminToken()).first();
+        catalogManager.getUserManager().create(USER, "User Name", "mail@ebi.ac.uk", PASSWORD, ORGANIZATION, null, opencga.getAdminToken());
         catalogManager.getOrganizationManager().update(ORGANIZATION, new OrganizationUpdateParams().setAdmins(Collections.singletonList("user")),
                 null,
                 opencga.getAdminToken());
-=======
-        catalogManager.getUserManager().create(USER, "User Name", "mail@ebi.ac.uk", PASSWORD, ORGANIZATION, null, opencga.getAdminToken());
->>>>>>> eb51514d
         token = catalogManager.getUserManager().login(ORGANIZATION, "user", PASSWORD).getToken();
 
         String projectId = catalogManager.getProjectManager().create(PROJECT, "Project about some genomes", "", "Homo sapiens",
