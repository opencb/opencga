/*
 * Copyright 2015 OpenCB
 *
 * Licensed under the Apache License, Version 2.0 (the "License");
 * you may not use this file except in compliance with the License.
 * You may obtain a copy of the License at
 *
 *     http://www.apache.org/licenses/LICENSE-2.0
 *
 * Unless required by applicable law or agreed to in writing, software
 * distributed under the License is distributed on an "AS IS" BASIS,
 * WITHOUT WARRANTIES OR CONDITIONS OF ANY KIND, either express or implied.
 * See the License for the specific language governing permissions and
 * limitations under the License.
 */

package org.opencb.opencga.analysis.storage;

import org.apache.commons.lang3.RandomStringUtils;
import org.apache.commons.lang3.StringUtils;
import org.opencb.biodata.models.variant.StudyEntry;
import org.opencb.commons.datastore.core.ObjectMap;
import org.opencb.commons.datastore.core.Query;
import org.opencb.commons.datastore.core.QueryOptions;
import org.opencb.commons.datastore.core.QueryResult;
import org.opencb.opencga.analysis.AnalysisExecutionException;
import org.opencb.opencga.analysis.AnalysisJobExecutor;
import org.opencb.opencga.analysis.files.FileMetadataReader;
<<<<<<< HEAD
import org.opencb.opencga.catalog.db.api.CatalogCohortDBAdaptor;
import org.opencb.opencga.catalog.exceptions.CatalogException;
=======
>>>>>>> ad26dc09
import org.opencb.opencga.catalog.CatalogManager;
import org.opencb.opencga.catalog.db.api.CatalogCohortDBAdaptor;
import org.opencb.opencga.catalog.exceptions.CatalogException;
import org.opencb.opencga.catalog.models.*;
import org.opencb.opencga.core.common.Config;
import org.opencb.opencga.core.common.TimeUtils;
<<<<<<< HEAD
import org.opencb.opencga.storage.core.exceptions.StorageManagerException;
=======
>>>>>>> ad26dc09
import org.opencb.opencga.storage.core.StorageManagerFactory;
import org.opencb.opencga.storage.core.exceptions.StorageManagerException;
import org.opencb.opencga.storage.core.variant.StudyConfigurationManager;
import org.opencb.opencga.storage.core.variant.VariantStorageManager;
import org.slf4j.Logger;
import org.slf4j.LoggerFactory;

import java.io.IOException;
import java.net.URI;
import java.nio.file.Paths;
import java.util.*;
import java.util.stream.Collectors;

/**
 * Created by jacobo on 16/10/14.
 *
 * IndexFile (fileId, backend, outDir)
 * - get Samples data
 * - create temporal outDir (must be a new folder)
 * - Add index information to the file
 * - create command line
 * - create job
 * - update index file
 *
 *
 *  * If only transform, do not add index information
 *  * If only load, take "originalFile" from the "inputFileId" jobId -> job.attributes.indexedFile
 *
 * UnIndexFile (fileId, backend)
 * ?????????????????????????????
 *
 */
public class AnalysisFileIndexer {

    //Properties
    public static final String OPENCGA_ANALYSIS_STORAGE_DATABASE_PREFIX = "OPENCGA.ANALYSIS.STORAGE.DATABASE_PREFIX";

    //Options
    public static final String PARAMETERS = "parameters";
    public static final String TRANSFORM = "transform";
    public static final String LOAD = "load";
    public static final String LOG_LEVEL = "logLevel";


    //Other
    @Deprecated
    public static final String OPENCGA_STORAGE_BIN_NAME = "opencga-storage.sh";
    public static final String OPENCGA_ANALYSIS_BIN_NAME = "opencga-analysis.sh";

    private final CatalogManager catalogManager;
    protected static Logger logger = LoggerFactory.getLogger(AnalysisFileIndexer.class);

    public AnalysisFileIndexer(CatalogManager catalogManager) {
        this.catalogManager = catalogManager;
    }

    /**
     *
     * @param fileId            File to index
     * @param outDirId          Place where locate the temporary files
     * @param sessionId         User session Id
     * @param options           Other options
     * @return                  Generated job for the indexation
     * @throws IOException
     * @throws CatalogException
     * @throws AnalysisExecutionException
     */
    public QueryResult<Job> index(long fileId, long outDirId, String sessionId, QueryOptions options)
            throws IOException, CatalogException, AnalysisExecutionException {

        if (options == null) {
            options = new QueryOptions();
        }
        final boolean execute = options.getBoolean(AnalysisJobExecutor.EXECUTE);
        final boolean simulate = options.getBoolean(AnalysisJobExecutor.SIMULATE);
        final long start = System.currentTimeMillis();
        final boolean transform;
        final boolean load;

        if (!options.getBoolean(TRANSFORM, false) && !options.getBoolean(LOAD, false)) {  // if not present --transform nor --load, do both
            transform = true;
            load = true;
        } else {
            transform = options.getBoolean(TRANSFORM, false);
            load = options.getBoolean(LOAD, false);
        }


        /** Query catalog for user data. **/
        String userId = catalogManager.getUserIdBySessionId(sessionId);
        File inputFile = catalogManager.getFile(fileId, sessionId).first();
        File originalFile;
        File outDir = catalogManager.getFile(outDirId, sessionId).first();
        long studyIdByOutDirId = catalogManager.getStudyIdByFileId(outDirId);
        Study study = catalogManager.getStudy(studyIdByOutDirId, sessionId).getResult().get(0);

        if (inputFile.getType() != File.Type.FILE) {
            throw new CatalogException("Expected file type = " + File.Type.FILE + " instead of " + inputFile.getType());
        }

        /** Get the original file. **/
        if (!transform && load) { //Don't transform. Just load. Select the original file
            if (inputFile.getJobId() <= 0) {
                throw new CatalogException("Error: can't load this file. JobId unknown. Need jobId to know origin file. " +
                        "Only transformed files can be loaded.");
            }
            Job job = catalogManager.getJob(inputFile.getJobId(), null, sessionId).first();
            long indexedFileId;
            if (job.getAttributes().containsKey(Job.INDEXED_FILE_ID)) {
                indexedFileId = new ObjectMap(job.getAttributes()).getInt(Job.INDEXED_FILE_ID);
            } else {
                logger.warn("INDEXED_FILE_ID missing in job " + job.getId());
                List<Long> jobInputFiles = job.getInput();
                if (jobInputFiles.size() != 1) {
                    throw new CatalogException("Error: Job {id: " + job.getId() + "} input is empty");
                }
                indexedFileId = jobInputFiles.get(0);
            }
            originalFile = catalogManager.getFile(indexedFileId, null, sessionId).first();
            if (!originalFile.getStatus().getStatus().equals(File.FileStatus.READY)) {
                throw new CatalogException("Error: Original file status must be \"READY\", not \"" + originalFile.getStatus().getStatus() + "\"");
            }
        } else {
            originalFile = inputFile;
        }

        final DataStore dataStore = getDataStore(catalogManager, catalogManager.getStudyIdByFileId(originalFile.getId()), originalFile.getBioformat(), sessionId);

        /** Check if file can be indexed **/
        if (originalFile.getIndex() != null) {
            switch (originalFile.getIndex().getStatus().getStatus()) {
                case Index.IndexStatus.TRANSFORMING:
                    throw new CatalogException("File '" + originalFile.getId() + "' it's being transformed");
                case Index.IndexStatus.TRANSFORMED:
                    if (transform) {
                        throw new CatalogException("File '" + originalFile.getId() + "' is already transformed");
                    }
                    break;
                case Index.IndexStatus.LOADING:
                    throw new CatalogException("File '" + originalFile.getId() + "' it's being loaded");
                case Index.IndexStatus.INDEXING:
                    throw new CatalogException("File '" + originalFile.getId() + "' it's being indexed");
                case Index.IndexStatus.READY:
                    throw new CatalogException("File '" + originalFile.getId() + "' is already indexed");
                case Index.IndexStatus.NONE:
                    break;
            }
        } else {
            if (!transform && load) {
                throw new CatalogException("File '" + originalFile.getId() + "' need to be transformed before loading");
            }
        }

        // ObjectMap to fill with modifications over the indexed file (like new attributes or jobId)
        final ObjectMap fileModifyParams = new ObjectMap("attributes", new ObjectMap());
        final ObjectMap indexAttributes;
        if (originalFile.getIndex() == null || originalFile.getIndex().getAttributes() == null) {
            indexAttributes = new ObjectMap();
        } else {
            indexAttributes = new ObjectMap(originalFile.getIndex().getAttributes());
        }

        /** Create temporal Job Outdir **/
        final URI temporalOutDirUri;
        final String randomString = "I_" + RandomStringUtils.randomAlphanumeric(10);
        if (simulate) {
            temporalOutDirUri = createSimulatedOutDirUri(randomString);
        } else {
            temporalOutDirUri = catalogManager.createJobOutDir(studyIdByOutDirId, randomString, sessionId);
        }

        /** Get file samples **/
        List<Sample> sampleList;
        if (originalFile.getSampleIds() == null || originalFile.getSampleIds().isEmpty()) {
            try {
                sampleList = FileMetadataReader.get(catalogManager).getFileSamples(study, originalFile,
                        catalogManager.getFileUri(originalFile), fileModifyParams,
                        options.getBoolean(FileMetadataReader.CREATE_MISSING_SAMPLES, true), simulate, options, sessionId);
            } catch (CatalogException | StorageManagerException e) {
                throw new AnalysisExecutionException(e);
            }
        } else {
            sampleList = catalogManager.getAllSamples(study.getId(), new Query("id", originalFile.getSampleIds()), new QueryOptions(), sessionId).getResult();
        }
        if (!simulate) {
            Cohort defaultCohort = null;
            QueryResult<Cohort> cohorts = catalogManager.getAllCohorts(studyIdByOutDirId,
                    new Query(CatalogCohortDBAdaptor.QueryParams.NAME.key(), StudyEntry.DEFAULT_COHORT), new QueryOptions(), sessionId);
            if (cohorts.getResult().isEmpty()) {
                defaultCohort = catalogManager.createCohort(studyIdByOutDirId, StudyEntry.DEFAULT_COHORT, Cohort.Type.COLLECTION, "Default cohort with almost all indexed samples", Collections.emptyList(), null, sessionId).first();
            } else {
                defaultCohort = cohorts.first();
            }

            //Samples are the already indexed plus those that are going to be indexed
            Set<Long> samples = new HashSet<>(defaultCohort.getSamples());
            samples.addAll(sampleList.stream().map(Sample::getId).collect(Collectors.toList()));
            if (samples.size() != defaultCohort.getSamples().size()) {
                logger.debug("Updating \"{}\" cohort", StudyEntry.DEFAULT_COHORT);
                catalogManager.modifyCohort(defaultCohort.getId(), new ObjectMap("samples", new ArrayList<>(samples)), new QueryOptions(), sessionId);
            }
        }


        /** Create commandLine **/
        String commandLine = createCommandLine(study, originalFile, inputFile, sampleList,
                outDirId, temporalOutDirUri, indexAttributes, dataStore, sessionId, options);
        if (options.containsKey(PARAMETERS)) {
            List<String> extraParams = options.getAsStringList(PARAMETERS);
            for (String extraParam : extraParams) {
                commandLine += " " + extraParam;
            }
        }

        /** Update StudyConfiguration **/
        if (!simulate) {
            try {
                if (inputFile.getBioformat().equals(File.Bioformat.VARIANT)) {
                    StudyConfigurationManager studyConfigurationManager = StorageManagerFactory.get().getVariantStorageManager(dataStore.getStorageEngine())
                            .getDBAdaptor(dataStore.getDbName()).getStudyConfigurationManager();
                    new CatalogStudyConfigurationFactory(catalogManager).updateStudyConfigurationFromCatalog(studyIdByOutDirId, studyConfigurationManager, sessionId);
                }
            } catch (StorageManagerException | ClassNotFoundException | InstantiationException | IllegalAccessException e) {
                e.printStackTrace();
            }
        }

        /** Create index information **/
        Index indexInformation = originalFile.getIndex();
        if (indexInformation == null) {
            indexInformation = new Index(userId, TimeUtils.getTime(), new Index.IndexStatus(Index.IndexStatus.NONE), -1, indexAttributes);
        }
        if (transform && !load) {
            indexInformation.getStatus().setStatus(Index.IndexStatus.TRANSFORMING);
        } else if (!transform && load) {
            indexInformation.getStatus().setStatus(Index.IndexStatus.LOADING);
        } else if (transform && load) {
            indexInformation.getStatus().setStatus(Index.IndexStatus.INDEXING);
        }

        if (!simulate) {
            fileModifyParams.put("index", indexInformation);
        }

        /** Modify file with new information **/
        if (!simulate) {
            catalogManager.modifyFile(originalFile.getId(), fileModifyParams, sessionId).getResult();
        }

        /** Create job **/
        ObjectMap jobAttributes = new ObjectMap();
        jobAttributes.put(Job.TYPE, Job.Type.INDEX);
        jobAttributes.put(Job.INDEXED_FILE_ID, originalFile.getId());
        jobAttributes.put(VariantStorageManager.Options.CALCULATE_STATS.key(), options.getBoolean(VariantStorageManager.Options.CALCULATE_STATS.key(), VariantStorageManager.Options.CALCULATE_STATS.defaultValue()));
//        jobAttributes.put(VariantStorageManager.Options.AGGREGATED_TYPE.key(), options.get(VariantStorageManager.Options.AGGREGATED_TYPE.key(), VariantSource.Aggregation.class, VariantStorageManager.Options.AGGREGATED_TYPE.defaultValue()));

        String jobName;
        String jobDescription;
        switch (indexInformation.getStatus().getStatus()) {
            default:
//                throw new IllegalStateException("Unexpected state");
            case Index.IndexStatus.INDEXING:
                jobName = "index";
                jobDescription = "Indexing file " + originalFile.getName() + " (" + originalFile.getId() + ")";
                break;
            case Index.IndexStatus.LOADING:
                jobName = "load";
                jobDescription = "Loading file " + originalFile.getName() + " (" + originalFile.getId() + ")";
                break;
            case Index.IndexStatus.TRANSFORMING:
                jobName = "transform";
                jobDescription = "Transforming file " + originalFile.getName() + " (" + originalFile.getId() + ")";
                break;
        }
        final Job job = AnalysisJobExecutor.createJob(catalogManager, studyIdByOutDirId, jobName,
                OPENCGA_ANALYSIS_BIN_NAME, jobDescription, outDir, Collections.singletonList(inputFile.getId()),
                sessionId, randomString, temporalOutDirUri, commandLine, execute, simulate, jobAttributes, null).first();


        if (!simulate) {
            modifyIndexJobId(originalFile.getId(), job.getId(), transform, load, sessionId);
        }

        if (simulate) {
            return new QueryResult<>("indexFile", (int) (System.currentTimeMillis() - start), 1, 1, "", "", Collections.singletonList(job));
        } else {
            return new QueryResult<>("indexFile", (int) (System.currentTimeMillis() - start), 1, 1, "", "",
                    catalogManager.getJob(job.getId(), null, sessionId).getResult());
        }
    }


    private void modifyIndexJobId(long fileId, long jobId, boolean transform, boolean load, String sessionId) throws CatalogException {
        File file = catalogManager.getFile(fileId, sessionId).first();
        Index index = file.getIndex();
        index.setJobId(jobId);
        if (transform && !load) {
            index.getAttributes().put("transformJobId", jobId);
        } else if (!transform && load) {
            index.getAttributes().put("loadJobId", jobId);
        } else if (transform && load) {
            index.getAttributes().put("indexJobId", jobId);
        }
        catalogManager.modifyFile(fileId, new ObjectMap("index", index), sessionId);
    }

    public static DataStore getDataStore(CatalogManager catalogManager, long studyId, File.Bioformat bioformat, String sessionId) throws CatalogException {
        Study study = catalogManager.getStudy(studyId, sessionId).first();
        DataStore dataStore;
        if (study.getDataStores() != null && study.getDataStores().containsKey(bioformat)) {
            dataStore = study.getDataStores().get(bioformat);
        } else {
            long projectId = catalogManager.getProjectIdByStudyId(study.getId());
            Project project = catalogManager.getProject(projectId, new QueryOptions("include", Arrays.asList("projects.alias", "projects.dataStores")), sessionId).first();
            if (project.getDataStores() != null && project.getDataStores().containsKey(bioformat)) {
                dataStore = project.getDataStores().get(bioformat);
            } else { //get default datastore
                String userId = catalogManager.getUserIdByStudyId(studyId); //Must use the UserByStudyId instead of the file owner.
                String alias = project.getAlias();
                dataStore = new DataStore(StorageManagerFactory.get().getDefaultStorageManagerName(), Config.getAnalysisProperties().getProperty(OPENCGA_ANALYSIS_STORAGE_DATABASE_PREFIX, "opencga_") + userId + "_" + alias);
            }
        }
        return dataStore;
    }

    /**
     *
     * @param study                     Study where file is located
     * @param inputFile                 File to be indexed
     * @param sampleList
     * @param outDirId
     * @param outDirUri                 Index outdir
     * @param indexAttributes           Attributes of the index object
     * @param dataStore
     * @return                  CommandLine
     *
     * @throws org.opencb.opencga.catalog.exceptions.CatalogDBException
     * @throws org.opencb.opencga.catalog.exceptions.CatalogIOException
     */

    private String createCommandLine(Study study, File originalFile, File inputFile, List<Sample> sampleList,
                                     long outDirId, URI outDirUri, final ObjectMap indexAttributes, final DataStore dataStore,
                                     String sessionId, QueryOptions options)
            throws CatalogException {

        //Create command line
//        String userId = inputFile.getOwnerId();
        String name = originalFile.getName();
        String commandLine;


        if(originalFile.getBioformat() == File.Bioformat.ALIGNMENT || name.endsWith(".bam") || name.endsWith(".sam")) {
            String opencgaStorageBin = Paths.get(Config.getOpenCGAHome(), "bin", OPENCGA_STORAGE_BIN_NAME).toString();
            int chunkSize = 200;    //TODO: Read from properties.
            StringBuilder sb = new StringBuilder(opencgaStorageBin)
                    .append(" alignment index ")
                    .append(" --storage-engine ").append(dataStore.getStorageEngine())
                    .append(" --file-id ").append(originalFile.getId())
                    .append(" --database ").append(dataStore.getDbName())
                    .append(" --input ").append(catalogManager.getFileUri(inputFile))
                    .append(" --calculate-coverage ")
                    .append(" --mean-coverage ").append(chunkSize)
                    .append(" --outdir ").append(outDirUri);
//                    .append(" --credentials ")
            if (options.containsKey(LOG_LEVEL)) {
                sb.append(" --log-level ").append(options.getString(LOG_LEVEL));
            }
            commandLine = sb.toString();

            indexAttributes.put("chunkSize", chunkSize);

        } else if (name.endsWith(".fasta") || name.endsWith(".fasta.gz")) {
            throw new UnsupportedOperationException();
        } else if (originalFile.getBioformat() == File.Bioformat.VARIANT || name.contains(".vcf") || name.contains(".vcf.gz")) {
            String opencgaAnalysisBin = Paths.get(Config.getOpenCGAHome(), "bin", OPENCGA_ANALYSIS_BIN_NAME).toString();

<<<<<<< HEAD
//            StringBuilder sampleIdsString = new StringBuilder();
//            for (Sample sample : sampleList) {
//                sampleIdsString.append(sample.getName()).append(":").append(sample.getId()).append(",");
//            }

            long projectId = catalogManager.getProjectIdByStudyId(study.getId());
            String projectAlias = catalogManager.getProject(projectId, null, sessionId).first().getAlias();
            String userId = catalogManager.getUserIdByProjectId(projectId);

            StringBuilder sb = new StringBuilder(opencgaStorageBin)
                    .append(" variant index ")
                    .append(" --storage-engine ").append(dataStore.getStorageEngine())
                    .append(" --file-id ").append(originalFile.getId())
//                    .append(" --study-name \'").append(study.getName()).append("\'")
                    .append(" --study-name \'").append(userId).append("@").append(projectAlias).append(":").append(study.getAlias()).append("\'")
                    .append(" --study-id ").append(study.getId())
//                    .append(" --study-type ").append(study.getType())
                    .append(" --database ").append(dataStore.getDbName())
                    .append(" --input ").append(catalogManager.getFileUri(inputFile))
                    .append(" --outdir ").append(outDirUri)
//                    .append(" -D").append(VariantStorageManager.Options.STUDY_CONFIGURATION_MANAGER_CLASS_NAME.key()).append("=").append(CatalogStudyConfigurationManager.class.getName())
//                    .append(" -D").append("sessionId").append("=").append(sessionId)
//                    .append(" --sample-ids ").append(sampleIdsString)
//                    .append(" --credentials ")
                    ;
=======
            StringBuilder sb = new StringBuilder(opencgaAnalysisBin)
                    .append(" variant index ")
                    .append(" --file-id ").append(inputFile.getId())
                    .append(" --outdir ").append(outDirId)
                    .append(" --session-id ").append(sessionId);
>>>>>>> ad26dc09
            if (options.getBoolean(VariantStorageManager.Options.ANNOTATE.key(), VariantStorageManager.Options.ANNOTATE.defaultValue())) {
                sb.append(" --annotate ");
            }
            if (options.getBoolean(VariantStorageManager.Options.CALCULATE_STATS.key(), VariantStorageManager.Options.CALCULATE_STATS.defaultValue())) {
                sb.append(" --calculate-stats ");
            }
<<<<<<< HEAD
//            if (options.getBoolean(VariantStorageManager.Options.INCLUDE_SRC.key(), false)) {
//                sb.append(" --include-src ");
//            }
            if (options.getBoolean(TRANSFORM, false)) {
                sb.append(" --transform ");
            }
//            if (options.getBoolean(VariantStorageManager.Options.INCLUDE_GENOTYPES.key(), VariantStorageManager.Options.INCLUDE_GENOTYPES.defaultValue())) {
//                sb.append(" --include-genotypes ");
//            }
            if (!options.getString(VariantStorageManager.Options.EXTRA_GENOTYPE_FIELDS.key(), "").isEmpty()) {
=======
            if (options.getBoolean(TRANSFORM, false)) {
                sb.append(" --transform ");
            }
            if (StringUtils.isNotEmpty(options.getString(VariantStorageManager.Options.EXTRA_GENOTYPE_FIELDS.key(), ""))) {
>>>>>>> ad26dc09
                sb.append(" --include-extra-fields ").append(options.getString(VariantStorageManager.Options.EXTRA_GENOTYPE_FIELDS.key()));
            }
            if (options.getBoolean(VariantStorageManager.Options.EXCLUDE_GENOTYPES.key(), VariantStorageManager.Options.EXCLUDE_GENOTYPES.defaultValue())) {
                sb.append(" --exclude-genotypes ");
            }
            if (options.getBoolean(LOAD, false)) {
                sb.append(" --load ");
            }
            if (StringUtils.isNotEmpty(options.getString(LOG_LEVEL))) {
                sb.append(" --log-level ").append(options.getString(LOG_LEVEL));
            }
            if (options.containsKey(VariantStorageManager.Options.AGGREGATED_TYPE.key())) {
                sb.append(" --aggregated ").append(options.getString(VariantStorageManager.Options.AGGREGATED_TYPE.key()));
            }
            commandLine = sb.toString();

        } else {
            return null;
        }

        return commandLine;
    }




    ////AUX METHODS


    public static URI createSimulatedOutDirUri() {
        return createSimulatedOutDirUri("J_" + RandomStringUtils.randomAlphanumeric(10));
    }

    public static URI createSimulatedOutDirUri(String randomString) {
        return Paths.get("/tmp","simulatedJobOutdir" , randomString).toUri();
    }
}<|MERGE_RESOLUTION|>--- conflicted
+++ resolved
@@ -26,21 +26,12 @@
 import org.opencb.opencga.analysis.AnalysisExecutionException;
 import org.opencb.opencga.analysis.AnalysisJobExecutor;
 import org.opencb.opencga.analysis.files.FileMetadataReader;
-<<<<<<< HEAD
-import org.opencb.opencga.catalog.db.api.CatalogCohortDBAdaptor;
-import org.opencb.opencga.catalog.exceptions.CatalogException;
-=======
->>>>>>> ad26dc09
 import org.opencb.opencga.catalog.CatalogManager;
 import org.opencb.opencga.catalog.db.api.CatalogCohortDBAdaptor;
 import org.opencb.opencga.catalog.exceptions.CatalogException;
 import org.opencb.opencga.catalog.models.*;
 import org.opencb.opencga.core.common.Config;
 import org.opencb.opencga.core.common.TimeUtils;
-<<<<<<< HEAD
-import org.opencb.opencga.storage.core.exceptions.StorageManagerException;
-=======
->>>>>>> ad26dc09
 import org.opencb.opencga.storage.core.StorageManagerFactory;
 import org.opencb.opencga.storage.core.exceptions.StorageManagerException;
 import org.opencb.opencga.storage.core.variant.StudyConfigurationManager;
@@ -417,62 +408,21 @@
         } else if (originalFile.getBioformat() == File.Bioformat.VARIANT || name.contains(".vcf") || name.contains(".vcf.gz")) {
             String opencgaAnalysisBin = Paths.get(Config.getOpenCGAHome(), "bin", OPENCGA_ANALYSIS_BIN_NAME).toString();
 
-<<<<<<< HEAD
-//            StringBuilder sampleIdsString = new StringBuilder();
-//            for (Sample sample : sampleList) {
-//                sampleIdsString.append(sample.getName()).append(":").append(sample.getId()).append(",");
-//            }
-
-            long projectId = catalogManager.getProjectIdByStudyId(study.getId());
-            String projectAlias = catalogManager.getProject(projectId, null, sessionId).first().getAlias();
-            String userId = catalogManager.getUserIdByProjectId(projectId);
-
-            StringBuilder sb = new StringBuilder(opencgaStorageBin)
-                    .append(" variant index ")
-                    .append(" --storage-engine ").append(dataStore.getStorageEngine())
-                    .append(" --file-id ").append(originalFile.getId())
-//                    .append(" --study-name \'").append(study.getName()).append("\'")
-                    .append(" --study-name \'").append(userId).append("@").append(projectAlias).append(":").append(study.getAlias()).append("\'")
-                    .append(" --study-id ").append(study.getId())
-//                    .append(" --study-type ").append(study.getType())
-                    .append(" --database ").append(dataStore.getDbName())
-                    .append(" --input ").append(catalogManager.getFileUri(inputFile))
-                    .append(" --outdir ").append(outDirUri)
-//                    .append(" -D").append(VariantStorageManager.Options.STUDY_CONFIGURATION_MANAGER_CLASS_NAME.key()).append("=").append(CatalogStudyConfigurationManager.class.getName())
-//                    .append(" -D").append("sessionId").append("=").append(sessionId)
-//                    .append(" --sample-ids ").append(sampleIdsString)
-//                    .append(" --credentials ")
-                    ;
-=======
             StringBuilder sb = new StringBuilder(opencgaAnalysisBin)
                     .append(" variant index ")
                     .append(" --file-id ").append(inputFile.getId())
                     .append(" --outdir ").append(outDirId)
                     .append(" --session-id ").append(sessionId);
->>>>>>> ad26dc09
             if (options.getBoolean(VariantStorageManager.Options.ANNOTATE.key(), VariantStorageManager.Options.ANNOTATE.defaultValue())) {
                 sb.append(" --annotate ");
             }
             if (options.getBoolean(VariantStorageManager.Options.CALCULATE_STATS.key(), VariantStorageManager.Options.CALCULATE_STATS.defaultValue())) {
                 sb.append(" --calculate-stats ");
             }
-<<<<<<< HEAD
-//            if (options.getBoolean(VariantStorageManager.Options.INCLUDE_SRC.key(), false)) {
-//                sb.append(" --include-src ");
-//            }
             if (options.getBoolean(TRANSFORM, false)) {
                 sb.append(" --transform ");
             }
-//            if (options.getBoolean(VariantStorageManager.Options.INCLUDE_GENOTYPES.key(), VariantStorageManager.Options.INCLUDE_GENOTYPES.defaultValue())) {
-//                sb.append(" --include-genotypes ");
-//            }
-            if (!options.getString(VariantStorageManager.Options.EXTRA_GENOTYPE_FIELDS.key(), "").isEmpty()) {
-=======
-            if (options.getBoolean(TRANSFORM, false)) {
-                sb.append(" --transform ");
-            }
             if (StringUtils.isNotEmpty(options.getString(VariantStorageManager.Options.EXTRA_GENOTYPE_FIELDS.key(), ""))) {
->>>>>>> ad26dc09
                 sb.append(" --include-extra-fields ").append(options.getString(VariantStorageManager.Options.EXTRA_GENOTYPE_FIELDS.key()));
             }
             if (options.getBoolean(VariantStorageManager.Options.EXCLUDE_GENOTYPES.key(), VariantStorageManager.Options.EXCLUDE_GENOTYPES.defaultValue())) {
