--- conflicted
+++ resolved
@@ -29,6 +29,7 @@
 import org.opencb.biodata.models.variant.Variant;
 import org.opencb.biodata.models.variant.annotation.ConsequenceTypeMappings;
 import org.opencb.biodata.models.variant.avro.ConsequenceType;
+import org.opencb.biodata.models.variant.avro.GeneCancerAssociation;
 import org.opencb.biodata.models.variant.avro.SequenceOntologyTerm;
 import org.opencb.biodata.models.variant.avro.VariantAnnotation;
 import org.opencb.biodata.tools.clinical.ClinicalVariantCreator;
@@ -100,8 +101,6 @@
     protected CellBaseClient cellBaseClient;
     protected AlignmentStorageManager alignmentStorageManager;
 
-    private RoleInCancerManager roleInCancerManager;
-
     private VariantCatalogQueryUtils catalogQueryUtils;
 
     private static Query defaultDeNovoQuery;
@@ -142,8 +141,6 @@
         this.cellBaseClient = new CellBaseClient(storageConfiguration.getCellbase().toClientConfiguration());
         this.alignmentStorageManager = new AlignmentStorageManager(catalogManager, StorageEngineFactory.get(storageConfiguration));
 
-        this.roleInCancerManager = new RoleInCancerManager(opencgaHome);
-
         this.catalogQueryUtils = new VariantCatalogQueryUtils(catalogManager);
 
 //        this.opencgaHome = opencgaHome;
@@ -289,21 +286,10 @@
             }
         }
 
-<<<<<<< HEAD
-        Map<String, List<ClinicalProperty.RoleInCancer>> roleInCancerMap = roleInCancerManager.getRoleInCancer();
-        Map<String, List<String>> actionableVariants = actionableVariantManager.getActionableVariants(assembly);
-=======
-        Map<String, ClinicalProperty.RoleInCancer> roleInCancer = roleInCancerManager.getRoleInCancer();
->>>>>>> 83b5ccc1
-
         List<ClinicalVariant> clinicalVariants = new ArrayList<>();
 
         for (Variant variant : variants) {
-<<<<<<< HEAD
-            ClinicalVariant clinicalVariant = createClinicalVariant(variant, genePanelMap, roleInCancerMap, actionableVariants, config);
-=======
-            ClinicalVariant clinicalVariant = createClinicalVariant(variant, genePanelMap, roleInCancer, config);
->>>>>>> 83b5ccc1
+            ClinicalVariant clinicalVariant = createClinicalVariant(variant, genePanelMap, config);
             if (clinicalVariant != null) {
                 clinicalVariants.add(clinicalVariant);
             }
@@ -395,12 +381,6 @@
     /*--------------------------------------------------------------------------*/
 
     private ClinicalVariant createClinicalVariant(Variant variant, Map<String, Set<String>> genePanelMap,
-<<<<<<< HEAD
-                                                  Map<String, List<ClinicalProperty.RoleInCancer>> roleInCancerMap,
-                                                  Map<String, List<String>> actionableVariants,
-=======
-                                                  Map<String, ClinicalProperty.RoleInCancer> roleInCancer,
->>>>>>> 83b5ccc1
                                                   InterpretationAnalysisConfiguration config) {
         List<String> panelIds;
         GenomicFeature gFeature;
@@ -434,22 +414,11 @@
                 ClinicalVariantEvidence evidence;
                 if (CollectionUtils.isNotEmpty(panelIds)) {
                     for (String panelId : panelIds) {
-                        evidence = createEvidence(variant.getId(), ct, gFeature, panelId, null, null, variant.getAnnotation(),
-<<<<<<< HEAD
-                                roleInCancerMap, actionableVariants, config);
+                        evidence = createEvidence(ct, gFeature, panelId, null, null, variant.getAnnotation(), config);
                         evidences.add(evidence);
                     }
                 } else if (genePanelMap.size() == 0) {
-                    evidence = createEvidence(variant.getId(), ct, gFeature, null, null, null, variant.getAnnotation(), roleInCancerMap,
-                            actionableVariants, config);
-=======
-                                roleInCancer, config);
-                        evidences.add(evidence);
-                    }
-                } else if (genePanelMap.size() == 0) {
-                    evidence = createEvidence(variant.getId(), ct, gFeature, null, null, null, variant.getAnnotation(), roleInCancer,
-                            config);
->>>>>>> 83b5ccc1
+                    evidence = createEvidence(ct, gFeature, null, null, null, variant.getAnnotation(), config);
                     evidences.add(evidence);
                 }
             }
@@ -466,24 +435,11 @@
 
     /*--------------------------------------------------------------------------*/
 
-    protected ClinicalVariantEvidence createEvidence(String variantId, ConsequenceType consequenceType, GenomicFeature genomicFeature,
-                                                     String panelId, List<ClinicalProperty.ModeOfInheritance> mois,
-                                                     ClinicalProperty.Penetrance penetrance, VariantAnnotation annotation,
-<<<<<<< HEAD
-                                                     Map<String, List<ClinicalProperty.RoleInCancer>> roleInCancerMap,
-                                                     Map<String, List<String>> actionableVariants,
-=======
-                                                     Map<String, ClinicalProperty.RoleInCancer> roleInCancer,
->>>>>>> 83b5ccc1
-                                                     InterpretationAnalysisConfiguration config) {
+    protected ClinicalVariantEvidence createEvidence(ConsequenceType consequenceType, GenomicFeature genomicFeature, String panelId,
+                                                     List<ClinicalProperty.ModeOfInheritance> mois, ClinicalProperty.Penetrance penetrance,
+                                                     VariantAnnotation annotation, InterpretationAnalysisConfiguration config) {
 
         ClinicalVariantEvidence clinicalVariantEvidence = new ClinicalVariantEvidence();
-
-//        // Consequence types
-//        if (CollectionUtils.isNotEmpty(consequenceType.getSequenceOntologyTerms())) {
-//            // Set consequence type
-//            clinicalVariantEvidence.setConsequenceTypes(consequenceType.getSequenceOntologyTerms());
-//        }
 
         // Genomic feature
         if (genomicFeature != null) {
@@ -493,16 +449,6 @@
         // Set panel
         clinicalVariantEvidence.setPanelId(panelId);
 
-        // Panel ID and compute tier based on SO terms
-//        String tier = UNTIERED;
-//        if (config != null) {
-//            if (isTier1(panelId, consequenceType.getSequenceOntologyTerms(), config)) {
-//                tier = TIER_1;
-//            } else if (isTier2(panelId, consequenceType.getSequenceOntologyTerms(), config)) {
-//                tier = TIER_2;
-//            }
-//        }
-
         // Mode of inheritance
         if (mois != null) {
             clinicalVariantEvidence.setModeOfInheritances(mois);
@@ -524,13 +470,30 @@
         clinicalVariantEvidence.getClassification().setClinicalSignificance(computeClinicalSignificance(acmgs));
 
         // Role in cancer
-        if (roleInCancerMap != null && genomicFeature != null && "GENE".equals(genomicFeature.getType())) {
-            if (roleInCancerMap.containsKey(genomicFeature.getGeneName())) {
-                clinicalVariantEvidence.setRolesInCancer(roleInCancerMap.get(genomicFeature.getGeneName()));
-            }
-        }
+        clinicalVariantEvidence.setRolesInCancer(getRolesInCancer(annotation));
 
         return clinicalVariantEvidence;
+    }
+
+    public List<ClinicalProperty.RoleInCancer> getRolesInCancer(VariantAnnotation annotation) {
+        if (CollectionUtils.isNotEmpty(annotation.getGeneCancerAssociations())) {
+            Set<ClinicalProperty.RoleInCancer> roles = new HashSet<>();
+            for (GeneCancerAssociation geneCancerAssociation : annotation.getGeneCancerAssociations()) {
+                if (CollectionUtils.isNotEmpty(geneCancerAssociation.getRoleInCancer())) {
+                    for (String value : geneCancerAssociation.getRoleInCancer()) {
+                        try {
+                            roles.add(ClinicalProperty.RoleInCancer.valueOf(value.toUpperCase()));
+                        } catch (Exception e) {
+                            logger.info("Unknown role in cancer value: {}. It will be ignored.", value.toUpperCase());
+                        }
+                    }
+                }
+            }
+            if (CollectionUtils.isNotEmpty(roles)) {
+                return new ArrayList<>(roles);
+            }
+        }
+        return new ArrayList<>();
     }
 
     private boolean isTier1(String panelId, List<SequenceOntologyTerm> soTerms, InterpretationAnalysisConfiguration config) {
@@ -747,14 +710,11 @@
                 }
             }
         }
-        try {
-            Disorder disorder = new Disorder().setId(query.getString(FAMILY_DISORDER.key()));
-            List<DiseasePanel> diseasePanels = getDiseasePanels(query, sessionId);
-            return new DefaultClinicalVariantCreator(getRoleInCancerManager().getRoleInCancer(), disorder, Collections.singletonList(moi),
-                    ClinicalProperty.Penetrance.COMPLETE, diseasePanels, biotypes, soNames, !skipUntieredVariants);
-        } catch (IOException e) {
-            throw new ToolException("Error creating clinical variant creator", e);
-        }
+
+        Disorder disorder = new Disorder().setId(query.getString(FAMILY_DISORDER.key()));
+        List<DiseasePanel> diseasePanels = getDiseasePanels(query, sessionId);
+        return new DefaultClinicalVariantCreator(disorder, Collections.singletonList(moi), ClinicalProperty.Penetrance.COMPLETE,
+                diseasePanels, biotypes, soNames, !skipUntieredVariants);
     }
 
     public ClinicalAnalysis getClinicalAnalysis(String studyId, String clinicalAnalysisId, String sessionId)
@@ -890,10 +850,6 @@
         return assembly;
     }
 
-    public RoleInCancerManager getRoleInCancerManager() {
-        return roleInCancerManager;
-    }
-
     public VariantStorageManager getVariantStorageManager() {
         return variantStorageManager;
     }
