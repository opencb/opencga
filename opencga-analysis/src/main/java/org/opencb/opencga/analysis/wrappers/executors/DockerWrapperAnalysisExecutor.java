--- conflicted
+++ resolved
@@ -7,10 +7,7 @@
 import org.apache.commons.lang3.tuple.Pair;
 import org.opencb.commons.datastore.core.ObjectMap;
 import org.opencb.commons.exec.Command;
-<<<<<<< HEAD
 import org.opencb.commons.utils.FileUtils;
-=======
->>>>>>> 7b2bebbf
 import org.opencb.opencga.core.common.GitRepositoryState;
 import org.opencb.opencga.core.config.AnalysisTool;
 import org.opencb.opencga.core.exceptions.ToolException;
@@ -18,16 +15,9 @@
 import org.slf4j.Logger;
 import org.slf4j.LoggerFactory;
 
-<<<<<<< HEAD
 import java.io.*;
 import java.nio.file.Path;
 import java.nio.file.Paths;
-=======
-import java.io.DataOutputStream;
-import java.io.File;
-import java.io.FileNotFoundException;
-import java.io.FileOutputStream;
->>>>>>> 7b2bebbf
 import java.util.*;
 import java.util.stream.Collectors;
 
@@ -50,20 +40,16 @@
     public static final String STDOUT_FILENAME = "stdout.txt";
     public static final String STDERR_FILENAME = "stderr.txt";
 
+    public static final String DOCKER_CLI_MSG = "Docker CLI: ";
+
+    public DockerWrapperAnalysisExecutor() {
+        logger = LoggerFactory.getLogger(this.getClass());
+    }
+
     public String getDockerImageName() throws ToolException {
         return getConfiguration().getAnalysis().getOpencgaExtTools().split(":")[0];
     }
 
-    public static final String DOCKER_CLI_MSG = "Docker CLI: ";
-
-<<<<<<< HEAD
-    public DockerWrapperAnalysisExecutor() {
-        logger = LoggerFactory.getLogger(this.getClass());
-    }
-
-    public String getDockerImageName() {
-        return "opencb/opencga-ext-tools";
-=======
     public String getDockerImageVersion() throws ToolException {
         if (getConfiguration().getAnalysis().getOpencgaExtTools().contains(":")) {
             return getConfiguration().getAnalysis().getOpencgaExtTools().split(":")[1];
@@ -93,7 +79,6 @@
         } else {
             return null;
         }
->>>>>>> 7b2bebbf
     }
 
     protected String getToolResource(String toolId, String version, String resourceKey) throws ToolException {
