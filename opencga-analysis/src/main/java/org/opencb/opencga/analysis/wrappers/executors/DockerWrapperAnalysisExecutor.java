package org.opencb.opencga.analysis.wrappers.executors;

import org.apache.commons.collections4.CollectionUtils;
import org.apache.commons.collections4.MapUtils;
import org.apache.commons.lang3.StringUtils;
import org.apache.commons.lang3.tuple.ImmutablePair;
import org.apache.commons.lang3.tuple.Pair;
import org.opencb.commons.datastore.core.ObjectMap;
import org.opencb.commons.exec.Command;
<<<<<<< HEAD
import org.opencb.commons.utils.FileUtils;
=======
import org.opencb.opencga.analysis.ConfigurationUtils;
>>>>>>> 86109f3e
import org.opencb.opencga.core.common.GitRepositoryState;
import org.opencb.opencga.core.config.AnalysisTool;
import org.opencb.opencga.core.exceptions.ToolException;
import org.opencb.opencga.core.tools.OpenCgaToolExecutor;
import org.slf4j.Logger;
import org.slf4j.LoggerFactory;

import java.io.*;
import java.nio.file.Path;
import java.nio.file.Paths;
import java.util.*;
import java.util.stream.Collectors;

import static org.opencb.opencga.core.tools.ResourceManager.RESOURCES_DIRNAME;

public abstract class DockerWrapperAnalysisExecutor extends OpenCgaToolExecutor {

    protected Logger logger;

    public static final String DOCKER_INPUT_PATH = "/data/input";
    public static final String DOCKER_OUTPUT_PATH = "/data/output";

    protected static final String SCRIPT_VIRTUAL_PATH = "/script";
    protected static final String INPUT_VIRTUAL_PATH = "/input";
    protected static final String OUTPUT_VIRTUAL_PATH = "/output";
    protected static final String RESOURCES_VIRTUAL_PATH = "/" + RESOURCES_DIRNAME;

    protected static final String RESOURCES_ATTR_KEY = "resources";

    public static final String STDOUT_FILENAME = "stdout.txt";
    public static final String STDERR_FILENAME = "stderr.txt";

    public static final String DOCKER_CLI_MSG = "Docker CLI: ";

    public DockerWrapperAnalysisExecutor() {
        logger = LoggerFactory.getLogger(this.getClass());
    }

    public String getDockerImageName() throws ToolException {
        return getConfiguration().getAnalysis().getOpencgaExtTools().split(":")[0];
    }

<<<<<<< HEAD
    public String getDockerImageVersion() throws ToolException {
=======
    public static final String DOCKER_CLI_MSG = "Docker CLI: ";

    public String getDockerImageVersion() {
>>>>>>> 86109f3e
        if (getConfiguration().getAnalysis().getOpencgaExtTools().contains(":")) {
            return getConfiguration().getAnalysis().getOpencgaExtTools().split(":")[1];
        } else {
            return GitRepositoryState.getInstance().getBuildVersion();
        }
    }

    public String getDockerImageName(String toolId, String version) throws ToolException {
        AnalysisTool tool = ConfigurationUtils.getAnalysisTool(toolId, version, getConfiguration());
        return tool.getDockerId().split(":")[0];
    }

    public String getDockerImageVersion(String toolId, String version) throws ToolException {
        AnalysisTool tool = ConfigurationUtils.getAnalysisTool(toolId, version, getConfiguration());
        if (tool.getDockerId().contains(":")) {
            return tool.getDockerId().split(":")[1];
        } else {
            return null;
        }
    }

    private Logger privateLogger = LoggerFactory.getLogger(DockerWrapperAnalysisExecutor.class);

    public String getShortPrefix() {
        return "-";
    }

    public String getLongPrefix() {
        return "--";
    }

    public String getKeyValueSeparator() {
        return " ";
    }

    protected StringBuilder initCommandLine() {
        return new StringBuilder("docker run --log-driver=none -a stdin -a stdout -a stderr ");
    }

    protected StringBuilder initCommandLine(String user) {
        StringBuilder sb = initCommandLine();
        if (StringUtils.isNotEmpty(user)) {
            sb.append("--user ").append(user);
        }
        return sb;
    }

    protected Map<String, String> appendMounts(List<Pair<String, String>> inputFilenames, StringBuilder sb) {
        Map<String, String> mountMap = new HashMap<>();

        // Mount input dirs
        for (Pair<String, String> pair : inputFilenames) {
            if (StringUtils.isNotEmpty(pair.getValue())) {
                File file = new File(pair.getValue());
                if (!mountMap.containsKey(file.getParent())) {
                    // Update source target map
                    mountMap.put(file.getParent(), DOCKER_INPUT_PATH + mountMap.size());

                    // Update command line
                    sb.append("--mount type=bind,source=\"").append(file.getParent()).append("\",target=\"")
                            .append(mountMap.get(file.getParent())).append("\" ");
                }
            }
        }

        // Mount output dir
        sb.append("--mount type=bind,source=\"").append(getOutDir().toAbsolutePath()).append("\",target=\"").append(DOCKER_OUTPUT_PATH)
                .append("\" ");

        return mountMap;
    }

    protected void appendCommand(String command, StringBuilder sb) throws ToolException {
        appendDockerAndCommand(command, getDockerImageName(), getDockerImageVersion(), sb);
    }

    protected void appendCommand(String command, String toolId, String version, StringBuilder sb) throws ToolException {
        appendDockerAndCommand(command, getDockerImageName(toolId, version), getDockerImageVersion(toolId, version), sb);
    }

    protected void appendInputFiles(List<Pair<String, String>> inputFilenames, Map<String, String> srcTargetMap, StringBuilder sb) {
        for (Pair<String, String> pair : inputFilenames) {
            if (StringUtils.isNotEmpty(pair.getValue())) {
                sb.append(" ");
                if (StringUtils.isNotEmpty(pair.getKey())) {
                    if (pair.getKey().length() <= 1) {
                        sb.append(getShortPrefix());
                    } else {
                        sb.append(getLongPrefix());
                    }
                    sb.append(pair.getKey()).append(getKeyValueSeparator());
                }
                File file = new File(pair.getValue());
                sb.append(srcTargetMap.get(file.getParent())).append("/").append(file.getName());
            }
        }
    }

    protected void appendOutputFiles(List<Pair<String, String>> outputFilenames, StringBuilder sb) {
        for (Pair<String, String> pair : outputFilenames) {
            sb.append(" ");
            if (StringUtils.isNotEmpty(pair.getKey())) {
                if (pair.getKey().length() <= 1) {
                    sb.append(getShortPrefix());
                } else {
                    sb.append(getLongPrefix());
                }
                sb.append(pair.getKey()).append(getKeyValueSeparator());
            }
            sb.append(DOCKER_OUTPUT_PATH);
            // Sometimes, no output filename is provided
            if (StringUtils.isNotEmpty(pair.getValue())) {
                sb.append("/").append(pair.getValue());
            }
        }
    }

    protected void appendOtherParams(Set<String> skipParams, StringBuilder sb) {
        for (String paramName : getExecutorParams().keySet()) {
            if (skipParameter(paramName)) {
                continue;
            }

            if (CollectionUtils.isNotEmpty(skipParams) && skipParams.contains(paramName)) {
                continue;
            }
            sb.append(" ");
            if (StringUtils.isNotEmpty(paramName)) {
                if (paramName.length() <= 1) {
                    sb.append(getShortPrefix());
                } else {
                    sb.append(getLongPrefix());
                }
                sb.append(paramName).append(getKeyValueSeparator());
            }
            String value = getExecutorParams().getString(paramName);
            if (StringUtils.isNotEmpty(value) && !"true".equals(value)) {
                sb.append(getExecutorParams().getString(paramName));
            }
        }
    }

    protected String buildCommandLine(String image, List<AbstractMap.SimpleEntry<String, String>> inputBindings,
                                      AbstractMap.SimpleEntry<String, String> outputBinding, String cmdParams,
                                      Map<String, String> dockerParams) throws IOException {
        return buildCommandLine(image, inputBindings, null, outputBinding, cmdParams, dockerParams);
    }

    protected String buildCommandLine(String image, List<AbstractMap.SimpleEntry<String, String>> inputBindings,
                                      Set<String> readOnlyInputBindings, AbstractMap.SimpleEntry<String, String> outputBinding,
                                      String cmdParams, Map<String, String> dockerParams) throws IOException {
        // Sanity check
        if (outputBinding == null) {
            throw new IllegalArgumentException("Missing output binding");
        }

        // Docker run
        StringBuilder commandLine = new StringBuilder("docker run --rm ");

        // Docker params
        boolean setUser = true;
        if (dockerParams != null) {
            if (dockerParams.containsKey("user")) {
                setUser = false;
            }
            for (String key : dockerParams.keySet()) {
                commandLine.append("--").append(key).append(" ").append(dockerParams.get(key)).append(" ");
            }
        }

        if (setUser) {
            // User: array of two strings, the first string, the user; the second, the group
            String[] user = FileUtils.getUserAndGroup(Paths.get(outputBinding.getKey()), true);
            commandLine.append("--user ").append(user[0]).append(":").append(user[1]).append(" ");
        }

        if (inputBindings != null) {
            // Mount management (bindings)
            for (AbstractMap.SimpleEntry<String, String> binding : inputBindings) {
                commandLine.append("--mount type=bind,source=\"").append(binding.getKey()).append("\",target=\"")
                        .append(binding.getValue()).append("\"");
                if (CollectionUtils.isNotEmpty(readOnlyInputBindings) && readOnlyInputBindings.contains(binding.getValue())) {
                    commandLine.append(",readonly");
                }
                commandLine.append(" ");
            }
        }
        commandLine.append("--mount type=bind,source=\"").append(outputBinding.getKey()).append("\",target=\"")
                .append(outputBinding.getValue()).append("\" ");

        // Docker image and version
        commandLine.append(image).append(" ");

        // Image command params
        commandLine.append(cmdParams);
        return commandLine.toString();
    }

    protected void runCommandLine(String cmdline) throws ToolException {
        checkDockerDaemonAlive();
        try {
            new Command(cmdline)
                    .setOutputOutputStream(
                            new DataOutputStream(new FileOutputStream(getOutDir().resolve(STDOUT_FILENAME).toFile())))
                    .setErrorOutputStream(
                            new DataOutputStream(new FileOutputStream(getOutDir().resolve(STDERR_FILENAME).toFile())))
                    .run();
        } catch (FileNotFoundException e) {
            throw new ToolException(e);
        }
    }

    protected final void checkDockerDaemonAlive() throws ToolException {
        int maxAttempts = 6;
        for (int i = 0; i < maxAttempts; i++) {
            Command command = new Command("docker stats --no-stream");
            command.run();
            if (command.getExitValue() == 0) {
                // Docker is alive
                if (i != 0) {
                    privateLogger.info("Docker daemon up and running!");
                }
                return;
            }
            privateLogger.info("Waiting for docker to start... (sleep 5s) [" + i + "/" + maxAttempts + "]");
            try {
                Thread.sleep(5000);
            } catch (InterruptedException e) {
                throw new ToolException(e);
            }
        }
        throw new ToolException("Docker daemon is not available on this node!");
    }

    public static List<Pair<String, String>> getInputFilenames(String inputFile, Set<String> fileParamNames, ObjectMap executorParams) {
        List<Pair<String, String>> inputFilenames = new ArrayList<>();
        if (StringUtils.isNotEmpty(inputFile)) {
            inputFilenames.add(new ImmutablePair<>("", inputFile));
        }

        if (MapUtils.isNotEmpty(executorParams)) {
            for (String paramName : executorParams.keySet()) {
                if (skipParameter(paramName)) {
                    continue;
                }

                if (fileParamNames.contains(paramName)) {
                    Pair<String, String> pair = new ImmutablePair<>(paramName, executorParams.get(paramName).toString());
                    inputFilenames.add(pair);
                }
            }
        }

        return inputFilenames;
    }

    protected static boolean skipParameter(String param) {
        switch (param) {
            case "opencgaHome":
            case "token":
            case "storageEngineId":
            case "dbName":
            case "executorId":
                return true;
        }
        return false;
    }

<<<<<<< HEAD
    protected void addParameters(ObjectMap params) throws ToolException {
        for (Map.Entry<String, Object> entry : params.entrySet()) {
            addParam(entry.getKey(), entry.getValue());
        }
    }

    protected void addResources(Path resourcePath) throws ToolException {
        List<String> resourceNames = Arrays.stream(resourcePath.toFile().listFiles()).map(File::getName).collect(Collectors.toList());
        addAttribute(RESOURCES_ATTR_KEY, resourceNames);
=======
    private void appendDockerAndCommand(String command, String dockerImage, String dockerImageVersion, StringBuilder sb) {
        // Docker image and version
        sb.append(dockerImage);
        if (StringUtils.isNotEmpty(dockerImageVersion)) {
            sb.append(":").append(dockerImageVersion);
        }

        // Append command
        sb.append(" ").append(command);

>>>>>>> 86109f3e
    }
}<|MERGE_RESOLUTION|>--- conflicted
+++ resolved
@@ -7,11 +7,8 @@
 import org.apache.commons.lang3.tuple.Pair;
 import org.opencb.commons.datastore.core.ObjectMap;
 import org.opencb.commons.exec.Command;
-<<<<<<< HEAD
 import org.opencb.commons.utils.FileUtils;
-=======
 import org.opencb.opencga.analysis.ConfigurationUtils;
->>>>>>> 86109f3e
 import org.opencb.opencga.core.common.GitRepositoryState;
 import org.opencb.opencga.core.config.AnalysisTool;
 import org.opencb.opencga.core.exceptions.ToolException;
@@ -54,13 +51,7 @@
         return getConfiguration().getAnalysis().getOpencgaExtTools().split(":")[0];
     }
 
-<<<<<<< HEAD
-    public String getDockerImageVersion() throws ToolException {
-=======
-    public static final String DOCKER_CLI_MSG = "Docker CLI: ";
-
     public String getDockerImageVersion() {
->>>>>>> 86109f3e
         if (getConfiguration().getAnalysis().getOpencgaExtTools().contains(":")) {
             return getConfiguration().getAnalysis().getOpencgaExtTools().split(":")[1];
         } else {
@@ -329,7 +320,6 @@
         return false;
     }
 
-<<<<<<< HEAD
     protected void addParameters(ObjectMap params) throws ToolException {
         for (Map.Entry<String, Object> entry : params.entrySet()) {
             addParam(entry.getKey(), entry.getValue());
@@ -339,7 +329,8 @@
     protected void addResources(Path resourcePath) throws ToolException {
         List<String> resourceNames = Arrays.stream(resourcePath.toFile().listFiles()).map(File::getName).collect(Collectors.toList());
         addAttribute(RESOURCES_ATTR_KEY, resourceNames);
-=======
+    }
+
     private void appendDockerAndCommand(String command, String dockerImage, String dockerImageVersion, StringBuilder sb) {
         // Docker image and version
         sb.append(dockerImage);
@@ -349,7 +340,5 @@
 
         // Append command
         sb.append(" ").append(command);
-
->>>>>>> 86109f3e
     }
 }