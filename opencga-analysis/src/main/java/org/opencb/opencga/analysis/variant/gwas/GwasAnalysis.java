--- conflicted
+++ resolved
@@ -59,30 +59,6 @@
     private boolean index;
     private Path outputFile;
 
-<<<<<<< HEAD
-    public GwasAnalysis(String study, Path opencgaHome, String sessionId) {
-        super(study, null, opencgaHome, sessionId);
-    }
-
-    public GwasAnalysis(String study, List<String> list1, List<String> list2, ObjectMap executorParams, GwasConfiguration gwasConfiguration,
-                        String token) {
-        super(study, null, null, token);
-        gwas = new Gwas(executorParams, outDir, gwasConfiguration).setSampleList1(list1).setSampleList2(list2);
-    }
-
-    public GwasAnalysis(String study, String cohort1, String cohort2, ObjectMap executorParams, GwasConfiguration gwasConfiguration,
-                        String token) {
-        super(study, null, null, token);
-        gwas = new Gwas(executorParams, outDir, gwasConfiguration).setCohort1(cohort1).setCohort2(cohort2);
-    }
-
-    public GwasAnalysis(String study, Query query1, Query query2, ObjectMap executorParams, GwasConfiguration gwasConfiguration,
-                        String token) {
-        super(study, null, null, token);
-        this.query1 = query1;
-        this.query2 = query2;
-        gwas = new Gwas(executorParams, outDir, gwasConfiguration);
-=======
     public GwasAnalysis() {
     }
 
@@ -154,7 +130,6 @@
     public GwasAnalysis setCaseCohort(String caseCohort) {
         this.caseCohort = caseCohort;
         return this;
->>>>>>> 6555a8c7
     }
 
     /**
