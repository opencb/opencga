/*
 * Copyright 2015-2020 OpenCB
 *
 * Licensed under the Apache License, Version 2.0 (the "License");
 * you may not use this file except in compliance with the License.
 * You may obtain a copy of the License at
 *
 *     http://www.apache.org/licenses/LICENSE-2.0
 *
 * Unless required by applicable law or agreed to in writing, software
 * distributed under the License is distributed on an "AS IS" BASIS,
 * WITHOUT WARRANTIES OR CONDITIONS OF ANY KIND, either express or implied.
 * See the License for the specific language governing permissions and
 * limitations under the License.
 */

package org.opencb.opencga.analysis.variant.mutationalSignature;

import htsjdk.samtools.reference.BlockCompressedIndexedFastaSequenceFile;
import htsjdk.samtools.reference.FastaSequenceIndex;
import htsjdk.samtools.reference.ReferenceSequence;
import htsjdk.samtools.util.GZIIndex;
import org.apache.commons.collections4.CollectionUtils;
import org.apache.commons.lang3.StringUtils;
import org.opencb.biodata.models.clinical.qc.Signature;
import org.opencb.biodata.models.clinical.qc.SignatureFitting;
import org.opencb.biodata.models.variant.Variant;
import org.opencb.biodata.models.variant.avro.BreakendMate;
import org.opencb.biodata.models.variant.avro.FileEntry;
import org.opencb.biodata.models.variant.avro.VariantType;
import org.opencb.commons.datastore.core.Query;
import org.opencb.commons.datastore.core.QueryOptions;
import org.opencb.commons.utils.DockerUtils;
import org.opencb.commons.utils.FileUtils;
import org.opencb.opencga.analysis.ResourceUtils;
import org.opencb.opencga.analysis.StorageToolExecutor;
import org.opencb.opencga.catalog.exceptions.CatalogException;
import org.opencb.opencga.catalog.managers.CatalogManager;
import org.opencb.opencga.core.common.GitRepositoryState;
import org.opencb.opencga.core.common.JacksonUtils;
import org.opencb.opencga.core.exceptions.ToolException;
import org.opencb.opencga.core.exceptions.ToolExecutorException;
import org.opencb.opencga.core.models.sample.Sample;
import org.opencb.opencga.core.models.variant.MutationalSignatureAnalysisParams;
import org.opencb.opencga.core.response.OpenCGAResult;
import org.opencb.opencga.core.response.VariantQueryResult;
import org.opencb.opencga.core.tools.annotations.ToolExecutor;
import org.opencb.opencga.core.tools.variant.MutationalSignatureAnalysisExecutor;
import org.opencb.opencga.storage.core.exceptions.StorageEngineException;
import org.opencb.opencga.storage.core.variant.adaptors.VariantQueryParam;
import org.opencb.opencga.storage.core.variant.adaptors.iterators.VariantDBIterator;
import org.slf4j.Logger;
import org.slf4j.LoggerFactory;

import java.io.*;
import java.nio.file.Path;
import java.nio.file.Paths;
import java.util.*;

import static org.opencb.opencga.analysis.variant.mutationalSignature.MutationalSignatureAnalysis.*;

@ToolExecutor(id="opencga-local", tool = MutationalSignatureAnalysis.ID,
        framework = ToolExecutor.Framework.LOCAL, source = ToolExecutor.Source.STORAGE)
public class MutationalSignatureLocalAnalysisExecutor extends MutationalSignatureAnalysisExecutor
        implements StorageToolExecutor {

<<<<<<< HEAD
    public static final String R_DOCKER_IMAGE = "opencb/opencga-ext-tools:" + GitRepositoryState.get().getBuildVersion();

    private static final String SVCLASS = "SVCLASS";
    private static final String EXT_SVTYPE = "EXT_SVTYPE";
=======
    public final static String R_DOCKER_IMAGE = "opencb/opencga-ext-tools:"
            + GitRepositoryState.getInstance().getBuildVersion();
>>>>>>> d9ee6b94

    private Path opencgaHome;

    private Logger logger = LoggerFactory.getLogger(this.getClass());

    @Override
    public void run() throws ToolException, CatalogException, IOException, StorageEngineException {
        opencgaHome = Paths.get(getExecutorParams().getString("opencgaHome"));

        // Check genome context file for that sample, and create it if necessary
        if (StringUtils.isNotEmpty(getSkip())
                && getSkip().contains(MutationalSignatureAnalysisParams.SIGNATURE_CATALOGUE_SKIP_VALUE)
                && getSkip().contains(MutationalSignatureAnalysisParams.SIGNATURE_FITTING_SKIP_VALUE)) {
            // Only compute genome context file
            File indexFile = checkGenomeContextFile();
            logger.info("Checking genome context file {} for sample {}", indexFile.getAbsolutePath(), getSample());
        }

        if (StringUtils.isEmpty(getSkip()) || (!getSkip().contains(MutationalSignatureAnalysisParams.SIGNATURE_CATALOGUE_SKIP_VALUE))) {
            // Get first variant to check where the genome context is stored
            Query query = new Query();
            if (getQuery() != null) {
                query.putAll(getQuery());
            }
            // Overwrite study and type (SNV)
            String type = query.getString(VariantQueryParam.TYPE.key());
            if (type.equals(VariantType.SNV.name())) {
                // SNV
                logger.info("Computing catalogue (mutational signature) for SNV variants");

                File indexFile = checkGenomeContextFile();
                logger.info("Mutational signature analysis is using the genome context file {} for sample {}", indexFile.getAbsolutePath(),
                        getSample());

                query.append(VariantQueryParam.STUDY.key(), getStudy()).append(VariantQueryParam.TYPE.key(), VariantType.SNV);

                QueryOptions queryOptions = new QueryOptions();
                queryOptions.append(QueryOptions.INCLUDE, "id");
                queryOptions.append(QueryOptions.LIMIT, "1");

                VariantQueryResult<Variant> variantQueryResult = getVariantStorageManager().get(query, queryOptions, getToken());
                Variant variant = variantQueryResult.first();
                if (variant == null) {
                    // Nothing to do
                    addWarning("None variant found for that mutational signature query");
                    return;
                }

                // Run mutational analysis taking into account that the genome context is stored in an index file,
                // if the genome context file does not exist, it will be created !!!
                computeSignatureCatalogueSNV(indexFile);
            } else {
                // SV
                logger.info("Computing catalogue (mutational signature) for SV variants");
                computeSignatureCatalogueSV();
            }
        }

        if (StringUtils.isEmpty(getSkip()) || (!getSkip().contains(MutationalSignatureAnalysisParams.SIGNATURE_FITTING_SKIP_VALUE))) {
            // Run R script for fitting signature
            computeSignatureFitting();
        }
    }

    private File checkGenomeContextFile() throws ToolExecutorException {
        // Context index filename
        File indexFile;
        try {
            indexFile = MutationalSignatureAnalysis.getGenomeContextFile(getSample(), getStudy(), getVariantStorageManager().getCatalogManager(), getToken());
        } catch (CatalogException | ToolException e) {
            indexFile = null;
        }
        if (indexFile != null && indexFile.exists()) {
            return indexFile;
        }

        // The genome context file does not exist, we have to create it !!!
        indexFile = getOutDir().resolve(MutationalSignatureAnalysis.getContextIndexFilename(getSample(), getAssembly())).toFile();
        createGenomeContextFile(indexFile);

        if (!indexFile.exists()) {
            throw new ToolExecutorException("Could not create the genome context index file for sample " + getSample());
        }
        return indexFile;
    }

    private void createGenomeContextFile(File indexFile) throws ToolExecutorException {
        try {
            // First,
            ResourceUtils.DownloadedRefGenome refGenome = ResourceUtils.downloadRefGenome(getAssembly(), getOutDir(),
                    opencgaHome);

            if (refGenome == null) {
                throw new ToolExecutorException("Something wrong happened accessing reference genome, check local path"
                        + " and public repository");
            }

            Path refGenomePath = refGenome.getGzFile().toPath();

            // Compute signature profile: contextual frequencies of each type of base substitution

            Query query = new Query()
                    .append(VariantQueryParam.STUDY.key(), getStudy())
                    .append(VariantQueryParam.SAMPLE.key(), getSample())
                    .append(VariantQueryParam.TYPE.key(), VariantType.SNV);

            QueryOptions queryOptions = new QueryOptions(QueryOptions.INCLUDE, "id");

            // Get variant iterator
            VariantDBIterator iterator = getVariantStorageManager().iterator(query, queryOptions, getToken());

            // Read mutation context from reference genome (.gz, .gz.fai and .gz.gzi files)
            String base = refGenomePath.toAbsolutePath().toString();

            try (PrintWriter pw = new PrintWriter(indexFile);
                 BlockCompressedIndexedFastaSequenceFile indexed = new BlockCompressedIndexedFastaSequenceFile(
                         refGenomePath, new FastaSequenceIndex(new File(base + ".fai")),
                         GZIIndex.loadIndex(Paths.get(base + ".gzi")))) {
                while (iterator.hasNext()) {
                    Variant variant = iterator.next();

                    try {
                        // Accessing to the context sequence and write it into the context index file
                        ReferenceSequence refSeq = indexed.getSubsequenceAt(variant.getChromosome(), (long) variant.getStart() - 1,
                                (long) variant.getEnd() + 1);
                        String sequence = new String(refSeq.getBases());

                        // Write context index
                        pw.println(variant.toString() + "\t" + sequence);
                    } catch (Exception e) {
                        logger.warn("When creating genome context file for mutational signature analysis, ignoring variant {}: {}",
                                variant.toStringSimple(), Arrays.toString(e.getStackTrace()));
                    }
                }
            }
        } catch (IOException | CatalogException | ToolException | StorageEngineException e) {
            throw new ToolExecutorException(e);
        }
    }

    private void updateCountMap(Variant variant, String sequence, Map<String, Map<String, Integer>> countMap) {
        try {
            String k;
            String seq;

            String key = variant.getReference() + ">" + variant.getAlternate();

            if (countMap.containsKey(key)) {
                k = key;
                seq = sequence;
            } else {
                k = MutationalSignatureAnalysisExecutor.complement(key);
                seq = MutationalSignatureAnalysisExecutor.reverseComplement(sequence);
            }
            if (countMap.get(k).containsKey(seq)) {
                countMap.get(k).put(seq, countMap.get(k).get(seq) + 1);
            }
        } catch (Exception e) {
            logger.warn("When counting mutational signature substitutions, ignoring variant {} with sequence {}: {}",
                    variant.toStringSimple(), sequence, Arrays.toString(e.getStackTrace()));
        }
    }

    public void computeSignatureCatalogueSNV(File indexFile) throws ToolExecutorException {
        try (BufferedReader br = new BufferedReader(new FileReader(indexFile))) {
            // Read context index
            Map<String, String> indexMap = new HashMap<>();
            String line;
            while ((line = br.readLine()) != null) {
                String[] parts = line.split("\t");
                indexMap.put(parts[0], parts[1]);
            }

            // Get variant iterator
            Query query = new Query();
            if (getQuery() != null) {
                query.putAll(getQuery());
            }
            // Ovewrite study and type (SNV)
            query.append(VariantQueryParam.STUDY.key(), getStudy()).append(VariantQueryParam.TYPE.key(), VariantType.SNV);

            QueryOptions queryOptions = new QueryOptions(QueryOptions.INCLUDE, "id");

            VariantDBIterator iterator = getVariantStorageManager().iterator(query, queryOptions, getToken());

            Map<String, Map<String, Integer>> countMap = initCountMap();

            while (iterator.hasNext()) {
                Variant variant = iterator.next();

                // Update count map
                updateCountMap(variant, indexMap.get(variant.toString()), countMap);
            }

            // Write context counts
            File cataloguesFile = getOutDir().resolve(CATALOGUES_FILENAME_DEFAULT).toFile();
            writeCountMap(getSample(), countMap, cataloguesFile);

            // Check catalogue file before parsing and creating the mutational signature data model
            if (!cataloguesFile.exists()) {
                throw new ToolExecutorException("Something wrong happened: counts file " + CATALOGUES_FILENAME_DEFAULT + " could not be"
                        + " generated");
            }
            List<Signature.GenomeContextCount> genomeContextCounts = parseCatalogueResults(getOutDir());
            Signature signature = new Signature()
                    .setId(getQueryId())
                    .setDescription(getQueryDescription())
                    .setQuery(query)
                    .setType("SNV")
                    .setCounts(genomeContextCounts);

            JacksonUtils.getDefaultObjectMapper().writerFor(Signature.class).writeValue(getOutDir()
                    .resolve(MutationalSignatureAnalysis.MUTATIONAL_SIGNATURE_DATA_MODEL_FILENAME).toFile(), signature);
        } catch (IOException | CatalogException | StorageEngineException | ToolException e) {
            throw new ToolExecutorException(e);
        }
    }

    public void computeSignatureCatalogueSV() throws ToolExecutorException {
        Query query;
        File clusteredFile;
        try {
            // Get variant iterator
            query = new Query();
            if (getQuery() != null) {
                query.putAll(getQuery());
            }
            // Overwrite study and types related to SV
            query.put(VariantQueryParam.STUDY.key(), getStudy());
            query.put(VariantQueryParam.TYPE.key(), VariantType.DELETION + "," + VariantType.BREAKEND + "," + VariantType.DUPLICATION  + ","
                    + VariantType.TANDEM_DUPLICATION + "," + VariantType.INVERSION + "," + VariantType.TRANSLOCATION);

            QueryOptions queryOptions = new QueryOptions(QueryOptions.INCLUDE, "id,sv,studies");

            logger.info("Query: {}", query != null ? query.toJson() : null);
            logger.info("Query options: {}", queryOptions != null ? queryOptions.toJson() : null);

            clusteredFile = computeClusteredFile(query, queryOptions);
        } catch (CatalogException | StorageEngineException | ToolException e) {
            throw new ToolExecutorException(e);
        }

        Map<String, Integer> countMap = new HashMap<>();
        try (BufferedReader br = FileUtils.newBufferedReader(clusteredFile.toPath())) {
            // Skip header line
            // chrom1	start1	end1	chrom2	start2	end2	length   type   sample	id	is.clustered
            //   0        1      2        3       4       5        6       7       8     9      10
            // Skip first line
            String line = br.readLine();
            while ((line = br.readLine()) != null) {
                String[] split = line.split("\t");
                if (split.length != 11) {
                    logger.warn("Skipping line {}: it does not contain 11 elements", line);
                    continue;
                }
                String clusteredKey = split[10].equals("FALSE") ? NON_CLUSTERED : CLUSTERED;
                String lengthKey = split[6];
                String typeKey = split[7];

                String key = clusteredKey + "_" + typeKey;
                if (!typeKey.equals(TYPE_TRANS)) {
                    key += ("_" + lengthKey);
                }
                if (countMap.containsKey(key)) {
                    countMap.put(key, 1 + countMap.get(key));
                } else {
                    countMap.put(key, 1);
                }
            }
        } catch (IOException e) {
            throw new ToolExecutorException(e);
        }

        // Build teh genome context counts object for SV
        List<Signature.GenomeContextCount> genomeContextCounts = new LinkedList<>();
        for (String clustered: new LinkedList<>(Arrays.asList(CLUSTERED, NON_CLUSTERED))) {
            for (String type: new LinkedList<>(Arrays.asList(TYPE_DEL, TYPE_TDS, TYPE_INV))) {
                for (String length : new LinkedList<>(Arrays.asList(LENGTH_1_10Kb, LENGTH_10Kb_100Kb, LENGTH_100Kb_1Mb, LENGTH_1Mb_10Mb,
                        LENGTH_10Mb))) {
                    String key = clustered + "_" + type + "_" + length;
                    genomeContextCounts.add(new Signature.GenomeContextCount(key, countMap.containsKey(key) ? countMap.get(key) : 0));
                }
            }
            String key = clustered + "_" + TYPE_TRANS;
            genomeContextCounts.add(new Signature.GenomeContextCount(key, countMap.containsKey(key) ? countMap.get(key) : 0));
        }

        // Write catalogue file from the genome context counts
        try (PrintWriter pw = new PrintWriter(getOutDir().resolve(CATALOGUES_FILENAME_DEFAULT).toFile())) {
            pw.write(query.getString(VariantQueryParam.SAMPLE.key()));
            pw.write("\n");
            for (Signature.GenomeContextCount counts : genomeContextCounts) {
                pw.write(counts.getContext() + "\t" + counts.getTotal() + "\n");
            }
        } catch (IOException e) {
            throw new ToolExecutorException(e);
        }

        try {
            Signature signature = new Signature()
                    .setId(getQueryId())
                    .setDescription(getQueryDescription())
                    .setQuery(query)
                    .setType("SV")
                    .setCounts(genomeContextCounts);

            JacksonUtils.getDefaultObjectMapper().writerFor(Signature.class).writeValue(getOutDir()
                    .resolve(MutationalSignatureAnalysis.MUTATIONAL_SIGNATURE_DATA_MODEL_FILENAME).toFile(), signature);
        } catch (IOException e) {
            throw new ToolExecutorException(e);
        }
    }

    private File computeClusteredFile(Query query, QueryOptions queryOptions) throws ToolException, StorageEngineException,
            CatalogException {
        VariantDBIterator iterator = getVariantStorageManager().iterator(query, queryOptions, getToken());

        // $ Rscript sv_clustering.R ./test.bedpe ./out.bedpe
        File inputFile = getOutDir().resolve("in.clustered.bedpe").toFile();
        File outputFile = getOutDir().resolve("out.clustered.bedpe").toFile();
        try (PrintWriter pw = new PrintWriter(inputFile);) {
            String mateChrom;
            int matePosition;
            String lengthKey;
            boolean processVariant;

            Map<String, List<Integer>> breakendMap = new HashMap<>();
            pw.println("chrom1\tstart1\tend1\tchrom2\tstart2\tend2\tlength\ttype\tsample");
            while (iterator.hasNext()) {
                processVariant = true;
                Variant variant = iterator.next();
                if (breakendMap.containsKey(variant.getChromosome())) {
                    for (Integer position : breakendMap.get(variant.getChromosome())) {
                        if (Math.abs(variant.getStart() - position) <= 20) {
                            // Skipping since it is a mate
                            processVariant = false;
                            break;
                        }
                    }
                }
                if (processVariant) {
                    BreakendMate mate = null;
                    if (variant.getSv() != null && variant.getSv().getBreakend() != null
                            && variant.getSv().getBreakend().getMate() != null) {
                        mate = variant.getSv().getBreakend().getMate();
                        if (!breakendMap.containsKey(mate.getChromosome())) {
                            breakendMap.put(mate.getChromosome(), new ArrayList<>());
                        }
                        breakendMap.get(mate.getChromosome()).add(mate.getPosition());
                    }
                    String typeKey = getTypeKey(variant);
                    if (mate == null) {
                        mateChrom = "0";
                        matePosition = 0;
                        lengthKey = LENGTH_NA;
                    } else {
                        mateChrom = mate.getChromosome();
                        matePosition = mate.getPosition() == null ? 0 : mate.getPosition();
                        lengthKey = getLengthKey(variant, typeKey);
                    }

                    if (typeKey != null && lengthKey != null) {
                        pw.println(variant.getChromosome() + "\t" + variant.getStart() + "\t" + variant.getEnd() + "\t"
                                + mateChrom + "\t" + matePosition + "\t" + matePosition + "\t"
                                + lengthKey + "\t" + typeKey + "\t" + getSample());
                    }
                }
            }
        } catch (Exception e) {
            throw new ToolException(e);
        }

        try {
            // Build command line to run R script via docker image
            // Input binding
            List<AbstractMap.SimpleEntry<String, String>> inputBindings = new ArrayList<>();
            inputBindings.add(new AbstractMap.SimpleEntry<>(opencgaHome.resolve("analysis/" + MutationalSignatureAnalysis.ID)
                    .toAbsolutePath().toString(), "/script"));

            // Output binding
            AbstractMap.SimpleEntry<String, String> outputBinding = new AbstractMap.SimpleEntry<>(getOutDir().toAbsolutePath().toString(),
                    "/jobdir");

            String rParams = "R CMD Rscript --vanilla /script/sv_clustering.R"
                    + " /jobdir/" + inputFile.getName()
                    + " /jobdir/" + outputFile.getName();

            // Execute R script in docker
            DockerUtils.run(MutationalSignatureLocalAnalysisExecutor.R_DOCKER_IMAGE, inputBindings, outputBinding, rParams, null);
        } catch (Exception e) {
            throw new ToolException(e);
        }

        // Check output file
        if (!outputFile.exists()) {
            throw new ToolException("Something wrong when computing the clustered values.");
        }

        return outputFile;
    }

    private String getTypeKey(Variant variant) {
        String variantType = variant.getType() != null ? variant.getType().name() : "";
        if (CollectionUtils.isNotEmpty(variant.getStudies()) && CollectionUtils.isNotEmpty(variant.getStudies().get(0).getFiles())) {
            for (FileEntry file : variant.getStudies().get(0).getFiles()) {
                if (file.getData() != null && (file.getData().containsKey(EXT_SVTYPE) || file.getData().containsKey(SVCLASS))) {
                    if (file.getData().containsKey(EXT_SVTYPE)) {
                        variantType = file.getData().get(EXT_SVTYPE).toUpperCase(Locale.ROOT);
                    } else if (file.getData().containsKey(SVCLASS)) {
                        variantType = file.getData().get(SVCLASS).toUpperCase(Locale.ROOT);
                    }
                    break;
                }
            }
        }

        switch (variantType) {
            case "DEL":
            case "DELETION":
                return TYPE_DEL;
            case "DUP":
            case "TDS":
            case "DUPLICATION":
            case "TANDEM_DUPLICATION":
            case "TANDEM-DUPLICATION":
                return TYPE_TDS;
            case "INV":
            case "INVERSION":
                return TYPE_INV;
            case "TR":
            case "TRANS":
            case "TRANSLOCATION":
                return TYPE_TRANS;
            default: {
                logger.warn("Unknown variant type {}, so this variant will be ignored in mutational signature analysis", variantType);
                return null;
            }
        }
    }

    private String getLengthKey(Variant variant, String type) {
        if (type == null) {
            return null;
        }
        if (type.equals(TYPE_TRANS)) {
            return LENGTH_NA;
        } else {
            BreakendMate mate = variant.getSv().getBreakend().getMate();
            if (variant.getChromosome().equals(mate.getChromosome())) {
                int length = Math.abs(mate.getPosition() - variant.getStart());
                if (length <= 10000) {
                    return LENGTH_1_10Kb;
                } else if (length <= 100000) {
                    return LENGTH_10Kb_100Kb;
                } else if (length <= 1000000) {
                    return LENGTH_100Kb_1Mb;
                } else if (length <= 10000000) {
                    return LENGTH_1Mb_10Mb;
                }
                return LENGTH_10Mb;
            }
        }
        return null;
    }

    private void computeSignatureFitting() throws IOException, ToolException, CatalogException {
        File cataloguesFile = getOutDir().resolve(CATALOGUES_FILENAME_DEFAULT).toFile();
        if (!cataloguesFile.exists()) {
            // Get counts from sample
            CatalogManager catalogManager = getVariantStorageManager().getCatalogManager();
            // Check sample
            String study = catalogManager.getStudyManager().get(getStudy(), QueryOptions.empty(), getToken()).first().getFqn();
            OpenCGAResult<Sample> sampleResult = catalogManager.getSampleManager().get(study, getSample(), QueryOptions.empty(),
                    getToken());
            if (sampleResult.getNumResults() != 1) {
                throw new ToolException("Unable to compute mutational signature analysis. Sample '" + getSample() + "' not found");
            }
            Sample sample = sampleResult.first();
            logger.info("Searching catalogue counts from quality control for sample {}", getSample());
            if (sample.getQualityControl() != null && sample.getQualityControl().getVariant() != null
                    && CollectionUtils.isNotEmpty(sample.getQualityControl().getVariant().getSignatures())) {
                logger.info("Searching in {} signatures", sample.getQualityControl().getVariant().getSignatures().size());
                for (Signature signature : sample.getQualityControl().getVariant().getSignatures()) {
                    logger.info("Matching ? {} vs {}", getQueryId(), signature.getId());
                    if (getQueryId().equals(signature.getId())) {
                        // Write catalogue file
                        try (PrintWriter pw = new PrintWriter(cataloguesFile)) {
                            pw.println(getSample());
                            for (Signature.GenomeContextCount count : signature.getCounts()) {
                                pw.println(count.getContext() + "\t" + count.getTotal());
                            }
                        } catch (Exception e) {
                            throw new ToolException("Error writing catalogue output file: " + cataloguesFile.getName(), e);
                        }
                        logger.info("Found catalogue {} and written in {}", signature.getId(), cataloguesFile.getAbsolutePath());
                        break;
                    }
                }
            }
            if (!cataloguesFile.exists()) {
                throw new ToolException("Could not find mutational signagure catalogue (counts) file: " + cataloguesFile.getName());
            }
        }

        List<AbstractMap.SimpleEntry<String, String>> inputBindings = new ArrayList<>();
        inputBindings.add(new AbstractMap.SimpleEntry<>(getOutDir().toAbsolutePath().toString(), "/data/input"));
        if (StringUtils.isNotEmpty(getSignaturesFile())) {
            File signaturesFile = new File(getSignaturesFile());
            if (signaturesFile.exists()) {
                inputBindings.add(new AbstractMap.SimpleEntry<>(signaturesFile.getParent(), "/data/signaturesFile"));
            }
        }
        if (StringUtils.isNotEmpty(getRareSignaturesFile())) {
            File rareSignaturesFile = new File(getRareSignaturesFile());
            if (rareSignaturesFile.exists()) {
                inputBindings.add(new AbstractMap.SimpleEntry<>(rareSignaturesFile.getParent(), "/data/rareSignaturesFile"));
            }
        }
        AbstractMap.SimpleEntry<String, String> outputBinding = new AbstractMap.SimpleEntry<>(getOutDir()
                .toAbsolutePath().toString(), "/data/output");
        StringBuilder scriptParams = new StringBuilder("R CMD Rscript --vanilla ")
                .append("/opt/opencga/signature.tools.lib/scripts/signatureFit")
                .append(" --catalogues=/data/input/").append(cataloguesFile.getName())
                .append(" --outdir=/data/output");
        if (StringUtils.isNotEmpty(getFitMethod())) {
            scriptParams.append(" --fitmethod=").append(getFitMethod());
        }
        if (StringUtils.isNotEmpty(getSigVersion())) {
            scriptParams.append(" --sigversion=").append(getSigVersion());
        }
        if (StringUtils.isNotEmpty(getOrgan())) {
            scriptParams.append(" --organ=").append(getOrgan());
        }
        if (getThresholdPerc() != null) {
            scriptParams.append(" --thresholdperc=").append(getThresholdPerc());
        }
        if (getThresholdPval() != null) {
            scriptParams.append(" --thresholdpval=").append(getThresholdPval());
        }
        if (getMaxRareSigs() != null) {
            scriptParams.append(" --maxraresigs=").append(getMaxRareSigs());
        }
        if (getnBoot() != null) {
            scriptParams.append(" -b --nboot=").append(getnBoot());
        }
        if (StringUtils.isNotEmpty(getSignaturesFile()) && new File(getSignaturesFile()).exists()) {
            scriptParams.append(" --signaturesfile=/data/signaturesFile/").append(new File(getSignaturesFile()).getName());
        }
        if (StringUtils.isNotEmpty(getRareSignaturesFile()) && new File(getRareSignaturesFile()).exists()) {
            scriptParams.append(" --raresignaturesfile=/data/rareSignaturesFile/").append(new File(getRareSignaturesFile()).getName());
        }
        switch (getAssembly()) {
            case "GRCh37": {
                scriptParams.append(" --genomev=hg19");
                break;
            }
            case "GRCh38":
            default: {
                scriptParams.append(" --genomev=hg38");
                break;
            }
        }

        String cmdline = DockerUtils.run(R_DOCKER_IMAGE, inputBindings, outputBinding, scriptParams.toString(),
                null);
        logger.info("Docker command line: {}", cmdline);

        // Check fitting file before parsing and creating the mutational signature fitting data model
        File signatureCoeffsFile = getOutDir().resolve(SIGNATURE_COEFFS_FILENAME).toFile();
        if (!signatureCoeffsFile.exists()) {
            throw new ToolExecutorException("Something wrong happened: signature coeffs. file " + SIGNATURE_COEFFS_FILENAME + " could not"
                    + " be generated");
        }
        SignatureFitting signatureFitting = parseFittingResults(getOutDir(), getFitId(), getFitMethod(), getSigVersion(), getnBoot(),
                getOrgan(), getThresholdPerc(), getThresholdPval(), getMaxRareSigs());
        JacksonUtils.getDefaultObjectMapper().writerFor(SignatureFitting.class).writeValue(getOutDir()
                .resolve(MutationalSignatureAnalysis.MUTATIONAL_SIGNATURE_FITTING_DATA_MODEL_FILENAME).toFile(), signatureFitting);
    }
}<|MERGE_RESOLUTION|>--- conflicted
+++ resolved
@@ -64,15 +64,12 @@
 public class MutationalSignatureLocalAnalysisExecutor extends MutationalSignatureAnalysisExecutor
         implements StorageToolExecutor {
 
-<<<<<<< HEAD
-    public static final String R_DOCKER_IMAGE = "opencb/opencga-ext-tools:" + GitRepositoryState.get().getBuildVersion();
-
     private static final String SVCLASS = "SVCLASS";
     private static final String EXT_SVTYPE = "EXT_SVTYPE";
-=======
+
     public final static String R_DOCKER_IMAGE = "opencb/opencga-ext-tools:"
             + GitRepositoryState.getInstance().getBuildVersion();
->>>>>>> d9ee6b94
+
 
     private Path opencgaHome;
 
