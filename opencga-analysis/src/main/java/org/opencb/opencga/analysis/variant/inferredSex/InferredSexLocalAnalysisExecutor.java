--- conflicted
+++ resolved
@@ -16,7 +16,6 @@
 
 package org.opencb.opencga.analysis.variant.inferredSex;
 
-import org.apache.commons.collections4.MapUtils;
 import org.opencb.biodata.models.clinical.qc.InferredSexReport;
 import org.opencb.opencga.analysis.StorageToolExecutor;
 import org.opencb.opencga.analysis.alignment.AlignmentStorageManager;
@@ -68,12 +67,8 @@
         values.put("ratioX", ratios[0]);
         values.put("ratioY", ratios[1]);
 
-<<<<<<< HEAD
-        // Set inferred sex report (individual fields will be set later)
-        setInferredSexReport(new InferredSexReport("", "CoverageRatio", inferredKaryotypicSex, values, Collections.emptyList()));
-=======
         // Set inferred sex report (we assume sample and individual have the same ID)
-        setInferredSexReport(new InferredSexReport(getIndividualId(), "CoverageRatio", inferredKaryotypicSex, values, Collections.emptyList()));
->>>>>>> fa11331a
+        setInferredSexReport(new InferredSexReport(getIndividualId(), "CoverageRatio", inferredKaryotypicSex, values,
+                Collections.emptyList()));
     }
 }