/*
 * Copyright 2015-2020 OpenCB
 *
 * Licensed under the Apache License, Version 2.0 (the "License");
 * you may not use this file except in compliance with the License.
 * You may obtain a copy of the License at
 *
 *     http://www.apache.org/licenses/LICENSE-2.0
 *
 * Unless required by applicable law or agreed to in writing, software
 * distributed under the License is distributed on an "AS IS" BASIS,
 * WITHOUT WARRANTIES OR CONDITIONS OF ANY KIND, either express or implied.
 * See the License for the specific language governing permissions and
 * limitations under the License.
 */

package org.opencb.opencga.analysis.clinical.tiering;

import htsjdk.variant.vcf.VCFConstants;
import org.apache.commons.collections4.CollectionUtils;
import org.apache.commons.lang3.StringUtils;
import org.opencb.biodata.models.clinical.ClinicalProperty;
import org.opencb.biodata.models.clinical.Disorder;
import org.opencb.biodata.models.clinical.Phenotype;
import org.opencb.biodata.models.clinical.interpretation.GenomicFeature;
import org.opencb.biodata.models.clinical.interpretation.VariantClassification;
import org.opencb.biodata.models.clinical.interpretation.*;
import org.opencb.biodata.models.variant.Variant;
import org.opencb.biodata.models.variant.avro.*;
import org.opencb.biodata.models.variant.stats.VariantStats;
import org.opencb.commons.datastore.core.Query;
import org.opencb.commons.datastore.core.QueryOptions;
import org.opencb.opencga.analysis.clinical.ClinicalInterpretationAnalysisExecutor;
import org.opencb.opencga.analysis.clinical.ClinicalInterpretationManager;
import org.opencb.opencga.analysis.clinical.ClinicalUtils;
import org.opencb.opencga.catalog.db.api.PanelDBAdaptor;
import org.opencb.opencga.catalog.exceptions.CatalogException;
import org.opencb.opencga.core.exceptions.ToolException;
import org.opencb.opencga.core.models.clinical.ClinicalAnalysis;
import org.opencb.opencga.core.models.individual.Individual;
import org.opencb.opencga.core.models.sample.Sample;
import org.opencb.opencga.core.response.OpenCGAResult;
import org.opencb.opencga.core.response.VariantQueryResult;
import org.opencb.opencga.core.tools.OpenCgaToolExecutor;
import org.opencb.opencga.core.tools.annotations.ToolExecutor;
import org.opencb.opencga.storage.core.exceptions.StorageEngineException;
import org.opencb.opencga.storage.core.variant.adaptors.VariantQueryParam;

import java.io.IOException;
import java.nio.file.Paths;
import java.util.*;

import static org.opencb.biodata.formats.variant.clinvar.rcv.v64jaxb.ReviewStatusType.*;
import static org.opencb.biodata.models.clinical.interpretation.VariantClassification.*;
import static org.opencb.opencga.analysis.variant.manager.VariantCatalogQueryUtils.PANEL;

@ToolExecutor(id = "opencga-local",
        tool = CancerTieringInterpretationAnalysis.ID,
        source = ToolExecutor.Source.STORAGE,
        framework = ToolExecutor.Framework.LOCAL)
public class CancerTieringInterpretationAnalysisExecutor extends OpenCgaToolExecutor implements ClinicalInterpretationAnalysisExecutor {

    private String studyId;
    private String clinicalAnalysisId;
    private List<String> variantIdsToDiscard;
    private CancerTieringInterpretationConfiguration config;

    private String sessionId;
    private ClinicalInterpretationManager clinicalInterpretationManager;

    private static final String OTHER_PHENOTYPE = "Other";
    private static final String CHILDHOOD_PHENOTYPE = "Childhood";
    private static final String HAEMONC_PHENOTYPE = "Haemonc";

    private static final String ADULT_PANEL_NAME = "Adult solid tumours cancer susceptibility";
    private static final String CHILDHOOD_PANEL_NAME = "Childhood solid tumours cancer susceptibility";
    private static final String HAEMONC_PANEL_NAME = "Haematological malignancies cancer susceptibility";

    private static final Set<String> somaticSOTerms = new HashSet<>(Arrays.asList("SO:0001893","SO:0001574","SO:0001575","SO:0001587",
            "SO:0001589", "SO:0001578", "SO:0001582","SO:0002012","SO:0001889","SO:0001821","SO:0001822","SO:0001583","SO:0001630",
            "SO:0001650", "SO:0001626"));

    private static final String CONSEQUENCE_RNA = "SO:0001792";

    private static final Set<String> lofSOTerms = new HashSet<>(Arrays.asList("SO:0001893","SO:0001574","SO:0001575","SO:0001587",
            "SO:0001589", "SO:0001578", "SO:0001582","SO:0002012"));

    private static final List<String> pertinentFindingRNA = new ArrayList(Arrays.asList("ENSG00000269900", "ENSG00000270141"));

    @Override
    public void run() throws ToolException {
        sessionId = getToken();
        clinicalInterpretationManager = getClinicalInterpretationManager();

        // Get search analysis
        ClinicalAnalysis clinicalAnalysis;
        try {
            clinicalAnalysis = clinicalInterpretationManager.getClinicalAnalysis(studyId, clinicalAnalysisId, sessionId);
        } catch (CatalogException e) {
            throw new ToolException("Error accessing to the search analysis ID: " + clinicalAnalysisId, e);
        }

        Disorder disorder = clinicalAnalysis.getDisorder();
        if (disorder == null || StringUtils.isEmpty(disorder.getId())) {
            throw new ToolException("Missing disorder for search analysis " + clinicalAnalysisId);
        }

        // Primary findings consist of somatic and germline variants
        List<ClinicalVariant> primaryFindings = new ArrayList<>();

        // Get somatic sample and then its search variant
        List<Sample> somaticSamples = getSomaticSamples(clinicalAnalysis.getProband());
        if (CollectionUtils.isNotEmpty(somaticSamples)) {
            if (somaticSamples.size() != 1) {
                throw new ToolException("Found multiple somatic samples (" + somaticSamples.size() + "), only one is permitted.");
            }
            List<ClinicalVariant> somaticVariants = null;
            try {
                somaticVariants = getSomaticVariants(somaticSamples);
            } catch (CatalogException | IOException | StorageEngineException e) {
                throw new ToolException("Error retrieving somatic variants", e);
            }
            primaryFindings.addAll(somaticVariants);
        }

        // Get germline sample and then its search variant
        List<Sample> germlineSamples = getGermlineSamples(clinicalAnalysis.getProband());
        if (CollectionUtils.isNotEmpty(somaticSamples)) {
            if (somaticSamples.size() != 1) {
                throw new ToolException("Found multiple germline samples(" + germlineSamples.size() + "), only one is permitted.");
            }
            // Get panels from that search analysis disorder
            List<String> phenotypes = new ArrayList<>();
            for (Phenotype evidence : disorder.getEvidences()) {
                if (StringUtils.isNotEmpty(evidence.getId())) {
                    phenotypes.add(evidence.getId());
                }
                if (StringUtils.isNotEmpty(evidence.getName())) {
                    phenotypes.add(evidence.getName());
                }
            }
            List<ClinicalVariant> germlineVariants = null;
            try {
                germlineVariants = getGermlineVariants(clinicalAnalysis.getProband(), germlineSamples,
                        phenotypes);
            } catch (CatalogException | IOException | StorageEngineException e) {
                throw new ToolException("Error retrieving germline variants", e);
            }
            primaryFindings.addAll(germlineVariants);
        }

        // Write primary findings
        ClinicalUtils.writeClinicalVariants(primaryFindings, Paths.get(getOutDir() + "/primary-findings.json"));
    }

    //-------------------------------------------------------------------------
    // P R I V A T E     M E T H O D S
    //-------------------------------------------------------------------------

    private List<Sample> getSomaticSamples(Individual proband) throws ToolException {
        if (proband == null) {
            throw new ToolException("Missing proband when retrieving somatic samples");
        }

        List<Sample> samples = new ArrayList<>();
        for (Sample sample : proband.getSamples()) {
            if (sample.isSomatic()) {
                samples.add(sample);
            }
        }
        return samples;
    }

    private List<Sample> getGermlineSamples(Individual proband) throws ToolException {
        if (proband == null) {
            throw new ToolException("Missing proband when retrieving germline samples");
        }

        List<Sample> samples = new ArrayList<>();
        for (Sample sample : proband.getSamples()) {
            if (!sample.isSomatic()) {
                samples.add(sample);
            }
        }
        return samples;
    }

    private List<ClinicalVariant> getSomaticVariants(List<Sample> somaticSamples)
            throws CatalogException, IOException, StorageEngineException {
        List<ClinicalVariant> clinicalVariants = new ArrayList<>();

        Query query = new Query();
        query.append(VariantQueryParam.INCLUDE_GENOTYPE.key(), true)
                .append(VariantQueryParam.STUDY.key(), studyId)
                .append(VariantQueryParam.FILTER.key(), VCFConstants.PASSES_FILTERS_v4)
                .append(VariantQueryParam.UNKNOWN_GENOTYPE.key(), "./.")
                .append(VariantQueryParam.ANNOT_CONSEQUENCE_TYPE.key(), somaticSOTerms);

        // Sample and genotype managenement
        StringBuilder gt = new StringBuilder();
        for (Sample sample : somaticSamples) {
            if (gt.length() > 0) {
                gt.append(",");
            }
            gt.append(sample.getId() + ":!0/0;!./.;!./0");
        }
        query.put(VariantQueryParam.GENOTYPE.key(), gt.toString());

        // Execute query
        VariantQueryResult<Variant> variantVariantQueryResult = clinicalInterpretationManager.getVariantStorageManager()
                .get(query, QueryOptions.empty(), sessionId);

        if (CollectionUtils.isNotEmpty(variantVariantQueryResult.getResults())) {
            Map<String, ClinicalProperty.RoleInCancer> roleInCancer = clinicalInterpretationManager.getRoleInCancerManager()
                    .getRoleInCancer();
            for (Variant variant : variantVariantQueryResult.getResults()) {
                if (variant.getAnnotation() != null && CollectionUtils.isNotEmpty(variant.getAnnotation().getConsequenceTypes())) {
                    List<ClinicalVariantEvidence> clinicalVariantEvidences = new ArrayList<>();
                    for (ConsequenceType ct : variant.getAnnotation().getConsequenceTypes()) {
                        List<SequenceOntologyTerm> somaticSOTerms = getSomaticSequenceOntologyTerms(ct);
<<<<<<< HEAD
                        if (roleInCancer.containsKey(ct.getEnsemblGeneId()) || roleInCancer.containsKey(ct.getGeneName())) {
                            // Create search variant evidence with TIER 2
=======
                        if (roleInCancer.containsKey(ct.getGeneId()) || roleInCancer.containsKey(ct.getGeneName())) {
                            // Create clinical variant evidence with TIER 2
>>>>>>> 49aeb5ec
                            ClinicalVariantEvidence clinicalVariantEvidence = new ClinicalVariantEvidence();

                            clinicalVariantEvidence.setGenomicFeature(new GenomicFeature(ct.getGeneId(), "GENE",
                                    ct.getTranscriptId(), ct.getGeneName(), somaticSOTerms, null));
                            VariantClassification classification = new VariantClassification();
                            classification.setTier(TIER_2);
                            List<String> acmg = calculateAcmgClassification(variant);
                            classification.setAcmg(acmg);
                            classification.setClinicalSignificance(computeClinicalSignificance(acmg));
                            clinicalVariantEvidence.setClassification(classification);

                            clinicalVariantEvidences.add(clinicalVariantEvidence);
                        }
                    }
                    if (CollectionUtils.isNotEmpty(clinicalVariantEvidences)) {
                        ClinicalVariant clinicalVariant = new ClinicalVariant(variant.getImpl());
                        clinicalVariant.setEvidences(clinicalVariantEvidences);
                    }
                }
            }
        }

        // TODO: Mark search variant as somatic
        return clinicalVariants;
    }

    private List<ClinicalVariant> getGermlineVariants(Individual proband, List<Sample> germlineSamples, List<String> phenotypes)
            throws CatalogException, IOException, StorageEngineException {
        Set<DiseasePanel> diseasePanelSet = new HashSet<>();
        List<ClinicalVariant> clinicalVariants = new ArrayList<>();

        // Germline tiering: TIER 1

        Query query = new Query();
        query.append(VariantQueryParam.INCLUDE_GENOTYPE.key(), true)
                .append(VariantQueryParam.STUDY.key(), studyId)
                .append(VariantQueryParam.FILTER.key(), VCFConstants.PASSES_FILTERS_v4)
                .append(VariantQueryParam.UNKNOWN_GENOTYPE.key(), "./.");

        // Sample and genotype managenement
        StringBuilder gt = new StringBuilder();
        for (Sample sample : germlineSamples) {
            if (gt.length() > 0) {
                gt.append(",");
            }
            gt.append(sample.getId() + ":!0/0;!./.;!./0");
        }
        query.put(VariantQueryParam.GENOTYPE.key(), gt.toString());

        // Get disease panels from disorder according to Tier 1, and then get genes involved: these genes will be queried
        List<DiseasePanel> panels = getTier1GenePanels(proband, phenotypes);
        diseasePanelSet.addAll(panels);
        List<String> geneIds = ClinicalUtils.getGeneIds(panels);
        // We add the pertinent findings RNA
        geneIds.addAll(pertinentFindingRNA);
        query.put(VariantQueryParam.GENE.key(), geneIds);

        // Execute query
        VariantQueryResult<Variant> variantVariantQueryResult = clinicalInterpretationManager.getVariantStorageManager()
                .get(query, QueryOptions.empty(), sessionId);

        // Discard variants if:
        //    1) it is present in the black list
        //    2) or its allelic depth (AD) is 1,0
        List<Variant> variants = filterVariants(variantVariantQueryResult.getResults(), germlineSamples);

        // Create search variants if necessary
        Set<String> clinicalVariantIdSet = new HashSet<>();
        for (Variant variant : variants) {
            List<ClinicalVariantEvidence> clinicalVariantEvidences = new ArrayList<>();
            List<EvidenceEntry> clinVars = getClinVars(variant);

            List<DiseasePanel> varDiseasePanels = getDiseasePanels(variant, panels);
            if (CollectionUtils.isNotEmpty(varDiseasePanels)) {
                for (DiseasePanel varDiseasePanel : varDiseasePanels) {
                    if (CollectionUtils.isNotEmpty(varDiseasePanel.getGenes())) {
                        for (DiseasePanel.GenePanel panelGene : varDiseasePanel.getGenes()) {
                            if (isLoF(panelGene) && variant.getAnnotation() != null
                                    && CollectionUtils.isNotEmpty(variant.getAnnotation().getConsequenceTypes())) {
                                for (ConsequenceType consequenceType : variant.getAnnotation().getConsequenceTypes()) {
                                    List<SequenceOntologyTerm> lofSOTerms = getLoFSequenceOntologyTerms(consequenceType);
                                    if (CollectionUtils.isNotEmpty(lofSOTerms)) {
                                        if (CollectionUtils.isEmpty(clinVars) || !isBenign(clinVars)) {
                                            clinicalVariantEvidences.add(createClinicalVariantEvidence(varDiseasePanel, panelGene,
                                                    lofSOTerms, computeBiallelicTiering(panelGene, variant), consequenceType, variant));
                                        }
                                    } else {
                                        if (CollectionUtils.isNotEmpty(clinVars) && isPathogenic(clinVars)) {
                                            clinicalVariantEvidences.add(createClinicalVariantEvidence(varDiseasePanel, panelGene,
                                                    lofSOTerms, computeBiallelicTiering(panelGene, variant), consequenceType, variant));
                                        }
                                    }
                                }
                            } else {
                                if (CollectionUtils.isNotEmpty(clinVars) && isPathogenic(clinVars)) {
                                    for (ConsequenceType consequenceType : variant.getAnnotation().getConsequenceTypes()) {
                                        List<SequenceOntologyTerm> lofSOTerms = getLoFSequenceOntologyTerms(consequenceType);
                                        clinicalVariantEvidences.add(createClinicalVariantEvidence(varDiseasePanel, panelGene, lofSOTerms,
                                                computeBiallelicTiering(panelGene, variant), consequenceType, variant));
                                    }
                                }
                            }
                        }
                    }
                }
            }
            if (CollectionUtils.isNotEmpty(clinicalVariantEvidences)) {
                ClinicalVariant clinicalVariant = new ClinicalVariant(variant.getImpl());
                clinicalVariant.setEvidences(clinicalVariantEvidences);

                // We must save these variants to discard them in the next processing step (germline tiering TIER 3)
                clinicalVariantIdSet.add(variant.getId());
            }
        }

        // Germline tiering: TIER 3

        panels = getTier3GenePanels(proband, phenotypes);
        diseasePanelSet.addAll(panels);
        geneIds = ClinicalUtils.getGeneIds(panels);
        // We add the pertinent findings RNA to the gene list
        geneIds.addAll(pertinentFindingRNA);
        // Overwrite genes in the query (previous filters are fine)
        query.put(VariantQueryParam.GENE.key(), geneIds);
        query.put(VariantQueryParam.STATS_MAF.key(), "ALL<0.02");

        // Execute query
        variantVariantQueryResult = clinicalInterpretationManager.getVariantStorageManager().get(query, QueryOptions.empty(), sessionId);

        // Discard variants if:
        //    1) it is present in the black list
        //    2) or its allelic depth (AD) is 1,0
        variants = filterVariants(variantVariantQueryResult.getResults(), germlineSamples);

        for (Variant variant : variants) {
            // Discard variant already reported
            if (clinicalVariantIdSet.contains(variant.getId())) {
                continue;
            }

            List<ClinicalVariantEvidence> clinicalVariantEvidences = new ArrayList<>();
            List<EvidenceEntry> clinVars = getClinVars(variant);

            List<DiseasePanel> varDiseasePanels = getDiseasePanels(variant, panels);
            if (CollectionUtils.isNotEmpty(varDiseasePanels)) {
                for (DiseasePanel varDiseasePanel : varDiseasePanels) {
                    if (CollectionUtils.isNotEmpty(varDiseasePanel.getGenes())) {
                        for (DiseasePanel.GenePanel panelGene : varDiseasePanel.getGenes()) {
                            if (variant.getAnnotation() != null
                                    && CollectionUtils.isNotEmpty(variant.getAnnotation().getConsequenceTypes())) {
                                for (ConsequenceType consequenceType : variant.getAnnotation().getConsequenceTypes()) {
                                    // Get somatic SO terms and RNA SO term
                                    List<SequenceOntologyTerm> soTerms = new ArrayList<>();
                                    if (CollectionUtils.isNotEmpty(consequenceType.getSequenceOntologyTerms())) {
                                        for (SequenceOntologyTerm soTerm : consequenceType.getSequenceOntologyTerms()) {
                                            if (somaticSOTerms.contains(soTerm.getAccession())
                                                    || CONSEQUENCE_RNA.equals(soTerm.getAccession())) {
                                                soTerms.add(soTerm);
                                            }
                                        }
                                    }
                                    if (CollectionUtils.isNotEmpty(soTerms)) {
                                        if (CollectionUtils.isEmpty(clinVars) || !isBenign(clinVars)) {
                                            if ("BIALLELIC".equals(panelGene.getModeOfInheritance())) {
                                                clinicalVariantEvidences.add(createClinicalVariantEvidence(varDiseasePanel, panelGene,
                                                        soTerms, TIER_3, consequenceType, variant));
                                            } else {
                                                if (CollectionUtils.isNotEmpty(variant.getStudies())) {
                                                    VariantStats stats = variant.getStudies().get(0).getStats("ALL");
                                                    if (stats != null && stats.getMaf() < 0.005f) {
                                                        clinicalVariantEvidences.add(createClinicalVariantEvidence(varDiseasePanel,
                                                                panelGene, soTerms, TIER_3, consequenceType, variant));
                                                    }
                                                }
                                            }
                                        }
                                    }
                                }
                            }
                        }
                    }
                }
            }

            if (CollectionUtils.isNotEmpty(clinicalVariantEvidences)) {
                ClinicalVariant clinicalVariant = new ClinicalVariant(variant.getImpl());
                clinicalVariant.setEvidences(clinicalVariantEvidences);
            }
        }

        return clinicalVariants;
    }

    private ClinicalVariantEvidence createClinicalVariantEvidence(DiseasePanel diseasePanel, DiseasePanel.GenePanel panelGene,
                                                                  List<SequenceOntologyTerm> soTerms, String tier, ConsequenceType ct,
                                                                  Variant variant) {
        ClinicalVariantEvidence clinicalVariantEvidence = new ClinicalVariantEvidence();

        clinicalVariantEvidence.setPanelId(diseasePanel.getId());
        clinicalVariantEvidence.setGenomicFeature(new GenomicFeature(ct.getGeneId(), "GENE",
                ct.getTranscriptId(), ct.getGeneName(), soTerms, panelGene.getXrefs()));
        VariantClassification classification = new VariantClassification();
        classification.setTier(tier);
        classification.setAcmg(calculateAcmgClassification(variant));
        classification.setClinicalSignificance(computeClinicalSignificance(classification.getAcmg()));
        clinicalVariantEvidence.setClassification(classification);

        return clinicalVariantEvidence;
    }

    private String computeBiallelicTiering(DiseasePanel.GenePanel panelGene, Variant variant) {
        if ("BIALLELIC".equals(panelGene.getModeOfInheritance())) {
            if (CollectionUtils.isNotEmpty(variant.getStudies()) && CollectionUtils.isNotEmpty(variant.getStudies().get(0).getSamples())
                    && CollectionUtils.isNotEmpty(variant.getStudies().get(0).getSampleData(0))) {
                int counter01 = 0;
                int counter11 = 0;
                for (String gt : variant.getStudies().get(0).getSampleData(0)) {
                    if ("0/1".equals(gt)) {
                        if (++counter01 >= 2) {
                            return TIER_1;
                        }
                    } else if ("1/1".equals(gt)) {
                        if (++counter11 >= 1) {
                            return TIER_1;
                        }
                    }
                }
            }
            return TIER_3;
        } else {
            return TIER_1;
        }
    }

    private boolean isPathogenic(List<EvidenceEntry> clinVar) {
        for (EvidenceEntry cv : clinVar) {
            ClinicalSignificance clinicalSignificance = cv.getVariantClassification().getClinicalSignificance();
            String reviewStatus = getReviewStatus(cv);;
            if ((ClinicalSignificance.pathogenic.equals(clinicalSignificance)
                    || ClinicalSignificance.likely_pathogenic.equals(clinicalSignificance))
                    && (PRACTICE_GUIDELINE.name().equals(reviewStatus)
                    || REVIEWED_BY_EXPERT_PANEL.name().equals(reviewStatus)
                    || CRITERIA_PROVIDED_MULTIPLE_SUBMITTERS_NO_CONFLICTS.name().equals(reviewStatus))) {
                return true;
            }
        }
        return false;
    }

    private boolean isBenign(List<EvidenceEntry> clinVar) {
        for (EvidenceEntry cv : clinVar) {
            ClinicalSignificance clinicalSignificance = cv.getVariantClassification().getClinicalSignificance();
            String reviewStatus = getReviewStatus(cv);
            if ((ClinicalSignificance.benign.equals(clinicalSignificance)
                    || ClinicalSignificance.likely_benign.equals(clinicalSignificance))
                    && (PRACTICE_GUIDELINE.name().equals(reviewStatus)
                    || REVIEWED_BY_EXPERT_PANEL.name().equals(reviewStatus)
                    || CRITERIA_PROVIDED_MULTIPLE_SUBMITTERS_NO_CONFLICTS.name().equals(reviewStatus))) {
                return true;
            }
        }
        return false;
    }

    private String getReviewStatus(EvidenceEntry cv) {
        String reviewStatus = null;
        if (cv.getAdditionalProperties() != null) {
            for (Property additionalProperty : cv.getAdditionalProperties()) {
                if (additionalProperty.getName().equals("ReviewStatus_in_source_file")) {
                    reviewStatus = additionalProperty.getValue();
                    break;
                }
            }
        }
        return reviewStatus;
    }

    private boolean isLoF(DiseasePanel.GenePanel panelGene) {
        // TODO: GenePanel class needs a new attribute in order to know if that gene is LoF
        return true;
    }

    private List<SequenceOntologyTerm> getLoFSequenceOntologyTerms(ConsequenceType consequenceType) {
        Set<SequenceOntologyTerm> soTermSet = new HashSet<>();
        if (CollectionUtils.isNotEmpty(consequenceType.getSequenceOntologyTerms())) {
            for (SequenceOntologyTerm sequenceOntologyTerm : consequenceType.getSequenceOntologyTerms()) {
                if (lofSOTerms.contains(sequenceOntologyTerm.getAccession())) {
                    soTermSet.add(sequenceOntologyTerm);
                }
            }
        }
        return new ArrayList<>(soTermSet);
    }

    private List<SequenceOntologyTerm> getSomaticSequenceOntologyTerms(ConsequenceType consequenceType) {
        Set<SequenceOntologyTerm> soTermSet = new HashSet<>();
        if (CollectionUtils.isNotEmpty(consequenceType.getSequenceOntologyTerms())) {
            for (SequenceOntologyTerm sequenceOntologyTerm : consequenceType.getSequenceOntologyTerms()) {
                if (somaticSOTerms.contains(sequenceOntologyTerm.getAccession())) {
                    soTermSet.add(sequenceOntologyTerm);
                }
            }
        }
        return new ArrayList<>(soTermSet);
    }

    private List<DiseasePanel> getTier1GenePanels(Individual proband, List<String> phenotypes) throws CatalogException {
        List<DiseasePanel> panels = new ArrayList<>();

        boolean other = false;
        for (String phenotype: phenotypes) {
            if (OTHER_PHENOTYPE.equals(phenotype)) {
                other = true;
                break;
            }
        }

        if (CollectionUtils.isNotEmpty(phenotypes)) {
            Query query = new Query();
            query.put(PanelDBAdaptor.QueryParams.DISORDERS_NAME.key(), phenotypes);
            addPanels(query, panels);
        }

        if (other || CollectionUtils.isEmpty(phenotypes)) {
            // No phenotypes or other, we add the ADULT panel
            Query query = new Query(PanelDBAdaptor.QueryParams.NAME.key(), ADULT_PANEL_NAME);
            addPanels(query, panels);
        }

        // TODO: check if proband is younger than 18 years old in order to add CHILDHOOD panel

        return panels;
    }

    private List<DiseasePanel> getTier3GenePanels(Individual proband, List<String> phenotypes) throws CatalogException {
        List<DiseasePanel> panels = new ArrayList<>();

        boolean childhood = false;
        boolean haemonc = false;
        for (String phenotype: phenotypes) {
            if (CHILDHOOD_PHENOTYPE.equals(phenotype)) {
                childhood = true;
            } else if (HAEMONC_PHENOTYPE.equals(phenotype)) {
                haemonc = true;
            }
        }

        if (CollectionUtils.isNotEmpty(phenotypes)) {
            addPanels(new Query(PanelDBAdaptor.QueryParams.DISORDERS_NAME.key(), phenotypes), panels);
        }

        Query query;
        if (childhood) {
            query = new Query(PanelDBAdaptor.QueryParams.NAME.key(), ADULT_PANEL_NAME + "," + CHILDHOOD_PANEL_NAME);
        } else if (haemonc) {
            query = new Query(PanelDBAdaptor.QueryParams.NAME.key(), ADULT_PANEL_NAME + "," + CHILDHOOD_PANEL_NAME + ","
                    + HAEMONC_PANEL_NAME);
        } else {
            query = new Query(PanelDBAdaptor.QueryParams.NAME.key(), ADULT_PANEL_NAME);
        }
        addPanels(query, panels);

        // TODO: check if proband is younger than 18 years old in order to add CHILDHOOD panel

        return panels;
    }

    private void addPanels(Query query, List<DiseasePanel> panels) throws CatalogException {
        if (query.containsKey(PANEL.key())) {
            List<String> panelsIds = query.getAsStringList(PANEL.key());
            OpenCGAResult<org.opencb.opencga.core.models.panel.Panel> panelQueryResult = clinicalInterpretationManager.getCatalogManager().getPanelManager().get(studyId,
                    panelsIds, QueryOptions.empty(), sessionId);
            for (org.opencb.opencga.core.models.panel.Panel panel : panelQueryResult.getResults()) {
                panels.add(panel);
            }
        }
    }

    private List<DiseasePanel> getDiseasePanels(Variant variant, List<DiseasePanel> panels) {
        Set<DiseasePanel> panelSet = new HashSet<>();
        if (variant.getAnnotation() != null && CollectionUtils.isNotEmpty(variant.getAnnotation().getConsequenceTypes())) {
            for (DiseasePanel panel : panels) {
                for (DiseasePanel.GenePanel panelGene : panel.getGenes()) {
                    for (ConsequenceType consequenceType : variant.getAnnotation().getConsequenceTypes()) {
                        if (panelGene.getId() != null && consequenceType.getGeneId() != null &&
                                panelGene.equals(consequenceType.getGeneId())) {
                            panelSet.add(panel);
                            break;
                        }
                    }
                }
            }
        }

        return new ArrayList<>(panelSet);
    }

    private List<Variant> filterVariants(List<Variant> input, List<Sample> samples) {
        // These function discard variants if
        //    1) it is present in the black list
        //    2) or its allelic depth (AD) is 1,0
        List<Variant> variants = new ArrayList<>();
        if (CollectionUtils.isNotEmpty(input)) {
            for (Variant variant : input) {
                // Remove variant in black list and allelic depth (AD) must be different to "0,1"
                if (!variantIdsToDiscard.contains(variant.getId())) {
                    for (Sample sample : samples) {
                        String allelicDepthField = variant.getStudies().get(0).getSampleData(sample.getId(), "AD");
                        if (!"1,0".equals(allelicDepthField)) {
                            variants.add(variant);
                            break;
                        }
                    }
                }
            }
        }
        return variants;
    }

    private List<EvidenceEntry> getClinVars(Variant variant) {
        // Get ClinVar object for a given variant
        if (variant.getAnnotation() != null && variant.getAnnotation().getTraitAssociation() != null) {
            List<EvidenceEntry> clinvar = new LinkedList<>();
            for (EvidenceEntry evidenceEntry : variant.getAnnotation().getTraitAssociation()) {
                if (evidenceEntry.getSource().getName().equals("clinvar")) {
                    clinvar.add(evidenceEntry);
                }
            }
            if (clinvar.isEmpty()) {
                return null;
            } else {
                return clinvar;
            }
        }
        return null;
    }

    public String getStudyId() {
        return studyId;
    }

    public CancerTieringInterpretationAnalysisExecutor setStudyId(String studyId) {
        this.studyId = studyId;
        return this;
    }

    public String getClinicalAnalysisId() {
        return clinicalAnalysisId;
    }

    public CancerTieringInterpretationAnalysisExecutor setClinicalAnalysisId(String clinicalAnalysisId) {
        this.clinicalAnalysisId = clinicalAnalysisId;
        return this;
    }

    public List<String> getVariantIdsToDiscard() {
        return variantIdsToDiscard;
    }

    public CancerTieringInterpretationAnalysisExecutor setVariantIdsToDiscard(List<String> variantIdsToDiscard) {
        this.variantIdsToDiscard = variantIdsToDiscard;
        return this;
    }

    public CancerTieringInterpretationConfiguration getConfig() {
        return config;
    }

    public CancerTieringInterpretationAnalysisExecutor setConfig(CancerTieringInterpretationConfiguration config) {
        this.config = config;
        return this;
    }
}<|MERGE_RESOLUTION|>--- conflicted
+++ resolved
@@ -218,13 +218,8 @@
                     List<ClinicalVariantEvidence> clinicalVariantEvidences = new ArrayList<>();
                     for (ConsequenceType ct : variant.getAnnotation().getConsequenceTypes()) {
                         List<SequenceOntologyTerm> somaticSOTerms = getSomaticSequenceOntologyTerms(ct);
-<<<<<<< HEAD
-                        if (roleInCancer.containsKey(ct.getEnsemblGeneId()) || roleInCancer.containsKey(ct.getGeneName())) {
-                            // Create search variant evidence with TIER 2
-=======
                         if (roleInCancer.containsKey(ct.getGeneId()) || roleInCancer.containsKey(ct.getGeneName())) {
                             // Create clinical variant evidence with TIER 2
->>>>>>> 49aeb5ec
                             ClinicalVariantEvidence clinicalVariantEvidence = new ClinicalVariantEvidence();
 
                             clinicalVariantEvidence.setGenomicFeature(new GenomicFeature(ct.getGeneId(), "GENE",
