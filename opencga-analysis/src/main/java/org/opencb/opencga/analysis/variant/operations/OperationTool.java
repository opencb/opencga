--- conflicted
+++ resolved
@@ -74,18 +74,13 @@
     protected final String getStudyFqn() throws CatalogException {
         String study = getParams().getString(ParamConstants.STUDY_PARAM);
         try {
-<<<<<<< HEAD
             return getStudyFqn(study);
-=======
-            return getCatalogManager().getStudyManager().get(study, StudyManager.INCLUDE_STUDY_ID, getToken()).first().getFqn();
->>>>>>> 1f41c600
         } catch (CatalogException e) {
-            String userId = getCatalogManager().getUserManager().getUserId(getToken());
             String project = params.getString(ParamConstants.PROJECT_PARAM);
             if (StringUtils.isNotEmpty(project) && !study.contains(":")) {
                 study = project + ":" + study;
                 try {
-                    return getCatalogManager().getStudyManager().get(study, StudyManager.INCLUDE_STUDY_ID, getToken()).first().getFqn();
+                    return getStudyFqn(study);
                 } catch (Exception e2) {
                     e.addSuppressed(e2);
                     throw e;
@@ -97,8 +92,7 @@
     }
 
     protected String getStudyFqn(String study) throws CatalogException {
-        String userId = getCatalogManager().getUserManager().getUserId(getToken());
-        return getCatalogManager().getStudyManager().resolveId(study, userId).getFqn();
+        return getCatalogManager().getStudyManager().get(study, StudyManager.INCLUDE_STUDY_ID, getToken()).first().getFqn();
     }
 
     private static boolean isVcfFormat(File.Format format) {
