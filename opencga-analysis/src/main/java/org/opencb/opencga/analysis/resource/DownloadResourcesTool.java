--- conflicted
+++ resolved
@@ -11,8 +11,6 @@
 import java.nio.file.Files;
 import java.nio.file.Path;
 import java.security.NoSuchAlgorithmException;
-import java.util.Arrays;
-import java.util.List;
 
 import static org.opencb.opencga.core.tools.ResourceManager.RESOURCES_FOLDER_NAME;
 
@@ -27,17 +25,10 @@
     public static final String ID = "resource-downloader";
     public static final String DESCRIPTION = "Download all resources from the server";
 
-    public static final String DOWNLOAD_RESOURCES_STEP = "download-resources";
-    public static final String MOVE_RESOURCES_STEP = "move-resources";
-
     private Path resourcePath;
 
     @ToolParams
     protected final DownloadResourcesToolParams analysisParams = new DownloadResourcesToolParams();
-
-    protected List<String> getSteps() {
-        return Arrays.asList(DOWNLOAD_RESOURCES_STEP, MOVE_RESOURCES_STEP);
-    }
 
     @Override
     protected void check() throws Exception {
@@ -53,26 +44,12 @@
     @Override
     protected void run() throws Exception {
         // Download all resources
-        step(DOWNLOAD_RESOURCES_STEP, this::downloadResources);
-
-        // Move resources to the installation folder
-        step(MOVE_RESOURCES_STEP, this::moveResources);
+        step(ID, this::downloadResources);
     }
 
     private void downloadResources() throws IOException, NoSuchAlgorithmException {
-<<<<<<< HEAD
-        ResourceManager resourceManager = new ResourceManager(getOpencgaHome(), analysisParams.getBaseurl());
+        ResourceManager resourceManager = new ResourceManager(getOpencgaHome(), analysisParams.getBaseUrl());
         resourceManager.downloadAllResources(getOutDir().resolve(RESOURCES_FOLDER_NAME),
                 Boolean.TRUE.equals(analysisParams.getOverwrite()));
     }
-
-    private void moveResources() {
-
-=======
-        ResourceManager resourceManager = new ResourceManager(getOpencgaHome(), analysisParams.getBaseUrl());
-        resourceManager.downloadAllResources(Boolean.TRUE.equals(analysisParams.getOverwrite()));
->>>>>>> 2fd7678a
-    }
-
-
 }