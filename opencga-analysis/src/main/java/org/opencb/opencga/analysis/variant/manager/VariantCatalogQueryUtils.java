--- conflicted
+++ resolved
@@ -911,27 +911,6 @@
                 new HashSet<>(getAsEnumList(query, PANEL_ROLE_IN_CANCER, ClinicalProperty.RoleInCancer.class));
 
         for (GenePanel genePanel : panel.getGenes()) {
-<<<<<<< HEAD
-            // Do not filter out if undefined
-            if (!panelConfidence.isEmpty()
-                    && genePanel.getConfidence() != null
-                    && !panelConfidence.contains(genePanel.getConfidence())) {
-                // Discard this gene
-                continue;
-            }
-            // Do not filter out if undefined
-            if (!panelModeOfInheritance.isEmpty() && CollectionUtils.isNotEmpty(genePanel.getModesOfInheritance())
-                    && genePanel.getModesOfInheritance().stream().noneMatch(panelModeOfInheritance::contains)) {
-                // Discard this gene
-                continue;
-            }
-            // Do not filter out if undefined
-            if (!panelRoleInCancer.isEmpty()
-                    && genePanel.getCancer() != null && CollectionUtils.isNotEmpty(genePanel.getCancer().getRoles())
-                    && genePanel.getCancer().getRoles().stream().noneMatch(panelRoleInCancer::contains)) {
-                // Discard this gene
-                continue;
-=======
             if (!panelConfidence.isEmpty())
                 if (!panelConfidence.contains(genePanel.getConfidence())) {
                     // Discard this gene
@@ -943,12 +922,21 @@
                     continue;
                 }
             }
-            if (!panelRoleInCancer.isEmpty()) {
-                if (genePanel.getCancer() == null || !panelRoleInCancer.contains(genePanel.getCancer().getRole())) {
+            // Do not filter out if undefined
+            if (!panelModeOfInheritance.isEmpty()) {
+                if (CollectionUtils.isEmpty(genePanel.getModesOfInheritance())
+                        || genePanel.getModesOfInheritance().stream().noneMatch(panelModeOfInheritance::contains)) {
                     // Discard this gene
                     continue;
                 }
->>>>>>> bb1ddc2f
+            }
+            // Do not filter out if undefined
+            if (!panelRoleInCancer.isEmpty()) {
+                if (genePanel.getCancer() == null || CollectionUtils.isEmpty(genePanel.getCancer().getRoles())
+                        || genePanel.getCancer().getRoles().stream().noneMatch(panelRoleInCancer::contains)) {
+                    // Discard this gene
+                    continue;
+                }
             }
             String gene = genePanel.getName();
             if (StringUtils.isEmpty(gene)) {
