/*
 * Copyright 2015 OpenCB
 *
 * Licensed under the Apache License, Version 2.0 (the "License");
 * you may not use this file except in compliance with the License.
 * You may obtain a copy of the License at
 *
 *     http://www.apache.org/licenses/LICENSE-2.0
 *
 * Unless required by applicable law or agreed to in writing, software
 * distributed under the License is distributed on an "AS IS" BASIS,
 * WITHOUT WARRANTIES OR CONDITIONS OF ANY KIND, either express or implied.
 * See the License for the specific language governing permissions and
 * limitations under the License.
 */

package org.opencb.opencga.analysis.storage.variant;


import org.opencb.biodata.models.feature.Region;
import org.opencb.biodata.models.variant.Variant;
import org.opencb.biodata.models.variant.annotation.VariantAnnotation;
import org.opencb.commons.io.DataWriter;
import org.opencb.datastore.core.ObjectMap;
import org.opencb.datastore.core.QueryOptions;
import org.opencb.datastore.core.QueryResult;
import org.opencb.opencga.catalog.exceptions.CatalogException;
import org.opencb.opencga.catalog.CatalogManager;
import org.opencb.opencga.catalog.models.File;
import org.opencb.opencga.catalog.models.Study;
import org.opencb.opencga.storage.core.StorageManagerException;
import org.opencb.opencga.storage.core.StorageManagerFactory;
import org.opencb.opencga.storage.core.StudyConfiguration;
import org.opencb.opencga.storage.core.variant.adaptors.VariantDBAdaptor;
import org.opencb.opencga.storage.core.variant.adaptors.VariantDBIterator;
import org.opencb.opencga.storage.core.variant.adaptors.VariantSourceDBAdaptor;
import org.opencb.opencga.storage.core.variant.stats.VariantStatsWrapper;

import java.util.*;

/**
* Created by hpccoll1 on 13/02/15.
*/
//public class CatalogVariantDBAdaptor {}
public class CatalogVariantDBAdaptor implements VariantDBAdaptor {

    private final CatalogManager catalogManager;
    private final VariantDBAdaptor dbAdaptor;

    public CatalogVariantDBAdaptor(CatalogManager catalogManager, VariantDBAdaptor dbAdaptor) {
        this.catalogManager = catalogManager;
        this.dbAdaptor = dbAdaptor;
    }

    public CatalogVariantDBAdaptor(CatalogManager catalogManager, String fileId, String sessionId) throws CatalogException, IllegalAccessException, InstantiationException, ClassNotFoundException, StorageManagerException {
        this.catalogManager = catalogManager;
        this.dbAdaptor = buildBAdaptor(catalogManager, fileId, sessionId);
    }

    private static VariantDBAdaptor buildBAdaptor(CatalogManager catalogManager, String fileId, String sessionId) throws CatalogException, ClassNotFoundException, IllegalAccessException, InstantiationException, StorageManagerException {
        int id = catalogManager.getFileId(fileId);
        File file = catalogManager.getFile(id, sessionId).getResult().get(0);
        String dbName = file.getAttributes().get("dbName").toString();
        String storageEngine = file.getAttributes().get("storageEngine").toString();
        return StorageManagerFactory.getVariantStorageManager(storageEngine).getDBAdaptor(dbName, new ObjectMap());
    }

    @Override
    public void setDataWriter(DataWriter dataWriter) {
        dbAdaptor.setDataWriter(dataWriter);
    }

    @Override
    public void setConstantSamples(String sourceEntry) {
<<<<<<< HEAD
        
=======
        throw new UnsupportedOperationException();
>>>>>>> 435eacdf
    }

    @Override
    public QueryResult<Variant> getAllVariants(QueryOptions options) {

        try {
            checkQueryOptions(options);
        } catch (Exception e) {
            return queryError("getAllVariants", e);
        }
        return dbAdaptor.getAllVariants(options);
    }

    private void checkQueryOptions(QueryOptions options) throws CatalogException {
        Map<Integer, Study> studiesMap = getStudiesMap(options);
        Map<Integer, File> filesMap = getFilesMap(options);
        checkFiles(filesMap.values());
    }

    @Override
    public QueryResult<Variant> getVariantById(String id, QueryOptions options) {
        try {
            checkQueryOptions(options);
        } catch (Exception e) {
            return queryError("getAllVariants", e);
        }
        return dbAdaptor.getVariantById(id, options);
    }

    @Override
    public List<QueryResult<Variant>> getAllVariantsByIdList(List<String> idList, QueryOptions options) {
        try {
            checkQueryOptions(options);
        } catch (Exception e) {
            return Collections.singletonList(this.<Variant>queryError("getAllVariants", e));
        }
        return dbAdaptor.getAllVariantsByIdList(idList, options);
    }

    @Override
    public QueryResult<Variant> getAllVariantsByRegion(Region region, QueryOptions options) {
        try {
            checkQueryOptions(options);
        } catch (Exception e) {
            return queryError("getAllVariants", e);
        }
        return dbAdaptor.getAllVariantsByRegion(region, options);
    }

    @Override
    public List<QueryResult<Variant>> getAllVariantsByRegionList(List<Region> regionList, QueryOptions options) {
        try {
            checkQueryOptions(options);
        } catch (Exception e) {
            e.printStackTrace();
            return Collections.singletonList(this.<Variant>queryError("getAllVariants", e));
        }
        return dbAdaptor.getAllVariantsByRegionList(regionList, options);
    }

    @Override
    public QueryResult getVariantFrequencyByRegion(Region region, QueryOptions options) {
        try {
            checkQueryOptions(options);
        } catch (Exception e) {
            return this.<Variant>queryError("getAllVariants", e);
        }
        return dbAdaptor.getVariantFrequencyByRegion(region, options);
    }

    @Override
    public QueryResult groupBy(String field, QueryOptions options) {
        return null;
    }

    @Override
    public QueryResult getAllVariantsByGene(String geneName, QueryOptions options) {
        return null;
    }

    @Deprecated
    @Override
    public QueryResult getMostAffectedGenes(int numGenes, QueryOptions options) {
        return null;
    }


    @Override
    public VariantSourceDBAdaptor getVariantSourceDBAdaptor() {
        return null;
    }

    @Override
    public VariantDBIterator iterator() {
        return null;
    }

    @Override
    public VariantDBIterator iterator(QueryOptions options) {
        return null;
    }

    @Override
    public QueryResult updateAnnotations(List<VariantAnnotation> variantAnnotations, QueryOptions queryOptions) {
        return null;
    }

    @Override
    public QueryResult updateStats(List<VariantStatsWrapper> variantStatsWrappers, StudyConfiguration studyConfiguration, QueryOptions queryOptions) {
        return null;
    }

    @Override
    public boolean close() {
        return false;
    }


    //AuxMethods

    private Map<Integer, File> getFilesMap(QueryOptions options) throws CatalogException {
        String sessionId = options.getString("sessionId");
        Object files = options.get(VariantDBAdaptor.FILES);
        List<Integer> fileIds = getIntegerList(files);
        return getFilesMap(fileIds, sessionId);
    }

    private Map<Integer, Study> getStudiesMap(QueryOptions options) throws CatalogException {
        String sessionId = options.getString("sessionId");
        Object files = options.get(VariantDBAdaptor.STUDIES);
        List<Integer> fileIds = getIntegerList(files);
        return getStudiesMap(fileIds, sessionId);
    }

    private List<Integer> getIntegerList(Object objedt) {
        List<Integer> list = new LinkedList<>();
        if (objedt == null) {
            return Collections.emptyList();
        } else if (objedt instanceof List) {
            for (Object o : ((List) objedt)) {
                list.add(Integer.parseInt("" + o));
            }
        } else {
            for (String s : objedt.toString().split(",")) {
                list.add(Integer.parseInt(s));
            }
        }
        return list;
    }

    private Map<Integer, File> getFilesMap(List<Integer> files, String sessionId) throws CatalogException {
        Map<Integer, File> fileMap;
        fileMap = new HashMap<>();
        for (Integer fileId : files) {
            QueryResult<File> fileQueryResult = catalogManager.getFile(fileId, sessionId);
            File file = fileQueryResult.getResult().get(0);
            fileMap.put(fileId, file);
        }
        return fileMap;
    }
    private Map<Integer, Study> getStudiesMap(List<Integer> studies, String sessionId) throws CatalogException {
        Map<Integer, Study> studyMap;
        QueryOptions options = new QueryOptions("include", Collections.singletonList("projects.studies.id"));
        studyMap = new HashMap<>();
        for (Integer studyId : studies) {
            QueryResult<Study> fileQueryResult = catalogManager.getStudy(studyId, sessionId, options);
            Study s = fileQueryResult.getResult().get(0);
            studyMap.put(studyId, s);
        }
        return studyMap;
    }

    private void checkFiles(Collection<File> values) throws CatalogException {
        for (File file : values) {
            if (!file.getType().equals(File.Type.FILE)) {
                throw new CatalogException("Expected file type = FILE");
            } else if (!file.getBioformat().equals(File.Bioformat.VARIANT)) {
                throw new CatalogException("Expected file bioformat = VARIANT");
            }
        }
    }

    private <T> QueryResult<T> queryError(String id, Exception e) {
        return new QueryResult<T>(id, 0, 0, 0, "", e.getMessage(), Collections.<T>emptyList());
    }

//    private QueryResult queryError(String id, Exception e) {
//        return new QueryResult(id, 0, 0, 0, "", e.getMessage(), Collections.emptyList());
//    }


    // DEPRECATED METHODS
    @Deprecated
    @Override
    public QueryResult getAllVariantsByRegionAndStudies(Region region, List<String> studyIds, QueryOptions options) {
        throw new UnsupportedOperationException("Deprecated method");
    }
    @Deprecated
    @Override
    public QueryResult getLeastAffectedGenes(int numGenes, QueryOptions options) {
        throw new UnsupportedOperationException("Deprecated method");
    }

    @Deprecated
    @Override
    public QueryResult getTopConsequenceTypes(int numConsequenceTypes, QueryOptions options) {
        throw new UnsupportedOperationException("Deprecated method");
    }

    @Deprecated
    @Override
    public QueryResult getBottomConsequenceTypes(int numConsequenceTypes, QueryOptions options) {
        throw new UnsupportedOperationException("Deprecated method");
    }


}<|MERGE_RESOLUTION|>--- conflicted
+++ resolved
@@ -72,11 +72,7 @@
 
     @Override
     public void setConstantSamples(String sourceEntry) {
-<<<<<<< HEAD
-        
-=======
         throw new UnsupportedOperationException();
->>>>>>> 435eacdf
     }
 
     @Override
