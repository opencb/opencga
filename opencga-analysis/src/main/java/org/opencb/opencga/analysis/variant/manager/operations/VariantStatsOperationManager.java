--- conflicted
+++ resolved
@@ -271,12 +271,7 @@
             if (!catalogCohorts.contains(cohortName)) {
                 DataResult<Cohort> cohort = catalogManager.getCohortManager().create(studyId, new CohortCreateParams(cohortName,
                                 "", Enums.CohortType.COLLECTION, "", null, null, Collections.emptyList(), null, null, null), null, null,
-<<<<<<< HEAD
                         new QueryOptions(ParamConstants.INCLUDE_RESULT_PARAM, true), sessionId);
-=======
-                        new QueryOptions(ParamConstants.INCLUDE_RESULT_PARAM, true),
-                        sessionId);
->>>>>>> c7628576
                 logger.info("Creating cohort {}", cohortName);
                 cohorts.add(cohort.first().getId());
             } else {
