/*
 * Copyright 2015-2020 OpenCB
 *
 * Licensed under the Apache License, Version 2.0 (the "License");
 * you may not use this file except in compliance with the License.
 * You may obtain a copy of the License at
 *
 *     http://www.apache.org/licenses/LICENSE-2.0
 *
 * Unless required by applicable law or agreed to in writing, software
 * distributed under the License is distributed on an "AS IS" BASIS,
 * WITHOUT WARRANTIES OR CONDITIONS OF ANY KIND, either express or implied.
 * See the License for the specific language governing permissions and
 * limitations under the License.
 */

package org.opencb.opencga.analysis.individual.qc;

import org.opencb.biodata.models.alignment.RegionCoverage;
import org.opencb.biodata.models.core.Region;
import org.opencb.commons.utils.DockerUtils;
import org.opencb.opencga.analysis.alignment.AlignmentStorageManager;
<<<<<<< HEAD
=======
import org.opencb.opencga.analysis.variant.mutationalSignature.MutationalSignatureLocalAnalysisExecutor;
>>>>>>> 3ca20cef
import org.opencb.opencga.core.exceptions.ToolException;
import org.opencb.opencga.core.models.file.File;

import java.io.IOException;
import java.nio.file.Path;
import java.util.AbstractMap;
import java.util.List;
import java.util.Map;

import static org.opencb.opencga.core.tools.variant.InferredSexAnalysisExecutor.GRCH37_CHROMOSOMES;
import static org.opencb.opencga.core.tools.variant.InferredSexAnalysisExecutor.GRCH38_CHROMOSOMES;

public class InferredSexComputation {

    public static double[] computeRatios(String study, File bwFile, String assembly, AlignmentStorageManager alignmentStorageManager,
                                         String token)
            throws ToolException {

        // Compute coverage for each chromosome for each BAM file
        Map<String, Integer> chromosomes;
        if (assembly.equalsIgnoreCase("grch37")) {
            chromosomes = GRCH37_CHROMOSOMES;
        } else {
            chromosomes = GRCH38_CHROMOSOMES;
        }

        double[] means = new double[]{0d, 0d, 0d};
        for (Map.Entry<String, Integer> entry : chromosomes.entrySet()) {
            String chrom = entry.getKey();
            int chromSize = entry.getValue();
            Region region = new Region(chrom, 1, chromSize);
            try {
                List<RegionCoverage> regionCoverages = alignmentStorageManager.coverageQuery(study, bwFile.getId(), region, 0,
                        Integer.MAX_VALUE, chromSize, token).getResults();

                double meanCoverage = 0d;
                for (RegionCoverage regionCoverage : regionCoverages) {
                    meanCoverage += regionCoverage.getStats().getAvg();
                }
                meanCoverage /= regionCoverages.size();

                String name = chrom.toUpperCase();
                switch (name) {
                    case "Y": {
                        means[2] = meanCoverage;
                        break;
                    }
                    case "X": {
                        means[1] = meanCoverage;
                        break;
                    }
                    default: {
                        means[0] += meanCoverage;
                        break;
                    }
                }
            } catch (Exception e) {
                throw new ToolException(e);
            }
        }

        means[0] /= (1.0d * (chromosomes.size() - 2));

        // Create sex report for that sample
        return new double[]{1.0d * means[1] / means[0], 1.0d * means[2] / means[0]};
    }

    public static java.io.File plot(File inputFile, Path outDir, String dockerImage) throws ToolException {
        // Execute R script in docker
        AbstractMap.SimpleEntry<String, String> outputBinding = new AbstractMap.SimpleEntry<>(outDir.toAbsolutePath().toString(),
                "/data/output");
        String rParams = "R CMD Rscript --vanilla /data/input/" + inputFile.getName();
        try {
<<<<<<< HEAD
            DockerUtils.run(dockerImage, null, outputBinding, rParams, null);
=======
            DockerUtils.run(MutationalSignatureLocalAnalysisExecutor.R_DOCKER_IMAGE, null, outputBinding, rParams, null);
>>>>>>> 3ca20cef
        } catch (IOException e) {
            throw new ToolException(e);
        }

        // Check output file
        java.io.File outFile = new java.io.File(outDir + inputFile.getName() + ".png");
        if (!outFile.exists()) {
            throw new ToolException("Something wrong plotting the sex diagram.");
        }

        // return output file
        return outFile;
    }

    public static String inferKaryotypicSex(double xAuto, double yAuto, Map<String, Double> karyotypicSexThresholds) {
        String inferredKaryotypicSex = "UNKNOWN";

        if (xAuto >= karyotypicSexThresholds.get("xx.xmin") && xAuto <= karyotypicSexThresholds.get("xx.xmax")
                && yAuto >= karyotypicSexThresholds.get("xx.ymin") && yAuto <= karyotypicSexThresholds.get("xx.ymax")) {
            inferredKaryotypicSex = "XX";
        } else if (xAuto >= karyotypicSexThresholds.get("xy.xmin") && xAuto <= karyotypicSexThresholds.get("xy.xmax")
                && yAuto >= karyotypicSexThresholds.get("xy.ymin") && yAuto <= karyotypicSexThresholds.get("xy.ymax")) {
            inferredKaryotypicSex = "XY";
        } else if (xAuto >= karyotypicSexThresholds.get("xo_clearcut.xmin") && xAuto <= karyotypicSexThresholds.get("xo_clearcut.xmax")
                && yAuto >= karyotypicSexThresholds.get("xo_clearcut.ymin") && yAuto <= karyotypicSexThresholds.get("xo_clearcut" +
                ".ymax")) {
            inferredKaryotypicSex = "XO";
        } else if (xAuto >= karyotypicSexThresholds.get("xxy.xmin") && xAuto <= karyotypicSexThresholds.get("xxy.xmax")
                && yAuto >= karyotypicSexThresholds.get("xxy.ymin") && yAuto <= karyotypicSexThresholds.get("xxy.ymax")) {
            inferredKaryotypicSex = "XXY";
        } else if (xAuto >= karyotypicSexThresholds.get("xxx.xmin") && xAuto <= karyotypicSexThresholds.get("xxx.xmax")
                && yAuto >= karyotypicSexThresholds.get("xxx.ymin") && yAuto <= karyotypicSexThresholds.get("xxx.ymax")) {
            inferredKaryotypicSex = "XXX";
        } else if (xAuto >= karyotypicSexThresholds.get("xyy.xmin") && xAuto <= karyotypicSexThresholds.get("xyy.xmax")
                && yAuto >= karyotypicSexThresholds.get("xyy.ymin") && yAuto <= karyotypicSexThresholds.get("xyy.ymax")) {
            inferredKaryotypicSex = "XYY";
        } else if (xAuto >= karyotypicSexThresholds.get("xxxy.xmin") && xAuto <= karyotypicSexThresholds.get("xxxy.xmax")
                && yAuto >= karyotypicSexThresholds.get("xxxy.ymin") && yAuto <= karyotypicSexThresholds.get("xxxy.ymax")) {
            inferredKaryotypicSex = "XXXY";
        } else if (xAuto >= karyotypicSexThresholds.get("xyyy.xmin") && xAuto <= karyotypicSexThresholds.get("xyyy.xmax")
                && yAuto >= karyotypicSexThresholds.get("xyyy.ymin") && yAuto <= karyotypicSexThresholds.get("xyyy.ymax")) {
            inferredKaryotypicSex = "XYYY";
        }

        return inferredKaryotypicSex;
    }
}<|MERGE_RESOLUTION|>--- conflicted
+++ resolved
@@ -20,10 +20,6 @@
 import org.opencb.biodata.models.core.Region;
 import org.opencb.commons.utils.DockerUtils;
 import org.opencb.opencga.analysis.alignment.AlignmentStorageManager;
-<<<<<<< HEAD
-=======
-import org.opencb.opencga.analysis.variant.mutationalSignature.MutationalSignatureLocalAnalysisExecutor;
->>>>>>> 3ca20cef
 import org.opencb.opencga.core.exceptions.ToolException;
 import org.opencb.opencga.core.models.file.File;
 
@@ -97,11 +93,7 @@
                 "/data/output");
         String rParams = "R CMD Rscript --vanilla /data/input/" + inputFile.getName();
         try {
-<<<<<<< HEAD
             DockerUtils.run(dockerImage, null, outputBinding, rParams, null);
-=======
-            DockerUtils.run(MutationalSignatureLocalAnalysisExecutor.R_DOCKER_IMAGE, null, outputBinding, rParams, null);
->>>>>>> 3ca20cef
         } catch (IOException e) {
             throw new ToolException(e);
         }
