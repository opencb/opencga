package org.opencb.opencga.analysis.wrappers.exomiser;

import org.opencb.commons.utils.FileUtils;
import org.opencb.opencga.analysis.StorageToolExecutor;
import org.opencb.opencga.analysis.wrappers.executors.DockerWrapperAnalysisExecutor;
import org.opencb.opencga.catalog.exceptions.CatalogException;
import org.opencb.opencga.core.exceptions.ToolException;
import org.opencb.opencga.core.tools.annotations.ToolExecutor;
import org.slf4j.Logger;
import org.slf4j.LoggerFactory;

import java.io.IOException;
import java.nio.file.Files;
import java.nio.file.Path;

@ToolExecutor(id = ExomiserWrapperAnalysisExecutor.ID,
        tool = ExomiserWrapperAnalysis.ID,
        source = ToolExecutor.Source.STORAGE,
        framework = ToolExecutor.Framework.LOCAL)
public class ExomiserWrapperAnalysisExecutor extends DockerWrapperAnalysisExecutor implements StorageToolExecutor {

    public static final String ID = ExomiserWrapperAnalysis.ID + "-local";

    public static final String EXOMISER_ANALYSIS_TEMPLATE_FILENAME = "exomiser-analysis.yml";
    public static final String EXOMISER_PROPERTIES_TEMPLATE_FILENAME = "application.properties";
    public static final String EXOMISER_OUTPUT_OPTIONS_FILENAME = "output.yml";

    private Path exomiserDataPath;
    private Path sampleFile;
    private Path pedigreeFile;
    private Path vcfFile;
    private String assembly;
    private String exomiserVersion;

    private String exomiserCommandLine;

    private Logger logger = LoggerFactory.getLogger(this.getClass());

    @Override
    public void run() throws ToolException, IOException, CatalogException {
        // Build the docker command line to run Exomiser
        String[] userAndGroup = FileUtils.getUserAndGroup(getOutDir(), true);
        String dockerUser = userAndGroup[0] + ":" + userAndGroup[1];
        logger.info("Docker user: {}", dockerUser);
        StringBuilder sb = initCommandLine(dockerUser);

        // Append mounts
        sb.append(" --mount type=bind,source=" + exomiserDataPath + ",target=/data,readonly")
                .append(" --mount type=bind,source=" + getOutDir() + ",target=/jobdir ");

        // Append docker image, version and command
        appendCommand("", ExomiserWrapperAnalysis.ID, exomiserVersion, sb);

        // Append input file params
        sb.append(" --analysis /jobdir/").append(EXOMISER_ANALYSIS_TEMPLATE_FILENAME);
        sb.append(" --sample /jobdir/").append(sampleFile.getFileName());
        if (pedigreeFile != null && Files.exists(pedigreeFile)) {
            sb.append(" --ped /jobdir/").append(pedigreeFile.getFileName());
        }
        sb.append(" --vcf /jobdir/" + vcfFile.getFileName())
                .append(" --assembly ").append(assembly)
                .append(" --output /jobdir/").append(EXOMISER_OUTPUT_OPTIONS_FILENAME)
                .append(" --spring.config.location=/jobdir/").append(EXOMISER_PROPERTIES_TEMPLATE_FILENAME);

        // Execute command and redirect stdout and stderr to the files
        String msg = DOCKER_CLI_MSG + sb;
        logger.info(msg);
        addWarning(msg);

        exomiserCommandLine = sb.toString();
        runCommandLine(sb.toString());
    }

    public Path getExomiserDataPath() {
        return exomiserDataPath;
    }

    public ExomiserWrapperAnalysisExecutor setExomiserDataPath(Path exomiserDataPath) {
        this.exomiserDataPath = exomiserDataPath;
        return this;
    }

    public Path getSampleFile() {
        return sampleFile;
    }

    public ExomiserWrapperAnalysisExecutor setSampleFile(Path sampleFile) {
        this.sampleFile = sampleFile;
        return this;
    }

    public Path getPedigreeFile() {
        return pedigreeFile;
    }

    public ExomiserWrapperAnalysisExecutor setPedigreeFile(Path pedigreeFile) {
        this.pedigreeFile = pedigreeFile;
        return this;
    }

    public Path getVcfFile() {
        return vcfFile;
    }

    public ExomiserWrapperAnalysisExecutor setVcfFile(Path vcfFile) {
        this.vcfFile = vcfFile;
        return this;
    }

    public String getAssembly() {
        return assembly;
    }

    public ExomiserWrapperAnalysisExecutor setAssembly(String assembly) {
        this.assembly = assembly;
        return this;
    }

    public String getExomiserVersion() {
        return exomiserVersion;
    }

    public ExomiserWrapperAnalysisExecutor setExomiserVersion(String exomiserVersion) {
        this.exomiserVersion = exomiserVersion;
        return this;
    }
<<<<<<< HEAD

    public ClinicalAnalysis.Type getClinicalAnalysisType() {
        return clinicalAnalysisType;
    }

    public ExomiserWrapperAnalysisExecutor setClinicalAnalysisType(ClinicalAnalysis.Type clinicalAnalysisType) {
        this.clinicalAnalysisType = clinicalAnalysisType;
        return this;
    }

    public String getExomiserCommandLine() {
        return exomiserCommandLine;
    }

    public ExomiserWrapperAnalysisExecutor setExomiserCommandLine(String exomiserCommandLine) {
        this.exomiserCommandLine = exomiserCommandLine;
        return this;
    }
=======
>>>>>>> 9ef5e72b
}<|MERGE_RESOLUTION|>--- conflicted
+++ resolved
@@ -124,16 +124,6 @@
         this.exomiserVersion = exomiserVersion;
         return this;
     }
-<<<<<<< HEAD
-
-    public ClinicalAnalysis.Type getClinicalAnalysisType() {
-        return clinicalAnalysisType;
-    }
-
-    public ExomiserWrapperAnalysisExecutor setClinicalAnalysisType(ClinicalAnalysis.Type clinicalAnalysisType) {
-        this.clinicalAnalysisType = clinicalAnalysisType;
-        return this;
-    }
 
     public String getExomiserCommandLine() {
         return exomiserCommandLine;
@@ -143,6 +133,4 @@
         this.exomiserCommandLine = exomiserCommandLine;
         return this;
     }
-=======
->>>>>>> 9ef5e72b
 }