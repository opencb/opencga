package org.opencb.opencga.analysis.wrappers.exomiser;

import org.apache.commons.collections4.CollectionUtils;
import org.apache.commons.io.FileUtils;
import org.apache.commons.lang3.StringUtils;
import org.opencb.biodata.models.clinical.Disorder;
import org.opencb.biodata.models.clinical.Phenotype;
import org.opencb.biodata.models.clinical.pedigree.Member;
import org.opencb.biodata.models.clinical.pedigree.Pedigree;
import org.opencb.biodata.models.core.SexOntologyTermAnnotation;
<<<<<<< HEAD
=======
import org.opencb.biodata.models.pedigree.IndividualProperty;
>>>>>>> 668ca32c
import org.opencb.commons.datastore.core.QueryOptions;
import org.opencb.commons.exec.Command;
import org.opencb.opencga.analysis.ResourceUtils;
import org.opencb.opencga.analysis.StorageToolExecutor;
import org.opencb.opencga.analysis.individual.qc.IndividualQcUtils;
import org.opencb.opencga.analysis.wrappers.executors.DockerWrapperAnalysisExecutor;
import org.opencb.opencga.catalog.exceptions.CatalogException;
import org.opencb.opencga.catalog.managers.FamilyManager;
import org.opencb.opencga.core.exceptions.ToolException;
import org.opencb.opencga.core.exceptions.ToolExecutorException;
import org.opencb.opencga.core.models.family.Family;
import org.opencb.opencga.core.models.individual.Individual;
import org.opencb.opencga.core.tools.annotations.ToolExecutor;
import org.opencb.opencga.storage.core.exceptions.StorageEngineException;
import org.opencb.opencga.storage.core.variant.adaptors.VariantField;
import org.opencb.opencga.storage.core.variant.adaptors.VariantQuery;
import org.opencb.opencga.storage.core.variant.adaptors.VariantQueryParam;
import org.opencb.opencga.storage.core.variant.io.VariantWriterFactory;
import org.slf4j.Logger;
import org.slf4j.LoggerFactory;

import java.io.*;
import java.net.URL;
import java.nio.file.Path;
import java.nio.file.Paths;
import java.util.*;
import java.util.stream.Collectors;

@ToolExecutor(id = ExomiserWrapperAnalysisExecutor.ID,
        tool = ExomiserWrapperAnalysis.ID,
        source = ToolExecutor.Source.STORAGE,
        framework = ToolExecutor.Framework.LOCAL)
public class ExomiserWrapperAnalysisExecutor extends DockerWrapperAnalysisExecutor implements StorageToolExecutor {

    public final static String ID = ExomiserWrapperAnalysis.ID + "-local";

    private final static String EXOMISER_ANALYSIS_TEMPLATE_FILENAME = "exomiser-analysis.yml";
    private final static String EXOMISER_PROPERTIES_TEMPLATE_FILENAME = "application.properties";
    private static final String EXOMISER_OUTPUT_OPTIONS_FILENAME = "output.yml";

    public final static String DOCKER_IMAGE_NAME = "exomiser/exomiser-cli";
    public final static String DOCKER_IMAGE_VERSION = "13.1.0-SNAPSHOT"; // with "13.1.0", the docker exomiser/exomiser-cli crashes !!!

    private String studyId;
    private String sampleId;

    private Logger logger = LoggerFactory.getLogger(this.getClass());

    @Override
    public void run() throws ToolException {
        // Check HPOs, it will use a set to avoid duplicate HPOs,
        // and it will check both phenotypes and disorders
        logger.info("{}: Checking individual for sample {} in study {}", ID, sampleId, studyId);
        Set<String> hpos = new HashSet<>();
        Individual individual = IndividualQcUtils.getIndividualBySampleId(studyId, sampleId, getVariantStorageManager().getCatalogManager(),
                getToken());
        logger.info("{}: Individual found: {}", ID, individual.getId());
        if (CollectionUtils.isNotEmpty(individual.getPhenotypes())) {
            for (Phenotype phenotype : individual.getPhenotypes()) {
                if (phenotype.getId().startsWith("HP:")) {
                    hpos.add(phenotype.getId());
                }
            }
        }
        if (CollectionUtils.isNotEmpty(individual.getDisorders())) {
            for (Disorder disorder : individual.getDisorders()) {
                if (disorder.getId().startsWith("HP:")) {
                    hpos.add(disorder.getId());
                }
            }
        }

        if (CollectionUtils.isEmpty(hpos)) {
            throw new ToolException("Missing phenotypes, i.e. HPO terms, for individual/sample (" + individual.getId() + "/" + sampleId
                    + ")");
        }
        logger.info("{}: Getting HPO for individual {}: {}", ID, individual.getId(), StringUtils.join(hpos, ","));

        List<String> samples = new ArrayList<>();
        samples.add(individual.getId());

        // Check multi-sample (family) analysis
        File pedigreeFile = null;
        Pedigree pedigree = null;
<<<<<<< HEAD
        Family family = IndividualQcUtils.getFamilyByIndividualId(getStudyId(), individual.getId(),
                getVariantStorageManager().getCatalogManager(), getToken());
        if (family != null) {
            pedigree = FamilyManager.getPedigreeFromFamily(family, individual.getId());
        }

        File sampleFile = createSampleFile(individual, hpos, pedigree);
        if (pedigree != null) {
            if (individual.getFather() != null) {
                samples.add(individual.getFather().getId());
            }
            if (individual.getMother() != null) {
                samples.add(individual.getMother().getId());
            }
            pedigreeFile = createPedigreeFile(family, pedigree);
=======
        if (individual.getMother() != null && individual.getMother().getId() != null
                && individual.getFather() != null && individual.getFather().getId() != null) {
            Family family = IndividualQcUtils.getFamilyByIndividualId(getStudyId(), individual.getId(),
                    getVariantStorageManager().getCatalogManager(), getToken());
            if (family != null) {
                pedigree = FamilyManager.getPedigreeFromFamily(family, individual.getId());
            }

            if (pedigree != null) {
                if (individual.getFather() != null) {
                    samples.add(individual.getFather().getId());
                }
                if (individual.getMother() != null) {
                    samples.add(individual.getMother().getId());
                }
                pedigreeFile = createPedigreeFile(family, pedigree);
            }
>>>>>>> 668ca32c
        }
        File sampleFile = createSampleFile(individual, hpos, pedigree);

        // Export data into VCF file
        Path vcfPath = getOutDir().resolve(sampleId + ".vcf.gz");

        VariantQuery query = new VariantQuery()
                .study(studyId)
                .sample(individual.getId() + ":0/1,1/1")
                .includeSample(samples)
                .includeSampleData("GT")
                .unknownGenotype("./.");

        QueryOptions queryOptions = new QueryOptions(QueryOptions.INCLUDE, "id,studies.samples");

        logger.info("{}: Exomiser exports variants using the query: {}", ID, query.toJson());
        logger.info("{}: Exomiser exports variants using the query options: {}", ID, queryOptions.toJson());

        try {
            getVariantStorageManager().exportData(vcfPath.toString(), VariantWriterFactory.VariantOutputFormat.VCF_GZ, null, query,
                    queryOptions, getToken());
        } catch (StorageEngineException | CatalogException e) {
            throw new ToolException(e);
        }

        // Get Exomiser (external) data
        Path openCgaHome = getOpencgaHomePath();
        Path exomiserDataPath = getAnalysisDataPath(ExomiserWrapperAnalysis.ID);

        // And copy the application.properties
        try {
            FileUtils.copyFile(openCgaHome.resolve("analysis/exomiser/" + EXOMISER_PROPERTIES_TEMPLATE_FILENAME).toFile(),
                    getOutDir().resolve(EXOMISER_PROPERTIES_TEMPLATE_FILENAME).toFile());
        } catch (IOException e) {
            throw new ToolException("Error copying Exomiser properties file", e);
        }

        // And copy the output options
        try {
            FileUtils.copyFile(openCgaHome.resolve("analysis/exomiser/" + EXOMISER_OUTPUT_OPTIONS_FILENAME).toFile(),
                    getOutDir().resolve(EXOMISER_OUTPUT_OPTIONS_FILENAME).toFile());
        } catch (IOException e) {
            throw new ToolException("Error copying Exomiser output options file", e);
        }

        // Build the docker command line to run Exomiser
        StringBuilder sb = initCommandLine();

        // Append mounts
        sb.append(" --mount type=bind,source=" + exomiserDataPath + ",target=/data")
                .append(" --mount type=bind,source=" + getOutDir() + ",target=/jobdir ");

        // Append docker image, version and command
        appendCommand("", sb);

        // Append input file params
//        sb.append(" --analysis /jobdir/").append(EXOMISER_ANALYSIS_TEMPLATE_FILENAME)
        sb.append(" --sample /jobdir/").append(sampleFile.getName());
        if (pedigreeFile != null && pedigreeFile.exists()) {
            sb.append(" --ped /jobdir/").append(pedigreeFile.getName());
        }
        sb.append(" --vcf /jobdir/" + vcfPath.getFileName())
                .append(" --assembly hg38 --output /jobdir/").append(EXOMISER_OUTPUT_OPTIONS_FILENAME)
                .append(" --spring.config.location=/jobdir/").append(EXOMISER_PROPERTIES_TEMPLATE_FILENAME);

        // Execute command and redirect stdout and stderr to the files
        logger.info("{}: Docker command line: {}", ID, sb);
        runCommandLine(sb.toString());
    }

    private File createSampleFile(Individual individual, Set<String> hpos, Pedigree pedigree) throws ToolException {
        File sampleFile = getOutDir().resolve(individual.getId() + ".yml").toFile();
        try {
            PrintWriter pw = new PrintWriter(sampleFile);
            pw.write("# a v1 phenopacket describing an individual https://phenopacket-schema.readthedocs.io/en/1.0.0/phenopacket.html\n");
            pw.write("---\n");
            pw.write("id: " + individual.getId() + "\n");
<<<<<<< HEAD
            pw.write("subject:\n");
            pw.write("    id: " + individual.getId() + "\n");
            if (individual.getSex() != null) {
                pw.write("    sex: " + individual.getSex().getName() + "\n");
            }
            pw.write("phenotypicFeatures:\n");
            for (String hpo : hpos) {
                pw.write("    - type:\n");
                pw.write("        id: " + hpo + "\n");
            }
            if (pedigree != null) {
                pw.write("pedigree:\n");
                pw.write("    persons:\n");

                // Proband
                pw.write("      - individualId:" + pedigree.getProband().getId() + "\n");
                if (pedigree.getProband().getFather() != null) {
                    pw.write("      - paternalId:" + pedigree.getProband().getMother().getId() + "\n");
                }
                if (pedigree.getProband().getMother() != null) {
                    pw.write("      - maternalId:" + pedigree.getProband().getMother().getId() + "\n");
                }
                if (pedigree.getProband().getSex() != null) {
                    pw.write("      - sex:" + pedigree.getProband().getSex().getName() + "\n");
                }
                //pw.write("      - affectedStatus:" + AffectationStatus + "\n");

                // Father
                if (pedigree.getProband().getFather() != null) {
                    pw.write("      - individualId:" + pedigree.getProband().getFather().getId() + "\n");
                    if (pedigree.getProband().getFather().getSex() != null) {
                        pw.write("      - sex:" + pedigree.getProband().getFather().getSex().getName() + "\n");
=======
            String prefix = "";
            if (pedigree != null) {
                prefix = "  ";
                pw.write("proband:\n");
            }
            pw.write(prefix + "subject:\n");
            pw.write(prefix + "  id: " + individual.getId() + "\n");
            if (individual.getSex() != null) {
                pw.write(prefix + "  sex: " + individual.getSex().getSex().name() + "\n");
            }
            pw.write(prefix + "phenotypicFeatures:\n");
            for (String hpo : hpos) {
                pw.write(prefix + "  - type:\n");
                pw.write(prefix + "      id: " + hpo + "\n");
            }
            if (pedigree != null) {
                pw.write("pedigree:\n");
                pw.write("  persons:\n");

                // Proband
                pw.write("    - individualId: " + pedigree.getProband().getId() + "\n");
                if (pedigree.getProband().getFather() != null) {
                    pw.write("      paternalId: " + pedigree.getProband().getFather().getId() + "\n");
                }
                if (pedigree.getProband().getMother() != null) {
                    pw.write("      maternalId: " + pedigree.getProband().getMother().getId() + "\n");
                }
                if (pedigree.getProband().getSex() != null) {
                    pw.write("      sex: " + pedigree.getProband().getSex().getSex().name() + "\n");
                }
                pw.write("      affectedStatus: AFFECTED\n");

                // Father
                if (pedigree.getProband().getFather() != null) {
                    pw.write("    - individualId: " + pedigree.getProband().getFather().getId() + "\n");
                    if (pedigree.getProband().getFather().getSex() != null) {
                        pw.write("      sex: " + pedigree.getProband().getFather().getSex().getSex().name() + "\n");
>>>>>>> 668ca32c
                    }
//                    pw.write("      - affectedStatus:" + AffectationStatus + "\n");
                }

                // Mother
                if (pedigree.getProband().getMother() != null) {
<<<<<<< HEAD
                    pw.write("      - individualId:" + pedigree.getProband().getMother().getId() + "\n");
                    if (pedigree.getProband().getMother().getSex() != null) {
                        pw.write("      - sex:" + pedigree.getProband().getMother().getSex().getName() + "\n");
=======
                    pw.write("    - individualId: " + pedigree.getProband().getMother().getId() + "\n");
                    if (pedigree.getProband().getMother().getSex() != null) {
                        pw.write("      sex: " + pedigree.getProband().getMother().getSex().getSex().name() + "\n");
>>>>>>> 668ca32c
                    }
//                    pw.write("      - affectedStatus:" + AffectationStatus + "\n");
                }
            }

            // Close file
            pw.close();
        } catch (IOException e) {
            throw new ToolException("Error writing Exomiser sample file", e);
        }
        return  sampleFile;
    }

    private File createPedigreeFile(Family family, Pedigree pedigree) throws ToolException {
        File pedigreeFile = getOutDir().resolve(pedigree.getProband().getId() + ".ped").toFile();
        try {
            PrintWriter pw = new PrintWriter(pedigreeFile);
            // Proband
            pw.write(family.getId()
                    + "\t" + pedigree.getProband().getId()
                    + "\t" + getPedigreePaternalId(pedigree.getProband())
                    + "\t" + getPedigreeMaternalId(pedigree.getProband())
                    + "\t" + getPedigreeSex(pedigree.getProband())
                    + "\t2\n");

            // Father
            if (pedigree.getProband().getFather() != null) {
                pw.write(family.getId() + "\t" + pedigree.getProband().getFather().getId() + "\t0\t0\t1\t0\n");
            }

            // Mother
            if (pedigree.getProband().getMother() != null) {
                pw.write(family.getId() + "\t" + pedigree.getProband().getMother().getId() + "\t0\t0\t2\t0\n");
            }

            // Close file
            pw.close();
        } catch (IOException e) {
            throw new ToolException("Error writing Exomiser pedigree file", e);
        }

        return pedigreeFile;
    }

    private String getPedigreePaternalId(Member member) {
        if (member.getFather() != null) {
            return member.getFather().getId();
        }
        return "0";
    }

    private String getPedigreeMaternalId(Member member) {
        if (member.getMother() != null) {
            return member.getMother().getId();
        }
        return "0";
    }

    private int getPedigreeSex(Member member) {
        if (member.getSex() != null) {
<<<<<<< HEAD
            if (member.getSex() == SexOntologyTermAnnotation.initMale()) {
                return 1;
            } if (member.getSex() == SexOntologyTermAnnotation.initFemale()) {
=======
            if (member.getSex().getSex() == IndividualProperty.Sex.MALE) {
                return 1;
            } if (member.getSex().getSex() == IndividualProperty.Sex.FEMALE) {
>>>>>>> 668ca32c
                return 2;
            }
        }
        return 0;
    }

    private Path getOpencgaHomePath() throws ToolExecutorException {
        String value = getExecutorParams().getString("opencgaHome");
        if (StringUtils.isEmpty(value)) {
            throw new ToolExecutorException("Missing OpenCGA home in executor parameters.");
        }

        Path path = Paths.get(value);
        if (!path.toFile().exists()) {
            throw new ToolExecutorException("OpenCGA home path (" + value +  ") does not exist.");
        }
        return path;
    }

    private Path getAnalysisDataPath(String analysisId) throws ToolException {
        if (ExomiserWrapperAnalysis.ID.equals(analysisId)) {
            return getExomiserDataPath(getOpencgaHomePath());
        }
        return getOpencgaHomePath().resolve("analysis/resources");
    }

    private Path getExomiserDataPath(Path openCgaHome) throws ToolException {
        Path exomiserDataPath = openCgaHome.resolve("analysis/resources/exomiser");
        if (!exomiserDataPath.toFile().exists()) {
            if (!exomiserDataPath.toFile().mkdirs()) {
                throw new ToolException("Error creating the Exomiser data directory");
            }
        }

        // Mutex management to avoid multiple downloadings at the same time
        // the first to come, download data, others have to wait for
        File readyFile = exomiserDataPath.resolve("READY").toFile();
        File preparingFile = exomiserDataPath.resolve("PREPARING").toFile();

        // If all is ready, then return
        if (readyFile.exists()) {
            logger.info("{}: Exomiser data is already downloaded, so Exomiser analysis is ready to be executed.", ID);
            return exomiserDataPath;
        }

        // If it is preparing, then wait for ready and then return
        if (preparingFile.exists()) {
            long startTime = System.currentTimeMillis();
            logger.info("{}: Exomiser data is downloading, waiting for it...", ID);
            while (!readyFile.exists()) {
                try {
                    Thread.sleep(10000);
                } catch (InterruptedException e) {
                    // Nothing to do here
                    throw new ToolException(e);
                }
                long elapsedTime = System.currentTimeMillis() - startTime;
                if (elapsedTime > 18000000) {
                    throw new ToolException("Unable to run the Exomiser analysis because of Exomiser data is not ready yet: maximum"
                            + " waiting time exceeded");
                }
            }
            logger.info("{}: Exomiser data is now downloaded: Exomiser analysis is ready to be executed", ID);
            return exomiserDataPath;
        }

        // Mark as preparing
        try {
            preparingFile.createNewFile();
        } catch (IOException e) {
            throw new ToolException("Error creating the Exomiser data directory");
        }

        // Download and unzip files
        try {
            downloadAndUnzip(exomiserDataPath, "2109_hg38.zip");
            downloadAndUnzip(exomiserDataPath, "2109_phenotype.zip");
        } catch (ToolException e) {
            // If something wrong happened, the preparing file has to be deleted
            preparingFile.delete();
            throw new ToolException("Something wrong happened when preparing Exomiser data", e);
        }

        // Mutex management, signal exomiser data is ready
        try {
            readyFile.createNewFile();
        } catch (IOException e) {
            throw new ToolException("Error preparing Exomiser data", e);
        }
        preparingFile.delete();

        return exomiserDataPath;
    }

    @Override
    public String getDockerImageName() {
        return DOCKER_IMAGE_NAME;
    }

    @Override
    public String getDockerImageVersion() {
        return DOCKER_IMAGE_VERSION;
    }

    public String getStudyId() {
        return studyId;
    }

    public ExomiserWrapperAnalysisExecutor setStudyId(String studyId) {
        this.studyId = studyId;
        return this;
    }

    private void downloadAndUnzip(Path exomiserDataPath, String filename) throws ToolException {
        URL url = null;

        // Download data
        try {
            url = new URL("http://resources.opencb.org/opencb/opencga/analysis/exomiser/" + filename);
            logger.info("{}: Downloading Exomiser data: {}", ID, url);
            ResourceUtils.downloadThirdParty(url, exomiserDataPath);
        } catch (IOException e) {
            throw new ToolException("Error downloading Exomiser data from " + url, e);
        }

        // Unzip
        try {
            logger.info("{}: Decompressing Exomiser data: {}", ID, filename);
            new Command("unzip -o -d " + exomiserDataPath + " " + exomiserDataPath + "/" + filename)
                    .setOutputOutputStream(new DataOutputStream(new FileOutputStream(getOutDir().resolve("stdout_unzip_"
                            + filename + ".txt").toFile())))
                    .setErrorOutputStream(new DataOutputStream(new FileOutputStream(getOutDir().resolve("stderr_unzip_"
                            + filename + ".txt").toFile())))
                    .run();
        } catch (FileNotFoundException e) {
            throw new ToolException("Error unzipping Exomiser data: " + filename, e);
        }

        // Free disk space
        logger.info("{}: Deleting Exomiser data: {}", ID, filename);
        exomiserDataPath.resolve(filename).toFile().delete();
    }

    public String getSampleId() {
        return sampleId;
    }

    public ExomiserWrapperAnalysisExecutor setSampleId(String sampleId) {
        this.sampleId = sampleId;
        return this;
    }
}<|MERGE_RESOLUTION|>--- conflicted
+++ resolved
@@ -8,10 +8,7 @@
 import org.opencb.biodata.models.clinical.pedigree.Member;
 import org.opencb.biodata.models.clinical.pedigree.Pedigree;
 import org.opencb.biodata.models.core.SexOntologyTermAnnotation;
-<<<<<<< HEAD
-=======
 import org.opencb.biodata.models.pedigree.IndividualProperty;
->>>>>>> 668ca32c
 import org.opencb.commons.datastore.core.QueryOptions;
 import org.opencb.commons.exec.Command;
 import org.opencb.opencga.analysis.ResourceUtils;
@@ -96,23 +93,6 @@
         // Check multi-sample (family) analysis
         File pedigreeFile = null;
         Pedigree pedigree = null;
-<<<<<<< HEAD
-        Family family = IndividualQcUtils.getFamilyByIndividualId(getStudyId(), individual.getId(),
-                getVariantStorageManager().getCatalogManager(), getToken());
-        if (family != null) {
-            pedigree = FamilyManager.getPedigreeFromFamily(family, individual.getId());
-        }
-
-        File sampleFile = createSampleFile(individual, hpos, pedigree);
-        if (pedigree != null) {
-            if (individual.getFather() != null) {
-                samples.add(individual.getFather().getId());
-            }
-            if (individual.getMother() != null) {
-                samples.add(individual.getMother().getId());
-            }
-            pedigreeFile = createPedigreeFile(family, pedigree);
-=======
         if (individual.getMother() != null && individual.getMother().getId() != null
                 && individual.getFather() != null && individual.getFather().getId() != null) {
             Family family = IndividualQcUtils.getFamilyByIndividualId(getStudyId(), individual.getId(),
@@ -130,7 +110,6 @@
                 }
                 pedigreeFile = createPedigreeFile(family, pedigree);
             }
->>>>>>> 668ca32c
         }
         File sampleFile = createSampleFile(individual, hpos, pedigree);
 
@@ -208,40 +187,6 @@
             pw.write("# a v1 phenopacket describing an individual https://phenopacket-schema.readthedocs.io/en/1.0.0/phenopacket.html\n");
             pw.write("---\n");
             pw.write("id: " + individual.getId() + "\n");
-<<<<<<< HEAD
-            pw.write("subject:\n");
-            pw.write("    id: " + individual.getId() + "\n");
-            if (individual.getSex() != null) {
-                pw.write("    sex: " + individual.getSex().getName() + "\n");
-            }
-            pw.write("phenotypicFeatures:\n");
-            for (String hpo : hpos) {
-                pw.write("    - type:\n");
-                pw.write("        id: " + hpo + "\n");
-            }
-            if (pedigree != null) {
-                pw.write("pedigree:\n");
-                pw.write("    persons:\n");
-
-                // Proband
-                pw.write("      - individualId:" + pedigree.getProband().getId() + "\n");
-                if (pedigree.getProband().getFather() != null) {
-                    pw.write("      - paternalId:" + pedigree.getProband().getMother().getId() + "\n");
-                }
-                if (pedigree.getProband().getMother() != null) {
-                    pw.write("      - maternalId:" + pedigree.getProband().getMother().getId() + "\n");
-                }
-                if (pedigree.getProband().getSex() != null) {
-                    pw.write("      - sex:" + pedigree.getProband().getSex().getName() + "\n");
-                }
-                //pw.write("      - affectedStatus:" + AffectationStatus + "\n");
-
-                // Father
-                if (pedigree.getProband().getFather() != null) {
-                    pw.write("      - individualId:" + pedigree.getProband().getFather().getId() + "\n");
-                    if (pedigree.getProband().getFather().getSex() != null) {
-                        pw.write("      - sex:" + pedigree.getProband().getFather().getSex().getName() + "\n");
-=======
             String prefix = "";
             if (pedigree != null) {
                 prefix = "  ";
@@ -279,22 +224,15 @@
                     pw.write("    - individualId: " + pedigree.getProband().getFather().getId() + "\n");
                     if (pedigree.getProband().getFather().getSex() != null) {
                         pw.write("      sex: " + pedigree.getProband().getFather().getSex().getSex().name() + "\n");
->>>>>>> 668ca32c
                     }
 //                    pw.write("      - affectedStatus:" + AffectationStatus + "\n");
                 }
 
                 // Mother
                 if (pedigree.getProband().getMother() != null) {
-<<<<<<< HEAD
-                    pw.write("      - individualId:" + pedigree.getProband().getMother().getId() + "\n");
-                    if (pedigree.getProband().getMother().getSex() != null) {
-                        pw.write("      - sex:" + pedigree.getProband().getMother().getSex().getName() + "\n");
-=======
                     pw.write("    - individualId: " + pedigree.getProband().getMother().getId() + "\n");
                     if (pedigree.getProband().getMother().getSex() != null) {
                         pw.write("      sex: " + pedigree.getProband().getMother().getSex().getSex().name() + "\n");
->>>>>>> 668ca32c
                     }
 //                    pw.write("      - affectedStatus:" + AffectationStatus + "\n");
                 }
@@ -355,15 +293,9 @@
 
     private int getPedigreeSex(Member member) {
         if (member.getSex() != null) {
-<<<<<<< HEAD
-            if (member.getSex() == SexOntologyTermAnnotation.initMale()) {
-                return 1;
-            } if (member.getSex() == SexOntologyTermAnnotation.initFemale()) {
-=======
             if (member.getSex().getSex() == IndividualProperty.Sex.MALE) {
                 return 1;
             } if (member.getSex().getSex() == IndividualProperty.Sex.FEMALE) {
->>>>>>> 668ca32c
                 return 2;
             }
         }
