--- conflicted
+++ resolved
@@ -35,8 +35,6 @@
 import java.nio.file.Files;
 import java.nio.file.Path;
 import java.nio.file.Paths;
-import java.nio.file.attribute.FileAttribute;
-import java.nio.file.attribute.PosixFilePermissions;
 import java.util.*;
 import java.util.stream.Collectors;
 
@@ -122,24 +120,10 @@
         step(ID, this::runLiftover);
 
         // Do we have to clean the liftover resource folder
-<<<<<<< HEAD
         step(CLEAN_RESOURCES_STEP, this::cleanResources);
     }
 
     protected void prepareResources() throws IOException, ToolException {
-=======
-//        Files.newDirectoryStream(resourcePath).forEach(file -> {
-//            try {
-//                Files.delete(file);
-//            } catch (IOException e) {
-//                logger.warn("Error deleting file '{}': {}", file, e.getMessage());
-//            }
-//        });
-    }
-
-
-    private void prepareResources() throws IOException, ToolException {
->>>>>>> da437897
         // Create folder where the liftover resources will be saved (within the job dir, aka outdir)
 //        FileAttribute<?> permissions = PosixFilePermissions.asFileAttribute(PosixFilePermissions.fromString("rwxrwxrwx"));
 //        resourcePath = Files.createDirectories(getOutDir().resolve(RESOURCES_FOLDER_NAME), permissions);
@@ -147,11 +131,7 @@
 
         // Identify Liftover resources to download only the required ones
         Map<String, List<String>> mapResources = new HashMap<>();
-<<<<<<< HEAD
         switch (targetAssembly) {
-=======
-        switch (analysisParams.getTargetAssembly().toUpperCase()) {
->>>>>>> da437897
             case LIFTOVER_GRCH38: {
                 mapResources.put("reference-genome", Arrays.asList("Homo_sapiens.GRCh37.dna.primary_assembly.fa.gz",
                         "Homo_sapiens.GRCh38.dna.primary_assembly.fa.gz"));
@@ -178,15 +158,11 @@
         }
     }
 
-<<<<<<< HEAD
     private void cleanResources() throws IOException {
         deleteDirectory(resourcePath.toFile());
     }
 
     protected void runLiftover() throws ToolException, CatalogException {
-=======
-    private void runLiftover() throws Exception {
->>>>>>> da437897
         // Get executor
         LiftoverWrapperAnalysisExecutor executor = getToolExecutor(LiftoverWrapperAnalysisExecutor.class);
 
