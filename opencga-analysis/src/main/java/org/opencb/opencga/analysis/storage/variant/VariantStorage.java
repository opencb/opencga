--- conflicted
+++ resolved
@@ -412,13 +412,8 @@
         JobFactory jobFactory = new JobFactory(catalogManager);
         HashMap<String, Object> resourceManagerAttributes = new HashMap<>();
         resourceManagerAttributes.put(Job.JOB_SCHEDULER_NAME, randomString);
-<<<<<<< HEAD
-        return AnalysisJobExecutor.createJob(catalogManager, studyId, jobName,
+        return jobFactory.createJob(studyId, jobName,
                 AnalysisFileIndexer.OPENCGA_ANALYSIS_BIN_NAME, jobDescription, outDir, inputFiles,
-=======
-        return jobFactory.createJob(studyId, jobName,
-                AnalysisFileIndexer.OPENCGA_ANALYSIS_BIN_NAME, jobDescription, outDir, Collections.emptyList(),
->>>>>>> 9d2079f0
                 sessionId, randomString, temporalOutDirUri, commandLine, execute, simulate,
                 new HashMap<>(), resourceManagerAttributes);
     }
