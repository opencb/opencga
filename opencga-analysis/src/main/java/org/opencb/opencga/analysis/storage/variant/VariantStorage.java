package org.opencb.opencga.analysis.storage.variant;

import org.opencb.datastore.core.QueryOptions;
import org.opencb.datastore.core.QueryResult;
import org.opencb.opencga.analysis.AnalysisExecutionException;
import org.opencb.opencga.analysis.AnalysisJobExecuter;
import org.opencb.opencga.analysis.storage.AnalysisFileIndexer;
import org.opencb.opencga.catalog.CatalogException;
import org.opencb.opencga.catalog.CatalogManager;
import org.opencb.opencga.catalog.beans.*;
import org.opencb.opencga.catalog.beans.File;
import org.opencb.opencga.lib.common.Config;
import org.opencb.opencga.lib.common.StringUtils;
import org.slf4j.Logger;
import org.slf4j.LoggerFactory;

import java.net.URI;
import java.nio.file.Paths;
import java.util.*;

/**
 * Created by jacobo on 06/03/15.
 */
public class VariantStorage {

    protected static Logger logger = LoggerFactory.getLogger(VariantStorage.class);

    final CatalogManager catalogManager;

    public VariantStorage(CatalogManager catalogManager) {
        this.catalogManager = catalogManager;
    }


    public QueryResult<Job> calculateStats(int indexedFileId, List<Integer> cohortIds, String sessionId, QueryOptions options)
            throws AnalysisExecutionException, CatalogException {
        if (options == null) {
            options = new QueryOptions();
        }
        final boolean execute = options.getBoolean(AnalysisJobExecuter.EXECUTE);
        final boolean simulate = options.getBoolean(AnalysisJobExecuter.SIMULATE);
        final long start = System.currentTimeMillis();

        File indexedFile = catalogManager.getFile(indexedFileId, sessionId).first();
        int studyId = catalogManager.getStudyIdByFileId(indexedFile.getId());
        if (indexedFile.getType() != File.Type.FILE || indexedFile.getBioformat() != File.Bioformat.VARIANT) {
            throw new AnalysisExecutionException("Expected file with {type: FILE, bioformat: VARIANT}. " +
                    "Got {type: " + indexedFile.getType() + ", bioformat: " + indexedFile.getBioformat() + "}");
        }

        StringBuilder outputFileName = new StringBuilder();
        Map<Cohort, List<Sample>> cohorts = new HashMap<>(cohortIds.size());
        for (Integer cohortId : cohortIds) {
            Cohort cohort = catalogManager.getCohort(cohortId, null, sessionId).first();
            QueryResult<Sample> sampleQueryResult = catalogManager.getAllSamples(studyId, new QueryOptions("id", cohort.getSamples()), sessionId);
            cohorts.put(cohort, sampleQueryResult.getResult());
            if (outputFileName.length() > 0) {
                outputFileName.append('_');
            }
            outputFileName.append(cohort.getName());
        }

        File outDir = catalogManager.getFileParent(indexedFileId, null, sessionId).first();

        /** Create temporal Job Outdir **/
        final String randomString = "I_" + StringUtils.randomString(10);
        final URI temporalOutDirUri;
        if (simulate) {
            temporalOutDirUri = AnalysisFileIndexer.createSimulatedOutDirUri(randomString);
        } else {
            temporalOutDirUri = catalogManager.createJobOutDir(studyId, randomString, sessionId);
        }

        /** create command line **/
        String opencgaStorageBinPath = Paths.get(Config.getOpenCGAHome(), "bin", AnalysisFileIndexer.OPENCGA_STORAGE_BIN_NAME).toString();

        DataStore dataStore = AnalysisFileIndexer.getDataStore(catalogManager, indexedFile, sessionId);
        StringBuilder sb = new StringBuilder()

                .append(opencgaStorageBinPath)
                .append(" --storage-engine ").append(dataStore.getStorageEngine())
                .append(" stats-variants ")
                .append(" --file-id ").append(indexedFile.getId())
                .append(" --output-filename ").append(temporalOutDirUri.resolve("stats_" + outputFileName).toString())
<<<<<<< HEAD
//                .append(" --study-id ").append(studyId)
                .append(" --database ").append(dbName)
=======
                .append(" --study-id ").append(studyId)
                .append(" --database ").append(dataStore.getDbName())
>>>>>>> 59e59a0a
//                .append(" --cohort-name ").append(cohort.getId())
//                .append(" --cohort-samples ")
                ;
        for (Map.Entry<Cohort, List<Sample>> entry : cohorts.entrySet()) {
            sb.append(" --cohort ").append(entry.getKey().getName()).append(":");
            for (Sample sample : entry.getValue()) {
                sb.append(sample.getName()).append(",");
            }
        }
        if (options.containsKey(AnalysisFileIndexer.PARAMETERS)) {
            List<String> extraParams = options.getAsStringList(AnalysisFileIndexer.PARAMETERS);
            for (String extraParam : extraParams) {
                sb.append(" ").append(extraParam);
            }
        }

        String commandLine = sb.toString();
        logger.debug("CommandLine to calculate stats {}" + commandLine);

        /** create job **/
        String jobName = "calculate-stats";
        String jobDescription = "Stats calculation for cohort " + cohortIds;
        return AnalysisJobExecuter.createJob(catalogManager, studyId, jobName,
                AnalysisFileIndexer.OPENCGA_STORAGE_BIN_NAME, jobDescription, outDir, Collections.<Integer>emptyList(),
                sessionId, randomString, temporalOutDirUri, commandLine, execute, simulate,
                new HashMap<String, Object>(), new HashMap<String, Object>());
    }

    public QueryResult<Job> annotateVariants(int indexedFileId, String sessionId, QueryOptions options) throws CatalogException, AnalysisExecutionException {
        if (options == null) {
            options = new QueryOptions();
        }
        final boolean execute = options.getBoolean(AnalysisJobExecuter.EXECUTE);
        final boolean simulate = options.getBoolean(AnalysisJobExecuter.SIMULATE);
        final long start = System.currentTimeMillis();

        File indexedFile = catalogManager.getFile(indexedFileId, sessionId).first();
        int studyId = catalogManager.getStudyIdByFileId(indexedFile.getId());
        if (indexedFile.getType() != File.Type.FILE || indexedFile.getBioformat() != File.Bioformat.VARIANT) {
            throw new AnalysisExecutionException("Expected file with {type: FILE, bioformat: VARIANT}. " +
                    "Got {type: " + indexedFile.getType() + ", bioformat: " + indexedFile.getBioformat() + "}");
        }

        File outDir = catalogManager.getFileParent(indexedFileId, null, sessionId).first();


        /** Create temporal Job Outdir **/
        final URI temporalOutDirUri;
        final String randomString = "I_" + StringUtils.randomString(10);
        if (simulate) {
            temporalOutDirUri = AnalysisFileIndexer.createSimulatedOutDirUri(randomString);
        } else {
            temporalOutDirUri = catalogManager.createJobOutDir(studyId, randomString, sessionId);
        }

        /** create command line **/
        String opencgaStorageBinPath = Paths.get(Config.getOpenCGAHome(), "bin", AnalysisFileIndexer.OPENCGA_STORAGE_BIN_NAME).toString();
        DataStore dataStore = AnalysisFileIndexer.getDataStore(catalogManager, indexedFile, sessionId);

        StringBuilder sb = new StringBuilder()
                .append(opencgaStorageBinPath)
                .append(" --storage-engine ").append(dataStore.getStorageEngine())
                .append(" annotate-variants ")
                .append(" --outdir ").append(temporalOutDirUri.toString())
                .append(" --database ").append(dataStore.getDbName())
                ;
        if (options.containsKey(AnalysisFileIndexer.PARAMETERS)) {
            List<String> extraParams = options.getAsStringList(AnalysisFileIndexer.PARAMETERS);
            for (String extraParam : extraParams) {
                sb.append(" ").append(extraParam);
            }
        }
        String commandLine = sb.toString();
        logger.debug("CommandLine to annotate variants {}", commandLine);

        /** create job **/
        String jobDescription = "Variant annotation";
        String jobName = "annotate-stats";
        return AnalysisJobExecuter.createJob(catalogManager, studyId, jobName,
                AnalysisFileIndexer.OPENCGA_STORAGE_BIN_NAME, jobDescription, outDir, Collections.<Integer>emptyList(),
                sessionId, randomString, temporalOutDirUri, commandLine, execute, simulate,
                new HashMap<String, Object>(), new HashMap<String, Object>());
    }

}<|MERGE_RESOLUTION|>--- conflicted
+++ resolved
@@ -82,13 +82,8 @@
                 .append(" stats-variants ")
                 .append(" --file-id ").append(indexedFile.getId())
                 .append(" --output-filename ").append(temporalOutDirUri.resolve("stats_" + outputFileName).toString())
-<<<<<<< HEAD
 //                .append(" --study-id ").append(studyId)
-                .append(" --database ").append(dbName)
-=======
-                .append(" --study-id ").append(studyId)
                 .append(" --database ").append(dataStore.getDbName())
->>>>>>> 59e59a0a
 //                .append(" --cohort-name ").append(cohort.getId())
 //                .append(" --cohort-samples ")
                 ;
