/*
 * Copyright 2015-2020 OpenCB
 *
 * Licensed under the Apache License, Version 2.0 (the "License");
 * you may not use this file except in compliance with the License.
 * You may obtain a copy of the License at
 *
 *     http://www.apache.org/licenses/LICENSE-2.0
 *
 * Unless required by applicable law or agreed to in writing, software
 * distributed under the License is distributed on an "AS IS" BASIS,
 * WITHOUT WARRANTIES OR CONDITIONS OF ANY KIND, either express or implied.
 * See the License for the specific language governing permissions and
 * limitations under the License.
 */

package org.opencb.opencga.analysis.tools;

import org.apache.commons.collections4.CollectionUtils;
import org.apache.commons.lang3.StringUtils;
import org.opencb.opencga.core.tools.annotations.ToolExecutor;
import org.opencb.opencga.core.exceptions.ToolExecutorException;
import org.opencb.opencga.core.tools.OpenCgaToolExecutor;
import org.reflections.Reflections;
import org.reflections.scanners.SubTypesScanner;
import org.reflections.scanners.TypeAnnotationsScanner;
import org.reflections.util.ConfigurationBuilder;
import org.slf4j.Logger;
import org.slf4j.LoggerFactory;

import java.lang.reflect.Modifier;
import java.util.*;

public class ToolExecutorFactory {
    private final Logger logger = LoggerFactory.getLogger(ToolExecutorFactory.class);

    private static Set<Class<? extends OpenCgaToolExecutor>> executorsCache;

    private static synchronized Set<Class<? extends OpenCgaToolExecutor>> loadExecutors() {
        if (executorsCache == null) {
            Reflections reflections = new Reflections(new ConfigurationBuilder()
                    .setScanners(
                            new SubTypesScanner()
                            ,
                            new TypeAnnotationsScanner().filterResultsBy(s -> StringUtils.equals(s, ToolExecutor.class.getName()))
                    )
                    .addUrls(ToolFactory.getUrls())
                    .filterInputsBy(input -> input != null && input.endsWith(".class"))
            );

            executorsCache = reflections.getSubTypesOf(OpenCgaToolExecutor.class);
        }
        return executorsCache;
    }

    public final Class<? extends OpenCgaToolExecutor> getToolExecutorClass(String toolId, String toolExecutorId) {
        return getToolExecutorClass(toolId, toolExecutorId, OpenCgaToolExecutor.class);
    }

    public final <T extends OpenCgaToolExecutor> Class<? extends T> getToolExecutorClass(
            String toolId, String toolExecutorId, Class<T> clazz) {
        return getToolExecutorClass(toolId, toolExecutorId, clazz, null, null);
    }

    public final <T extends OpenCgaToolExecutor> Class<? extends T> getToolExecutorClass(
            String toolId, String toolExecutorId, Class<T> clazz,
            List<ToolExecutor.Source> sourceTypes,
            List<ToolExecutor.Framework> availableFrameworks) {
        Objects.requireNonNull(clazz);

        List<Class<? extends T>> candidateClasses = new ArrayList<>();
        // If the given class is not abstract, check if matches the criteria.
        if (!Modifier.isAbstract(clazz.getModifiers())) {
            if (isValidClass(toolId, toolExecutorId, clazz, clazz, sourceTypes, availableFrameworks)) {
                if (StringUtils.isNotEmpty(toolExecutorId) || Modifier.isFinal(clazz.getModifiers())) {
                    // Shortcut to skip reflection
                    return clazz;
                }
                candidateClasses.add(clazz);
            }
        }

        Set<Class<? extends OpenCgaToolExecutor>> typesAnnotatedWith = loadExecutors();
        for (Class<? extends OpenCgaToolExecutor> aClass : typesAnnotatedWith) {
            if (isValidClass(toolId, toolExecutorId, clazz, aClass, sourceTypes, availableFrameworks)) {
                candidateClasses.add((Class<? extends T>) aClass);
            }
        }
        if (candidateClasses.isEmpty()) {
            return null;
        } else if (candidateClasses.size() == 1) {
            return candidateClasses.get(0);
        } else {
            logger.info("Found multiple " + OpenCgaToolExecutor.class.getName() + " candidates.");
            for (Class<? extends T> matchedClass : candidateClasses) {
                logger.info(" - " + matchedClass);
            }
            logger.info("Sort by framework and source preference.");

            // Prefer the executor that matches better with the source
            // Prefer the executor that matches better with the framework
            List<ToolExecutor.Framework> finalAvailableFrameworks =
                    availableFrameworks == null ? Collections.emptyList() : availableFrameworks;
            List<ToolExecutor.Source> finalSourceTypes =
                    sourceTypes == null ? Collections.emptyList() : sourceTypes;

            Comparator<Class<? extends T>> comparator = Comparator.<Class<? extends T>>comparingInt(c1 -> {
                ToolExecutor annot1 = c1.getAnnotation(ToolExecutor.class);
                return finalAvailableFrameworks.indexOf(annot1.framework());
            }).thenComparingInt(c -> {
                ToolExecutor annot = c.getAnnotation(ToolExecutor.class);
                return finalSourceTypes.indexOf(annot.source());
            }).thenComparing(Class::getName);

            candidateClasses.sort(comparator);

            return candidateClasses.get(0);
        }
    }

    private <T> boolean isValidClass(String toolId, String toolExecutorId, Class<?> parentClass, Class<?> aClass,
                                     List<ToolExecutor.Source> sourceTypes,
                                     List<ToolExecutor.Framework> availableFrameworks) {
        if (!parentClass.isAssignableFrom(aClass)) {
            return false;
        }
        ToolExecutor annotation = aClass.getAnnotation(ToolExecutor.class);
        if (annotation == null) {
            return false;
        }
        // JT commented it to allow tools to call any executor (even executors from other tools)
<<<<<<< HEAD
//        if (!annotation.tool().equals(toolId)) {
//            return false;
//        }
=======
        // JC added back the check if the parentClass is OpenCgaToolExecutor (i.e. undefined)
        if (parentClass.equals(OpenCgaToolExecutor.class)) {
            if (!annotation.tool().equals(toolId)) {
                return false;
            }
        }
>>>>>>> 5f94d544
        if (StringUtils.isNotEmpty(toolExecutorId) && !toolExecutorId.equals(annotation.id())) {
            return false;
        }
        if (CollectionUtils.isNotEmpty(sourceTypes) && !sourceTypes.contains(annotation.source())) {
            return false;
        }
        if (CollectionUtils.isNotEmpty(availableFrameworks) && !availableFrameworks.contains(annotation.framework())) {
            return false;
        }
        return true;
    }

    public final <T extends OpenCgaToolExecutor> T getToolExecutor(String toolId, String toolExecutorId, Class<T> clazz,
                                                                      List<ToolExecutor.Source> sourceTypes,
                                                                      List<ToolExecutor.Framework> availableFrameworks)
            throws ToolExecutorException {
        Class<? extends T> executorClass = getToolExecutorClass(toolId, toolExecutorId, clazz, sourceTypes, availableFrameworks);
        if (executorClass == null) {
            throw ToolExecutorException.executorNotFound(clazz, toolId, toolExecutorId, sourceTypes, availableFrameworks);
        }
        try {
            T t = executorClass.newInstance();
            logger.info("Using " + clazz.getName() + " '" + t.getId() + "' : " + executorClass);

            return t;
        } catch (InstantiationException | IllegalAccessException e) {
            throw ToolExecutorException.cantInstantiate(executorClass, e);
        }
    }

}<|MERGE_RESOLUTION|>--- conflicted
+++ resolved
@@ -129,18 +129,12 @@
             return false;
         }
         // JT commented it to allow tools to call any executor (even executors from other tools)
-<<<<<<< HEAD
-//        if (!annotation.tool().equals(toolId)) {
-//            return false;
-//        }
-=======
         // JC added back the check if the parentClass is OpenCgaToolExecutor (i.e. undefined)
         if (parentClass.equals(OpenCgaToolExecutor.class)) {
             if (!annotation.tool().equals(toolId)) {
                 return false;
             }
         }
->>>>>>> 5f94d544
         if (StringUtils.isNotEmpty(toolExecutorId) && !toolExecutorId.equals(annotation.id())) {
             return false;
         }
