--- conflicted
+++ resolved
@@ -76,16 +76,14 @@
 
     private ClinicalAnalysis clinicalAnalysis;
 
-<<<<<<< HEAD
     private ExomiserWrapperAnalysisExecutor exomiserExecutor;
-=======
+
     private String dockerImage;
     private String dockerImageVersion;
 
     private static final String PREPARE_RESOURCES_STEP = "prepare-resources";
     private static final String EXPORT_VARIANTS_STEP = "export-variants";
     private static final String SAVE_INTERPRETATION_STEP = "save-interpretation";
->>>>>>> 9ef5e72b
 
     @Override
     protected InterpretationMethod getInterpretationMethod() {
@@ -159,16 +157,6 @@
     }
 
     @Override
-<<<<<<< HEAD
-    protected void run() throws ToolException {
-        step(() -> {
-            executorParams.put(EXECUTOR_ID, ExomiserWrapperAnalysisExecutor.ID);
-            ExomiserWrapperAnalysisExecutor exomiserExecutor = getToolExecutor(ExomiserWrapperAnalysisExecutor.class)
-                    .setStudyId(studyId)
-                    .setSampleId(sampleId)
-                    .setClinicalAnalysisType(clinicalAnalysisType)
-                    .setExomiserVersion(exomiserVersion);
-=======
     protected void run() throws Exception {
         // Main steps
         step(PREPARE_RESOURCES_STEP, this::prepareResources);
@@ -187,7 +175,7 @@
     }
 
     private void runExomiser() throws ToolException, CatalogException {
-        ExomiserWrapperAnalysisExecutor executor = getToolExecutor(ExomiserWrapperAnalysisExecutor.class)
+        exomiserExecutor = getToolExecutor(ExomiserWrapperAnalysisExecutor.class)
                 .setExomiserVersion(exomiserVersion)
                 .setAssembly(ExomiserAnalysisUtils.checkAssembly(studyId, catalogManager, token))
                 .setExomiserDataPath(Paths.get(getOpencgaHome().toAbsolutePath().toAbsolutePath().toString(),
@@ -197,16 +185,15 @@
 
         for (File file : getOutDir().toFile().listFiles()) {
             if (file.getName().endsWith(".ped")) {
-                executor.setPedigreeFile(file.toPath());
+                exomiserExecutor.setPedigreeFile(file.toPath());
                 break;
             }
         }
->>>>>>> 9ef5e72b
-
-        dockerImage = executor.getDockerImageName();
-        dockerImageVersion = executor.getDockerImageVersion();
-
-        executor.execute();
+
+        dockerImage = exomiserExecutor.getDockerImageName();
+        dockerImageVersion = exomiserExecutor.getDockerImageVersion();
+
+        exomiserExecutor.execute();
     }
 
     private void saveInterpretation() throws ToolException, StorageEngineException, CatalogException, IOException {
