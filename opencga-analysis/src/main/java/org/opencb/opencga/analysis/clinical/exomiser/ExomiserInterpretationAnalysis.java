--- conflicted
+++ resolved
@@ -38,7 +38,6 @@
 import org.opencb.opencga.analysis.wrappers.exomiser.ExomiserWrapperAnalysisExecutor;
 import org.opencb.opencga.catalog.exceptions.CatalogException;
 import org.opencb.opencga.catalog.utils.ParamUtils;
-import org.opencb.opencga.catalog.utils.ResourceManager;
 import org.opencb.opencga.core.common.GitRepositoryState;
 import org.opencb.opencga.core.common.JacksonUtils;
 import org.opencb.opencga.core.common.TimeUtils;
@@ -48,6 +47,7 @@
 import org.opencb.opencga.core.models.common.Enums;
 import org.opencb.opencga.core.models.individual.Individual;
 import org.opencb.opencga.core.response.OpenCGAResult;
+import org.opencb.opencga.core.tools.ResourceManager;
 import org.opencb.opencga.core.tools.annotations.Tool;
 import org.opencb.opencga.storage.core.exceptions.StorageEngineException;
 import org.opencb.opencga.storage.core.variant.adaptors.VariantQueryParam;
@@ -297,11 +297,8 @@
                         }
                         variantTsvMap.get(variantId).add(fields);
                     } catch (NonStandardCompliantSampleField e) {
-<<<<<<< HEAD
-                        logger.warn("Skipping variant {}, it could not be normalized", variant.toString());
-=======
                         logger.warn("Skipping variant {}, it could not be normalized", variant);
->>>>>>> e4801cf3
+
                     }
 
                     // Next line
