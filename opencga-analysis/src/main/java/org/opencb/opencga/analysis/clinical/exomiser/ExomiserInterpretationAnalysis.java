/*
 * Copyright 2015-2020 OpenCB
 *
 * Licensed under the Apache License, Version 2.0 (the "License");
 * you may not use this file except in compliance with the License.
 * You may obtain a copy of the License at
 *
 *     http://www.apache.org/licenses/LICENSE-2.0
 *
 * Unless required by applicable law or agreed to in writing, software
 * distributed under the License is distributed on an "AS IS" BASIS,
 * WITHOUT WARRANTIES OR CONDITIONS OF ANY KIND, either express or implied.
 * See the License for the specific language governing permissions and
 * limitations under the License.
 */

package org.opencb.opencga.analysis.clinical.exomiser;

import htsjdk.samtools.util.BufferedLineReader;
import org.apache.commons.collections4.CollectionUtils;
import org.apache.commons.lang3.StringUtils;
import org.opencb.biodata.models.clinical.ClinicalAnalyst;
import org.opencb.biodata.models.clinical.ClinicalProperty;
import org.opencb.biodata.models.clinical.interpretation.ClinicalVariant;
import org.opencb.biodata.models.clinical.interpretation.InterpretationMethod;
import org.opencb.biodata.models.clinical.interpretation.Software;
import org.opencb.biodata.models.variant.Variant;
import org.opencb.biodata.models.variant.exceptions.NonStandardCompliantSampleField;
import org.opencb.biodata.tools.variant.VariantNormalizer;
import org.opencb.commons.datastore.core.ObjectMap;
import org.opencb.commons.datastore.core.Query;
import org.opencb.commons.datastore.core.QueryOptions;
import org.opencb.opencga.analysis.ConfigurationUtils;
import org.opencb.opencga.analysis.clinical.InterpretationAnalysis;
import org.opencb.opencga.analysis.individual.qc.IndividualQcUtils;
import org.opencb.opencga.analysis.wrappers.exomiser.ExomiserWrapperAnalysis;
import org.opencb.opencga.analysis.wrappers.exomiser.ExomiserWrapperAnalysisExecutor;
import org.opencb.opencga.catalog.exceptions.CatalogException;
import org.opencb.opencga.catalog.utils.ParamUtils;
import org.opencb.opencga.core.common.GitRepositoryState;
import org.opencb.opencga.core.common.JacksonUtils;
import org.opencb.opencga.core.common.TimeUtils;
import org.opencb.opencga.core.exceptions.ToolException;
import org.opencb.opencga.core.models.clinical.ClinicalAnalysis;
import org.opencb.opencga.core.models.clinical.Interpretation;
import org.opencb.opencga.core.models.common.Enums;
import org.opencb.opencga.core.models.individual.Individual;
import org.opencb.opencga.core.response.OpenCGAResult;
import org.opencb.opencga.core.tools.annotations.Tool;
import org.opencb.opencga.storage.core.exceptions.StorageEngineException;
import org.opencb.opencga.storage.core.variant.adaptors.VariantQueryParam;
import org.opencb.opencga.storage.core.variant.query.VariantQueryResult;

import java.io.BufferedReader;
import java.io.File;
import java.io.FileInputStream;
import java.io.IOException;
import java.nio.charset.Charset;
import java.nio.file.Path;
import java.util.*;

import static org.opencb.opencga.core.tools.OpenCgaToolExecutor.EXECUTOR_ID;

@Tool(id = ExomiserInterpretationAnalysis.ID, resource = Enums.Resource.CLINICAL)
public class ExomiserInterpretationAnalysis extends InterpretationAnalysis {

    public static final String ID = "interpretation-exomiser";
    public static final String DESCRIPTION = "Run exomiser interpretation analysis";

    private String studyId;
    private String clinicalAnalysisId;
    private String sampleId;
    private ClinicalAnalysis.Type clinicalAnalysisType;
    private String exomiserVersion;

    private ClinicalAnalysis clinicalAnalysis;

    @Override
    protected InterpretationMethod getInterpretationMethod() {
        return getInterpretationMethod(ID);
    }

    @Override
    protected void check() throws Exception {
        super.check();

        // Check study
        if (StringUtils.isEmpty(studyId)) {
            // Missing study
            throw new ToolException("Missing study ID");
        }

        // Check clinical analysis
        if (StringUtils.isEmpty(clinicalAnalysisId)) {
            throw new ToolException("Missing clinical analysis ID");
        }

        // Get clinical analysis to ckeck proband sample ID, family ID
        OpenCGAResult<ClinicalAnalysis> clinicalAnalysisQueryResult;
        try {
            clinicalAnalysisQueryResult = catalogManager.getClinicalAnalysisManager().get(studyId, clinicalAnalysisId, QueryOptions.empty(),
                    token);
        } catch (CatalogException e) {
            throw new ToolException(e);
        }
        if (clinicalAnalysisQueryResult.getNumResults() != 1) {
            throw new ToolException("Clinical analysis " + clinicalAnalysisId + " not found in study " + studyId);
        }

        clinicalAnalysis = clinicalAnalysisQueryResult.first();

        // Check sample from proband
        if (clinicalAnalysis.getProband() == null) {
            throw new ToolException("Missing proband in clinical analysis " + clinicalAnalysisId);
        }
        if (CollectionUtils.isEmpty(clinicalAnalysis.getProband().getSamples())) {
            throw new ToolException("Missing sample for proband " + clinicalAnalysis.getProband().getId() + " in clinical analysis "
                    + clinicalAnalysisId);
        }
        sampleId = clinicalAnalysis.getProband().getSamples().get(0).getId();

        // Check clinical analysis type
        if (clinicalAnalysis.getType() == ClinicalAnalysis.Type.FAMILY) {
            clinicalAnalysisType = ClinicalAnalysis.Type.FAMILY;
        } else {
            clinicalAnalysisType = ClinicalAnalysis.Type.SINGLE;
        }
        logger.info("The clinical analysis type is {}, so the Exomiser will be run in mode {}", clinicalAnalysis.getType(),
                clinicalAnalysisType);

        // Check exomiser version
        if (StringUtils.isEmpty(exomiserVersion)) {
            // Missing exomiser version use the default one
            exomiserVersion = ConfigurationUtils.getToolDefaultVersion(ExomiserWrapperAnalysis.ID, configuration);
            logger.warn("Missing exomiser version, using the default {}", exomiserVersion);
        }

        // Update executor params with OpenCGA home and session ID
        setUpStorageEngineExecutor(studyId);
    }

    @Override
    protected void run() throws ToolException {
        step(() -> {

            executorParams.put(EXECUTOR_ID, ExomiserWrapperAnalysisExecutor.ID);
            ExomiserWrapperAnalysisExecutor exomiserExecutor = getToolExecutor(ExomiserWrapperAnalysisExecutor.class)
                    .setStudyId(studyId)
                    .setSampleId(sampleId)
                    .setClinicalAnalysisType(clinicalAnalysisType)
                    .setExomiserVersion(exomiserVersion);

            exomiserExecutor.execute();

            saveInterpretation(studyId, clinicalAnalysis, exomiserExecutor.getDockerImageName(), exomiserExecutor.getDockerImageVersion());
        });
    }

    protected void saveInterpretation(String studyId, ClinicalAnalysis clinicalAnalysis, String dockerImage, String dockerImageVersion)
            throws ToolException, StorageEngineException,
            CatalogException, IOException {
        // Interpretation method
        InterpretationMethod method = new InterpretationMethod(getId(), GitRepositoryState.getInstance().getBuildVersion(),
                GitRepositoryState.getInstance().getCommitId(), Collections.singletonList(
                new Software()
                        .setName("Exomiser")
                        .setRepository("Docker: " + dockerImage)
                        .setVersion(dockerImageVersion)));

        // Analyst
        ClinicalAnalyst analyst = clinicalInterpretationManager.getAnalyst(studyId, token);

        List<ClinicalVariant> primaryFindings = getPrimaryFindings();

        org.opencb.biodata.models.clinical.interpretation.Interpretation interpretation = new Interpretation()
                .setPrimaryFindings(primaryFindings)
                .setSecondaryFindings(new ArrayList<>())
                .setAnalyst(analyst)
                .setClinicalAnalysisId(clinicalAnalysis.getId())
                .setCreationDate(TimeUtils.getTime())
                .setMethod(method);

        // Store interpretation analysis in DB
        try {
            catalogManager.getInterpretationManager().create(studyId, clinicalAnalysis.getId(), new Interpretation(interpretation),
                    ParamUtils.SaveInterpretationAs.SECONDARY, QueryOptions.empty(), token);
        } catch (CatalogException e) {
            throw new ToolException("Error saving interpretation into database", e);
        }

        // Save interpretation analysis in JSON file
        Path path = getOutDir().resolve(INTERPRETATION_FILENAME);
        try {
            JacksonUtils.getDefaultObjectMapper().writer().writeValue(path.toFile(), interpretation);
        } catch (IOException e) {
            throw new ToolException(e);
        }
    }

    private List<ClinicalVariant> getPrimaryFindings() throws IOException, StorageEngineException,
            CatalogException, ToolException {

        List<ClinicalVariant> primaryFindings = new ArrayList<>();

        // Prepare variant query
        List<String> sampleIds = new ArrayList<>();
        if (clinicalAnalysis.getType() == ClinicalAnalysis.Type.FAMILY && clinicalAnalysis.getFamily() != null
                && CollectionUtils.isNotEmpty(clinicalAnalysis.getFamily().getMembers())) {
            for (Individual member : clinicalAnalysis.getFamily().getMembers()) {
                Individual individual = IndividualQcUtils.getIndividualById(studyId, member.getId(), getCatalogManager(), getToken());
                if (CollectionUtils.isNotEmpty(individual.getSamples())) {
                    // Get first sample
                    sampleIds.add(individual.getSamples().get(0).getId());
                }
            }
        } else {
            sampleIds.add(clinicalAnalysis.getProband().getSamples().get(0).getId());
        }
        Query query = new Query(VariantQueryParam.STUDY.key(), studyId)
                .append(VariantQueryParam.INCLUDE_SAMPLE_ID.key(), true)
                .append(VariantQueryParam.INCLUDE_STUDY.key(), "all")
                .append(VariantQueryParam.SAMPLE.key(), StringUtils.join(sampleIds, ","));

        // Parse all Exomiser output file (TSV_VARIANT):
        //
        // 0    1   2           3               4   5       6                               7
        // RANK	ID	GENE_SYMBOL	ENTREZ_GENE_ID	MOI	P-VALUE	EXOMISER_GENE_COMBINED_SCORE	EXOMISER_GENE_PHENO_SCORE
        // 8                            9                       10                      11                  12      13      14      15
        // EXOMISER_GENE_VARIANT_SCORE	EXOMISER_VARIANT_SCORE	CONTRIBUTING_VARIANT	WHITELIST_VARIANT	VCF_ID	RS_ID	CONTIG	START
        // 16   17  18  19              20      21      22          23                  24      25
        // END	REF	ALT	CHANGE_LENGTH	QUAL	FILTER	GENOTYPE	FUNCTIONAL_CLASS	HGVS	EXOMISER_ACMG_CLASSIFICATION
        // 26                       27                          28                          29
        // EXOMISER_ACMG_EVIDENCE	EXOMISER_ACMG_DISEASE_ID	EXOMISER_ACMG_DISEASE_NAME	CLINVAR_ALLELE_ID
        // 30                               31                  32                      33
        // CLINVAR_PRIMARY_INTERPRETATION	CLINVAR_STAR_RATING	GENE_CONSTRAINT_LOEUF	GENE_CONSTRAINT_LOEUF_LOWER
        // 34                           35              36          37          38              39          40
        // GENE_CONSTRAINT_LOEUF_UPPER	MAX_FREQ_SOURCE	MAX_FREQ	ALL_FREQ	MAX_PATH_SOURCE	MAX_PATH	ALL_PATH

        VariantNormalizer normalizer = new VariantNormalizer();

        Map<String, List<String[]>> variantTsvMap = new HashMap<>();
        Map<String, String> normalizedToTsv = new HashMap<>();

        File variantTsvFile = getOutDir().resolve("exomiser_output.variants.tsv").toFile();
        if (variantTsvFile.exists()) {
            try (BufferedReader br = new BufferedLineReader(new FileInputStream(variantTsvFile))) {
                // Read and skip header line
                String line = br.readLine();
                // First line to be processed
                line = br.readLine();
                while (line != null) {
                    String[] fields = line.split("\t");
                    Variant variant = new Variant(fields[14], Integer.parseInt(fields[15]), Integer.parseInt(fields[16]), fields[17],
                            fields[18]);
                    try {
                        Variant normalized = normalizer.normalize(Collections.singletonList(variant), false).get(0);
                        String variantId = normalized.toString();
                        normalizedToTsv.put(variantId, variant.toString());
                        if (!variantTsvMap.containsKey(variantId)) {
                            variantTsvMap.put(variantId, new ArrayList<>());
                        }
                        variantTsvMap.get(variantId).add(fields);
                    } catch (NonStandardCompliantSampleField e) {
                        logger.warn("Skipping variant {}, it could not be normalized", variant.toString());
                    }

                    // Next line
                    line = br.readLine();
                }
            }
        }

        File exomiserJsonFile = getOutDir().resolve("exomiser_output.json").toFile();
        Map<String, Set<ExomiserTranscriptAnnotation>> variantTranscriptMap = getExomiserTranscriptAnnotationsFromFile(exomiserJsonFile);

        List<String> variantIds = new ArrayList<>(variantTsvMap.keySet());
        if (CollectionUtils.isNotEmpty(variantIds)) {
            query.put(VariantQueryParam.ID.key(), StringUtils.join(variantIds, ","));
            String jsonQuery = query.toJson();
            logger.info("Query (including all family samples): {}", jsonQuery);
            VariantQueryResult<Variant> variantResults = getVariantStorageManager().get(query, QueryOptions.empty(), getToken());

            if (variantResults != null && CollectionUtils.isNotEmpty(variantResults.getResults())) {
                // Exomiser clinical variant creator
                ExomiserClinicalVariantCreator clinicalVariantCreator = new ExomiserClinicalVariantCreator();

                // Convert variants to clinical variants
                for (Variant variant : variantResults.getResults()) {
                    ClinicalVariant clinicalVariant = clinicalVariantCreator.create(variant);
<<<<<<< HEAD
                    List<ExomiserTranscriptAnnotation> exomiserTranscripts = new ArrayList<>(variantTranscriptMap.get(normalizedToTsv
                            .get(variant.toString())));
                    for (String[] fields : variantTsvMap.get(variant.toString())) {
=======
                    List<ExomiserTranscriptAnnotation> exomiserTranscripts = new ArrayList<>();
                    if (normalizedToTsv.containsKey(variant.toStringSimple())) {
                        if (variantTranscriptMap.containsKey(normalizedToTsv.get(variant.toStringSimple()))) {
                            exomiserTranscripts.addAll(variantTranscriptMap.get(normalizedToTsv.get(variant.toStringSimple())));
                        } else {
                            logger.warn("Variant {} (normalizedToTsv {}), not found in map variantTranscriptMap", variant.toStringSimple(),
                                    normalizedToTsv.get(variant.toStringSimple()));
                        }
                    } else {
                        logger.warn("Variant {} not found in map normalizedToTsv", variant.toStringSimple());
                    }
                    for (String[] fields : variantTsvMap.get(variant.toStringSimple())) {
>>>>>>> da4f83a6
                        ClinicalProperty.ModeOfInheritance moi = getModeOfInheritance(fields[4]);
                        Map<String, Object> attributes = getAttributesFromTsv(fields);

                        clinicalVariantCreator.addClinicalVariantEvidences(clinicalVariant, exomiserTranscripts, moi, attributes);
                    }
                    primaryFindings.add(clinicalVariant);
                }
            }
        }

        return primaryFindings;
    }

    private Map<String, Set<ExomiserTranscriptAnnotation>> getExomiserTranscriptAnnotationsFromFile(File file) throws IOException {
        Map<String, Set<ExomiserTranscriptAnnotation>> results = new HashMap<>();
        String content = org.apache.commons.io.FileUtils.readFileToString(file, Charset.defaultCharset());
        Object obj = JacksonUtils.getDefaultNonNullObjectMapper().readValue(content, Object.class);
        List<Object> list = (ArrayList<Object>) obj;
        for (Object item : list) {
            List<Map<String, Object>> geneScores = (ArrayList) ((Map) item).get("geneScores");
            for (Map<String, Object> geneScore : geneScores) {
                if (geneScore.containsKey("contributingVariants")) {
                    List<Map<String, Object>> contributingVariants = (ArrayList) geneScore.get("contributingVariants");
                    for (Map<String, Object> contributingVariant : contributingVariants) {
                        String variantId = new Variant(
                                contributingVariant.get("contigName").toString(),
                                ((Number) contributingVariant.get("start")).intValue(),
                                ((Number) contributingVariant.get("end")).intValue(),
                                contributingVariant.get("ref").toString(),
                                contributingVariant.get("alt").toString())
                                .toString();
                        if (!results.containsKey(variantId)) {
                            results.put(variantId, new HashSet<>());
                        }
                        List<Map<String, Object>> transcriptAnnotations = (ArrayList) contributingVariant.get("transcriptAnnotations");
                        for (Map<String, Object> transcriptAnnotation : transcriptAnnotations) {
                            ExomiserTranscriptAnnotation exTranscriptAnnotation = new ExomiserTranscriptAnnotation();
                            if (transcriptAnnotation.containsKey("variantEffect")) {
                                exTranscriptAnnotation.setVariantEffect((String) transcriptAnnotation.get("variantEffect"));
                            }
                            if (transcriptAnnotation.containsKey("geneSymbol")) {
                                exTranscriptAnnotation.setGeneSymbol((String) transcriptAnnotation.get("geneSymbol"));
                            }
                            if (transcriptAnnotation.containsKey("accession")) {
                                exTranscriptAnnotation.setAccession((String) transcriptAnnotation.get("accession"));
                            }
                            if (transcriptAnnotation.containsKey("hgvsGenomic")) {
                                exTranscriptAnnotation.setHgvsGenomic((String) transcriptAnnotation.get("hgvsGenomic"));
                            }
                            if (transcriptAnnotation.containsKey("hgvsCdna")) {
                                exTranscriptAnnotation.setHgvsCdna((String) transcriptAnnotation.get("hgvsCdna"));
                            }
                            if (transcriptAnnotation.containsKey("hgvsProtein")) {
                                exTranscriptAnnotation.setHgvsProtein((String) transcriptAnnotation.get("hgvsProtein"));
                            }
                            if (transcriptAnnotation.containsKey("rankType")) {
                                exTranscriptAnnotation.setRankType((String) transcriptAnnotation.get("rankType"));
                            }
                            if (transcriptAnnotation.containsKey("rank")) {
                                exTranscriptAnnotation.setRank((Integer) transcriptAnnotation.get("rank"));
                            }
                            if (transcriptAnnotation.containsKey("rankTotal")) {
                                exTranscriptAnnotation.setRankTotal((Integer) transcriptAnnotation.get("rankTotal"));
                            }
                            results.get(variantId).add(exTranscriptAnnotation);
                        }
                    }
                }
            }
        }
        return results;
    }

    private ObjectMap getAttributesFromTsv(String[] fields) {
        ObjectMap exAttributes = new ObjectMap();

        // 0    1   2           3               4   5       6                               7
        // RANK	ID	GENE_SYMBOL	ENTREZ_GENE_ID	MOI	P-VALUE	EXOMISER_GENE_COMBINED_SCORE	EXOMISER_GENE_PHENO_SCORE
        if (fields.length >= 1) {
            exAttributes.put("RANK", fields[0]);
        }
        if (fields.length >= 6) {
            exAttributes.put("P-VALUE", fields[5]);
        }
        if (fields.length >= 7) {
            exAttributes.put("EXOMISER_GENE_COMBINED_SCORE", fields[6]);
        }
        if (fields.length >= 8) {
            exAttributes.put("EXOMISER_GENE_PHENO_SCORE", fields[7]);
        }

        // 8                            9                       10                      11                  12      13      14      15
        // EXOMISER_GENE_VARIANT_SCORE	EXOMISER_VARIANT_SCORE	CONTRIBUTING_VARIANT	WHITELIST_VARIANT	VCF_ID	RS_ID	CONTIG	START
        if (fields.length >= 9) {
            exAttributes.put("EXOMISER_GENE_VARIANT_SCORE", fields[8]);
        }
        if (fields.length >= 10) {
            exAttributes.put("EXOMISER_VARIANT_SCORE", fields[9]);
        }

        // 16   17  18  19              20      21      22          23                  24      25
        // END	REF	ALT	CHANGE_LENGTH	QUAL	FILTER	GENOTYPE	FUNCTIONAL_CLASS	HGVS	EXOMISER_ACMG_CLASSIFICATION
        if (fields.length >= 24) {
            exAttributes.put("FUNCTIONAL_CLASS", fields[23]);
        }
        if (fields.length >= 26) {
            exAttributes.put("EXOMISER_ACMG_CLASSIFICATION", fields[25]);
        }

        // 26                       27                          28                          29
        // EXOMISER_ACMG_EVIDENCE	EXOMISER_ACMG_DISEASE_ID	EXOMISER_ACMG_DISEASE_NAME	CLINVAR_ALLELE_ID
        if (fields.length >= 27) {
            exAttributes.put("EXOMISER_ACMG_EVIDENCE", fields[26]);
        }
        if (fields.length >= 28) {
            exAttributes.put("EXOMISER_ACMG_DISEASE_ID", fields[27]);
        }
        if (fields.length >= 29) {
            exAttributes.put("EXOMISER_ACMG_DISEASE_NAME", fields[28]);
        }
        if (fields.length >= 30) {
            exAttributes.put("CLINVAR_ALLELE_ID", fields[29]);
        }

        // 30                               31                  32                      33
        // CLINVAR_PRIMARY_INTERPRETATION	CLINVAR_STAR_RATING	GENE_CONSTRAINT_LOEUF	GENE_CONSTRAINT_LOEUF_LOWER
        if (fields.length >= 31) {
            exAttributes.put("CLINVAR_PRIMARY_INTERPRETATION", fields[30]);
        }
        if (fields.length >= 32) {
            exAttributes.put("CLINVAR_STAR_RATING", fields[31]);
        }
        if (fields.length >= 33) {
            exAttributes.put("GENE_CONSTRAINT_LOEUF", fields[32]);
        }
        if (fields.length >= 34) {
            exAttributes.put("GENE_CONSTRAINT_LOEUF_LOWER", fields[33]);
        }

        // 34                           35              36          37          38              39          40
        // GENE_CONSTRAINT_LOEUF_UPPER	MAX_FREQ_SOURCE	MAX_FREQ	ALL_FREQ	MAX_PATH_SOURCE	MAX_PATH	ALL_PATH
        if (fields.length >= 35) {
            exAttributes.put("GENE_CONSTRAINT_LOEUF_UPPER", fields[34]);
        }
        if (fields.length >= 39) {
            exAttributes.put("MAX_PATH_SOURCE", fields[38]);
        }
        if (fields.length >= 40) {
            exAttributes.put("MAX_PATH", fields[39]);
        }
        if (fields.length >= 41) {
            exAttributes.put("ALL_PATH", fields[40]);
        }

        return new ObjectMap("exomiser", exAttributes);
    }

    private ClinicalProperty.ModeOfInheritance getModeOfInheritance(String moi) {
        switch (moi) {
            case "AD":
                return ClinicalProperty.ModeOfInheritance.AUTOSOMAL_DOMINANT;
            case "AR":
                return ClinicalProperty.ModeOfInheritance.AUTOSOMAL_RECESSIVE;
            case "XD":
                return ClinicalProperty.ModeOfInheritance.X_LINKED_DOMINANT;
            case "XR":
                return ClinicalProperty.ModeOfInheritance.X_LINKED_RECESSIVE;
            case "MT":
                return ClinicalProperty.ModeOfInheritance.MITOCHONDRIAL;
            default:
                return ClinicalProperty.ModeOfInheritance.UNKNOWN;
        }
    }

    public String getStudyId() {
        return studyId;
    }

    public ExomiserInterpretationAnalysis setStudyId(String studyId) {
        this.studyId = studyId;
        return this;
    }

    public String getClinicalAnalysisId() {
        return clinicalAnalysisId;
    }

    public ExomiserInterpretationAnalysis setClinicalAnalysisId(String clinicalAnalysisId) {
        this.clinicalAnalysisId = clinicalAnalysisId;
        return this;
    }

    public String getExomiserVersion() {
        return exomiserVersion;
    }

    public ExomiserInterpretationAnalysis setExomiserVersion(String exomiserVersion) {
        this.exomiserVersion = exomiserVersion;
        return this;
    }
}<|MERGE_RESOLUTION|>--- conflicted
+++ resolved
@@ -287,11 +287,6 @@
                 // Convert variants to clinical variants
                 for (Variant variant : variantResults.getResults()) {
                     ClinicalVariant clinicalVariant = clinicalVariantCreator.create(variant);
-<<<<<<< HEAD
-                    List<ExomiserTranscriptAnnotation> exomiserTranscripts = new ArrayList<>(variantTranscriptMap.get(normalizedToTsv
-                            .get(variant.toString())));
-                    for (String[] fields : variantTsvMap.get(variant.toString())) {
-=======
                     List<ExomiserTranscriptAnnotation> exomiserTranscripts = new ArrayList<>();
                     if (normalizedToTsv.containsKey(variant.toStringSimple())) {
                         if (variantTranscriptMap.containsKey(normalizedToTsv.get(variant.toStringSimple()))) {
@@ -304,7 +299,6 @@
                         logger.warn("Variant {} not found in map normalizedToTsv", variant.toStringSimple());
                     }
                     for (String[] fields : variantTsvMap.get(variant.toStringSimple())) {
->>>>>>> da4f83a6
                         ClinicalProperty.ModeOfInheritance moi = getModeOfInheritance(fields[4]);
                         Map<String, Object> attributes = getAttributesFromTsv(fields);
 
