--- conflicted
+++ resolved
@@ -37,7 +37,6 @@
 import org.opencb.opencga.analysis.wrappers.exomiser.ExomiserWrapperAnalysisExecutor;
 import org.opencb.opencga.catalog.exceptions.CatalogException;
 import org.opencb.opencga.catalog.utils.ParamUtils;
-import org.opencb.opencga.core.api.FieldConstants;
 import org.opencb.opencga.core.common.GitRepositoryState;
 import org.opencb.opencga.core.common.JacksonUtils;
 import org.opencb.opencga.core.common.TimeUtils;
@@ -47,10 +46,10 @@
 import org.opencb.opencga.core.models.common.Enums;
 import org.opencb.opencga.core.models.individual.Individual;
 import org.opencb.opencga.core.response.OpenCGAResult;
-import org.opencb.opencga.storage.core.variant.query.VariantQueryResult;
 import org.opencb.opencga.core.tools.annotations.Tool;
 import org.opencb.opencga.storage.core.exceptions.StorageEngineException;
 import org.opencb.opencga.storage.core.variant.adaptors.VariantQueryParam;
+import org.opencb.opencga.storage.core.variant.query.VariantQueryResult;
 
 import java.io.BufferedReader;
 import java.io.File;
@@ -71,11 +70,8 @@
     private String studyId;
     private String clinicalAnalysisId;
     private String sampleId;
-<<<<<<< HEAD
+    private ClinicalAnalysis.Type clinicalAnalysisType;
     private String exomiserVersion;
-=======
-    private ClinicalAnalysis.Type clinicalAnalysisType;
->>>>>>> faa31378
 
     private ClinicalAnalysis clinicalAnalysis;
 
@@ -123,22 +119,21 @@
         }
         sampleId = clinicalAnalysis.getProband().getSamples().get(0).getId();
 
-<<<<<<< HEAD
+        // Check clinical analysis type
+        if (clinicalAnalysis.getType() == ClinicalAnalysis.Type.FAMILY) {
+            clinicalAnalysisType = ClinicalAnalysis.Type.FAMILY;
+        } else {
+            clinicalAnalysisType = ClinicalAnalysis.Type.SINGLE;
+        }
+        logger.info("The clinical analysis type is {}, so the Exomiser will be run in mode {}", clinicalAnalysis.getType(),
+                clinicalAnalysisType);
+
         // Check exomiser version
         if (StringUtils.isEmpty(exomiserVersion)) {
             // Missing exomiser version use the default one
             exomiserVersion = ConfigurationUtils.getToolDefaultVersion(ExomiserWrapperAnalysis.ID, configuration);
             logger.warn("Missing exomiser version, using the default {}", exomiserVersion);
         }
-=======
-        if (clinicalAnalysis.getType() == ClinicalAnalysis.Type.FAMILY) {
-            clinicalAnalysisType = ClinicalAnalysis.Type.FAMILY;
-        } else {
-            clinicalAnalysisType = ClinicalAnalysis.Type.SINGLE;
-        }
-        logger.info("The clinical analysis type is {}, so the Exomiser will be run in mode {}", clinicalAnalysis.getType(),
-                clinicalAnalysisType);
->>>>>>> faa31378
 
         // Update executor params with OpenCGA home and session ID
         setUpStorageEngineExecutor(studyId);
@@ -152,13 +147,10 @@
             ExomiserWrapperAnalysisExecutor exomiserExecutor = getToolExecutor(ExomiserWrapperAnalysisExecutor.class)
                     .setStudyId(studyId)
                     .setSampleId(sampleId)
-<<<<<<< HEAD
+                    .setClinicalAnalysisType(clinicalAnalysisType)
                     .setExomiserVersion(exomiserVersion);
+
             exomiserExecutor.execute();
-=======
-                    .setClinicalAnalysisType(clinicalAnalysisType)
-                    .execute();
->>>>>>> faa31378
 
             saveInterpretation(studyId, clinicalAnalysis, exomiserExecutor.getDockerImageName(), exomiserExecutor.getDockerImageVersion());
         });
