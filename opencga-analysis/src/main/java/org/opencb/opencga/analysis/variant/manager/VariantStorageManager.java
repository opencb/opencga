--- conflicted
+++ resolved
@@ -1128,22 +1128,13 @@
             throws CatalogException {
         DataStore dataStore = null;
         QueryOptions queryOptions = new QueryOptions(INCLUDE,
-<<<<<<< HEAD
                 Arrays.asList(ProjectDBAdaptor.QueryParams.ID.key(), ProjectDBAdaptor.QueryParams.INTERNAL_DATASTORES.key()));
-        Project project = catalogManager.getProjectManager().get(projectStr, queryOptions, token).first();
-        if (project.getInternal() != null && project.getInternal().getDatastores() != null
-                && project.getInternal().getDatastores().containsKey(bioformat)) {
-            dataStore = project.getInternal().getDatastores().get(bioformat);
-        } else { //get default datastore
-=======
-                Arrays.asList(ProjectDBAdaptor.QueryParams.ID.key(), ProjectDBAdaptor.QueryParams.INTERNAL.key()));
         Project project = catalogManager.getProjectManager().get(projectStr, queryOptions, token).first();
         if (project.getInternal() != null && project.getInternal().getDatastores() != null) {
             dataStore = project.getInternal().getDatastores().getDataStore(bioformat);
         }
 
         if (dataStore == null) { //get default datastore
->>>>>>> 5182af31
             //Must use the UserByStudyId instead of the file owner.
             String userId = catalogManager.getProjectManager().getOwner(project.getUid());
             // Replace possible dots at the userId. Usually a special character in almost all databases. See #532
