--- conflicted
+++ resolved
@@ -192,25 +192,11 @@
             if (!erm.isClosed()) {
                 String message = "Unexpected system shutdown. Job killed by the system.";
                 privateLogger.error(message);
-<<<<<<< HEAD
-                try {
-                    if (scratchDir != null) {
-                        deleteScratchDirectory();
-                    }
-                    if (exception == null) {
-                        exception = new RuntimeException(message);
-                    }
-                    logException(exception);
-                    ExecutionResult result = erm.close(exception);
-                    privateLogger.info("------- Tool '" + getId() + "' executed in "
-                            + TimeUtils.durationToString(result.getEnd().getTime() - result.getStart().getTime()) + " -------");
-=======
                 if (exception == null) {
                     exception = new RuntimeException(message);
                 }
                 try {
                     close(exception);
->>>>>>> 29a39f7a
                 } catch (ToolException e) {
                     privateLogger.error("Error closing ExecutionResult", e);
                 }
@@ -292,14 +278,6 @@
     private ExecutionResult close(Throwable exception) throws ToolException {
         if (scratchDir != null) {
             deleteScratchDirectory();
-<<<<<<< HEAD
-            stopMemoryMonitor();
-            result = erm.close(exception);
-            logException(exception);
-            privateLogger.info("------- Tool '" + getId() + "' executed in "
-                    + TimeUtils.durationToString(result.getEnd().getTime() - result.getStart().getTime()) + " -------");
-=======
->>>>>>> 29a39f7a
         }
         logException(exception);
         stopMemoryMonitor();
