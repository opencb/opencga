--- conflicted
+++ resolved
@@ -196,12 +196,8 @@
                     if (exception == null) {
                         exception = new RuntimeException("Unexpected system shutdown");
                     }
-<<<<<<< HEAD
+                    logException(exception);
                     JobResult result = erm.close(exception);
-=======
-                    logException(exception);
-                    ExecutionResult result = erm.close(exception);
->>>>>>> 655897f0
                     privateLogger.info("------- Tool '" + getId() + "' executed in "
                             + TimeUtils.durationToString(result.getEnd().getTime() - result.getStart().getTime()) + " -------");
                 } catch (ToolException e) {
@@ -325,6 +321,7 @@
 
     /**
      * Method to be implemented by subclasses with the actual execution of the tool.
+     *
      * @throws Exception on error
      */
     protected abstract void run() throws Exception;
@@ -351,8 +348,9 @@
 
     /**
      * Method called internally to obtain the list of steps.
+     * <p>
+     * Will be executed after calling to the {@link #check()} method.
      *
-     * Will be executed after calling to the {@link #check()} method.
      * @return the tool steps
      */
     protected List<String> getSteps() {
