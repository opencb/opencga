/*
 * Copyright 2015-2020 OpenCB
 *
 * Licensed under the Apache License, Version 2.0 (the "License");
 * you may not use this file except in compliance with the License.
 * You may obtain a copy of the License at
 *
 *     http://www.apache.org/licenses/LICENSE-2.0
 *
 * Unless required by applicable law or agreed to in writing, software
 * distributed under the License is distributed on an "AS IS" BASIS,
 * WITHOUT WARRANTIES OR CONDITIONS OF ANY KIND, either express or implied.
 * See the License for the specific language governing permissions and
 * limitations under the License.
 */

package org.opencb.opencga.analysis.tools;

import org.apache.commons.io.FileUtils;
import org.apache.commons.lang3.RandomStringUtils;
import org.apache.commons.lang3.StringUtils;
import org.apache.commons.lang3.time.StopWatch;
import org.opencb.commons.datastore.core.Event;
import org.opencb.commons.datastore.core.ObjectMap;
import org.opencb.opencga.analysis.ConfigurationUtils;
import org.opencb.opencga.analysis.variant.manager.VariantStorageManager;
import org.opencb.opencga.analysis.workflow.NextFlowExecutor;
import org.opencb.opencga.catalog.exceptions.CatalogException;
import org.opencb.opencga.catalog.managers.CatalogManager;
import org.opencb.opencga.catalog.managers.ProjectManager;
import org.opencb.opencga.catalog.managers.StudyManager;
import org.opencb.opencga.catalog.utils.CatalogFqn;
import org.opencb.opencga.core.api.ParamConstants;
import org.opencb.opencga.core.common.ExceptionUtils;
import org.opencb.opencga.core.common.GitRepositoryState;
import org.opencb.opencga.core.common.MemoryUsageMonitor;
import org.opencb.opencga.core.common.TimeUtils;
import org.opencb.opencga.core.config.Configuration;
import org.opencb.opencga.core.config.storage.StorageConfiguration;
import org.opencb.opencga.core.exceptions.ToolException;
import org.opencb.opencga.core.models.common.Enums;
import org.opencb.opencga.core.models.file.File;
import org.opencb.opencga.core.models.project.DataStore;
import org.opencb.opencga.core.models.project.Project;
import org.opencb.opencga.core.models.study.Study;
import org.opencb.opencga.core.tools.OpenCgaToolExecutor;
import org.opencb.opencga.core.tools.ToolDependency;
import org.opencb.opencga.core.tools.ToolParams;
import org.opencb.opencga.core.tools.annotations.Tool;
import org.opencb.opencga.core.tools.annotations.ToolExecutor;
import org.opencb.opencga.core.tools.result.ExecutionResult;
import org.opencb.opencga.core.tools.result.ExecutionResultManager;
import org.opencb.opencga.core.tools.result.ExecutorInfo;
import org.opencb.opencga.core.tools.result.ToolStep;
import org.opencb.opencga.storage.core.StorageEngineFactory;
import org.slf4j.Logger;
import org.slf4j.LoggerFactory;

import java.io.IOException;
import java.lang.reflect.Field;
import java.nio.file.Files;
import java.nio.file.InvalidPathException;
import java.nio.file.Path;
import java.nio.file.Paths;
import java.util.ArrayList;
import java.util.LinkedList;
import java.util.List;

import static org.opencb.opencga.core.tools.OpenCgaToolExecutor.EXECUTOR_ID;

public abstract class OpenCgaTool {

    protected CatalogManager catalogManager;
    protected Configuration configuration;
    protected StorageConfiguration storageConfiguration;
    protected VariantStorageManager variantStorageManager;

    private String jobId;
    private String opencgaHome;
    private boolean dryRun;
    protected String token;

    protected final ObjectMap params;
    protected ObjectMap executorParams;
    private List<ToolExecutor.Source> sourceTypes;
    private List<ToolExecutor.Framework> availableFrameworks;
    protected Logger logger;
    private Path outDir;
    private Path scratchDir;

    private final ToolExecutorFactory toolExecutorFactory;
    private final Logger privateLogger;

    private MemoryUsageMonitor memoryUsageMonitor;

    private ExecutionResultManager erm;
    private String currentStep;

    public OpenCgaTool() {
        privateLogger = LoggerFactory.getLogger(OpenCgaTool.class);
        toolExecutorFactory = new ToolExecutorFactory();
        params = new ObjectMap();
    }

    public final OpenCgaTool setUp(String opencgaHome, CatalogManager catalogManager, StorageEngineFactory engineFactory,
                                   ObjectMap params, Path outDir, String jobId, boolean dryRun, String token) {
        VariantStorageManager manager = new VariantStorageManager(catalogManager, engineFactory);
        return setUp(opencgaHome, catalogManager, manager, params, outDir, jobId, dryRun, token);
    }

    public final OpenCgaTool setUp(String opencgaHome, CatalogManager catalogManager, VariantStorageManager variantStorageManager,
                                   ObjectMap params, Path outDir, String jobId, boolean dryRun, String token) {
        this.opencgaHome = opencgaHome;
        this.catalogManager = catalogManager;
        this.configuration = catalogManager.getConfiguration();
        this.variantStorageManager = variantStorageManager;
        this.storageConfiguration = variantStorageManager.getStorageConfiguration();
        this.jobId = jobId;
        this.dryRun = dryRun;
        this.token = token;
        if (params != null) {
            this.params.putAll(params);
        }
        this.executorParams = new ObjectMap();
        this.outDir = outDir;
        //this.params.put("outDir", outDir.toAbsolutePath().toString());

        setUpFrameworksAndSource();
        return this;
    }

    public final OpenCgaTool setUp(String opencgaHome, ObjectMap params, Path outDir, String token)
            throws ToolException {
        this.opencgaHome = opencgaHome;
        this.token = token;
        if (params != null) {
            this.params.putAll(params);
        }
        this.executorParams = new ObjectMap();
        this.outDir = outDir;
        //this.params.put("outDir", outDir.toAbsolutePath().toString());

        try {
            loadConfiguration();
            loadStorageConfiguration();

            this.catalogManager = new CatalogManager(configuration);
            this.variantStorageManager = new VariantStorageManager(catalogManager, StorageEngineFactory.get(storageConfiguration));
        } catch (IOException | CatalogException e) {
            throw new ToolException(e);
        }

        setUpFrameworksAndSource();
        return this;
    }

    private void setUpFrameworksAndSource() {
        logger = LoggerFactory.getLogger(this.getClass().toString());

        availableFrameworks = new ArrayList<>();
        sourceTypes = new ArrayList<>();
        if (storageConfiguration.getVariant().getDefaultEngine().equals("mongodb")) {
            if (getToolResource().equals(Enums.Resource.VARIANT)) {
                sourceTypes.add(ToolExecutor.Source.MONGODB);
            }
        } else if (storageConfiguration.getVariant().getDefaultEngine().equals("hadoop")) {
            availableFrameworks.add(ToolExecutor.Framework.MAP_REDUCE);
            // TODO: Check from configuration if spark is available
//            availableFrameworks.add(ToolExecutor.Framework.SPARK);
            if (getToolResource().equals(Enums.Resource.VARIANT)) {
                sourceTypes.add(ToolExecutor.Source.HBASE);
            }
        }

        availableFrameworks.add(ToolExecutor.Framework.LOCAL);
        sourceTypes.add(ToolExecutor.Source.STORAGE);
//        return this;
    }

    /**
     * Execute the tool. The tool should have been properly setUp before being executed.
     *
     * @return ExecutionResult
     * @throws ToolException on error
     */
    public final ExecutionResult start() throws ToolException {
        if (this.getClass().getAnnotation(Tool.class) == null) {
            throw new ToolException("Missing @" + Tool.class.getSimpleName() + " annotation in " + this.getClass());
        }
        if (configuration.getAnalysis().getExecution().getOptions().getBoolean("memoryMonitor", false)) {
            startMemoryMonitor();
        }
        erm = new ExecutionResultManager(getId(), outDir);
        erm.init(params, executorParams);
        Thread hook = new Thread(() -> {
            Throwable exception = null;
            try {
                onShutdown();
            } catch (Throwable e) {
                exception = e;
            }
            if (!erm.isClosed()) {
                String message = "Unexpected system shutdown. Job killed by the system.";
                privateLogger.error(message);
                if (exception == null) {
                    exception = new RuntimeException(message);
                }
                try {
<<<<<<< HEAD
                    // TODO: Check for v4.0.0 if we can stop attempting to delete the scratch directory
                    if (scratchDir != null) {
                        deleteScratchDirectory();
                    }
                    if (exception == null) {
                        exception = new RuntimeException(message);
                    }
                    logException(exception);
                    ExecutionResult result = erm.close(exception);
                    privateLogger.info("------- Tool '" + getId() + "' executed in "
                            + TimeUtils.durationToString(result.getEnd().getTime() - result.getStart().getTime()) + " -------");
=======
                    close(exception);
>>>>>>> 5f3aef89
                } catch (ToolException e) {
                    privateLogger.error("Error closing ExecutionResult", e);
                }
            }
        });
        Runtime.getRuntime().addShutdownHook(hook);
        Throwable exception = null;
        ExecutionResult result;
        try {
            if (scratchDir == null) {
                Path baseScratchDir = this.outDir;
                if (StringUtils.isNotEmpty(configuration.getAnalysis().getScratchDir())) {
                    try {
                        Path scratch = Paths.get(configuration.getAnalysis().getScratchDir());
                        if (scratch.toFile().isDirectory() && scratch.toFile().canWrite()) {
                            baseScratchDir = scratch;
                        } else {
                            try {
                                FileUtils.forceMkdir(scratch.toFile());
                                baseScratchDir = scratch;
                            } catch (IOException e) {
                                String warn = "Unable to access scratch folder '" + scratch + "'. " + e.getMessage();
                                privateLogger.warn(warn);
                                addWarning(warn);
                            }
                        }
                    } catch (InvalidPathException e) {
                        String warn = "Unable to access scratch folder '"
                                + configuration.getAnalysis().getScratchDir() + "'. " + e.getMessage();
                        privateLogger.warn(warn);
                        addWarning(warn);
                    }
                }

                try {
                    scratchDir = Files.createDirectory(baseScratchDir.resolve("scratch_" + getId() + RandomStringUtils.randomAlphanumeric(10)));
                } catch (IOException e) {
                    throw new ToolException(e);
                }
            }
            try {
                currentStep = "check";
                privateCheck();
                if (dryRun) {
                    logger.info("Dry run enabled. Sleep for 5 seconds and skip execution.");
                    Thread.sleep(5000);
                } else {
                    currentStep = null;
                    erm.setSteps(getSteps());
                    erm.addDependencies(getDependencies());
                    run();
                }
            } catch (ToolException e) {
                throw e;
            } catch (Exception e) {
                throw new ToolException(e);
            }
            Runtime.getRuntime().removeShutdownHook(hook);
        } catch (Throwable e) {
            exception = e;
            // Do not use a finally block to remove shutdownHook, as finally blocks will be executed even if the JVM is killed,
            // and this would throw IllegalStateException("Shutdown in progress");
            try {
                Runtime.getRuntime().removeShutdownHook(hook);
            } catch (Exception e1) {
                e.addSuppressed(e1);
            }
            throw e;
        } finally {
            // If the shutdown hook has been executed, the ExecutionResultManager is already closed
            if (!erm.isClosed()) {
                result = close(exception);
            } else {
                result = erm.read();
            }
        }
        return result;
    }

    private ExecutionResult close(Throwable exception) throws ToolException {
        if (scratchDir != null) {
            deleteScratchDirectory();
<<<<<<< HEAD
            stopMemoryMonitor();
            result = erm.close(exception);
            logException(exception);
            privateLogger.info("------- Tool '" + getId() + "' executed in "
                    + TimeUtils.durationToString(result.getEnd().getTime() - result.getStart().getTime()) + " -------");
            close();
=======
>>>>>>> 5f3aef89
        }
        logException(exception);
        stopMemoryMonitor();
        ExecutionResult result = erm.close(exception);
        privateLogger.info("------- Tool '" + getId() + "' executed in "
                + TimeUtils.durationToString(result.getEnd().getTime() - result.getStart().getTime()) + " -------");
        return result;
    }

    private void logException(Throwable throwable) {
        if (throwable == null) {
            return;
        }
        privateLogger.error("## -----------------------------------------------------");
//        privateLogger.error("## Catch exception [" + throwable.getClass().getSimpleName() + "] at step '" + getCurrentStep() + "'");
        for (String line : ExceptionUtils.prettyExceptionMessage(throwable, true, true).split("\n")) {
            privateLogger.error("## - " + line);
        }
        privateLogger.error("## -----------------------------------------------------");
    }

    private void deleteScratchDirectory() throws ToolException {
        if (NextFlowExecutor.ID.equals(getId())) {
            privateLogger.info("Skip deleting scratch directory for tool '{}'.", getId());
            return;
        }
        try {
            FileUtils.deleteDirectory(scratchDir.toFile());
        } catch (IOException e) {
            String warningMessage = "Error deleting scratch folder " + scratchDir + " : " + e.getMessage();
            privateLogger.warn(warningMessage, e);
            erm.addWarning(warningMessage);
        }
    }

    private void startMemoryMonitor() {
        if (memoryUsageMonitor == null) {
            memoryUsageMonitor = new MemoryUsageMonitor();
            memoryUsageMonitor.start();
        }
    }

    private void stopMemoryMonitor() {
        if (memoryUsageMonitor != null) {
            memoryUsageMonitor.stop();
            memoryUsageMonitor = null;
        }
    }

    private void privateCheck() throws Exception {
        ToolParams toolParams = findToolParams();
        if (toolParams != null) {
            toolParams.updateParams(getParams());
        }
        check();
    }

    /**
     * Check that the given parameters are correct.
     * This method will be called before the {@link #run()}.
     *
     * @throws Exception if the parameters are not correct
     */
    protected void check() throws Exception {
    }

    /**
     * Method to be implemented by subclasses with the actual execution of the tool.
     * @throws Exception on error
     */
    protected abstract void run() throws Exception;

    /**
     * Method that may be overrided by subclasses to clean up resources.
     */
    protected void close() {
    }

    /**
     * Method to be called by the Runtime shutdownHook in case of an unexpected system shutdown.
     */
    protected void onShutdown() {
    }

    /**
     * @return the tool id
     */
    public final String getId() {
        return this.getClass().getAnnotation(Tool.class).id();
    }

    /**
     * @return the tool id
     */
    protected final Enums.Resource getToolResource() {
        return this.getClass().getAnnotation(Tool.class).resource();
    }

    /**
     * Method called internally to obtain the list of steps.
     *
     * Will be executed after calling to the {@link #check()} method.
     * @return the tool steps
     */
    protected List<String> getSteps() {
        List<String> steps = new ArrayList<>();
        steps.add(getId());
        return steps;
    }

    protected List<ToolDependency> getDependencies() throws ToolException {
        List<ToolDependency> dependencyList = new LinkedList<>();
        dependencyList.add(new ToolDependency("opencga", GitRepositoryState.getInstance().getBuildVersion(),
                GitRepositoryState.getInstance().getCommitId()));
        ToolDependency cellbaseDependency = getCellbaseDependency();
        if (cellbaseDependency != null) {
            dependencyList.add(cellbaseDependency);
        }
        return dependencyList;
    }

    private ToolDependency getCellbaseDependency() throws ToolException {
        String studyId = null;
        String projectId = null;
        if (StringUtils.isNotEmpty(params.getString(ParamConstants.PROJECT_PARAM))) {
            projectId = params.getString(ParamConstants.PROJECT_PARAM);
        } else if (StringUtils.isNotEmpty(params.getString(ParamConstants.STUDY_PARAM))) {
            studyId = params.getString(ParamConstants.STUDY_PARAM);
        } else {
            return null;
        }
        try {
            if (StringUtils.isNotEmpty(studyId)) {
                Study study = catalogManager.getStudyManager().get(studyId, StudyManager.INCLUDE_STUDY_IDS, token).first();
                CatalogFqn catalogFqn = CatalogFqn.extractFqnFromStudyFqn(study.getFqn());
                projectId = catalogFqn.toProjectFqn();
            }
            Project project = catalogManager.getProjectManager().get(projectId, ProjectManager.INCLUDE_CELLBASE, token)
                    .first();
            if (project.getCellbase() != null) {
                return new ToolDependency("cellbase:" + project.getCellbase().getDataRelease(), project.getCellbase().getVersion());
            } else {
                return null;
            }
        } catch (CatalogException e) {
            throw new ToolException(e);
        }
    }

    protected final String getCurrentStep() {
        if (currentStep == null) {
            return getSteps().get(0);
        } else {
            return currentStep;
        }
    }

    /**
     * @return Output directory of the job.
     */
    public final Path getOutDir() {
        return outDir;
    }

    /**
     * @return Temporary scratch directory. Files generated in this folder will be deleted.
     */
    public final Path getScratchDir() {
        return scratchDir;
    }

    public final String getToken() {
        return token;
    }

    public final Path getOpencgaHome() {
        return Paths.get(opencgaHome);
    }

    public final String getJobId() {
        return jobId;
    }

    public final CatalogManager getCatalogManager() {
        return catalogManager;
    }

    public final VariantStorageManager getVariantStorageManager() {
        return variantStorageManager;
    }

    public final ObjectMap getParams() {
        return params;
    }

    public final String getExpiringToken() throws CatalogException {
        return catalogManager.getUserManager().refreshToken(token).getToken();
    }

    private ToolParams findToolParams() throws ToolException {
        for (Field field : getClass().getDeclaredFields()) {
            if (field.isAnnotationPresent(org.opencb.opencga.core.tools.annotations.ToolParams.class)
                    && ToolParams.class.isAssignableFrom(field.getType())) {
                try {
                    field.setAccessible(true);
                    ToolParams toolParams = (ToolParams) field.get(this);
                    if (toolParams == null) {
                        toolParams = (ToolParams) field.getType().newInstance();
                        field.set(this, toolParams);
                    }
                    return toolParams;
                } catch (IllegalAccessException | InstantiationException e) {
                    throw new ToolException("Unexpected error reading ToolParams");
                }
            }
        }
        return null;
    }

    public final OpenCgaTool addSource(ToolExecutor.Source source) {
        if (sourceTypes == null) {
            sourceTypes = new ArrayList<>();
        }
        sourceTypes.add(source);
        return this;
    }

    public final OpenCgaTool addFramework(ToolExecutor.Framework framework) {
        if (availableFrameworks == null) {
            availableFrameworks = new ArrayList<>();
        }
        availableFrameworks.add(framework);
        return this;
    }

    @FunctionalInterface
    protected interface StepRunnable {
        void run() throws Exception;
    }

    protected final void step(StepRunnable step) throws ToolException {
        step(getId(), step);
    }

    protected final void step(String stepId, StepRunnable step) throws ToolException {
        if (checkStep(stepId)) {
            try {
                StopWatch stopWatch = StopWatch.createStarted();
                privateLogger.info("");
                privateLogger.info("------- Executing step '" + stepId + "' -------");
                currentStep = stepId;
                step.run();
                privateLogger.info("------- Step '" + stepId + "' executed in " + TimeUtils.durationToString(stopWatch) + " -------");
            } catch (ToolException e) {
                throw e;
            } catch (Exception e) {
                throw new ToolException("Exception from step '" + stepId + "'", e);
            }
        } else {
            privateLogger.info("------- Skip step " + stepId + " -------");
        }
    }

    protected final void setManualSteps(List<ToolStep> steps) throws ToolException {
        erm.setManualSteps(steps);
    }

    protected final boolean checkStep(String stepId) throws ToolException {
        return erm.checkStep(stepId);
    }

    protected final void errorStep() throws ToolException {
        erm.errorStep();
    }

    protected final void addEvent(Event.Type type, String message) throws ToolException {
        erm.addEvent(type, message);
    }

    protected final void addInfo(String message) throws ToolException {
        erm.addEvent(Event.Type.INFO, message);
    }

    protected final void addWarning(String warning) throws ToolException {
        erm.addWarning(warning);
    }

    protected final void addError(Exception e) throws ToolException {
        erm.addError(e);
    }

    protected final void addAttribute(String key, Object value) throws ToolException {
        erm.addAttribute(key, value);
    }

    protected final void addDependencies(List<ToolDependency> dependencyList) throws ToolException {
        erm.addDependencies(dependencyList);
    }

    protected final void addDependency(ToolDependency dependency) throws ToolException {
        erm.addDependency(dependency);
    }

    protected final void moveFile(String study, Path source, Path destiny, String catalogDirectoryPath, String token) throws ToolException {
        File file;
        try {
            file = catalogManager.getFileManager().moveAndRegister(study, source, destiny, catalogDirectoryPath, token).first();
        } catch (Exception e) {
            throw new ToolException("Error moving file from " + source + " to " + destiny, e);
        }
        // Add only if move is successful
        addGeneratedFile(file);
    }

    protected final void addGeneratedFile(File file) throws ToolException {
        erm.addExternalFile(file.getUri());
    }

    protected final OpenCgaToolExecutor getToolExecutor() throws ToolException {
        return getToolExecutor(OpenCgaToolExecutor.class);
    }

    protected final <T extends OpenCgaToolExecutor> T getToolExecutor(Class<T> clazz) throws ToolException {
        String executorId = executorParams == null ? null : executorParams.getString(EXECUTOR_ID);
        if (StringUtils.isEmpty(executorId) && params != null) {
            executorId = params.getString(EXECUTOR_ID);
        }
        return getToolExecutor(clazz, executorId);
    }

    protected final <T extends OpenCgaToolExecutor> T getToolExecutor(Class<T> clazz, String toolExecutorId) throws ToolException {
        T toolExecutor = toolExecutorFactory.getToolExecutor(getId(), toolExecutorId, clazz, sourceTypes, availableFrameworks);
        String executorId = toolExecutor.getId();
        if (executorParams == null) {
            executorParams = new ObjectMap();
        }
        executorParams.put(EXECUTOR_ID, executorId);

        // Update executor ID
        erm.setExecutorInfo(new ExecutorInfo(executorId,
                toolExecutor.getClass(),
                executorParams,
                toolExecutor.getSource(),
                toolExecutor.getFramework()));

        toolExecutor.setUp(erm, executorParams, outDir, configuration);
        return toolExecutor;
    }

    protected final void setUpStorageEngineExecutor(String study) throws ToolException {
        setUpStorageEngineExecutor(null, study);
    }

    protected final void setUpStorageEngineExecutorByProjectId(String projectId) throws ToolException {
        setUpStorageEngineExecutor(projectId, null);
    }

    private final void setUpStorageEngineExecutor(String projectId, String study) throws ToolException {
        executorParams.put("opencgaHome", opencgaHome);
        executorParams.put(ParamConstants.TOKEN, token);
        try {
            DataStore dataStore;
            if (study == null) {
                dataStore = variantStorageManager.getDataStoreByProjectId(projectId, token);
            } else {
                dataStore = variantStorageManager.getDataStore(study, token);
            }

            executorParams.put("storageEngineId", dataStore.getStorageEngine());
            executorParams.put("dbName", dataStore.getDbName());
        } catch (CatalogException e) {
            throw new ToolException(e);
        }
    }

    /**
     * This method attempts to load general configuration from OpenCGA installation folder, if not exists then loads JAR configuration.yml.
     *
     * @throws IOException If any IO problem occurs
     */
    private void loadConfiguration() throws IOException {
        this.configuration = ConfigurationUtils.loadConfiguration(opencgaHome);
    }

    /**
     * This method attempts to load storage configuration from OpenCGA installation folder, if not exists then loads JAR storage-configuration.yml.
     *
     * @throws IOException If any IO problem occurs
     */
    private void loadStorageConfiguration() throws IOException {
        this.storageConfiguration = ConfigurationUtils.loadStorageConfiguration(opencgaHome);
    }

    // TODO can this method be removed?
//    protected final Analyst getAnalyst(String token) throws ToolException {
//        try {
//            String userId = catalogManager.getUserManager().getUserId(token);
//            DataResult<User> userQueryResult = catalogManager.getUserManager().get(userId, new QueryOptions(QueryOptions.INCLUDE,
//                    Arrays.asList(UserDBAdaptor.QueryParams.EMAIL.key(), UserDBAdaptor.QueryParams.ORGANIZATION.key())), token);
//
//            return new Analyst(userId, userQueryResult.first().getEmail(), userQueryResult.first().getOrganization());
//        } catch (CatalogException e) {
//            throw new ToolException(e.getMessage(), e);
//        }
//    }
}<|MERGE_RESOLUTION|>--- conflicted
+++ resolved
@@ -206,21 +206,7 @@
                     exception = new RuntimeException(message);
                 }
                 try {
-<<<<<<< HEAD
-                    // TODO: Check for v4.0.0 if we can stop attempting to delete the scratch directory
-                    if (scratchDir != null) {
-                        deleteScratchDirectory();
-                    }
-                    if (exception == null) {
-                        exception = new RuntimeException(message);
-                    }
-                    logException(exception);
-                    ExecutionResult result = erm.close(exception);
-                    privateLogger.info("------- Tool '" + getId() + "' executed in "
-                            + TimeUtils.durationToString(result.getEnd().getTime() - result.getStart().getTime()) + " -------");
-=======
                     close(exception);
->>>>>>> 5f3aef89
                 } catch (ToolException e) {
                     privateLogger.error("Error closing ExecutionResult", e);
                 }
@@ -303,15 +289,6 @@
     private ExecutionResult close(Throwable exception) throws ToolException {
         if (scratchDir != null) {
             deleteScratchDirectory();
-<<<<<<< HEAD
-            stopMemoryMonitor();
-            result = erm.close(exception);
-            logException(exception);
-            privateLogger.info("------- Tool '" + getId() + "' executed in "
-                    + TimeUtils.durationToString(result.getEnd().getTime() - result.getStart().getTime()) + " -------");
-            close();
-=======
->>>>>>> 5f3aef89
         }
         logException(exception);
         stopMemoryMonitor();
