--- conflicted
+++ resolved
@@ -584,7 +584,6 @@
         erm.addAttribute(key, value);
     }
 
-<<<<<<< HEAD
     protected final void addDependencies(List<ToolDependency> dependencyList) throws ToolException {
         erm.addDependencies(dependencyList);
     }
@@ -593,11 +592,8 @@
         erm.addDependency(dependency);
     }
 
-    protected final void moveFile(String study, Path source, Path destiny, String catalogDirectoryPath, String token) throws ToolException {
-=======
     protected final void moveFile(String study, Path source, Path destiny, String catalogDirectoryPath, boolean isResource, String token)
             throws ToolException {
->>>>>>> f0f31ced
         File file;
         try {
             file = catalogManager.getFileManager().moveAndRegister(study, source, destiny, catalogDirectoryPath, isResource, token).first();
