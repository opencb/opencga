/*
 * Copyright 2015-2020 OpenCB
 *
 * Licensed under the Apache License, Version 2.0 (the "License");
 * you may not use this file except in compliance with the License.
 * You may obtain a copy of the License at
 *
 *     http://www.apache.org/licenses/LICENSE-2.0
 *
 * Unless required by applicable law or agreed to in writing, software
 * distributed under the License is distributed on an "AS IS" BASIS,
 * WITHOUT WARRANTIES OR CONDITIONS OF ANY KIND, either express or implied.
 * See the License for the specific language governing permissions and
 * limitations under the License.
 */

package org.opencb.opencga.analysis.tools;

import org.apache.commons.io.FileUtils;
import org.apache.commons.lang3.RandomStringUtils;
import org.apache.commons.lang3.StringUtils;
import org.apache.commons.lang3.time.StopWatch;
import org.opencb.commons.datastore.core.Event;
import org.opencb.commons.datastore.core.ObjectMap;
import org.opencb.opencga.analysis.ConfigurationUtils;
import org.opencb.opencga.analysis.variant.manager.VariantStorageManager;
import org.opencb.opencga.catalog.exceptions.CatalogException;
import org.opencb.opencga.catalog.managers.CatalogManager;
import org.opencb.opencga.catalog.managers.ProjectManager;
import org.opencb.opencga.catalog.managers.StudyManager;
import org.opencb.opencga.catalog.utils.CatalogFqn;
import org.opencb.opencga.core.api.ParamConstants;
import org.opencb.opencga.core.common.ExceptionUtils;
import org.opencb.opencga.core.common.GitRepositoryState;
import org.opencb.opencga.core.common.MemoryUsageMonitor;
import org.opencb.opencga.core.common.TimeUtils;
import org.opencb.opencga.core.config.Configuration;
import org.opencb.opencga.core.config.storage.StorageConfiguration;
import org.opencb.opencga.core.exceptions.ToolException;
import org.opencb.opencga.core.models.common.Enums;
import org.opencb.opencga.core.models.file.File;
import org.opencb.opencga.core.models.project.DataStore;
import org.opencb.opencga.core.models.project.Project;
import org.opencb.opencga.core.models.study.Study;
import org.opencb.opencga.core.tools.OpenCgaToolExecutor;
import org.opencb.opencga.core.tools.ToolDependency;
import org.opencb.opencga.core.tools.ToolParams;
import org.opencb.opencga.core.tools.annotations.Tool;
import org.opencb.opencga.core.tools.annotations.ToolExecutor;
import org.opencb.opencga.core.tools.result.ExecutionResult;
import org.opencb.opencga.core.tools.result.ExecutionResultManager;
import org.opencb.opencga.core.tools.result.ExecutorInfo;
import org.opencb.opencga.core.tools.result.ToolStep;
import org.opencb.opencga.storage.core.StorageEngineFactory;
import org.slf4j.Logger;
import org.slf4j.LoggerFactory;

import java.io.IOException;
import java.lang.reflect.Field;
import java.nio.file.Files;
import java.nio.file.InvalidPathException;
import java.nio.file.Path;
import java.nio.file.Paths;
import java.util.ArrayList;
import java.util.LinkedList;
import java.util.List;

import static org.opencb.opencga.core.tools.OpenCgaToolExecutor.EXECUTOR_ID;

public abstract class OpenCgaTool {

    protected CatalogManager catalogManager;
    protected Configuration configuration;
    protected StorageConfiguration storageConfiguration;
    protected VariantStorageManager variantStorageManager;

    private String jobId;
    private String opencgaHome;
    private boolean dryRun;
    protected String token;

    protected final ObjectMap params;
    protected ObjectMap executorParams;
    private List<ToolExecutor.Source> sourceTypes;
    private List<ToolExecutor.Framework> availableFrameworks;
    protected Logger logger;
    private Path outDir;
    private Path scratchDir;

    private final ToolExecutorFactory toolExecutorFactory;
    private final Logger privateLogger;

    private MemoryUsageMonitor memoryUsageMonitor;

    private ExecutionResultManager erm;
    private String currentStep;

    public OpenCgaTool() {
        privateLogger = LoggerFactory.getLogger(OpenCgaTool.class);
        toolExecutorFactory = new ToolExecutorFactory();
        params = new ObjectMap();
    }

    public final OpenCgaTool setUp(String opencgaHome, CatalogManager catalogManager, StorageEngineFactory engineFactory,
                                   ObjectMap params, Path outDir, String jobId, boolean dryRun, String token) {
        VariantStorageManager manager = new VariantStorageManager(catalogManager, engineFactory);
        return setUp(opencgaHome, catalogManager, manager, params, outDir, jobId, dryRun, token);
    }

    public final OpenCgaTool setUp(String opencgaHome, CatalogManager catalogManager, VariantStorageManager variantStorageManager,
                                   ObjectMap params, Path outDir, String jobId, boolean dryRun, String token) {
        this.opencgaHome = opencgaHome;
        this.catalogManager = catalogManager;
        this.configuration = catalogManager.getConfiguration();
        this.variantStorageManager = variantStorageManager;
        this.storageConfiguration = variantStorageManager.getStorageConfiguration();
        this.jobId = jobId;
        this.dryRun = dryRun;
        this.token = token;
        if (params != null) {
            this.params.putAll(params);
        }
        this.executorParams = new ObjectMap();
        this.outDir = outDir;
        //this.params.put("outDir", outDir.toAbsolutePath().toString());

        setUpFrameworksAndSource();
        return this;
    }

    public final OpenCgaTool setUp(String opencgaHome, ObjectMap params, Path outDir, String token)
            throws ToolException {
        this.opencgaHome = opencgaHome;
        this.token = token;
        if (params != null) {
            this.params.putAll(params);
        }
        this.executorParams = new ObjectMap();
        this.outDir = outDir;
        //this.params.put("outDir", outDir.toAbsolutePath().toString());

        try {
            loadConfiguration();
            loadStorageConfiguration();

            this.catalogManager = new CatalogManager(configuration);
            this.variantStorageManager = new VariantStorageManager(catalogManager, StorageEngineFactory.get(storageConfiguration));
        } catch (IOException | CatalogException e) {
            throw new ToolException(e);
        }

        setUpFrameworksAndSource();
        return this;
    }

    private void setUpFrameworksAndSource() {
        logger = LoggerFactory.getLogger(this.getClass().toString());

        availableFrameworks = new ArrayList<>();
        sourceTypes = new ArrayList<>();
        if (storageConfiguration.getVariant().getDefaultEngine().equals("mongodb")) {
            if (getToolResource().equals(Enums.Resource.VARIANT)) {
                sourceTypes.add(ToolExecutor.Source.MONGODB);
            }
        } else if (storageConfiguration.getVariant().getDefaultEngine().equals("hadoop")) {
            availableFrameworks.add(ToolExecutor.Framework.MAP_REDUCE);
            // TODO: Check from configuration if spark is available
//            availableFrameworks.add(ToolExecutor.Framework.SPARK);
            if (getToolResource().equals(Enums.Resource.VARIANT)) {
                sourceTypes.add(ToolExecutor.Source.HBASE);
            }
        }

        availableFrameworks.add(ToolExecutor.Framework.LOCAL);
        sourceTypes.add(ToolExecutor.Source.STORAGE);
//        return this;
    }

    /**
     * Execute the tool. The tool should have been properly setUp before being executed.
     *
     * @return ExecutionResult
     * @throws ToolException on error
     */
    public final ExecutionResult start() throws ToolException {
        if (this.getClass().getAnnotation(Tool.class) == null) {
            throw new ToolException("Missing @" + Tool.class.getSimpleName() + " annotation in " + this.getClass());
        }
        if (configuration.getAnalysis().getExecution().getOptions().getBoolean("memoryMonitor", false)) {
            startMemoryMonitor();
        }
        erm = new ExecutionResultManager(getId(), outDir);
        erm.init(params, executorParams);
        Thread hook = new Thread(() -> {
            Throwable exception = null;
            try {
                onShutdown();
            } catch (Throwable e) {
                exception = e;
            }
            if (!erm.isClosed()) {
                String message = "Unexpected system shutdown. Job killed by the system.";
                privateLogger.error(message);
                if (exception == null) {
                    exception = new RuntimeException(message);
                }
                try {
                    close(exception);
                } catch (ToolException e) {
                    privateLogger.error("Error closing ExecutionResult", e);
                }
            }
        });
        Runtime.getRuntime().addShutdownHook(hook);
        Throwable exception = null;
        ExecutionResult result;
        try {
            if (scratchDir == null) {
                Path baseScratchDir = this.outDir;
                if (StringUtils.isNotEmpty(configuration.getAnalysis().getScratchDir())) {
                    try {
                        Path scratch = Paths.get(configuration.getAnalysis().getScratchDir());
                        if (scratch.toFile().isDirectory() && scratch.toFile().canWrite()) {
                            baseScratchDir = scratch;
                        } else {
                            try {
                                FileUtils.forceMkdir(scratch.toFile());
                                baseScratchDir = scratch;
                            } catch (IOException e) {
                                String warn = "Unable to access scratch folder '" + scratch + "'. " + e.getMessage();
                                privateLogger.warn(warn);
                                addWarning(warn);
                            }
                        }
                    } catch (InvalidPathException e) {
                        String warn = "Unable to access scratch folder '"
                                + configuration.getAnalysis().getScratchDir() + "'. " + e.getMessage();
                        privateLogger.warn(warn);
                        addWarning(warn);
                    }
                }

                try {
                    scratchDir = Files.createDirectory(baseScratchDir.resolve("scratch_" + getId() + RandomStringUtils.randomAlphanumeric(10)));
                } catch (IOException e) {
                    throw new ToolException(e);
                }
            }
            try {
                currentStep = "check";
                privateCheck();
                if (dryRun) {
                    logger.info("Dry run enabled. Sleep for 5 seconds and skip execution.");
                    Thread.sleep(5000);
                } else {
                    currentStep = null;
                    erm.setSteps(getSteps());
                    erm.addDependencies(getDependencies());
                    run();
                }
            } catch (ToolException e) {
                throw e;
            } catch (Exception e) {
                throw new ToolException(e);
            }
            Runtime.getRuntime().removeShutdownHook(hook);
        } catch (Throwable e) {
            exception = e;
            // Do not use a finally block to remove shutdownHook, as finally blocks will be executed even if the JVM is killed,
            // and this would throw IllegalStateException("Shutdown in progress");
            try {
                Runtime.getRuntime().removeShutdownHook(hook);
            } catch (Exception e1) {
                e.addSuppressed(e1);
            }
            throw e;
        } finally {
            // If the shutdown hook has been executed, the ExecutionResultManager is already closed
            if (!erm.isClosed()) {
                result = close(exception);
            } else {
                result = erm.read();
            }
        }
        return result;
    }

    private ExecutionResult close(Throwable exception) throws ToolException {
        if (scratchDir != null) {
            deleteScratchDirectory();
<<<<<<< HEAD
            stopMemoryMonitor();
            result = erm.close(exception);
            logException(exception);
            privateLogger.info("------- Tool '" + getId() + "' executed in "
                    + TimeUtils.durationToString(result.getEnd().getTime() - result.getStart().getTime()) + " -------");
            close();
=======
>>>>>>> 30ac839c
        }
        logException(exception);
        stopMemoryMonitor();
        ExecutionResult result = erm.close(exception);
        privateLogger.info("------- Tool '" + getId() + "' executed in "
                + TimeUtils.durationToString(result.getEnd().getTime() - result.getStart().getTime()) + " -------");
        return result;
    }

    private void logException(Throwable throwable) {
        if (throwable == null) {
            return;
        }
        privateLogger.error("## -----------------------------------------------------");
//        privateLogger.error("## Catch exception [" + throwable.getClass().getSimpleName() + "] at step '" + getCurrentStep() + "'");
        for (String line : ExceptionUtils.prettyExceptionMessage(throwable, true, true).split("\n")) {
            privateLogger.error("## - " + line);
        }
        privateLogger.error("## -----------------------------------------------------");
    }

    private void deleteScratchDirectory() throws ToolException {
        try {
            FileUtils.deleteDirectory(scratchDir.toFile());
        } catch (IOException e) {
            String warningMessage = "Error deleting scratch folder " + scratchDir + " : " + e.getMessage();
            privateLogger.warn(warningMessage, e);
            erm.addWarning(warningMessage);
        }
    }

    private void startMemoryMonitor() {
        if (memoryUsageMonitor == null) {
            memoryUsageMonitor = new MemoryUsageMonitor();
            memoryUsageMonitor.start();
        }
    }

    private void stopMemoryMonitor() {
        if (memoryUsageMonitor != null) {
            memoryUsageMonitor.stop();
            memoryUsageMonitor = null;
        }
    }

    private void privateCheck() throws Exception {
        ToolParams toolParams = findToolParams();
        if (toolParams != null) {
            toolParams.updateParams(getParams());
        }
        check();
    }

    /**
     * Check that the given parameters are correct.
     * This method will be called before the {@link #run()}.
     *
     * @throws Exception if the parameters are not correct
     */
    protected void check() throws Exception {
    }

    /**
     * Method to be implemented by subclasses with the actual execution of the tool.
     * @throws Exception on error
     */
    protected abstract void run() throws Exception;

    /**
     * Method that may be overrided by subclasses to clean up resources.
     */
    protected void close() {
    }

    /**
     * Method to be called by the Runtime shutdownHook in case of an unexpected system shutdown.
     */
    protected void onShutdown() {
    }

    /**
     * @return the tool id
     */
    public final String getId() {
        return this.getClass().getAnnotation(Tool.class).id();
    }

    /**
     * @return the tool id
     */
    protected final Enums.Resource getToolResource() {
        return this.getClass().getAnnotation(Tool.class).resource();
    }

    /**
     * Method called internally to obtain the list of steps.
     *
     * Will be executed after calling to the {@link #check()} method.
     * @return the tool steps
     */
    protected List<String> getSteps() {
        List<String> steps = new ArrayList<>();
        steps.add(getId());
        return steps;
    }

    protected List<ToolDependency> getDependencies() throws ToolException {
        List<ToolDependency> dependencyList = new LinkedList<>();
        dependencyList.add(new ToolDependency("opencga", GitRepositoryState.getInstance().getBuildVersion(),
                GitRepositoryState.getInstance().getCommitId()));
        ToolDependency cellbaseDependency = getCellbaseDependency();
        if (cellbaseDependency != null) {
            dependencyList.add(cellbaseDependency);
        }
        return dependencyList;
    }

    private ToolDependency getCellbaseDependency() throws ToolException {
        String studyId = null;
        String projectId = null;
        if (StringUtils.isNotEmpty(params.getString(ParamConstants.PROJECT_PARAM))) {
            projectId = params.getString(ParamConstants.PROJECT_PARAM);
        } else if (StringUtils.isNotEmpty(params.getString(ParamConstants.STUDY_PARAM))) {
            studyId = params.getString(ParamConstants.STUDY_PARAM);
        } else {
            return null;
        }
        try {
            if (StringUtils.isNotEmpty(studyId)) {
                Study study = catalogManager.getStudyManager().get(studyId, StudyManager.INCLUDE_STUDY_IDS, token).first();
                CatalogFqn catalogFqn = CatalogFqn.extractFqnFromStudyFqn(study.getFqn());
                projectId = catalogFqn.toProjectFqn();
            }
            Project project = catalogManager.getProjectManager().get(projectId, ProjectManager.INCLUDE_CELLBASE, token)
                    .first();
            if (project.getCellbase() != null) {
                return new ToolDependency("cellbase:" + project.getCellbase().getDataRelease(), project.getCellbase().getVersion());
            } else {
                return null;
            }
        } catch (CatalogException e) {
            throw new ToolException(e);
        }
    }

    protected final String getCurrentStep() {
        if (currentStep == null) {
            return getSteps().get(0);
        } else {
            return currentStep;
        }
    }

    /**
     * @return Output directory of the job.
     */
    public final Path getOutDir() {
        return outDir;
    }

    /**
     * @return Temporary scratch directory. Files generated in this folder will be deleted.
     */
    public final Path getScratchDir() {
        return scratchDir;
    }

    public final String getToken() {
        return token;
    }

    public final Path getOpencgaHome() {
        return Paths.get(opencgaHome);
    }

    public final String getJobId() {
        return jobId;
    }

    public final CatalogManager getCatalogManager() {
        return catalogManager;
    }

    public final VariantStorageManager getVariantStorageManager() {
        return variantStorageManager;
    }

    public final ObjectMap getParams() {
        return params;
    }

    public final String getExpiringToken() throws CatalogException {
        return catalogManager.getUserManager().refreshToken(token).getToken();
    }

    private ToolParams findToolParams() throws ToolException {
        for (Field field : getClass().getDeclaredFields()) {
            if (field.isAnnotationPresent(org.opencb.opencga.core.tools.annotations.ToolParams.class)
                    && ToolParams.class.isAssignableFrom(field.getType())) {
                try {
                    field.setAccessible(true);
                    ToolParams toolParams = (ToolParams) field.get(this);
                    if (toolParams == null) {
                        toolParams = (ToolParams) field.getType().newInstance();
                        field.set(this, toolParams);
                    }
                    return toolParams;
                } catch (IllegalAccessException | InstantiationException e) {
                    throw new ToolException("Unexpected error reading ToolParams");
                }
            }
        }
        return null;
    }

    public final OpenCgaTool addSource(ToolExecutor.Source source) {
        if (sourceTypes == null) {
            sourceTypes = new ArrayList<>();
        }
        sourceTypes.add(source);
        return this;
    }

    public final OpenCgaTool addFramework(ToolExecutor.Framework framework) {
        if (availableFrameworks == null) {
            availableFrameworks = new ArrayList<>();
        }
        availableFrameworks.add(framework);
        return this;
    }

    @FunctionalInterface
    protected interface StepRunnable {
        void run() throws Exception;
    }

    protected final void step(StepRunnable step) throws ToolException {
        step(getId(), step);
    }

    protected final void step(String stepId, StepRunnable step) throws ToolException {
        if (checkStep(stepId)) {
            try {
                StopWatch stopWatch = StopWatch.createStarted();
                privateLogger.info("");
                privateLogger.info("------- Executing step '" + stepId + "' -------");
                currentStep = stepId;
                step.run();
                privateLogger.info("------- Step '" + stepId + "' executed in " + TimeUtils.durationToString(stopWatch) + " -------");
            } catch (ToolException e) {
                throw e;
            } catch (Exception e) {
                throw new ToolException("Exception from step '" + stepId + "'", e);
            }
        } else {
            privateLogger.info("------- Skip step " + stepId + " -------");
        }
    }

    protected final void setManualSteps(List<ToolStep> steps) throws ToolException {
        erm.setManualSteps(steps);
    }

    protected final boolean checkStep(String stepId) throws ToolException {
        return erm.checkStep(stepId);
    }

    protected final void errorStep() throws ToolException {
        erm.errorStep();
    }

    protected final void addEvent(Event.Type type, String message) throws ToolException {
        erm.addEvent(type, message);
    }

    protected final void addInfo(String message) throws ToolException {
        erm.addEvent(Event.Type.INFO, message);
    }

    protected final void addWarning(String warning) throws ToolException {
        erm.addWarning(warning);
    }

    protected final void addError(Exception e) throws ToolException {
        erm.addError(e);
    }

    protected final void addAttribute(String key, Object value) throws ToolException {
        erm.addAttribute(key, value);
    }

    protected final void addDependencies(List<ToolDependency> dependencyList) throws ToolException {
        erm.addDependencies(dependencyList);
    }

    protected final void addDependency(ToolDependency dependency) throws ToolException {
        erm.addDependency(dependency);
    }

    protected final void moveFile(String study, Path source, Path destiny, String catalogDirectoryPath, boolean isResource, String token)
            throws ToolException {
        File file;
        try {
            file = catalogManager.getFileManager().moveAndRegister(study, source, destiny, catalogDirectoryPath, isResource, token).first();
        } catch (Exception e) {
            throw new ToolException("Error moving file from " + source + " to " + destiny, e);
        }
        // Add only if move is successful
        addGeneratedFile(file);
    }

    protected final void addGeneratedFile(File file) throws ToolException {
        erm.addExternalFile(file.getUri());
    }

    protected final OpenCgaToolExecutor getToolExecutor() throws ToolException {
        return getToolExecutor(OpenCgaToolExecutor.class);
    }

    protected final <T extends OpenCgaToolExecutor> T getToolExecutor(Class<T> clazz) throws ToolException {
        String executorId = executorParams == null ? null : executorParams.getString(EXECUTOR_ID);
        if (StringUtils.isEmpty(executorId) && params != null) {
            executorId = params.getString(EXECUTOR_ID);
        }
        return getToolExecutor(clazz, executorId);
    }

    protected final <T extends OpenCgaToolExecutor> T getToolExecutor(Class<T> clazz, String toolExecutorId) throws ToolException {
        T toolExecutor = toolExecutorFactory.getToolExecutor(getId(), toolExecutorId, clazz, sourceTypes, availableFrameworks);
        String executorId = toolExecutor.getId();
        if (executorParams == null) {
            executorParams = new ObjectMap();
        }
        executorParams.put(EXECUTOR_ID, executorId);

        // Update executor ID
        erm.setExecutorInfo(new ExecutorInfo(executorId,
                toolExecutor.getClass(),
                executorParams,
                toolExecutor.getSource(),
                toolExecutor.getFramework()));

        toolExecutor.setUp(erm, executorParams, outDir, configuration);
        return toolExecutor;
    }

    protected final void setUpStorageEngineExecutor(String study) throws ToolException {
        setUpStorageEngineExecutor(null, study);
    }

    protected final void setUpStorageEngineExecutorByProjectId(String projectId) throws ToolException {
        setUpStorageEngineExecutor(projectId, null);
    }

    private final void setUpStorageEngineExecutor(String projectId, String study) throws ToolException {
        executorParams.put("opencgaHome", opencgaHome);
        executorParams.put(ParamConstants.TOKEN, token);
        try {
            DataStore dataStore;
            if (study == null) {
                dataStore = variantStorageManager.getDataStoreByProjectId(projectId, token);
            } else {
                dataStore = variantStorageManager.getDataStore(study, token);
            }

            executorParams.put("storageEngineId", dataStore.getStorageEngine());
            executorParams.put("dbName", dataStore.getDbName());
        } catch (CatalogException e) {
            throw new ToolException(e);
        }
    }

    /**
     * This method attempts to load general configuration from OpenCGA installation folder, if not exists then loads JAR configuration.yml.
     *
     * @throws IOException If any IO problem occurs
     */
    private void loadConfiguration() throws IOException {
        this.configuration = ConfigurationUtils.loadConfiguration(opencgaHome);
    }

    /**
     * This method attempts to load storage configuration from OpenCGA installation folder, if not exists then loads JAR storage-configuration.yml.
     *
     * @throws IOException If any IO problem occurs
     */
    private void loadStorageConfiguration() throws IOException {
        this.storageConfiguration = ConfigurationUtils.loadStorageConfiguration(opencgaHome);
    }

    // TODO can this method be removed?
//    protected final Analyst getAnalyst(String token) throws ToolException {
//        try {
//            String userId = catalogManager.getUserManager().getUserId(token);
//            DataResult<User> userQueryResult = catalogManager.getUserManager().get(userId, new QueryOptions(QueryOptions.INCLUDE,
//                    Arrays.asList(UserDBAdaptor.QueryParams.EMAIL.key(), UserDBAdaptor.QueryParams.ORGANIZATION.key())), token);
//
//            return new Analyst(userId, userQueryResult.first().getEmail(), userQueryResult.first().getOrganization());
//        } catch (CatalogException e) {
//            throw new ToolException(e.getMessage(), e);
//        }
//    }
}<|MERGE_RESOLUTION|>--- conflicted
+++ resolved
@@ -288,15 +288,6 @@
     private ExecutionResult close(Throwable exception) throws ToolException {
         if (scratchDir != null) {
             deleteScratchDirectory();
-<<<<<<< HEAD
-            stopMemoryMonitor();
-            result = erm.close(exception);
-            logException(exception);
-            privateLogger.info("------- Tool '" + getId() + "' executed in "
-                    + TimeUtils.durationToString(result.getEnd().getTime() - result.getStart().getTime()) + " -------");
-            close();
-=======
->>>>>>> 30ac839c
         }
         logException(exception);
         stopMemoryMonitor();
