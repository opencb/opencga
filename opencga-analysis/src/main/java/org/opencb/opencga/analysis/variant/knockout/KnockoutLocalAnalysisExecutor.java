--- conflicted
+++ resolved
@@ -27,15 +27,15 @@
 import org.opencb.commons.datastore.core.DataResult;
 import org.opencb.commons.datastore.core.Query;
 import org.opencb.commons.datastore.core.QueryOptions;
+import org.opencb.opencga.analysis.variant.manager.VariantCatalogQueryUtils;
+import org.opencb.opencga.analysis.variant.manager.VariantStorageManager;
+import org.opencb.opencga.analysis.variant.manager.VariantStorageToolExecutor;
+import org.opencb.opencga.core.common.TimeUtils;
 import org.opencb.opencga.core.models.analysis.knockout.KnockoutByGene;
 import org.opencb.opencga.core.models.analysis.knockout.KnockoutByIndividual;
 import org.opencb.opencga.core.models.analysis.knockout.KnockoutByIndividual.KnockoutGene;
 import org.opencb.opencga.core.models.analysis.knockout.KnockoutTranscript;
 import org.opencb.opencga.core.models.analysis.knockout.KnockoutVariant;
-import org.opencb.opencga.analysis.variant.manager.VariantCatalogQueryUtils;
-import org.opencb.opencga.analysis.variant.manager.VariantStorageManager;
-import org.opencb.opencga.analysis.variant.manager.VariantStorageToolExecutor;
-import org.opencb.opencga.core.common.TimeUtils;
 import org.opencb.opencga.core.tools.annotations.ToolExecutor;
 import org.opencb.opencga.storage.core.metadata.models.Trio;
 import org.opencb.opencga.storage.core.variant.adaptors.GenotypeClass;
@@ -284,13 +284,9 @@
                         sampleEntry.getData().get(0),
                         fileEntry.getData().get(StudyEntry.FILTER),
                         fileEntry.getData().get(StudyEntry.QUAL),
-<<<<<<< HEAD
-                        KnockoutVariant.KnockoutType.HET_ALT, null,
-=======
                         KnockoutVariant.KnockoutType.HET_ALT,
                         null,
                         variant.getAnnotation().getPopulationFrequencies()
->>>>>>> 504d0b8c
                 );
                 if (variants.put(variant.toString(), knockoutVariant) == null) {
                     // Variant not seen
@@ -496,13 +492,9 @@
                                             fileEntry.getData().get(StudyEntry.FILTER),
                                             fileEntry.getData().get(StudyEntry.QUAL),
                                             KnockoutVariant.KnockoutType.HOM_ALT,
-<<<<<<< HEAD
-                                            , ct.getSequenceOntologyTerms(), ));
-=======
                                             ct.getSequenceOntologyTerms(),
                                             annotation.getPopulationFrequencies()
                                     ));
->>>>>>> 504d0b8c
                                 }
                             } else if (GenotypeClass.HET_REF.test(genotype)) {
                                 if (variant.getType().equals(VariantType.DELETION)) {
@@ -573,12 +565,8 @@
                                     fileEntry.getData().get(StudyEntry.FILTER),
                                     fileEntry.getData().get(StudyEntry.QUAL),
                                     KnockoutVariant.KnockoutType.COMP_HET,
-<<<<<<< HEAD
-                                    , ct.getSequenceOntologyTerms(), ));
-=======
                                     ct.getSequenceOntologyTerms(),
                                     variant.getAnnotation().getPopulationFrequencies()));
->>>>>>> 504d0b8c
                         }
                     }
                 }
@@ -606,13 +594,8 @@
                         variant.getStudies().get(0).getSampleData(0).get(0),
                         fileEntry.getData().get(StudyEntry.FILTER),
                         fileEntry.getData().get(StudyEntry.QUAL),
-<<<<<<< HEAD
-                        KnockoutVariant.KnockoutType.HET_ALT, , null,
-                        );
-=======
                         KnockoutVariant.KnockoutType.HET_ALT, null, variant.getAnnotation().getPopulationFrequencies()
                 );
->>>>>>> 504d0b8c
                 if (variants.put(variant.toString(), knockoutVariant) == null) {
                     // Variant not seen
                     if (variant.overlapWith(secVar, true)) {
@@ -634,12 +617,8 @@
                             knockoutTranscript.addVariant(new KnockoutVariant(
                                     variant.toString(), gt, null, null,
                                     KnockoutVariant.KnockoutType.HET_ALT,
-<<<<<<< HEAD
-                                    , ct.getSequenceOntologyTerms(), ));
-=======
                                     ct.getSequenceOntologyTerms(),
                                     variant.getAnnotation().getPopulationFrequencies()));
->>>>>>> 504d0b8c
 
                             KnockoutVariant secKnockoutVar = variants.get(secVar.toString());
                             knockoutTranscript.addVariant(new KnockoutVariant(
@@ -648,12 +627,8 @@
                                     secKnockoutVar.getFilter(),
                                     secKnockoutVar.getQual(),
                                     KnockoutVariant.KnockoutType.HET_ALT,
-<<<<<<< HEAD
-                                    , ct.getSequenceOntologyTerms(), ));
-=======
                                     ct.getSequenceOntologyTerms(),
                                     variant.getAnnotation().getPopulationFrequencies()));
->>>>>>> 504d0b8c
                         }
                     }
                 }
@@ -707,24 +682,16 @@
                                         fileEntry.getData().get(StudyEntry.FILTER),
                                         fileEntry.getData().get(StudyEntry.QUAL),
                                         KnockoutVariant.KnockoutType.DELETION_OVERLAP,
-<<<<<<< HEAD
-                                        , ct.getSequenceOntologyTerms(), ));
-=======
                                         ct.getSequenceOntologyTerms(),
                                         variant.getAnnotation().getPopulationFrequencies()));
->>>>>>> 504d0b8c
 
                                 knockoutTranscript.addVariant(new KnockoutVariant(
                                         svVariant.toString(), svSampleData.get(0),
                                         svFileEntry.getData().get(StudyEntry.FILTER),
                                         svFileEntry.getData().get(StudyEntry.QUAL),
                                         KnockoutVariant.KnockoutType.DELETION_OVERLAP,
-<<<<<<< HEAD
-                                        , ct.getSequenceOntologyTerms(), ));
-=======
                                         ct.getSequenceOntologyTerms(),
                                         variant.getAnnotation().getPopulationFrequencies()));
->>>>>>> 504d0b8c
                             }
                         }
                     }
@@ -802,13 +769,9 @@
         if (StringUtils.isNotEmpty(consequenceType.getEnsemblTranscriptId())) {
             KnockoutTranscript t = gene.getTranscript(consequenceType.getEnsemblTranscriptId());
             t.setBiotype(consequenceType.getBiotype());
-<<<<<<< HEAD
-            t.addVariant(new KnockoutVariant(variant, gt, filter, qual, knockoutType, , consequenceType.getSequenceOntologyTerms(), ));
-=======
             t.setStrand(consequenceType.getStrand());
             t.addVariant(new KnockoutVariant(variant, gt, filter, qual, knockoutType,
                     consequenceType.getSequenceOntologyTerms(), populationFrequencies));
->>>>>>> 504d0b8c
         }
     }
 
