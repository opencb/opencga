package org.opencb.opencga.analysis.wrappers;

import org.apache.commons.io.FileUtils;
import org.apache.commons.lang3.StringUtils;
import org.opencb.commons.datastore.core.QueryOptions;
import org.opencb.commons.exec.Command;
import org.opencb.opencga.catalog.exceptions.CatalogException;
import org.opencb.opencga.catalog.models.update.FileUpdateParams;
import org.opencb.opencga.core.annotations.Tool;
import org.opencb.opencga.core.exception.ToolException;
import org.opencb.opencga.core.models.AnnotationSet;

import java.io.DataOutputStream;
import java.io.File;
import java.io.FileOutputStream;
import java.io.IOException;
import java.nio.charset.Charset;
import java.nio.file.Files;
import java.util.*;

import static org.opencb.opencga.core.api.ParamConstants.SAMTOOLS_COMMANDS;
import static org.opencb.opencga.storage.core.alignment.AlignmentStorageEngine.ALIGNMENT_STATS_VARIABLE_SET;

@Tool(id = SamtoolsWrapperAnalysis.ID, type = Tool.ToolType.ALIGNMENT, description = SamtoolsWrapperAnalysis.DESCRIPTION)
public class SamtoolsWrapperAnalysis extends OpenCgaWrapperAnalysis {

    public final static String ID = "samtools";
    public final static String DESCRIPTION = "Samtools is a program for interacting with high-throughput sequencing data in SAM, BAM"
            + " and CRAM formats.";

    public final static String SAMTOOLS_DOCKER_IMAGE = "zlskidmore/samtools";

    public static final String INDEX_STATS_PARAM = "stats-index";

    private String command;
    private String inputFile;
    private String outputFilename;
    private String referenceFile;
    private String readGroupFile;
    private String bedFile;
    private String refSeqFile;
    private String referenceNamesFile;
    private String targetRegionFile;
    private String readsNotSelectedFilename;

    private File outputFile;

    protected void check() throws Exception {
        super.check();

        if (StringUtils.isEmpty(command)) {
            throw new ToolException("Missing samtools command. Supported commands are 'sort', 'index' and 'view'");
        }

        switch (command) {
            case "dict":
            case "faidx":
            case "view":
            case "sort":
            case "index":
            case "stats":
            case "depth":
                break;
            default:
                // TODO: support the remaining samtools commands
                throw new ToolException("Samtools command '" + command + "' is not available. Supported commands are "
                        + SAMTOOLS_COMMANDS);
        }

        if (StringUtils.isEmpty(inputFile)) {
            throw new ToolException("Missing input file when executing 'samtools " + command + "'.");
        }

        if (StringUtils.isEmpty(outputFilename)) {
            switch (command) {
                case "index": {
                    String name = new File(inputFile).getName();
                    if (name.endsWith("cram")) {
                        outputFilename = new File(inputFile).getName() + ".crai";
                    } else {
                        outputFilename = new File(inputFile).getName() + ".bai";
                    }
                    break;
                }
                case "faidx": {
                    outputFilename = new File(inputFile).getName() + ".fai";
                    break;
                }
                case "dict": {
                    outputFilename = new File(inputFile).getName() + ".dict";
                    break;
                }
                case "stats": {
                    outputFilename = new File(inputFile).getName() + ".stats.txt";
                    break;
                }
                case "depth": {
                    outputFilename = new File(inputFile).getName() + ".depth.txt";
                    break;
                }
                default: {
                    throw new ToolException("Missing output file name when executing 'samtools " + command + "'.");
                }
            }
        }

        // Set output file to use further
        outputFile = getOutDir().resolve(outputFilename).toFile();
    }

    @Override
    protected void run() throws Exception {
        step(() -> {
            String commandLine = getCommandLine();
            logger.info("Samtools command line: " + commandLine);
            try {
                Set<String> filenamesBeforeRunning = new HashSet<>(getFilenames(getOutDir()));
                filenamesBeforeRunning.add(STDOUT_FILENAME);
                filenamesBeforeRunning.add(STDERR_FILENAME);

                // Execute command and redirect stdout and stderr to the files: stdout.txt and stderr.txt
                Command cmd = new Command(getCommandLine())
                        .setOutputOutputStream(new DataOutputStream(new FileOutputStream(getOutDir().resolve(STDOUT_FILENAME).toFile())))
                        .setErrorOutputStream(new DataOutputStream(new FileOutputStream(getOutDir().resolve(STDERR_FILENAME).toFile())));

                cmd.run();

<<<<<<< HEAD
                // Add the output files to the analysis result file
                List<String> outNames = getFilenames(getOutDir());
                for (String name : outNames) {
                    if (!filenamesBeforeRunning.contains(name)) {
                        if (FileUtils.sizeOf(new File(getOutDir() + "/" + name)) > 0) {
                            FileResult.FileType fileType = FileResult.FileType.TAB_SEPARATED;
                            if (name.endsWith("txt") || name.endsWith("log") || name.endsWith("sam") || name.endsWith("fai")
                                    || name.endsWith("dict")) {
                                fileType = FileResult.FileType.PLAIN_TEXT;
                            } else if (name.endsWith("bam") || name.endsWith("cram") || name.endsWith("bai") || name.endsWith("crai")) {
                                fileType = FileResult.FileType.BINARY;
                            }
                            addFile(getOutDir().resolve(name), fileType);
                        }
                    }
                }

=======
>>>>>>> 63543bf4
                // Check samtools errors
                boolean success = false;
                switch (command) {
                    case "dict":
                    case "index":
                    case "sort":
                    case "view": {
                        if (outputFile.exists()) {
                            success = true;
                        }
                        break;
                    }
                    case "faidx": {
                        File file = new File(fileUriMap.get(inputFile).getPath());
                        File faidxFile = file.getParentFile().toPath().resolve(file.getName() + ".fai").toFile();
                        if (faidxFile.exists()) {
                            success = true;
                        }
                    }
                    case "stats": {
                        File file = getOutDir().resolve(STDOUT_FILENAME).toFile();
                        List<String> lines = FileUtils.readLines(file, Charset.defaultCharset());
                        if (lines.size() > 0 && lines.get(0).startsWith("# This file was produced by samtools stats")) {

<<<<<<< HEAD
                            FileUtils.copyFile(file, outputFile);
                            addFile(outputFile.toPath(), FileResult.FileType.PLAIN_TEXT);
=======
                            FileUtils.copyFile(file, new File(outputFile));
>>>>>>> 63543bf4
                            if (params.containsKey(INDEX_STATS_PARAM) && params.getBoolean(INDEX_STATS_PARAM)) {
                                indexStats();
                            }
                            success = true;
                        }
                        break;
                    }
                    case "depth": {
//                        File file = new File(getOutDir() + "/" + STDERR_FILENAME);
                        File file = new File(getOutDir() + "/" + STDOUT_FILENAME);
                        if (file.exists() && file.length() > 0) {
                            FileUtils.copyFile(file, outputFile);
                            addFile(outputFile.toPath(), FileResult.FileType.PLAIN_TEXT);
                            success = true;
                        }
                        break;
                    }
                }
                if (!success) {
                    File file = getOutDir().resolve(STDERR_FILENAME).toFile();
                    String msg = "Something wrong happened when executing Samtools";
                    if (file.exists()) {
                        msg = StringUtils.join(FileUtils.readLines(file, Charset.defaultCharset()), ". ");
                    }
                    throw new ToolException(msg);
                }
            } catch (Exception e) {
                throw new ToolException(e);
            }
        });
    }

    @Override
    public String getDockerImageName() {
        return SAMTOOLS_DOCKER_IMAGE;
    }

    @Override
    public String getCommandLine() throws ToolException {
        StringBuilder sb = new StringBuilder("docker run ");

        // Mount management
        Map<String, String> srcTargetMap = new HashMap<>();
        updateFileMaps(inputFile, sb, fileUriMap, srcTargetMap);
        updateFileMaps(referenceFile, sb, fileUriMap, srcTargetMap);
        updateFileMaps(readGroupFile, sb, fileUriMap, srcTargetMap);
        updateFileMaps(bedFile, sb, fileUriMap, srcTargetMap);
        updateFileMaps(referenceNamesFile, sb, fileUriMap, srcTargetMap);
        updateFileMaps(targetRegionFile, sb, fileUriMap, srcTargetMap);
        updateFileMaps(refSeqFile, sb, fileUriMap, srcTargetMap);

        sb.append("--mount type=bind,source=\"")
                .append(getOutDir().toAbsolutePath()).append("\",target=\"").append(DOCKER_OUTPUT_PATH).append("\" ");

        // Docker image and version
        sb.append(getDockerImageName());
        if (params.containsKey(DOCKER_IMAGE_VERSION_PARAM)) {
            sb.append(":").append(params.getString(DOCKER_IMAGE_VERSION_PARAM));
        }

        // Samtools command
        sb.append(" samtools ").append(command);

        // Samtools options
        for (String param : params.keySet()) {
            if (checkParam(param)) {
                String value = params.getString(param);
                sb.append(param.length() == 1 ? " -" : " --").append(param);
                if (StringUtils.isNotEmpty(value) && !"null".equals(value)) {
                    sb.append(" ").append(value);
                }
            }
        }

        File file;
        switch (command) {
            case "depth": {
                if (StringUtils.isNotEmpty(referenceFile)) {
                    file = new File(fileUriMap.get(referenceFile).getPath());
                    sb.append(" --reference ").append(srcTargetMap.get(file.getParentFile().getAbsolutePath())).append("/")
                            .append(file.getName());
                }
                if (StringUtils.isNotEmpty(bedFile)) {
                    file = new File(fileUriMap.get(bedFile).getPath());
                    sb.append(" -b ").append(srcTargetMap.get(file.getParentFile().getAbsolutePath())).append("/").append(file.getName());
                }
                file = new File(fileUriMap.get(inputFile).getPath());
                sb.append(" ").append(srcTargetMap.get(file.getParentFile().getAbsolutePath())).append("/").append(file.getName());
                break;
            }
            case "faidx": {
                file = new File(fileUriMap.get(inputFile).getPath());
                sb.append(" ").append(srcTargetMap.get(file.getParentFile().getAbsolutePath())).append("/").append(file.getName());
                break;
            }
            case "stats": {
                if (StringUtils.isNotEmpty(referenceFile)) {
                    file = new File(fileUriMap.get(referenceFile).getPath());
                    sb.append(" --reference ").append(srcTargetMap.get(file.getParentFile().getAbsolutePath())).append("/")
                            .append(file.getName());
                }
                if (StringUtils.isNotEmpty(targetRegionFile)) {
                    file = new File(fileUriMap.get(targetRegionFile).getPath());
                    sb.append(" -t ").append(srcTargetMap.get(file.getParentFile().getAbsolutePath())).append("/").append(file.getName());
                }
                if (StringUtils.isNotEmpty(refSeqFile)) {
                    file = new File(fileUriMap.get(refSeqFile).getPath());
                    sb.append(" --ref-seq ").append(srcTargetMap.get(file.getParentFile().getAbsolutePath())).append("/")
                            .append(file.getName());
                }
                file = new File(fileUriMap.get(inputFile).getPath());
                sb.append(" ").append(srcTargetMap.get(file.getParentFile().getAbsolutePath())).append("/").append(file.getName());
                break;
            }
            case "index": {
                file = new File(fileUriMap.get(inputFile).getPath());
                sb.append(" ").append(srcTargetMap.get(file.getParentFile().getAbsolutePath())).append("/").append(file.getName());
                sb.append(" ").append(DOCKER_OUTPUT_PATH).append("/").append(outputFilename);
                break;
            }
            case "dict": {
                sb.append(" -o ").append(DOCKER_OUTPUT_PATH).append("/").append(outputFilename);

                file = new File(fileUriMap.get(inputFile).getPath());
                sb.append(" ").append(srcTargetMap.get(file.getParentFile().getAbsolutePath())).append("/").append(file.getName());
                break;
            }
            case "sort": {
                if (StringUtils.isNotEmpty(referenceFile)) {
                    file = new File(fileUriMap.get(referenceFile).getPath());
                    sb.append(" --reference ").append(srcTargetMap.get(file.getParentFile().getAbsolutePath())).append("/")
                            .append(file.getName());
                }
                sb.append(" -o ").append(DOCKER_OUTPUT_PATH).append("/").append(outputFilename);

                file = new File(fileUriMap.get(inputFile).getPath());
                sb.append(" ").append(srcTargetMap.get(file.getParentFile().getAbsolutePath())).append("/").append(file.getName());
                break;
            }
            case "view": {
                if (StringUtils.isNotEmpty(referenceFile)) {
                    file = new File(fileUriMap.get(referenceFile).getPath());
                    sb.append(" --reference ").append(srcTargetMap.get(file.getParentFile().getAbsolutePath())).append("/")
                            .append(file.getName());
                }
                if (StringUtils.isNotEmpty(bedFile)) {
                    file = new File(fileUriMap.get(bedFile).getPath());
                    sb.append(" -L ").append(srcTargetMap.get(file.getParentFile().getAbsolutePath())).append("/").append(file.getName());
                }
                if (StringUtils.isNotEmpty(readGroupFile)) {
                    file = new File(fileUriMap.get(readGroupFile).getPath());
                    sb.append(" -R ").append(srcTargetMap.get(file.getParentFile().getAbsolutePath())).append("/").append(file.getName());
                }
                if (StringUtils.isNotEmpty(readsNotSelectedFilename)) {
                    sb.append(" -U ").append(DOCKER_OUTPUT_PATH).append("/").append(readsNotSelectedFilename);
                }
                if (StringUtils.isNotEmpty(referenceNamesFile)) {
                    file = new File(fileUriMap.get(referenceNamesFile).getPath());
                    sb.append(" -t ").append(srcTargetMap.get(file.getParentFile().getAbsolutePath())).append("/").append(file.getName());
                }
                sb.append(" -o ").append(DOCKER_OUTPUT_PATH).append("/").append(outputFilename);

                file = new File(fileUriMap.get(inputFile).getPath());
                sb.append(" ").append(srcTargetMap.get(file.getParentFile().getAbsolutePath())).append("/").append(file.getName());
                break;
            }
        }

        return sb.toString();
    }

    private boolean checkParam(String param) {
        if (param.equals(DOCKER_IMAGE_VERSION_PARAM) || param.equals(INDEX_STATS_PARAM)) {
            return false;
        } else {
            switch (command) {
                case "dict": {
                    if ("o".equals(param)) {
                        return false;
                    }
                    break;
                }
                case "view": {
                    switch (param) {
                        case "t":
                        case "L":
                        case "U":
                        case "R":
                        case "T":
                        case "reference":
                        case "o": {
                            return false;
                        }
                    }
                    break;
                }
                case "stats": {
                    switch (param) {
                        case "reference":
                        case "r":
                        case "ref-seq":
                        case "t": {
                            return false;
                        }
                    }
                    break;
                }
                case "sort": {
                    switch (param) {
                        case "reference":
                        case "o": {
                            return false;
                        }
                    }
                    break;
                }
                case "depth": {
                    switch (param) {
                        case "b":
                        case "reference": {
                            return false;
                        }
                    }
                    break;
                }
            }
            return true;
        }
    }

    private void indexStats() throws CatalogException, IOException {
        // TODO: remove when daemon copies the stats file
        Files.createSymbolicLink(new File(fileUriMap.get(inputFile).getPath()).getParentFile().toPath().resolve(outputFilename),
                outputFile.toPath());

        // Create a variable set with the summary numbers of the statistics
        Map<String, Object> annotations = new HashMap<>();
        List<String> lines = org.apache.commons.io.FileUtils.readLines(outputFile, Charset.defaultCharset());
        int count = 0;

        for (String line : lines) {
            // Only take into account the "SN" section (summary numbers)
            if (line.startsWith("SN")) {
                count++;
                String[] splits = line.split("\t");
                String key = splits[1].split("\\(")[0].trim().replace(" ", "_").replace(":", "");
                // Special case
                if (line.contains("bases mapped (cigar):")) {
                    key += "_cigar";
                }
                String value = splits[2].split(" ")[0];
                annotations.put(key, value);
            } else if (count > 0) {
                // SN (summary numbers) section has been processed
                break;
            }
        }

        AnnotationSet annotationSet = new AnnotationSet(ALIGNMENT_STATS_VARIABLE_SET, ALIGNMENT_STATS_VARIABLE_SET, annotations);

        FileUpdateParams updateParams = new FileUpdateParams().setAnnotationSets(Collections.singletonList(annotationSet));

        catalogManager.getFileManager().update(getStudy(), inputFile, updateParams, QueryOptions.empty(), token);
    }

    public String getCommand() {
        return command;
    }

    public SamtoolsWrapperAnalysis setCommand(String command) {
        this.command = command;
        return this;
    }

    public String getInputFile() {
        return inputFile;
    }

    public SamtoolsWrapperAnalysis setInputFile(String inputFile) {
        this.inputFile = inputFile;
        return this;
    }

    public String getOutputFilename() {
        return outputFilename;
    }

    public SamtoolsWrapperAnalysis setOutputFilename(String outputFilename) {
        this.outputFilename = outputFilename;
        return this;
    }

    public String getReferenceFile() {
        return referenceFile;
    }

    public SamtoolsWrapperAnalysis setReferenceFile(String referenceFile) {
        this.referenceFile = referenceFile;
        return this;
    }

    public String getReadGroupFile() {
        return readGroupFile;
    }

    public SamtoolsWrapperAnalysis setReadGroupFile(String readGroupFile) {
        this.readGroupFile = readGroupFile;
        return this;
    }

    public String getBedFile() {
        return bedFile;
    }

    public SamtoolsWrapperAnalysis setBedFile(String bedFile) {
        this.bedFile = bedFile;
        return this;
    }

    public String getReferenceNamesFile() {
        return referenceNamesFile;
    }

    public SamtoolsWrapperAnalysis setReferenceNamesFile(String referenceNamesFile) {
        this.referenceNamesFile = referenceNamesFile;
        return this;
    }

    public String getTargetRegionFile() {
        return targetRegionFile;
    }

    public SamtoolsWrapperAnalysis setTargetRegionFile(String targetRegionFile) {
        this.targetRegionFile = targetRegionFile;
        return this;
    }

    public String getRefSeqFile() {
        return refSeqFile;
    }

    public SamtoolsWrapperAnalysis setRefSeqFile(String refSeqFile) {
        this.refSeqFile = refSeqFile;
        return this;
    }

    public String getReadsNotSelectedFilename() {
        return readsNotSelectedFilename;
    }

    public SamtoolsWrapperAnalysis setReadsNotSelectedFilename(String readsNotSelectedFilename) {
        this.readsNotSelectedFilename = readsNotSelectedFilename;
        return this;
    }
}<|MERGE_RESOLUTION|>--- conflicted
+++ resolved
@@ -114,10 +114,6 @@
             String commandLine = getCommandLine();
             logger.info("Samtools command line: " + commandLine);
             try {
-                Set<String> filenamesBeforeRunning = new HashSet<>(getFilenames(getOutDir()));
-                filenamesBeforeRunning.add(STDOUT_FILENAME);
-                filenamesBeforeRunning.add(STDERR_FILENAME);
-
                 // Execute command and redirect stdout and stderr to the files: stdout.txt and stderr.txt
                 Command cmd = new Command(getCommandLine())
                         .setOutputOutputStream(new DataOutputStream(new FileOutputStream(getOutDir().resolve(STDOUT_FILENAME).toFile())))
@@ -125,26 +121,6 @@
 
                 cmd.run();
 
-<<<<<<< HEAD
-                // Add the output files to the analysis result file
-                List<String> outNames = getFilenames(getOutDir());
-                for (String name : outNames) {
-                    if (!filenamesBeforeRunning.contains(name)) {
-                        if (FileUtils.sizeOf(new File(getOutDir() + "/" + name)) > 0) {
-                            FileResult.FileType fileType = FileResult.FileType.TAB_SEPARATED;
-                            if (name.endsWith("txt") || name.endsWith("log") || name.endsWith("sam") || name.endsWith("fai")
-                                    || name.endsWith("dict")) {
-                                fileType = FileResult.FileType.PLAIN_TEXT;
-                            } else if (name.endsWith("bam") || name.endsWith("cram") || name.endsWith("bai") || name.endsWith("crai")) {
-                                fileType = FileResult.FileType.BINARY;
-                            }
-                            addFile(getOutDir().resolve(name), fileType);
-                        }
-                    }
-                }
-
-=======
->>>>>>> 63543bf4
                 // Check samtools errors
                 boolean success = false;
                 switch (command) {
@@ -168,13 +144,7 @@
                         File file = getOutDir().resolve(STDOUT_FILENAME).toFile();
                         List<String> lines = FileUtils.readLines(file, Charset.defaultCharset());
                         if (lines.size() > 0 && lines.get(0).startsWith("# This file was produced by samtools stats")) {
-
-<<<<<<< HEAD
                             FileUtils.copyFile(file, outputFile);
-                            addFile(outputFile.toPath(), FileResult.FileType.PLAIN_TEXT);
-=======
-                            FileUtils.copyFile(file, new File(outputFile));
->>>>>>> 63543bf4
                             if (params.containsKey(INDEX_STATS_PARAM) && params.getBoolean(INDEX_STATS_PARAM)) {
                                 indexStats();
                             }
@@ -183,11 +153,9 @@
                         break;
                     }
                     case "depth": {
-//                        File file = new File(getOutDir() + "/" + STDERR_FILENAME);
                         File file = new File(getOutDir() + "/" + STDOUT_FILENAME);
                         if (file.exists() && file.length() > 0) {
                             FileUtils.copyFile(file, outputFile);
-                            addFile(outputFile.toPath(), FileResult.FileType.PLAIN_TEXT);
                             success = true;
                         }
                         break;
