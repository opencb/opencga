package org.opencb.opencga.analysis.wrappers;

import org.apache.commons.io.FileUtils;
import org.apache.commons.lang3.StringUtils;
import org.opencb.commons.datastore.core.QueryOptions;
import org.opencb.commons.exec.Command;
import org.opencb.opencga.catalog.exceptions.CatalogException;
import org.opencb.opencga.catalog.models.update.FileUpdateParams;
import org.opencb.opencga.core.annotations.Tool;
import org.opencb.opencga.core.exception.ToolException;
import org.opencb.opencga.core.models.AnnotationSet;

import java.io.DataOutputStream;
import java.io.File;
import java.io.FileOutputStream;
import java.io.IOException;
import java.nio.charset.Charset;
import java.nio.file.Files;
import java.nio.file.Paths;
import java.util.*;

import static org.opencb.opencga.storage.core.alignment.AlignmentStorageEngine.ALIGNMENT_STATS_VARIABLE_SET;

@Tool(id = SamtoolsWrapperAnalysis.ID, type = Tool.ToolType.ALIGNMENT, description = SamtoolsWrapperAnalysis.DESCRIPTION)
public class SamtoolsWrapperAnalysis extends OpenCgaWrapperAnalysis {

    public final static String ID = "samtools";
    public final static String DESCRIPTION = "Samtools is a program for interacting with high-throughput sequencing data in SAM, BAM"
            + " and CRAM formats.";

    public final static String SAMTOOLS_DOCKER_IMAGE = "zlskidmore/samtools";

    public static final String INDEX_STATS_PARAM = "stats-index";

    private String command;
    private String inputFile;
    private String outputFile;

    protected void check() throws Exception {
        super.check();

        if (StringUtils.isEmpty(command)) {
            throw new ToolException("Missing samtools command. Supported commands are 'sort', 'index' and 'view'");
        }

        switch (command) {
            case "view":
            case "sort":
            case "index":
            case "stats":
                break;
            default:
                // TODO: support the remaining samtools commands
                throw new ToolException("Samtools command '" + command + "' is not available. Supported commands are 'sort', 'index'"
                        + " , 'view' and 'stats'");
        }

        if (StringUtils.isEmpty(inputFile)) {
            throw new ToolException("Missing input file when executing 'samtools " + command + "'.");
        }

//        if (StringUtils.isEmpty(outputFile)) {
//            throw new AnalysisException("Missing input file when executing 'samtools " + command + "'.");
//        }
    }

    @Override
    protected void run() throws Exception {
        step(() -> {
            String commandLine = getCommandLine();
            logger.info("Samtools command line: " + commandLine);
            try {
                Set<String> filenamesBeforeRunning = new HashSet<>(getFilenames(getOutDir()));
                filenamesBeforeRunning.add(STDOUT_FILENAME);
                filenamesBeforeRunning.add(STDERR_FILENAME);

                // Execute command and redirect stdout and stderr to the files: stdout.txt and stderr.txt
                Command cmd = new Command(getCommandLine())
                        .setOutputOutputStream(new DataOutputStream(new FileOutputStream(getOutDir().resolve(STDOUT_FILENAME).toFile())))
                        .setErrorOutputStream(new DataOutputStream(new FileOutputStream(getOutDir().resolve(STDERR_FILENAME).toFile())));

                cmd.run();

                // Check samtools errors
                boolean success = false;
                switch (command) {
                    case "index":
                    case "sort":
                    case "view": {
                        if (new File(outputFile).exists()) {
                            success = true;
                        }
                        break;
                    }
                    case "stats": {
                        File file = getOutDir().resolve(STDOUT_FILENAME).toFile();
                        List<String> lines = FileUtils.readLines(file, Charset.defaultCharset());
                        if (lines.size() > 0 && lines.get(0).startsWith("# This file was produced by samtools stats")) {
                            outputFile = getOutDir() + "/" + new File(fileUriMap.get(inputFile)).getName() + ".stats.txt";

                            FileUtils.copyFile(file, new File(outputFile));
                            if (params.containsKey(INDEX_STATS_PARAM) && params.getBoolean(INDEX_STATS_PARAM)) {
                                indexStats();
                            }
                            success = true;
                        }
                        break;
                    }
                }
                if (!success) {
<<<<<<< HEAD
                    File file = getOutDir().resolve(STDERR_FILENAME).toFile();
                    String msg = "Something wrong executing Samtools";
=======
                    File file = new File(getOutDir() + "/" + STDERR_FILENAME);
                    String msg = "Something wrong happened when executing Samtools";
>>>>>>> 735c722f
                    if (file.exists()) {
                        msg = StringUtils.join(FileUtils.readLines(file, Charset.defaultCharset()), ". ");
                    }
                    throw new ToolException(msg);
                }
            } catch (Exception e) {
                throw new ToolException(e);
            }
        });
    }

    @Override
    public String getDockerImageName() {
        return SAMTOOLS_DOCKER_IMAGE;
    }

    @Override
    public String getCommandLine() throws ToolException {
        StringBuilder sb = new StringBuilder("docker run ");

        // Mount management
        Map<String, String> srcTargetMap = new HashMap<>();
        updateFileMaps(inputFile, sb, fileUriMap, srcTargetMap);

        sb.append("--mount type=bind,source=\"")
                .append(getOutDir().toAbsolutePath()).append("\",target=\"").append(DOCKER_OUTPUT_PATH).append("\" ");

        // Docker image and version
        sb.append(getDockerImageName());
        if (params.containsKey(DOCKER_IMAGE_VERSION_PARAM)) {
            sb.append(":").append(params.getString(DOCKER_IMAGE_VERSION_PARAM));
        }

        // Samtools command
        sb.append(" samtools ").append(command);

        // Samtools options
        for (String param : params.keySet()) {
            if (checkParam(param)) {
                String value = params.getString(param);
                sb.append(" -").append(param);
                if (StringUtils.isNotEmpty(value)) {
                    sb.append(" ").append(value);
                }
            }
        }

        switch (command) {
            case "stats": {
                if (StringUtils.isNotEmpty(inputFile)) {
                    File file = new File(fileUriMap.get(inputFile).getPath());
                    sb.append(" ").append(srcTargetMap.get(file.getParentFile().getAbsolutePath())).append("/").append(file.getName());
                }
                break;
            }
            case "index": {
                if (StringUtils.isNotEmpty(inputFile)) {
                    File file = new File(inputFile);
                    sb.append(" ").append(srcTargetMap.get(file.getParentFile().getAbsolutePath())).append("/").append(file.getName());
                }

                if (StringUtils.isNotEmpty(outputFile)) {
                    File file = new File(outputFile);
                    sb.append(" ").append(DOCKER_OUTPUT_PATH).append("/").append(file.getName());
                }
                break;
            }
            case "sort":
            case "view": {
                sb.append(" -o ").append(DOCKER_OUTPUT_PATH).append("/").append(new File(outputFile).getName());

                if (StringUtils.isNotEmpty(inputFile)) {
                    File file = new File(inputFile);
                    sb.append(" ").append(srcTargetMap.get(file.getParentFile().getAbsolutePath())).append("/").append(file.getName());
                }
                break;
            }
        }

        return sb.toString();
    }

    private boolean checkParam(String param) {
        if (param.equals(DOCKER_IMAGE_VERSION_PARAM) || param.equals(INDEX_STATS_PARAM)) {
            return false;
        } else if ("index".equals(command) || "view".equals(command) || "sort".equals(command)) {
            if ("o".equals(param)) {
                return false;
            }
        }
        return true;
    }

    private void indexStats() throws CatalogException, IOException {
        // TODO: remove when daemon copies the stats file
        Files.createSymbolicLink(new File(fileUriMap.get(inputFile).getPath()).getParentFile().toPath().resolve(new File(outputFile).getName()),
                Paths.get(new File(outputFile).getAbsolutePath()));

        // Create a variable set with the summary numbers of the statistics
        Map<String, Object> annotations = new HashMap<>();
        List<String> lines = org.apache.commons.io.FileUtils.readLines(new File(outputFile), Charset.defaultCharset());
        int count = 0;

        for (String line : lines) {
            // Only take into account the "SN" section (summary numbers)
            if (line.startsWith("SN")) {
                count++;
                String[] splits = line.split("\t");
                String key = splits[1].split("\\(")[0].trim().replace(" ", "_").replace(":", "");
                // Special case
                if (line.contains("bases mapped (cigar):")) {
                    key += "_cigar";
                }
                String value = splits[2].split(" ")[0];
                annotations.put(key, value);
            } else if (count > 0) {
                // SN (summary numbers) section has been processed
                break;
            }
        }

        AnnotationSet annotationSet = new AnnotationSet(ALIGNMENT_STATS_VARIABLE_SET, ALIGNMENT_STATS_VARIABLE_SET, annotations);

        FileUpdateParams updateParams = new FileUpdateParams().setAnnotationSets(Collections.singletonList(annotationSet));

        catalogManager.getFileManager().update(getStudy(), inputFile, updateParams, QueryOptions.empty(), token);
    }

    public String getCommand() {
        return command;
    }

    public SamtoolsWrapperAnalysis setCommand(String command) {
        this.command = command;
        return this;
    }

    public String getInputFile() {
        return inputFile;
    }

    public SamtoolsWrapperAnalysis setInputFile(String inputFile) {
        this.inputFile = inputFile;
        return this;
    }

    public String getOutputFile() {
        return outputFile;
    }

    public SamtoolsWrapperAnalysis setOutputFile(String outputFile) {
        this.outputFile = outputFile;
        return this;
    }
}<|MERGE_RESOLUTION|>--- conflicted
+++ resolved
@@ -108,13 +108,8 @@
                     }
                 }
                 if (!success) {
-<<<<<<< HEAD
                     File file = getOutDir().resolve(STDERR_FILENAME).toFile();
-                    String msg = "Something wrong executing Samtools";
-=======
-                    File file = new File(getOutDir() + "/" + STDERR_FILENAME);
                     String msg = "Something wrong happened when executing Samtools";
->>>>>>> 735c722f
                     if (file.exists()) {
                         msg = StringUtils.join(FileUtils.readLines(file, Charset.defaultCharset()), ". ");
                     }
