--- conflicted
+++ resolved
@@ -21,15 +21,11 @@
         </dependency>
         <dependency>
             <groupId>org.opencb.opencga</groupId>
-<<<<<<< HEAD
             <artifactId>opencga-storage-core</artifactId>
         </dependency>
         <dependency>
             <groupId>org.opencb.opencga</groupId>
-            <artifactId>opencga-lib</artifactId>
-=======
             <artifactId>opencga-catalog</artifactId>
->>>>>>> 4595c747
         </dependency>
 
         <dependency>
