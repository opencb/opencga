name: Push OpenCGA TASK

on:
  push:
    branches:
      - TASK-*
  workflow_dispatch:

<<<<<<< HEAD
# WARNING Develop branch needed for prod
=======
#WARNING Develop branch needed for prod
>>>>>>> 1227822d
jobs:
  build:
    uses: opencb/java-common-libs/.github/workflows/build-java-app-workflow.yml@develop
    with:
      maven_opts: -P storage-hadoop,hdp3.1,RClient,opencga-storage-hadoop-deps -Dopencga.war.name=opencga -Dcheckstyle.skip -pl '!:opencga-storage-hadoop-deps-emr6.1,!:opencga-storage-hadoop-deps-hdp2.6'

  test:
    uses: ./.github/workflows/test-analysis.yml
    needs: build
    secrets: inherit
    with:
      test_profile: runShortTests

  deploy-docker:
    uses: opencb/java-common-libs/.github/workflows/deploy-docker-hub-workflow.yml@develop
    needs: test
    with:
      cli: python3 ./build/cloud/docker/docker-build.py push --images base,init --tag ${{ github.ref_name }}
    secrets: inherit<|MERGE_RESOLUTION|>--- conflicted
+++ resolved
@@ -6,11 +6,8 @@
       - TASK-*
   workflow_dispatch:
 
-<<<<<<< HEAD
 # WARNING Develop branch needed for prod
-=======
-#WARNING Develop branch needed for prod
->>>>>>> 1227822d
+
 jobs:
   build:
     uses: opencb/java-common-libs/.github/workflows/build-java-app-workflow.yml@develop
