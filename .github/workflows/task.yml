name: Push OpenCGA TASK

on:
  push:
    branches:
      - TASK-*
  workflow_dispatch:

jobs:
  build:
    uses: opencb/java-common-libs/.github/workflows/build-java-app-workflow.yml@develop
    with:
      maven_opts: -P storage-hadoop,hdp3.1,RClient -Dopencga.war.name=opencga -Dcheckstyle.skip

  test:
    uses: opencb/opencga/.github/workflows/build-test.yml@release-2.7.x
    needs: build
<<<<<<< HEAD
=======
    secrets: inherit

  deploy-docker:
    uses: opencb/java-common-libs/.github/workflows/deploy-docker-hub-workflow.yml@develop
    needs: test
    with:
      cli: python3 ./build/cloud/docker/docker-build.py push --images base,init --tag ${{ github.ref_name }}
>>>>>>> 4f8b39b2
    secrets: inherit<|MERGE_RESOLUTION|>--- conflicted
+++ resolved
@@ -14,9 +14,7 @@
 
   test:
     uses: opencb/opencga/.github/workflows/build-test.yml@release-2.7.x
-    needs: build
-<<<<<<< HEAD
-=======
+    needs:
     secrets: inherit
 
   deploy-docker:
@@ -24,5 +22,4 @@
     needs: test
     with:
       cli: python3 ./build/cloud/docker/docker-build.py push --images base,init --tag ${{ github.ref_name }}
->>>>>>> 4f8b39b2
     secrets: inherit