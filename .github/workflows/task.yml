--- conflicted
+++ resolved
@@ -12,7 +12,7 @@
   build:
     uses: opencb/java-common-libs/.github/workflows/build-java-app-workflow.yml@develop
     with:
-      maven_opts: -P storage-hadoop,${{ vars.TASK_HADOOP_FLAVOUR }},RClient,opencga-storage-hadoop-deps -Dopencga.war.name=opencga -Dcheckstyle.skip -pl ':opencga-app' --also-make
+      maven_opts: -Phdp3.1,RClient -Dopencga.war.name=opencga -Dcheckstyle.skip
 
   test:
     uses: ./.github/workflows/test-analysis.yml
@@ -21,10 +21,6 @@
       test_profile: runShortTests
     secrets: inherit
 
-<<<<<<< HEAD
-
-  deploy-docker:
-=======
   deploy-zetta-docker:
     uses: opencb/java-common-libs/.github/workflows/deploy-zetta-docker-hub-workflow.yml@develop
     needs: build
@@ -33,7 +29,6 @@
     secrets: inherit
 
   deploy-docker-workflow:
->>>>>>> e4801cf3
     uses: opencb/java-common-libs/.github/workflows/deploy-docker-hub-workflow.yml@develop
     needs: build
     with:
