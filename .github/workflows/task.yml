--- conflicted
+++ resolved
@@ -7,45 +7,12 @@
   workflow_dispatch:
 
 jobs:
-<<<<<<< HEAD
-  test:
-    uses: opencb/opencga/.github/workflows/build-test.yml@develop
-    secrets: inherit
-  #  echo-version:
-  #    name: check version
-  #    runs-on: ubuntu-22.04
-  #    needs: test
-  #    steps:
-  #      - name: Check retrieved value
-  #        #if: contains( ${{ needs.test.build.outputs.version }} , "TASK")
-  #        run: echo "Project version is " ${{ needs.build.outputs.version }}
-
-  #  deploy-docker:
-  #    uses: opencb/java-common-libs/.github/workflows/deploy-docker-hub-workflow.yml@develop
-  #    needs: test
-  #    if: contains( ${{ needs.test.outputs.version }} , "TASK")
-  #    with:
-  #      cli: python3 ./build/cloud/docker/docker-build.py push --images base,init --tag ${{ github.ref_name }}
-  #    secrets:
-  #      DOCKER_HUB_USER: ${{ secrets.DOCKER_HUB_USER }}
-  #      DOCKER_HUB_PASSWORD: ${{ secrets.DOCKER_HUB_PASSWORD }}
-
-  deploy-docker:
-    uses: opencb/java-common-libs/.github/workflows/deploy-docker-hub-workflow.yml@develop
-    needs: test
-    with:
-      cli: python3 ./build/cloud/docker/docker-build.py push --images base,init
-    secrets: inherit
-#      DOCKER_HUB_USER: ${{ secrets.DOCKER_HUB_USER }}
-#      DOCKER_HUB_PASSWORD: ${{ secrets.DOCKER_HUB_PASSWORD }}
-=======
   build:
     uses: opencb/java-common-libs/.github/workflows/build-java-app-workflow.yml@develop
     with:
       maven_opts: -P storage-hadoop,hdp3.1,RClient -Dopencga.war.name=opencga -Dcheckstyle.skip
 
   test:
-    uses: opencb/opencga/.github/workflows/build-test.yml@release-2.7.x
+    uses: opencb/opencga/.github/workflows/build-test.yml@develop
     depends: build
     secrets: inherit
->>>>>>> d6284f2d
