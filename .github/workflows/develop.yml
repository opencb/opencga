--- conflicted
+++ resolved
@@ -15,22 +15,13 @@
       maven_opts: -P storage-hadoop,hdp3.1,RClient -Dopencga.war.name=opencga -Dcheckstyle.skip
 
   test:
-<<<<<<< HEAD
     uses: opencb/opencga/.github/workflows/test-analysis.yml@develop
     secrets: inherit
     needs: build
     with:
       report_context: development
       report_dir: ${{ github.ref_name }}/java-common-libs/${{ github.sha }}
-=======
-    uses: opencb/opencga/.github/workflows/build-test.yml@develop
-    secrets:
-      SONAR_TOKEN: ${{ secrets.SONAR_TOKEN }}
-      SSH_TESTING_SERVER_HOST: ${{ secrets.SSH_TESTING_SERVER_HOST}}
-      SSH_TESTING_SERVER_PORT: ${{ secrets.SSH_TESTING_SERVER_PORT}}
-      SSH_TESTING_SERVER_USER: ${{ secrets.SSH_TESTING_SERVER_USER }}
-      SSH_TESTING_SERVER_PASSWORD: ${{ secrets.SSH_TESTING_SERVER_PASSWORD }}
->>>>>>> 91753217
+
 
   deploy-maven:
     uses: opencb/java-common-libs/.github/workflows/deploy-maven-repository-workflow.yml@develop
