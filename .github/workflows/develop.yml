name: Push OpenCGA develop

on:
  push:
    branches:
      - develop
      - release-*
  workflow_dispatch:

jobs:
  build:
    uses: opencb/java-common-libs/.github/workflows/build-java-app-workflow.yml@develop
    with:
      maven_opts: -P storage-hadoop,hdp3.1,RClient,opencga-storage-hadoop-deps -Dopencga.war.name=opencga -Dcheckstyle.skip -pl '!:opencga-storage-hadoop-deps-emr6.1,!:opencga-storage-hadoop-deps-hdp2.6'

<<<<<<< HEAD
=======
  deploy-docker-ext-tools:
    uses: opencb/java-common-libs/.github/workflows/deploy-docker-hub-workflow.yml@develop
    needs: build
    with:
      cli: python3 ./build/cloud/docker/docker-build.py push --images ext-tools --tag ${{ needs.build.outputs.version }}
    secrets: inherit

>>>>>>> 1227822d
  test:
    uses: ./.github/workflows/test-analysis.yml
    needs: deploy-docker-ext-tools
    with:
      test_profile: runShortTests,runMediumTests
    secrets: inherit

  deploy-maven:
    uses: opencb/java-common-libs/.github/workflows/deploy-maven-repository-workflow.yml@develop
    needs: test
    with:
      maven_opts: -P storage-hadoop,hdp3.1 -Dopencga.war.name=opencga
    secrets: inherit

  deploy-docker:
    uses: opencb/java-common-libs/.github/workflows/deploy-docker-hub-workflow.yml@develop
    needs: test
    with:
      cli: python3 ./build/cloud/docker/docker-build.py push --images base,init
    secrets: inherit<|MERGE_RESOLUTION|>--- conflicted
+++ resolved
@@ -13,16 +13,6 @@
     with:
       maven_opts: -P storage-hadoop,hdp3.1,RClient,opencga-storage-hadoop-deps -Dopencga.war.name=opencga -Dcheckstyle.skip -pl '!:opencga-storage-hadoop-deps-emr6.1,!:opencga-storage-hadoop-deps-hdp2.6'
 
-<<<<<<< HEAD
-=======
-  deploy-docker-ext-tools:
-    uses: opencb/java-common-libs/.github/workflows/deploy-docker-hub-workflow.yml@develop
-    needs: build
-    with:
-      cli: python3 ./build/cloud/docker/docker-build.py push --images ext-tools --tag ${{ needs.build.outputs.version }}
-    secrets: inherit
-
->>>>>>> 1227822d
   test:
     uses: ./.github/workflows/test-analysis.yml
     needs: deploy-docker-ext-tools
