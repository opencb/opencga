name: Push OpenCGA develop

on:
  push:
    branches:
      - develop
      - release-*
  workflow_dispatch:

jobs:
  build:
    uses: opencb/java-common-libs/.github/workflows/build-java-app-workflow.yml@develop
    with:
      maven_opts: -P storage-hadoop,hdp3.1,RClient -Dopencga.war.name=opencga -Dcheckstyle.skip

  test:
<<<<<<< HEAD
    uses: opencb/opencga/.github/workflows/build-test.yml@develop
    depends: build
    secrets: inherit
#      SONAR_TOKEN: ${{ secrets.SONAR_TOKEN }}
#      SSH_TESTING_SERVER_HOST: ${{ secrets.SSH_TESTING_SERVER_HOST}}
#      SSH_TESTING_SERVER_PORT: ${{ secrets.SSH_TESTING_SERVER_PORT}}
#      SSH_TESTING_SERVER_USER: ${{ secrets.SSH_TESTING_SERVER_USER }}
#      SSH_TESTING_SERVER_PASSWORD: ${{ secrets.SSH_TESTING_SERVER_PASSWORD }}
=======
    uses: opencb/opencga/.github/workflows/build-test.yml@release-2.7.x
    secrets:
      SONAR_TOKEN: ${{ secrets.SONAR_TOKEN }}
      SSH_TESTING_SERVER_HOST: ${{ secrets.SSH_TESTING_SERVER_HOST}}
      SSH_TESTING_SERVER_PORT: ${{ secrets.SSH_TESTING_SERVER_PORT}}
      SSH_TESTING_SERVER_USER: ${{ secrets.SSH_TESTING_SERVER_USER }}
      SSH_TESTING_SERVER_PASSWORD: ${{ secrets.SSH_TESTING_SERVER_PASSWORD }}
>>>>>>> 53468415

  deploy-maven:
    uses: opencb/java-common-libs/.github/workflows/deploy-maven-repository-workflow.yml@develop
    needs: test
    with:
      maven_opts: -P storage-hadoop,hdp3.1 -Dopencga.war.name=opencga
    secrets: inherit
#      MAVEN_NEXUS_USER: ${{ secrets.MAVEN_NEXUS_USER }}
#      MAVEN_NEXUS_PASSWORD: ${{ secrets.MAVEN_NEXUS_PASSWORD }}
#      MAVEN_GPG_PASSPHRASE: ${{ secrets.MAVEN_GPG_PASSPHRASE }}
#      MAVEN_GPG_PRIVATE_KEY: ${{ secrets.MAVEN_GPG_PRIVATE_KEY }}

  deploy-docker:
    uses: opencb/java-common-libs/.github/workflows/deploy-docker-hub-workflow.yml@develop
    needs: test
    with:
      cli: python3 ./build/cloud/docker/docker-build.py push --images base,init
    secrets: inherit
#      DOCKER_HUB_USER: ${{ secrets.DOCKER_HUB_USER }}
#      DOCKER_HUB_PASSWORD: ${{ secrets.DOCKER_HUB_PASSWORD }}

  ## Amazon AWS - build and deploy Amazon AWS libs and docker images
#  build-aws:
#    uses: opencb/java-common-libs/.github/workflows/build-java-app-workflow.yml@develop
#    needs: test
#    with:
#      maven_opts: -P storage-hadoop,emr6.1 -Dopencga.war.name=opencga
#
#  deploy-maven-aws:
#    uses: opencb/java-common-libs/.github/workflows/deploy-maven-repository-workflow.yml@develop
#    needs: build-aws
#    with:
#      maven_opts: -P storage-hadoop,emr6.1 -Dopencga.war.name=opencga
#    secrets:
#      MAVEN_NEXUS_USER: ${{ secrets.MAVEN_NEXUS_USER }}
#      MAVEN_NEXUS_PASSWORD: ${{ secrets.MAVEN_NEXUS_PASSWORD }}
#      MAVEN_GPG_PASSPHRASE: ${{ secrets.MAVEN_GPG_PASSPHRASE }}
#      MAVEN_GPG_PRIVATE_KEY: ${{ secrets.MAVEN_GPG_PRIVATE_KEY }}
#
#  deploy-docker-aws:
#    uses: opencb/java-common-libs/.github/workflows/deploy-docker-hub-workflow.yml@develop
#    needs: build-aws
#    with:
#      cli: python3 ./build/cloud/docker/docker-build.py push --images base,init
#    secrets:
#      DOCKER_HUB_USER: ${{ secrets.DOCKER_HUB_USER }}
#      DOCKER_HUB_PASSWORD: ${{ secrets.DOCKER_HUB_PASSWORD }}<|MERGE_RESOLUTION|>--- conflicted
+++ resolved
@@ -14,24 +14,9 @@
       maven_opts: -P storage-hadoop,hdp3.1,RClient -Dopencga.war.name=opencga -Dcheckstyle.skip
 
   test:
-<<<<<<< HEAD
-    uses: opencb/opencga/.github/workflows/build-test.yml@develop
+    uses: opencb/opencga/.github/workflows/build-test.yml@main
     depends: build
     secrets: inherit
-#      SONAR_TOKEN: ${{ secrets.SONAR_TOKEN }}
-#      SSH_TESTING_SERVER_HOST: ${{ secrets.SSH_TESTING_SERVER_HOST}}
-#      SSH_TESTING_SERVER_PORT: ${{ secrets.SSH_TESTING_SERVER_PORT}}
-#      SSH_TESTING_SERVER_USER: ${{ secrets.SSH_TESTING_SERVER_USER }}
-#      SSH_TESTING_SERVER_PASSWORD: ${{ secrets.SSH_TESTING_SERVER_PASSWORD }}
-=======
-    uses: opencb/opencga/.github/workflows/build-test.yml@release-2.7.x
-    secrets:
-      SONAR_TOKEN: ${{ secrets.SONAR_TOKEN }}
-      SSH_TESTING_SERVER_HOST: ${{ secrets.SSH_TESTING_SERVER_HOST}}
-      SSH_TESTING_SERVER_PORT: ${{ secrets.SSH_TESTING_SERVER_PORT}}
-      SSH_TESTING_SERVER_USER: ${{ secrets.SSH_TESTING_SERVER_USER }}
-      SSH_TESTING_SERVER_PASSWORD: ${{ secrets.SSH_TESTING_SERVER_PASSWORD }}
->>>>>>> 53468415
 
   deploy-maven:
     uses: opencb/java-common-libs/.github/workflows/deploy-maven-repository-workflow.yml@develop
@@ -39,43 +24,10 @@
     with:
       maven_opts: -P storage-hadoop,hdp3.1 -Dopencga.war.name=opencga
     secrets: inherit
-#      MAVEN_NEXUS_USER: ${{ secrets.MAVEN_NEXUS_USER }}
-#      MAVEN_NEXUS_PASSWORD: ${{ secrets.MAVEN_NEXUS_PASSWORD }}
-#      MAVEN_GPG_PASSPHRASE: ${{ secrets.MAVEN_GPG_PASSPHRASE }}
-#      MAVEN_GPG_PRIVATE_KEY: ${{ secrets.MAVEN_GPG_PRIVATE_KEY }}
 
   deploy-docker:
     uses: opencb/java-common-libs/.github/workflows/deploy-docker-hub-workflow.yml@develop
     needs: test
     with:
       cli: python3 ./build/cloud/docker/docker-build.py push --images base,init
-    secrets: inherit
-#      DOCKER_HUB_USER: ${{ secrets.DOCKER_HUB_USER }}
-#      DOCKER_HUB_PASSWORD: ${{ secrets.DOCKER_HUB_PASSWORD }}
-
-  ## Amazon AWS - build and deploy Amazon AWS libs and docker images
-#  build-aws:
-#    uses: opencb/java-common-libs/.github/workflows/build-java-app-workflow.yml@develop
-#    needs: test
-#    with:
-#      maven_opts: -P storage-hadoop,emr6.1 -Dopencga.war.name=opencga
-#
-#  deploy-maven-aws:
-#    uses: opencb/java-common-libs/.github/workflows/deploy-maven-repository-workflow.yml@develop
-#    needs: build-aws
-#    with:
-#      maven_opts: -P storage-hadoop,emr6.1 -Dopencga.war.name=opencga
-#    secrets:
-#      MAVEN_NEXUS_USER: ${{ secrets.MAVEN_NEXUS_USER }}
-#      MAVEN_NEXUS_PASSWORD: ${{ secrets.MAVEN_NEXUS_PASSWORD }}
-#      MAVEN_GPG_PASSPHRASE: ${{ secrets.MAVEN_GPG_PASSPHRASE }}
-#      MAVEN_GPG_PRIVATE_KEY: ${{ secrets.MAVEN_GPG_PRIVATE_KEY }}
-#
-#  deploy-docker-aws:
-#    uses: opencb/java-common-libs/.github/workflows/deploy-docker-hub-workflow.yml@develop
-#    needs: build-aws
-#    with:
-#      cli: python3 ./build/cloud/docker/docker-build.py push --images base,init
-#    secrets:
-#      DOCKER_HUB_USER: ${{ secrets.DOCKER_HUB_USER }}
-#      DOCKER_HUB_PASSWORD: ${{ secrets.DOCKER_HUB_PASSWORD }}+    secrets: inherit