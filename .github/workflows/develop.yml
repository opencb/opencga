name: Push OpenCGA develop

on:
  push:
    branches:
      - develop
      - release-*
  workflow_dispatch:

jobs:
  build:
<<<<<<< HEAD
    uses: opencb/java-common-libs/.github/workflows/build-java-app-workflow.yml@release-4.7.x
    with:
      maven_opts: -P storage-hadoop,hdp3.1,RClient -Dopencga.war.name=opencga -Dcheckstyle.skip
=======
    uses: opencb/java-common-libs/.github/workflows/build-java-app-workflow.yml@release-4.4.x
    with:
      maven_opts: -P storage-hadoop,hdp3.1,RClient -Dopencga.war.name=opencga

  sonar:
    uses: opencb/java-common-libs/.github/workflows/sonar-analysis-workflow.yml@release-4.4.x
    needs: build
    with:
      sonarProjectKey: opencb_opencga
    secrets:
      SONAR_TOKEN: ${{ secrets.SONAR_TOKEN }}
>>>>>>> f5634d87

  test:
    uses: opencb/opencga/.github/workflows/build-test.yml@release-2.7.x
    needs: build
    secrets: inherit

  deploy-maven:
<<<<<<< HEAD
    uses: opencb/java-common-libs/.github/workflows/deploy-maven-repository-workflow.yml@release-4.7.x
=======
    uses: opencb/java-common-libs/.github/workflows/deploy-maven-repository-workflow.yml@release-4.4.x
>>>>>>> f5634d87
    needs: test
    with:
      maven_opts: -P storage-hadoop,hdp3.1 -Dopencga.war.name=opencga
    secrets: inherit

  deploy-docker:
<<<<<<< HEAD
    uses: opencb/java-common-libs/.github/workflows/deploy-docker-hub-workflow.yml@release-4.7.x
    needs: test
    with:
      cli: python3 ./build/cloud/docker/docker-build.py push --images base,init
    secrets: inherit
=======
    uses: opencb/java-common-libs/.github/workflows/deploy-docker-hub-workflow.yml@release-4.4.x
    needs: test
    with:
      cli: python3 ./build/cloud/docker/docker-build.py push --images base,init
    secrets:
      DOCKER_HUB_USER: ${{ secrets.DOCKER_HUB_USER }}
      DOCKER_HUB_PASSWORD: ${{ secrets.DOCKER_HUB_PASSWORD }}

  ## Amazon AWS - build and deploy Amazon AWS libs and docker images
#  build-aws:
#    uses: opencb/java-common-libs/.github/workflows/build-java-app-workflow.yml@release-4.4.x
#    needs: test
#    with:
#      maven_opts: -P storage-hadoop,emr6.1 -Dopencga.war.name=opencga
#
#  deploy-maven-aws:
#    uses: opencb/java-common-libs/.github/workflows/deploy-maven-repository-workflow.yml@release-4.4.x
#    needs: build-aws
#    with:
#      maven_opts: -P storage-hadoop,emr6.1 -Dopencga.war.name=opencga
#    secrets:
#      MAVEN_NEXUS_USER: ${{ secrets.MAVEN_NEXUS_USER }}
#      MAVEN_NEXUS_PASSWORD: ${{ secrets.MAVEN_NEXUS_PASSWORD }}
#      MAVEN_GPG_PASSPHRASE: ${{ secrets.MAVEN_GPG_PASSPHRASE }}
#      MAVEN_GPG_PRIVATE_KEY: ${{ secrets.MAVEN_GPG_PRIVATE_KEY }}
#
#  deploy-docker-aws:
#    uses: opencb/java-common-libs/.github/workflows/deploy-docker-hub-workflow.yml@release-4.4.x
#    needs: build-aws
#    with:
#      cli: python3 ./build/cloud/docker/docker-build.py push --images base,init
#    secrets:
#      DOCKER_HUB_USER: ${{ secrets.DOCKER_HUB_USER }}
#      DOCKER_HUB_PASSWORD: ${{ secrets.DOCKER_HUB_PASSWORD }}
>>>>>>> f5634d87
<|MERGE_RESOLUTION|>--- conflicted
+++ resolved
@@ -9,23 +9,9 @@
 
 jobs:
   build:
-<<<<<<< HEAD
     uses: opencb/java-common-libs/.github/workflows/build-java-app-workflow.yml@release-4.7.x
     with:
       maven_opts: -P storage-hadoop,hdp3.1,RClient -Dopencga.war.name=opencga -Dcheckstyle.skip
-=======
-    uses: opencb/java-common-libs/.github/workflows/build-java-app-workflow.yml@release-4.4.x
-    with:
-      maven_opts: -P storage-hadoop,hdp3.1,RClient -Dopencga.war.name=opencga
-
-  sonar:
-    uses: opencb/java-common-libs/.github/workflows/sonar-analysis-workflow.yml@release-4.4.x
-    needs: build
-    with:
-      sonarProjectKey: opencb_opencga
-    secrets:
-      SONAR_TOKEN: ${{ secrets.SONAR_TOKEN }}
->>>>>>> f5634d87
 
   test:
     uses: opencb/opencga/.github/workflows/build-test.yml@release-2.7.x
@@ -33,56 +19,17 @@
     secrets: inherit
 
   deploy-maven:
-<<<<<<< HEAD
+
     uses: opencb/java-common-libs/.github/workflows/deploy-maven-repository-workflow.yml@release-4.7.x
-=======
-    uses: opencb/java-common-libs/.github/workflows/deploy-maven-repository-workflow.yml@release-4.4.x
->>>>>>> f5634d87
     needs: test
     with:
       maven_opts: -P storage-hadoop,hdp3.1 -Dopencga.war.name=opencga
     secrets: inherit
 
   deploy-docker:
-<<<<<<< HEAD
+
     uses: opencb/java-common-libs/.github/workflows/deploy-docker-hub-workflow.yml@release-4.7.x
     needs: test
     with:
       cli: python3 ./build/cloud/docker/docker-build.py push --images base,init
-    secrets: inherit
-=======
-    uses: opencb/java-common-libs/.github/workflows/deploy-docker-hub-workflow.yml@release-4.4.x
-    needs: test
-    with:
-      cli: python3 ./build/cloud/docker/docker-build.py push --images base,init
-    secrets:
-      DOCKER_HUB_USER: ${{ secrets.DOCKER_HUB_USER }}
-      DOCKER_HUB_PASSWORD: ${{ secrets.DOCKER_HUB_PASSWORD }}
-
-  ## Amazon AWS - build and deploy Amazon AWS libs and docker images
-#  build-aws:
-#    uses: opencb/java-common-libs/.github/workflows/build-java-app-workflow.yml@release-4.4.x
-#    needs: test
-#    with:
-#      maven_opts: -P storage-hadoop,emr6.1 -Dopencga.war.name=opencga
-#
-#  deploy-maven-aws:
-#    uses: opencb/java-common-libs/.github/workflows/deploy-maven-repository-workflow.yml@release-4.4.x
-#    needs: build-aws
-#    with:
-#      maven_opts: -P storage-hadoop,emr6.1 -Dopencga.war.name=opencga
-#    secrets:
-#      MAVEN_NEXUS_USER: ${{ secrets.MAVEN_NEXUS_USER }}
-#      MAVEN_NEXUS_PASSWORD: ${{ secrets.MAVEN_NEXUS_PASSWORD }}
-#      MAVEN_GPG_PASSPHRASE: ${{ secrets.MAVEN_GPG_PASSPHRASE }}
-#      MAVEN_GPG_PRIVATE_KEY: ${{ secrets.MAVEN_GPG_PRIVATE_KEY }}
-#
-#  deploy-docker-aws:
-#    uses: opencb/java-common-libs/.github/workflows/deploy-docker-hub-workflow.yml@release-4.4.x
-#    needs: build-aws
-#    with:
-#      cli: python3 ./build/cloud/docker/docker-build.py push --images base,init
-#    secrets:
-#      DOCKER_HUB_USER: ${{ secrets.DOCKER_HUB_USER }}
-#      DOCKER_HUB_PASSWORD: ${{ secrets.DOCKER_HUB_PASSWORD }}
->>>>>>> f5634d87
+    secrets: inherit