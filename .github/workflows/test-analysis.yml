--- conflicted
+++ resolved
@@ -33,7 +33,7 @@
 jobs:
   analysis:
     name: Execute Sonar Analysis
-    runs-on: ubuntu-22.04
+    runs-on: ${{ vars.UBUNTU_VERSION }}
     if: ${{ inputs.sonar }}
     steps:
       - uses: actions/checkout@v4
@@ -57,16 +57,11 @@
         env:
           GITHUB_TOKEN: ${{ secrets.GITHUB_TOKEN }} # Needed to get PR information, if any
           SONAR_TOKEN: ${{ secrets.SONAR_TOKEN }}
-<<<<<<< HEAD
-        run: mvn -T 2 clean install -P storage-hadoop,${{ inputs.hadoop }},${{ inputs.test_profile }} -DskipTests -Dcheckstyle.skip org.sonarsource.scanner.maven:sonar-maven-plugin:sonar -Dsonar.projectKey=opencb_opencga
-
-=======
         run: mvn -T 2 clean install -P ${{ inputs.hadoop }},${{ inputs.test_profile }} -DskipTests -Dcheckstyle.skip org.sonarsource.scanner.maven:sonar-maven-plugin:sonar -Dsonar.projectKey=opencb_opencga
->>>>>>> 29a39f7a
 
   test:
     name: Execute JUnit and Jacoco tests
-    runs-on: ubuntu-22.04
+    runs-on: ${{ vars.UBUNTU_VERSION }}
     steps:
       - uses: actions/checkout@v4
         with:
@@ -92,13 +87,6 @@
         with:
           mongodb-version: 6.0
           mongodb-replica-set: rs-test
-<<<<<<< HEAD
-      - name: Maven build
-        run: mvn -B clean install -DskipTests -P ${{ inputs.hadoop }} -Dcheckstyle.skip ${{ inputs.mvn_opts }}
-      - name: Run Junit tests
-        run: mvn -B verify surefire-report:report --fail-never -P storage-hadoop,${{ inputs.hadoop }},${{ inputs.test_profile }} -Dcheckstyle.skip -Popencga-storage-hadoop-deps -pl ':opencga-app' --also-make ${{ inputs.mvn_opts }}
-      - name: Publish Test Report
-=======
       - name: Maven build (skip tests)
         run: mvn -B clean install -DskipTests -P ${{ inputs.hadoop }} -Dcheckstyle.skip ${{ inputs.mvn_opts }}
       - name: Build Junit log file name
@@ -109,16 +97,16 @@
             MODULE="opencga"
           fi
           TAGS=$(echo ${{ inputs.test_profile }} | sed -e 's/run\([^,]*\)Tests/\1/g'  | tr ',' '_' | tr '[:upper:]' '[:lower:]' )
-          echo "TESTS_LOG_FILE_NAME=junit_${{ inputs.hadoop }}_${TAGS}_${MODULE}.log" >> $GITHUB_OUTPUT
+          echo "TESTS_LOG_FILE_NAME=junit_${{ inputs.hadoop }}_${TAGS}_${MODULE}.log.gz" >> $GITHUB_OUTPUT
       - name: Run Junit tests
-        run: mvn -B verify surefire-report:report --fail-never -Dsurefire.testFailureIgnore=true -f ${{ (inputs.module == '' || inputs.module == 'all') && '.' || inputs.module }} -P ${{ inputs.hadoop }},${{ inputs.test_profile }} -Dcheckstyle.skip ${{ inputs.mvn_opts }}  |& tee ${{ steps.BuildJunitLogFileName.outputs.TESTS_LOG_FILE_NAME }} |& grep -P '^\[[^\]]*(INFO|WARNING|ERROR)' --colour=never --line-buffered
+        run: mvn -B verify surefire-report:report --fail-never -Dsurefire.testFailureIgnore=true -f ${{ (inputs.module == '' || inputs.module == 'all') && '.' || inputs.module }} -P ${{ inputs.hadoop }},${{ inputs.test_profile }} -Dcheckstyle.skip ${{ inputs.mvn_opts }}  |& tee >(gzip > ${{ steps.BuildJunitLogFileName.outputs.TESTS_LOG_FILE_NAME }} ) |& grep -P '^\[[^\]]*(INFO|WARNING|ERROR)' --colour=never --line-buffered
       - name: Upload Junit test logs
+        if: success() || failure()
         uses: actions/upload-artifact@v4
         with:
           name: ${{ steps.BuildJunitLogFileName.outputs.TESTS_LOG_FILE_NAME }}
           path: ${{ steps.BuildJunitLogFileName.outputs.TESTS_LOG_FILE_NAME }}
       - name: Publish Test Report on GitHub
->>>>>>> 29a39f7a
         uses: scacap/action-surefire-report@v1
         env:
           NODE_OPTIONS: '--max_old_space_size=6144'
@@ -131,4 +119,3 @@
           commit: '${{ github.sha }}'
           fail_on_test_failures: true
           fail_if_no_tests: false
-
