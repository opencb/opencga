--- conflicted
+++ resolved
@@ -100,11 +100,7 @@
           TAGS=$(echo ${{ inputs.test_profile }} | sed -e 's/run\([^,]*\)Tests/\1/g'  | tr ',' '_' | tr '[:upper:]' '[:lower:]' )
           echo "TESTS_LOG_FILE_NAME=junit_${{ inputs.hadoop }}_${TAGS}_${MODULE}.log.gz" >> $GITHUB_OUTPUT
       - name: Run Junit tests
-<<<<<<< HEAD
-        run: mvn -B verify surefire-report:report --fail-never -P storage-hadoop,${{ inputs.hadoop }},${{ inputs.test_profile }} -Dcheckstyle.skip -Popencga-storage-hadoop-deps -pl ':opencga-app' --also-make ${{ inputs.mvn_opts }}
-      - name: Publish Test Report
-=======
-        run: mvn -B verify surefire-report:report --fail-never -Dsurefire.testFailureIgnore=true -f ${{ (inputs.module == '' || inputs.module == 'all') && '.' || inputs.module }} -P ${{ inputs.hadoop }},${{ inputs.test_profile }} -Dcheckstyle.skip ${{ inputs.mvn_opts }}  |& tee >(gzip > ${{ steps.BuildJunitLogFileName.outputs.TESTS_LOG_FILE_NAME }} ) |& grep -a -P '^\[[^\]]*(INFO|WARNING|ERROR)' --colour=never --line-buffered
+        run: mvn -B verify surefire-report:report --fail-never -Dsurefire.testFailureIgnore=true -f ${{ (inputs.module == '' || inputs.module == 'all') && '.' || inputs.module }} -P ${{ inputs.hadoop }},${{ inputs.test_profile }} -Dcheckstyle.skip -pl ':opencga-app' --also-make ${{ inputs.mvn_opts }}  |& tee >(gzip > ${{ steps.BuildJunitLogFileName.outputs.TESTS_LOG_FILE_NAME }} ) |& grep -a -P '^\[[^\]]*(INFO|WARNING|ERROR)' --colour=never --line-buffered
       - name: Upload Junit test logs
         if: success() || failure()
         uses: actions/upload-artifact@v4
@@ -112,7 +108,6 @@
           name: ${{ steps.BuildJunitLogFileName.outputs.TESTS_LOG_FILE_NAME }}
           path: ${{ steps.BuildJunitLogFileName.outputs.TESTS_LOG_FILE_NAME }}
       - name: Publish Test Report on GitHub
->>>>>>> e4801cf3
         uses: scacap/action-surefire-report@v1
         env:
           NODE_OPTIONS: '--max_old_space_size=6144'
