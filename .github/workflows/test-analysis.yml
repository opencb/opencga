--- conflicted
+++ resolved
@@ -60,37 +60,6 @@
           name: workdir
           path: "**/target/site"
 
-<<<<<<< HEAD
-      #  run: mvn -B verify -P storage-hadoop,hdp3.1 -P ${{ inputs.test_profile }} -Dcheckstyle.skip surefire-report:report org.sonarsource.scanner.maven:sonar-maven-plugin:sonar -Dsonar.projectKey=opencb_opencga
-#      - name: Upload result dir
-#        uses: actions/upload-artifact@v3
-#        with:
-#          name: workdir
-#          path: "**/target/site"
-#
-#  publish-test:
-#    name: Publish test results
-#    runs-on: ubuntu-22.04
-#    needs: test
-#    strategy:
-#      matrix:
-#        module: [ "opencga-analisis","opencga-app","opencga-catalog","opencga-client","opencga-clinical","opencga-core","opencga-master","opencga-server","opencga-storage","opencga-test","opencga-storage/opencga-storage-app","opencga-storage/opencga-storage-benchmark","opencga-storage/opencga-storage-core","opencga-storage/opencga-storage-hadoop","opencga-storage/opencga-storage-mongodb","opencga-storage/opencga-storage-server","opencga-storage/opencga-storage-hadoop/opencga-storage-hadoop-core","opencga-storage/opencga-storage-hadoop/opencga-storage-hadoop-deps" ]
-#    steps:
-#      - name: Download result dir
-#        uses: actions/download-artifact@v3
-#        with:
-#          name: workdir
-#      - name: Deploy unit tests web recursively to remote
-#        uses: garygrossgarten/github-action-scp@release
-#        with:
-#          local: ${{ matrix.module }}/target/site
-#          remote: /var/www/html/reports/${{ inputs.report_context }}/${{ env.xb_version }}/${{ inputs.report_dir }}/unit/${{ matrix.module }}
-#          host: ${{ secrets.SSH_TESTING_SERVER_HOST}}
-#          port: ${{ secrets.SSH_TESTING_SERVER_PORT}}
-#          username: ${{ secrets.SSH_TESTING_SERVER_USER }}
-#          password: ${{ secrets.SSH_TESTING_SERVER_PASSWORD }}
-#          concurrency: 2
-=======
   publish-test:
     name: Publish test results
     runs-on: ubuntu-22.04
@@ -112,5 +81,4 @@
           port: ${{ secrets.SSH_TESTING_SERVER_PORT}}
           username: ${{ secrets.SSH_TESTING_SERVER_USER }}
           password: ${{ secrets.SSH_TESTING_SERVER_PASSWORD }}
-          concurrency: 2
->>>>>>> abf3d678
+          concurrency: 2