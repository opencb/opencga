name: "Merge Workflow"

on:
  pull_request:
    branches:
      - "develop"
      - "release-*"
    types:
      - closed

jobs:
  delete-docker:
<<<<<<< HEAD
    uses: opencb/java-common-libs/.github/workflows/delete-docker-hub-workflow.yml@TASK-2270
    secrets: inherit
#      DOCKER_HUB_PASSWORD: ${{ secrets.DOCKER_HUB_PASSWORD}}
#      DOCKER_HUB_USER: ${{ secrets.DOCKER_HUB_USER}}
#      DOCKER_HUB_ORGANISATION: ${{ secrets.DOCKER_HUB_ORGANISATION}}
=======
    uses: opencb/java-common-libs/.github/workflows/delete-docker-hub-workflow.yml@develop
    secrets: inherit
>>>>>>> d6284f2d
<|MERGE_RESOLUTION|>--- conflicted
+++ resolved
@@ -10,13 +10,6 @@
 
 jobs:
   delete-docker:
-<<<<<<< HEAD
-    uses: opencb/java-common-libs/.github/workflows/delete-docker-hub-workflow.yml@TASK-2270
-    secrets: inherit
-#      DOCKER_HUB_PASSWORD: ${{ secrets.DOCKER_HUB_PASSWORD}}
-#      DOCKER_HUB_USER: ${{ secrets.DOCKER_HUB_USER}}
-#      DOCKER_HUB_ORGANISATION: ${{ secrets.DOCKER_HUB_ORGANISATION}}
-=======
     uses: opencb/java-common-libs/.github/workflows/delete-docker-hub-workflow.yml@develop
     secrets: inherit
->>>>>>> d6284f2d
+
