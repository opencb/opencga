name: "Merge Workflow"

on:
  pull_request:
    branches:
      - "develop"
      - "release-*"
    types:
      - closed

jobs:
  delete-docker:
    uses: opencb/java-common-libs/.github/workflows/delete-docker-hub-workflow.yml@TASK-2270
<<<<<<< HEAD
    secrets:
      DOCKER_HUB_PASSWORD: ${{ secrets.DOCKER_HUB_PASSWORD}}
      DOCKER_HUB_USER: ${{ secrets.DOCKER_HUB_USER}}
      DOCKER_HUB_ORGANISATION: ${{ secrets.DOCKER_HUB_ORGANISATION}}
=======
    secrets: inherit
#      DOCKER_HUB_PASSWORD: ${{ secrets.DOCKER_HUB_PASSWORD}}
#      DOCKER_HUB_USER: ${{ secrets.DOCKER_HUB_USER}}
#      DOCKER_HUB_ORGANISATION: ${{ secrets.DOCKER_HUB_ORGANISATION}}
>>>>>>> 39a845a4
<|MERGE_RESOLUTION|>--- conflicted
+++ resolved
@@ -11,14 +11,4 @@
 jobs:
   delete-docker:
     uses: opencb/java-common-libs/.github/workflows/delete-docker-hub-workflow.yml@TASK-2270
-<<<<<<< HEAD
-    secrets:
-      DOCKER_HUB_PASSWORD: ${{ secrets.DOCKER_HUB_PASSWORD}}
-      DOCKER_HUB_USER: ${{ secrets.DOCKER_HUB_USER}}
-      DOCKER_HUB_ORGANISATION: ${{ secrets.DOCKER_HUB_ORGANISATION}}
-=======
     secrets: inherit
-#      DOCKER_HUB_PASSWORD: ${{ secrets.DOCKER_HUB_PASSWORD}}
-#      DOCKER_HUB_USER: ${{ secrets.DOCKER_HUB_USER}}
-#      DOCKER_HUB_ORGANISATION: ${{ secrets.DOCKER_HUB_ORGANISATION}}
->>>>>>> 39a845a4
