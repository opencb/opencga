--- conflicted
+++ resolved
@@ -9,27 +9,9 @@
       - closed
 
 jobs:
-<<<<<<< HEAD
-  delete-docker:
-    name: Execute delete docker image
-    runs-on: ubuntu-22.04
-    steps:
-      - uses: actions/checkout@v4
-        with:
-          fetch-depth: '10'
-      - uses: docker/login-action@v2
-        with:
-          username: ${{ secrets.DOCKER_HUB_USER }}
-          password: ${{ secrets.DOCKER_HUB_PASSWORD }}
-      - name: Delete in Docker Hub
-        run: |
-          echo "Deleting docker image ${{ github.head_ref }}"
-          python3 ./opencga-app/app/cloud/docker/docker-build.py delete --images base,workflow --tag ${{ github.head_ref }}
-=======
   call-delete-docker:
     name: Call Reusable Delete Docker Workflow
     uses: opencb/opencga/.github/workflows/reusable-delete-docker.yml@develop
     with:
       task: ${{ github.head_ref }}
-    secrets: inherit
->>>>>>> bb2cd6ee
+    secrets: inherit