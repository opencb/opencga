name: "Pull Request Merge Workflow"

on:
  pull_request:
    branches:
      - "develop"
      - "release-*"
    types:
      - closed

jobs:
  delete-docker:
    name: Execute delete docker image
    runs-on: ubuntu-22.04
    steps:
      - uses: actions/checkout@v4
        with:
          fetch-depth: '10'
      - uses: docker/login-action@v2
        with:
          username: ${{ secrets.DOCKER_HUB_USER }}
          password: ${{ secrets.DOCKER_HUB_PASSWORD }}
      - name: Delete in Docker Hub
        run: |
<<<<<<< HEAD
          echo "Deleting docker images"
          python3 ./opencga-app/app/cloud/docker/docker-build.py delete --images base,workflow --tag ${{ github.head_ref }}
=======
          echo "Deleting docker image ${{ github.head_ref }}"
          python3 ./opencga-app/app/cloud/docker/docker-build.py delete --images base --tag ${{ github.head_ref }}
>>>>>>> 5f3aef89
<|MERGE_RESOLUTION|>--- conflicted
+++ resolved
@@ -22,10 +22,5 @@
           password: ${{ secrets.DOCKER_HUB_PASSWORD }}
       - name: Delete in Docker Hub
         run: |
-<<<<<<< HEAD
-          echo "Deleting docker images"
+          echo "Deleting docker image ${{ github.head_ref }}"
           python3 ./opencga-app/app/cloud/docker/docker-build.py delete --images base,workflow --tag ${{ github.head_ref }}
-=======
-          echo "Deleting docker image ${{ github.head_ref }}"
-          python3 ./opencga-app/app/cloud/docker/docker-build.py delete --images base --tag ${{ github.head_ref }}
->>>>>>> 5f3aef89
