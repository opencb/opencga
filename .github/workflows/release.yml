--- conflicted
+++ resolved
@@ -11,38 +11,10 @@
     uses: opencb/opencga/.github/workflows/build-test.yml@TASK-2270
     secrets:
       SONAR_TOKEN: ${{ secrets.SONAR_TOKEN }}
-<<<<<<< HEAD
-
-  test:
-    name: Test OpenCGA
-    runs-on: ubuntu-20.04
-    needs: build
-    strategy:
-      matrix:
-        mongodb: [ "4.2" ]
-    steps:
-      - uses: actions/checkout@v2
-        with:
-          fetch-depth: '10'
-      - name: Set up JDK 8
-        uses: actions/setup-java@v3
-        with:
-          distribution: 'temurin'
-          java-version: '8'
-          cache: 'maven'
-      - name: Start MongoDB v${{ matrix.mongodb }}
-        uses: supercharge/mongodb-github-action@1.7.0
-        with:
-          mongodb-version: ${{ matrix.mongodb }}
-          mongodb-replica-set: rs-test
-      - name: Run Maven Tests
-        run: mvn -T 2 clean install -DskipTests -P storage-hadoop,hdp3.1
-=======
       SSH_TESTING_SERVER_HOST: ${{ secrets.SSH_TESTING_SERVER_HOST}}
       SSH_TESTING_SERVER_PORT: ${{ secrets.SSH_TESTING_SERVER_PORT}}
       SSH_TESTING_SERVER_USER: ${{ secrets.SSH_TESTING_SERVER_USER }}
       SSH_TESTING_SERVER_PASSWORD: ${{ secrets.SSH_TESTING_SERVER_PASSWORD }}
->>>>>>> dc53be52
 
   deploy-maven:
     uses: opencb/java-common-libs/.github/workflows/deploy-maven-repository-workflow.yml@develop
@@ -85,11 +57,7 @@
 
   release:
     uses: opencb/java-common-libs/.github/workflows/release-github-workflow.yml@develop
-<<<<<<< HEAD
-    needs: [ build, test ]
-=======
     needs: test
->>>>>>> dc53be52
     with:
       artifact: build-folder
       file: |
