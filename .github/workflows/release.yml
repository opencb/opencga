name: Release new OpenCGA version

on:
  push:
    tags:
      - '*'
  workflow_dispatch:

jobs:
  build:
    uses: opencb/java-common-libs/.github/workflows/build-java-app-workflow.yml@release-4.9.x
    with:
      maven_opts: -P storage-hadoop,hdp3.1,RClient,opencga-storage-hadoop-deps -Dopencga.war.name=opencga -Dcheckstyle.skip -pl '!:opencga-storage-hadoop-deps-emr6.1,!:opencga-storage-hadoop-deps-hdp2.6'

  deploy-docker-ext-tools:
    uses: opencb/java-common-libs/.github/workflows/deploy-docker-hub-workflow.yml@release-4.9.x
    needs: build
    with:
      cli: python3 ./build/cloud/docker/docker-build.py push --images ext-tools --tag ${{ needs.build.outputs.version }}
    secrets: inherit

  test:
    uses: ./.github/workflows/test-analysis.yml
    needs: deploy-docker-ext-tools
    secrets: inherit
    with:
      test_profile: runShortTests,runMediumTests
      report_context: xetabase

  deploy-maven:
    uses: opencb/java-common-libs/.github/workflows/deploy-maven-repository-workflow.yml@release-4.9.x
    needs: test
    with:
      maven_opts: -P storage-hadoop,hdp3.1 -Dopencga.war.name=opencga
    secrets: inherit

  deploy-docker:
    uses: opencb/java-common-libs/.github/workflows/deploy-docker-hub-workflow.yml@release-4.9.x
    needs: test
    with:
      cli: python3 ./build/cloud/docker/docker-build.py push --images base,init
    secrets: inherit

  deploy-python:
    uses: opencb/java-common-libs/.github/workflows/deploy-python-workflow.yml@release-4.9.x
    needs: test
    with:
      cli: ./clients/python/python-build.sh push
      artifact: build-folder
    secrets: inherit

  release:
    uses: opencb/java-common-libs/.github/workflows/release-github-workflow.yml@release-4.9.x
    needs: [ build,test ]
    with:
      artifact: build-folder
      file: |
        opencga-client-${{ needs.build.outputs.version }}.tar.gz
<<<<<<< HEAD
        clients/R/opencgaR_${{ needs.build.outputs.version }}.tar.gz
=======
        clients/R/opencgaR_${{ needs.build.outputs.version }}.tar.gz
>>>>>>> d515b60e
<|MERGE_RESOLUTION|>--- conflicted
+++ resolved
@@ -56,8 +56,4 @@
       artifact: build-folder
       file: |
         opencga-client-${{ needs.build.outputs.version }}.tar.gz
-<<<<<<< HEAD
-        clients/R/opencgaR_${{ needs.build.outputs.version }}.tar.gz
-=======
-        clients/R/opencgaR_${{ needs.build.outputs.version }}.tar.gz
->>>>>>> d515b60e
+        clients/R/opencgaR_${{ needs.build.outputs.version }}.tar.gz