name: Release new OpenCGA version

on:
  push:
    tags:
      - '*'
  workflow_dispatch:

jobs:
  # Add the build-hdp job
  build-hdp:
    uses: opencb/java-common-libs/.github/workflows/build-java-app-workflow.yml@develop
    with:
<<<<<<< HEAD
      maven_opts: -P hdp3.1 -Dopencga.war.name=opencga -Dcheckstyle.skip
=======
      maven_opts: -P storage-hadoop,${{ vars.HADOOP_FLAVOUR }},RClient,opencga-storage-hadoop-deps -Dopencga.war.name=opencga -Dcheckstyle.skip -pl ':opencga-app' --also-make
>>>>>>> 4bc333eb
      build_folder: build-folder

  # Add the deploy-docker-hdp job that depends on the build-hdp job
  deploy-zetta-docker:
    uses: opencb/java-common-libs/.github/workflows/deploy-zetta-docker-hub-workflow.yml@develop
    needs: build-hdp
    with:
      cli: python3 ./build/cloud/docker/docker-build.py push --images base --tag "${{ needs.build-hdp.outputs.version }}-hdp3.1"
      artifact: build-folder
    secrets: inherit

  deploy-docker-workflow:
    uses: opencb/java-common-libs/.github/workflows/deploy-docker-hub-workflow.yml@develop
    needs: build-hdp
    with:
      cli: python3 ./build/cloud/docker/docker-build.py push --images workflow --tag "${{ needs.build-hdp.outputs.version }}"
      artifact: build-folder
    secrets: inherit

  # Add the deploy-maven and deploy-python jobs they depend on the build-hdp job
  deploy-maven:
    uses: opencb/java-common-libs/.github/workflows/deploy-maven-repository-workflow.yml@develop
    needs: build-hdp
    with:
      maven_opts: -P hdp3.1 -Dopencga.war.name=opencga
    secrets: inherit

  deploy-python:
    uses: opencb/java-common-libs/.github/workflows/deploy-python-workflow.yml@develop
    needs: build-hdp
    with:
      cli: ./clients/python/python-build.sh push
      artifact: build-folder
    secrets: inherit

  # Add the release job that depends on all the previous jobs
  release:
    uses: opencb/java-common-libs/.github/workflows/release-github-workflow.yml@develop
    needs: [ build-hdp, deploy-docker-hdp, deploy-maven, deploy-python, deploy-docker-python-notebook]
    with:
      artifact: build-folder
      file: |
        opencga-client-${{ needs.build-hdp.outputs.version }}.tar.gz
        dist/*.*

  deploy-docker-python-notebook:
    uses: opencb/java-common-libs/.github/workflows/deploy-docker-hub-workflow.yml@develop
    needs: [ build-hdp, deploy-python ]
    with:
      cli: python3 ./build/cloud/docker/docker-build.py push --images python-notebook --tag ${{ needs.build-hdp.outputs.version }} --docker-build-args "--build-arg VERSION=${{ needs.build-hdp.outputs.version }}" --org opencb
    secrets: inherit

  # Compile and deploy other hadoop flavours
  # Add the build-hdi and deploy-docker-hdi jobs
  build-hdi:
    uses: opencb/java-common-libs/.github/workflows/build-java-app-workflow.yml@develop
    with:
      maven_opts: -P hdi5.1-Dopencga.war.name=opencga -Dcheckstyle.skip
      build_folder: build-folder-hdi

  deploy-docker-hdi:
    uses: opencb/java-common-libs/.github/workflows/deploy-docker-hub-workflow.yml@develop
    needs: build-hdi
    with:
      cli: python3 ./build/cloud/docker/docker-build.py push --images base,init --tag "${{ needs.build-hdi.outputs.version }}-hdi5.1" --org zettagenomics
      build_folder: build-folder-hdi
    secrets: inherit

  # Add the build-emr and deploy-docker-emr jobs
  build-emr:
    uses: opencb/java-common-libs/.github/workflows/build-java-app-workflow.yml@develop
    with:
      maven_opts: -P emr6.1 -Dopencga.war.name=opencga -Dcheckstyle.skip
      build_folder: build-folder-emr

  deploy-docker-emr:
    uses: opencb/java-common-libs/.github/workflows/deploy-docker-hub-workflow.yml@develop
    needs: build-emr
    with:
      cli: python3 ./build/cloud/docker/docker-build.py push --images base,init --tag "${{ needs.build-emr.outputs.version }}-emr6.1" --org zettagenomics
      build_folder: build-folder-emr
    secrets: inherit

  # Add the build-emr613 and deploy-docker-emr613 jobs
  build-emr613:
    uses: opencb/java-common-libs/.github/workflows/build-java-app-workflow.yml@develop
    with:
      maven_opts: -P emr6.13 -Dopencga.war.name=opencga -Dcheckstyle.skip
      build_folder: build-folder-emr613

  deploy-docker-emr613:
    uses: opencb/java-common-libs/.github/workflows/deploy-docker-hub-workflow.yml@develop
    needs: build-emr613
    with:
      cli: python3 ./build/cloud/docker/docker-build.py push --images base,init --tag "${{ needs.build-emr613.outputs.version }}-emr6.13" --org zettagenomics
      build_folder: build-folder-emr613
    secrets: inherit
<|MERGE_RESOLUTION|>--- conflicted
+++ resolved
@@ -11,11 +11,7 @@
   build-hdp:
     uses: opencb/java-common-libs/.github/workflows/build-java-app-workflow.yml@develop
     with:
-<<<<<<< HEAD
-      maven_opts: -P hdp3.1 -Dopencga.war.name=opencga -Dcheckstyle.skip
-=======
       maven_opts: -P storage-hadoop,${{ vars.HADOOP_FLAVOUR }},RClient,opencga-storage-hadoop-deps -Dopencga.war.name=opencga -Dcheckstyle.skip -pl ':opencga-app' --also-make
->>>>>>> 4bc333eb
       build_folder: build-folder
 
   # Add the deploy-docker-hdp job that depends on the build-hdp job
