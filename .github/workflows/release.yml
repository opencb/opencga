--- conflicted
+++ resolved
@@ -52,16 +52,8 @@
   release:
     uses: opencb/java-common-libs/.github/workflows/release-github-workflow.yml@release-4.9.x
     needs: [ build,test ]
-<<<<<<< HEAD
     with:
       artifact: build-folder
       file: |
         opencga-client-${{ needs.build.outputs.version }}.tar.gz
         clients/R/opencgaR_${{ needs.build.outputs.version }}.tar.gz
-=======
-      with:
-        artifact: build-folder
-        file: |
-          opencga-client-${{ needs.build.outputs.version }}.tar.gz
-          clients/R/opencgaR_${{ needs.build.outputs.version }}.tar.gz
->>>>>>> 0e8cde0f
