name: Release new OpenCGA version

on:
  push:
    tags:
      - '*'
  workflow_dispatch:

jobs:
  build:
    uses: opencb/java-common-libs/.github/workflows/build-java-app-workflow.yml@develop
    with:
      maven_opts: -P storage-hadoop,hdp3.1,RClient,opencga-storage-hadoop-deps -Dopencga.war.name=opencga -Dcheckstyle.skip -pl '!:opencga-storage-hadoop-deps-emr6.1,!:opencga-storage-hadoop-deps-hdp2.6'

  deploy-docker-ext-tools:
    uses: opencb/java-common-libs/.github/workflows/deploy-docker-hub-workflow.yml@develop
    needs: build
    with:
      cli: python3 ./build/cloud/docker/docker-build.py push --images ext-tools --tag ${{ needs.build.outputs.version }}
    secrets: inherit

  test:
    uses: ./.github/workflows/test-analysis.yml
    needs: deploy-docker-ext-tools
    secrets: inherit
    with:
      test_profile: runShortTests,runMediumTests
      report_context: xetabase

  deploy-maven:
    uses: opencb/java-common-libs/.github/workflows/deploy-maven-repository-workflow.yml@develop
    needs: test
    with:
      maven_opts: -P storage-hadoop,hdp3.1 -Dopencga.war.name=opencga
    secrets: inherit

  deploy-docker:
    uses: opencb/java-common-libs/.github/workflows/deploy-docker-hub-workflow.yml@develop
    needs: test
    with:
      cli: python3 ./build/cloud/docker/docker-build.py push --images base,init
    secrets: inherit



  deploy-python:
    uses: opencb/java-common-libs/.github/workflows/deploy-python-workflow.yml@develop
    needs: test
    with:
      cli: ./clients/python/python-build.sh push
      artifact: build-folder
    secrets: inherit

  release:
<<<<<<< HEAD
    uses: opencb/java-common-libs/.github/workflows/release-github-workflow.yml@develop
    needs: [ build,test ]
      with:
        artifact: build-folder
        file: |
          opencga-client-${{ needs.build.outputs.version }}.tar.gz
          clients/R/opencgaR_${{ needs.build.outputs.version }}.tar.gz
=======
    uses: opencb/java-common-libs/.github/workflows/release-github-workflow.yml@release-4.8.x
    needs: [ build,test ]
    with:
      artifact: build-folder
      file: |
        opencga-client-${{ needs.build.outputs.version }}.tar.gz
        clients/R/opencgaR_${{ needs.build.outputs.version }}.tar.gz
>>>>>>> 6cb36cd4
<|MERGE_RESOLUTION|>--- conflicted
+++ resolved
@@ -8,12 +8,12 @@
 
 jobs:
   build:
-    uses: opencb/java-common-libs/.github/workflows/build-java-app-workflow.yml@develop
+    uses: opencb/java-common-libs/.github/workflows/build-java-app-workflow.yml@release-4.9.x
     with:
       maven_opts: -P storage-hadoop,hdp3.1,RClient,opencga-storage-hadoop-deps -Dopencga.war.name=opencga -Dcheckstyle.skip -pl '!:opencga-storage-hadoop-deps-emr6.1,!:opencga-storage-hadoop-deps-hdp2.6'
 
   deploy-docker-ext-tools:
-    uses: opencb/java-common-libs/.github/workflows/deploy-docker-hub-workflow.yml@develop
+    uses: opencb/java-common-libs/.github/workflows/deploy-docker-hub-workflow.yml@release-4.9.x
     needs: build
     with:
       cli: python3 ./build/cloud/docker/docker-build.py push --images ext-tools --tag ${{ needs.build.outputs.version }}
@@ -28,14 +28,14 @@
       report_context: xetabase
 
   deploy-maven:
-    uses: opencb/java-common-libs/.github/workflows/deploy-maven-repository-workflow.yml@develop
+    uses: opencb/java-common-libs/.github/workflows/deploy-maven-repository-workflow.yml@release-4.9.x
     needs: test
     with:
       maven_opts: -P storage-hadoop,hdp3.1 -Dopencga.war.name=opencga
     secrets: inherit
 
   deploy-docker:
-    uses: opencb/java-common-libs/.github/workflows/deploy-docker-hub-workflow.yml@develop
+    uses: opencb/java-common-libs/.github/workflows/deploy-docker-hub-workflow.yml@release-4.9.x
     needs: test
     with:
       cli: python3 ./build/cloud/docker/docker-build.py push --images base,init
@@ -44,7 +44,7 @@
 
 
   deploy-python:
-    uses: opencb/java-common-libs/.github/workflows/deploy-python-workflow.yml@develop
+    uses: opencb/java-common-libs/.github/workflows/deploy-python-workflow.yml@release-4.9.x
     needs: test
     with:
       cli: ./clients/python/python-build.sh push
@@ -52,20 +52,10 @@
     secrets: inherit
 
   release:
-<<<<<<< HEAD
-    uses: opencb/java-common-libs/.github/workflows/release-github-workflow.yml@develop
+    uses: opencb/java-common-libs/.github/workflows/release-github-workflow.yml@release-4.9.x
     needs: [ build,test ]
       with:
         artifact: build-folder
         file: |
           opencga-client-${{ needs.build.outputs.version }}.tar.gz
           clients/R/opencgaR_${{ needs.build.outputs.version }}.tar.gz
-=======
-    uses: opencb/java-common-libs/.github/workflows/release-github-workflow.yml@release-4.8.x
-    needs: [ build,test ]
-    with:
-      artifact: build-folder
-      file: |
-        opencga-client-${{ needs.build.outputs.version }}.tar.gz
-        clients/R/opencgaR_${{ needs.build.outputs.version }}.tar.gz
->>>>>>> 6cb36cd4
