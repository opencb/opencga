name: Release new OpenCGA version

on:
  push:
    tags:
      - '*'
  workflow_dispatch:

jobs:
  build:
    uses: opencb/java-common-libs/.github/workflows/build-java-app-workflow.yml@develop
    with:
<<<<<<< HEAD
      #      maven_opts: -P storage-hadoop,hdp3.1,RClient -Dopencga.war.name=opencga -Dcheckstyle.skip
      maven_opts: -P storage-hadoop,hdp3.1,RClient,opencga-storage-hadoop-deps -Dopencga.war.name=opencga -Dcheckstyle.skip -pl '!:opencga-storage-hadoop-deps-emr6.1,!:opencga-storage-hadoop-deps-hdp2.6'

  test:
    uses: opencb/opencga/.github/workflows/test-analysis.yml@develop
    needs: build
    secrets: inherit
    with:
      report_context: xetabase
      test_profile: runShortTests,runMediumTests
=======
      maven_opts: -P storage-hadoop,hdp3.1,RClient -Dopencga.war.name=opencga -Dcheckstyle.skip

  test:
    uses: opencb/opencga/.github/workflows/build-test.yml@develop
    needs: build
    secrets: inherit
>>>>>>> d1b44ddf


  deploy-maven:
    uses: opencb/java-common-libs/.github/workflows/deploy-maven-repository-workflow.yml@develop
    needs: test
    with:
      maven_opts: -P storage-hadoop,hdp3.1 -Dopencga.war.name=opencga
    secrets: inherit

  deploy-docker:
    uses: opencb/java-common-libs/.github/workflows/deploy-docker-hub-workflow.yml@develop
    needs: test
    with:
      cli: python3 ./build/cloud/docker/docker-build.py push --images base,init
    secrets: inherit

  deploy-docker-ext-tools:
    uses: opencb/java-common-libs/.github/workflows/deploy-docker-hub-workflow.yml@develop
    needs: [ build, test ]
    with:
      cli: python3 ./build/cloud/docker/docker-build.py push --images ext-tools --tag ${{ needs.build.outputs.version }}
    secrets: inherit

  deploy-python:
    uses: opencb/java-common-libs/.github/workflows/deploy-python-workflow.yml@develop
    needs: test
    with:
      cli: ./clients/python/python-build.sh push
      artifact: build-folder
    secrets: inherit

  release:
    uses: opencb/java-common-libs/.github/workflows/release-github-workflow.yml@develop
    needs: test
    with:
      artifact: build-folder
      file: |
        opencga-client-${{ needs.build.outputs.version }}.tar.gz
        clients/R/opencgaR_${{ needs.build.outputs.version }}.tar.gz<|MERGE_RESOLUTION|>--- conflicted
+++ resolved
@@ -10,8 +10,6 @@
   build:
     uses: opencb/java-common-libs/.github/workflows/build-java-app-workflow.yml@develop
     with:
-<<<<<<< HEAD
-      #      maven_opts: -P storage-hadoop,hdp3.1,RClient -Dopencga.war.name=opencga -Dcheckstyle.skip
       maven_opts: -P storage-hadoop,hdp3.1,RClient,opencga-storage-hadoop-deps -Dopencga.war.name=opencga -Dcheckstyle.skip -pl '!:opencga-storage-hadoop-deps-emr6.1,!:opencga-storage-hadoop-deps-hdp2.6'
 
   test:
@@ -21,15 +19,6 @@
     with:
       report_context: xetabase
       test_profile: runShortTests,runMediumTests
-=======
-      maven_opts: -P storage-hadoop,hdp3.1,RClient -Dopencga.war.name=opencga -Dcheckstyle.skip
-
-  test:
-    uses: opencb/opencga/.github/workflows/build-test.yml@develop
-    needs: build
-    secrets: inherit
->>>>>>> d1b44ddf
-
 
   deploy-maven:
     uses: opencb/java-common-libs/.github/workflows/deploy-maven-repository-workflow.yml@develop
