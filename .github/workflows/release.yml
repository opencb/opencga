name: Release new OpenCGA version

on:
  push:
    tags:
      - '*'
  workflow_dispatch:

jobs:
  build:
    uses: opencb/java-common-libs/.github/workflows/build-java-app-workflow.yml@develop
    with:
      maven_opts: -P storage-hadoop,hdp3.1,RClient,opencga-storage-hadoop-deps -Dopencga.war.name=opencga -Dcheckstyle.skip -pl '!:opencga-storage-hadoop-deps-emr6.1,!:opencga-storage-hadoop-deps-hdp2.6'

<<<<<<< HEAD
  test:
    uses: ./.github/workflows/test-analysis.yml
    needs: deploy-docker-ext-tools
    secrets: inherit
    with:
      test_profile: runShortTests,runMediumTests
      report_context: xetabase
=======
  deploy-docker-ext-tools:
    uses: opencb/java-common-libs/.github/workflows/deploy-docker-hub-workflow.yml@develop
    needs: build
    with:
      cli: python3 ./build/cloud/docker/docker-build.py push --images ext-tools --tag ${{ needs.build.outputs.version }}
    secrets: inherit
>>>>>>> 1227822d

  deploy-maven:
    uses: opencb/java-common-libs/.github/workflows/deploy-maven-repository-workflow.yml@develop
    needs: test
    with:
      maven_opts: -P storage-hadoop,hdp3.1 -Dopencga.war.name=opencga
    secrets: inherit

  deploy-docker:
    uses: opencb/java-common-libs/.github/workflows/deploy-docker-hub-workflow.yml@develop
    needs: test
    with:
      cli: python3 ./build/cloud/docker/docker-build.py push --images base,init
    secrets: inherit

  deploy-python:
    uses: opencb/java-common-libs/.github/workflows/deploy-python-workflow.yml@develop
    needs: test
    with:
      cli: ./clients/python/python-build.sh push
      artifact: build-folder
    secrets: inherit

  release:
    uses: opencb/java-common-libs/.github/workflows/release-github-workflow.yml@develop
<<<<<<< HEAD
    needs: [ build,test ]
=======
    needs: [ build, deploy-maven, deploy-docker, deploy-python ]
>>>>>>> 1227822d
    with:
      artifact: build-folder
      file: |
        opencga-client-${{ needs.build.outputs.version }}.tar.gz
        clients/R/opencgaR_${{ needs.build.outputs.version }}.tar.gz<|MERGE_RESOLUTION|>--- conflicted
+++ resolved
@@ -11,23 +11,6 @@
     uses: opencb/java-common-libs/.github/workflows/build-java-app-workflow.yml@develop
     with:
       maven_opts: -P storage-hadoop,hdp3.1,RClient,opencga-storage-hadoop-deps -Dopencga.war.name=opencga -Dcheckstyle.skip -pl '!:opencga-storage-hadoop-deps-emr6.1,!:opencga-storage-hadoop-deps-hdp2.6'
-
-<<<<<<< HEAD
-  test:
-    uses: ./.github/workflows/test-analysis.yml
-    needs: deploy-docker-ext-tools
-    secrets: inherit
-    with:
-      test_profile: runShortTests,runMediumTests
-      report_context: xetabase
-=======
-  deploy-docker-ext-tools:
-    uses: opencb/java-common-libs/.github/workflows/deploy-docker-hub-workflow.yml@develop
-    needs: build
-    with:
-      cli: python3 ./build/cloud/docker/docker-build.py push --images ext-tools --tag ${{ needs.build.outputs.version }}
-    secrets: inherit
->>>>>>> 1227822d
 
   deploy-maven:
     uses: opencb/java-common-libs/.github/workflows/deploy-maven-repository-workflow.yml@develop
@@ -53,11 +36,7 @@
 
   release:
     uses: opencb/java-common-libs/.github/workflows/release-github-workflow.yml@develop
-<<<<<<< HEAD
-    needs: [ build,test ]
-=======
     needs: [ build, deploy-maven, deploy-docker, deploy-python ]
->>>>>>> 1227822d
     with:
       artifact: build-folder
       file: |
