name: Release new OpenCGA version

on:
  push:
    tags:
      - '*'
  workflow_dispatch:

jobs:
  build:
    uses: opencb/java-common-libs/.github/workflows/build-java-app-workflow.yml@develop
    with:
      maven_opts: -P storage-hadoop,hdp3.1,RClient,opencga-storage-hadoop-deps -Dopencga.war.name=opencga -Dcheckstyle.skip -pl '!:opencga-storage-hadoop-deps-emr6.1,!:opencga-storage-hadoop-deps-hdp2.6'

  deploy-maven:
    uses: opencb/java-common-libs/.github/workflows/deploy-maven-repository-workflow.yml@develop
    needs: build
    with:
      maven_opts: -P storage-hadoop,hdp3.1 -Dopencga.war.name=opencga
    secrets: inherit

  deploy-docker:
    uses: opencb/java-common-libs/.github/workflows/deploy-docker-hub-workflow.yml@develop
    needs: build
    with:
      cli: python3 ./build/cloud/docker/docker-build.py push --images base,init
    secrets: inherit

  deploy-python:
    uses: opencb/java-common-libs/.github/workflows/deploy-python-workflow.yml@develop
    needs: build
    with:
      cli: ./clients/python/python-build.sh push
      artifact: build-folder
    secrets: inherit

  release:
<<<<<<< HEAD
    uses: opencb/java-common-libs/.github/workflows/release-github-workflow.yml@release-4.9.x
    needs: [ build,test ]
=======
    uses: opencb/java-common-libs/.github/workflows/release-github-workflow.yml@develop
    needs: [ build, deploy-maven, deploy-docker, deploy-python ]
>>>>>>> e65f1295
    with:
      artifact: build-folder
      file: |
        opencga-client-${{ needs.build.outputs.version }}.tar.gz
<<<<<<< HEAD
        clients/R/opencgaR_${{ needs.build.outputs.version }}.tar.gz
=======
        clients/R/opencgaR_${{ needs.build.outputs.version }}.tar.gz
>>>>>>> e65f1295
<|MERGE_RESOLUTION|>--- conflicted
+++ resolved
@@ -35,19 +35,10 @@
     secrets: inherit
 
   release:
-<<<<<<< HEAD
-    uses: opencb/java-common-libs/.github/workflows/release-github-workflow.yml@release-4.9.x
-    needs: [ build,test ]
-=======
     uses: opencb/java-common-libs/.github/workflows/release-github-workflow.yml@develop
     needs: [ build, deploy-maven, deploy-docker, deploy-python ]
->>>>>>> e65f1295
     with:
       artifact: build-folder
       file: |
         opencga-client-${{ needs.build.outputs.version }}.tar.gz
-<<<<<<< HEAD
         clients/R/opencgaR_${{ needs.build.outputs.version }}.tar.gz
-=======
-        clients/R/opencgaR_${{ needs.build.outputs.version }}.tar.gz
->>>>>>> e65f1295
