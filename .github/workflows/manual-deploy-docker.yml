--- conflicted
+++ resolved
@@ -45,11 +45,7 @@
             ./.github/workflows/scripts/get_same_branch.sh ${{ github.ref_name }} ${{ inputs.hadoop }}
           fi
       - name: Maven Build (skip tests)
-<<<<<<< HEAD
-        run: mvn -T 2 clean install -DskipTests -P storage-hadoop,${{ inputs.hadoop }},RClient,opencga-storage-hadoop-deps -Dopencga.war.name=opencga -Dcheckstyle.skip -pl ':opencga-app' --also-make
-=======
-        run: mvn -T 2 clean install -DskipTests -P${{ inputs.hadoop }} -Dopencga.war.name=opencga -Dcheckstyle.skip  --no-transfer-progress
->>>>>>> e4801cf3
+        run: mvn -T 2 clean install -DskipTests -P${{ inputs.hadoop }} -Dopencga.war.name=opencga -Dcheckstyle.skip  --no-transfer-progress -pl ':opencga-app' --also-make
       - uses: actions/upload-artifact@v4
         with:
           name: build-folder
