name: Pull request approve workflow
run-name: 'Pull request approve workflow ${{ github.event.pull_request.head.ref }} -> ${{ github.event.pull_request.base.ref }} by @${{ github.actor }}'

on:
  pull_request_review:
    types: [ submitted ]

jobs:
  calculate-xetabase-branch:
    name: Calculate Xetabase branch
    runs-on: ubuntu-22.04
    outputs:
      xetabase_branch: ${{ steps.get_xetabase_branch.outputs.xetabase_branch }}
    steps:
      - name: Clone project
        uses: actions/checkout@v4
        with:
          fetch-depth: '10'
          ## This is important to avoid the error in the next step: "fatal: repository 'https://github.com/zetta-genomics/opencga-enterprise.git/' not found"
          persist-credentials: false
      - id: get_xetabase_branch
        name: "Get current branch for Xetabase from target branch"
        run: |
          chmod +x ./.github/workflows/scripts/get-xetabase-branch.sh
          echo "github.event.pull_request.base.ref: ${{ github.event.pull_request.base.ref }}"
          echo "github.event.pull_request.head.ref: ${{ github.event.pull_request.head.ref }}"
          xetabase_branch=$(./.github/workflows/scripts/get-xetabase-branch.sh ${{ github.event.pull_request.base.ref }})
          echo "__Xetabase ref:__ \"${xetabase_branch}\"" | tee -a ${GITHUB_STEP_SUMMARY}
          echo "xetabase_branch=${xetabase_branch}" >> $GITHUB_OUTPUT
        env:
          ZETTA_REPO_ACCESS_TOKEN: ${{ secrets.ZETTA_REPO_ACCESS_TOKEN }}

  test:
    name: "Run all tests before merging"
    needs: calculate-xetabase-branch
    uses: opencb/java-common-libs/.github/workflows/test-xetabase-workflow.yml@develop
    with:
<<<<<<< HEAD
      test_profile: runShortTests,runMediumTests
    secrets: inherit
=======
      branch: ${{ needs.calculate-xetabase-branch.outputs.xetabase_branch }}
      task: ${{ github.event.pull_request.head.ref }}
    secrets: inherit
>>>>>>> 02f97f35
<|MERGE_RESOLUTION|>--- conflicted
+++ resolved
@@ -35,11 +35,6 @@
     needs: calculate-xetabase-branch
     uses: opencb/java-common-libs/.github/workflows/test-xetabase-workflow.yml@develop
     with:
-<<<<<<< HEAD
-      test_profile: runShortTests,runMediumTests
-    secrets: inherit
-=======
       branch: ${{ needs.calculate-xetabase-branch.outputs.xetabase_branch }}
       task: ${{ github.event.pull_request.head.ref }}
     secrets: inherit
->>>>>>> 02f97f35
