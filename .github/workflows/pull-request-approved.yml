name: Pull request approve workflow
run-name: 'Pull request approve workflow ${{ github.event.pull_request.head.ref }} -> ${{ github.event.pull_request.base.ref }} by @${{ github.actor }}'

on:
  pull_request_review:
    types: [ submitted ]

jobs:
  calculate-xetabase-branch:
    name: Calculate Xetabase branch
    runs-on: ubuntu-22.04
    outputs:
      xetabase_branch: ${{ steps.get_xetabase_branch.outputs.xetabase_branch }}
    steps:
      - name: Clone project
        uses: actions/checkout@v4
        with:
          fetch-depth: '10'
      - id: get_xetabase_branch
        name: "Get current branch for Xetabase from target branch"
        run: |
          chmod +x ./.github/workflows/scripts/get-xetabase-branch.sh
          xetabase_branch=$(./.github/workflows/scripts/get-xetabase-branch.sh ${{ github.event.pull_request.base.ref }})
          echo "__Xetabase ref:__ \"${xetabase_branch}\"" | tee -a ${GITHUB_STEP_SUMMARY}
          echo "xetabase_branch=${xetabase_branch}" >> $GITHUB_OUTPUT

  test:
    name: "Run all tests before merging"
    needs: calculate-xetabase-branch
    uses: opencb/java-common-libs/.github/workflows/test-xetabase-workflow.yml@TASK-6399
    with:
<<<<<<< HEAD
      branch: ${{ needs.calculate-xetabase-branch.outputs.xetabase_branch }}
      task: ${{ github.event.pull_request.head.ref }}
=======
      test_profile: runShortTests,runMediumTests
>>>>>>> bf2a0d82
    secrets: inherit<|MERGE_RESOLUTION|>--- conflicted
+++ resolved
@@ -29,10 +29,6 @@
     needs: calculate-xetabase-branch
     uses: opencb/java-common-libs/.github/workflows/test-xetabase-workflow.yml@TASK-6399
     with:
-<<<<<<< HEAD
       branch: ${{ needs.calculate-xetabase-branch.outputs.xetabase_branch }}
       task: ${{ github.event.pull_request.head.ref }}
-=======
-      test_profile: runShortTests,runMediumTests
->>>>>>> bf2a0d82
-    secrets: inherit+    secrets: inherit
