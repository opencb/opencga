<?xml version="1.0" encoding="UTF-8"?>
<!--
  ~ Copyright 2015-2017 OpenCB
  ~
  ~ Licensed under the Apache License, Version 2.0 (the "License");
  ~ you may not use this file except in compliance with the License.
  ~ You may obtain a copy of the License at
  ~
  ~     http://www.apache.org/licenses/LICENSE-2.0
  ~
  ~ Unless required by applicable law or agreed to in writing, software
  ~ distributed under the License is distributed on an "AS IS" BASIS,
  ~ WITHOUT WARRANTIES OR CONDITIONS OF ANY KIND, either express or implied.
  ~ See the License for the specific language governing permissions and
  ~ limitations under the License.
  -->

<project xmlns="http://maven.apache.org/POM/4.0.0"
         xmlns:xsi="http://www.w3.org/2001/XMLSchema-instance"
         xsi:schemaLocation="http://maven.apache.org/POM/4.0.0 http://maven.apache.org/xsd/maven-4.0.0.xsd">
    <modelVersion>4.0.0</modelVersion>
    <parent>
        <groupId>org.opencb.opencga</groupId>
        <artifactId>opencga-storage</artifactId>
<<<<<<< HEAD
        <version>2.2.8-SNAPSHOT</version>
=======
        <version>2.2.9-SNAPSHOT</version>
>>>>>>> d5b39981
        <relativePath>../pom.xml</relativePath>
    </parent>

    <artifactId>opencga-storage-server</artifactId>
    <version>${opencga.version}</version>
    <packaging>jar</packaging>

    <dependencies>
        <dependency>
            <groupId>org.opencb.opencga</groupId>
            <artifactId>opencga-storage-core</artifactId>
            <version>${opencga.version}</version>
        </dependency>

        <dependency>
            <groupId>org.eclipse.jetty</groupId>
            <artifactId>jetty-server</artifactId>
        </dependency>
        <dependency>
            <groupId>org.eclipse.jetty</groupId>
            <artifactId>jetty-webapp</artifactId>
        </dependency>
        <dependency>
            <groupId>org.glassfish.jersey.containers</groupId>
            <artifactId>jersey-container-servlet-core</artifactId>
            <version>${jersey.version}</version>
        </dependency>
        <dependency>
            <groupId>com.google.protobuf</groupId>
            <artifactId>protobuf-java</artifactId>
        </dependency>
        <dependency>
            <groupId>com.google.protobuf</groupId>
            <artifactId>protobuf-java-util</artifactId>
        </dependency>
        <dependency>
            <groupId>io.grpc</groupId>
            <artifactId>grpc-all</artifactId>
        </dependency>
        <dependency>
            <groupId>junit</groupId>
            <artifactId>junit</artifactId>
        </dependency>
    </dependencies>

    <pluginRepositories>
        <pluginRepository>
            <id>protoc-plugin</id>
            <url>https://dl.bintray.com/sergei-ivanov/maven/</url>
        </pluginRepository>
    </pluginRepositories>

    <build>
        <extensions>
            <extension>
                <groupId>kr.motd.maven</groupId>
                <artifactId>os-maven-plugin</artifactId>
                <version>1.4.0.Final</version>
            </extension>
        </extensions>
        <plugins>
            <plugin>
                <groupId>org.xolstice.maven.plugins</groupId>
                <artifactId>protobuf-maven-plugin</artifactId>
                <version>0.6.1</version>
                <configuration>
                    <!--
                      The version of protoc must match protobuf-java. If you don't depend on
                      protobuf-java directly, you will be transitively depending on the
                      protobuf-java version that grpc depends on.
                    -->
                    <protocArtifact>com.google.protobuf:protoc:${protobuf.version}:exe:${os.detected.classifier}</protocArtifact>
                    <pluginId>grpc-java</pluginId>
                    <pluginArtifact>io.grpc:protoc-gen-grpc-java:${grpc.version}:exe:${os.detected.classifier}</pluginArtifact>
                    <protoSourceRoot>src/main/resources/</protoSourceRoot>
                </configuration>
                <executions>
                    <execution>
                        <goals>
                            <goal>compile</goal>
                            <goal>compile-custom</goal>
                        </goals>
                    </execution>
                </executions>
            </plugin>
        </plugins>
    </build>
</project><|MERGE_RESOLUTION|>--- conflicted
+++ resolved
@@ -22,11 +22,7 @@
     <parent>
         <groupId>org.opencb.opencga</groupId>
         <artifactId>opencga-storage</artifactId>
-<<<<<<< HEAD
-        <version>2.2.8-SNAPSHOT</version>
-=======
         <version>2.2.9-SNAPSHOT</version>
->>>>>>> d5b39981
         <relativePath>../pom.xml</relativePath>
     </parent>
 
