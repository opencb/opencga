--- conflicted
+++ resolved
@@ -22,21 +22,13 @@
     <parent>
         <groupId>org.opencb.opencga</groupId>
         <artifactId>opencga</artifactId>
-<<<<<<< HEAD
-        <version>2.0.0-rc4</version>
-=======
         <version>2.0.0</version>
->>>>>>> 60c4e2df
         <relativePath>../pom.xml</relativePath>
     </parent>
 
     <!-- Version must be set to a literal, variables cannot be used in nested modules -->
     <artifactId>opencga-storage</artifactId>
-<<<<<<< HEAD
-    <version>2.0.0-rc4</version>
-=======
     <version>2.0.0</version>
->>>>>>> 60c4e2df
     <packaging>pom</packaging>
 
     <properties>
