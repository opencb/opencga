<?xml version="1.0" encoding="UTF-8"?>
<!--
  ~ Copyright 2015-2017 OpenCB
  ~
  ~ Licensed under the Apache License, Version 2.0 (the "License");
  ~ you may not use this file except in compliance with the License.
  ~ You may obtain a copy of the License at
  ~
  ~     http://www.apache.org/licenses/LICENSE-2.0
  ~
  ~ Unless required by applicable law or agreed to in writing, software
  ~ distributed under the License is distributed on an "AS IS" BASIS,
  ~ WITHOUT WARRANTIES OR CONDITIONS OF ANY KIND, either express or implied.
  ~ See the License for the specific language governing permissions and
  ~ limitations under the License.
  -->

<project xmlns="http://maven.apache.org/POM/4.0.0"
         xmlns:xsi="http://www.w3.org/2001/XMLSchema-instance"
         xsi:schemaLocation="http://maven.apache.org/POM/4.0.0 http://maven.apache.org/xsd/maven-4.0.0.xsd">
    <modelVersion>4.0.0</modelVersion>
    <parent>
        <groupId>org.opencb.opencga</groupId>
        <artifactId>opencga</artifactId>
<<<<<<< HEAD
        <version>1.4.1</version>
=======
        <version>1.4.2</version>
>>>>>>> 2a4bd3a7
        <relativePath>../pom.xml</relativePath>
    </parent>

    <!-- Version must be set to a literal, variables cannot be used in nested modules -->
    <artifactId>opencga-storage</artifactId>
<<<<<<< HEAD
    <version>1.4.1</version>
=======
    <version>1.4.2</version>
>>>>>>> 2a4bd3a7
    <packaging>pom</packaging>

    <properties>
        <storage.configuration.file>storage-configuration.yml</storage.configuration.file>
    </properties>

    <modules>
        <module>opencga-storage-app</module>
        <module>opencga-storage-core</module>
        <module>opencga-storage-mongodb</module>
        <module>opencga-storage-hadoop</module>
        <module>opencga-storage-server</module>
        <module>opencga-storage-benchmark</module>
    </modules>

    <dependencyManagement>
        <dependencies>
            <dependency>
                <groupId>org.opencb.opencga</groupId>
                <artifactId>opencga-storage-core</artifactId>
                <version>${opencga.version}</version>
            </dependency>
            <dependency>
                <groupId>org.opencb.opencga</groupId>
                <artifactId>opencga-storage-server</artifactId>
                <version>${opencga.version}</version>
            </dependency>
            <dependency>
                <groupId>org.opencb.opencga</groupId>
                <artifactId>opencga-storage-benchmark</artifactId>
                <version>${opencga.version}</version>
            </dependency>

            <dependency>
                <groupId>com.google.protobuf</groupId>
                <artifactId>protobuf-java</artifactId>
                <version>${protobuf}</version>
            </dependency>
            <dependency>
                <groupId>io.grpc</groupId>
                <artifactId>grpc-all</artifactId>
                <version>${grpc}</version>
            </dependency>
            <!--Ensure commons-io with version 2.5. Required for solr-->
            <dependency>
                <groupId>commons-io</groupId>
                <artifactId>commons-io</artifactId>
                <version>2.5</version>
            </dependency>
        </dependencies>
    </dependencyManagement>

    <build>
        <extensions>
            <extension>
                <groupId>kr.motd.maven</groupId>
                <artifactId>os-maven-plugin</artifactId>
                <version>1.4.0.Final</version>
            </extension>
        </extensions>

        <plugins>
             <plugin>
                <groupId>org.xolstice.maven.plugins</groupId>
                <artifactId>protobuf-maven-plugin</artifactId>
                <version>0.5.0</version>
                <configuration>
                    <!--
                      The version of protoc must match protobuf-java. If you don't depend on
                      protobuf-java directly, you will be transitively depending on the
                      protobuf-java version that grpc depends on.
                    -->
                    <protocArtifact>com.google.protobuf:protoc:${protobuf}:exe:${os.detected.classifier}</protocArtifact>
                    <pluginId>grpc-java</pluginId>
                    <pluginArtifact>io.grpc:protoc-gen-grpc-java:0.13.2:exe:${os.detected.classifier}</pluginArtifact>
                </configuration>
                <executions>
                    <execution>
                        <goals>
                            <goal>compile</goal>
                            <goal>compile-custom</goal>
                        </goals>
                    </execution>
                </executions>
            </plugin>
        </plugins>
    </build>

</project><|MERGE_RESOLUTION|>--- conflicted
+++ resolved
@@ -22,21 +22,13 @@
     <parent>
         <groupId>org.opencb.opencga</groupId>
         <artifactId>opencga</artifactId>
-<<<<<<< HEAD
-        <version>1.4.1</version>
-=======
         <version>1.4.2</version>
->>>>>>> 2a4bd3a7
         <relativePath>../pom.xml</relativePath>
     </parent>
 
     <!-- Version must be set to a literal, variables cannot be used in nested modules -->
     <artifactId>opencga-storage</artifactId>
-<<<<<<< HEAD
-    <version>1.4.1</version>
-=======
     <version>1.4.2</version>
->>>>>>> 2a4bd3a7
     <packaging>pom</packaging>
 
     <properties>
