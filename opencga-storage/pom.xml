<?xml version="1.0" encoding="UTF-8"?>
<!--
  ~ Copyright 2015-2020 OpenCB
  ~
  ~ Licensed under the Apache License, Version 2.0 (the "License");
  ~ you may not use this file except in compliance with the License.
  ~ You may obtain a copy of the License at
  ~
  ~     http://www.apache.org/licenses/LICENSE-2.0
  ~
  ~ Unless required by applicable law or agreed to in writing, software
  ~ distributed under the License is distributed on an "AS IS" BASIS,
  ~ WITHOUT WARRANTIES OR CONDITIONS OF ANY KIND, either express or implied.
  ~ See the License for the specific language governing permissions and
  ~ limitations under the License.
  -->

<project xmlns="http://maven.apache.org/POM/4.0.0"
         xmlns:xsi="http://www.w3.org/2001/XMLSchema-instance"
         xsi:schemaLocation="http://maven.apache.org/POM/4.0.0 http://maven.apache.org/xsd/maven-4.0.0.xsd">
    <modelVersion>4.0.0</modelVersion>
    <parent>
        <groupId>org.opencb.opencga</groupId>
        <artifactId>opencga</artifactId>
<<<<<<< HEAD
        <version>2.1.0-rc2-SNAPSHOT</version>
=======
        <version>2.1.0-rc3-SNAPSHOT</version>
>>>>>>> 5f94d544
        <relativePath>../pom.xml</relativePath>
    </parent>

    <!-- Version must be set to a literal, variables cannot be used in nested modules -->
    <artifactId>opencga-storage</artifactId>
<<<<<<< HEAD
    <version>2.1.0-rc2-SNAPSHOT</version>
=======
    <version>2.1.0-rc3-SNAPSHOT</version>
>>>>>>> 5f94d544
    <packaging>pom</packaging>

    <properties>
        <storage.configuration.file>storage-configuration.yml</storage.configuration.file>
    </properties>

    <modules>
        <module>opencga-storage-app</module>
        <module>opencga-storage-core</module>
        <module>opencga-storage-mongodb</module>
        <module>opencga-storage-hadoop</module>
        <module>opencga-storage-server</module>
        <module>opencga-storage-benchmark</module>
    </modules>

    <dependencyManagement>
        <dependencies>
            <dependency>
                <groupId>org.opencb.opencga</groupId>
                <artifactId>opencga-storage-core</artifactId>
                <version>${opencga.version}</version>
            </dependency>
            <dependency>
                <groupId>org.opencb.opencga</groupId>
                <artifactId>opencga-storage-server</artifactId>
                <version>${opencga.version}</version>
            </dependency>
            <dependency>
                <groupId>org.opencb.opencga</groupId>
                <artifactId>opencga-storage-benchmark</artifactId>
                <version>${opencga.version}</version>
            </dependency>

            <dependency>
                <groupId>io.grpc</groupId>
                <artifactId>grpc-all</artifactId>
                <version>${grpc.version}</version>
            </dependency>
            <!--Ensure commons-io with version 2.5. Required for solr-->
            <dependency>
                <groupId>commons-io</groupId>
                <artifactId>commons-io</artifactId>
                <version>2.5</version>
            </dependency>
        </dependencies>
    </dependencyManagement>

    <build>
        <extensions>
            <extension>
                <groupId>kr.motd.maven</groupId>
                <artifactId>os-maven-plugin</artifactId>
                <version>1.4.0.Final</version>
            </extension>
        </extensions>

        <plugins>
             <plugin>
                <groupId>org.xolstice.maven.plugins</groupId>
                <artifactId>protobuf-maven-plugin</artifactId>
                <version>0.5.0</version>
                <configuration>
                    <!--
                      The version of protoc must match protobuf-java. If you don't depend on
                      protobuf-java directly, you will be transitively depending on the
                      protobuf-java version that grpc depends on.
                    -->
                    <protocArtifact>com.google.protobuf:protoc:${protobuf.version}:exe:${os.detected.classifier}</protocArtifact>
                    <pluginId>grpc-java</pluginId>
                    <pluginArtifact>io.grpc:protoc-gen-grpc-java:0.13.2:exe:${os.detected.classifier}</pluginArtifact>
                </configuration>
                <executions>
                    <execution>
                        <goals>
                            <goal>compile</goal>
                            <goal>compile-custom</goal>
                        </goals>
                    </execution>
                </executions>
            </plugin>
        </plugins>
    </build>

</project><|MERGE_RESOLUTION|>--- conflicted
+++ resolved
@@ -22,21 +22,13 @@
     <parent>
         <groupId>org.opencb.opencga</groupId>
         <artifactId>opencga</artifactId>
-<<<<<<< HEAD
-        <version>2.1.0-rc2-SNAPSHOT</version>
-=======
         <version>2.1.0-rc3-SNAPSHOT</version>
->>>>>>> 5f94d544
         <relativePath>../pom.xml</relativePath>
     </parent>
 
     <!-- Version must be set to a literal, variables cannot be used in nested modules -->
     <artifactId>opencga-storage</artifactId>
-<<<<<<< HEAD
-    <version>2.1.0-rc2-SNAPSHOT</version>
-=======
     <version>2.1.0-rc3-SNAPSHOT</version>
->>>>>>> 5f94d544
     <packaging>pom</packaging>
 
     <properties>
