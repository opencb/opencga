--- conflicted
+++ resolved
@@ -6,13 +6,8 @@
 import org.opencb.commons.bioformats.variant.json.VariantAnalysisInfo;
 import org.opencb.commons.bioformats.variant.json.VariantControl;
 import org.opencb.commons.bioformats.variant.json.VariantInfo;
-<<<<<<< HEAD
-import org.opencb.commons.bioformats.variant.vcf4.effect.VariantEffect;
-import org.opencb.commons.bioformats.variant.vcf4.stats.VcfVariantStat;
-=======
 import org.opencb.commons.bioformats.variant.utils.effect.VariantEffect;
 import org.opencb.commons.bioformats.variant.utils.stats.VariantStats;
->>>>>>> 622c62d6
 
 //import javax.ws.rs.client.Client;
 //import javax.ws.rs.client.ClientBuilder;
@@ -44,13 +39,8 @@
         Statement stmt;
         List<VariantInfo> list = new ArrayList<>(100);
 
-<<<<<<< HEAD
-       String dbName = options.get("db_name");
-=======
         String dbName = options.get("db_name");
         showDb(dbName);
->>>>>>> 622c62d6
-
         try {
             Class.forName("org.sqlite.JDBC");
             con = DriverManager.getConnection("jdbc:sqlite:" + dbName);
