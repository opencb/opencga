package org.opencb.opencga.storage.variant.mongodb;

import com.mongodb.*;
import java.net.UnknownHostException;
import java.util.*;
import org.opencb.biodata.models.feature.Region;
import org.opencb.datastore.core.QueryOptions;
import org.opencb.datastore.core.QueryResult;
import org.opencb.datastore.mongodb.MongoDBCollection;
import org.opencb.datastore.mongodb.MongoDBConfiguration;
import org.opencb.datastore.mongodb.MongoDataStore;
import org.opencb.datastore.mongodb.MongoDataStoreManager;
import org.opencb.opencga.lib.auth.MongoCredentials;
import org.opencb.opencga.storage.variant.VariantDBAdaptor;

/**
 * @author Cristina Yenyxe Gonzalez Garcia <cyenyxe@ebi.ac.uk>
 */
public class VariantMongoDBAdaptor implements VariantDBAdaptor {

    private final MongoDataStoreManager mongoManager;
    private final MongoDataStore db;
    private final DBObjectToVariantConverter variantConverter;
    private final DBObjectToArchivedVariantFileConverter archivedVariantFileConverter;

    public VariantMongoDBAdaptor(MongoCredentials credentials) throws UnknownHostException {
        // Mongo configuration
        mongoManager = new MongoDataStoreManager(credentials.getMongoHost(), credentials.getMongoPort());
<<<<<<< HEAD
        MongoDBConfiguration mongoDBConfiguration = MongoDBConfiguration.builder().add("username", "biouser").add("password", "B10p@ss").build();
=======
        MongoDBConfiguration mongoDBConfiguration = MongoDBConfiguration.builder()
                .add("username", credentials.getUsername())
                .add("password", credentials.getPassword() != null ? new String(credentials.getPassword()) : null).build();
>>>>>>> 08a83979
        db = mongoManager.get(credentials.getMongoDbName(), mongoDBConfiguration);
        
        // Converters from DBObject to Java classes
        archivedVariantFileConverter = new DBObjectToArchivedVariantFileConverter(true, new DBObjectToVariantStatsConverter(), credentials);
        variantConverter = new DBObjectToVariantConverter(archivedVariantFileConverter);
    }

    @Override
    public QueryResult getAllVariantsByRegion(Region region, QueryOptions options) {
        MongoDBCollection coll = db.getCollection("variants");
        
        QueryBuilder qb = QueryBuilder.start();
        getRegionFilter(region, qb);
        parseQueryOptions(options, qb);
        
        return coll.find(qb.get(), options, variantConverter);
    }

    @Override
    public List<QueryResult> getAllVariantsByRegionList(List<Region> regions, QueryOptions options) {
        List<QueryResult> allResults = new LinkedList<>();
        for (Region r : regions) {
            QueryResult queryResult = getAllVariantsByRegion(r, options);
            allResults.add(queryResult);
        }
        return allResults;
    }

    @Override
    public QueryResult getAllVariantsByRegionAndStudies(Region region, List<String> studyId, QueryOptions options) {
        MongoDBCollection coll = db.getCollection("variants");

        // Aggregation for filtering when more than one study is present
        QueryBuilder qb = QueryBuilder.start(DBObjectToVariantConverter.FILES_FIELD + "." + DBObjectToArchivedVariantFileConverter.STUDYID_FIELD).in(studyId);
        getRegionFilter(region, qb);
        parseQueryOptions(options, qb);
        
        DBObject match = new BasicDBObject("$match", qb.get());
        DBObject unwind = new BasicDBObject("$unwind", "$" + DBObjectToVariantConverter.FILES_FIELD);
        DBObject match2 = new BasicDBObject("$match", 
                new BasicDBObject(DBObjectToVariantConverter.FILES_FIELD + "." + DBObjectToArchivedVariantFileConverter.STUDYID_FIELD, 
                        new BasicDBObject("$in", studyId)));
        
        return coll.aggregate("$variantsRegionStudies", Arrays.asList(match, unwind, match2), options);
    }

    @Override
    public QueryResult getVariantsHistogramByRegion(Region region, QueryOptions options) {
        // db.variants.aggregate( { $match: { $and: [ {chr: "1"}, {start: {$gt: 251391, $lt: 2701391}} ] }}, 
        //                        { $group: { _id: { $subtract: [ { $divide: ["$start", 20000] }, { $divide: [{$mod: ["$start", 20000]}, 20000] } ] }, 
        //                                  totalCount: {$sum: 1}}})
        MongoDBCollection coll = db.getCollection("variants");
        
        int interval = options.getInt("interval", 20000);

        BasicDBObject start = new BasicDBObject("$gt", region.getStart());
        start.append("$lt", region.getEnd());

        BasicDBList andArr = new BasicDBList();
        andArr.add(new BasicDBObject(DBObjectToVariantConverter.CHROMOSOME_FIELD, region.getChromosome()));
        andArr.add(new BasicDBObject(DBObjectToVariantConverter.START_FIELD, start));

        DBObject match = new BasicDBObject("$match", new BasicDBObject("$and", andArr));


        BasicDBList divide1 = new BasicDBList();
        divide1.add("$start");
        divide1.add(interval);

        BasicDBList divide2 = new BasicDBList();
        divide2.add(new BasicDBObject("$mod", divide1));
        divide2.add(interval);

        BasicDBList subtractList = new BasicDBList();
        subtractList.add(new BasicDBObject("$divide", divide1));
        subtractList.add(new BasicDBObject("$divide", divide2));


        BasicDBObject substract = new BasicDBObject("$subtract", subtractList);

        DBObject totalCount = new BasicDBObject("$sum", 1);

        BasicDBObject g = new BasicDBObject("_id", substract);
        g.append("features_count", totalCount);
        DBObject group = new BasicDBObject("$group", g);

        DBObject sort = new BasicDBObject("$sort", new BasicDBObject("_id", 1));

//        logger.info("getAllIntervalFrequencies - (>·_·)>");
        System.out.println(options.toString());

        System.out.println(match.toString());
        System.out.println(group.toString());
        System.out.println(sort.toString());

        long dbTimeStart = System.currentTimeMillis();
        QueryResult output = coll.aggregate("$histogram", Arrays.asList(match, group, sort), options);
        long dbTimeEnd = System.currentTimeMillis();

//        System.out.println(output.getCommand());

        Map<Long, DBObject> ids = new HashMap<>();
        // Create DBObject for intervals with features inside them
        for (DBObject intervalObj : (List<DBObject>) output.getResult()) {
            Long _id = Math.round((Double) intervalObj.get("_id"));//is double

            DBObject intervalVisited = ids.get(_id);
            if (intervalVisited == null) {
                intervalObj.put("_id", _id);
                intervalObj.put("start", getChunkStart(_id.intValue(), interval));
                intervalObj.put("end", getChunkEnd(_id.intValue(), interval));
                intervalObj.put("chromosome", region.getChromosome());
                intervalObj.put("features_count", Math.log((int) intervalObj.get("features_count")));
                ids.put(_id, intervalObj);
            } else {
                Double sum = (Double) intervalVisited.get("features_count") + Math.log((int) intervalObj.get("features_count"));
                intervalVisited.put("features_count", sum.intValue());
            }
        }

        // Create DBObject for intervals without features inside them
        BasicDBList resultList = new BasicDBList();
        int firstChunkId = getChunkId(region.getStart(), interval);
        int lastChunkId = getChunkId(region.getEnd(), interval);
        DBObject intervalObj;
        for (int chunkId = firstChunkId; chunkId <= lastChunkId; chunkId++) {
            intervalObj = ids.get((long) chunkId);
            if (intervalObj == null) {
                intervalObj = new BasicDBObject();
                intervalObj.put("_id", chunkId);
                intervalObj.put("start", getChunkStart(chunkId, interval));
                intervalObj.put("end", getChunkEnd(chunkId, interval));
                intervalObj.put("chromosome", region.getChromosome());
                intervalObj.put("features_count", 0);
            }
            resultList.add(intervalObj);
        }

        QueryResult queryResult = new QueryResult(region.toString(), ((Long) (dbTimeEnd - dbTimeStart)).intValue(), 
                resultList.size(), resultList.size(), null, null, resultList);

        return queryResult;
    }
    

    @Override
    public QueryResult getAllVariantsByGene(String geneName, QueryOptions options) {
        MongoDBCollection coll = db.getCollection("variants");

        QueryBuilder qb = QueryBuilder.start("_at.gn").all(Arrays.asList(geneName));
        parseQueryOptions(options, qb);
        return coll.find(qb.get(), options, variantConverter);
    }

    @Override
    public QueryResult getMostAffectedGenes(int numGenes, QueryOptions options) {
        return getGenesRanking(numGenes, -1, options);
    }

    @Override
    public QueryResult getLeastAffectedGenes(int numGenes, QueryOptions options) {
        return getGenesRanking(numGenes, 1, options);
    }

    private QueryResult getGenesRanking(int numGenes, int order, QueryOptions options) {
        // db.variants.aggregate( { $project : { genes : "$_at.gn"} },
        //                        { $unwind : "$genes"},
        //                        { $group : { _id : "$genes", count: { $sum : 1 } }},
        //                        { $sort : { "count" : -1 }},
        //                        { $limit : 10 } )
        MongoDBCollection coll = db.getCollection("variants");
        
        QueryBuilder qb = QueryBuilder.start();
        parseQueryOptions(options, qb);
        
        DBObject match = new BasicDBObject("$match", qb.get());
        DBObject project = new BasicDBObject("$project", new BasicDBObject("genes", "$_at.gn"));
        DBObject unwind = new BasicDBObject("$unwind", "$genes");
        DBObject group = new BasicDBObject("$group", new BasicDBObject("_id", "$genes").append("count", new BasicDBObject( "$sum", 1)));
        DBObject sort = new BasicDBObject("$sort", new BasicDBObject("count", order)); // 1 = ascending, -1 = descending
        DBObject limit = new BasicDBObject("$limit", numGenes);
        
        return coll.aggregate("$effects.geneName", Arrays.asList(match, project, unwind, group, sort, limit), options);
    }

    
    @Override
    public QueryResult getTopConsequenceTypes(int numConsequenceTypes, QueryOptions options) {
        return getConsequenceTypesRanking(numConsequenceTypes, -1, options);
    }

    @Override
    public QueryResult getBottomConsequenceTypes(int numConsequenceTypes, QueryOptions options) {
        return getConsequenceTypesRanking(numConsequenceTypes, 1, options);
    }

    private QueryResult getConsequenceTypesRanking(int numConsequenceTypes, int order, QueryOptions options) {
        MongoDBCollection coll = db.getCollection("variants");
        
        QueryBuilder qb = QueryBuilder.start();
        parseQueryOptions(options, qb);
        
        DBObject match = new BasicDBObject("$match", qb.get());
        DBObject project = new BasicDBObject("$project", new BasicDBObject("so", "$_at.ct"));
        DBObject unwind = new BasicDBObject("$unwind", "$so");
        DBObject group = new BasicDBObject("$group", new BasicDBObject("_id", "$so").append("count", new BasicDBObject( "$sum", 1)));
        DBObject sort = new BasicDBObject("$sort", new BasicDBObject("count", order)); // 1 = ascending, -1 = descending
        DBObject limit = new BasicDBObject("$limit", numConsequenceTypes);
        
        return coll.aggregate("$effects.so", Arrays.asList(match, project, unwind, group, sort, limit), options);
    }
    
    
    @Override
    public QueryResult getVariantById(String id, QueryOptions options) {
        MongoDBCollection coll = db.getCollection("variants");

        BasicDBObject query = new BasicDBObject(DBObjectToVariantConverter.ID_FIELD, id);
        return coll.find(query, options, variantConverter);
    }

    @Override
    public List<QueryResult> getVariantsByIdList(List<String> ids, QueryOptions options) {
        List<QueryResult> allResults = new LinkedList<>();
        for (String r : ids) {
            QueryResult queryResult = getVariantById(r, options);
            allResults.add(queryResult);
        }
        return allResults;
    }

    @Override
    public boolean close() {
        mongoManager.close(db.getDatabaseName());
        return true;
    }

    
    private QueryBuilder parseQueryOptions(QueryOptions options, QueryBuilder builder) {
        if (options != null) {
            if (options.containsKey("region") && !options.getString("region").isEmpty()) {
                getRegionFilter(Region.parseRegion(options.getString("region")), builder);
            }
            
            if (options.containsKey("type") && !options.getString("type").isEmpty()) {
                getVariantTypeFilter(options.getString("type"), builder);
            }
            
            if (options.containsKey("reference") && !options.getString("reference").isEmpty()) {
                getReferenceFilter(options.getString("reference"), builder);
            }
            
            if (options.containsKey("alternate") && !options.getString("alternate").isEmpty()) {
                getAlternateFilter(options.getString("alternate"), builder);
            }
            
            if (options.containsKey("effect") && !options.getList("effect").isEmpty() && !options.getListAs("effect", String.class).get(0).isEmpty()) {
                getEffectFilter(options.getListAs("effect", String.class), builder);
            }
            
            if (options.containsKey("studies") && !options.getList("studies").isEmpty() && !options.getListAs("studies", String.class).get(0).isEmpty()) {
                System.out.println("# studies = " + options.getList("studies").size());
                getStudyFilter(options.getListAs("studies", String.class), builder);
            }
            
            if (options.containsKey("maf") && options.containsKey("opMaf")
                    && options.getFloat("maf") >= 0 && !options.getString("opMaf").isEmpty()) {
                getMafFilter(options.getFloat("maf"), ComparisonOperator.fromString(options.getString("opMaf")), builder);
            }
            
            if (options.containsKey("missingAlleles") && options.containsKey("opMissingAlleles")
                    && options.getInt("missingAlleles") >= 0 && !options.getString("opMissingAlleles").isEmpty()) {
                getMissingAllelesFilter(options.getInt("missingAlleles"), ComparisonOperator.fromString(options.getString("opMissingAlleles")), builder);
            }
            
            if (options.containsKey("missingGenotypes") && options.containsKey("opMissingGenotypes")
                    && options.getInt("missingGenotypes") >= 0 && !options.getString("opMissingGenotypes").isEmpty()) {
                getMissingGenotypesFilter(options.getInt("missingGenotypes"), ComparisonOperator.fromString(options.getString("opMissingGenotypes")), builder);
            }
            
        }
        
        return builder;
    }
    
    private QueryBuilder getRegionFilter(Region region, QueryBuilder builder) {
        List<String> chunkIds = getChunkIds(region);
        builder.and("_at.chunkIds").in(chunkIds);
        builder.and(DBObjectToVariantConverter.END_FIELD).greaterThanEquals(region.getStart());
        builder.and(DBObjectToVariantConverter.START_FIELD).lessThanEquals(region.getEnd());
        return builder;
    }
    
    private QueryBuilder getReferenceFilter(String reference, QueryBuilder builder) {
        return builder.and(DBObjectToVariantConverter.REFERENCE_FIELD).is(reference);
    }
    
    private QueryBuilder getAlternateFilter(String alternate, QueryBuilder builder) {
        return builder.and(DBObjectToVariantConverter.ALTERNATE_FIELD).is(alternate);
    }
    
    private QueryBuilder getVariantTypeFilter(String type, QueryBuilder builder) {
        return builder.and(DBObjectToVariantConverter.TYPE_FIELD).is(type.toUpperCase());
    }
    
    private QueryBuilder getEffectFilter(List<String> effects, QueryBuilder builder) {
        return builder.and(DBObjectToVariantConverter.EFFECTS_FIELD + "." + DBObjectToVariantConverter.SOTERM_FIELD).in(effects);
    }
    
    private QueryBuilder getStudyFilter(List<String> studies, QueryBuilder builder) {
        return builder.and(DBObjectToVariantConverter.FILES_FIELD + "." + DBObjectToArchivedVariantFileConverter.STUDYID_FIELD).in(studies);
    }
    
    private QueryBuilder getMafFilter(float maf, ComparisonOperator op, QueryBuilder builder) {
        return op.apply(DBObjectToVariantConverter.FILES_FIELD + "." + DBObjectToArchivedVariantFileConverter.STATS_FIELD 
                + "." + DBObjectToVariantStatsConverter.MAF_FIELD, maf, builder);
    }

    private QueryBuilder getMissingAllelesFilter(int missingAlleles, ComparisonOperator op, QueryBuilder builder) {
        return op.apply(DBObjectToVariantConverter.FILES_FIELD + "." + DBObjectToArchivedVariantFileConverter.STATS_FIELD 
                + "." + DBObjectToVariantStatsConverter.MISSALLELE_FIELD, missingAlleles, builder);
    }

    private QueryBuilder getMissingGenotypesFilter(int missingGenotypes, ComparisonOperator op, QueryBuilder builder) {
        return op.apply(DBObjectToVariantConverter.FILES_FIELD + "." + DBObjectToArchivedVariantFileConverter.STATS_FIELD 
                + "." + DBObjectToVariantStatsConverter.MISSGENOTYPE_FIELD, missingGenotypes, builder);
    }

    
    /* *******************
     * Auxiliary methods *
     * *******************/
    
    private List<String> getChunkIds(Region region) {
        List<String> chunkIds = new LinkedList<>();
        
        int chunkSize = (region.getEnd() - region.getStart() > VariantMongoWriter.CHUNK_SIZE_BIG) ?
                VariantMongoWriter.CHUNK_SIZE_BIG : VariantMongoWriter.CHUNK_SIZE_SMALL;
        int ks = chunkSize / 1000;
        int chunkStart = region.getStart() / chunkSize;
        int chunkEnd = region.getEnd() / chunkSize;
        
        for (int i = chunkStart; i <= chunkEnd; i++) {
            String chunkId = region.getChromosome() + "_" + i + "_" + ks + "k";
            chunkIds.add(chunkId);
        }
        
        return chunkIds;
    }
    
    private int getChunkId(int position, int chunksize) {
        return position / chunksize;
    }
    
    private int getChunkStart(int id, int chunksize) {
        return (id == 0) ? 1 : id * chunksize;
    }

    private int getChunkEnd(int id, int chunksize) {
        return (id * chunksize) + chunksize - 1;
    }
    
    /* *******************
     *  Auxiliary types  *
     * *******************/
    
    private enum ComparisonOperator {
        LT("<") {
            @Override
            QueryBuilder apply(String key, Object value, QueryBuilder builder) {
                return builder.and(key).lessThan(value);
            }
        },
        
        LTE("<=") {
            @Override
            QueryBuilder apply(String key, Object value, QueryBuilder builder) {
                return builder.and(key).lessThanEquals(value);
            }
        },
        
        GT(">") {
            @Override
            QueryBuilder apply(String key, Object value, QueryBuilder builder) {
                return builder.and(key).greaterThan(value);
            }
        },
        
        GTE(">=") {
            @Override
            QueryBuilder apply(String key, Object value, QueryBuilder builder) {
                return builder.and(key).greaterThanEquals(value);
            }
        },
        
        EQ("=") {
            @Override
            QueryBuilder apply(String key, Object value, QueryBuilder builder) {
                return builder.and(key).is(value);
            }
        },
        
        NEQ("=/=") {
            @Override
            QueryBuilder apply(String key, Object value, QueryBuilder builder) {
                return builder.and(key).notEquals(value);
            }
        };

        private final String symbol;
        
        private ComparisonOperator(String symbol) {
            this.symbol = symbol;
        }

        @Override
        public String toString() {
            return symbol;
        }
        
        abstract QueryBuilder apply(String key, Object value, QueryBuilder builder);
        
        // Returns Operation for string, or null if string is invalid
        private static final Map<String, ComparisonOperator> stringToEnum = new HashMap<>();
        static { // Initialize map from constant name to enum constant
            for (ComparisonOperator op : values()) {
                stringToEnum.put(op.toString(), op);
            }
        }

        public static ComparisonOperator fromString(String symbol) {
            return stringToEnum.get(symbol);
        }

    }
    
//    @Override
//    public List<VariantStats> getRecordsStats(Map<String, String> options) {
//        return null;
//    }
//
//    @Override
//    public List<VariantEffect> getEffect(Map<String, String> options) {
//        return null;
//    }
//
//    @Override
//    public VariantAnalysisInfo getAnalysisInfo(Map<String, String> options) {
//        return null;
//    }
//
//    private String buildRowkey(String chromosome, String position) {
//        if (chromosome.length() > 2) {
//            if (chromosome.substring(0, 2).equals("chr")) {
//                chromosome = chromosome.substring(2);
//            }
//        }
//        if (chromosome.length() < 2) {
//            chromosome = "0" + chromosome;
//        }
//        if (position.length() < 10) {
//            while (position.length() < 10) {
//                position = "0" + position;
//            }
//        }
//        return chromosome + "_" + position;
//    }
//
//    @Override
//    public List<VariantInfo> getRecords(Map<String, String> options) {
//        return null;
//    }

//    public QueryResult<VariantInfo> getRecordsMongo(int page, int start, int limit, MutableInt count, Map<String, String> options) {
//
//        long startTime = System.currentTimeMillis();
//        QueryResult<VariantInfo> queryResult = new QueryResult<>();
//
//        List<VariantInfo> res = new ArrayList<>();
//        String studyId = options.get("studyId");
//        DBCollection coll = db.getCollection("variants");
//
//        DBObject elemMatch = new BasicDBObject("studyId", studyId);
//        DBObject query = new BasicDBObject();
//        BasicDBList orList = new BasicDBList();
//
//        Map<String, List<String>> sampleGenotypes = processSamplesGT(options);
//
//        System.out.println("map = " + options);
//
//        if (options.containsKey("region_list") && !options.get("region_list").equals("")) {
//            String[] regions = options.get("region_list").split(",");
//            Pattern pattern = Pattern.compile("(\\w+):(\\d+)-(\\d+)");
//            Matcher matcher, matcherChr;
//
//            for (int i = 0; i < regions.length; i++) {
//                String region = regions[i];
//                matcher = pattern.matcher(region);
//                if (matcher.find()) {
//                    String chr = matcher.group(1);
//                    int s = Integer.valueOf(matcher.group(2));
//                    int e = Integer.valueOf(matcher.group(3));
//
//                    DBObject regionClause = new BasicDBObject("chr", chr);
//                    regionClause.put("pos", new BasicDBObject("$gte", s).append("$lte", e));
//                    orList.add(regionClause);
//                } else {
//
//                    Pattern patternChr = Pattern.compile("(\\w+)");
//                    matcherChr = patternChr.matcher(region);
//
//                    if (matcherChr.find()) {
//                        String chr = matcherChr.group();
//                        DBObject regionClause = new BasicDBObject("chr", chr);
//                        orList.add(regionClause);
//                    }
//
//                }
//            }
//            query.put("$or", orList);
//
//        } else if (options.containsKey("genes") && !options.get("genes").equals("")) {
//            orList = processGeneList(options.get("genes"));
//            if (orList.ks() > 0) {
//                query.put("$or", orList);
//            } else {
//                queryResult.setWarningMsg("Wrong gene name");
//                queryResult.setResult(res);
//                queryResult.setNumResults(res.ks());
//                return queryResult;
//            }
//        }
//
//        if (options.containsKey("conseq_type") && !options.get("conseq_type").equals("")) {
//            String[] cts = options.get("conseq_type").split(",");
//
//            BasicDBList ctList = new BasicDBList();
//            for (String ct : cts) {
//                ctList.add(ct);
//            }
//            elemMatch.put("effects", new BasicDBObject("$in", ctList));
//        }
//
//        if (sampleGenotypes.ks() > 0) {
//            for (Map.Entry<String, List<String>> entry : sampleGenotypes.entrySet()) {
//                BasicDBList gtList = new BasicDBList();
//                for (String gt : entry.getValue()) {
//                    gtList.add(gt);
//                }
//                elemMatch.put("samples." + entry.getKey() + ".GT", new BasicDBObject("$in", gtList));
//            }
//        }
//
//        if (options.containsKey("miss_gt") && !options.get("miss_gt").equalsIgnoreCase("")) {
//            Integer val = Integer.valueOf(options.get("miss_gt"));
//            Object missGt = getMongoOption(options.get("option_miss_gt"), val);
//            elemMatch.put("stats.missGenotypes", missGt);
//        }
//
//        if (options.containsKey("maf_1000g_controls") && !options.get("maf_1000g_controls").equalsIgnoreCase("")) {
//            elemMatch.put("attributes.1000G_maf", new BasicDBObject("$lte", options.get("maf_1000g_controls")));
//        }
//
//        query.put("studies", new BasicDBObject("$elemMatch", elemMatch));
//
//        System.out.println("#############################");
//        System.out.println(query);
//        System.out.println("#############################");
//
//        long dbStart = System.currentTimeMillis();
//
//        DBObject sort = null;
//        DBCursor cursor;
//
//        if (options.containsKey("sort")) {
//            sort = getQuerySort(options.get("sort"));
//
//            System.out.println(sort);
//
//            cursor = coll.find(query).sort(sort).skip(start).limit(limit);
//        } else {
//            cursor = coll.find(query).skip(start).limit(limit);
//        }
//
//        count.setValue(cursor.count());
//
//        queryResult.setDbTime(dbStart - System.currentTimeMillis());
//
//        for (DBObject obj : cursor) {
//
//            BasicDBObject elem = (BasicDBObject) obj;
//            VariantInfo vi = new VariantInfo();
//            VariantStats vs = new VariantStats();
//
//            String chr = elem.getString("chr");
//            int pos = elem.getInt("pos");
//
//            vi.setChromosome(chr);
//            vi.setPosition(pos);
//
//            BasicDBList studies = (BasicDBList) elem.get("studies");
//
//            Iterator<Object> it = studies.iterator();
//            while (it.hasNext()) {
//                BasicDBObject study = (BasicDBObject) it.next();
//
//                if (study.getString("studyId").equalsIgnoreCase(studyId)) {
//
//                    BasicDBObject stats = (BasicDBObject) study.get("stats");
//
//                    String ref = study.getString("ref");
//                    BasicDBList alt = (BasicDBList) study.get("alt");
//                    vi.setRef(ref);
//                    vi.setAlt(Joiner.on(",").join(alt.toArray()));
//                    vs.setMaf((float) stats.getDouble("maf"));
//                    vs.setMgf((float) stats.getDouble("mgf"));
//                    vs.setMafAllele(stats.getString("alleleMaf"));
//                    vs.setMgfGenotype(stats.getString("genotypeMaf"));
//                    vs.setMissingAlleles(stats.getInt("missAllele"));
//                    vs.setMissingGenotypes(stats.getInt("missGenotypes"));
//                    vs.setMendelianErrors(stats.getInt("mendelErr"));
//                    vs.setCasesPercentDominant((float) stats.getDouble("casesPercentDominant"));
//                    vs.setControlsPercentDominant((float) stats.getDouble("controlsPercentDominant"));
//                    vs.setCasesPercentRecessive((float) stats.getDouble("casesPercentRecessive"));
//                    vs.setControlsPercentRecessive((float) stats.getDouble("controlsPercentRecessive"));
//
//                    BasicDBObject samples = (BasicDBObject) study.get("samples");
//
//                    for (String sampleName : samples.keySet()) {
//
//                        DBObject sample = (DBObject) samples.get(sampleName);
//
//                        if (sample.containsField("GT")) {
//                            String sampleGT = (String) sample.get("GT");
//                            vi.addSammpleGenotype(sampleName, sampleGT);
//                        }
//
//                    }
//
//                    vi.setSnpid((String) study.get("snpId"));
//
//                    if (study.containsField("effects")) {
//                        BasicDBList conseqTypes = (BasicDBList) study.get("effects");
//                        conseqTypes.remove("");
//                        String cts = Joiner.on(",").join(conseqTypes.iterator());
//                        vi.addConsequenceTypes(cts);
//                    }
//
//                    if (study.containsField("genes")) {
//                        BasicDBList genesList = (BasicDBList) study.get("genes");
//                        String genes = Joiner.on(",").join(genesList.iterator());
//                        vi.addGenes(genes);
//                    }
//
//                    if (study.containsField("attributes")) {
//
//                        BasicDBObject attr = (BasicDBObject) study.get("attributes");
//
//                        if (attr.containsField("1000G_maf")) {
//                            vi.addControl("1000G_maf", (String) attr.get("1000G_maf"));
//                            vi.addControl("1000G_amaf", (String) attr.get("1000G_amaf"));
//                            vi.addControl("1000G_gt", (String) attr.get("1000G_gt"));
//                        }
//
//                        if (attr.containsField("EVS_maf")) {
//                            vi.addControl("EVS_maf", (String) attr.get("EVS_maf"));
//                            vi.addControl("EVS_amaf", (String) attr.get("EVS_amaf"));
//                            vi.addControl("EVS_gt", (String) attr.get("EVS_gt"));
//                        }
//
//                    }
//                    continue;
//                }
//            }
//            vi.addStats(vs);
//            res.add(vi);
//        }
//
//        queryResult.setResult(res);
//        queryResult.setTime(startTime - System.currentTimeMillis());
//
//        return queryResult;
//    }
//
//    private DBObject getQuerySort(String sort) {
//
//        DBObject res = new BasicDBObject();
//
//        //  sort=[{"property":"stats_id_snp","direction":"ASC"}],
////        Pattern pattern = Pattern.compile("(\\w+):(\\d+)-(\\d+)");
//        Pattern pattern = Pattern.compile("\"property\":\"(\\w+)\",\"direction\":\"(ASC|DESC)\"");
//        Matcher matcher = pattern.matcher(sort);
//        if (matcher.find()) {
//
//            String field = matcher.group(1);
//            String direction = matcher.group(2);
//
//            int dir = 1;
//
//            if (direction.equalsIgnoreCase("ASC")) {
//                dir = 1;
//            } else if (direction.equalsIgnoreCase("DESC")) {
//                dir = -1;
//            }
//
//            switch (field) {
//                case "chromosome":
//                    res.put("chr", dir);
//                    res.put("pos", dir);
//                    break;
//                case "snpid":
//                    res.put("studies.snpId", dir);
//                    break;
//                case "consecuente_types":
//                    res.put("studies.effects", dir);
//                    break;
//                case "genes":
//                    res.put("studies.genes.1", dir);
//                    break;
//            }
//
//        }
//
//        return res;
//    }
//
//    private Object getMongoOption(String option, float val) {
//
//        Object res = null;
//
//        switch (option) {
//            case ("<"):
//                res = new BasicDBObject("$lt", val);
//                break;
//            case ("<="):
//                res = new BasicDBObject("$lte", val);
//                break;
//            case (">"):
//                res = new BasicDBObject("$gt", val);
//                break;
//            case (">="):
//                res = new BasicDBObject("$gte", val);
//                break;
//            case ("="):
//                res = val;
//                break;
//            case ("!="):
//                res = new BasicDBObject("$ne", val);
//                break;
//        }
//
//        return res;
//    }
//
//    private BasicDBList processGeneList(String genes) {
//
//        BasicDBList list = new BasicDBList();
//
//        Client wsRestClient = Client.create();
//        WebResource webResource = wsRestClient.resource("http://ws.bioinfo.cipf.es/cellbase/rest/latest/hsa/feature/gene/");
//
//        ObjectMapper mapper = new ObjectMapper();
//
//        String response = webResource.path(genes).path("info").queryParam("of", "json").get(String.class);
//
//        try {
//            JsonNode actualObj = mapper.readTree(response);
//            Iterator<JsonNode> it = actualObj.iterator();
//            Iterator<JsonNode> aux;
//
//            while (it.hasNext()) {
//                JsonNode node = it.next();
//                if (node.isArray()) {
//
//                    aux = node.iterator();
//                    while (aux.hasNext()) {
//                        JsonNode auxNode = aux.next();
//
//                        DBObject regionClause = new BasicDBObject("chr", auxNode.get("chromosome").asText());
//                        regionClause.put("pos", new BasicDBObject("$gte", auxNode.get("start").asInt()).append("$lte", auxNode.get("end").asInt()));
//                        list.add(regionClause);
//
//                    }
//
//                }
//            }
//
//        } catch (IOException e) {
//            e.printStackTrace();
//        }
//
//        return list;
//
//    }
//
//    private Map<String, List<String>> processSamplesGT(Map<String, String> options) {
//        Map<String, List<String>> samplesGenotypes = new LinkedHashMap<>(10);
//        List<String> genotypesList;
//
//        String key, val;
//        for (Map.Entry<String, String> entry : options.entrySet()) {
//            key = entry.getKey();
//            val = entry.getValue();
//
//            if (key.startsWith("sampleGT_")) {
//                String sampleName = key.replace("sampleGT_", "").replace("[]", "");
//                String[] genotypes = val.split(",");
//
//                if (samplesGenotypes.containsKey(sampleName)) {
//                    genotypesList = samplesGenotypes.get(sampleName);
//                } else {
//
//                    genotypesList = new ArrayList<>();
//                    samplesGenotypes.put(sampleName, genotypesList);
//                }
//
//                for (int i = 0; i < genotypes.length; i++) {
//
//                    genotypesList.add(genotypes[i]);
//                }
//
//            }
//
//        }
//        return samplesGenotypes;
//    }
//
//    public QueryResult<VariantAnalysisInfo> getAnalysisInfo(String studyId) {
//
//        long start = System.currentTimeMillis();
//        QueryResult<VariantAnalysisInfo> qres = new QueryResult<>();
//        VariantAnalysisInfo vi = new VariantAnalysisInfo();
//
//        DBCollection coll = db.getCollection("studies");
//        DBCollection collV = db.getCollection("variants");
//
//        long dbStart = System.currentTimeMillis();
//        DBObject study = coll.findOne(new BasicDBObject("name", studyId));
//
//        if (study != null) {
//            Iterator<Object> it = ((BasicDBList) study.get("samples")).iterator();
//
//            while (it.hasNext()) {
//                vi.addSample((String) it.next());
//            }
//
//            BasicDBObject gs = (BasicDBObject) study.get("globalStats");
//
//            for (String elem : gs.keySet()) {
//                if (!elem.equalsIgnoreCase("consequenceTypes")) {
//                    double val = gs.getDouble(elem);
//                    vi.addGlobalStats(elem, val);
//                } else {
//
//                    BasicDBObject cts = (BasicDBObject) gs.get("consequenceTypes");
//                    for (String ct : cts.keySet()) {
//                        vi.addConsequenceType(ct, cts.getInt(ct));
//                    }
//                }
//            }
//        }
//        qres.setDbTime(System.currentTimeMillis() - dbStart);
//
//        qres.setResult(Arrays.asList(vi));
//
//        qres.setTime(System.currentTimeMillis() - start);
//
//        return qres;
//
//    }

}<|MERGE_RESOLUTION|>--- conflicted
+++ resolved
@@ -26,13 +26,9 @@
     public VariantMongoDBAdaptor(MongoCredentials credentials) throws UnknownHostException {
         // Mongo configuration
         mongoManager = new MongoDataStoreManager(credentials.getMongoHost(), credentials.getMongoPort());
-<<<<<<< HEAD
-        MongoDBConfiguration mongoDBConfiguration = MongoDBConfiguration.builder().add("username", "biouser").add("password", "B10p@ss").build();
-=======
         MongoDBConfiguration mongoDBConfiguration = MongoDBConfiguration.builder()
                 .add("username", credentials.getUsername())
                 .add("password", credentials.getPassword() != null ? new String(credentials.getPassword()) : null).build();
->>>>>>> 08a83979
         db = mongoManager.get(credentials.getMongoDbName(), mongoDBConfiguration);
         
         // Converters from DBObject to Java classes
