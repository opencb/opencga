<?xml version="1.0" encoding="UTF-8"?>
<!--
  ~ Copyright 2015-2019 OpenCB
  ~
  ~ Licensed under the Apache License, Version 2.0 (the "License");
  ~ you may not use this file except in compliance with the License.
  ~ You may obtain a copy of the License at
  ~
  ~     http://www.apache.org/licenses/LICENSE-2.0
  ~
  ~ Unless required by applicable law or agreed to in writing, software
  ~ distributed under the License is distributed on an "AS IS" BASIS,
  ~ WITHOUT WARRANTIES OR CONDITIONS OF ANY KIND, either express or implied.
  ~ See the License for the specific language governing permissions and
  ~ limitations under the License.
  -->
<project xmlns="http://maven.apache.org/POM/4.0.0"
         xmlns:xsi="http://www.w3.org/2001/XMLSchema-instance"
         xsi:schemaLocation="http://maven.apache.org/POM/4.0.0 http://maven.apache.org/xsd/maven-4.0.0.xsd">
    <modelVersion>4.0.0</modelVersion>

    <parent>
        <groupId>org.opencb.opencga</groupId>
        <artifactId>opencga-storage-hadoop-deps</artifactId>
<<<<<<< HEAD
        <version>2.3.1-SNAPSHOT</version>
=======
        <version>2.4.0-SNAPSHOT</version>
>>>>>>> be7ac343
        <relativePath>../pom.xml</relativePath>
    </parent>

    <!--<groupId>org.opencb.opencga</groupId>-->
    <artifactId>opencga-storage-hadoop-deps-emr6.1</artifactId>
    <version>${parent.version}</version>
    <packaging>jar</packaging>

    <properties>
        <opencga-storage-hadoop-deps.artifactId>${artifactId}</opencga-storage-hadoop-deps.artifactId>

        <hadoop.version>3.2.1-amzn-1</hadoop.version>
        <hbase.version>2.2.5</hbase.version>

        <!--Despite using hbase v2.2.5, this EMR version uses the 2.2.1 thirdparty libraries-->
        <hbase-thirdparty.version>2.2.1</hbase-thirdparty.version>

        <zookeeper.version>3.4.14</zookeeper.version>
        <phoenix.version>5.0.0-HBase-2.0</phoenix.version>
        <apache.tephra.version>0.14.0-incubating</apache.tephra.version>
        <tephra.version>0.7.0</tephra.version>
        <!--Version changes in hbase2-->
        <disruptor.version>3.3.6</disruptor.version>
        <io.dropwizard.metrics-core.version>3.2.1</io.dropwizard.metrics-core.version>
        <commons-math3.version>3.6.1</commons-math3.version>

        <commons-compress.version>1.18</commons-compress.version>
        <commons-io.version>2.5</commons-io.version>
        <commons-net.version>3.6</commons-net.version>
        <curator.version>2.12.0</curator.version>

        <guava.version>28.0-jre</guava.version>
    </properties>

    <!-- See:
       https://stackoverflow.com/questions/30043640/maven-repository-for-emr-hadoop
       https://docs.aws.amazon.com/en_us/emr/latest/ReleaseGuide/emr-artifact-repository.html
    -->
    <repositories>
        <repository>
            <id>emr-6.1.0-artifacts</id>
            <name>EMR 6.1.0 Releases Repository</name>
            <releases>
                <enabled>true</enabled>
            </releases>
            <snapshots>
                <enabled>false</enabled>
            </snapshots>
            <url>https://s3.eu-west-2.amazonaws.com/eu-west-2-emr-artifacts/emr-6.1.0/repos/maven/</url>
        </repository>
    </repositories>

    <!--Tephra changes groupId after version 0.7.1.
        co.cask.tephra >>> org.apache.tephra
        To modify the dependency groupId, the old one has to be excluded, and the newer, added.

        Another possible solution could be to include tephra into the shaded uber jar.
        This will require to add explicitly all the sub-dependencies, and will make the jar bigger.

        Other dependency changes:
          - commons-math(2) upgrades to commons-math3
          - commons-configuration(1) upgrades to commons-configuration2
        -->

    <dependencies>

        <dependency>
            <groupId>com.google.protobuf</groupId>
            <artifactId>protobuf-java</artifactId>
            <version>${protobuf2.version}</version>
            <optional>true</optional>
        </dependency>
        <dependency>
            <groupId>com.google.guava</groupId>
            <artifactId>guava</artifactId>
            <version>${guava.version}</version>
            <optional>true</optional>
        </dependency>

        <!-- =================================================== -->
        <!-- Dependencies that we WANT. Included in the uber-jar -->
        <!-- Add <optional>true</optional> to avoid transitivity -->
        <!-- =================================================== -->

        <!--Hadoop dependencies-->
        <dependency>
            <groupId>org.apache.hadoop</groupId>
            <artifactId>hadoop-common</artifactId>
            <version>${hadoop.version}</version>
            <optional>true</optional>
        </dependency>
        <dependency>
            <groupId>org.apache.hadoop</groupId>
            <artifactId>hadoop-client</artifactId>
            <version>${hadoop.version}</version>
            <optional>true</optional>
        </dependency>
        <dependency>
            <groupId>org.apache.hadoop</groupId>
            <artifactId>hadoop-hdfs</artifactId>
            <version>${hadoop.version}</version>
            <optional>true</optional>
        </dependency>
        <dependency>
            <groupId>org.apache.hadoop</groupId>
            <artifactId>hadoop-aws</artifactId>
            <version>${hadoop.version}</version>
            <optional>true</optional>
        </dependency>

        <!--HBase dependencies-->
        <dependency>
            <groupId>org.apache.hbase</groupId>
            <artifactId>hbase-server</artifactId>
            <version>${hbase.version}</version>
            <optional>true</optional>
        </dependency>
        <dependency>
            <groupId>org.apache.hbase</groupId>
            <artifactId>hbase-mapreduce</artifactId>
            <version>${hbase.version}</version>
            <optional>true</optional>
        </dependency>

        <!-- Phoenix-core dependencies. Coprocessors uses grpc services-->
        <dependency>
            <groupId>org.apache.phoenix</groupId>
            <artifactId>phoenix-core</artifactId>
            <version>${phoenix.version}</version>
            <optional>true</optional>
        </dependency>

        <!-- ============================================= -->
        <!-- Test dependencies                             -->
        <!-- ============================================= -->
        <!--Specify Hadoop minicluster version-->
        <dependency>
            <groupId>org.apache.hadoop</groupId>
            <artifactId>hadoop-minicluster</artifactId>
            <version>${hadoop.version}</version>
            <optional>true</optional>
        </dependency>
        <dependency>
            <groupId>org.apache.hbase</groupId>
            <artifactId>hbase-testing-util</artifactId>
            <version>${hbase.version}</version>
            <type>test-jar</type>
            <optional>true</optional>
        </dependency>
        <dependency>
            <groupId>org.apache.hbase</groupId>
            <artifactId>hbase-it</artifactId>
            <version>${hbase.version}</version>
            <type>test-jar</type>
            <optional>true</optional>
        </dependency>


        <!-- ============================================= -->
        <!-- TRANSITIVE dependencies. Not to be included   -->
        <!-- Needed by some dependencies.                  -->
        <!-- Dependency broken due to optional parent      -->
        <!-- ============================================= -->
        <dependency>
            <groupId>org.apache.htrace</groupId>
            <artifactId>htrace-core</artifactId>
            <version>3.1.0-incubating</version>
        </dependency>
        <dependency>
            <groupId>commons-cli</groupId>
            <artifactId>commons-cli</artifactId>
            <version>1.2</version>
        </dependency>

        <!-- Exclude mortbay from avro -->
        <dependency>
            <groupId>org.apache.avro</groupId>
            <artifactId>avro</artifactId>
        </dependency>
        <dependency>
            <groupId>org.apache.avro</groupId>
            <artifactId>avro-ipc</artifactId>
        </dependency>
        <dependency>
            <groupId>org.apache.avro</groupId>
            <artifactId>avro-mapred</artifactId>
            <classifier>hadoop2</classifier>
        </dependency>

        <!--Needed by hadoop-common -->
<!--        <dependency>-->
<!--            <groupId>commons-configuration</groupId>-->
<!--            <artifactId>commons-configuration</artifactId>-->
<!--        </dependency>-->
        <dependency>
            <groupId>commons-lang</groupId>
            <artifactId>commons-lang</artifactId>
        </dependency>
        <dependency>
            <groupId>commons-logging</groupId>
            <artifactId>commons-logging</artifactId>
        </dependency>
        <dependency>
            <groupId>commons-io</groupId>
            <artifactId>commons-io</artifactId>
            <version>${commons-io.version}</version>
        </dependency>
        <dependency>
            <groupId>commons-net</groupId>
            <artifactId>commons-net</artifactId>
            <version>${commons-net.version}</version>
        </dependency>
        <dependency>
            <groupId>commons-httpclient</groupId>
            <artifactId>commons-httpclient</artifactId>
            <version>${commons-httpclient.version}</version>
        </dependency>
        <dependency>
            <groupId>org.apache.curator</groupId>
            <artifactId>curator-recipes</artifactId>
            <version>${curator.version}</version>
        </dependency>
        <dependency>
            <groupId>org.apache.curator</groupId>
            <artifactId>curator-client</artifactId>
            <version>${curator.version}</version>
        </dependency>
        <dependency>
            <groupId>org.apache.curator</groupId>
            <artifactId>curator-framework</artifactId>
            <version>${curator.version}</version>
        </dependency>
        <dependency>
            <groupId>org.apache.zookeeper</groupId>
            <artifactId>zookeeper</artifactId>
            <version>${zookeeper.version}</version>
        </dependency>

        <!--Needed by hadoop-hdfs -->
        <dependency>
            <groupId>org.fusesource.leveldbjni</groupId>
            <artifactId>leveldbjni-all</artifactId>
            <version>${leveldbjni-all.version}</version>
        </dependency>

        <!--Needed by hadoop-auth -->
        <dependency>
            <groupId>org.apache.directory.server</groupId>
            <artifactId>apacheds-kerberos-codec</artifactId>
            <scope>compile</scope>
            <version>${apacheds-kerberos-codec.version}</version>
        </dependency>

        <!--Needed by hadoop-azure -->
        <dependency>
            <groupId>com.microsoft.azure</groupId>
            <artifactId>azure-storage</artifactId>
            <version>2.0.0</version>
        </dependency>
        <!-- hadoop-azure uses the class org.mortbay.util.ajax.JSON -->
        <dependency>
            <groupId>org.mortbay.jetty</groupId>
            <artifactId>jetty-util</artifactId>
            <version>${mortbay.jetty.version}</version>
        </dependency>

        <!--Needed by hbase-server -->
        <dependency>
            <groupId>com.lmax</groupId>
            <artifactId>disruptor</artifactId>
            <version>${disruptor.version}</version>
        </dependency>
<!--        <dependency>-->
<!--            <groupId>com.yammer.metrics</groupId>-->
<!--            <artifactId>metrics-core</artifactId>-->
<!--            <version>${metrics-core.version}</version>-->
<!--        </dependency>-->
        <dependency>
            <groupId>org.apache.commons</groupId>
            <artifactId>commons-math</artifactId>
            <version>${commons-math.version}</version>
        </dependency>
        <dependency>
            <groupId>org.apache.commons</groupId>
            <artifactId>commons-compress</artifactId>
            <version>${commons-compress.version}</version>
        </dependency>
        <dependency>
            <groupId>io.netty</groupId>
            <artifactId>netty-all</artifactId>
            <version>${netty.version}</version>
        </dependency>
        <dependency>
            <groupId>org.jamon</groupId>
            <artifactId>jamon-runtime</artifactId>
            <version>${jamon-runtime.version}</version>
        </dependency>
        <dependency>
            <groupId>org.codehaus.jackson</groupId>
            <artifactId>jackson-core-asl</artifactId>
            <version>${codehaus.jackson.version}</version>
        </dependency>
        <dependency>
            <groupId>org.codehaus.jackson</groupId>
            <artifactId>jackson-mapper-asl</artifactId>
            <version>${codehaus.jackson.version}</version>
        </dependency>
        <dependency>
            <groupId>org.codehaus.jackson</groupId>
            <artifactId>jackson-jaxrs</artifactId>
            <version>${codehaus.jackson.version}</version>
        </dependency>
        <dependency>
            <groupId>org.codehaus.jackson</groupId>
            <artifactId>jackson-xc</artifactId>
            <version>${codehaus.jackson.version}</version>
        </dependency>

        <!-- Needed by phoenix -->
        <!-- Make sure we have all the antlr dependencies -->
        <dependency>
            <groupId>org.antlr</groupId>
            <artifactId>antlr-runtime</artifactId>
            <version>${antlr.version}</version>
        </dependency>
        <dependency>
            <groupId>jline</groupId>
            <artifactId>jline</artifactId>
            <version>${jline.version}</version>
        </dependency>
        <dependency>
            <groupId>sqlline</groupId>
            <artifactId>sqlline</artifactId>
            <version>${sqlline.version}</version>
        </dependency>
<!--        <dependency>-->
<!--            <groupId>co.cask.tephra</groupId>-->
<!--            <artifactId>tephra-api</artifactId>-->
<!--            <version>${tephra.version}</version>-->
<!--        </dependency>-->
<!--        <dependency>-->
<!--            <groupId>co.cask.tephra</groupId>-->
<!--            <artifactId>tephra-core</artifactId>-->
<!--            <version>${tephra.version}</version>-->
<!--        </dependency>-->
<!--        <dependency>-->
<!--            <groupId>co.cask.tephra</groupId>-->
<!--            <artifactId>tephra-hbase-compat-1.1</artifactId>-->
<!--            <version>${tephra.version}</version>-->
<!--        </dependency>-->
        <dependency>
            <groupId>org.apache.httpcomponents</groupId>
            <artifactId>httpclient</artifactId>
            <version>4.0.1</version>
        </dependency>
        <dependency>
            <groupId>org.iq80.snappy</groupId>
            <artifactId>snappy</artifactId>
            <version>${snappy.version}</version>
        </dependency>
        <dependency>
            <groupId>commons-codec</groupId>
            <artifactId>commons-codec</artifactId>
            <version>${commons-codec.version}</version>
        </dependency>
        <dependency>
            <groupId>commons-collections</groupId>
            <artifactId>commons-collections</artifactId>
            <version>${collections.version}</version>
        </dependency>
        <dependency>
            <groupId>org.apache.commons</groupId>
            <artifactId>commons-csv</artifactId>
            <version>${commons-csv.version}</version>
        </dependency>
        <dependency>
            <groupId>joda-time</groupId>
            <artifactId>joda-time</artifactId>
        </dependency>

        <!--  Hadoop 3 specific dependencies -->
        <dependency>
            <groupId>org.apache.hbase.thirdparty</groupId>
            <artifactId>hbase-shaded-netty</artifactId>
            <version>${hbase-thirdparty.version}</version>
            <!--included in uber-jar-->
            <optional>true</optional>
        </dependency>
        <dependency>
            <groupId>org.apache.tephra</groupId>
            <artifactId>tephra-api</artifactId>
            <version>${apache.tephra.version}</version>
        </dependency>
        <dependency>
            <groupId>org.apache.tephra</groupId>
            <artifactId>tephra-core</artifactId>
            <version>${apache.tephra.version}</version>
            <exclusions>
                <exclusion>
                    <groupId>ch.qos.logback</groupId>
                    <artifactId>logback-core</artifactId>
                </exclusion>
                <exclusion>
                    <groupId>ch.qos.logback</groupId>
                    <artifactId>logback-classic</artifactId>
                </exclusion>
            </exclusions>
        </dependency>
        <dependency>
            <groupId>org.apache.tephra</groupId>
            <artifactId>tephra-hbase-compat-1.1</artifactId>
            <version>${apache.tephra.version}</version>
        </dependency>

        <dependency>
            <!--Replaces commons-configuration:1.x in hadoop 3.x -->
            <!--Exclude commons-configuration:1.x from opencga-storage-hadoop-deps-->
            <groupId>org.apache.commons</groupId>
            <artifactId>commons-configuration2</artifactId>
            <version>2.1.1</version>
            <exclusions>
                <exclusion>
                    <groupId>org.apache.commons</groupId>
                    <artifactId>commons-lang3</artifactId>
                </exclusion>
            </exclusions>
        </dependency>
        <dependency>
            <!--Replaces commons-math:2.x in hbase2-->
            <!--Exclude commons-math:2.x from opencga-storage-hadoop-deps-->
            <groupId>org.apache.commons</groupId>
            <artifactId>commons-math3</artifactId>
            <version>${commons-math3.version}</version>
        </dependency>
        <dependency>
            <!--Replaces com.yammer.metrics:metrics-core:2.x in hbase2-->
            <!--yammer.metrics version still needed for Kafka and Flume (not used) -->
            <groupId>io.dropwizard.metrics</groupId>
            <artifactId>metrics-core</artifactId>
            <version>${io.dropwizard.metrics-core.version}</version>
        </dependency>
        <dependency>
            <!--New in hadoop3-->
            <!--Old htrace-core:3.x is still needed-->
            <groupId>org.apache.htrace</groupId>
            <artifactId>htrace-core4</artifactId>
            <version>4.1.0-incubating</version>
        </dependency>
        <dependency>
            <!--New in hadoop3 -->
            <groupId>com.google.re2j</groupId>
            <artifactId>re2j</artifactId>
            <version>1.1</version>
        </dependency>
        <dependency>
            <!--New in hbase2-->
            <groupId>org.apache.hbase.thirdparty</groupId>
            <artifactId>hbase-shaded-protobuf</artifactId>
            <version>${hbase-thirdparty.version}</version>
        </dependency>
        <dependency>
            <!--New in hbase2-->
            <groupId>org.apache.hbase.thirdparty</groupId>
            <artifactId>hbase-shaded-miscellaneous</artifactId>
            <version>${hbase-thirdparty.version}</version>
        </dependency>
        <dependency>
            <groupId>org.apache.yetus</groupId>
            <artifactId>audience-annotations</artifactId>
            <version>0.5.0</version>
        </dependency>

        <dependency>
            <groupId>org.apache.hadoop</groupId>
            <artifactId>hadoop-azure-datalake</artifactId>
            <version>${hadoop.version}</version>
            <optional>true</optional>
        </dependency>
        <dependency>
            <!--
              | Dependency needed by ABFS (hadoop-azure-datalake)
              | Using 1.0.7.Final instead of 1.0.4.Final.
              | See:
              |  https://issues.apache.org/jira/browse/HADOOP-16460
              |  https://issues.apache.org/jira/browse/HADOOP-16410
              |  https://issues.apache.org/jira/browse/HADOOP-16405
              -->
            <groupId>org.wildfly.openssl</groupId>
            <artifactId>wildfly-openssl</artifactId>
            <version>1.0.7.Final</version>
        </dependency>
    </dependencies>


</project><|MERGE_RESOLUTION|>--- conflicted
+++ resolved
@@ -22,11 +22,7 @@
     <parent>
         <groupId>org.opencb.opencga</groupId>
         <artifactId>opencga-storage-hadoop-deps</artifactId>
-<<<<<<< HEAD
-        <version>2.3.1-SNAPSHOT</version>
-=======
         <version>2.4.0-SNAPSHOT</version>
->>>>>>> be7ac343
         <relativePath>../pom.xml</relativePath>
     </parent>
 
