--- conflicted
+++ resolved
@@ -22,11 +22,7 @@
     <parent>
         <groupId>org.opencb.opencga</groupId>
         <artifactId>opencga-storage-hadoop-deps</artifactId>
-<<<<<<< HEAD
-        <version>2.2.2-SNAPSHOT</version>
-=======
         <version>2.3.1-SNAPSHOT</version>
->>>>>>> e6d0ec12
         <relativePath>../pom.xml</relativePath>
     </parent>
 
