<?xml version="1.0" encoding="UTF-8"?>
<!--
  ~ Copyright 2015-2017 OpenCB
  ~
  ~ Licensed under the Apache License, Version 2.0 (the "License");
  ~ you may not use this file except in compliance with the License.
  ~ You may obtain a copy of the License at
  ~
  ~     http://www.apache.org/licenses/LICENSE-2.0
  ~
  ~ Unless required by applicable law or agreed to in writing, software
  ~ distributed under the License is distributed on an "AS IS" BASIS,
  ~ WITHOUT WARRANTIES OR CONDITIONS OF ANY KIND, either express or implied.
  ~ See the License for the specific language governing permissions and
  ~ limitations under the License.
  -->

<!--
  ~
  ~ Dependencies in this pom are divided in these categories:
  ~  -1 Dependencies we want. Will be included in the uber-jar and marked as "optional" to avoid transitivity
  ~      * main
  ~          * hadoop
  ~          * hbase
  ~          * phoenix
  ~      * test
  ~          * hadoop-minicluster
  ~          * hbase-testing-util
  ~  -2 Transitive dependencies of the dependencies that we want
  ~      * main
  ~          * ...
  ~      * test
  ~          * ...
  ~  -3 Dependencies we DON'T want (will be shaded)
  ~      * jersey 1.9
  ~      * org.mortbay.jetty:servlet-api (only for testing)
  ~      * proto 2.5.0
  ~      * guava 11
  ~
  ~  Dependencies of the first and second type have to be divided in:
  ~      * Those that use the dependencies we don't want (to be included in the uber-jar)
  ~      * Those dependencies that don't use any dependency that we don't want (will be transitive dependencies)
  ~
  -->
<project xmlns="http://maven.apache.org/POM/4.0.0"
         xmlns:xsi="http://www.w3.org/2001/XMLSchema-instance"
         xsi:schemaLocation="http://maven.apache.org/POM/4.0.0 http://maven.apache.org/xsd/maven-4.0.0.xsd">
    <modelVersion>4.0.0</modelVersion>

    <parent>
        <groupId>org.opencb.opencga</groupId>
        <artifactId>opencga-storage-hadoop</artifactId>
        <version>2.3.0-SNAPSHOT</version>
        <relativePath>../pom.xml</relativePath>
    </parent>

    <modules>
        <module>opencga-storage-hadoop-deps-hdp3.1</module>
        <module>opencga-storage-hadoop-deps-emr6.1</module>
<!--        <module>opencga-storage-hadoop-deps-hdp2.6</module>-->
<!--        <module>opencga-storage-hadoop-deps-hdp2.5</module>-->
<!--        <module>opencga-storage-hadoop-deps-emr5.8</module>-->
<!--        <module>opencga-storage-hadoop-deps-emr5.31</module>-->
<!--        <module>opencga-storage-hadoop-deps-cdh5.13</module>-->
    </modules>

    <!--<groupId>org.opencb.opencga</groupId>-->
    <artifactId>opencga-storage-hadoop-deps</artifactId>
<<<<<<< HEAD
    <version>2.3.0-SNAPSHOT</version>
=======
    <version>2.2.1</version>
>>>>>>> release-2.2.x

    <packaging>pom</packaging>

    <properties>
        <checkstyle.skip>true</checkstyle.skip>

        <!-- Default dependency versions. To be overwritten. -->
        <hadoop.version>2.7.3</hadoop.version>
        <hbase.version>1.1.2</hbase.version>
        <phoenix.version>4.7.0-HBase-1.1</phoenix.version>

        <protobuf2.version>2.5.0</protobuf2.version>
        <guava.version>15.0</guava.version>

        <!--Read from main hadoop pom.xml . Versions not as a property in that pom-->
        <commons-httpclient.version>3.1</commons-httpclient.version>
        <commons-compress.version>1.4.1</commons-compress.version>
        <commons-io.version>2.5</commons-io.version>
        <commons-net.version>3.1</commons-net.version>
        <curator.version>2.7.1</curator.version>
        <apacheds-kerberos-codec.version>2.0.0-M15</apacheds-kerberos-codec.version>
        <leveldbjni-all.version>1.8</leveldbjni-all.version>
        <zookeeper.version>3.4.6</zookeeper.version>

        <!--Read from main hbase pom.xml-->
        <metrics-core.version>2.2.0</metrics-core.version>
        <disruptor.version>3.3.0</disruptor.version>
        <commons-math.version>2.2</commons-math.version>
        <netty.version>4.0.23.Final</netty.version>
        <jamon-runtime.version>2.4.1</jamon-runtime.version>
        <codehaus.jackson.version>1.9.13</codehaus.jackson.version>
        <mortbay.jetty.version>6.1.26</mortbay.jetty.version>

        <!--Read from main phoenix pom.xml-->
        <commons-configuration.version>1.6</commons-configuration.version>
        <!--<commons-io.version>2.1</commons-io.version>-->
        <commons-lang.version>2.5</commons-lang.version>
        <commons-logging.version>1.2</commons-logging.version>
        <commons-csv.version>1.0</commons-csv.version>
        <commons-codec.version>1.7</commons-codec.version>
        <collections.version>3.2.1</collections.version>
        <sqlline.version>1.1.9</sqlline.version>
        <jline.version>2.11</jline.version>
        <antlr.version>3.5.2</antlr.version> <!--see [PHOENIX-2465]-->
        <tephra.version>0.7.0</tephra.version>
        <snappy.version>0.3</snappy.version>

        <joda.version>1.6</joda.version>
    </properties>

    <dependencyManagement>
    <dependencies>
        <!-- =================================================== -->
        <!-- Dependencies that we DON't want. To be shaded       -->
        <!-- =================================================== -->

        <dependency>
            <groupId>com.google.protobuf</groupId>
            <artifactId>protobuf-java</artifactId>
            <version>${protobuf2.version}</version>
            <optional>true</optional>
        </dependency>
        <dependency>
            <groupId>com.google.guava</groupId>
            <artifactId>guava</artifactId>
            <version>${guava.version}</version>
            <optional>true</optional>
        </dependency>

        <!-- =================================================== -->
        <!-- Dependencies that we WANT. Included in the uber-jar -->
        <!-- Add <optional>true</optional> to avoid transitivity -->
        <!-- =================================================== -->

        <!--Hadoop dependencies-->
        <dependency>
            <groupId>org.apache.hadoop</groupId>
            <artifactId>hadoop-common</artifactId>
            <version>${hadoop.version}</version>
            <optional>true</optional>
        </dependency>
        <dependency>
            <groupId>org.apache.hadoop</groupId>
            <artifactId>hadoop-client</artifactId>
            <version>${hadoop.version}</version>
            <optional>true</optional>
        </dependency>
        <dependency>
            <groupId>org.apache.hadoop</groupId>
            <artifactId>hadoop-azure</artifactId>
            <version>${hadoop.version}</version>
            <optional>true</optional>
            <exclusions>
                <exclusion>
                    <groupId>org.apache.hadoop</groupId>
                    <artifactId>hadoop-common</artifactId>
                </exclusion>
                <exclusion>
                    <groupId>org.apache.commons</groupId>
                    <artifactId>commons-lang3</artifactId>
                </exclusion>
            </exclusions>
        </dependency>

        <!--HBase dependencies-->
        <dependency>
            <groupId>org.apache.hbase</groupId>
            <artifactId>hbase-server</artifactId>
            <version>${hbase.version}</version>
            <optional>true</optional>
            <exclusions>
                <exclusion>
                    <groupId>org.mortbay.jetty</groupId>
                    <artifactId>jetty</artifactId>
                </exclusion>
                <exclusion>
                    <groupId>org.mortbay.jetty</groupId>
                    <artifactId>jetty-util</artifactId>
                </exclusion>
                <exclusion>
                    <groupId>org.mortbay.jetty</groupId>
                    <artifactId>jsp-2.1</artifactId>
                </exclusion>
                <exclusion>
                    <groupId>org.mortbay.jetty</groupId>
                    <artifactId>jsp-api-2.1</artifactId>
                </exclusion>
                <exclusion>
                    <groupId>org.mortbay.jetty</groupId>
                    <artifactId>servlet-api-2.5</artifactId>
                </exclusion>
                <exclusion>
                    <groupId>org.mortbay.jetty</groupId>
                    <artifactId>jetty-sslengine</artifactId>
                </exclusion>
                <exclusion>
                    <groupId>com.sun.jersey</groupId>
                    <artifactId>jersey-core</artifactId>
                </exclusion>
                <exclusion>
                    <groupId>com.sun.jersey</groupId>
                    <artifactId>jersey-json</artifactId>
                </exclusion>
                <exclusion>
                    <groupId>com.sun.jersey</groupId>
                    <artifactId>jersey-server</artifactId>
                </exclusion>
                <exclusion>
                    <groupId>org.slf4j</groupId>
                    <artifactId>slf4j-api</artifactId>
                </exclusion>
                <exclusion>
                    <groupId>org.slf4j</groupId>
                    <artifactId>slf4j-log4j12</artifactId>
                </exclusion>
                <exclusion>
                    <groupId>com.lmax</groupId>
                    <artifactId>disruptor</artifactId>
                </exclusion>
            </exclusions>
        </dependency>

        <!-- Phoenix-core dependencies. Coprocessors uses grpc services-->
        <dependency>
            <groupId>org.apache.phoenix</groupId>
            <artifactId>phoenix-core</artifactId>
            <version>${phoenix.version}</version>
            <optional>true</optional>
            <exclusions>
                <exclusion>
                    <groupId>org.apache.hadoop</groupId>
                    <artifactId>hadoop-common</artifactId>
                </exclusion>
                <exclusion>
                    <groupId>org.apache.hadoop</groupId>
                    <artifactId>hadoop-client</artifactId>
                </exclusion>
                <exclusion>
                    <groupId>org.apache.hadoop</groupId>
                    <artifactId>hadoop-mapreduce-client-core</artifactId>
                </exclusion>
                <exclusion>
                    <groupId>org.apache.hadoop</groupId>
                    <artifactId>hadoop-annotations</artifactId>
                </exclusion>
                <exclusion>
                    <groupId>org.apache.hadoop</groupId>
                    <artifactId>hadoop-azure</artifactId>
                </exclusion>
                <exclusion>
                    <groupId>org.apache.hbase</groupId>
                    <artifactId>hbase-server</artifactId>
                </exclusion>
                <exclusion>
                    <groupId>org.apache.hbase</groupId>
                    <artifactId>hbase-client</artifactId>
                </exclusion>
                <exclusion>
                    <groupId>org.apache.hbase</groupId>
                    <artifactId>hbase-compact</artifactId>
                </exclusion>
                <exclusion>
                    <groupId>org.apache.hbase</groupId>
                    <artifactId>hbase-hadoop-compat</artifactId>
                </exclusion>
                <exclusion>
                    <groupId>org.apache.hbase</groupId>
                    <artifactId>hbase-common</artifactId>
                </exclusion>
                <exclusion>
                    <groupId>org.apache.hbase</groupId>
                    <artifactId>hbase-protocol</artifactId>
                </exclusion>
                <exclusion>
                    <groupId>org.apache.hbase</groupId>
                    <artifactId>hbase-annotations</artifactId>
                </exclusion>
            </exclusions>
        </dependency>

        <!-- ============================================= -->
        <!-- TRANSITIVE dependencies. Not to be included   -->
        <!-- Needed by some dependencies.                  -->
        <!-- Dependency broken due to optional parent      -->
        <!-- ============================================= -->
        <dependency>
            <groupId>org.apache.htrace</groupId>
            <artifactId>htrace-core</artifactId>
            <version>3.1.0-incubating</version>
        </dependency>
        <dependency>
            <groupId>commons-cli</groupId>
            <artifactId>commons-cli</artifactId>
            <version>1.2</version>
        </dependency>

        <!-- Exclude mortbay from avro -->
        <dependency>
            <groupId>org.apache.avro</groupId>
            <artifactId>avro</artifactId>
            <version>${avro.version}</version>
        </dependency>
        <dependency>
            <groupId>org.apache.avro</groupId>
            <artifactId>avro-ipc</artifactId>
            <version>${avro.version}</version>
            <exclusions>
                <exclusion>
                    <groupId>org.mortbay.jetty</groupId>
                    <artifactId>servlet-api</artifactId>
                </exclusion>
                <exclusion>
                    <artifactId>jetty</artifactId>
                    <groupId>org.mortbay.jetty</groupId>
                </exclusion>
                <exclusion>
                    <artifactId>jetty-util</artifactId>
                    <groupId>org.mortbay.jetty</groupId>
                </exclusion>
            </exclusions>
        </dependency>
        <dependency>
            <groupId>org.apache.avro</groupId>
            <artifactId>avro-mapred</artifactId>
            <classifier>hadoop2</classifier>
            <version>${avro.version}</version>
            <exclusions>
                <exclusion>
                    <groupId>org.mortbay.jetty</groupId>
                    <artifactId>servlet-api</artifactId>
                </exclusion>
                <exclusion>
                    <artifactId>jetty</artifactId>
                    <groupId>org.mortbay.jetty</groupId>
                </exclusion>
                <exclusion>
                    <artifactId>jetty-util</artifactId>
                    <groupId>org.mortbay.jetty</groupId>
                </exclusion>
            </exclusions>
        </dependency>

        <!--Needed by hadoop-common -->
        <dependency>
            <groupId>commons-configuration</groupId>
            <artifactId>commons-configuration</artifactId>
            <version>1.6</version>
        </dependency>
        <dependency>
            <groupId>commons-lang</groupId>
            <artifactId>commons-lang</artifactId>
            <version>2.6</version>
        </dependency>
        <dependency>
            <groupId>commons-logging</groupId>
            <artifactId>commons-logging</artifactId>
            <version>1.1.3</version>
        </dependency>
        <dependency>
            <groupId>commons-io</groupId>
            <artifactId>commons-io</artifactId>
            <version>${commons-io.version}</version>
        </dependency>
        <dependency>
            <groupId>commons-net</groupId>
            <artifactId>commons-net</artifactId>
            <version>${commons-net.version}</version>
        </dependency>
        <dependency>
            <groupId>commons-httpclient</groupId>
            <artifactId>commons-httpclient</artifactId>
            <version>${commons-httpclient.version}</version>
        </dependency>
        <dependency>
            <groupId>org.apache.curator</groupId>
            <artifactId>curator-recipes</artifactId>
            <version>${curator.version}</version>
        </dependency>
        <dependency>
            <groupId>org.apache.curator</groupId>
            <artifactId>curator-client</artifactId>
            <version>${curator.version}</version>
        </dependency>
        <dependency>
            <groupId>org.apache.curator</groupId>
            <artifactId>curator-framework</artifactId>
            <version>${curator.version}</version>
        </dependency>
        <dependency>
            <groupId>org.apache.zookeeper</groupId>
            <artifactId>zookeeper</artifactId>
            <version>${zookeeper.version}</version>
            <exclusions>
                <exclusion>
                    <groupId>jline</groupId>
                    <artifactId>jline</artifactId>
                </exclusion>
                <exclusion>
                    <groupId>org.jboss.netty</groupId>
                    <artifactId>netty</artifactId>
                </exclusion>
                <exclusion>
                    <!-- otherwise seems to drag in junit 3.8.1 via jline -->
                    <groupId>junit</groupId>
                    <artifactId>junit</artifactId>
                </exclusion>
                <exclusion>
                    <groupId>com.sun.jdmk</groupId>
                    <artifactId>jmxtools</artifactId>
                </exclusion>
                <exclusion>
                    <groupId>com.sun.jmx</groupId>
                    <artifactId>jmxri</artifactId>
                </exclusion>
                <exclusion>
                    <groupId>org.slf4j</groupId>
                    <artifactId>slf4j-log4j12</artifactId>
                </exclusion>
                <exclusion>
                    <groupId>log4j</groupId>
                    <artifactId>log4j</artifactId>
                </exclusion>
            </exclusions>
        </dependency>

        <!--Needed by hadoop-hdfs -->
        <dependency>
            <groupId>org.fusesource.leveldbjni</groupId>
            <artifactId>leveldbjni-all</artifactId>
            <version>${leveldbjni-all.version}</version>
        </dependency>

        <!--Needed by hadoop-auth -->
        <dependency>
            <groupId>org.apache.directory.server</groupId>
            <artifactId>apacheds-kerberos-codec</artifactId>
            <scope>compile</scope>
            <version>${apacheds-kerberos-codec.version}</version>
            <exclusions>
                <exclusion>
                    <groupId>org.apache.directory.api</groupId>
                    <artifactId>api-asn1-ber</artifactId>
                </exclusion>
                <exclusion>
                    <groupId>org.apache.directory.api</groupId>
                    <artifactId>api-i18n</artifactId>
                </exclusion>
                <exclusion>
                    <groupId>org.apache.directory.api</groupId>
                    <artifactId>api-ldap-model</artifactId>
                </exclusion>
                <exclusion>
                    <groupId>net.sf.ehcache</groupId>
                    <artifactId>ehcache-core</artifactId>
                </exclusion>
            </exclusions>
        </dependency>

        <!--Needed by hadoop-azure -->
        <dependency>
            <groupId>com.microsoft.azure</groupId>
            <artifactId>azure-storage</artifactId>
            <version>2.0.0</version>
            <exclusions>
                <exclusion>
                    <groupId>org.apache.hadoop</groupId>
                    <artifactId>hadoop-common</artifactId>
                </exclusion>
                <exclusion>
                    <groupId>org.apache.commons</groupId>
                    <artifactId>commons-lang3</artifactId>
                </exclusion>
            </exclusions>
        </dependency>
        <!-- hadoop-azure uses the class org.mortbay.util.ajax.JSON -->
        <dependency>
            <groupId>org.mortbay.jetty</groupId>
            <artifactId>jetty-util</artifactId>
            <version>${mortbay.jetty.version}</version>
            <exclusions>
                <exclusion>
                    <groupId>org.mortbay.jetty</groupId>
                    <artifactId>servlet-api</artifactId>
                </exclusion>
            </exclusions>
        </dependency>

        <!--Needed by hbase-server -->
        <dependency>
            <groupId>com.lmax</groupId>
            <artifactId>disruptor</artifactId>
            <version>${disruptor.version}</version>
        </dependency>
        <dependency>
            <groupId>com.yammer.metrics</groupId>
            <artifactId>metrics-core</artifactId>
            <version>${metrics-core.version}</version>
        </dependency>
        <dependency>
            <groupId>org.apache.commons</groupId>
            <artifactId>commons-math</artifactId>
            <version>${commons-math.version}</version>
        </dependency>
        <dependency>
            <groupId>org.apache.commons</groupId>
            <artifactId>commons-compress</artifactId>
            <version>${commons-compress.version}</version>
        </dependency>
        <dependency>
            <groupId>io.netty</groupId>
            <artifactId>netty-all</artifactId>
            <version>${netty.version}</version>
        </dependency>
        <dependency>
            <groupId>org.jamon</groupId>
            <artifactId>jamon-runtime</artifactId>
            <version>${jamon-runtime.version}</version>
        </dependency>
        <dependency>
            <groupId>org.codehaus.jackson</groupId>
            <artifactId>jackson-core-asl</artifactId>
            <version>${codehaus.jackson.version}</version>
        </dependency>
        <dependency>
            <groupId>org.codehaus.jackson</groupId>
            <artifactId>jackson-mapper-asl</artifactId>
            <version>${codehaus.jackson.version}</version>
        </dependency>
        <dependency>
            <groupId>org.codehaus.jackson</groupId>
            <artifactId>jackson-jaxrs</artifactId>
            <version>${codehaus.jackson.version}</version>
        </dependency>
        <dependency>
            <groupId>org.codehaus.jackson</groupId>
            <artifactId>jackson-xc</artifactId>
            <version>${codehaus.jackson.version}</version>
        </dependency>

        <!-- Needed by phoenix -->
        <!-- Make sure we have all the antlr dependencies -->
        <dependency>
            <groupId>org.antlr</groupId>
            <artifactId>antlr-runtime</artifactId>
            <version>${antlr.version}</version>
        </dependency>
        <dependency>
            <groupId>jline</groupId>
            <artifactId>jline</artifactId>
            <version>${jline.version}</version>
        </dependency>
        <dependency>
            <groupId>sqlline</groupId>
            <artifactId>sqlline</artifactId>
            <version>${sqlline.version}</version>
        </dependency>
        <dependency>
            <groupId>co.cask.tephra</groupId>
            <artifactId>tephra-api</artifactId>
            <version>${tephra.version}</version>
        </dependency>
        <dependency>
            <groupId>co.cask.tephra</groupId>
            <artifactId>tephra-core</artifactId>
            <version>${tephra.version}</version>
            <exclusions>
                <exclusion>
                    <groupId>ch.qos.logback</groupId>
                    <artifactId>logback-core</artifactId>
                </exclusion>
                <exclusion>
                    <groupId>ch.qos.logback</groupId>
                    <artifactId>logback-classic</artifactId>
                </exclusion>
            </exclusions>
        </dependency>
        <dependency>
            <groupId>co.cask.tephra</groupId>
            <artifactId>tephra-hbase-compat-1.1</artifactId>
            <version>${tephra.version}</version>
        </dependency>
        <dependency>
            <groupId>org.apache.httpcomponents</groupId>
            <artifactId>httpclient</artifactId>
            <version>4.0.1</version>
        </dependency>
        <dependency>
            <groupId>org.iq80.snappy</groupId>
            <artifactId>snappy</artifactId>
            <version>${snappy.version}</version>
        </dependency>
        <dependency>
            <groupId>commons-codec</groupId>
            <artifactId>commons-codec</artifactId>
            <version>${commons-codec.version}</version>
        </dependency>
        <dependency>
            <groupId>commons-collections</groupId>
            <artifactId>commons-collections</artifactId>
            <version>${collections.version}</version>
        </dependency>
        <dependency>
            <groupId>org.apache.commons</groupId>
            <artifactId>commons-csv</artifactId>
            <version>${commons-csv.version}</version>
        </dependency>
        <dependency>
            <groupId>joda-time</groupId>
            <artifactId>joda-time</artifactId>
            <version>${joda.version}</version>
        </dependency>

        <!-- ============================================= -->
        <!-- Test dependencies                             -->
        <!-- ============================================= -->
        <!--Specify Hadoop minicluster version-->
        <dependency>
            <groupId>org.apache.hadoop</groupId>
            <artifactId>hadoop-minicluster</artifactId>
            <version>${hadoop.version}</version>
            <optional>true</optional>
        </dependency>
        <dependency>
            <groupId>org.apache.hbase</groupId>
            <artifactId>hbase-testing-util</artifactId>
            <version>${hbase.version}</version>
            <type>test-jar</type>
            <optional>true</optional>
        </dependency>
        <dependency>
            <groupId>org.apache.hbase</groupId>
            <artifactId>hbase-it</artifactId>
            <version>${hbase.version}</version>
            <type>test-jar</type>
            <optional>true</optional>
            <exclusions>
                <exclusion>
                    <artifactId>hbase-server</artifactId>
                    <groupId>org.apache.hbase</groupId>
                </exclusion>
            </exclusions>
        </dependency>
        <dependency>
            <!-- Need log4j dependency for running hadoop tests. Internal services use directly the logger. -->
            <groupId>log4j</groupId>
            <artifactId>log4j</artifactId>
            <version>1.2.17</version>
            <optional>true</optional>
        </dependency>
    </dependencies>
    </dependencyManagement>

    <build>
        <plugins>
            <plugin>
                <groupId>org.apache.maven.plugins</groupId>
                <artifactId>maven-install-plugin</artifactId>
                <version>2.5.2</version>
                <executions>
                    <execution>
                        <id>my_install</id>
                        <goals>
                            <goal>install</goal>
                        </goals>
                        <configuration>
                            <!--<generatePom>false</generatePom>-->
                            <!--<pomFile></pomFile>-->
                        </configuration>
                    </execution>
                </executions>
            </plugin>
            <plugin>
                <groupId>org.apache.maven.plugins</groupId>
                <artifactId>maven-jar-plugin</artifactId>
                <executions>
                    <execution>
                        <id>jar</id>
                        <goals>
                            <goal>jar</goal>
                        </goals>
                        <configuration>
                            <skipIfEmpty>true</skipIfEmpty>
                        </configuration>
                    </execution>
                    <execution>
                        <id>test-jar</id>
                        <goals>
                            <goal>test-jar</goal>
                        </goals>
                        <configuration>
                            <classifier>tests</classifier>
                            <skipIfEmpty>true</skipIfEmpty>
                        </configuration>
                    </execution>
                </executions>
            </plugin>
            <plugin>
                <groupId>org.apache.maven.plugins</groupId>
                <artifactId>maven-shade-plugin</artifactId>
                <executions>
                    <execution>
                        <id>shade-main-jar</id>
                        <phase>package</phase>
                        <goals>
                            <goal>shade</goal>
                        </goals>
                        <configuration>
                            <shadedClassifierName>shaded</shadedClassifierName>
                            <createDependencyReducedPom>true</createDependencyReducedPom>
                            <!--<generateUniqueDependencyReducedPom>true</generateUniqueDependencyReducedPom>-->
                            <shadedArtifactAttached>true</shadedArtifactAttached>
                            <createSourcesJar>true</createSourcesJar>
                            <shadeSourcesContent>true</shadeSourcesContent>

                            <filters>
                                <filter>
                                    <artifact>com.sun.jersey:jersey-server</artifact>
                                    <excludes>
                                        <exclude>com/sun/jersey/server/impl/provider/RuntimeDelegateImpl*</exclude>
                                    </excludes>
                                </filter>
                                <filter>
                                    <artifact>com.sun.jersey:jersey-client</artifact>
                                    <excludes>
                                        <exclude>com/sun/ws/rs/ext/RuntimeDelegateImpl*</exclude>
                                    </excludes>
                                </filter>
                                <filter>
                                    <!--Include and relocate only the problematic class. Very isolated problem-->
                                    <artifact>com.google.guava:guava</artifact>
                                    <includes>
                                        <include>com/google/common/io/Closeables*</include>
                                        <include>com/google/common/base/Stopwatch*</include>
                                        <include>com/google/common/base/Preconditions*</include>
                                    </includes>
                                </filter>
                                <filter>
                                    <artifact>org.apache.phoenix:phoenix-core</artifact>
                                    <excludes>
                                        <exclude>com/codahale/metrics/*</exclude>
                                    </excludes>
                                </filter>
                            </filters>

                            <!-- This relocation section MUST be exactly the same as the test-->
                            <relocations>
                                <!--<relocation>-->
                                    <!--<pattern>javax.servlet</pattern>-->
                                    <!--<shadedPattern>shaded.javax.servlet</shadedPattern>-->
                                <!--</relocation>-->
                                <relocation>
                                    <pattern>javax.ws.rs</pattern>
                                    <shadedPattern>shaded.javax.ws.rs</shadedPattern>
                                </relocation>
                                <relocation>
                                    <pattern>com.google.protobuf</pattern>
                                    <shadedPattern>shaded.com.google.protobuf</shadedPattern>
                                </relocation>
                                <relocation>
                                    <!--Include and relocate only the problematic class. Very isolated problem-->
                                    <pattern>com.google.common</pattern>
                                    <shadedPattern>shaded.com.google.common</shadedPattern>
                                    <includes>
                                        <include>com.google.common.io.Closeables</include>
                                        <include>com.google.common.base.Stopwatch</include>
                                        <include>com.google.common.base.Preconditions</include>
                                    </includes>
                                    <!--<excludes>-->
                                    <!--<exclude>com.google.common.base.**</exclude>-->
                                    <!--</excludes>-->
                                </relocation>
                            </relocations>

                            <artifactSet>
                                <includes>
                                    <!-- Include old servlet-api, which is relocated.
                                        This line won't include new servlet-api.
                                        Artifact name in 3.x is "javax.servlet-api", and in 2.x "servlet-api" -->
                                    <!--<include>javax.servlet:servlet-api</include>-->
                                    <include>javax.ws.rs</include>

                                    <!-- Include jersey1, which is relocated. -->
                                    <include>com.sun.jersey</include>

                                    <!-- Uses jersey, proto2 and guava. -->
                                    <include>org.apache.hadoop</include>
                                    <!-- Uses jersey and hadoop. -->
                                    <include>org.apache.hbase</include>

                                    <!--Spark uses jersey 2. Should not be included-->
                                    <!--<include>org.apache.spark</include>-->

                                    <!-- Does not use jersey -->
                                    <!--<include>org.apache.zookeeper</include>-->

                                    <!-- Not needed. Does not use jersey. Do not include, or include all antlr dependencies. -->
                                    <!-- Needed. Uses proto2 through hbase interfaces-->
                                    <include>org.apache.phoenix</include>

                                    <!-- Not needed. -->
                                    <!--<include>org.apache.htrace</include>-->

                                    <include>com.google.guava</include>
                                    <include>com.google.protobuf</include>

                                    <!--Netty uses proto2 (see ProtobufDecoder)-->
                                    <include>org.apache.hbase.thirdparty:hbase-shaded-netty</include>

                                </includes>
                                <excludes>
                                    <!--Exclude all test dependencies.-->
                                    <exclude>org.apache.hbase:**:tests</exclude>
                                    <exclude>org.apache.hadoop:hadoop-minicluster</exclude>
                                    <exclude>org.apache.hadoop:**:tests</exclude>
                                    <exclude>org.mortbay.jetty:**</exclude>
                                    <exclude>log4j:**</exclude>
                                </excludes>
                            </artifactSet>

                            <!--VERY IMPORTANT!! Merge matching files in META-INF/services -->
                            <transformers>
                                <transformer implementation="org.apache.maven.plugins.shade.resource.ServicesResourceTransformer"/>
                            </transformers>

                        </configuration>
                    </execution>

                    <execution>
                        <id>shade-test-jar</id>
                        <phase>package</phase>
                        <goals>
                            <goal>shade</goal>
                        </goals>
                        <configuration>
                            <shadedArtifactAttached>true</shadedArtifactAttached>
                            <shadedClassifierName>tests</shadedClassifierName>
                            <createSourcesJar>true</createSourcesJar>

                            <relocations>
                                <!--<relocation>-->
                                    <!--<pattern>javax.servlet</pattern>-->
                                    <!--<shadedPattern>shaded.javax.servlet</shadedPattern>-->
                                <!--</relocation>-->
                                <relocation>
                                    <pattern>javax.ws.rs</pattern>
                                    <shadedPattern>shaded.javax.ws.rs</shadedPattern>
                                </relocation>
                                <relocation>
                                    <pattern>com.google.protobuf</pattern>
                                    <shadedPattern>shaded.com.google.protobuf</shadedPattern>
                                </relocation>
                                <relocation>
                                    <!--Include and relocate only the problematic class. Very isolated problem-->
                                    <pattern>com.google.common</pattern>
                                    <shadedPattern>shaded.com.google.common</shadedPattern>
                                    <includes>
                                        <include>com.google.common.io.Closeables</include>
                                        <include>com.google.common.base.Stopwatch</include>
                                    </includes>
                                </relocation>
                            </relocations>

                            <artifactSet>
                                <!--Include test dependencies that may be affected by the relocation-->
                                <!--Add mortbay jetty version to run tests-->
                                <includes>
                                    <!--<include>org.apache.hbase:hbase-it:tests</include>-->
                                    <!--<include>org.apache.hbase:hbase-testing-utility:tests</include>-->
                                    <!--<include>org.apache.hadoop:hadoop-minicluster</include>-->
                                    <include>org.apache.hbase:**:tests</include>
                                    <include>org.apache.hadoop:hadoop-minicluster</include>
                                    <include>org.apache.hadoop:**:tests</include>
                                    <include>org.mortbay.jetty:servlet-api</include>
                                    <include>org.mortbay.jetty:jetty</include>
                                    <include>org.mortbay.jetty:jetty-util</include>
                                    <include>org.mortbay.jetty:jetty-sslengine</include>
                                    <exclude>log4j:**</exclude>
                                </includes>
                            </artifactSet>

                            <!--VERY IMPORTANT!! Merge matching files in META-INF/services -->
                            <transformers>
                                <transformer implementation="org.apache.maven.plugins.shade.resource.ServicesResourceTransformer"/>
                            </transformers>

                        </configuration>
                    </execution>
                </executions>
            </plugin>
        </plugins>
    </build>

<!--    Nacho (28/11/2020): this configuration has been added to main pom.xml file -->
<!--    <profiles>-->
<!--        <profile>-->
<!--            <id>deploy</id>-->
<!--            <build>-->
<!--                <plugins>-->
<!--                    <plugin>-->
<!--                        <groupId>org.apache.maven.plugins</groupId>-->
<!--                        <artifactId>maven-source-plugin</artifactId>-->
<!--                        <version>3.2.1</version>-->
<!--                        <executions>-->
<!--                            <execution>-->
<!--                                <id>attach-sources</id>-->
<!--                                <goals>-->
<!--                                    <goal>jar-no-fork</goal>-->
<!--                                </goals>-->
<!--                            </execution>-->
<!--                        </executions>-->
<!--                    </plugin>-->
<!--                    <plugin>-->
<!--                        <groupId>org.apache.maven.plugins</groupId>-->
<!--                        <artifactId>maven-javadoc-plugin</artifactId>-->
<!--                        <version>3.1.1</version>-->
<!--                        <executions>-->
<!--                            <execution>-->
<!--                                <id>attach-javadocs</id>-->
<!--                                <goals>-->
<!--                                    <goal>jar</goal>-->
<!--                                </goals>-->
<!--                            </execution>-->
<!--                        </executions>-->
<!--                        <configuration>-->
<!--                            <doclint>none</doclint>-->
<!--                        </configuration>-->
<!--                    </plugin>-->
<!--                    <plugin>-->
<!--                        <groupId>org.apache.maven.plugins</groupId>-->
<!--                        <artifactId>maven-gpg-plugin</artifactId>-->
<!--                        <version>1.6</version>-->
<!--                        <executions>-->
<!--                            <execution>-->
<!--                                <id>sign-artifacts</id>-->
<!--                                <phase>deploy</phase>-->
<!--                                <goals>-->
<!--                                    <goal>sign</goal>-->
<!--                                </goals>-->
<!--                                <configuration>-->
<!--                                    &lt;!&ndash; Prevent `gpg` from using pinentry programs &ndash;&gt;-->
<!--                                    <gpgArguments>-->
<!--                                        <arg>&#45;&#45;pinentry-mode</arg>-->
<!--                                        <arg>loopback</arg>-->
<!--                                    </gpgArguments>-->
<!--                                </configuration>-->
<!--                            </execution>-->
<!--                        </executions>-->
<!--                    </plugin>-->
<!--                    <plugin>-->
<!--                        <groupId>org.sonatype.plugins</groupId>-->
<!--                        <artifactId>nexus-staging-maven-plugin</artifactId>-->
<!--                        <version>1.6.8</version>-->
<!--                        <extensions>true</extensions>-->
<!--                        <configuration>-->
<!--                            <serverId>ossrh</serverId>-->
<!--                            <nexusUrl>https://oss.sonatype.org/</nexusUrl>-->
<!--                            <autoReleaseAfterClose>true</autoReleaseAfterClose>-->
<!--                        </configuration>-->
<!--                    </plugin>-->
<!--                </plugins>-->
<!--            </build>-->
<!--        </profile>-->
<!--    </profiles>-->

<!--    <distributionManagement>-->
<!--        <snapshotRepository>-->
<!--            <id>ossrh</id>-->
<!--            <url>https://oss.sonatype.org/content/repositories/snapshots</url>-->
<!--        </snapshotRepository>-->
<!--        <repository>-->
<!--            <id>ossrh</id>-->
<!--            <url>https://oss.sonatype.org/service/local/staging/deploy/maven2/</url>-->
<!--        </repository>-->
<!--    </distributionManagement>-->

</project><|MERGE_RESOLUTION|>--- conflicted
+++ resolved
@@ -66,11 +66,7 @@
 
     <!--<groupId>org.opencb.opencga</groupId>-->
     <artifactId>opencga-storage-hadoop-deps</artifactId>
-<<<<<<< HEAD
     <version>2.3.0-SNAPSHOT</version>
-=======
-    <version>2.2.1</version>
->>>>>>> release-2.2.x
 
     <packaging>pom</packaging>
 
