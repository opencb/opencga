--- conflicted
+++ resolved
@@ -50,11 +50,7 @@
     <parent>
         <groupId>org.opencb.opencga</groupId>
         <artifactId>opencga-storage-hadoop</artifactId>
-<<<<<<< HEAD
-        <version>2.12.0</version>
-=======
         <version>2.12.1</version>
->>>>>>> b5045eea
         <relativePath>../pom.xml</relativePath>
     </parent>
 
