--- conflicted
+++ resolved
@@ -28,19 +28,11 @@
     <parent>
         <groupId>org.opencb.opencga</groupId>
         <artifactId>opencga-storage</artifactId>
-<<<<<<< HEAD
-        <version>2.3.4-SNAPSHOT</version>
-=======
         <version>2.4.3-SNAPSHOT</version>
->>>>>>> 2b9df907
         <relativePath>../pom.xml</relativePath>
     </parent>
 
     <artifactId>opencga-storage-hadoop</artifactId>
-<<<<<<< HEAD
-    <version>2.3.4-SNAPSHOT</version>
-=======
->>>>>>> 2b9df907
     <packaging>pom</packaging>
 
     <modules>
