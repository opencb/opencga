--- conflicted
+++ resolved
@@ -30,20 +30,12 @@
     <parent>
         <groupId>org.opencb.opencga</groupId>
         <artifactId>opencga-storage</artifactId>
-<<<<<<< HEAD
         <version>2.3.0-SNAPSHOT</version>
-=======
-        <version>2.2.1-SNAPSHOT</version>
->>>>>>> d41bfd24
         <relativePath>../pom.xml</relativePath>
     </parent>
 
     <artifactId>opencga-storage-hadoop</artifactId>
-<<<<<<< HEAD
     <version>2.3.0-SNAPSHOT</version>
-=======
-    <version>2.2.1-SNAPSHOT</version>
->>>>>>> d41bfd24
     <packaging>pom</packaging>
 
     <modules>
@@ -60,28 +52,17 @@
         </profile>
 
         <profile>
-<<<<<<< HEAD
-            <id>hdp2.6</id>
-=======
             <id>hdp3.1</id>
             <activation>
                 <activeByDefault>true</activeByDefault>
             </activation>
->>>>>>> d41bfd24
             <properties>
                 <opencga-storage-hadoop-deps.id>hdp3.1</opencga-storage-hadoop-deps.id>
                 <opencga-storage-hadoop-deps.artifactId>opencga-storage-hadoop-deps-${opencga-storage-hadoop-deps.id}</opencga-storage-hadoop-deps.artifactId>
             </properties>
         </profile>
         <profile>
-<<<<<<< HEAD
-            <id>hdp3.1</id>
-            <activation>
-                <activeByDefault>true</activeByDefault>
-            </activation>
-=======
             <id>emr6.1</id>
->>>>>>> d41bfd24
             <properties>
                 <opencga-storage-hadoop-deps.id>emr6.1</opencga-storage-hadoop-deps.id>
                 <opencga-storage-hadoop-deps.artifactId>opencga-storage-hadoop-deps-${opencga-storage-hadoop-deps.id}</opencga-storage-hadoop-deps.artifactId>
