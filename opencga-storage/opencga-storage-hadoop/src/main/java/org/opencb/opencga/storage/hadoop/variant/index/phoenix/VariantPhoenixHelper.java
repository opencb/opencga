--- conflicted
+++ resolved
@@ -4,11 +4,7 @@
 import org.apache.hadoop.hbase.util.Bytes;
 import org.apache.phoenix.schema.types.*;
 import org.apache.phoenix.util.QueryUtil;
-<<<<<<< HEAD
-import org.opencb.opencga.storage.hadoop.auth.HadoopCredentials;
-=======
 import org.opencb.opencga.storage.hadoop.auth.HBaseCredentials;
->>>>>>> 3f19ae5e
 import org.opencb.opencga.storage.hadoop.variant.GenomeHelper;
 import org.opencb.opencga.storage.hadoop.variant.index.VariantTableStudyRow;
 import org.slf4j.Logger;
@@ -164,11 +160,7 @@
                 VariantTableStudyRow.CALL_CNT);
         addView(con, table, studyId, PUnsignedIntArray.INSTANCE, VariantTableStudyRow.HET_REF, VariantTableStudyRow.HOM_VAR,
                 VariantTableStudyRow.OTHER, VariantTableStudyRow.NOCALL);
-<<<<<<< HEAD
-        addView(con, table, studyId, PVarbinary.INSTANCE, VariantTableStudyRow.COMPLEX);
-=======
         addView(con, table, studyId, PVarbinary.INSTANCE, VariantTableStudyRow.COMPLEX, VariantTableStudyRow.FILTER_OTHER);
->>>>>>> 3f19ae5e
         con.commit();
     }
 
