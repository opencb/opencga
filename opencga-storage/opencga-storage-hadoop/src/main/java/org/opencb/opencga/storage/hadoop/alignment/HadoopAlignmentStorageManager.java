--- conflicted
+++ resolved
@@ -132,11 +132,7 @@
 //            if (exitValue != 0) {
 //                throw new Exception("Transform cli error: Exit value = " + exitValue);
 //            }
-<<<<<<< HEAD
-            Bam2AvroMR.run(inputUri.toString(), alignmentAvroFile.toString(), codec, false, conf);
-=======
             Bam2AvroMR.run(inputUri.toString(), alignmentAvroFile.toString(), codec, adjustQuality, conf);
->>>>>>> 89dcefd5
         } catch (Exception e) {
             throw new StorageManagerException("Error while transforming file", e);
         }
