package org.opencb.opencga.storage.hadoop.variant.index.phoenix;

import org.apache.commons.lang3.StringUtils;
import org.apache.commons.lang3.math.NumberUtils;
import org.opencb.biodata.models.core.Region;
import org.opencb.biodata.models.variant.annotation.ConsequenceTypeMappings;
import org.opencb.commons.datastore.core.Query;
import org.opencb.commons.datastore.core.QueryOptions;
import org.opencb.opencga.storage.core.metadata.StudyConfiguration;
import org.opencb.opencga.storage.core.variant.adaptors.VariantDBAdaptorUtils;
import org.opencb.opencga.storage.core.variant.adaptors.VariantDBAdaptorUtils.*;
import org.opencb.opencga.storage.core.variant.adaptors.VariantQueryException;
import org.opencb.opencga.storage.hadoop.variant.GenomeHelper;
import org.opencb.opencga.storage.hadoop.variant.index.VariantTableStudyRow;
import org.opencb.opencga.storage.hadoop.variant.index.phoenix.VariantPhoenixHelper.*;
import org.slf4j.Logger;
import org.slf4j.LoggerFactory;

import java.util.*;
import java.util.function.BiFunction;
import java.util.function.Function;
import java.util.stream.Collectors;

import static org.opencb.opencga.storage.core.variant.adaptors.VariantDBAdaptor.VariantQueryParams;
import static org.opencb.opencga.storage.core.variant.adaptors.VariantDBAdaptor.VariantQueryParams.*;
import static org.opencb.opencga.storage.core.variant.adaptors.VariantDBAdaptorUtils.*;
import static org.opencb.opencga.storage.hadoop.variant.index.VariantTableStudyRow.*;
import static org.opencb.opencga.storage.hadoop.variant.index.phoenix.VariantPhoenixHelper.*;

/**
 * Created on 16/12/15.
 *
 * @author Jacobo Coll &lt;jacobo167@gmail.com&gt;
 */
public class VariantSqlQueryParser {

    public static final String COUNT = "count";
    private final GenomeHelper genomeHelper;
    private final String variantTable;
    private final Logger logger = LoggerFactory.getLogger(VariantSqlQueryParser.class);
    private final VariantDBAdaptorUtils utils;

    private static final Map<String, String> SQL_OPERATOR;

    static {
        SQL_OPERATOR = new HashMap<>();
        SQL_OPERATOR.put("==", "=");
        SQL_OPERATOR.put("=~", "LIKE");
        SQL_OPERATOR.put("~", "LIKE");
    }


    public VariantSqlQueryParser(GenomeHelper genomeHelper, String variantTable, VariantDBAdaptorUtils utils) {
        this.genomeHelper = genomeHelper;
        this.variantTable = variantTable;
        this.utils = utils;
    }

    public String parse(Query query, QueryOptions options) {

        StringBuilder sb = new StringBuilder("SELECT ");

        Set<Column> dynamicColumns = new HashSet<>();
        List<String> regionFilters = getRegionFilters(query);
        List<String> filters = getOtherFilters(query, options, dynamicColumns);


        appendProjectedColumns(sb, query, options);
        appendFromStatement(sb, dynamicColumns);
        appendWhereStatement(sb, regionFilters, filters);

        if (options.getBoolean(QueryOptions.SORT)) {
            sb.append(" ORDER BY ").append(VariantColumn.CHROMOSOME.column()).append(",").append(VariantColumn.POSITION.column());

            String order = options.getString(QueryOptions.ORDER, QueryOptions.ASCENDING);
            if (order.equalsIgnoreCase(QueryOptions.ASCENDING) || order.equalsIgnoreCase("ASC")) {
                sb.append(" ASC ");
            } else {
                sb.append(" DESC ");
            }
        }

        if (options.getInt(QueryOptions.LIMIT) > 0) {
            sb.append(" LIMIT ").append(options.getInt("limit"));
        }


        return sb.toString();
    }


    /**
     * Select only the required columns.
     *
     * Uses the params:
     * {@link VariantQueryParams#RETURNED_STUDIES}
     * {@link VariantQueryParams#RETURNED_SAMPLES}
     * {@link VariantQueryParams#RETURNED_FILES}
     * {@link VariantQueryParams#UNKNOWN_GENOTYPE}
     *
     * @param sb    SQLStringBuilder
     * @param query Query to parse
     * @param options   other options
     * @return String builder
     */
    protected StringBuilder appendProjectedColumns(StringBuilder sb, Query query, QueryOptions options) {
        if (options.getBoolean(COUNT)) {
            return sb.append(" COUNT(*) ");
        } else {
            List<Integer> studyIds = utils.getStudyIds(options.getAsList(RETURNED_STUDIES.key()), options);
            if (studyIds == null || studyIds.isEmpty()) {
                studyIds = utils.getStudyIds(options);
            }

            sb.append(VariantColumn.CHROMOSOME).append(',')
                    .append(VariantColumn.POSITION).append(',')
                    .append(VariantColumn.REFERENCE).append(',')
                    .append(VariantColumn.ALTERNATE);

            for (Integer studyId : studyIds) {
                for (String studyColumn : STUDY_COLUMNS) {
                    sb.append(",\"").append(buildColumnKey(studyId, studyColumn)).append('"');
                }
            }

            sb.append(',').append(VariantColumn.FULL_ANNOTATION);

            return sb;
        }
    }

    protected void appendFromStatement(StringBuilder sb, Set<Column> dynamicColumns) {
        sb.append(" FROM \"").append(variantTable).append('"');

        if (!dynamicColumns.isEmpty()) {
            sb.append(dynamicColumns.stream()
                    .map(column -> "\"" + column.column() + "\" " + column.sqlType())
                    .collect(Collectors.joining(",", " ( ", " ) "))
            );
        }

    }

    protected StringBuilder appendWhereStatement(StringBuilder sb, List<String> regionFilters, List<String> filters) {
        if (!regionFilters.isEmpty() || !filters.isEmpty()) {
            sb.append(" WHERE");
        }

        appendFilters(sb, regionFilters, "OR");

        if (!filters.isEmpty() && !regionFilters.isEmpty()) {
            sb.append(" AND ");
        }

        appendFilters(sb, filters, "AND");

        return sb;
    }

    protected StringBuilder appendFilters(StringBuilder sb, List<String> filters, String delimiter) {
        delimiter = " " + delimiter + " ";
        if (!filters.isEmpty()) {
            sb.append(filters.stream().collect(Collectors.joining(delimiter, " ( ", " ) ")));
        }
        return sb;
    }

    /**
     * Transform QueryParams that are inclusive.

     * A variant will pass this filters if matches with ANY of this filters.
     *
     * {@link VariantQueryParams#REGION}
     * {@link VariantQueryParams#CHROMOSOME}
     *
     * Using annotation:
     * {@link VariantQueryParams#ID}
     * {@link VariantQueryParams#GENE}
     *
     * @param query Query to parse
     * @return List of region filters
     */
    protected List<String> getRegionFilters(Query query) {
        List<String> regionFilters = new LinkedList<>();


        if (isValidParam(query, REGION)) {
            List<Region> regions = Region.parseRegions(query.getString(REGION.key()));
            for (Region region : regions) {
                regionFilters.add("( " + VariantColumn.CHROMOSOME + " = '" + region.getChromosome() + "'"
                        + " AND " + VariantColumn.POSITION + " >= " + region.getStart()
                        + " AND " + VariantColumn.POSITION + " <= " + region.getEnd() + " )");
            }
        }

        addSimpleQueryFilter(query, CHROMOSOME, VariantColumn.CHROMOSOME, regionFilters);

        unsupportedFilter(query, ID);

        if (isValidParam(query, GENE)) {
            // TODO: Ask cellbase for gene region?
            for (String gene : query.getAsStringList(GENE.key())) {
                regionFilters.add("'" + gene + "' = ANY(" + VariantColumn.GENES + ")");
            }
        }

        if (regionFilters.isEmpty()) {
            // chromosome != _METADATA
            regionFilters.add(CHROMOSOME + " != '" + genomeHelper.getMetaRowKeyString() + "'");
        }
        return regionFilters;
    }

    /**
     * Transform QueryParams that are exclusive.
     *
     * A variant will pass this filters if matches with ALL of this filters.
     *
     * Variant filters:
     * {@link VariantQueryParams#REFERENCE}
     * {@link VariantQueryParams#ALTERNATE}
     * {@link VariantQueryParams#TYPE}
     * {@link VariantQueryParams#STUDIES}
     * {@link VariantQueryParams#FILES}
     * {@link VariantQueryParams#COHORTS}
     * {@link VariantQueryParams#GENOTYPE}
     *
     * Annotation filters:
     * {@link VariantQueryParams#ANNOTATION_EXISTS}
     * {@link VariantQueryParams#ANNOT_CONSEQUENCE_TYPE}
     * {@link VariantQueryParams#ANNOT_XREF}
     * {@link VariantQueryParams#ANNOT_BIOTYPE}
     * {@link VariantQueryParams#ANNOT_POLYPHEN}
     * {@link VariantQueryParams#ANNOT_SIFT}
     * {@link VariantQueryParams#ANNOT_CONSERVATION}
     * {@link VariantQueryParams#ANNOT_POPULATION_MINOR_ALLELE_FREQUENCY}
     * {@link VariantQueryParams#ANNOT_POPULATION_ALTERNATE_FREQUENCY}
     * {@link VariantQueryParams#ANNOT_POPULATION_REFERENCE_FREQUENCY}
<<<<<<< HEAD
=======

     * {@link VariantQueryParams#ANNOT_TRANSCRIPTION_FLAGS}
     * {@link VariantQueryParams#ANNOT_GENE_TRAITS_ID}
     * {@link VariantQueryParams#ANNOT_GENE_TRAITS_NAME}
     * {@link VariantQueryParams#ANNOT_PROTEIN_KEYWORDS}
     * {@link VariantQueryParams#ANNOT_DRUG}
     * {@link VariantQueryParams#ANNOT_FUNCTIONAL_SCORE}
>>>>>>> def4d6de
     *
     * Stats filters:
     * {@link VariantQueryParams#STATS_MAF}
     * {@link VariantQueryParams#STATS_MGF}
     * {@link VariantQueryParams#MISSING_ALLELES}
     * {@link VariantQueryParams#MISSING_GENOTYPES}
     *
     * @param query     Query to parse
     * @param options   Options
     * @param dynamicColumns Initialized empty set to be filled with dynamic columns required by the queries
     * @return List of sql filters
     */
    protected List<String> getOtherFilters(Query query, QueryOptions options, final Set<Column> dynamicColumns) {
        List<String> filters = new LinkedList<>();

        // Variant filters:
        addVariantFilters(query, options, filters);

        // Annotation filters:
        addAnnotFilters(query, dynamicColumns, filters);

        // Stats filters:
        addStatsFilters(query, filters);

        return filters;
    }

    protected void addVariantFilters(Query query, QueryOptions options, List<String> filters) {
        addSimpleQueryFilter(query, REFERENCE, VariantColumn.REFERENCE, filters);

        addSimpleQueryFilter(query, ALTERNATE, VariantColumn.ALTERNATE, filters);

        unsupportedFilter(query, TYPE);

        final StudyConfiguration defaultStudyConfiguration;
        if (isValidParam(query, STUDIES)) {
            String value = query.getString(STUDIES.key());
            QueryOperation operation = checkOperator(value);
            List<String> values = splitValue(value, operation);
            StringBuilder sb = new StringBuilder();
            Iterator<String> iterator = values.iterator();
            while (iterator.hasNext()) {
                String study = iterator.next();
                Integer studyId = utils.getStudyId(study, options, false);
                if (study.startsWith("!")) {
                    sb.append("\"").append(buildColumnKey(studyId, VariantTableStudyRow.HOM_REF)).append("\" IS NULL ");
                } else {
                    sb.append("\"").append(buildColumnKey(studyId, VariantTableStudyRow.HOM_REF)).append("\" IS NOT NULL ");
                }
                if (iterator.hasNext()) {
                    if (operation == null || operation.equals(QueryOperation.AND)) {
                        sb.append(" AND ");
                    } else {
                        sb.append(" OR ");
                    }
                }
                filters.add(sb.toString());
            }
            List<Integer> studyIds = utils.getStudyIds(values, options);
            if (studyIds.size() == 1) {
                defaultStudyConfiguration = utils.getStudyConfigurationManager().getStudyConfiguration(studyIds.get(0), options).first();
            } else {
                defaultStudyConfiguration = null;
            }
        } else {
            List<Integer> studyIds = utils.getStudyConfigurationManager().getStudyIds(options);
            if (studyIds != null && studyIds.size() == 1) {
                defaultStudyConfiguration = utils.getStudyConfigurationManager().getStudyConfiguration(studyIds.get(0), options).first();
            } else {
                defaultStudyConfiguration = null;
            }
        }

        unsupportedFilter(query, FILES);

        unsupportedFilter(query, COHORTS);

        //
        //
        // NA12877_01 :  0/0  ;  NA12878_01 :  0/1  ,  1/1
        if (isValidParam(query, GENOTYPE)) {
            for (String sampleGenotype : query.getAsStringList(GENOTYPE.key(), ";")) {
                //[<study>:]<sample>:<genotype>[,<genotype>]*
                String[] split = sampleGenotype.split(":");
                final List<String> genotypes;
                int studyId;
                int sampleId;
                if (split.length == 2) {
                    if (defaultStudyConfiguration == null) {
                        List<String> studyNames = utils.getStudyConfigurationManager().getStudyNames(null);
                        throw VariantQueryException.missingStudyForSample(split[0], studyNames);
                    }
                    studyId = defaultStudyConfiguration.getStudyId();
                    sampleId = utils.getSampleId(split[0], defaultStudyConfiguration);
                    genotypes = Arrays.asList(split[1].split(","));
                } else if (split.length == 3) {
                    studyId = utils.getStudyId(split[0], null, false);
                    sampleId = utils.getSampleId(split[1], defaultStudyConfiguration);
                    genotypes = Arrays.asList(split[2].split(","));
                } else {
                    throw VariantQueryException.malformedParam(GENOTYPE, sampleGenotype);
                }

                List<String> gts = new ArrayList<>(genotypes.size());
                for (String genotype : genotypes) {
                    boolean negated = false;
                    if (genotype.startsWith("!")) {
                        genotype = genotype.substring(1);
                        negated = true;
                    }
                    switch (genotype) {
                        case HET_REF:
                        case HOM_VAR:
                        case NOCALL:
//                        0 = any("1_.")
                            gts.add((negated ? " NOT " : " ") + sampleId + " = ANY(\"" + buildColumnKey(studyId, genotype) + "\") ");
                            break;
                        case HOM_REF:
                            if (negated) {
                                gts.add(" ( " + sampleId + " = ANY(\"" + buildColumnKey(studyId, HET_REF) + "\") "
                                        + " OR " + sampleId + " = ANY(\"" + buildColumnKey(studyId, HOM_VAR) + "\") "
                                        + " OR " + sampleId + " = ANY(\"" + buildColumnKey(studyId, NOCALL) + "\") "
                                        + " OR " + sampleId + " = ANY(\"" + buildColumnKey(studyId, OTHER) + "\") "
                                        + " ) "
                                );
                            } else {
                                gts.add(" NOT " + sampleId + " = ANY(\"" + buildColumnKey(studyId, HET_REF) + "\") "
                                        + "AND NOT " + sampleId + " = ANY(\"" + buildColumnKey(studyId, HOM_VAR) + "\") "
                                        + "AND NOT " + sampleId + " = ANY(\"" + buildColumnKey(studyId, NOCALL) + "\") "
                                        + "AND NOT " + sampleId + " = ANY(\"" + buildColumnKey(studyId, OTHER) + "\") "
                                );
                            }
                            break;
                        default:  //OTHER
                            gts.add((negated ? " NOT " : " ") + sampleId + " = ANY(\"" + buildColumnKey(studyId, OTHER) + "\") ");
                            break;
                    }
                }
                filters.add(gts.stream().collect(Collectors.joining(" OR ", " ( ", " ) ")));
            }
        }
    }

    private void unsupportedFilter(Query query, VariantQueryParams param) {
        if (isValidParam(query, param)) {
            logger.warn("Unsupported filter " + param);
        }
    }

    protected void addAnnotFilters(Query query, Set<Column> dynamicColumns, List<String> filters) {
        if (isValidParam(query, ANNOTATION_EXISTS)) {
            if (query.getBoolean(ANNOTATION_EXISTS.key())) {
                filters.add(VariantColumn.FULL_ANNOTATION + " IS NOT NULL");
            } else {
                filters.add(VariantColumn.FULL_ANNOTATION + " IS NULL");
            }
        }


        addQueryFilter(query, ANNOT_CONSEQUENCE_TYPE, VariantColumn.SO, filters, so -> {
            int soAccession;
            if (so.startsWith("SO:") || StringUtils.isNumeric(so)) {
                try {
                    soAccession = Integer.parseInt(so.toUpperCase().replace("SO:", ""));
                } catch (NumberFormatException e) {
                    throw new VariantQueryException("Invalid SOAccession number", e);
                }
            } else {
                soAccession = ConsequenceTypeMappings.termToAccession.get(so);
            }
            return soAccession;
        });

        unsupportedFilter(query, ANNOT_XREF);

        addSimpleQueryFilter(query, ANNOT_BIOTYPE, VariantColumn.BIOTYPE, filters);

<<<<<<< HEAD
        addSimpleQueryFilter(query, ANNOT_SIFT, VariantColumn.SIFT, filters);

        addSimpleQueryFilter(query, ANNOT_POLYPHEN, VariantColumn.POLYPHEN, filters);

        addQueryFilter(query, ANNOT_CONSERVATION, (keyOpValue, rawValue) -> {
            String upperCaseValue = keyOpValue[0];
            if (VariantColumn.PHASTCONS.name().equalsIgnoreCase(upperCaseValue)) {
                return VariantColumn.PHASTCONS;
            } else if (VariantColumn.PHYLOP.name().equalsIgnoreCase(upperCaseValue)) {
                return VariantColumn.PHYLOP;
            } else {
                throw VariantQueryException.malformedParam(ANNOT_CONSERVATION, rawValue, "Unknown conservation value.");
=======
        addQueryFilter(query, ANNOT_SIFT, (keyOpValue, rawValue) -> {
            if (StringUtils.isNotEmpty(keyOpValue[0])) {
                throw VariantQueryException.malformedParam(ANNOT_SIFT, Arrays.toString(keyOpValue));
            }
            if (NumberUtils.isParsable(keyOpValue[2])) {
                return VariantColumn.SIFT;
            } else {
                return VariantColumn.SIFT_DESC;
            }
        }, null, filters);

        addQueryFilter(query, ANNOT_POLYPHEN, (keyOpValue, rawValue) -> {
            if (StringUtils.isNotEmpty(keyOpValue[0])) {
                throw VariantQueryException.malformedParam(ANNOT_POLYPHEN, Arrays.toString(keyOpValue));
            }
            if (NumberUtils.isParsable(keyOpValue[2])) {
                return VariantColumn.POLYPHEN;
            } else {
                return VariantColumn.POLYPHEN_DESC;
>>>>>>> def4d6de
            }
        }, null, filters);

        addQueryFilter(query, ANNOT_CONSERVATION,
                (keyOpValue, rawValue) -> getConservationScoreColumn(keyOpValue[0], rawValue, true), null, filters);

        /*
         * maf < 0.3 --> PF < 0.3 OR PF >= 0.7
         * maf > 0.3 --> PF > 0.3 AND PF <= 0.7
         */
        addQueryFilter(query, ANNOT_POPULATION_MINOR_ALLELE_FREQUENCY,
                (keyOpValue, s) -> {
                    Column column = getPopulationFrequencyColumn(keyOpValue[0]);
                    dynamicColumns.add(column);
                    return column;
                }, null, null,
                keyOpValue -> {
                    String op = keyOpValue[1];
                    String invOp = inverseOperator(op);
                    double value = Double.parseDouble(keyOpValue[2]);
                    Column column = getPopulationFrequencyColumn(keyOpValue[0]);
                    if (op.startsWith("<")) {
                        // If asking "less than", add "OR FIELD IS NULL" to read NULL values as 0, so accept the filter
                        return " OR \"" + column.column() + "\" " + invOp + " " + (1 - value)
                                + " OR \"" + column.column() + "\" IS NULL";
                    } else if (op.startsWith(">")) {
                        return " AND \"" + column.column() + "\" " + invOp + " " + (1 - value);
                    } else {
                        throw VariantQueryException.malformedParam(ANNOT_POPULATION_MINOR_ALLELE_FREQUENCY, Arrays.toString(keyOpValue),
                                "Unable to use operator " + op + " with this query.");
                    }
                }, filters);

        addQueryFilter(query, ANNOT_POPULATION_ALTERNATE_FREQUENCY,
                (keyOpValue, s) -> {
                    Column column = getPopulationFrequencyColumn(keyOpValue[0]);
                    dynamicColumns.add(column);
                    return column;
                }, null, null,
                keyOpValue -> {
                    // If asking "less than", add "OR FIELD IS NULL" to read NULL values as 0, so accept the filter
                    if (keyOpValue[1].startsWith("<")) {
                        return " OR \"" + getPopulationFrequencyColumn(keyOpValue[0]).column() + "\" IS NULL";
                    }
                    return "";
                }, filters);

        addQueryFilter(query, ANNOT_POPULATION_REFERENCE_FREQUENCY,
                (keyOpValue, s) -> {
                    Column column = getPopulationFrequencyColumn(keyOpValue[0]);
                    dynamicColumns.add(column);
                    return column;
                },
                VariantSqlQueryParser::inverseOperator, // Inverse operator
                s -> 1 - Double.parseDouble(s),         // Inverse frequency value
                keyOpValue -> {
                    // If asking "less than", add "OR FIELD IS NULL" to read NULL values as 0, so accept the filter
                    if (keyOpValue[1].startsWith("<")) {
                        return " OR \"" + getPopulationFrequencyColumn(keyOpValue[0]).column() + "\" IS NULL";
                    }
                    return "";
                }, filters);

<<<<<<< HEAD
        if (isValidParam(query, ANNOT_POPULATION_MINOR_ALLELE_FREQUENCY)) {
            logger.warn("Unsupported filter " + ANNOT_POPULATION_MINOR_ALLELE_FREQUENCY);
        }

        addQueryFilter(query, ANNOT_POPULATION_ALTERNATE_FREQUENCY, (keyOpValue, s) -> {
            Column column = Column.build(keyOpValue[0].toUpperCase(), PFloat.INSTANCE);
            dynamicColumns.add(column);
            return column;
        }, filters, null);

        addQueryFilter(query, ANNOT_POPULATION_REFERENCE_FREQUENCY, (keyOpValue, s) -> {
            Column column = Column.build(keyOpValue[0].toUpperCase(), PFloat.INSTANCE);
            dynamicColumns.add(column);
            return column;
        }, filters, s -> 1 - Double.parseDouble(s));
=======
        addSimpleQueryFilter(query, ANNOT_TRANSCRIPTION_FLAGS, VariantColumn.TRANSCRIPTION_FLAGS, filters);

        addSimpleQueryFilter(query, ANNOT_GENE_TRAITS_ID, VariantColumn.GENE_TRAITS_ID, filters);

        addSimpleQueryFilter(query, ANNOT_GENE_TRAITS_NAME, VariantColumn.GENE_TRAITS_NAME, filters);
>>>>>>> def4d6de

        addSimpleQueryFilter(query, ANNOT_PROTEIN_KEYWORDS, VariantColumn.PROTEIN_KEYWORDS, filters);

        addSimpleQueryFilter(query, ANNOT_DRUG, VariantColumn.DRUG, filters);

        addQueryFilter(query, ANNOT_FUNCTIONAL_SCORE, (keyOpValue, rawValue) -> {
            Column column = getFunctionalScoreColumn(keyOpValue[0]);
            dynamicColumns.add(column);
            return column;
        }, null, filters);
    }

    protected void addStatsFilters(Query query, List<String> filters) {
        unsupportedFilter(query, STATS_MAF);

        unsupportedFilter(query, STATS_MGF);

        unsupportedFilter(query, MISSING_ALLELES);

        unsupportedFilter(query, MISSING_GENOTYPES);
    }

    /**
     * Check if the object query contains the value param, is not null and, if is an string or a list, is not empty.
     *
     * isValidParam(new Query(), PARAM) == false
     * isValidParam(new Query(PARAM.key(), null), PARAM) == false
     * isValidParam(new Query(PARAM.key(), ""), PARAM) == false
     * isValidParam(new Query(PARAM.key(), Collections.emptyList()), PARAM) == false
     * isValidParam(new Query(PARAM.key(), 5), PARAM) == true
     * isValidParam(new Query(PARAM.key(), "sdfas"), PARAM) == true
     *
     * @param query Query to parse
     * @param param QueryParam to check
     * @return If is valid or not
     */
    public static boolean isValidParam(Query query, VariantQueryParams param) {
        Object value = query.getOrDefault(param.key(), null);
        return (value != null)
                && !(value instanceof String && ((String) value).isEmpty()
                || value instanceof Collection && ((Collection) value).isEmpty());
    }


    private void addSimpleQueryFilter(Query query, VariantQueryParams param, Column column, List<String> filters) {
        addQueryFilter(query, param, column, filters, null);
    }

    private void addQueryFilter(Query query, VariantQueryParams param, Column column, List<String> filters,
                                Function<String, Object> parser) {
        addQueryFilter(query, param, (a, s) -> column, null, parser, null, filters);
    }

    private void addQueryFilter(Query query, VariantQueryParams param, BiFunction<String[], String, Column> columnParser,
                                Function<String, Object> valueParser, List<String> filters) {
        addQueryFilter(query, param, columnParser, null, valueParser, null, filters);
    }

    /**
     * Transforms a Key-Value from a query into a valid SQL filter.
     *
     * @param query             Query with the values
     * @param param             Param to read from the query
     * @param columnParser      Column parser. Given the [key, op, value], returns a {@link Column}
     * @param operatorParser    Operator parser. Given the [key, op, value], returns a valid SQL operator
     * @param valueParser       Value parser. Given the [key, op, value], transforms the value to make the query.
     * @param extraFilters      Provides extra filters to be concatenated to the filter.
     * @param filters           List of filters to be modified.
     */
    private void addQueryFilter(Query query, VariantQueryParams param,
                                BiFunction<String[], String, Column> columnParser,
                                Function<String, String> operatorParser,
                                Function<String, Object> valueParser, Function<String[], String> extraFilters, List<String> filters) {
        if (isValidParam(query, param)) {
            List<String> subFilters = new LinkedList<>();
            QueryOperation operation = checkOperator(query.getString(param.key()));
            if (operation == null) {
                operation = QueryOperation.AND;
            }

            for (String rawValue : query.getAsStringList(param.key(), operation.separator())) {
                Object parsedValue;
                String[] keyOpValue = splitOperator(rawValue);
                Column column = columnParser.apply(keyOpValue, rawValue);

                final String negated;
                if (rawValue.startsWith("!")) {
                    rawValue = rawValue.substring(1);
                    negated = "NOT ";
                } else {
                    negated = "";
                }

                String op = parseOperator(keyOpValue[1]);
                if (operatorParser != null) {
                    op = operatorParser.apply(op);
                }

                String extra = "";
                if (extraFilters != null) {
                    extra = extraFilters.apply(keyOpValue);
                }

                switch (column.sqlType()) {
                    case "VARCHAR":
                        parsedValue = valueParser == null ? rawValue : valueParser.apply(rawValue);
                        subFilters.add(negated + "\"" + column + "\" " + op + " '" + parsedValue + "' " + extra);
                        break;
                    case "VARCHAR ARRAY":
                        parsedValue = valueParser == null ? rawValue : valueParser.apply(rawValue);
                        subFilters.add(negated + "'" + parsedValue + "' " + op + " ANY(\"" + column + "\") " + extra);
                        break;
                    case "INTEGER ARRAY":
                        parsedValue = valueParser == null ? Integer.parseInt(keyOpValue[2]) : valueParser.apply(keyOpValue[2]);
                        String operator = flipOperator(parseNumericOperator(op));
                        subFilters.add(negated + parsedValue + " " + operator + " ANY(\"" + column + "\") " + extra);
                        break;
                    case "INTEGER":
                        parsedValue = valueParser == null ? Integer.parseInt(keyOpValue[2]) : valueParser.apply(keyOpValue[2]);
                        subFilters.add(negated + "\"" + column + "\" " + parseNumericOperator(op) + " " + parsedValue + " " + extra);
                        break;
                    case "FLOAT ARRAY":
                    case "DOUBLE ARRAY":
                        parsedValue = valueParser == null ? Double.parseDouble(keyOpValue[2]) : valueParser.apply(keyOpValue[2]);
                        String flipOperator = flipOperator(parseNumericOperator(op));
                        subFilters.add(negated + parsedValue + " " + flipOperator + " ANY(\"" + column + "\") " + extra);
                        break;
                    case "FLOAT":
                    case "DOUBLE":
                        parsedValue = valueParser == null ? Double.parseDouble(keyOpValue[2]) : valueParser.apply(keyOpValue[2]);
                        subFilters.add(negated + "\"" + column + "\" " + parseNumericOperator(op) + " " + parsedValue + " " + extra);
                        break;
                    default:
                        logger.warn("Unsupported column type " + column.getPDataType().getSqlTypeName() + " for column " + column);
                        break;
                }
            }
            filters.add(subFilters.stream().collect(Collectors.joining(" ) " + operation.name() + " ( ", " ( ", " ) ")));
        }
    }

    /**
     * Flip the operator to flip the order of the operands.
     *
     * ">" --> "<"
     * "<" --> ">"
     * ">=" --> "<="
     * "<=" --> ">="
     *
     * @param op    Operation to flip
     * @return      Operation flipped
     */
    public static String flipOperator(String op) {
        StringBuilder sb = new StringBuilder(op.length());
        for (int i = 0; i < op.length(); i++) {
            char c = op.charAt(i);
            if (c == '>') {
                c = '<';
            } else if (c == '<') {
                c = '>';
            }
            sb.append(c);
        }
        return sb.toString();
//        return op.replace(">", "G").replace("<", ">").replace("G", "<");
    }

    /**
     * Inverse the operator obtaining the opposite operator.
     *
     * ">" --> "<="
     * "<" --> ">="
     * ">=" --> "<"
     * "<=" --> ">"
     *
     * @param op    Operation to inverse
     * @return      Operation inverted
     */
    public static String inverseOperator(String op) {
        switch (op) {
            case ">":
                return "<=";
            case ">=":
                return "<";
            case "<":
                return ">=";
            case "<=":
                return ">";
            case "":
            case "=":
            case "==":
                return "!=";
            case "!=":
                return "=";
            default:
                throw new VariantQueryException("Unknown operator " + op);
        }
    }

    public static String parseOperator(String op) {
        return SQL_OPERATOR.getOrDefault(op, op);
    }

    public static String parseNumericOperator(String op) {
        String parsedOp = parseOperator(op);
        if (parsedOp.equals("LIKE")) {
            throw new VariantQueryException("Unable to use REGEX operator (" + op + ") with numerical fields");
        }
        return parsedOp;
    }

}<|MERGE_RESOLUTION|>--- conflicted
+++ resolved
@@ -236,8 +236,6 @@
      * {@link VariantQueryParams#ANNOT_POPULATION_MINOR_ALLELE_FREQUENCY}
      * {@link VariantQueryParams#ANNOT_POPULATION_ALTERNATE_FREQUENCY}
      * {@link VariantQueryParams#ANNOT_POPULATION_REFERENCE_FREQUENCY}
-<<<<<<< HEAD
-=======
 
      * {@link VariantQueryParams#ANNOT_TRANSCRIPTION_FLAGS}
      * {@link VariantQueryParams#ANNOT_GENE_TRAITS_ID}
@@ -245,7 +243,6 @@
      * {@link VariantQueryParams#ANNOT_PROTEIN_KEYWORDS}
      * {@link VariantQueryParams#ANNOT_DRUG}
      * {@link VariantQueryParams#ANNOT_FUNCTIONAL_SCORE}
->>>>>>> def4d6de
      *
      * Stats filters:
      * {@link VariantQueryParams#STATS_MAF}
@@ -423,20 +420,6 @@
 
         addSimpleQueryFilter(query, ANNOT_BIOTYPE, VariantColumn.BIOTYPE, filters);
 
-<<<<<<< HEAD
-        addSimpleQueryFilter(query, ANNOT_SIFT, VariantColumn.SIFT, filters);
-
-        addSimpleQueryFilter(query, ANNOT_POLYPHEN, VariantColumn.POLYPHEN, filters);
-
-        addQueryFilter(query, ANNOT_CONSERVATION, (keyOpValue, rawValue) -> {
-            String upperCaseValue = keyOpValue[0];
-            if (VariantColumn.PHASTCONS.name().equalsIgnoreCase(upperCaseValue)) {
-                return VariantColumn.PHASTCONS;
-            } else if (VariantColumn.PHYLOP.name().equalsIgnoreCase(upperCaseValue)) {
-                return VariantColumn.PHYLOP;
-            } else {
-                throw VariantQueryException.malformedParam(ANNOT_CONSERVATION, rawValue, "Unknown conservation value.");
-=======
         addQueryFilter(query, ANNOT_SIFT, (keyOpValue, rawValue) -> {
             if (StringUtils.isNotEmpty(keyOpValue[0])) {
                 throw VariantQueryException.malformedParam(ANNOT_SIFT, Arrays.toString(keyOpValue));
@@ -456,7 +439,6 @@
                 return VariantColumn.POLYPHEN;
             } else {
                 return VariantColumn.POLYPHEN_DESC;
->>>>>>> def4d6de
             }
         }, null, filters);
 
@@ -520,29 +502,11 @@
                     return "";
                 }, filters);
 
-<<<<<<< HEAD
-        if (isValidParam(query, ANNOT_POPULATION_MINOR_ALLELE_FREQUENCY)) {
-            logger.warn("Unsupported filter " + ANNOT_POPULATION_MINOR_ALLELE_FREQUENCY);
-        }
-
-        addQueryFilter(query, ANNOT_POPULATION_ALTERNATE_FREQUENCY, (keyOpValue, s) -> {
-            Column column = Column.build(keyOpValue[0].toUpperCase(), PFloat.INSTANCE);
-            dynamicColumns.add(column);
-            return column;
-        }, filters, null);
-
-        addQueryFilter(query, ANNOT_POPULATION_REFERENCE_FREQUENCY, (keyOpValue, s) -> {
-            Column column = Column.build(keyOpValue[0].toUpperCase(), PFloat.INSTANCE);
-            dynamicColumns.add(column);
-            return column;
-        }, filters, s -> 1 - Double.parseDouble(s));
-=======
         addSimpleQueryFilter(query, ANNOT_TRANSCRIPTION_FLAGS, VariantColumn.TRANSCRIPTION_FLAGS, filters);
 
         addSimpleQueryFilter(query, ANNOT_GENE_TRAITS_ID, VariantColumn.GENE_TRAITS_ID, filters);
 
         addSimpleQueryFilter(query, ANNOT_GENE_TRAITS_NAME, VariantColumn.GENE_TRAITS_NAME, filters);
->>>>>>> def4d6de
 
         addSimpleQueryFilter(query, ANNOT_PROTEIN_KEYWORDS, VariantColumn.PROTEIN_KEYWORDS, filters);
 
