--- conflicted
+++ resolved
@@ -33,10 +33,7 @@
 import java.io.IOException;
 import java.net.URISyntaxException;
 import java.util.Arrays;
-<<<<<<< HEAD
-=======
 import java.util.Collections;
->>>>>>> a1ab0dec
 import java.util.List;
 import java.util.concurrent.atomic.AtomicBoolean;
 import java.util.concurrent.atomic.AtomicReference;
@@ -285,8 +282,6 @@
      *
      * @param tableName    HBase table name
      * @param columnFamily Column Family
-<<<<<<< HEAD
-=======
      * @param compressionType Compression Algorithm
      * @return boolean True if a new table was created
      * @throws IOException throws {@link IOException} from creating a connection / table
@@ -318,7 +313,6 @@
      * @param con HBase connection object
      * @param tableName    HBase table name
      * @param columnFamily Column Family
->>>>>>> a1ab0dec
      * @param preSplits Pre-split regions at table creation
      * @param compressionType Compression Algorithm
      * @return boolean True if a new table was created
@@ -338,11 +332,7 @@
                 }
                 descr.addFamily(family);
                 try {
-<<<<<<< HEAD
-                    if (!preSplits.isEmpty()) {
-=======
                     if (preSplits != null && !preSplits.isEmpty()) {
->>>>>>> a1ab0dec
                         LOGGER.info("Create New HBASE table {} with {} preSplits", tableName, preSplits.size());
                         admin.createTable(descr, preSplits.toArray(new byte[0][]));
                     } else {
