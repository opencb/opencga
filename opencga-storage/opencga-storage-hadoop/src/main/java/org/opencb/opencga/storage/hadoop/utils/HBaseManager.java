package org.opencb.opencga.storage.hadoop.utils;

import org.apache.hadoop.conf.Configuration;
import org.apache.hadoop.conf.Configured;
<<<<<<< HEAD
import org.apache.hadoop.hbase.HColumnDescriptor;
import org.apache.hadoop.hbase.HConstants;
import org.apache.hadoop.hbase.HTableDescriptor;
import org.apache.hadoop.hbase.TableName;
=======
import org.apache.hadoop.hbase.*;
>>>>>>> 3f19ae5e
import org.apache.hadoop.hbase.client.Admin;
import org.apache.hadoop.hbase.client.Connection;
import org.apache.hadoop.hbase.client.ConnectionFactory;
import org.apache.hadoop.hbase.client.Table;
import org.apache.hadoop.hbase.io.compress.Compression;
import org.apache.hadoop.hbase.util.Bytes;

import java.io.IOException;
import java.net.URISyntaxException;

/**
 * Created on 13/11/15.
 *
 * @author Matthias Haimel mh719+git@cam.ac.uk
 * @author Jacobo Coll &lt;jacobo167@gmail.com&gt;
 */
public class HBaseManager extends Configured {



    @FunctionalInterface
    public interface HBaseTableConsumer {
        void accept(Table table) throws IOException;
    }

    @FunctionalInterface
    public interface HBaseTableFunction<T> {
        T function(Table table) throws IOException;
    }

    @FunctionalInterface
    public interface HBaseTableAdminFunction<T> {
        T function(Table table, Admin admin) throws IOException;
    }


    public HBaseManager(Configuration configuration) {
        super(configuration);
    }

    /**
     * Performs an action over a table.
     * <p>
     * * This method creates a new connection for the action to perform.
     * * Create a connection is heavy. Do not use for common operations.
     * * Use {@link HBaseManager#act(Connection, byte[], HBaseTableConsumer)} when possible
     *
     * @param tableName Table name
     * @param func      Action to perfor
     * @throws IOException If any IO problem occurs
     */
    public void act(byte[] tableName, HBaseTableConsumer func) throws IOException {
        try (Connection con = ConnectionFactory.createConnection(getConf())) {
            act(con, tableName, func);
        }
    }

    /**
     * Performs an action over a table.
     *
     * @param con HBase connection object
     * @param tableName Table name
     * @param func      Action to perform
     * @throws IOException If any IO problem occurs
     */
    public void act(Connection con, byte[] tableName, HBaseTableConsumer func) throws IOException {
        TableName tname = TableName.valueOf(tableName);
        try (Table table = con.getTable(tname)) {
            func.accept(table);
        }
    }

    /**
     * Performs an action over a table.
     *
     * @param con HBase connection object
     * @param tableName Table name
     * @param func      Action to perform
     * @throws IOException If any IO problem occurs
     */
    public void act(Connection con, String tableName, HBaseTableConsumer func) throws IOException {
        TableName tname = TableName.valueOf(tableName);
        try (Table table = con.getTable(tname)) {
            func.accept(table);
        }
    }

    /**
     * Performs an action over a table.
     * <p>
     * * This method creates a new connection for the action to perform.
     * * Create a connection is heavy. Do not use for common operations.
     * * Use {@link HBaseManager#act(Connection, byte[], HBaseTableFunction)} when possible
     *
     * @param tableName Table name
     * @param func      Action to perform
     * @param <T>       Return type
     * @return Result of the function
     * @throws IOException If any IO problem occurs
     */
    public <T> T act(String tableName, HBaseTableFunction<T> func) throws IOException {
        return act(Bytes.toBytes(tableName), func);
    }

    /**
     * Performs an action over a table.
     * <p>
     * * This method creates a new connection for the action to perform.
     * * Create a connection is heavy. Do not use for common operations.
     * * Use {@link HBaseManager#act(Connection, byte[], HBaseTableFunction)} when possible
     *
     * @param tableName Table name
     * @param func      Action to perform
     * @param <T>       Return type
     * @return Result of the function
     * @throws IOException If any IO problem occurs
     */
    public <T> T act(byte[] tableName, HBaseTableFunction<T> func) throws IOException {
        TableName tname = TableName.valueOf(tableName);
        try (Connection con = ConnectionFactory.createConnection(getConf())) {
            return act(con, tableName, func);
        }
    }

    /**
     * Performs an action over a table.
     *
     * @param con HBase connection object
     * @param tableName Table name
     * @param func      Action to perform
     * @param <T>       Return type
     * @return Result of the function
     * @throws IOException If any IO problem occurs
     */
    public <T> T act(Connection con, byte[] tableName, HBaseTableFunction<T> func) throws IOException {
        TableName tname = TableName.valueOf(tableName);
        try (Table table = con.getTable(tname)) {
            return func.function(table);
        }
    }

    /**
     * Performs an action over a table.
     *
     * @param con HBase connection object
     * @param tableName Table name
     * @param func      Action to perform
     * @param <T>       Return type
     * @return Result of the function
     * @throws IOException If any IO problem occurs
     */
    public <T> T act(Connection con, String tableName, HBaseTableFunction<T> func) throws IOException {
        TableName tname = TableName.valueOf(tableName);
        try (Table table = con.getTable(tname)) {
            return func.function(table);
        }
    }

    /**
     * Performs an action over a table.
     * <p>
     * * This method creates a new connection for the action to perform.
     * * Create a connection is heavy. Do not use for common operations.
     * * Use {@link HBaseManager#act(Connection, String, HBaseTableAdminFunction)} when possible
     *
     * @param tableName Table name
     * @param func      Action to perform
     * @param <T>       Return type
     * @return Result of the function
     * @throws IOException If any IO problem occurs
     */
    public <T> T act(String tableName, HBaseTableAdminFunction<T> func) throws IOException {
        try (Connection con = ConnectionFactory.createConnection(getConf())) {
            return act(con, tableName, func);
        }
    }

    /**
     * Performs an action over a table.
     *
     * @param con HBase connection object
     * @param tableName Table name
     * @param func      Action to perform
     * @param <T>       Return type
     * @return Result of the function
     * @throws IOException If any IO problem occurs
     */
    public <T> T act(Connection con, String tableName, HBaseTableAdminFunction<T> func) throws IOException {
        TableName tname = TableName.valueOf(tableName);
        try (Table table = con.getTable(tname); Admin admin = con.getAdmin()) {
            return func.function(table, admin);
        }
    }

    /**
     * Checks if the required table exists.
     *
     * @param con HBase connection object
     * @param tableName    HBase table name
     * @return boolean True if the table exists
     * @throws IOException throws {@link IOException}
     **/
    public boolean tableExists(Connection con, String tableName) throws IOException {
        return act(con, tableName, (table, admin) -> admin.tableExists(table.getName()));
    }

    /**
     * Create default HBase table layout with one column family.
     *
     * @param con HBase connection object
     * @param tableName    HBase table name
     * @param columnFamily Column Family
     * @return boolean True if a new table was created
     * @throws IOException throws {@link IOException} from creating a connection / table
     **/
    public boolean createTableIfNeeded(Connection con, String tableName, byte[] columnFamily) throws IOException {
        return createTableIfNeeded(con, tableName, columnFamily, Compression.Algorithm.SNAPPY);
    }

    /**
     * Create default HBase table layout with one column family.
     *
     * @param con HBase connection object
     * @param tableName    HBase table name
     * @param columnFamily Column Family
     * @param compressionType Compression Algorithm
     * @return boolean True if a new table was created
     * @throws IOException throws {@link IOException} from creating a connection / table
     **/
    public boolean createTableIfNeeded(Connection con, String tableName, byte[] columnFamily, Compression.Algorithm compressionType)
            throws IOException {
        TableName tName = TableName.valueOf(tableName);
        return act(con, tableName, (table, admin) -> {
            if (!admin.tableExists(tName)) {
                HTableDescriptor descr = new HTableDescriptor(tName);
                HColumnDescriptor family = new HColumnDescriptor(columnFamily);
                if (compressionType != null) {
                    family.setCompressionType(compressionType);
                }
                descr.addFamily(family);
<<<<<<< HEAD
                admin.createTable(descr);
=======
                try {
                    admin.createTable(descr);
                } catch (TableExistsException e) {
                    return false;
                }
>>>>>>> 3f19ae5e
                return true;
            }
            return false;
        });
    }

    public static void addHBaseSettings(Configuration conf, String hostPortString) throws URISyntaxException {
        String[] hostPort = hostPortString.split(":");
        String server = hostPort[0];
        String port = hostPort.length > 0 ? hostPort[1] : "60000";
        String master = String.join(":", server, port);
//        conf.set(HBASE_MASTER, master);
        conf.set(HConstants.ZOOKEEPER_QUORUM, master);
    }
}<|MERGE_RESOLUTION|>--- conflicted
+++ resolved
@@ -2,14 +2,7 @@
 
 import org.apache.hadoop.conf.Configuration;
 import org.apache.hadoop.conf.Configured;
-<<<<<<< HEAD
-import org.apache.hadoop.hbase.HColumnDescriptor;
-import org.apache.hadoop.hbase.HConstants;
-import org.apache.hadoop.hbase.HTableDescriptor;
-import org.apache.hadoop.hbase.TableName;
-=======
 import org.apache.hadoop.hbase.*;
->>>>>>> 3f19ae5e
 import org.apache.hadoop.hbase.client.Admin;
 import org.apache.hadoop.hbase.client.Connection;
 import org.apache.hadoop.hbase.client.ConnectionFactory;
@@ -250,15 +243,11 @@
                     family.setCompressionType(compressionType);
                 }
                 descr.addFamily(family);
-<<<<<<< HEAD
-                admin.createTable(descr);
-=======
                 try {
                     admin.createTable(descr);
                 } catch (TableExistsException e) {
                     return false;
                 }
->>>>>>> 3f19ae5e
                 return true;
             }
             return false;
