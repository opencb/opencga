/**
 *
 */
package org.opencb.opencga.storage.hadoop.variant.index;

<<<<<<< HEAD
import com.google.common.base.Objects;
import com.google.protobuf.InvalidProtocolBufferException;
=======
import static org.opencb.biodata.tools.variant.merge.VariantMerger.GT_KEY;

import java.io.IOException;
import java.sql.Array;
import java.sql.ResultSet;
import java.sql.ResultSetMetaData;
import java.sql.SQLException;
import java.util.ArrayList;
import java.util.Arrays;
import java.util.Collection;
import java.util.Collections;
import java.util.HashMap;
import java.util.HashSet;
import java.util.List;
import java.util.Map;
import java.util.Map.Entry;
import java.util.NavigableMap;
import java.util.Set;
import java.util.stream.Collectors;

>>>>>>> 3d80e82b
import org.apache.commons.lang3.StringUtils;
import org.apache.hadoop.hbase.client.Put;
import org.apache.hadoop.hbase.client.Result;
import org.apache.hadoop.hbase.util.Bytes;
import org.apache.phoenix.schema.types.PUnsignedIntArray;
import org.apache.phoenix.schema.types.PhoenixArray;
import org.opencb.biodata.models.feature.Genotype;
import org.opencb.biodata.models.variant.StudyEntry;
import org.opencb.biodata.models.variant.Variant;
import org.opencb.biodata.models.variant.protobuf.VariantAnalysisProtos.ComplexVariant;
import org.opencb.biodata.models.variant.protobuf.VariantProto;
import org.opencb.biodata.models.variant.protobuf.VariantProto.AlternateCoordinate;
import org.opencb.biodata.models.variant.protobuf.VariantProto.VariantType;
import org.opencb.biodata.tools.variant.merge.VariantMerger;
import org.opencb.opencga.storage.hadoop.variant.GenomeHelper;
import org.opencb.opencga.storage.hadoop.variant.index.phoenix.VariantPhoenixHelper;
import org.opencb.opencga.storage.hadoop.variant.models.protobuf.Alternate;
import org.opencb.opencga.storage.hadoop.variant.models.protobuf.SampleList;
import org.opencb.opencga.storage.hadoop.variant.models.protobuf.VariantTableStudyRowProto;
import org.opencb.opencga.storage.hadoop.variant.models.protobuf.VariantTableStudyRowsProto;

import java.io.IOException;
import java.sql.Array;
import java.sql.ResultSet;
import java.sql.ResultSetMetaData;
import java.sql.SQLException;
import java.util.*;
import java.util.Map.Entry;
import java.util.stream.Collectors;

import static org.opencb.biodata.tools.variant.merge.VariantMerger.GT_KEY;
import static org.opencb.biodata.tools.variant.merge.VariantMerger.PASS_KEY;

/**
 * @author Matthias Haimel mh719+git@cam.ac.uk.
 */
public class VariantTableStudyRow {
    public static final String NOCALL = ".";
    public static final String HOM_REF = "0/0";
    public static final String HET_REF = "0/1";
    public static final String HOM_VAR = "1/1";
    public static final String OTHER = "?";
    public static final String COMPLEX = "X";
    public static final String PASS_CNT = "P";
    public static final String CALL_CNT = "C";

    public static final List<String> STUDY_COLUMNS = Collections.unmodifiableList(
            Arrays.asList(NOCALL, HOM_REF, HET_REF, HOM_VAR, OTHER, COMPLEX, PASS_CNT, CALL_CNT));

    public static final char COLUMN_KEY_SEPARATOR = '_';

    private Integer studyId;
    private Integer homRefCount = 0;
    private Integer passCount = 0;
    private Integer callCount = 0;
    private String chromosome;
    private int pos;
    private String ref;
    private String alt;
    private Map<String, Set<Integer>> callMap = new HashMap<>();
    private Map<Integer, VariantProto.Genotype> sampleToGenotype = new HashMap<>();
    private List<AlternateCoordinate> secAlternate = new ArrayList<>();

    public VariantTableStudyRow(Integer studyId, String chr, int pos, String ref, String alt) {
        this.studyId = studyId;
        this.chromosome = chr;
        this.pos = pos;
        this.ref = ref;
        this.alt = alt;
    }

    public VariantTableStudyRow(VariantTableStudyRow row) {
        this(row.studyId, row.chromosome, row.pos, row.ref, row.alt);
        this.homRefCount = row.homRefCount;
        this.callCount = row.callCount;
        this.passCount = row.passCount;
        this.callMap.putAll(row.callMap.entrySet().stream().collect(Collectors.toMap(p -> p.getKey(), p -> new HashSet<>(p.getValue()))));
        this.secAlternate.addAll(row.secAlternate != null ? row.secAlternate : Collections.emptyList());
        this.sampleToGenotype.putAll(row.sampleToGenotype != null ? row.sampleToGenotype : Collections.emptyMap());
    }

    public VariantTableStudyRow(VariantTableStudyRowProto proto, String chromosome, Integer studyId) {
        this.studyId = studyId;
//        this.chromosome = proto.getChromosome();
        this.chromosome = chromosome;
        this.pos = proto.getStart();
        this.ref = proto.getReference();
        this.alt = proto.getAlternate();
        this.callCount = proto.getCallCount();
        this.passCount = proto.getPassCount();
        this.homRefCount = proto.getHomRefCount();
        this.callMap = new HashMap<>(4);
        callMap.put(HOM_VAR, new HashSet<>(proto.getHomVarList()));
        callMap.put(HET_REF, new HashSet<>(proto.getHetList()));
        callMap.put(NOCALL, new HashSet<>(proto.getNocallList()));
        callMap.put(OTHER, new HashSet<>(proto.getOtherList()));
        for (Map.Entry<String, SampleList> entry : proto.getOtherGt().entrySet()) {
            Genotype gt = new Genotype(entry.getKey());
            VariantProto.Genotype gtProto = gt.toProtobuf();
            for (Integer sid : entry.getValue().getSampleIdsList()) {
                sampleToGenotype.put(sid, gtProto);
            }
        }
        this.secAlternate = new ArrayList<>(proto.getSecondaryAlternateCount());
        for (Alternate alternate : proto.getSecondaryAlternateList()) {
            secAlternate.add(
                    AlternateCoordinate.newBuilder()
                            .setChromosome(chromosome)
                            .setAlternate(alternate.getAlternate())
                            .setReference(alternate.getReference())
                            .setStart(alternate.getStart())
                            .setEnd(alternate.getEnd() == 0 ? alternate.getStart() : alternate.getEnd())
                            .setType(VariantType.SNV)
                            .build());
        }
    }

    /**
     * Calls {@link #VariantTableStudyRow(Integer, String, int, String, String)} using the Variant information.
     * @param studyId Study id
     * @param variant Variant to extrac the region from
     */
    public VariantTableStudyRow(Integer studyId, Variant variant) {
        this(studyId, variant.getChromosome(), variant.getStart(), variant.getReference(), variant.getAlternate());
    }

    public int getPos() {
        return pos;
    }

    public ComplexVariant getComplexVariant() {
        return ComplexVariant.newBuilder()
                .putAllSampleToGenotype(this.sampleToGenotype)
                .addAllSecondaryAlternates(this.secAlternate).build();
    }

    public void setComplexVariant(ComplexVariant complexVariant) {
        Map<Integer, VariantProto.Genotype> map = complexVariant.getSampleToGenotype();
        if (map != null && map.size() > 0) {
            this.sampleToGenotype.putAll(map);
        }
        List<AlternateCoordinate> secAlt = complexVariant.getSecondaryAlternatesList();
        if (secAlt != null && secAlt.size() > 0) {
            this.secAlternate.addAll(secAlt);
        }
    }

    public Set<String> getGenotypes() {
        return callMap.keySet();
    }

    public Set<Integer> getSampleIds(String gt) {
        Set<Integer> set = this.callMap.get(gt);
        if (null == set) {
            return Collections.emptySet();
        }
        return set;
    }

    public Set<Integer> getSampleIds(Genotype gt) {
        return getSampleIds(gt.toString());
    }

    public Integer getStudyId() {
        return studyId;
    }

    /**
     * @param gt Genotype code for the samples
     * @param sampleIds Sample numeric codes
     * @throws IllegalStateException in case the sample already exists in the collection
     */
    public void addSampleId(String gt, Collection<Integer> sampleIds) throws IllegalStateException {
        Set<Integer> set = this.callMap.get(gt);
        if (null == set) {
            set = new HashSet<>();
            this.callMap.put(gt, set);
        }
        set.addAll(sampleIds);
    }

    /**
     * @param gt       Genotype code for the samples
     * @param sampleId Sample numeric codes
     * @throws IllegalStateException in case the sample already exists in the collection
     */
    public void addSampleId(String gt, Integer sampleId) throws IllegalStateException {
        Set<Integer> set = this.callMap.get(gt);
        if (null == set) {
            set = new HashSet<>();
            this.callMap.put(gt, set);
        }
        if (!set.add(sampleId)) {
            throw new IllegalStateException(String.format("Sample id %s already in gt set %s", sampleId, gt));
        }
    }

    public byte[] generateRowKey(VariantTableHelper helper) {
        return helper.generateVariantRowKey(this.chromosome, this.pos, this.ref, this.alt);
    }

    public void addHomeRefCount(Integer cnt) {
        this.homRefCount += cnt;
    }

    public Integer getHomRefCount() {
        return homRefCount;
    }

    public void addPassCount(Integer cnt) {
        passCount += cnt;
    }

    public Integer getPassCount() {
        return passCount;
    }

    public void setPassCount(Integer passCount) {
        this.passCount = passCount;
    }

    public void addCallCount(Integer cnt) {
        callCount += cnt;
    }

    public void setCallCount(Integer callCount) {
        this.callCount = callCount;
    }

    public Integer getCallCount() {
        return callCount;
    }

    public void setHomRefCount(Integer homRefCount) {
        this.homRefCount = homRefCount;
    }

    public String getAlt() {
        return alt;
    }

    public VariantTableStudyRow setAlt(String alt) {
        this.alt = alt;
        return this;
    }

    public String getRef() {
        return ref;
    }

    public VariantTableStudyRow setRef(String ref) {
        this.ref = ref;
        return this;
    }

    public VariantTableStudyRow setPos(int pos) {
        this.pos = pos;
        return this;
    }

    public String getChromosome() {
        return chromosome;
    }

    public VariantTableStudyRow setChromosome(String chromosome) {
        this.chromosome = chromosome;
        return this;
    }

    public VariantTableStudyRow setStudyId(Integer studyId) {
        this.studyId = studyId;
        return this;
    }

    public Put createPut(VariantTableHelper helper) {
        byte[] generateRowKey = generateRowKey(helper);
        if (this.callMap.containsKey(HOM_REF)) {
            throw new IllegalStateException(
                    String.format("HOM_REF data found for row %s for sample IDs %s",
                            Arrays.toString(generateRowKey), StringUtils.join(this.callMap.get(HOM_REF), ",")));
        }
        byte[] cf = helper.getColumnFamily();
        Integer sid = helper.getStudyId();
        Put put = new Put(generateRowKey);
        put.addColumn(cf, Bytes.toBytes(buildColumnKey(sid, HOM_REF)), Bytes.toBytes(this.homRefCount));
        put.addColumn(cf, Bytes.toBytes(buildColumnKey(sid, PASS_CNT)), Bytes.toBytes(this.passCount));
        put.addColumn(cf, Bytes.toBytes(buildColumnKey(sid, CALL_CNT)), Bytes.toBytes(this.callCount));
        if (this.secAlternate.size() > 0 || this.sampleToGenotype.size() > 0) { //add complex genotype column if required
            put.addColumn(cf, Bytes.toBytes(buildColumnKey(sid, COMPLEX)), this.getComplexVariant().toByteArray());
        }
        for (Entry<String, Set<Integer>> entry : this.callMap.entrySet()) {
            byte[] column = Bytes.toBytes(buildColumnKey(sid, entry.getKey()));

            List<Integer> value = new ArrayList<>(entry.getValue());
            if (!value.isEmpty()) {
                Collections.sort(value);
                byte[] bytesArray = VariantPhoenixHelper.toBytes(value, PUnsignedIntArray.INSTANCE);
                put.addColumn(cf, column, bytesArray);
            }
        }
        return put;
    }

    public static VariantTableStudyRowsProto toProto(List<VariantTableStudyRow> rows) {
        return VariantTableStudyRowsProto.newBuilder()
                .addAllRows(rows.stream().map(VariantTableStudyRow::toProto).collect(Collectors.toList()))
                .build();
    }

    public VariantTableStudyRowProto toProto() {
        Map<String, List<Integer>> otherGt = new HashMap<>();
        for (Entry<Integer, VariantProto.Genotype> entry : sampleToGenotype.entrySet()) {
            String gt = entry.getValue().getAllelesIdxList().stream().map(Object::toString)
                    .collect(Collectors.joining(entry.getValue().getPhased() ? "|" : "/"));
            List<Integer> samples = otherGt.get(gt);
            if (samples == null) {
                samples = new LinkedList<>();
                otherGt.put(gt, samples);
            }
            samples.add(entry.getKey());
        }
        return VariantTableStudyRowProto.newBuilder()
                .setStart(pos)
                .setReference(ref)
                .setAlternate(alt)
                .setCallCount(callCount)
                .setPassCount(passCount)
                .setHomRefCount(homRefCount)
                .addAllHomVar(callMap.getOrDefault(HOM_VAR, Collections.emptySet()))
                .addAllHet(callMap.getOrDefault(HET_REF, Collections.emptySet()))
                .addAllNocall(callMap.getOrDefault(NOCALL, Collections.emptySet()))
                .addAllOther(callMap.getOrDefault(OTHER, Collections.emptySet()))
                .addAllSecondaryAlternate(secAlternate.stream().map(a -> Alternate.newBuilder()
                        .setStart(a.getStart())
                        .setAlternate(a.getAlternate())
                        .setReference(a.getReference()).build()
                ).collect(Collectors.toList()))
                .putAllOtherGt(otherGt.entrySet().stream()
                        .collect(Collectors.toMap(
                                Entry::getKey,
                                entry -> SampleList.newBuilder().addAllSampleIds(entry.getValue()).build())))
                .build();
    }

    public static List<VariantTableStudyRow> parse(Result result, GenomeHelper helper) {
        NavigableMap<byte[], byte[]> familyMap = result.getFamilyMap(helper.getColumnFamily());
        Set<Integer> studyIds = familyMap.entrySet().stream()
                .filter(entry -> entry.getValue() != null && entry.getValue().length > 0)
                .map(entry -> extractStudyId(Bytes.toString(entry.getKey()), true))
                .filter(integer -> integer != null)
                .collect(Collectors.toSet());

        if (studyIds.isEmpty()) {
            throw new IllegalStateException("No studies found!!!");
        }
        List<VariantTableStudyRow> rows = new ArrayList<>(studyIds.size());
        for (Integer studyId : studyIds) {
            Variant variant = helper.extractVariantFromVariantRowKey(result.getRow());
            rows.add(parse(variant, studyId, familyMap, true));
        }
        return rows;
    }

    public static VariantTableStudyRow parse(Variant variant, Integer studyId, NavigableMap<byte[], byte[]> familyMap,
                boolean skipOtherStudies) {
            VariantTableStudyRow row = new VariantTableStudyRow(studyId, variant);
            for (Entry<byte[], byte[]> entry : familyMap.entrySet()) {
                if (entry.getValue() == null || entry.getValue().length == 0) {
                    continue; // use default values, if no data for column exist
                }
                String colStr = Bytes.toString(entry.getKey());
                String[] colSplit = colStr.split("_", 2);
                if (!colSplit[0].equals(studyId.toString())) { // check study ID for consistency check
                    if (skipOtherStudies) {
                        continue;
                    } else {
                        throw new IllegalStateException(String.format("Expected study id %s, but found %s in row %s",
                                studyId.toString(), colSplit[0], colStr));
                    }
                }
                String gt = colSplit[1];
                switch (gt) {
                case HOM_REF:
                    row.homRefCount = parseCount(entry.getValue());
                    break;
                case CALL_CNT:
                    row.callCount = parseCount(entry.getValue());
                    break;
                case PASS_CNT:
                    row.passCount = parseCount(entry.getValue());
                    break;
                case COMPLEX:
                    try {
                        ComplexVariant complexVariant = ComplexVariant.parseFrom(entry.getValue());
                        row.setComplexVariant(complexVariant);
                    } catch (InvalidProtocolBufferException e) {
                        throw new RuntimeException(e);
                    }
                    break;
                default:
                    PhoenixArray phoenixArray = ((PhoenixArray) PUnsignedIntArray.INSTANCE.toObject(entry.getValue()));
                    try {
                        HashSet<Integer> value = new HashSet<>();
                        if (phoenixArray.getArray() != null) {
                            int[] array = (int[]) phoenixArray.getArray();
                            for (int i : array) {
                                value.add(i);
                            }
                        }
                        row.callMap.put(gt, value);
                    } catch (SQLException e) {
                        //Impossible
                        throw new RuntimeException(e);
                    }
                    break;
                }
            }
            return row;
        }

    public static List<VariantTableStudyRow> parse(Variant variant, ResultSet resultSet, GenomeHelper helper) throws SQLException {
        ResultSetMetaData metaData = resultSet.getMetaData();
        Set<Integer> studyIds = new HashSet<>();
        for (int i = 0; i < metaData.getColumnCount(); i++) {
            String columnName = metaData.getColumnName(i + 1);
            if (columnName != null && !columnName.isEmpty()) {
                Integer studyId = extractStudyId(columnName, false);
                if (studyId != null) {
                    studyIds.add(studyId);
                }
            }
        }
        List<VariantTableStudyRow> rows = new ArrayList<>(studyIds.size());
        for (Integer studyId : studyIds) {
            rows.add(parse(variant, resultSet, studyId));
        }
        return rows;
    }

    /**
     * Parse Phoenix ResultSet.
     * @param variant Variant to create {@link VariantTableStudyRow#VariantTableStudyRow(Integer, Variant)} with
     * @param resultSet Phoenix result set
     * @param studyId Study id
     * @return variantTableStudyRow {@link VariantTableStudyRow} object filled with data
     * @throws SQLException Problems accessing data in {@link ResultSet}
     */
    public static VariantTableStudyRow parse(Variant variant, ResultSet resultSet, int studyId) throws SQLException {
        VariantTableStudyRow row = new VariantTableStudyRow(studyId, variant);
        row.homRefCount = resultSet.getInt(buildColumnKey(studyId, HOM_REF));
        row.callCount = resultSet.getInt(buildColumnKey(studyId, CALL_CNT));
        row.passCount = resultSet.getInt(buildColumnKey(studyId, PASS_CNT));
        byte[] xArr = resultSet.getBytes(buildColumnKey(studyId, COMPLEX));
        if (xArr != null && xArr.length > 0) {
            try {
                ComplexVariant complexVariant = ComplexVariant.parseFrom(xArr);
                row.setComplexVariant(complexVariant);
            } catch (IOException e) {
                throw new RuntimeException(e);
            }
        }
        for (String gt : new String[] { HET_REF, HOM_VAR, OTHER, NOCALL }) {
            Array sqlArray = resultSet.getArray(buildColumnKey(studyId, gt));
            HashSet<Integer> value = new HashSet<>();
            if (sqlArray != null && sqlArray.getArray() != null) {
                int[] array = (int[]) sqlArray.getArray();
                for (int i : array) {
                    value.add(i);
                }
            }
            row.callMap.put(gt, value);
        }
        return row;
    }

    private static Integer parseCount(byte[] value) {
        if (value == null || value.length == 0) {
            return 0;
        } else {
            return Bytes.toInt(value);
        }
    }

    public static String buildColumnKey(Integer sid, String gt) {
        return String.valueOf(sid) + COLUMN_KEY_SEPARATOR + gt;
    }

    public static Integer extractStudyId(String columnKey, boolean failOnMissing) {
        String study = StringUtils.split(columnKey, COLUMN_KEY_SEPARATOR)[0];
        if (StringUtils.isNumeric(study)) {
            return Integer.parseInt(study);
        } else {
            if (failOnMissing) {
                throw new IllegalStateException(String.format("Integer expected for study ID: extracted %s from %s ", study, columnKey));
            } else {
                return null;
            }
        }
    }

    public static VariantTableStudyRow build(Variant variant, Integer studyId, Map<String, Integer> idMapping) {
        int[] homRef = new Genotype("0/0").getAllelesIdx();
        int[] hetRef = new Genotype("0/1").getAllelesIdx();
        int[] hetRefOther = new Genotype("1|0").getAllelesIdx();
        int[] homVar = new Genotype("1/1").getAllelesIdx();
        int[] nocall = new Genotype(".").getAllelesIdx();
        int[] nocallBoth = new Genotype("./.").getAllelesIdx();

        Set<Integer> homref = new HashSet<Integer>();
        VariantTableStudyRow row = new VariantTableStudyRow(studyId, variant);
        StudyEntry se = variant.getStudy(studyId.toString());
        if (null == se) {
            throw new IllegalStateException("Study Entry of variant is null: " + variant);
        }
        if(se.getFiles() != null && !se.getFiles().isEmpty() && se.getFiles().get(0) != null 
                && se.getFiles().get(0).getAttributes() != null && ! se.getFiles().get(0).getAttributes().isEmpty()){
            String passStr = se.getFiles().get(0).getAttributes().getOrDefault(VariantMerger.VCF_FILTER, "0");
            row.setPassCount(Integer.valueOf(passStr));
        }
        Set<String> sampleSet = se.getSamplesName();
        // Create Secondary index
        List<VariantProto.AlternateCoordinate> arr = Collections.emptyList();
        if (null != se.getSecondaryAlternates() && se.getSecondaryAlternates().size() > 0) {
            arr = new ArrayList<>(se.getSecondaryAlternates().size());
            for (org.opencb.biodata.models.variant.avro.AlternateCoordinate altCoord : se.getSecondaryAlternates()) {
                VariantProto.AlternateCoordinate.Builder ac = AlternateCoordinate.newBuilder();
                ac.setChromosome(Objects.firstNonNull(altCoord.getChromosome(), ""))
                    .setStart(Objects.firstNonNull(altCoord.getStart(), 0))
                    .setEnd(Objects.firstNonNull(altCoord.getEnd(), 0))
                    .setReference(Objects.firstNonNull(altCoord.getReference(), ""))
                    .setAlternate(Objects.firstNonNull(altCoord.getAlternate(), ""));
                VariantType vt = VariantType.valueOf(altCoord.getType().name());
                ac.setType(vt);
                arr.add(ac.build());
            }
            row.secAlternate = arr;
        }

        for (String sample : sampleSet) {
            Integer sid = idMapping.get(sample);
            // Work out Genotype
            String gtStr = se.getSampleData(sample, GT_KEY);
            Genotype gt = new Genotype(gtStr);
            int[] alleleIdx = gt.getAllelesIdx();
            if (Arrays.equals(alleleIdx, homRef)) {
                row.addCallCount(1);
                if (!homref.add(sid)) {
                    throw new IllegalStateException("Sample already exists as hom_ref " + sample);
                }
            } else if (Arrays.equals(alleleIdx, hetRef) || Arrays.equals(alleleIdx, hetRefOther)) {
                row.addSampleId(HET_REF, sid);
                row.addCallCount(1);
            } else if (Arrays.equals(alleleIdx, homVar)) {
                row.addSampleId(HOM_VAR, sid);
                row.addCallCount(1);
            } else if (Arrays.equals(alleleIdx, nocall) || Arrays.equals(alleleIdx, nocallBoth)) {
                row.addSampleId(NOCALL, sid);
            } else {
                row.addSampleId(OTHER, sid);
                row.addCallCount(1);
                row.sampleToGenotype.put(sid, gt.toProtobuf());
            }
            // Work out PASS / CALL count
            // Samples from Archive table have PASS/etc set. From Analysis table, the flag is empty (already counted)
            if (StringUtils.equals("PASS", se.getSampleData(sample,VariantMerger.VCF_FILTER))) {
                row.addPassCount(1);
            }
        }
        row.addHomeRefCount(homref.size());
        return row;
    }

    public String toSummaryString() {
        return String.format(
                "Submit %s: pass: %s; call: %s; hr: %s; 0/1: %s; 1/1: %s; ?: %s; .: %s",
                getPos(),
                getPassCount(),
                getCallCount(),
                getHomRefCount(),
                Arrays.toString(getSampleIds(HET_REF).toArray()),
                Arrays.toString(getSampleIds(HOM_VAR).toArray()),
                Arrays.toString(getSampleIds(OTHER).toArray()),
                Arrays.toString(getSampleIds(NOCALL).toArray())
        );
    }

}<|MERGE_RESOLUTION|>--- conflicted
+++ resolved
@@ -3,31 +3,8 @@
  */
 package org.opencb.opencga.storage.hadoop.variant.index;
 
-<<<<<<< HEAD
 import com.google.common.base.Objects;
 import com.google.protobuf.InvalidProtocolBufferException;
-=======
-import static org.opencb.biodata.tools.variant.merge.VariantMerger.GT_KEY;
-
-import java.io.IOException;
-import java.sql.Array;
-import java.sql.ResultSet;
-import java.sql.ResultSetMetaData;
-import java.sql.SQLException;
-import java.util.ArrayList;
-import java.util.Arrays;
-import java.util.Collection;
-import java.util.Collections;
-import java.util.HashMap;
-import java.util.HashSet;
-import java.util.List;
-import java.util.Map;
-import java.util.Map.Entry;
-import java.util.NavigableMap;
-import java.util.Set;
-import java.util.stream.Collectors;
-
->>>>>>> 3d80e82b
 import org.apache.commons.lang3.StringUtils;
 import org.apache.hadoop.hbase.client.Put;
 import org.apache.hadoop.hbase.client.Result;
@@ -59,7 +36,6 @@
 import java.util.stream.Collectors;
 
 import static org.opencb.biodata.tools.variant.merge.VariantMerger.GT_KEY;
-import static org.opencb.biodata.tools.variant.merge.VariantMerger.PASS_KEY;
 
 /**
  * @author Matthias Haimel mh719+git@cam.ac.uk.
@@ -542,8 +518,8 @@
         if (null == se) {
             throw new IllegalStateException("Study Entry of variant is null: " + variant);
         }
-        if(se.getFiles() != null && !se.getFiles().isEmpty() && se.getFiles().get(0) != null 
-                && se.getFiles().get(0).getAttributes() != null && ! se.getFiles().get(0).getAttributes().isEmpty()){
+        if (se.getFiles() != null && !se.getFiles().isEmpty() && se.getFiles().get(0) != null
+                && se.getFiles().get(0).getAttributes() != null && !se.getFiles().get(0).getAttributes().isEmpty()) {
             String passStr = se.getFiles().get(0).getAttributes().getOrDefault(VariantMerger.VCF_FILTER, "0");
             row.setPassCount(Integer.valueOf(passStr));
         }
@@ -592,7 +568,7 @@
             }
             // Work out PASS / CALL count
             // Samples from Archive table have PASS/etc set. From Analysis table, the flag is empty (already counted)
-            if (StringUtils.equals("PASS", se.getSampleData(sample,VariantMerger.VCF_FILTER))) {
+            if (StringUtils.equals("PASS", se.getSampleData(sample, VariantMerger.VCF_FILTER))) {
                 row.addPassCount(1);
             }
         }
