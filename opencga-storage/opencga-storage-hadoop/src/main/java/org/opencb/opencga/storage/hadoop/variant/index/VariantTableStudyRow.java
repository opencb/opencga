/**
 *
 */
package org.opencb.opencga.storage.hadoop.variant.index;

<<<<<<< HEAD
import static org.opencb.biodata.tools.variant.merge.VariantMerger.GT_KEY;
import static org.opencb.biodata.tools.variant.merge.VariantMerger.PASS_KEY;

import java.io.IOException;
import java.sql.Array;
import java.sql.ResultSet;
import java.sql.ResultSetMetaData;
import java.sql.SQLException;
import java.util.ArrayList;
import java.util.Arrays;
import java.util.Collection;
import java.util.Collections;
import java.util.HashMap;
import java.util.HashSet;
import java.util.List;
import java.util.Map;
import java.util.Map.Entry;
import java.util.NavigableMap;
import java.util.Set;
import java.util.stream.Collectors;

=======
import com.google.common.base.Objects;
import com.google.protobuf.InvalidProtocolBufferException;
>>>>>>> 3f19ae5e
import org.apache.commons.lang3.StringUtils;
import org.apache.hadoop.hbase.client.Delete;
import org.apache.hadoop.hbase.client.Put;
import org.apache.hadoop.hbase.client.Result;
import org.apache.hadoop.hbase.util.Bytes;
import org.apache.phoenix.schema.types.PUnsignedIntArray;
import org.apache.phoenix.schema.types.PhoenixArray;
import org.opencb.biodata.models.feature.Genotype;
import org.opencb.biodata.models.variant.StudyEntry;
import org.opencb.biodata.models.variant.Variant;
<<<<<<< HEAD
import org.opencb.biodata.models.variant.protobuf.VariantAnalysisProtos.ComplexVariant;
=======
>>>>>>> 3f19ae5e
import org.opencb.biodata.models.variant.protobuf.VariantProto;
import org.opencb.biodata.models.variant.protobuf.VariantProto.AlternateCoordinate;
import org.opencb.biodata.models.variant.protobuf.VariantProto.VariantType;
import org.opencb.biodata.tools.variant.merge.VariantMerger;
import org.opencb.opencga.storage.hadoop.variant.GenomeHelper;
import org.opencb.opencga.storage.hadoop.variant.index.phoenix.VariantPhoenixHelper;
import org.opencb.opencga.storage.hadoop.variant.models.protobuf.*;
import org.opencb.opencga.storage.hadoop.variant.models.protobuf.ComplexFilter.Builder;

<<<<<<< HEAD
import com.google.protobuf.InvalidProtocolBufferException;
=======
import java.io.IOException;
import java.sql.Array;
import java.sql.ResultSet;
import java.sql.ResultSetMetaData;
import java.sql.SQLException;
import java.util.*;
import java.util.Map.Entry;
import java.util.stream.Collectors;
>>>>>>> 3f19ae5e

import static org.opencb.biodata.tools.variant.merge.VariantMerger.GT_KEY;

/**
 *
 * @author Matthias Haimel mh719+git@cam.ac.uk
 */
public class VariantTableStudyRow {
    public static final String NOCALL = ".";
    public static final String HOM_REF = "0/0";
    public static final String HET_REF = "0/1";
    public static final String HOM_VAR = "1/1";
    public static final String OTHER = "?";
    public static final String COMPLEX = "X";
    public static final String PASS_CNT = "P";
<<<<<<< HEAD
    public static final String CALL_CNT = "C";

    public static final List<String> STUDY_COLUMNS = Collections.unmodifiableList(
            Arrays.asList(NOCALL, HOM_REF, HET_REF, HOM_VAR, OTHER, COMPLEX, PASS_CNT, CALL_CNT));
=======
    public static final String FILTER_OTHER = "F";
    public static final String CALL_CNT = "C";

    public static final List<String> STUDY_COLUMNS = Collections.unmodifiableList(
            Arrays.asList(NOCALL, HOM_REF, HET_REF, HOM_VAR, OTHER, COMPLEX, PASS_CNT, CALL_CNT, FILTER_OTHER));
    public static final List<String> GENOTYPE_COLUMNS = Collections.unmodifiableList(Arrays.asList(NOCALL, HET_REF, HOM_VAR, OTHER));
>>>>>>> 3f19ae5e

    public static final char COLUMN_KEY_SEPARATOR = '_';

    private Integer studyId;
    private Integer homRefCount = 0;
    private Integer passCount = 0;
    private Integer callCount = 0;
    private String chromosome;
    private int pos;
    private String ref;
    private String alt;
    private Map<String, Set<Integer>> callMap = new HashMap<>();
    private Map<Integer, VariantProto.Genotype> sampleToGenotype = new HashMap<>();
<<<<<<< HEAD
=======
    private Map<String, Set<Integer>> filterToSamples = new HashMap<>();
>>>>>>> 3f19ae5e
    private List<AlternateCoordinate> secAlternate = new ArrayList<>();

    public VariantTableStudyRow(Integer studyId, String chr, int pos, String ref, String alt) {
        this.studyId = studyId;
        this.chromosome = chr;
        this.pos = pos;
        this.ref = ref;
        this.alt = alt;
    }

    public VariantTableStudyRow(VariantTableStudyRow row) {
        this(row.studyId, row.chromosome, row.pos, row.ref, row.alt);
        this.homRefCount = row.homRefCount;
        this.callCount = row.callCount;
        this.passCount = row.passCount;
        this.callMap.putAll(row.callMap.entrySet().stream().collect(Collectors.toMap(p -> p.getKey(), p -> new HashSet<>(p.getValue()))));
        this.secAlternate.addAll(row.secAlternate != null ? row.secAlternate : Collections.emptyList());
        this.sampleToGenotype.putAll(row.sampleToGenotype != null ? row.sampleToGenotype : Collections.emptyMap());
    }

<<<<<<< HEAD
=======
    public VariantTableStudyRow(VariantTableStudyRowProto proto, String chromosome, Integer studyId) {
        this.studyId = studyId;
//        this.chromosome = proto.getChromosome();
        this.chromosome = chromosome;
        this.pos = proto.getStart();
        this.ref = proto.getReference();
        this.alt = proto.getAlternate();
        this.callCount = proto.getCallCount();
        this.passCount = proto.getPassCount();
        this.homRefCount = proto.getHomRefCount();
        this.callMap = new HashMap<>(4);
        callMap.put(HOM_VAR, new HashSet<>(proto.getHomVarList()));
        callMap.put(HET_REF, new HashSet<>(proto.getHetList()));
        callMap.put(NOCALL, new HashSet<>(proto.getNocallList()));
        callMap.put(OTHER, new HashSet<>(proto.getOtherList()));
        for (Map.Entry<String, SampleList> entry : proto.getOtherGt().entrySet()) {
            Genotype gt = new Genotype(entry.getKey());
            VariantProto.Genotype gtProto = gt.toProtobuf();
            for (Integer sid : entry.getValue().getSampleIdsList()) {
                sampleToGenotype.put(sid, gtProto);
            }
        }
        this.filterToSamples = proto.getFilterNonPass().entrySet().stream()
                .collect(Collectors.toMap(k -> k.getKey(), e -> new HashSet<>(e.getValue().getSampleIdsList())));
        this.secAlternate = proto.getSecondaryAlternateList();
    }

>>>>>>> 3f19ae5e
    /**
     * Calls {@link #VariantTableStudyRow(Integer, String, int, String, String)} using the Variant information.
     * @param studyId Study id
     * @param variant Variant to extrac the region from
     */
    public VariantTableStudyRow(Integer studyId, Variant variant) {
        this(studyId, variant.getChromosome(), variant.getStart(), variant.getReference(), variant.getAlternate());
    }

    public int getPos() {
        return pos;
<<<<<<< HEAD
=======
    }

    public ComplexFilter getComplexFilter() {
        Builder b = ComplexFilter.newBuilder();
        Map<String, SampleList> map = toSampleListMap(this.filterToSamples);
        b.putAllFilterNonPass(map);
        return b.build();
    }

    private void setComplexFilter(ComplexFilter cf) {
        Map<String, Set<Integer>> map = cf.getFilterNonPass().entrySet().stream().collect(
                Collectors.toMap(e -> e.getKey(), e -> new HashSet<>(e.getValue().getSampleIdsList())));
        this.filterToSamples.putAll(map);
>>>>>>> 3f19ae5e
    }

    public ComplexVariant getComplexVariant() {
        return ComplexVariant.newBuilder()
                .putAllSampleToGenotype(this.sampleToGenotype)
                .addAllSecondaryAlternates(this.secAlternate).build();
    }

    public void setComplexVariant(ComplexVariant complexVariant) {
        Map<Integer, VariantProto.Genotype> map = complexVariant.getSampleToGenotype();
        if (map != null && map.size() > 0) {
            this.sampleToGenotype.putAll(map);
        }
        List<AlternateCoordinate> secAlt = complexVariant.getSecondaryAlternatesList();
        if (secAlt != null && secAlt.size() > 0) {
            this.secAlternate.addAll(secAlt);
        }
    }

    public Set<String> getGenotypes() {
        return callMap.keySet();
    }

    public Set<Integer> getSampleIds(String gt) {
        Set<Integer> set = this.callMap.get(gt);
        if (null == set) {
            return Collections.emptySet();
        }
        return set;
    }

    public Set<Integer> getSampleIds(Genotype gt) {
        return getSampleIds(gt.toString());
    }

    public Integer getStudyId() {
        return studyId;
    }

    /**
     * @param gt Genotype code for the samples
     * @param sampleIds Sample numeric codes
     * @throws IllegalStateException in case the sample already exists in the collection
     */
    public void addSampleId(String gt, Collection<Integer> sampleIds) throws IllegalStateException {
        Set<Integer> set = this.callMap.get(gt);
        if (null == set) {
            set = new HashSet<>();
            this.callMap.put(gt, set);
        }
        set.addAll(sampleIds);
    }

    /**
     * @param gt       Genotype code for the samples
     * @param sampleId Sample numeric codes
     * @throws IllegalStateException in case the sample already exists in the collection
     */
    public void addSampleId(String gt, Integer sampleId) throws IllegalStateException {
        Set<Integer> set = this.callMap.get(gt);
        if (null == set) {
            set = new HashSet<>();
            this.callMap.put(gt, set);
        }
        if (!set.add(sampleId)) {
            throw new IllegalStateException(String.format("Sample id %s already in gt set %s", sampleId, gt));
        }
    }

    public byte[] generateRowKey(VariantTableHelper helper) {
        return helper.generateVariantRowKey(this.chromosome, this.pos, this.ref, this.alt);
    }

    public void addHomeRefCount(Integer cnt) {
        this.homRefCount += cnt;
    }

    public Integer getHomRefCount() {
        return homRefCount;
    }

    public void addPassCount(Integer cnt) {
        passCount += cnt;
    }

    public Integer getPassCount() {
        return passCount;
    }

    public void setPassCount(Integer passCount) {
        this.passCount = passCount;
    }

    public void addCallCount(Integer cnt) {
        callCount += cnt;
    }

    public void setCallCount(Integer callCount) {
        this.callCount = callCount;
    }

    public Integer getCallCount() {
        return callCount;
    }

    public void setHomRefCount(Integer homRefCount) {
        this.homRefCount = homRefCount;
    }

    public String getAlt() {
        return alt;
    }

    public VariantTableStudyRow setAlt(String alt) {
        this.alt = alt;
        return this;
    }

    public String getRef() {
        return ref;
    }

    public VariantTableStudyRow setRef(String ref) {
        this.ref = ref;
        return this;
    }

    public VariantTableStudyRow setPos(int pos) {
        this.pos = pos;
        return this;
    }

    public String getChromosome() {
        return chromosome;
    }

    public VariantTableStudyRow setChromosome(String chromosome) {
        this.chromosome = chromosome;
        return this;
    }

    public VariantTableStudyRow setStudyId(Integer studyId) {
        this.studyId = studyId;
        return this;
    }

    /**
     * Fills only changed columns of a PUT object. If no column changed, returns NULL
     * @param helper VariantTableHelper
     * @param newSampleIds Sample IDs which are loaded were not in the original variant
     * @param ts            Timestamp used to create the new PUT objects
     * @return NULL if no changes, else PUT object with changed columns
     */
    public Put createSpecificPut(VariantTableHelper helper, Set<Integer> newSampleIds, long ts) {
        boolean doPut = false;
        byte[] generateRowKey = generateRowKey(helper);
        byte[] cf = helper.getColumnFamily();
        Integer sid = helper.getStudyId();
        Put put = new Put(generateRowKey, ts);
        Set<Integer> newHomRef = new HashSet<>(newSampleIds);

        /***** Complex GT *****/
        Set<Integer> foundIds = this.sampleToGenotype.entrySet().stream().filter(e -> newSampleIds.contains(e.getKey()))
                .map(e -> e.getKey()).collect(Collectors.toSet());
        /***** Secondary Alt list *****/
        // newRow.secAlternate // not needed to filter down //TODO check if a
        // new alternate is referenced
        Set<Integer> oldIdx = this.sampleToGenotype.entrySet().stream().filter(e -> !newSampleIds.contains(e.getKey()))
                .map(e -> e.getValue().getAllelesIdxList()).flatMap(l -> l.stream()).collect(Collectors.toSet());
        Set<Integer> newIdx = this.sampleToGenotype.entrySet().stream().filter(e -> newSampleIds.contains(e.getKey()))
                .map(e -> e.getValue().getAllelesIdxList()).flatMap(l -> l.stream()).collect(Collectors.toSet());
        newIdx.removeAll(oldIdx);
        if (newIdx.size() > 0 || foundIds.size() > 0) {
            doPut = true;
            put.addColumn(cf, Bytes.toBytes(buildColumnKey(sid, COMPLEX)), this.getComplexVariant().toByteArray());
            newHomRef.removeAll(foundIds);
        }

        /***** Filter *****/
        long cntFilter = this.filterToSamples.entrySet().stream().filter(e -> !Collections.disjoint(e.getValue(), newSampleIds)).count();
        if (cntFilter > 0) {
            doPut = true;
            put.addColumn(cf, Bytes.toBytes(buildColumnKey(sid, FILTER_OTHER)), this.getComplexFilter().toByteArray());
        }
        /**** PASS CNT ***/
        Set<Integer> newPassIds = new HashSet<>(newSampleIds);
        this.filterToSamples.values().forEach(l -> newPassIds.removeAll(l));
        if (newPassIds.size() > 0) {
            doPut = true;
            put.addColumn(cf, Bytes.toBytes(buildColumnKey(sid, PASS_CNT)), Bytes.toBytes(this.passCount));
        }

        /**** GT ***/
        Set<Integer> newCalls = new HashSet<>(newSampleIds);
        for (Entry<String, Set<Integer>> entry : this.callMap.entrySet()) {
            byte[] column = Bytes.toBytes(buildColumnKey(sid, entry.getKey()));
            boolean disjoint = Collections.disjoint(entry.getValue(), newSampleIds);
            if (!disjoint) {
                doPut = true;
                List<Integer> value = new ArrayList<>(entry.getValue());
                Collections.sort(value);
                byte[] bytesArray = VariantPhoenixHelper.toBytes(value, PUnsignedIntArray.INSTANCE);
                put.addColumn(cf, column, bytesArray);
                newHomRef.removeAll(value);
                if (StringUtils.equals(entry.getKey(), NOCALL)) {
                    newCalls.removeAll(value);
                }
            }
        }
        if (newHomRef.size() > 0) {
            doPut = true;
            put.addColumn(cf, Bytes.toBytes(buildColumnKey(sid, HOM_REF)), Bytes.toBytes(this.homRefCount));
        }

        if (!this.callCount.equals(newCalls.size())) {
            doPut = true;
            put.addColumn(cf, Bytes.toBytes(buildColumnKey(sid, CALL_CNT)), Bytes.toBytes(this.callCount));
        }

        if (this.callMap.containsKey(HOM_REF)) {
            throw new IllegalStateException(
                    String.format("HOM_REF data found for row %s for sample IDs %s",
                            Arrays.toString(generateRowKey), StringUtils.join(this.callMap.get(HOM_REF), ",")));
        }
        if (doPut) {
            return put;
        }
        return null;
    }

    public Put createPut(VariantTableHelper helper, long ts) {
        byte[] generateRowKey = generateRowKey(helper);
        if (this.callMap.containsKey(HOM_REF)) {
            throw new IllegalStateException(
                    String.format("HOM_REF data found for row %s for sample IDs %s",
                            Arrays.toString(generateRowKey), StringUtils.join(this.callMap.get(HOM_REF), ",")));
        }
        byte[] cf = helper.getColumnFamily();
        Integer sid = helper.getStudyId();
        Put put = new Put(generateRowKey, ts);
        put.addColumn(cf, Bytes.toBytes(buildColumnKey(sid, HOM_REF)), Bytes.toBytes(this.homRefCount));
        put.addColumn(cf, Bytes.toBytes(buildColumnKey(sid, PASS_CNT)), Bytes.toBytes(this.passCount));
        put.addColumn(cf, Bytes.toBytes(buildColumnKey(sid, CALL_CNT)), Bytes.toBytes(this.callCount));
        if (this.secAlternate.size() > 0 || this.sampleToGenotype.size() > 0) { //add complex genotype column if required
            put.addColumn(cf, Bytes.toBytes(buildColumnKey(sid, COMPLEX)), this.getComplexVariant().toByteArray());
        }
<<<<<<< HEAD
=======
        if (!this.filterToSamples.isEmpty()) {
            put.addColumn(cf, Bytes.toBytes(buildColumnKey(sid, FILTER_OTHER)), this.getComplexFilter().toByteArray());
        }
>>>>>>> 3f19ae5e
        for (Entry<String, Set<Integer>> entry : this.callMap.entrySet()) {
            byte[] column = Bytes.toBytes(buildColumnKey(sid, entry.getKey()));

            List<Integer> value = new ArrayList<>(entry.getValue());
            if (!value.isEmpty()) {
                Collections.sort(value);
                byte[] bytesArray = VariantPhoenixHelper.toBytes(value, PUnsignedIntArray.INSTANCE);
                put.addColumn(cf, column, bytesArray);
            }
        }
        return put;
    }

<<<<<<< HEAD
=======
    public Delete createDelete(VariantTableHelper helper) {
        byte[] generateRowKey = generateRowKey(helper);
        byte[] cf = helper.getColumnFamily();
        Integer sid = helper.getStudyId();
        Delete delete = new Delete(generateRowKey);
        for (String key : STUDY_COLUMNS) {
            delete.addColumn(cf, Bytes.toBytes(buildColumnKey(sid, key)));
        }
        return delete;
    }

    public static VariantTableStudyRowsProto toProto(List<VariantTableStudyRow> rows) {
        return VariantTableStudyRowsProto.newBuilder()
                .addAllRows(rows.stream().map(VariantTableStudyRow::toProto).collect(Collectors.toList()))
                .build();
    }

    public VariantTableStudyRowProto toProto() {
        Map<String, List<Integer>> otherGt = new HashMap<>();
        for (Entry<Integer, VariantProto.Genotype> entry : sampleToGenotype.entrySet()) {
            String gt = entry.getValue().getAllelesIdxList().stream().map(Object::toString)
                    .collect(Collectors.joining(entry.getValue().getPhased() ? "|" : "/"));
            List<Integer> samples = otherGt.get(gt);
            if (samples == null) {
                samples = new LinkedList<>();
                otherGt.put(gt, samples);
            }
            samples.add(entry.getKey());
        }
        return VariantTableStudyRowProto.newBuilder()
                .setStart(pos)
                .setReference(ref)
                .setAlternate(alt)
                .setCallCount(callCount)
                .setPassCount(passCount)
                .setHomRefCount(homRefCount)
                .addAllHomVar(callMap.getOrDefault(HOM_VAR, Collections.emptySet()))
                .addAllHet(callMap.getOrDefault(HET_REF, Collections.emptySet()))
                .addAllNocall(callMap.getOrDefault(NOCALL, Collections.emptySet()))
                .addAllOther(callMap.getOrDefault(OTHER, Collections.emptySet()))
                .addAllSecondaryAlternate(secAlternate)
                .putAllOtherGt(toSampleListMap(otherGt))
                .putAllFilterNonPass(toSampleListMap(this.filterToSamples))
                .build();
    }

    private Map<String, SampleList> toSampleListMap(Map<String, ? extends Collection<Integer>> map) {
        return map.entrySet().stream()
                .collect(Collectors.toMap(
                        Entry::getKey,
                        entry -> SampleList.newBuilder().addAllSampleIds(entry.getValue()).build()));
    }

>>>>>>> 3f19ae5e
    public static List<VariantTableStudyRow> parse(Result result, GenomeHelper helper) {
        NavigableMap<byte[], byte[]> familyMap = result.getFamilyMap(helper.getColumnFamily());
        Set<Integer> studyIds = familyMap.entrySet().stream()
                .filter(entry -> entry.getValue() != null && entry.getValue().length > 0)
                .map(entry -> extractStudyId(Bytes.toString(entry.getKey()), true))
                .filter(integer -> integer != null)
                .collect(Collectors.toSet());

        if (studyIds.isEmpty()) {
            throw new IllegalStateException("No studies found!!!");
        }
        List<VariantTableStudyRow> rows = new ArrayList<>(studyIds.size());
        for (Integer studyId : studyIds) {
            Variant variant = helper.extractVariantFromVariantRowKey(result.getRow());
<<<<<<< HEAD
            rows.add(parse(variant, studyId, familyMap, true));
=======
            rows.add(new VariantTableStudyRow(variant, studyId, familyMap, true));
>>>>>>> 3f19ae5e
        }
        return rows;
    }

<<<<<<< HEAD
    public static VariantTableStudyRow parse(Variant variant, Integer studyId, NavigableMap<byte[], byte[]> familyMap,
                boolean skipOtherStudies) {
            VariantTableStudyRow row = new VariantTableStudyRow(studyId, variant);
=======
    public VariantTableStudyRow(Variant variant, Integer studyId, NavigableMap<byte[], byte[]> familyMap,
                boolean skipOtherStudies) {
            this(studyId, variant);
>>>>>>> 3f19ae5e
            for (Entry<byte[], byte[]> entry : familyMap.entrySet()) {
                if (entry.getValue() == null || entry.getValue().length == 0) {
                    continue; // use default values, if no data for column exist
                }
                String colStr = Bytes.toString(entry.getKey());
                String[] colSplit = colStr.split("_", 2);
                if (!colSplit[0].equals(studyId.toString())) { // check study ID for consistency check
                    if (skipOtherStudies) {
                        continue;
                    } else {
                        throw new IllegalStateException(String.format("Expected study id %s, but found %s in row %s",
                                studyId.toString(), colSplit[0], colStr));
                    }
                }
                String gt = colSplit[1];
                switch (gt) {
                case HOM_REF:
<<<<<<< HEAD
                    row.homRefCount = parseCount(entry.getValue());
                    break;
                case CALL_CNT:
                    row.callCount = parseCount(entry.getValue());
                    break;
                case PASS_CNT:
                    row.passCount = parseCount(entry.getValue());
=======
                    homRefCount = parseCount(entry.getValue());
                    break;
                case CALL_CNT:
                    callCount = parseCount(entry.getValue());
                    break;
                case PASS_CNT:
                    passCount = parseCount(entry.getValue());
>>>>>>> 3f19ae5e
                    break;
                case COMPLEX:
                    try {
                        ComplexVariant complexVariant = ComplexVariant.parseFrom(entry.getValue());
<<<<<<< HEAD
                        row.setComplexVariant(complexVariant);
=======
                        setComplexVariant(complexVariant);
                    } catch (InvalidProtocolBufferException e) {
                        throw new RuntimeException(e);
                    }
                    break;
                case FILTER_OTHER:
                    try {
                        ComplexFilter complexFilter = ComplexFilter.parseFrom(entry.getValue());
                        setComplexFilter(complexFilter);
>>>>>>> 3f19ae5e
                    } catch (InvalidProtocolBufferException e) {
                        throw new RuntimeException(e);
                    }
                    break;
                default:
                    PhoenixArray phoenixArray = ((PhoenixArray) PUnsignedIntArray.INSTANCE.toObject(entry.getValue()));
                    try {
                        HashSet<Integer> value = new HashSet<>();
                        if (phoenixArray.getArray() != null) {
                            int[] array = (int[]) phoenixArray.getArray();
                            for (int i : array) {
                                value.add(i);
                            }
                        }
<<<<<<< HEAD
                        row.callMap.put(gt, value);
=======
                        callMap.put(gt, value);
>>>>>>> 3f19ae5e
                    } catch (SQLException e) {
                        //Impossible
                        throw new RuntimeException(e);
                    }
                    break;
                }
            }
<<<<<<< HEAD
            return row;
=======
>>>>>>> 3f19ae5e
        }

    public static List<VariantTableStudyRow> parse(Variant variant, ResultSet resultSet, GenomeHelper helper) throws SQLException {
        ResultSetMetaData metaData = resultSet.getMetaData();
        Set<Integer> studyIds = new HashSet<>();
        for (int i = 0; i < metaData.getColumnCount(); i++) {
            String columnName = metaData.getColumnName(i + 1);
            if (columnName != null && !columnName.isEmpty()) {
                Integer studyId = extractStudyId(columnName, false);
                if (studyId != null) {
                    studyIds.add(studyId);
                }
            }
        }
        List<VariantTableStudyRow> rows = new ArrayList<>(studyIds.size());
        for (Integer studyId : studyIds) {
<<<<<<< HEAD
            rows.add(parse(variant, resultSet, studyId));
=======
            rows.add(new VariantTableStudyRow(variant, resultSet, studyId));
>>>>>>> 3f19ae5e
        }
        return rows;
    }

    /**
     * Parse Phoenix ResultSet.
     * @param variant Variant to create {@link VariantTableStudyRow#VariantTableStudyRow(Integer, Variant)} with
     * @param resultSet Phoenix result set
     * @param studyId Study id
<<<<<<< HEAD
     * @return variantTableStudyRow {@link VariantTableStudyRow} object filled with data
     * @throws SQLException Problems accessing data in {@link ResultSet}
     */
    public static VariantTableStudyRow parse(Variant variant, ResultSet resultSet, int studyId) throws SQLException {
        VariantTableStudyRow row = new VariantTableStudyRow(studyId, variant);
        row.homRefCount = resultSet.getInt(buildColumnKey(studyId, HOM_REF));
        row.callCount = resultSet.getInt(buildColumnKey(studyId, CALL_CNT));
        row.passCount = resultSet.getInt(buildColumnKey(studyId, PASS_CNT));
=======
     * @throws SQLException Problems accessing data in {@link ResultSet}
     */
    public VariantTableStudyRow(Variant variant, ResultSet resultSet, int studyId) throws SQLException {
        this(studyId, variant);
        homRefCount = resultSet.getInt(buildColumnKey(studyId, HOM_REF));
        callCount = resultSet.getInt(buildColumnKey(studyId, CALL_CNT));
        passCount = resultSet.getInt(buildColumnKey(studyId, PASS_CNT));
>>>>>>> 3f19ae5e
        byte[] xArr = resultSet.getBytes(buildColumnKey(studyId, COMPLEX));
        if (xArr != null && xArr.length > 0) {
            try {
                ComplexVariant complexVariant = ComplexVariant.parseFrom(xArr);
<<<<<<< HEAD
                row.setComplexVariant(complexVariant);
=======
                setComplexVariant(complexVariant);
            } catch (IOException e) {
                throw new RuntimeException(e);
            }
        }
        byte[] fArr = resultSet.getBytes(buildColumnKey(studyId, FILTER_OTHER));
        if (fArr != null && fArr.length > 0) {
            try {
                ComplexFilter complexFilter = ComplexFilter.parseFrom(fArr);
                setComplexFilter(complexFilter);
>>>>>>> 3f19ae5e
            } catch (IOException e) {
                throw new RuntimeException(e);
            }
        }
        for (String gt : new String[] { HET_REF, HOM_VAR, OTHER, NOCALL }) {
            Array sqlArray = resultSet.getArray(buildColumnKey(studyId, gt));
            HashSet<Integer> value = new HashSet<>();
            if (sqlArray != null && sqlArray.getArray() != null) {
                int[] array = (int[]) sqlArray.getArray();
                for (int i : array) {
                    value.add(i);
                }
            }
<<<<<<< HEAD
            row.callMap.put(gt, value);
        }
        return row;
=======
            callMap.put(gt, value);
        }
>>>>>>> 3f19ae5e
    }

    private static Integer parseCount(byte[] value) {
        if (value == null || value.length == 0) {
            return 0;
        } else {
            return Bytes.toInt(value);
        }
    }

    public static String buildColumnKey(Integer sid, String gt) {
        return String.valueOf(sid) + COLUMN_KEY_SEPARATOR + gt;
    }

    public static Integer extractStudyId(String columnKey, boolean failOnMissing) {
        String study = StringUtils.split(columnKey, COLUMN_KEY_SEPARATOR)[0];
        if (StringUtils.isNumeric(study)) {
            return Integer.parseInt(study);
        } else {
            if (failOnMissing) {
                throw new IllegalStateException(String.format("Integer expected for study ID: extracted %s from %s ", study, columnKey));
            } else {
                return null;
            }
        }
    }

<<<<<<< HEAD
    public static VariantTableStudyRow build(Variant variant, Integer studyId, Map<String, Integer> idMapping) {
=======
    /**
     * Creates a new VariantTableStudyRow from a single Variant object.
     *
     * @param variant The variant to convert
     * @param studyId Study identifier
     * @param sampleIds Sample id mapping
     */
    public VariantTableStudyRow(Variant variant, Integer studyId, Map<String, Integer> sampleIds) {
        this(studyId, variant);
>>>>>>> 3f19ae5e
        int[] homRef = new Genotype("0/0").getAllelesIdx();
        int[] hetRef = new Genotype("0/1").getAllelesIdx();
        int[] hetRefOther = new Genotype("1|0").getAllelesIdx();
        int[] homVar = new Genotype("1/1").getAllelesIdx();
        int[] nocall = new Genotype(".").getAllelesIdx();
        int[] nocallBoth = new Genotype("./.").getAllelesIdx();

        Set<Integer> homref = new HashSet<Integer>();
<<<<<<< HEAD
        VariantTableStudyRow row = new VariantTableStudyRow(studyId, variant);
=======
>>>>>>> 3f19ae5e
        StudyEntry se = variant.getStudy(studyId.toString());
        if (null == se) {
            throw new IllegalStateException("Study Entry of variant is null: " + variant);
        }
<<<<<<< HEAD
        if (null != se.getAllAttributes()) { // SET PASS counts
            String passStr = se.getFiles().get(0).getAttributes().getOrDefault(PASS_KEY, "0");
            row.setPassCount(Integer.valueOf(passStr));
        }
=======
        // PASS flag should now be populated
//        if (se.getFiles() != null && !se.getFiles().isEmpty() && se.getFiles().get(0) != null
//                && se.getFiles().get(0).getAttributes() != null && !se.getFiles().get(0).getAttributes().isEmpty()) {
//            String passStr = se.getFiles().get(0).getAttributes().getOrDefault(VariantMerger.VCF_FILTER, "0");
//            setPassCount(Integer.valueOf(passStr));
//        }
>>>>>>> 3f19ae5e
        Set<String> sampleSet = se.getSamplesName();
        // Create Secondary index
        List<VariantProto.AlternateCoordinate> arr = Collections.emptyList();
        if (null != se.getSecondaryAlternates() && se.getSecondaryAlternates().size() > 0) {
            arr = new ArrayList<>(se.getSecondaryAlternates().size());
            for (org.opencb.biodata.models.variant.avro.AlternateCoordinate altCoord : se.getSecondaryAlternates()) {
                VariantProto.AlternateCoordinate.Builder ac = AlternateCoordinate.newBuilder();
<<<<<<< HEAD
                ac.setChromosome(altCoord.getChromosome())
                    .setStart(altCoord.getStart())
                    .setEnd(altCoord.getEnd())
                    .setReference(altCoord.getReference())
                    .setAlternate(altCoord.getAlternate());
=======
                ac.setChromosome(Objects.firstNonNull(altCoord.getChromosome(), ""))
                    .setStart(Objects.firstNonNull(altCoord.getStart(), 0))
                    .setEnd(Objects.firstNonNull(altCoord.getEnd(), 0))
                    .setReference(Objects.firstNonNull(altCoord.getReference(), ""))
                    .setAlternate(Objects.firstNonNull(altCoord.getAlternate(), ""));
>>>>>>> 3f19ae5e
                VariantType vt = VariantType.valueOf(altCoord.getType().name());
                ac.setType(vt);
                arr.add(ac.build());
            }
<<<<<<< HEAD
            row.secAlternate = arr;
        }

        for (String sample : sampleSet) {
            Integer sid = idMapping.get(sample);
=======
            secAlternate = arr;
        }

        for (String sample : sampleSet) {
            Integer sid = sampleIds.get(sample);
>>>>>>> 3f19ae5e
            // Work out Genotype
            String gtStr = se.getSampleData(sample, GT_KEY);
            Genotype gt = new Genotype(gtStr);
            int[] alleleIdx = gt.getAllelesIdx();
            if (Arrays.equals(alleleIdx, homRef)) {
<<<<<<< HEAD
                row.addCallCount(1);
=======
                addCallCount(1);
>>>>>>> 3f19ae5e
                if (!homref.add(sid)) {
                    throw new IllegalStateException("Sample already exists as hom_ref " + sample);
                }
            } else if (Arrays.equals(alleleIdx, hetRef) || Arrays.equals(alleleIdx, hetRefOther)) {
<<<<<<< HEAD
                row.addSampleId(HET_REF, sid);
                row.addCallCount(1);
            } else if (Arrays.equals(alleleIdx, homVar)) {
                row.addSampleId(HOM_VAR, sid);
                row.addCallCount(1);
            } else if (Arrays.equals(alleleIdx, nocall) || Arrays.equals(alleleIdx, nocallBoth)) {
                row.addSampleId(NOCALL, sid);
            } else {
                row.addSampleId(OTHER, sid);
                row.addCallCount(1);
                row.sampleToGenotype.put(sid, gt.toProtobuf());
            }
            // Work out PASS / CALL count
            // Samples from Archive table have PASS/etc set. From Analysis table, the flag is empty (already counted)
            if (StringUtils.equals("PASS", se.getSampleData(sample, VariantMerger.PASS_KEY))) {
                row.addPassCount(1);
            }
        }
        row.addHomeRefCount(homref.size());
        return row;
=======
                addSampleId(HET_REF, sid);
                addCallCount(1);
            } else if (Arrays.equals(alleleIdx, homVar)) {
                addSampleId(HOM_VAR, sid);
                addCallCount(1);
            } else if (Arrays.equals(alleleIdx, nocall) || Arrays.equals(alleleIdx, nocallBoth)) {
                addSampleId(NOCALL, sid);
            } else {
                addSampleId(OTHER, sid);
                addCallCount(1);
                sampleToGenotype.put(sid, gt.toProtobuf());
            }
            // Work out PASS / CALL count
            // Samples from Archive table have PASS/etc set. From Analysis table, the flag is empty (already counted)
            String filterString = se.getSampleData(sample, VariantMerger.VCF_FILTER);
            if (StringUtils.equals("PASS", filterString)) {
                addPassCount(1);
            } else { // Must count missing filter values!
                if (StringUtils.isBlank(filterString) || StringUtils.equals("-", filterString)) {
                    filterString = "."; // Blank and '-' filters are saved together as missing
                }
                Set<Integer> set = filterToSamples.get(filterString);
                if (set == null) {
                    set = new HashSet<Integer>();
                    filterToSamples.put(filterString, set);
                }
                set.add(sid);
            }
        }
        addHomeRefCount(homref.size());
    }

    @Override
    public String toString() {
        return chromosome + ':' + pos + ':' + ref + ':' + alt;
>>>>>>> 3f19ae5e
    }

    public String toSummaryString() {
        return String.format(
                "Submit %s: pass: %s; call: %s; hr: %s; 0/1: %s; 1/1: %s; ?: %s; .: %s",
                getPos(),
                getPassCount(),
                getCallCount(),
                getHomRefCount(),
                Arrays.toString(getSampleIds(HET_REF).toArray()),
                Arrays.toString(getSampleIds(HOM_VAR).toArray()),
                Arrays.toString(getSampleIds(OTHER).toArray()),
                Arrays.toString(getSampleIds(NOCALL).toArray())
        );
    }

}<|MERGE_RESOLUTION|>--- conflicted
+++ resolved
@@ -3,32 +3,8 @@
  */
 package org.opencb.opencga.storage.hadoop.variant.index;
 
-<<<<<<< HEAD
-import static org.opencb.biodata.tools.variant.merge.VariantMerger.GT_KEY;
-import static org.opencb.biodata.tools.variant.merge.VariantMerger.PASS_KEY;
-
-import java.io.IOException;
-import java.sql.Array;
-import java.sql.ResultSet;
-import java.sql.ResultSetMetaData;
-import java.sql.SQLException;
-import java.util.ArrayList;
-import java.util.Arrays;
-import java.util.Collection;
-import java.util.Collections;
-import java.util.HashMap;
-import java.util.HashSet;
-import java.util.List;
-import java.util.Map;
-import java.util.Map.Entry;
-import java.util.NavigableMap;
-import java.util.Set;
-import java.util.stream.Collectors;
-
-=======
 import com.google.common.base.Objects;
 import com.google.protobuf.InvalidProtocolBufferException;
->>>>>>> 3f19ae5e
 import org.apache.commons.lang3.StringUtils;
 import org.apache.hadoop.hbase.client.Delete;
 import org.apache.hadoop.hbase.client.Put;
@@ -39,10 +15,6 @@
 import org.opencb.biodata.models.feature.Genotype;
 import org.opencb.biodata.models.variant.StudyEntry;
 import org.opencb.biodata.models.variant.Variant;
-<<<<<<< HEAD
-import org.opencb.biodata.models.variant.protobuf.VariantAnalysisProtos.ComplexVariant;
-=======
->>>>>>> 3f19ae5e
 import org.opencb.biodata.models.variant.protobuf.VariantProto;
 import org.opencb.biodata.models.variant.protobuf.VariantProto.AlternateCoordinate;
 import org.opencb.biodata.models.variant.protobuf.VariantProto.VariantType;
@@ -52,9 +24,6 @@
 import org.opencb.opencga.storage.hadoop.variant.models.protobuf.*;
 import org.opencb.opencga.storage.hadoop.variant.models.protobuf.ComplexFilter.Builder;
 
-<<<<<<< HEAD
-import com.google.protobuf.InvalidProtocolBufferException;
-=======
 import java.io.IOException;
 import java.sql.Array;
 import java.sql.ResultSet;
@@ -63,7 +32,6 @@
 import java.util.*;
 import java.util.Map.Entry;
 import java.util.stream.Collectors;
->>>>>>> 3f19ae5e
 
 import static org.opencb.biodata.tools.variant.merge.VariantMerger.GT_KEY;
 
@@ -79,19 +47,12 @@
     public static final String OTHER = "?";
     public static final String COMPLEX = "X";
     public static final String PASS_CNT = "P";
-<<<<<<< HEAD
-    public static final String CALL_CNT = "C";
-
-    public static final List<String> STUDY_COLUMNS = Collections.unmodifiableList(
-            Arrays.asList(NOCALL, HOM_REF, HET_REF, HOM_VAR, OTHER, COMPLEX, PASS_CNT, CALL_CNT));
-=======
     public static final String FILTER_OTHER = "F";
     public static final String CALL_CNT = "C";
 
     public static final List<String> STUDY_COLUMNS = Collections.unmodifiableList(
             Arrays.asList(NOCALL, HOM_REF, HET_REF, HOM_VAR, OTHER, COMPLEX, PASS_CNT, CALL_CNT, FILTER_OTHER));
     public static final List<String> GENOTYPE_COLUMNS = Collections.unmodifiableList(Arrays.asList(NOCALL, HET_REF, HOM_VAR, OTHER));
->>>>>>> 3f19ae5e
 
     public static final char COLUMN_KEY_SEPARATOR = '_';
 
@@ -105,10 +66,7 @@
     private String alt;
     private Map<String, Set<Integer>> callMap = new HashMap<>();
     private Map<Integer, VariantProto.Genotype> sampleToGenotype = new HashMap<>();
-<<<<<<< HEAD
-=======
     private Map<String, Set<Integer>> filterToSamples = new HashMap<>();
->>>>>>> 3f19ae5e
     private List<AlternateCoordinate> secAlternate = new ArrayList<>();
 
     public VariantTableStudyRow(Integer studyId, String chr, int pos, String ref, String alt) {
@@ -129,8 +87,6 @@
         this.sampleToGenotype.putAll(row.sampleToGenotype != null ? row.sampleToGenotype : Collections.emptyMap());
     }
 
-<<<<<<< HEAD
-=======
     public VariantTableStudyRow(VariantTableStudyRowProto proto, String chromosome, Integer studyId) {
         this.studyId = studyId;
 //        this.chromosome = proto.getChromosome();
@@ -158,7 +114,6 @@
         this.secAlternate = proto.getSecondaryAlternateList();
     }
 
->>>>>>> 3f19ae5e
     /**
      * Calls {@link #VariantTableStudyRow(Integer, String, int, String, String)} using the Variant information.
      * @param studyId Study id
@@ -170,8 +125,6 @@
 
     public int getPos() {
         return pos;
-<<<<<<< HEAD
-=======
     }
 
     public ComplexFilter getComplexFilter() {
@@ -185,7 +138,6 @@
         Map<String, Set<Integer>> map = cf.getFilterNonPass().entrySet().stream().collect(
                 Collectors.toMap(e -> e.getKey(), e -> new HashSet<>(e.getValue().getSampleIdsList())));
         this.filterToSamples.putAll(map);
->>>>>>> 3f19ae5e
     }
 
     public ComplexVariant getComplexVariant() {
@@ -432,12 +384,9 @@
         if (this.secAlternate.size() > 0 || this.sampleToGenotype.size() > 0) { //add complex genotype column if required
             put.addColumn(cf, Bytes.toBytes(buildColumnKey(sid, COMPLEX)), this.getComplexVariant().toByteArray());
         }
-<<<<<<< HEAD
-=======
         if (!this.filterToSamples.isEmpty()) {
             put.addColumn(cf, Bytes.toBytes(buildColumnKey(sid, FILTER_OTHER)), this.getComplexFilter().toByteArray());
         }
->>>>>>> 3f19ae5e
         for (Entry<String, Set<Integer>> entry : this.callMap.entrySet()) {
             byte[] column = Bytes.toBytes(buildColumnKey(sid, entry.getKey()));
 
@@ -451,8 +400,6 @@
         return put;
     }
 
-<<<<<<< HEAD
-=======
     public Delete createDelete(VariantTableHelper helper) {
         byte[] generateRowKey = generateRowKey(helper);
         byte[] cf = helper.getColumnFamily();
@@ -506,7 +453,6 @@
                         entry -> SampleList.newBuilder().addAllSampleIds(entry.getValue()).build()));
     }
 
->>>>>>> 3f19ae5e
     public static List<VariantTableStudyRow> parse(Result result, GenomeHelper helper) {
         NavigableMap<byte[], byte[]> familyMap = result.getFamilyMap(helper.getColumnFamily());
         Set<Integer> studyIds = familyMap.entrySet().stream()
@@ -521,24 +467,14 @@
         List<VariantTableStudyRow> rows = new ArrayList<>(studyIds.size());
         for (Integer studyId : studyIds) {
             Variant variant = helper.extractVariantFromVariantRowKey(result.getRow());
-<<<<<<< HEAD
-            rows.add(parse(variant, studyId, familyMap, true));
-=======
             rows.add(new VariantTableStudyRow(variant, studyId, familyMap, true));
->>>>>>> 3f19ae5e
         }
         return rows;
     }
 
-<<<<<<< HEAD
-    public static VariantTableStudyRow parse(Variant variant, Integer studyId, NavigableMap<byte[], byte[]> familyMap,
-                boolean skipOtherStudies) {
-            VariantTableStudyRow row = new VariantTableStudyRow(studyId, variant);
-=======
     public VariantTableStudyRow(Variant variant, Integer studyId, NavigableMap<byte[], byte[]> familyMap,
                 boolean skipOtherStudies) {
             this(studyId, variant);
->>>>>>> 3f19ae5e
             for (Entry<byte[], byte[]> entry : familyMap.entrySet()) {
                 if (entry.getValue() == null || entry.getValue().length == 0) {
                     continue; // use default values, if no data for column exist
@@ -556,15 +492,6 @@
                 String gt = colSplit[1];
                 switch (gt) {
                 case HOM_REF:
-<<<<<<< HEAD
-                    row.homRefCount = parseCount(entry.getValue());
-                    break;
-                case CALL_CNT:
-                    row.callCount = parseCount(entry.getValue());
-                    break;
-                case PASS_CNT:
-                    row.passCount = parseCount(entry.getValue());
-=======
                     homRefCount = parseCount(entry.getValue());
                     break;
                 case CALL_CNT:
@@ -572,14 +499,10 @@
                     break;
                 case PASS_CNT:
                     passCount = parseCount(entry.getValue());
->>>>>>> 3f19ae5e
                     break;
                 case COMPLEX:
                     try {
                         ComplexVariant complexVariant = ComplexVariant.parseFrom(entry.getValue());
-<<<<<<< HEAD
-                        row.setComplexVariant(complexVariant);
-=======
                         setComplexVariant(complexVariant);
                     } catch (InvalidProtocolBufferException e) {
                         throw new RuntimeException(e);
@@ -589,7 +512,6 @@
                     try {
                         ComplexFilter complexFilter = ComplexFilter.parseFrom(entry.getValue());
                         setComplexFilter(complexFilter);
->>>>>>> 3f19ae5e
                     } catch (InvalidProtocolBufferException e) {
                         throw new RuntimeException(e);
                     }
@@ -604,11 +526,7 @@
                                 value.add(i);
                             }
                         }
-<<<<<<< HEAD
-                        row.callMap.put(gt, value);
-=======
                         callMap.put(gt, value);
->>>>>>> 3f19ae5e
                     } catch (SQLException e) {
                         //Impossible
                         throw new RuntimeException(e);
@@ -616,10 +534,6 @@
                     break;
                 }
             }
-<<<<<<< HEAD
-            return row;
-=======
->>>>>>> 3f19ae5e
         }
 
     public static List<VariantTableStudyRow> parse(Variant variant, ResultSet resultSet, GenomeHelper helper) throws SQLException {
@@ -636,11 +550,7 @@
         }
         List<VariantTableStudyRow> rows = new ArrayList<>(studyIds.size());
         for (Integer studyId : studyIds) {
-<<<<<<< HEAD
-            rows.add(parse(variant, resultSet, studyId));
-=======
             rows.add(new VariantTableStudyRow(variant, resultSet, studyId));
->>>>>>> 3f19ae5e
         }
         return rows;
     }
@@ -650,16 +560,6 @@
      * @param variant Variant to create {@link VariantTableStudyRow#VariantTableStudyRow(Integer, Variant)} with
      * @param resultSet Phoenix result set
      * @param studyId Study id
-<<<<<<< HEAD
-     * @return variantTableStudyRow {@link VariantTableStudyRow} object filled with data
-     * @throws SQLException Problems accessing data in {@link ResultSet}
-     */
-    public static VariantTableStudyRow parse(Variant variant, ResultSet resultSet, int studyId) throws SQLException {
-        VariantTableStudyRow row = new VariantTableStudyRow(studyId, variant);
-        row.homRefCount = resultSet.getInt(buildColumnKey(studyId, HOM_REF));
-        row.callCount = resultSet.getInt(buildColumnKey(studyId, CALL_CNT));
-        row.passCount = resultSet.getInt(buildColumnKey(studyId, PASS_CNT));
-=======
      * @throws SQLException Problems accessing data in {@link ResultSet}
      */
     public VariantTableStudyRow(Variant variant, ResultSet resultSet, int studyId) throws SQLException {
@@ -667,14 +567,10 @@
         homRefCount = resultSet.getInt(buildColumnKey(studyId, HOM_REF));
         callCount = resultSet.getInt(buildColumnKey(studyId, CALL_CNT));
         passCount = resultSet.getInt(buildColumnKey(studyId, PASS_CNT));
->>>>>>> 3f19ae5e
         byte[] xArr = resultSet.getBytes(buildColumnKey(studyId, COMPLEX));
         if (xArr != null && xArr.length > 0) {
             try {
                 ComplexVariant complexVariant = ComplexVariant.parseFrom(xArr);
-<<<<<<< HEAD
-                row.setComplexVariant(complexVariant);
-=======
                 setComplexVariant(complexVariant);
             } catch (IOException e) {
                 throw new RuntimeException(e);
@@ -685,7 +581,6 @@
             try {
                 ComplexFilter complexFilter = ComplexFilter.parseFrom(fArr);
                 setComplexFilter(complexFilter);
->>>>>>> 3f19ae5e
             } catch (IOException e) {
                 throw new RuntimeException(e);
             }
@@ -699,14 +594,8 @@
                     value.add(i);
                 }
             }
-<<<<<<< HEAD
-            row.callMap.put(gt, value);
-        }
-        return row;
-=======
             callMap.put(gt, value);
         }
->>>>>>> 3f19ae5e
     }
 
     private static Integer parseCount(byte[] value) {
@@ -734,9 +623,6 @@
         }
     }
 
-<<<<<<< HEAD
-    public static VariantTableStudyRow build(Variant variant, Integer studyId, Map<String, Integer> idMapping) {
-=======
     /**
      * Creates a new VariantTableStudyRow from a single Variant object.
      *
@@ -746,7 +632,6 @@
      */
     public VariantTableStudyRow(Variant variant, Integer studyId, Map<String, Integer> sampleIds) {
         this(studyId, variant);
->>>>>>> 3f19ae5e
         int[] homRef = new Genotype("0/0").getAllelesIdx();
         int[] hetRef = new Genotype("0/1").getAllelesIdx();
         int[] hetRefOther = new Genotype("1|0").getAllelesIdx();
@@ -755,27 +640,16 @@
         int[] nocallBoth = new Genotype("./.").getAllelesIdx();
 
         Set<Integer> homref = new HashSet<Integer>();
-<<<<<<< HEAD
-        VariantTableStudyRow row = new VariantTableStudyRow(studyId, variant);
-=======
->>>>>>> 3f19ae5e
         StudyEntry se = variant.getStudy(studyId.toString());
         if (null == se) {
             throw new IllegalStateException("Study Entry of variant is null: " + variant);
         }
-<<<<<<< HEAD
-        if (null != se.getAllAttributes()) { // SET PASS counts
-            String passStr = se.getFiles().get(0).getAttributes().getOrDefault(PASS_KEY, "0");
-            row.setPassCount(Integer.valueOf(passStr));
-        }
-=======
         // PASS flag should now be populated
 //        if (se.getFiles() != null && !se.getFiles().isEmpty() && se.getFiles().get(0) != null
 //                && se.getFiles().get(0).getAttributes() != null && !se.getFiles().get(0).getAttributes().isEmpty()) {
 //            String passStr = se.getFiles().get(0).getAttributes().getOrDefault(VariantMerger.VCF_FILTER, "0");
 //            setPassCount(Integer.valueOf(passStr));
 //        }
->>>>>>> 3f19ae5e
         Set<String> sampleSet = se.getSamplesName();
         // Create Secondary index
         List<VariantProto.AlternateCoordinate> arr = Collections.emptyList();
@@ -783,72 +657,30 @@
             arr = new ArrayList<>(se.getSecondaryAlternates().size());
             for (org.opencb.biodata.models.variant.avro.AlternateCoordinate altCoord : se.getSecondaryAlternates()) {
                 VariantProto.AlternateCoordinate.Builder ac = AlternateCoordinate.newBuilder();
-<<<<<<< HEAD
-                ac.setChromosome(altCoord.getChromosome())
-                    .setStart(altCoord.getStart())
-                    .setEnd(altCoord.getEnd())
-                    .setReference(altCoord.getReference())
-                    .setAlternate(altCoord.getAlternate());
-=======
                 ac.setChromosome(Objects.firstNonNull(altCoord.getChromosome(), ""))
                     .setStart(Objects.firstNonNull(altCoord.getStart(), 0))
                     .setEnd(Objects.firstNonNull(altCoord.getEnd(), 0))
                     .setReference(Objects.firstNonNull(altCoord.getReference(), ""))
                     .setAlternate(Objects.firstNonNull(altCoord.getAlternate(), ""));
->>>>>>> 3f19ae5e
                 VariantType vt = VariantType.valueOf(altCoord.getType().name());
                 ac.setType(vt);
                 arr.add(ac.build());
             }
-<<<<<<< HEAD
-            row.secAlternate = arr;
-        }
-
-        for (String sample : sampleSet) {
-            Integer sid = idMapping.get(sample);
-=======
             secAlternate = arr;
         }
 
         for (String sample : sampleSet) {
             Integer sid = sampleIds.get(sample);
->>>>>>> 3f19ae5e
             // Work out Genotype
             String gtStr = se.getSampleData(sample, GT_KEY);
             Genotype gt = new Genotype(gtStr);
             int[] alleleIdx = gt.getAllelesIdx();
             if (Arrays.equals(alleleIdx, homRef)) {
-<<<<<<< HEAD
-                row.addCallCount(1);
-=======
                 addCallCount(1);
->>>>>>> 3f19ae5e
                 if (!homref.add(sid)) {
                     throw new IllegalStateException("Sample already exists as hom_ref " + sample);
                 }
             } else if (Arrays.equals(alleleIdx, hetRef) || Arrays.equals(alleleIdx, hetRefOther)) {
-<<<<<<< HEAD
-                row.addSampleId(HET_REF, sid);
-                row.addCallCount(1);
-            } else if (Arrays.equals(alleleIdx, homVar)) {
-                row.addSampleId(HOM_VAR, sid);
-                row.addCallCount(1);
-            } else if (Arrays.equals(alleleIdx, nocall) || Arrays.equals(alleleIdx, nocallBoth)) {
-                row.addSampleId(NOCALL, sid);
-            } else {
-                row.addSampleId(OTHER, sid);
-                row.addCallCount(1);
-                row.sampleToGenotype.put(sid, gt.toProtobuf());
-            }
-            // Work out PASS / CALL count
-            // Samples from Archive table have PASS/etc set. From Analysis table, the flag is empty (already counted)
-            if (StringUtils.equals("PASS", se.getSampleData(sample, VariantMerger.PASS_KEY))) {
-                row.addPassCount(1);
-            }
-        }
-        row.addHomeRefCount(homref.size());
-        return row;
-=======
                 addSampleId(HET_REF, sid);
                 addCallCount(1);
             } else if (Arrays.equals(alleleIdx, homVar)) {
@@ -884,7 +716,6 @@
     @Override
     public String toString() {
         return chromosome + ':' + pos + ':' + ref + ':' + alt;
->>>>>>> 3f19ae5e
     }
 
     public String toSummaryString() {
