package org.opencb.opencga.storage.hadoop.variant.index.sample;

import org.opencb.biodata.models.core.Region;
import org.opencb.biodata.models.variant.avro.VariantType;
import org.opencb.opencga.storage.core.variant.adaptors.VariantQueryUtils;
import org.opencb.opencga.storage.hadoop.variant.index.family.GenotypeCodec;

import java.util.*;

import static org.opencb.opencga.storage.core.variant.adaptors.VariantQueryUtils.QueryOperation;
import static org.opencb.opencga.storage.hadoop.variant.index.IndexUtils.EMPTY_MASK;

/**
 * Created on 12/07/18.
 *
 * @author Jacobo Coll &lt;jacobo167@gmail.com&gt;
 */
public class SampleIndexQuery {
    private static final byte[] EMPTY_INDEX_MASK = {0, 0};
<<<<<<< HEAD
=======
    static final boolean[] EMPTY_PARENT_FILTER;

    static {
        EMPTY_PARENT_FILTER = new boolean[GenotypeCodec.NUM_CODES];
        // All true values
        for (int i = 0; i < EMPTY_PARENT_FILTER.length; i++) {
            EMPTY_PARENT_FILTER[i] = true;
        }
    }
>>>>>>> 6c04fdf1

    private final List<Region> regions;
    private final Set<VariantType> variantTypes;
    private final String study;
    private final Map<String, List<String>> samplesMap;
<<<<<<< HEAD
    private final Map<String, byte[]> fileIndexMap; // byte[] = {mask , index}
=======
    private final Map<String, boolean[]> fatherFilter;
    private final Map<String, boolean[]> motherFilter;
    private final Map<String, byte[]> fileFilterMap; // byte[] = {mask , index}
>>>>>>> 6c04fdf1
    private final byte annotationIndexMask;
    private final Set<String> mendelianErrorSet;
    private final VariantQueryUtils.QueryOperation queryOperation;

    public SampleIndexQuery(List<Region> regions, String study, Map<String, List<String>> samplesMap, QueryOperation queryOperation) {
<<<<<<< HEAD
        this(regions, null, study, samplesMap, Collections.emptyMap(), EMPTY_MASK, Collections.emptySet(), queryOperation);
    }

    public SampleIndexQuery(List<Region> regions, Set<VariantType> variantTypes, String study,
                            Map<String, List<String>> samplesMap, Map<String, byte[]> fileIndexMap,
                            byte annotationIndexMask, Set<String> mendelianErrorSet, QueryOperation queryOperation) {
=======
        this(regions, null, study, samplesMap, Collections.emptyMap(), Collections.emptyMap(), Collections.emptyMap(), EMPTY_MASK,
                Collections.emptySet(), queryOperation);
    }

    public SampleIndexQuery(List<Region> regions, Set<VariantType> variantTypes, String study, Map<String, List<String>> samplesMap,
                            Map<String, boolean[]> fatherFilter, Map<String, boolean[]> motherFilter,
                            Map<String, byte[]> fileFilterMap, byte annotationIndexMask, Set<String> mendelianErrorSet,
                            QueryOperation queryOperation) {
>>>>>>> 6c04fdf1
        this.regions = regions;
        this.variantTypes = variantTypes;
        this.study = study;
        this.samplesMap = samplesMap;
<<<<<<< HEAD
        this.fileIndexMap = fileIndexMap;
=======
        this.fatherFilter = fatherFilter;
        this.motherFilter = motherFilter;
        this.fileFilterMap = fileFilterMap;
>>>>>>> 6c04fdf1
        this.annotationIndexMask = annotationIndexMask;
        this.mendelianErrorSet = mendelianErrorSet;
        this.queryOperation = queryOperation;
    }

    public List<Region> getRegions() {
        return regions;
    }

    public Set<VariantType> getVariantTypes() {
        return variantTypes;
    }

    public String getStudy() {
        return study;
    }

    public Map<String, List<String>> getSamplesMap() {
        return samplesMap;
    }

<<<<<<< HEAD
    public byte getFileIndexMask(String sample) {
        return fileIndexMap.getOrDefault(sample, EMPTY_INDEX_MASK)[0];
    }

    public byte getFileIndex(String sample) {
        return fileIndexMap.getOrDefault(sample, EMPTY_INDEX_MASK)[1];
    }

    public boolean emptyFileIndex() {
        return fileIndexMap.isEmpty() || fileIndexMap.values().stream().allMatch(fileIndex -> fileIndex[0] == EMPTY_MASK);
=======
    public Map<String, boolean[]> getFatherFilterMap() {
        return fatherFilter;
    }

    public boolean[] getFatherFilter(String sample) {
        return fatherFilter.getOrDefault(sample, EMPTY_PARENT_FILTER);
    }

    public Map<String, boolean[]> getMotherFilterMap() {
        return motherFilter;
    }

    public boolean[] getMotherFilter(String sample) {
        return motherFilter.getOrDefault(sample, EMPTY_PARENT_FILTER);
    }

    public byte getFileIndexMask(String sample) {
        return fileFilterMap.getOrDefault(sample, EMPTY_INDEX_MASK)[0];
    }

    public byte getFileIndex(String sample) {
        return fileFilterMap.getOrDefault(sample, EMPTY_INDEX_MASK)[1];
    }

    public boolean emptyFileIndex() {
        return fileFilterMap.isEmpty() || fileFilterMap.values().stream().allMatch(fileIndex -> fileIndex[0] == EMPTY_MASK);
>>>>>>> 6c04fdf1
    }

    public byte getAnnotationIndexMask() {
        return annotationIndexMask;
    }

    public boolean emptyAnnotationIndex() {
        return annotationIndexMask == EMPTY_MASK;
    }

    public VariantQueryUtils.QueryOperation getQueryOperation() {
        return queryOperation;
    }

    /**
     * Create a SingleSampleIndexQuery.
<<<<<<< HEAD
     *
     * @param sample Sample to query
     * @param gts    Processed list of GTs. Real GTs only.
     * @return SingleSampleIndexQuery
     */
    SingleSampleIndexQuery forSample(String sample, List<String> gts) {
        return new SingleSampleIndexQuery(this, sample, gts);
    }

    public static class SingleSampleIndexQuery extends SampleIndexQuery {

        private final String sample;
        private final List<String> gts;
        private final byte fileIndexMask;
        private final byte fileIndex;
        private final boolean mendelianError;

        protected SingleSampleIndexQuery(SampleIndexQuery query, String sample) {
            this(query, sample, query.getSamplesMap().get(sample));
        }

        protected SingleSampleIndexQuery(SampleIndexQuery query, String sample, List<String> gts) {
            super(query.regions == null ? null : new ArrayList<>(query.regions),
                    query.variantTypes == null ? null : new HashSet<>(query.variantTypes),
                    query.study,
                    Collections.singletonMap(sample, gts),
                    query.fileIndexMap,
                    query.annotationIndexMask,
                    query.mendelianErrorSet,
                    query.queryOperation);
            this.sample = sample;
            this.gts = gts;
            fileIndexMask = getFileIndexMask(sample);
            fileIndex = getFileIndex(sample);
            mendelianError = query.mendelianErrorSet.contains(sample);
        }

        @Override
        public boolean emptyFileIndex() {
            return fileIndexMask == EMPTY_MASK;
        }

        public String getSample() {
            return sample;
        }

        public List<String> getGenotypes() {
            return gts;
        }

        public byte getFileIndexMask() {
            return fileIndexMask;
        }

        public byte getFileIndex() {
            return fileIndex;
        }

=======
     *
     * @param sample Sample to query
     * @param gts    Processed list of GTs. Real GTs only.
     * @return SingleSampleIndexQuery
     */
    SingleSampleIndexQuery forSample(String sample, List<String> gts) {
        return new SingleSampleIndexQuery(this, sample, gts);
    }

    /**
     * Create a SingleSampleIndexQuery.
     *
     * @param sample Sample to query
     * @return SingleSampleIndexQuery
     */
    SingleSampleIndexQuery forSample(String sample) {
        return new SingleSampleIndexQuery(this, sample);
    }

    public static class SingleSampleIndexQuery extends SampleIndexQuery {

        private final String sample;
        private final List<String> gts;
        private final byte fileIndexMask;
        private final byte fileIndex;
        private final boolean[] fatherFilter;
        private final boolean[] motherFilter;
        private final boolean mendelianError;

        protected SingleSampleIndexQuery(SampleIndexQuery query, String sample) {
            this(query, sample, query.getSamplesMap().get(sample));
        }

        protected SingleSampleIndexQuery(SampleIndexQuery query, String sample, List<String> gts) {
            super(query.regions == null ? null : new ArrayList<>(query.regions),
                    query.variantTypes == null ? null : new HashSet<>(query.variantTypes),
                    query.study,
                    Collections.singletonMap(sample, gts),
                    query.fatherFilter,
                    query.motherFilter,
                    query.fileFilterMap,
                    query.annotationIndexMask,
                    query.mendelianErrorSet,
                    query.queryOperation);
            this.sample = sample;
            this.gts = gts;
            fatherFilter = getFatherFilter(sample);
            motherFilter = getMotherFilter(sample);
            fileIndexMask = getFileIndexMask(sample);
            fileIndex = getFileIndex(sample);
            mendelianError = query.mendelianErrorSet.contains(sample);
        }

        @Override
        public boolean emptyFileIndex() {
            return fileIndexMask == EMPTY_MASK;
        }

        public String getSample() {
            return sample;
        }

        public List<String> getGenotypes() {
            return gts;
        }

        public boolean[] getFatherFilter() {
            return fatherFilter;
        }

        public boolean hasFatherFilter() {
            return fatherFilter != EMPTY_PARENT_FILTER;
        }

        public boolean[] getMotherFilter() {
            return motherFilter;
        }

        public boolean hasMotherFilter() {
            return motherFilter != EMPTY_PARENT_FILTER;
        }

        public byte getFileIndexMask() {
            return fileIndexMask;
        }

        public byte getFileIndex() {
            return fileIndex;
        }

>>>>>>> 6c04fdf1
        public boolean getMendelianError() {
            return mendelianError;
        }
    }
}<|MERGE_RESOLUTION|>--- conflicted
+++ resolved
@@ -17,8 +17,6 @@
  */
 public class SampleIndexQuery {
     private static final byte[] EMPTY_INDEX_MASK = {0, 0};
-<<<<<<< HEAD
-=======
     static final boolean[] EMPTY_PARENT_FILTER;
 
     static {
@@ -28,32 +26,19 @@
             EMPTY_PARENT_FILTER[i] = true;
         }
     }
->>>>>>> 6c04fdf1
 
     private final List<Region> regions;
     private final Set<VariantType> variantTypes;
     private final String study;
     private final Map<String, List<String>> samplesMap;
-<<<<<<< HEAD
-    private final Map<String, byte[]> fileIndexMap; // byte[] = {mask , index}
-=======
     private final Map<String, boolean[]> fatherFilter;
     private final Map<String, boolean[]> motherFilter;
     private final Map<String, byte[]> fileFilterMap; // byte[] = {mask , index}
->>>>>>> 6c04fdf1
     private final byte annotationIndexMask;
     private final Set<String> mendelianErrorSet;
     private final VariantQueryUtils.QueryOperation queryOperation;
 
     public SampleIndexQuery(List<Region> regions, String study, Map<String, List<String>> samplesMap, QueryOperation queryOperation) {
-<<<<<<< HEAD
-        this(regions, null, study, samplesMap, Collections.emptyMap(), EMPTY_MASK, Collections.emptySet(), queryOperation);
-    }
-
-    public SampleIndexQuery(List<Region> regions, Set<VariantType> variantTypes, String study,
-                            Map<String, List<String>> samplesMap, Map<String, byte[]> fileIndexMap,
-                            byte annotationIndexMask, Set<String> mendelianErrorSet, QueryOperation queryOperation) {
-=======
         this(regions, null, study, samplesMap, Collections.emptyMap(), Collections.emptyMap(), Collections.emptyMap(), EMPTY_MASK,
                 Collections.emptySet(), queryOperation);
     }
@@ -62,18 +47,13 @@
                             Map<String, boolean[]> fatherFilter, Map<String, boolean[]> motherFilter,
                             Map<String, byte[]> fileFilterMap, byte annotationIndexMask, Set<String> mendelianErrorSet,
                             QueryOperation queryOperation) {
->>>>>>> 6c04fdf1
         this.regions = regions;
         this.variantTypes = variantTypes;
         this.study = study;
         this.samplesMap = samplesMap;
-<<<<<<< HEAD
-        this.fileIndexMap = fileIndexMap;
-=======
         this.fatherFilter = fatherFilter;
         this.motherFilter = motherFilter;
         this.fileFilterMap = fileFilterMap;
->>>>>>> 6c04fdf1
         this.annotationIndexMask = annotationIndexMask;
         this.mendelianErrorSet = mendelianErrorSet;
         this.queryOperation = queryOperation;
@@ -95,18 +75,6 @@
         return samplesMap;
     }
 
-<<<<<<< HEAD
-    public byte getFileIndexMask(String sample) {
-        return fileIndexMap.getOrDefault(sample, EMPTY_INDEX_MASK)[0];
-    }
-
-    public byte getFileIndex(String sample) {
-        return fileIndexMap.getOrDefault(sample, EMPTY_INDEX_MASK)[1];
-    }
-
-    public boolean emptyFileIndex() {
-        return fileIndexMap.isEmpty() || fileIndexMap.values().stream().allMatch(fileIndex -> fileIndex[0] == EMPTY_MASK);
-=======
     public Map<String, boolean[]> getFatherFilterMap() {
         return fatherFilter;
     }
@@ -133,7 +101,6 @@
 
     public boolean emptyFileIndex() {
         return fileFilterMap.isEmpty() || fileFilterMap.values().stream().allMatch(fileIndex -> fileIndex[0] == EMPTY_MASK);
->>>>>>> 6c04fdf1
     }
 
     public byte getAnnotationIndexMask() {
@@ -150,66 +117,6 @@
 
     /**
      * Create a SingleSampleIndexQuery.
-<<<<<<< HEAD
-     *
-     * @param sample Sample to query
-     * @param gts    Processed list of GTs. Real GTs only.
-     * @return SingleSampleIndexQuery
-     */
-    SingleSampleIndexQuery forSample(String sample, List<String> gts) {
-        return new SingleSampleIndexQuery(this, sample, gts);
-    }
-
-    public static class SingleSampleIndexQuery extends SampleIndexQuery {
-
-        private final String sample;
-        private final List<String> gts;
-        private final byte fileIndexMask;
-        private final byte fileIndex;
-        private final boolean mendelianError;
-
-        protected SingleSampleIndexQuery(SampleIndexQuery query, String sample) {
-            this(query, sample, query.getSamplesMap().get(sample));
-        }
-
-        protected SingleSampleIndexQuery(SampleIndexQuery query, String sample, List<String> gts) {
-            super(query.regions == null ? null : new ArrayList<>(query.regions),
-                    query.variantTypes == null ? null : new HashSet<>(query.variantTypes),
-                    query.study,
-                    Collections.singletonMap(sample, gts),
-                    query.fileIndexMap,
-                    query.annotationIndexMask,
-                    query.mendelianErrorSet,
-                    query.queryOperation);
-            this.sample = sample;
-            this.gts = gts;
-            fileIndexMask = getFileIndexMask(sample);
-            fileIndex = getFileIndex(sample);
-            mendelianError = query.mendelianErrorSet.contains(sample);
-        }
-
-        @Override
-        public boolean emptyFileIndex() {
-            return fileIndexMask == EMPTY_MASK;
-        }
-
-        public String getSample() {
-            return sample;
-        }
-
-        public List<String> getGenotypes() {
-            return gts;
-        }
-
-        public byte getFileIndexMask() {
-            return fileIndexMask;
-        }
-
-        public byte getFileIndex() {
-            return fileIndex;
-        }
-
-=======
      *
      * @param sample Sample to query
      * @param gts    Processed list of GTs. Real GTs only.
@@ -300,7 +207,6 @@
             return fileIndex;
         }
 
->>>>>>> 6c04fdf1
         public boolean getMendelianError() {
             return mendelianError;
         }
