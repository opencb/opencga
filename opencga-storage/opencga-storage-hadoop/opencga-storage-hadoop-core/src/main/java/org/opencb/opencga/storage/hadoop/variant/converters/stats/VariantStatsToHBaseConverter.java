/*
 * Copyright 2015-2017 OpenCB
 *
 * Licensed under the Apache License, Version 2.0 (the "License");
 * you may not use this file except in compliance with the License.
 * You may obtain a copy of the License at
 *
 *     http://www.apache.org/licenses/LICENSE-2.0
 *
 * Unless required by applicable law or agreed to in writing, software
 * distributed under the License is distributed on an "AS IS" BASIS,
 * WITHOUT WARRANTIES OR CONDITIONS OF ANY KIND, either express or implied.
 * See the License for the specific language governing permissions and
 * limitations under the License.
 */

package org.opencb.opencga.storage.hadoop.variant.converters.stats;

import org.apache.hadoop.hbase.client.Put;
import org.opencb.biodata.models.feature.Genotype;
import org.opencb.biodata.models.variant.protobuf.VariantProto;
import org.opencb.biodata.models.variant.stats.VariantStats;
import org.opencb.biodata.tools.Converter;
import org.opencb.opencga.storage.core.metadata.models.StudyMetadata;
import org.opencb.opencga.storage.core.variant.stats.VariantStatsWrapper;
import org.opencb.opencga.storage.hadoop.variant.GenomeHelper;
import org.opencb.opencga.storage.hadoop.variant.adaptors.phoenix.PhoenixHelper.Column;
import org.opencb.opencga.storage.hadoop.variant.adaptors.phoenix.VariantPhoenixHelper;
import org.opencb.opencga.storage.hadoop.variant.converters.AbstractPhoenixConverter;
<<<<<<< HEAD
import org.opencb.opencga.storage.hadoop.variant.adaptors.phoenix.PhoenixHelper.Column;
import org.opencb.opencga.storage.hadoop.variant.adaptors.phoenix.VariantPhoenixHelper;
=======
>>>>>>> 6c04fdf1
import org.slf4j.Logger;
import org.slf4j.LoggerFactory;

import java.util.Arrays;
import java.util.Map;

import static org.opencb.opencga.storage.hadoop.variant.adaptors.phoenix.VariantPhoenixKeyFactory.generateVariantRowKey;

/**
 * Created on 07/07/16.
 *
 * @author Jacobo Coll &lt;jacobo167@gmail.com&gt;
 */
public class VariantStatsToHBaseConverter extends AbstractPhoenixConverter implements Converter<VariantStatsWrapper, Put> {

    private final GenomeHelper genomeHelper;
    private final StudyMetadata studyMetadata;
    private final int studyId;
    private final Logger logger = LoggerFactory.getLogger(VariantStatsToHBaseConverter.class);
    private final Map<String, Integer> cohortIds;

    public VariantStatsToHBaseConverter(GenomeHelper genomeHelper, StudyMetadata studyMetadata, Map<String, Integer> cohortIds) {
        super(genomeHelper.getColumnFamily());
        this.genomeHelper = genomeHelper;
        this.studyMetadata = studyMetadata;
        this.studyId = studyMetadata.getId();
        this.cohortIds = cohortIds;
    }

    @Override
    public Put convert(VariantStatsWrapper variantStatsWrapper) {
        if (variantStatsWrapper.getCohortStats() == null || variantStatsWrapper.getCohortStats().isEmpty()) {
            return null;
        }

        byte[] row = generateVariantRowKey(
                variantStatsWrapper.getChromosome(), variantStatsWrapper.getStart(), variantStatsWrapper.getEnd(),
                variantStatsWrapper.getReference(), variantStatsWrapper.getAlternate(), variantStatsWrapper.getSv());
        Put put = new Put(row);
        for (Map.Entry<String, VariantStats> entry : variantStatsWrapper.getCohortStats().entrySet()) {
            Integer cohortId = cohortIds.get(entry.getKey());
<<<<<<< HEAD
            Column mafColumn = VariantPhoenixHelper.getMafColumn(studyId, cohortId);
            Column mgfColumn = VariantPhoenixHelper.getMgfColumn(studyId, cohortId);
=======
            Column mafColumn = VariantPhoenixHelper.getStatsMafColumn(studyId, cohortId);
            Column mgfColumn = VariantPhoenixHelper.getStatsMgfColumn(studyId, cohortId);
            Column cohortColumn = VariantPhoenixHelper.getStatsFreqColumn(studyId, cohortId);
>>>>>>> 6c04fdf1
            Column statsColumn = VariantPhoenixHelper.getStatsColumn(studyId, cohortId);

            VariantStats stats = entry.getValue();
            add(put, mafColumn, stats.getMaf());
            add(put, mgfColumn, stats.getMgf());
            add(put, cohortColumn, Arrays.asList(stats.getRefAlleleFreq(), stats.getAltAlleleFreq()));

            VariantProto.VariantStats.Builder builder = VariantProto.VariantStats.newBuilder()
                    .setAltAlleleFreq(stats.getAltAlleleFreq())
                    .setAltAlleleCount(stats.getAltAlleleCount())
                    .setRefAlleleFreq(stats.getRefAlleleFreq())
                    .setRefAlleleCount(stats.getRefAlleleCount())
                    .setAlleleCount(stats.getAlleleCount())
                    .setMissingAlleleCount(stats.getMissingAlleleCount())
                    .setMissingGenotypeCount(stats.getMissingGenotypeCount());

            if (stats.getMafAllele() != null) {
                builder.setMafAllele(stats.getMafAllele());
            }
            builder.setMaf(stats.getMaf());

            if (stats.getMgfGenotype() != null) {
                builder.setMgfGenotype(stats.getMgfGenotype());
            }
            builder.setMgf(stats.getMgf());

            if (stats.getGenotypeCount() != null) {
                for (Map.Entry<Genotype, Integer> e : stats.getGenotypeCount().entrySet()) {
                    builder.putGenotypeCount(e.getKey().toString(), e.getValue());
                }
//                assert builder.getGenotypeCount() == stats.getGenotypeCount().size();
            }

            if (stats.getGenotypeFreq() != null) {
                for (Map.Entry<Genotype, Float> e : stats.getGenotypeFreq().entrySet()) {
                    builder.putGenotypeFreq(e.getKey().toString(), e.getValue());
                }
//                assert builder.getGenotypeFreqCount() == stats.getGenotypeFreq().size();
            }

            add(put, statsColumn, builder.build().toByteArray());
        }
        return put;
    }

}<|MERGE_RESOLUTION|>--- conflicted
+++ resolved
@@ -27,11 +27,6 @@
 import org.opencb.opencga.storage.hadoop.variant.adaptors.phoenix.PhoenixHelper.Column;
 import org.opencb.opencga.storage.hadoop.variant.adaptors.phoenix.VariantPhoenixHelper;
 import org.opencb.opencga.storage.hadoop.variant.converters.AbstractPhoenixConverter;
-<<<<<<< HEAD
-import org.opencb.opencga.storage.hadoop.variant.adaptors.phoenix.PhoenixHelper.Column;
-import org.opencb.opencga.storage.hadoop.variant.adaptors.phoenix.VariantPhoenixHelper;
-=======
->>>>>>> 6c04fdf1
 import org.slf4j.Logger;
 import org.slf4j.LoggerFactory;
 
@@ -73,14 +68,9 @@
         Put put = new Put(row);
         for (Map.Entry<String, VariantStats> entry : variantStatsWrapper.getCohortStats().entrySet()) {
             Integer cohortId = cohortIds.get(entry.getKey());
-<<<<<<< HEAD
-            Column mafColumn = VariantPhoenixHelper.getMafColumn(studyId, cohortId);
-            Column mgfColumn = VariantPhoenixHelper.getMgfColumn(studyId, cohortId);
-=======
             Column mafColumn = VariantPhoenixHelper.getStatsMafColumn(studyId, cohortId);
             Column mgfColumn = VariantPhoenixHelper.getStatsMgfColumn(studyId, cohortId);
             Column cohortColumn = VariantPhoenixHelper.getStatsFreqColumn(studyId, cohortId);
->>>>>>> 6c04fdf1
             Column statsColumn = VariantPhoenixHelper.getStatsColumn(studyId, cohortId);
 
             VariantStats stats = entry.getValue();
