/*
 * Copyright 2015-2017 OpenCB
 *
 * Licensed under the Apache License, Version 2.0 (the "License");
 * you may not use this file except in compliance with the License.
 * You may obtain a copy of the License at
 *
 *     http://www.apache.org/licenses/LICENSE-2.0
 *
 * Unless required by applicable law or agreed to in writing, software
 * distributed under the License is distributed on an "AS IS" BASIS,
 * WITHOUT WARRANTIES OR CONDITIONS OF ANY KIND, either express or implied.
 * See the License for the specific language governing permissions and
 * limitations under the License.
 */

package org.opencb.opencga.storage.hadoop.variant.annotation;

import org.apache.hadoop.hbase.client.Put;
import org.apache.hadoop.hbase.util.Bytes;
import org.apache.phoenix.schema.PTableType;
import org.opencb.biodata.models.variant.avro.VariantAnnotation;
import org.opencb.commons.ProgressLogger;
import org.opencb.commons.datastore.core.ObjectMap;
import org.opencb.commons.datastore.core.Query;
import org.opencb.commons.datastore.core.QueryOptions;
import org.opencb.commons.io.DataReader;
import org.opencb.commons.run.ParallelTaskRunner;
import org.opencb.commons.run.Task;
import org.opencb.opencga.storage.core.exceptions.StorageEngineException;
<<<<<<< HEAD
import org.opencb.opencga.storage.core.metadata.ProjectMetadata;
import org.opencb.opencga.storage.core.metadata.StudyConfiguration;
import org.opencb.opencga.storage.core.metadata.StudyConfigurationManager;
=======
import org.opencb.opencga.storage.core.metadata.models.ProjectMetadata;
>>>>>>> a1e51cfb
import org.opencb.opencga.storage.core.variant.adaptors.VariantQueryParam;
import org.opencb.opencga.storage.core.variant.adaptors.VariantQueryUtils;
import org.opencb.opencga.storage.core.variant.annotation.DefaultVariantAnnotationManager;
import org.opencb.opencga.storage.core.variant.annotation.VariantAnnotatorException;
import org.opencb.opencga.storage.core.variant.annotation.annotators.VariantAnnotator;
import org.opencb.opencga.storage.hadoop.utils.CopyHBaseColumnDriver;
import org.opencb.opencga.storage.hadoop.utils.DeleteHBaseColumnDriver;
import org.opencb.opencga.storage.hadoop.variant.HadoopVariantStorageEngine;
import org.opencb.opencga.storage.hadoop.variant.adaptors.VariantHadoopDBAdaptor;
import org.opencb.opencga.storage.hadoop.variant.converters.annotation.VariantAnnotationToHBaseConverter;
import org.opencb.opencga.storage.hadoop.variant.executors.MRExecutor;
import org.opencb.opencga.storage.hadoop.variant.index.annotation.AnnotationIndexDBLoader;
import org.opencb.opencga.storage.hadoop.variant.index.phoenix.VariantPhoenixHelper;
import org.opencb.opencga.storage.hadoop.variant.index.sample.SampleIndexAnnotationLoader;

import java.io.IOException;
import java.net.URI;
import java.util.ArrayList;
import java.util.Collections;
import java.util.Map;
import java.util.Set;
import java.util.stream.Collectors;

/**
 * Created on 23/11/16.
 *
 * @author Jacobo Coll &lt;jacobo167@gmail.com&gt;
 */
public class HadoopDefaultVariantAnnotationManager extends DefaultVariantAnnotationManager {

    private final VariantHadoopDBAdaptor dbAdaptor;
    private final ObjectMap baseOptions;
    private final MRExecutor mrExecutor;

    public HadoopDefaultVariantAnnotationManager(VariantAnnotator variantAnnotator, VariantHadoopDBAdaptor dbAdaptor,
                                                 MRExecutor mrExecutor, ObjectMap options) {
        super(variantAnnotator, dbAdaptor);
        this.mrExecutor = mrExecutor;
        this.dbAdaptor = dbAdaptor;
        baseOptions = options;
    }

    @Override
    protected ParallelTaskRunner<VariantAnnotation, ?> buildLoadAnnotationParallelTaskRunner(
            DataReader<VariantAnnotation> reader, ParallelTaskRunner.Config config, ProgressLogger progressLogger, ObjectMap params) {

        if (VariantPhoenixHelper.DEFAULT_TABLE_TYPE == PTableType.VIEW
                || params.getBoolean(HadoopVariantStorageEngine.VARIANT_TABLE_INDEXES_SKIP, false)) {
            int currentAnnotationId = dbAdaptor.getMetadataManager().getProjectMetadata()
                    .getAnnotation().getCurrent().getId();
            VariantAnnotationToHBaseConverter hBaseConverter =
                    new VariantAnnotationToHBaseConverter(dbAdaptor.getGenomeHelper(), progressLogger, currentAnnotationId);
            AnnotationIndexDBLoader annotationIndexDBLoader = new AnnotationIndexDBLoader(
                    dbAdaptor.getHBaseManager(), dbAdaptor.getTableNameGenerator().getAnnotationIndexTableName());

            Task<VariantAnnotation, Put> task = Task.join(hBaseConverter, annotationIndexDBLoader.asTask(true));

            VariantAnnotationHadoopDBWriter writer = new VariantAnnotationHadoopDBWriter(
                    dbAdaptor.getHBaseManager(),
                    dbAdaptor.getVariantTable(),
                    dbAdaptor.getGenomeHelper().getColumnFamily());
            return new ParallelTaskRunner<>(reader, task, writer, config);
        } else {
            return new ParallelTaskRunner<>(reader,
                    () -> dbAdaptor.newAnnotationLoader(new QueryOptions(params))
                            .setProgressLogger(progressLogger), null, config);
        }
    }

    @Override
    public void loadVariantAnnotation(URI uri, ObjectMap params) throws IOException, StorageEngineException {
        super.loadVariantAnnotation(uri, params);

        StudyConfigurationManager scm = dbAdaptor.getStudyConfigurationManager();
        SampleIndexAnnotationLoader indexAnnotationLoader = new SampleIndexAnnotationLoader(
                dbAdaptor.getGenomeHelper(),
                dbAdaptor.getHBaseManager(),
                dbAdaptor.getTableNameGenerator(),
                scm);

        // TODO: Do not update all samples
        for (Integer studyId : scm.getStudyIds(null)) {
            StudyConfiguration sc = scm.getStudyConfiguration(studyId, null).first();

            Set<Integer> indexedSamples = sc.getIndexedFiles()
                    .stream()
                    .flatMap(fileId -> sc.getSamplesInFiles().get(fileId).stream())
                    .collect(Collectors.toSet());
            if (!indexedSamples.isEmpty()) {
                indexAnnotationLoader.updateSampleAnnotation(studyId, new ArrayList<>(indexedSamples));
            }
        }

    }

    @Override
    protected QueryOptions getIteratorQueryOptions(Query query, ObjectMap params) {
        QueryOptions iteratorQueryOptions = super.getIteratorQueryOptions(query, params);
        if (!VariantQueryUtils.isValidParam(query, VariantQueryParam.FILE)
                || !VariantQueryUtils.isValidParam(query, VariantQueryParam.ANNOTATION_EXISTS)) {
            iteratorQueryOptions.putIfAbsent(VariantHadoopDBAdaptor.NATIVE, true);
        }
        return iteratorQueryOptions;
    }

    @Override
    public void saveAnnotation(String name, ObjectMap inputOptions) throws StorageEngineException, VariantAnnotatorException {
        QueryOptions options = getOptions(inputOptions);

        ProjectMetadata projectMetadata = dbAdaptor.getMetadataManager().lockAndUpdateProject(project -> {
            registerNewAnnotationSnapshot(name, variantAnnotator, project);
            return project;
        });

        ProjectMetadata.VariantAnnotationMetadata annotationMetadata = projectMetadata.getAnnotation().getSaved(name);


        String columnFamily = Bytes.toString(dbAdaptor.getGenomeHelper().getColumnFamily());
        String targetColumn = VariantPhoenixHelper.getAnnotationSnapshotColumn(annotationMetadata.getId());
        Map<String, String> columnsToCopyMap = Collections.singletonMap(
                columnFamily + ':' + VariantPhoenixHelper.VariantColumn.FULL_ANNOTATION.column(),
                columnFamily + ':' + targetColumn);
        String[] args = CopyHBaseColumnDriver.buildArgs(
                dbAdaptor.getTableNameGenerator().getVariantTableName(),
                columnsToCopyMap, options);

        mrExecutor.run(CopyHBaseColumnDriver.class, args, options, "Create new annotation snapshot with name '" + name + '\'');
    }

    @Override
    public void deleteAnnotation(String name, ObjectMap inputOptions) throws StorageEngineException, VariantAnnotatorException {
        QueryOptions options = getOptions(inputOptions);

        ProjectMetadata.VariantAnnotationMetadata saved = dbAdaptor.getMetadataManager().getProjectMetadata()
                .getAnnotation().getSaved(name);

        String columnFamily = Bytes.toString(dbAdaptor.getGenomeHelper().getColumnFamily());
        String targetColumn = VariantPhoenixHelper.getAnnotationSnapshotColumn(saved.getId());

        String[] args = DeleteHBaseColumnDriver.buildArgs(
                dbAdaptor.getTableNameGenerator().getVariantTableName(),
                Collections.singletonList(columnFamily + ':' + targetColumn), options);

        mrExecutor.run(DeleteHBaseColumnDriver.class, args, options, "Delete annotation snapshot '" + name + '\'');

        dbAdaptor.getMetadataManager().lockAndUpdateProject(project -> {
            removeAnnotationSnapshot(name, project);
            return project;
        });
    }

    public QueryOptions getOptions(ObjectMap inputOptions) {
        QueryOptions options = new QueryOptions(baseOptions);
        if (inputOptions != null) {
            options.putAll(inputOptions);
        }
        return options;
    }
}<|MERGE_RESOLUTION|>--- conflicted
+++ resolved
@@ -28,13 +28,9 @@
 import org.opencb.commons.run.ParallelTaskRunner;
 import org.opencb.commons.run.Task;
 import org.opencb.opencga.storage.core.exceptions.StorageEngineException;
-<<<<<<< HEAD
-import org.opencb.opencga.storage.core.metadata.ProjectMetadata;
 import org.opencb.opencga.storage.core.metadata.StudyConfiguration;
-import org.opencb.opencga.storage.core.metadata.StudyConfigurationManager;
-=======
+import org.opencb.opencga.storage.core.metadata.VariantStorageMetadataManager;
 import org.opencb.opencga.storage.core.metadata.models.ProjectMetadata;
->>>>>>> a1e51cfb
 import org.opencb.opencga.storage.core.variant.adaptors.VariantQueryParam;
 import org.opencb.opencga.storage.core.variant.adaptors.VariantQueryUtils;
 import org.opencb.opencga.storage.core.variant.annotation.DefaultVariantAnnotationManager;
@@ -108,16 +104,16 @@
     public void loadVariantAnnotation(URI uri, ObjectMap params) throws IOException, StorageEngineException {
         super.loadVariantAnnotation(uri, params);
 
-        StudyConfigurationManager scm = dbAdaptor.getStudyConfigurationManager();
+        VariantStorageMetadataManager metadataManager = dbAdaptor.getMetadataManager();
         SampleIndexAnnotationLoader indexAnnotationLoader = new SampleIndexAnnotationLoader(
                 dbAdaptor.getGenomeHelper(),
                 dbAdaptor.getHBaseManager(),
                 dbAdaptor.getTableNameGenerator(),
-                scm);
+                metadataManager);
 
         // TODO: Do not update all samples
-        for (Integer studyId : scm.getStudyIds(null)) {
-            StudyConfiguration sc = scm.getStudyConfiguration(studyId, null).first();
+        for (Integer studyId : metadataManager.getStudyIds(null)) {
+            StudyConfiguration sc = metadataManager.getStudyConfiguration(studyId, null).first();
 
             Set<Integer> indexedSamples = sc.getIndexedFiles()
                     .stream()
