--- conflicted
+++ resolved
@@ -10,13 +10,9 @@
 import org.apache.hadoop.hbase.HBaseConfiguration;
 import org.apache.hadoop.hbase.mapreduce.TableInputFormat;
 import org.apache.hadoop.hbase.mapreduce.TableOutputFormat;
-<<<<<<< HEAD
-import org.apache.hadoop.io.IOUtils;
-=======
 import org.apache.hadoop.io.compress.CompressionCodec;
 import org.apache.hadoop.io.compress.GzipCodec;
 import org.apache.hadoop.mapred.JobConf;
->>>>>>> 29a39f7a
 import org.apache.hadoop.mapreduce.*;
 import org.apache.hadoop.mapreduce.lib.input.FileInputFormat;
 import org.apache.hadoop.mapreduce.lib.output.FileOutputFormat;
@@ -24,14 +20,10 @@
 import org.apache.hadoop.util.Tool;
 import org.apache.hadoop.util.ToolRunner;
 import org.apache.hadoop.yarn.api.records.ApplicationId;
-<<<<<<< HEAD
-import org.apache.parquet.hadoop.ParquetFileWriter;
-=======
 import org.apache.hadoop.yarn.api.records.ApplicationReport;
 import org.apache.hadoop.yarn.api.records.YarnApplicationState;
 import org.apache.hadoop.yarn.client.api.YarnClient;
 import org.apache.hadoop.yarn.exceptions.YarnException;
->>>>>>> 29a39f7a
 import org.apache.phoenix.mapreduce.util.PhoenixConfigurationUtil;
 import org.opencb.commons.datastore.core.ObjectMap;
 import org.opencb.opencga.core.common.ExceptionUtils;
@@ -58,10 +50,7 @@
     public static final String COLUMNS_TO_COUNT = "columns_to_count";
     public static final String MR_APPLICATION_ID = "MR_APPLICATION_ID";
     public static final String ERROR_MESSAGE = "ERROR_MESSAGE";
-<<<<<<< HEAD
-=======
     public static final String OUTPUT_PARAM = "output";
->>>>>>> 29a39f7a
     private static final Logger LOGGER = LoggerFactory.getLogger(AbstractHBaseDriver.class);
     protected String table;
 
@@ -219,18 +208,11 @@
         if (!succeed) {
             LOGGER.error("error with job!");
             if (!"NA".equals(job.getStatus().getFailureInfo())) {
-<<<<<<< HEAD
-                LOGGER.error("Failure info: " + job.getStatus().getFailureInfo());
-                printKeyValue(ERROR_MESSAGE, job.getStatus().getFailureInfo());
-            }
-
-=======
                 String errorMessage = job.getStatus().getFailureInfo().replace("\n", "\\n");
                 errorMessage += getExtendedTaskErrorMessage(job);
                 LOGGER.error("Failure info: " + errorMessage.replace("\\n", "\n"));
                 printKeyValue(ERROR_MESSAGE, errorMessage);
             }
->>>>>>> 29a39f7a
         }
         LOGGER.info("=================================================");
         LOGGER.info("Finish job " + getJobName());
@@ -362,10 +344,6 @@
             job.submit();
             // Add shutdown hook after successfully submitting the job.
             Runtime.getRuntime().addShutdownHook(hook);
-<<<<<<< HEAD
-            job.submit();
-=======
->>>>>>> 29a39f7a
             JobID jobID = job.getJobID();
             String applicationId = jobID.appendTo(new StringBuilder(ApplicationId.appIdStrPrefix)).toString();
             printKeyValue(MR_APPLICATION_ID, applicationId);
@@ -379,62 +357,6 @@
                 Runtime.getRuntime().removeShutdownHook(hook);
             } catch (Exception e1) {
                 e.addSuppressed(e1);
-<<<<<<< HEAD
-            }
-            throw e;
-        }
-    }
-
-    protected static void printKeyValue(String key, Object value) {
-        // Print key value using System.err directly so it can be read by the MRExecutor
-        // Do not use logger, as it may be redirected to a file or stdout
-        // Do not use stdout, as it won't be read by the MRExecutor
-        System.err.println(key + "=" + value);
-    }
-
-    protected boolean isLocal(Path path) {
-        return HDFSIOConnector.isLocal(path.toUri(), getConf());
-    }
-
-    protected Path getTempOutdir(String prefix) throws IOException {
-        return getTempOutdir(prefix, "");
-    }
-
-    protected Path getTempOutdir(String prefix, String suffix) throws IOException {
-        return getTempOutdir(prefix, suffix, false);
-    }
-
-    protected Path getTempOutdir(String prefix, String suffix, boolean ensureHdfs) throws IOException {
-        if (StringUtils.isEmpty(suffix)) {
-            suffix = "";
-        } else if (!suffix.startsWith(".")) {
-            suffix = "." + suffix;
-        }
-        // Be aware that
-        // > ABFS does not allow files or directories to end with a dot.
-        String fileName = prefix + "." + TimeUtils.getTime() + suffix;
-
-        Path tmpDir = new Path(getConf().get("hadoop.tmp.dir"));
-        if (ensureHdfs) {
-            FileSystem fileSystem = tmpDir.getFileSystem(getConf());
-            if (!fileSystem.getScheme().equals("hdfs")) {
-                LOGGER.info("Temporary directory is not in hdfs:// . Hdfs is required for this temporary file.");
-                LOGGER.info("   Default file system : " + fileSystem.getUri());
-                for (String nameServiceId : getConf().getTrimmedStringCollection("dfs.nameservices")) {
-                    try {
-                        Path hdfsTmpPath = new Path("hdfs", nameServiceId, "/tmp/");
-                        FileSystem hdfsFileSystem = hdfsTmpPath.getFileSystem(getConf());
-                        if (hdfsFileSystem != null) {
-                            LOGGER.info("Change to file system : " + hdfsFileSystem.getUri());
-                            tmpDir = hdfsTmpPath;
-                            break;
-                        }
-                    } catch (Exception e) {
-                        LOGGER.debug("This file system is not hdfs:// . Skip!", e);
-                    }
-                }
-=======
->>>>>>> 29a39f7a
             }
             throw e;
         }
@@ -453,141 +375,6 @@
         fileSystem.delete(outdir, true);
         fileSystem.cancelDeleteOnExit(outdir);
         LOGGER.info("Temporary file deleted!");
-<<<<<<< HEAD
-    }
-
-    public class MapReduceOutputFile {
-        public static final String OUTPUT_PARAM = "output";
-
-        private final Supplier<String> nameGenerator;
-        private final String tempFilePrefix;
-        protected Path localOutput;
-        protected Path outdir;
-
-        public MapReduceOutputFile(Supplier<String> nameGenerator, String tempFilePrefix) throws IOException {
-            this.nameGenerator = nameGenerator;
-            this.tempFilePrefix = tempFilePrefix;
-            getOutputPath();
-        }
-
-        protected void getOutputPath() throws IOException {
-            String outdirStr = getParam(OUTPUT_PARAM);
-            if (StringUtils.isNotEmpty(outdirStr)) {
-                outdir = new Path(outdirStr);
-
-                if (isLocal(outdir)) {
-                    localOutput = AbstractHBaseDriver.this.getLocalOutput(outdir, nameGenerator);
-                    outdir = getTempOutdir(tempFilePrefix, localOutput.getName());
-                    outdir.getFileSystem(getConf()).deleteOnExit(outdir);
-                }
-                if (localOutput != null) {
-                    LOGGER.info(" * Outdir file: " + localOutput.toUri());
-                    LOGGER.info(" * Temporary outdir file: " + outdir.toUri());
-                } else {
-                    LOGGER.info(" * Outdir file: " + outdir.toUri());
-                }
-            }
-        }
-
-        public void postExecute(boolean succeed) throws IOException {
-            if (succeed) {
-                if (localOutput != null) {
-                    concatMrOutputToLocal(outdir, localOutput);
-                }
-            }
-            if (localOutput != null) {
-                deleteTemporaryFile(outdir);
-            }
-        }
-
-        public Path getLocalOutput() {
-            return localOutput;
-        }
-
-        public Path getOutdir() {
-            return outdir;
-        }
-    }
-
-    /**
-     * Concatenate all generated files from a MapReduce job into one single local file.
-     *
-     * @param mrOutdir      MapReduce output directory
-     * @param localOutput   Local file
-     * @throws IOException  on IOException
-     * @return              List of copied files from HDFS
-     */
-    protected List<Path> concatMrOutputToLocal(Path mrOutdir, Path localOutput) throws IOException {
-        return concatMrOutputToLocal(mrOutdir, localOutput, true);
-    }
-
-    /**
-     * Concatenate all generated files from a MapReduce job into one single local file.
-     *
-     * @param mrOutdir      MapReduce output directory
-     * @param localOutput   Local file
-     * @param removeExtraHeaders Remove header lines starting with "#" from all files but the first
-     * @throws IOException  on IOException
-     * @return              List of copied files from HDFS
-     */
-    protected List<Path> concatMrOutputToLocal(Path mrOutdir, Path localOutput, boolean removeExtraHeaders) throws IOException {
-        // TODO: Allow copy output to any IOConnector
-        FileSystem fileSystem = mrOutdir.getFileSystem(getConf());
-        RemoteIterator<LocatedFileStatus> it = fileSystem.listFiles(mrOutdir, false);
-        List<Path> paths = new ArrayList<>();
-        while (it.hasNext()) {
-            LocatedFileStatus status = it.next();
-            Path path = status.getPath();
-            if (status.isFile()
-                    && !path.getName().equals(FileOutputCommitter.SUCCEEDED_FILE_NAME)
-                    && !path.getName().equals(FileOutputCommitter.PENDING_DIR_NAME)
-                    && !path.getName().equals(ParquetFileWriter.PARQUET_METADATA_FILE)
-                    && !path.getName().equals(ParquetFileWriter.PARQUET_COMMON_METADATA_FILE)
-                    && status.getLen() > 0) {
-                paths.add(path);
-            }
-        }
-        if (paths.size() == 0) {
-            LOGGER.warn("The MapReduce job didn't produce any output. This may not be expected.");
-        } else if (paths.size() == 1) {
-            LOGGER.info("Copy to local file " + paths.get(0).toUri() + " to " + localOutput.toUri());
-            fileSystem.copyToLocalFile(false, paths.get(0), localOutput);
-            LOGGER.info("File size : " + humanReadableByteCount(Files.size(Paths.get(localOutput.toUri())), false));
-        } else {
-            LOGGER.info("Concat and copy to local " + paths.size());
-            LOGGER.info(" Source : " + mrOutdir.toUri());
-            LOGGER.info(" Target : " + localOutput.toUri());
-            LOGGER.info(" ---- ");
-            try (FSDataOutputStream os = localOutput.getFileSystem(getConf()).create(localOutput)) {
-                for (int i = 0; i < paths.size(); i++) {
-                    Path path = paths.get(i);
-                    LOGGER.info("Concat file : '{}' {} ", path.toUri(),
-                            humanReadableByteCount(fileSystem.getFileStatus(path).getLen(), false));
-                    try (FSDataInputStream fsIs = fileSystem.open(path)) {
-                        BufferedReader br;
-                        br = new BufferedReader(new InputStreamReader(fsIs));
-                        InputStream is;
-                        if (removeExtraHeaders && i != 0) {
-                            String line;
-                            do {
-                                br.mark(10 * 1024 * 1024); //10MB
-                                line = br.readLine();
-                            } while (line != null && line.startsWith("#"));
-                            br.reset();
-                            is = new ReaderInputStream(br, Charset.defaultCharset());
-                        } else {
-                            is = fsIs;
-                        }
-
-                        IOUtils.copyBytes(is, os, getConf(), false);
-                    }
-                }
-            }
-            LOGGER.info("File size : " + humanReadableByteCount(Files.size(Paths.get(localOutput.toUri())), false));
-        }
-        return paths;
-=======
->>>>>>> 29a39f7a
     }
 
     protected final int getServersSize(String table) throws IOException {
