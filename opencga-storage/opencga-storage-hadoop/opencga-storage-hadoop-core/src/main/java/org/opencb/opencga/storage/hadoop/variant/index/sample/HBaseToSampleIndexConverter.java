--- conflicted
+++ resolved
@@ -71,18 +71,9 @@
                 } else if (columnStartsWith(cell, ANNOTATION_TF_PREFIX_BYTES)) {
                     entry.getGtEntry(getGt(cell, ANNOTATION_TF_PREFIX_BYTES))
                             .setTranscriptFlagIndex(cell.getValueArray(), cell.getValueOffset(), cell.getValueLength());
-<<<<<<< HEAD
-                } else if (columnStartsWith(cell, ANNOTATION_CT_BT_PREFIX_BYTES)) {
-                    entry.getGtEntry(getGt(cell, ANNOTATION_CT_BT_PREFIX_BYTES))
-                            .setCtBtIndex(cell.getValueArray(), cell.getValueOffset(), cell.getValueLength());
-                } else if (columnStartsWith(cell, ANNOTATION_CT_TF_PREFIX_BYTES)) {
-                    entry.getGtEntry(getGt(cell, ANNOTATION_CT_TF_PREFIX_BYTES))
-                            .setCtTfIndex(cell.getValueArray(), cell.getValueOffset(), cell.getValueLength());
-=======
                 } else if (columnStartsWith(cell, ANNOTATION_CT_BT_TF_PREFIX_BYTES)) {
                     entry.getGtEntry(getGt(cell, ANNOTATION_CT_BT_TF_PREFIX_BYTES))
                             .setCtBtTfIndex(cell.getValueArray(), cell.getValueOffset(), cell.getValueLength());
->>>>>>> 5f94d544
                 } else if (columnStartsWith(cell, ANNOTATION_POP_FREQ_PREFIX_BYTES)) {
                     entry.getGtEntry(getGt(cell, ANNOTATION_POP_FREQ_PREFIX_BYTES))
                             .setPopulationFrequencyIndex(cell.getValueArray(), cell.getValueOffset(), cell.getValueLength());
