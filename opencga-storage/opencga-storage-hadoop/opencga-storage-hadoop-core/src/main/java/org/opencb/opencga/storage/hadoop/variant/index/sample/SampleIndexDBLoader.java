--- conflicted
+++ resolved
@@ -8,7 +8,6 @@
 import org.opencb.opencga.storage.core.variant.adaptors.GenotypeClass;
 import org.opencb.opencga.storage.hadoop.utils.AbstractHBaseDataWriter;
 import org.opencb.opencga.storage.hadoop.utils.HBaseManager;
-import org.opencb.opencga.storage.hadoop.variant.HadoopVariantStorageOptions;
 
 import java.io.IOException;
 import java.io.UncheckedIOException;
@@ -24,7 +23,6 @@
 public class SampleIndexDBLoader extends AbstractHBaseDataWriter<Variant, Put> {
 
     private final List<Integer> sampleIds;
-    private final byte[] family;
     // Map from IndexChunk -> List (following sampleIds order) of Map<Genotype, StringBuilder>
     private final Map<IndexChunk, List<Map<String, SortedSet<Variant>>>> buffer = new LinkedHashMap<>();
     private final HashSet<String> genotypes = new HashSet<>();
@@ -34,7 +32,6 @@
     public SampleIndexDBLoader(HBaseManager hBaseManager, String tableName, List<Integer> sampleIds, byte[] family, ObjectMap options) {
         super(hBaseManager, tableName);
         this.sampleIds = sampleIds;
-        this.family = family;
         converter = new SampleIndexToHBaseConverter(family);
         this.options = options;
     }
@@ -71,31 +68,6 @@
     public boolean open() {
         super.open();
         SampleIndexSchema.createTableIfNeeded(tableName, hBaseManager, options);
-
-<<<<<<< HEAD
-        try {
-            int files = options.getInt(
-                    HadoopVariantStorageOptions.EXPECTED_FILES_NUMBER.key(),
-                    HadoopVariantStorageOptions.EXPECTED_FILES_NUMBER.defaultValue());
-            int preSplitSize = options.getInt(
-                    HadoopVariantStorageOptions.SAMPLE_INDEX_TABLE_PRESPLIT_SIZE.key(),
-                    HadoopVariantStorageOptions.SAMPLE_INDEX_TABLE_PRESPLIT_SIZE.defaultValue());
-
-            int splits = files / preSplitSize;
-            ArrayList<byte[]> preSplits = new ArrayList<>(splits);
-            for (int i = 0; i < splits; i++) {
-                preSplits.add(toRowKey(i * preSplitSize));
-            }
-
-            hBaseManager.createTableIfNeeded(tableName, family, preSplits, Compression.getCompressionAlgorithmByName(
-                    options.getString(
-                            HadoopVariantStorageOptions.SAMPLE_INDEX_TABLE_COMPRESSION.key(),
-                            HadoopVariantStorageOptions.SAMPLE_INDEX_TABLE_COMPRESSION.defaultValue())));
-        } catch (IOException e) {
-            throw new UncheckedIOException(e);
-        }
-=======
->>>>>>> 8c4f4ca7
         return true;
     }
 
