package org.opencb.opencga.storage.hadoop.variant.index.sample;

import org.apache.commons.collections4.CollectionUtils;
import org.apache.commons.lang3.mutable.MutableInt;
import org.opencb.biodata.models.core.Region;
import org.opencb.biodata.models.variant.Variant;
import org.opencb.opencga.storage.core.io.bit.BitBuffer;
import org.opencb.opencga.storage.core.variant.adaptors.VariantQueryException;
import org.opencb.opencga.storage.hadoop.variant.index.IndexUtils;
import org.opencb.opencga.storage.hadoop.variant.index.annotation.AnnotationIndexConverter;
import org.opencb.opencga.storage.hadoop.variant.index.annotation.AnnotationIndexEntry;
import org.opencb.opencga.storage.hadoop.variant.index.core.filters.IndexFieldFilter;
import org.opencb.opencga.storage.hadoop.variant.index.family.MendelianErrorSampleIndexEntryIterator;
import org.opencb.opencga.storage.hadoop.variant.index.query.SampleFileIndexQuery;
import org.opencb.opencga.storage.hadoop.variant.index.query.SingleSampleIndexQuery;
import org.opencb.opencga.storage.hadoop.variant.index.sample.SampleIndexEntry.SampleIndexGtEntry;
import org.slf4j.Logger;
import org.slf4j.LoggerFactory;

import java.util.*;

import static org.opencb.opencga.storage.core.variant.query.VariantQueryUtils.QueryOperation.OR;
import static org.opencb.opencga.storage.hadoop.variant.index.IndexUtils.testIndex;
import static org.opencb.opencga.storage.hadoop.variant.index.IndexUtils.testParentsGenotypeCode;

/**
 * Converts SampleIndexEntry to collection of variants.
 * Applies filters based on SingleSampleIndexQuery.
 *
 * Created on 18/04/19.
 *
 * @author Jacobo Coll &lt;jacobo167@gmail.com&gt;
 */
public abstract class AbstractSampleIndexEntryFilter<T> {

    private final SingleSampleIndexQuery query;
    private final List<Region> regionsFilter;
    private final Logger logger = LoggerFactory.getLogger(AbstractSampleIndexEntryFilter.class);
    private final List<Integer> annotationIndexPositions;
    private final SampleIndexVariantBiConverter converter;

    private static final boolean[] DE_NOVO_MENDELIAN_ERROR_CODES = new boolean[]{
                   /* | Code  |   Dad  | Mother | Kid  |  deNovo | */
            true,  /* |   0   |        |        |      |         | */
            false, /* |   1   |   1/1  |  1/1   | 0/1  |         | */
            true,  /* |   2   |   0/0  |  0/0   | 0/1  |   true  | */
            true,  /* |   3   |   0/0  | !0/0   | 1/1  |   true  | */
            true,  /* |   4   |  !0/0  |  0/0   | 1/1  |   true  | */
            true,  /* |   5   |   0/0  |  0/0   | 1/1  |   true  | */
            false, /* |   6   |   1/1  | !1/1   | 0/0  |         | */
            false, /* |   7   |  !1/1  |  1/1   | 0/0  |         | */
            false, /* |   8   |   1/1  |  1/1   | 0/0  |         | */
            false, /* |   9   |        |  1/1   | 0/0  |         | */
            true,  /* |  10   |        |  0/0   | 1/1  |   true  | */
            false, /* |  11   |   1/1  |        | 0/0  |         | */
            true,  /* |  12   |   0/0  |        | 1/1  |   true  | */

    };

    public AbstractSampleIndexEntryFilter(SingleSampleIndexQuery query) {
        this(query, null);
    }

    public AbstractSampleIndexEntryFilter(SingleSampleIndexQuery query, List<Region> regionsFilter) {
        this.query = query;
        converter = new SampleIndexVariantBiConverter(query.getSchema());
        this.regionsFilter = regionsFilter == null || regionsFilter.isEmpty() ? null : regionsFilter;

        int[] countsPerBit = IndexUtils.countPerBit(new byte[]{query.getAnnotationIndex()});

        annotationIndexPositions = new ArrayList<>(8);
        for (int i = 0; i < countsPerBit.length; i++) {
            if (countsPerBit[i] == 1) {
                annotationIndexPositions.add(i);
            }
        }
    }

    protected abstract T getNext(SampleIndexEntryIterator variants);

    protected abstract Variant toVariant(T v);

    protected abstract boolean sameGenomicVariant(T v1, T v2);

    protected abstract Comparator<T> getComparator();

    public Collection<T> filter(SampleIndexEntry sampleIndexEntry) {
        if (query.getMendelianError()) {
            return filterMendelian(converter.toMendelianIterator(sampleIndexEntry));
        } else {
            return filter(sampleIndexEntry, false);
        }
    }

    public int filterAndCount(SampleIndexEntry sampleIndexEntry) {
        if (query.getMendelianError()) {
            return filterMendelian(converter.toMendelianIterator(sampleIndexEntry)).size();
        } else {
            return filter(sampleIndexEntry, true).size();
        }
    }

    private Set<T> filterMendelian(MendelianErrorSampleIndexEntryIterator iterator) {
        // Use SET to ensure order and remove duplicates
        Set<T> variants = new TreeSet<>(getComparator());

        if (iterator != null) {
            while (iterator.hasNext()) {
                int mendelianErrorCode = iterator.nextMendelianErrorCode();
                if (query.isOnlyDeNovo() && !isDeNovo(mendelianErrorCode)) {
                    iterator.skip();
                } else {
                    T variant = filter(iterator);
                    if (variant != null) {
                        variants.add(variant);
                    }
                }
            }
        }
        return variants;
    }

    public static boolean isDeNovo(int mendelianErrorCode) {
        return DE_NOVO_MENDELIAN_ERROR_CODES[mendelianErrorCode];
    }

    private Collection<T> filter(SampleIndexEntry entry, boolean count) {
        Map<String, SampleIndexGtEntry> gts = entry.getGts();
        List<List<T>> variantsByGt = new ArrayList<>(gts.size());
        int numVariants = 0;
        // Use countIterator only if don't need to filter by region or by type
        boolean countIterator = count
                && regionsFilter == null
                && CollectionUtils.isEmpty(query.getVariantTypes())
                && !query.isMultiFileSample();
        for (SampleIndexGtEntry gtEntry : gts.values()) {
            MutableInt expectedResultsFromAnnotation = new MutableInt(getExpectedResultsFromAnnotation(gtEntry));

            SampleIndexEntryIterator variantIterator = converter.toVariantsIterator(gtEntry, countIterator);
            ArrayList<T> variants = new ArrayList<>(variantIterator.getApproxSize());
            while (expectedResultsFromAnnotation.intValue() > 0 && variantIterator.hasNext()) {
                T variant = filter(variantIterator, expectedResultsFromAnnotation);
                if (variant != null) {
                    variants.add(variant);
                    numVariants++;
                }
            }
            if (!variants.isEmpty()) {
                variantsByGt.add(variants);
            }
        }

        // Shortcut. Do not sort or remove duplicates if empty of there are only variants from one genotype
        if (variantsByGt.isEmpty()) {
            return Collections.emptyList();
        } else if (variantsByGt.size() == 1) {
            return variantsByGt.get(0);
        }

        List<T> variants = new ArrayList<>(numVariants);

        for (List<T> variantList : variantsByGt) {
            variants.addAll(variantList);
        }

        boolean mayHaveDiscrepancies = query.isMultiFileSample() && entry.getDiscrepancies() > 0;

        // Only sort not counting or the sample may have discrepancies
        if (!count || mayHaveDiscrepancies) {
            // List.sort is much faster than a TreeSet
            variants.sort(getComparator());

            if (mayHaveDiscrepancies) {
                // Remove possible duplicated elements
                Iterator<T> iterator = variants.iterator();
                T variant = iterator.next();
                while (iterator.hasNext()) {
                    T next = iterator.next();
                    if (sameGenomicVariant(variant, next)) {
                        iterator.remove();
                    } else {
                        variant = next;
                    }
                }
            }
        }

        return variants;
    }


    private int getExpectedResultsFromAnnotation(SampleIndexGtEntry gtEntry) {
        int expectedResultsFromAnnotation = Integer.MAX_VALUE;
        if (gtEntry.getAnnotationCounts() != null) {
            for (Integer idx : annotationIndexPositions) {
                expectedResultsFromAnnotation = Math.min(expectedResultsFromAnnotation, gtEntry.getAnnotationCounts()[idx]);
            }
        }
        return expectedResultsFromAnnotation;
    }

    private T filter(SampleIndexEntryIterator variants) {
        return filter(variants, new MutableInt(Integer.MAX_VALUE));
    }

    private T filter(SampleIndexEntryIterator variants, MutableInt expectedResultsFromAnnotation) {
        // Either call to next() or to skip(), but no both

        AnnotationIndexEntry annotationIndexEntry;
        try {
            annotationIndexEntry = variants.nextAnnotationIndexEntry();
        } catch (RuntimeException e) {
            logger.error("Error reading AnnotationIndexEntry at " + variants.toString());
            throw VariantQueryException.internalException(e);
        }

        // Test annotation index (if any)
        if (annotationIndexEntry == null
                || !annotationIndexEntry.hasSummaryIndex()
                || testIndex(annotationIndexEntry.getSummaryIndex(), query.getAnnotationIndexMask(), query.getAnnotationIndex())) {
            expectedResultsFromAnnotation.decrement();

            // Test other annotation index and popFreq (if any)
            if (annotationIndexEntry == null
                    || filterClinicalFields(annotationIndexEntry)
                    && filterBtCtTfFields(annotationIndexEntry)
                    && filterPopFreq(annotationIndexEntry)) {

                // Test file index (if any)
                if (filterFile(variants)) {

                    // Test parents filter (if any)
                    if (!variants.hasParentsIndex() || testParentsGenotypeCode(
                            variants.nextParentsIndexEntry(),
                            query.getFatherFilter(),
                            query.getMotherFilter())) {

                        // Only at this point, get the variant.
                        T variant = getNext(variants);

                        // Apply rest of filters
                        return filter(variant);
                    }
                }
            }
        }
        // The variant did not pass the tests. Skip
        variants.skip();
        return null;
    }

    private boolean filterFile(SampleIndexEntryIterator variants) {
        if (query.emptyFileIndex() || !variants.hasFileIndex()) {
            return true;
        }
        if (query.getSampleFileIndexQuery().getOperation() == null || query.getSampleFileIndexQuery().getOperation() == OR) {
            if (filterFileAnyMatch(variants.nextFileIndexEntry())) {
                return true;
            }
            while (variants.isMultiFileIndex()) {
                if (filterFileAnyMatch(variants.nextMultiFileIndexEntry())) {
                    return true;
                }
            }
        } else {
            boolean[] passedFilters = new boolean[query.getSampleFileIndexQuery().size()];
            if (filterFileAllMatch(passedFilters, variants.nextFileIndexEntry())) {
                return true;
            }
            while (variants.isMultiFileIndex()) {
                if (filterFileAllMatch(passedFilters, variants.nextMultiFileIndexEntry())) {
                    return true;
                }
            }
        }
        return false;
    }

    private boolean filterFileAllMatch(boolean[] passedFilters, BitBuffer fileIndexEntry) {
        int numPass = 0;
        for (int i = 0; i < query.getSampleFileIndexQuery().size(); i++) {
            if (!passedFilters[i]) {
                SampleFileIndexQuery fileIndexQuery = query.getSampleFileIndexQuery().get(i);
                passedFilters[i] = filterFile(fileIndexEntry, fileIndexQuery);
                if (passedFilters[i]) {
                    numPass++;
                }
            } else {
                numPass++;
            }
        }
        return numPass == passedFilters.length;
    }

    private boolean filterFileAnyMatch(BitBuffer fileIndex) {
        // Return true if any file filter matches
        // return query.getSampleFileIndexQuery().stream().anyMatch(sampleFileIndexQuery -> filterFile(fileIndex, sampleFileIndexQuery));
        for (SampleFileIndexQuery sampleFileIndexQuery : query.getSampleFileIndexQuery()) {
            if (filterFile(fileIndex, sampleFileIndexQuery)) {
                // Any match
                return true;
            }
        }
        // No match
        return false;
    }

    private boolean filterFile(BitBuffer fileIndex, SampleFileIndexQuery fileQuery) {
        for (IndexFieldFilter filter : fileQuery.getFilters()) {
            if (!filter.readAndTest(fileIndex)) {
                return false;
            }
        }
        return true;
    }

    public static boolean isNonIntergenic(byte summaryIndex) {
        return IndexUtils.testIndex(summaryIndex, AnnotationIndexConverter.INTERGENIC_MASK, (byte) 0);
    }

    public static boolean isClinical(byte summaryIndex) {
        return IndexUtils.testIndex(summaryIndex, AnnotationIndexConverter.CLINICAL_MASK, AnnotationIndexConverter.CLINICAL_MASK);
    }

    private boolean filterPopFreq(AnnotationIndexEntry annotationIndexEntry) {
        return query.getAnnotationIndexQuery().getPopulationFrequencyFilter().test(annotationIndexEntry.getPopFreqIndex());
    }

    private boolean filterClinicalFields(AnnotationIndexEntry annotationIndexEntry) {
        if (query.getAnnotationIndexQuery().getClinicalFilter().isNoOp()) {
            // No filter required
            return true;
        }
        if (annotationIndexEntry == null || !annotationIndexEntry.hasSummaryIndex()) {
            // unable to filter by this field
            return true;
        }
        if (!annotationIndexEntry.hasClinical()) {
            return false;
        }
        // FIXME
        return query.getAnnotationIndexQuery().getClinicalFilter().test(annotationIndexEntry.getClinicalIndex());
    }

    private boolean filterBtCtTfFields(AnnotationIndexEntry annotationIndexEntry) {
        if (annotationIndexEntry == null || !annotationIndexEntry.hasSummaryIndex()) {
            return true;
        }
        if (annotationIndexEntry.isIntergenic()) {
            // unable to filter by this field
            return true;
        }
        if (annotationIndexEntry.hasBtIndex()
                && !query.getAnnotationIndexQuery().getBiotypeFilter().test(annotationIndexEntry.getBtIndex())) {
            return false;
        }

        if (annotationIndexEntry.hasCtIndex()
                && !query.getAnnotationIndexQuery().getConsequenceTypeFilter().test(annotationIndexEntry.getCtIndex())) {
            return false;
        }

        if (annotationIndexEntry.hasTfIndex()
                && !query.getAnnotationIndexQuery().getTranscriptFlagFilter().test(annotationIndexEntry.getTfIndex())) {
            return false;
        }

<<<<<<< HEAD
        if (annotationIndexEntry.getCtBtCombination().getMatrix() != null
                && !query.getAnnotationIndexQuery().getCtBtFilter().test(annotationIndexEntry.getCtBtCombination(),
                annotationIndexEntry.getCtIndex(),
                annotationIndexEntry.getBtIndex())) {
            return false;
        }

        if (annotationIndexEntry.getCtTfCombination().getMatrix() != null
                && !query.getAnnotationIndexQuery().getCtTfFilter().test(annotationIndexEntry.getCtTfCombination(),
                annotationIndexEntry.getCtIndex(),
                annotationIndexEntry.getTfIndex())) {
            return false;
        }

=======
        if (annotationIndexEntry.getCtBtTfCombination().getMatrix() != null
                && !query.getAnnotationIndexQuery().getCtBtTfFilter().test(annotationIndexEntry.getCtBtTfCombination(),
                annotationIndexEntry.getCtIndex(),
                annotationIndexEntry.getBtIndex(),
                annotationIndexEntry.getTfIndex())) {
            return false;
        }

>>>>>>> 5f94d544
        return true;
    }

    private T filter(T v) {
        Variant variant = toVariant(v);
        //Test region filter (if any)
        if (filterRegion(variant)) {

            // Test type filter (if any)
            if (CollectionUtils.isEmpty(query.getVariantTypes()) || query.getVariantTypes().contains(variant.getType())) {
                return v;
            }
        }
        return null;
    }

    private boolean filterRegion(Variant variant) {
        if (regionsFilter == null) {
            // No region filter defined. Skip filter.
            return true;
        }
        for (Region region : regionsFilter) {
            if (region.contains(variant.getChromosome(), variant.getStart())) {
                return true;
            }
        }
        return false;
    }

}<|MERGE_RESOLUTION|>--- conflicted
+++ resolved
@@ -365,22 +365,6 @@
             return false;
         }
 
-<<<<<<< HEAD
-        if (annotationIndexEntry.getCtBtCombination().getMatrix() != null
-                && !query.getAnnotationIndexQuery().getCtBtFilter().test(annotationIndexEntry.getCtBtCombination(),
-                annotationIndexEntry.getCtIndex(),
-                annotationIndexEntry.getBtIndex())) {
-            return false;
-        }
-
-        if (annotationIndexEntry.getCtTfCombination().getMatrix() != null
-                && !query.getAnnotationIndexQuery().getCtTfFilter().test(annotationIndexEntry.getCtTfCombination(),
-                annotationIndexEntry.getCtIndex(),
-                annotationIndexEntry.getTfIndex())) {
-            return false;
-        }
-
-=======
         if (annotationIndexEntry.getCtBtTfCombination().getMatrix() != null
                 && !query.getAnnotationIndexQuery().getCtBtTfFilter().test(annotationIndexEntry.getCtBtTfCombination(),
                 annotationIndexEntry.getCtIndex(),
@@ -389,7 +373,6 @@
             return false;
         }
 
->>>>>>> 5f94d544
         return true;
     }
 
