--- conflicted
+++ resolved
@@ -89,8 +89,6 @@
         return Objects.hash(variant, fileIndex);
     }
 
-<<<<<<< HEAD
-=======
     public String toString(SampleIndexSchema schema) {
         return toString(schema, "\n");
     }
@@ -108,7 +106,6 @@
         return sb.toString();
     }
 
->>>>>>> 5f94d544
     public static class SampleVariantIndexEntryComparator implements Comparator<SampleVariantIndexEntry> {
 
         private final SampleIndexSchema schema;
