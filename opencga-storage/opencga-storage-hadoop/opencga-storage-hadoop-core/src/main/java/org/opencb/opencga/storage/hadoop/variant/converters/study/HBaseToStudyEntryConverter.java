--- conflicted
+++ resolved
@@ -534,9 +534,6 @@
         return missingUpdatedList;
     }
 
-<<<<<<< HEAD
-    protected String getDefaultGenotype(StudyConfiguration studyConfiguration) {
-=======
     /**
      * Given a study and a set of files in this variant, gets a list of booleans, one per sample, ordered by the position in the StudyEntry
      * indicating if that sample has known information for that position, of if it is unknown.
@@ -572,8 +569,7 @@
         return samplesWithVariant;
     }
 
-    private String getDefaultGenotype(StudyConfiguration studyConfiguration) {
->>>>>>> 25bf8ce5
+    protected String getDefaultGenotype(StudyConfiguration studyConfiguration) {
         String defaultGenotype;
         if (VariantStorageEngine.MergeMode.from(studyConfiguration.getAttributes()).equals(VariantStorageEngine.MergeMode.ADVANCED)
                 || studyConfiguration.getAttributes().getBoolean(MISSING_GENOTYPES_UPDATED)) {
