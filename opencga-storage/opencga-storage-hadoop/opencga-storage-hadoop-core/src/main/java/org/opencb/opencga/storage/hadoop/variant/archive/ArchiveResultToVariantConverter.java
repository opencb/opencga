--- conflicted
+++ resolved
@@ -26,12 +26,8 @@
 import org.apache.hadoop.hbase.util.Bytes;
 import org.opencb.biodata.models.variant.Variant;
 import org.opencb.biodata.models.variant.protobuf.VcfSliceProtos.VcfSlice;
-<<<<<<< HEAD
-import org.opencb.biodata.tools.variant.converter.VcfSliceToVariantListConverter;
+import org.opencb.biodata.tools.variant.converters.proto.VcfSliceToVariantListConverter;
 import org.opencb.opencga.storage.core.metadata.StudyConfiguration;
-=======
-import org.opencb.biodata.tools.variant.converters.proto.VcfSliceToVariantListConverter;
->>>>>>> d81833d9
 import org.opencb.opencga.storage.hadoop.variant.GenomeHelper;
 import org.opencb.opencga.storage.hadoop.variant.archive.mr.VariantLocalConflictResolver;
 import org.slf4j.Logger;
@@ -138,7 +134,6 @@
             }
             VcfSliceToVariantListConverter converter = new VcfSliceToVariantListConverter(
                     thisFileSamplePositions, Integer.toString(fileId), Integer.toString(studyId));
-            converter.setCreateMapCopy(this.isParallel()); // create copy when run in parallel
             return converter;
         });
     }
