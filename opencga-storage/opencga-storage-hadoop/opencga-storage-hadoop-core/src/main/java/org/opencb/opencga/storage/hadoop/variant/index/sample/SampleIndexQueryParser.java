--- conflicted
+++ resolved
@@ -1217,10 +1217,6 @@
         IndexFilter clinicalFilter = schema.getClinicalIndexSchema().noOpFilter();
 
         final Boolean intergenic = isIntergenicQuery(query);
-<<<<<<< HEAD
-
-=======
->>>>>>> 9fae390c
 //        BiotypeConsquenceTypeFlagCombination combination = BiotypeConsquenceTypeFlagCombination
 //                .fromQuery(query, Arrays.asList(schema.getTranscriptFlagIndexSchema().getField().getConfiguration().getValues()));
         BiotypeConsquenceTypeFlagCombination combination = BiotypeConsquenceTypeFlagCombination.fromQuery(query, null);
@@ -1288,13 +1284,9 @@
             // - The query has the combination CT+TF
             boolean useCtIndexFilter =
                     intergenic == Boolean.FALSE && (!ctFilterCoveredBySummary
-<<<<<<< HEAD
-                            || (!ctBtCombinationCoveredBySummary && combination.isBiotype())
-                            || combination.isFlag());
-=======
                                     || (!ctBtCombinationCoveredBySummary && combination.isBiotype())
                                     || combination.isFlag());
->>>>>>> 9fae390c
+
             if (useCtIndexFilter) {
                 ctCovered = completeIndex;
                 consequenceTypeFilter = schema.getCtIndex().getField().buildFilter(new OpValue<>("=", soNames));
@@ -1524,11 +1516,8 @@
 
         if (intergenic == null || intergenic) {
             // If intergenic is undefined, or true, CT and BT filters can not be used.
-<<<<<<< HEAD
             biotypeFilter = schema.getBiotypeIndex().getField().noOpFilter();
             consequenceTypeFilter = schema.getCtIndex().getField().noOpFilter();
-=======
->>>>>>> 9fae390c
             if (!biotypeFilter.isNoOp()) {
                 throw new IllegalStateException("Unexpected BT filter for intergenic=" + intergenic);
             }
