--- conflicted
+++ resolved
@@ -18,11 +18,7 @@
 import org.opencb.opencga.storage.core.variant.adaptors.VariantQueryException;
 import org.opencb.opencga.storage.core.variant.adaptors.VariantQueryParam;
 import org.opencb.opencga.storage.core.variant.query.*;
-<<<<<<< HEAD
-import org.opencb.opencga.storage.hadoop.variant.index.annotation.CtBtCombinationIndexSchema;
-=======
 import org.opencb.opencga.storage.hadoop.variant.index.annotation.CtBtFtCombinationIndexSchema;
->>>>>>> 5f94d544
 import org.opencb.opencga.storage.hadoop.variant.index.core.IndexField;
 import org.opencb.opencga.storage.hadoop.variant.index.core.RangeIndexField;
 import org.opencb.opencga.storage.hadoop.variant.index.core.filters.IndexFieldFilter;
@@ -731,13 +727,9 @@
                             // Unknown key
                             fileDataCovered = false;
                         } else {
-<<<<<<< HEAD
-                            IndexFieldFilter indexFieldFilter = fileDataIndexField.buildFilter(keyOpValue);
-=======
                             Values<String> values = splitValues(keyOpValue.getValue());
                             IndexFieldFilter indexFieldFilter =
                                     fileDataIndexField.buildFilter(values.getOperation(), keyOpValue.getOp(), values.getValues());
->>>>>>> 5f94d544
                             filtersList.add(indexFieldFilter);
                             if (!indexFieldFilter.isExactFilter()) {
                                 fileDataCovered = false;
@@ -814,12 +806,7 @@
         IndexFieldFilter biotypeFilter = schema.getBiotypeIndex().getField().noOpFilter();
         IndexFieldFilter consequenceTypeFilter = schema.getCtIndex().getField().noOpFilter();
         IndexFieldFilter tfFilter = schema.getTranscriptFlagIndexSchema().getField().noOpFilter();
-<<<<<<< HEAD
-        CtBtCombinationIndexSchema.Filter ctBtFilter = schema.getCtBtIndex().getField().noOpFilter();
-        CtBtCombinationIndexSchema.Filter ctTfFilter = schema.getCtTfIndex().getField().noOpFilter();
-=======
         CtBtFtCombinationIndexSchema.Filter ctBtTfFilter = schema.getCtBtTfIndex().getField().noOpFilter();
->>>>>>> 5f94d544
         IndexFilter clinicalFilter = schema.getClinicalIndexSchema().noOpFilter();
 
         Boolean intergenic = null;
@@ -966,25 +953,6 @@
             }
         }
 
-<<<<<<< HEAD
-        if (!consequenceTypeFilter.isNoOp() && !biotypeFilter.isNoOp()) {
-            ctBtFilter = schema.getCtBtIndex().getField().buildFilter(consequenceTypeFilter, biotypeFilter);
-
-            if (completeIndex && btCovered && ctCovered && !isValidParam(query, GENE)
-                    && combination.equals(BiotypeConsquenceTypeFlagCombination.BIOTYPE_CT)) {
-                query.remove(ANNOT_BIOTYPE.key());
-                query.remove(ANNOT_CONSEQUENCE_TYPE.key());
-            }
-        }
-
-        if (!consequenceTypeFilter.isNoOp() && !tfFilter.isNoOp()) {
-            ctTfFilter = schema.getCtTfIndex().getField().buildFilter(consequenceTypeFilter, tfFilter);
-
-            if (completeIndex && ctCovered && tfCovered && !isValidParam(query, GENE)
-                    && combination.equals(BiotypeConsquenceTypeFlagCombination.CT_FLAG)) {
-                query.remove(ANNOT_CONSEQUENCE_TYPE.key());
-                query.remove(ANNOT_TRANSCRIPT_FLAG.key());
-=======
         if (combination.numParams() > 1 && schema.getConfiguration().getAnnotationIndexConfiguration().getTranscriptCombination()) {
             ctBtTfFilter = schema.getCtBtTfIndex().getField().buildFilter(consequenceTypeFilter, biotypeFilter, tfFilter);
 
@@ -1018,7 +986,6 @@
                     default:
                         throw new IllegalStateException("Unexpected value: " + combination);
                 }
->>>>>>> 5f94d544
             }
         }
 
@@ -1167,21 +1134,11 @@
         }
 
         return new SampleAnnotationIndexQuery(new byte[]{annotationIndexMask, annotationIndex},
-<<<<<<< HEAD
-                consequenceTypeFilter, biotypeFilter, tfFilter, ctBtFilter, ctTfFilter, clinicalFilter, populationFrequencyFilter);
-    }
-
-    private boolean simpleCombination(BiotypeConsquenceTypeFlagCombination combination) {
-        return combination.equals(BiotypeConsquenceTypeFlagCombination.BIOTYPE)
-                || combination.equals(BiotypeConsquenceTypeFlagCombination.CT)
-                || combination.equals(BiotypeConsquenceTypeFlagCombination.FLAG);
-=======
                 consequenceTypeFilter, biotypeFilter, tfFilter, ctBtTfFilter, clinicalFilter, populationFrequencyFilter);
     }
 
     private boolean simpleCombination(BiotypeConsquenceTypeFlagCombination combination) {
         return combination.numParams() == 1;
->>>>>>> 5f94d544
     }
 
     @Deprecated
