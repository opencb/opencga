--- conflicted
+++ resolved
@@ -328,10 +328,6 @@
 
                 String defaultGenotype = triosWithUnknownGenotypes.get(i) ? null : "0/0";
                 if (fatherDiscrepancies == null && motherDiscrepancies == null && childDiscrepancies == null) {
-<<<<<<< HEAD
-                    String fatherGtStr = father == MISSING_SAMPLE ? null : gtMap.getOrDefault(father, "0/0");
-                    String motherGtStr = mother == MISSING_SAMPLE ? null : gtMap.getOrDefault(mother, "0/0");
-=======
                     String fatherGtStr;
                     if (father == MISSING_SAMPLE) {
                         fatherGtStr = null;
@@ -352,7 +348,6 @@
                             motherGtStr = defaultGenotype;
                         }
                     }
->>>>>>> 0856e781
                     String childGtStr = gtMap.getOrDefault(child, "0/0");
                     builder.addParents(childGtStr, fatherGtStr, motherGtStr);
                     int idx = genotypeCount.get(child).merge(childGtStr, 1, Integer::sum) - 1;
@@ -360,19 +355,12 @@
                     computeMendelianError(variant, father, mother, fatherGtStr, motherGtStr, childGtStr, context, builder, idx);
                 } else {
                     if (fatherDiscrepancies == null) {
-<<<<<<< HEAD
-                        fatherDiscrepancies = Collections.singleton(father == MISSING_SAMPLE ? null : gtMap.getOrDefault(father, "0/0"));
-                    }
-                    if (motherDiscrepancies == null) {
-                        motherDiscrepancies = Collections.singleton(mother == MISSING_SAMPLE ? null : gtMap.getOrDefault(mother, "0/0"));
-=======
                         fatherDiscrepancies = Collections.singleton(father == MISSING_SAMPLE ? null
                                 : gtMap.getOrDefault(father, defaultGenotype));
                     }
                     if (motherDiscrepancies == null) {
                         motherDiscrepancies = Collections.singleton(mother == MISSING_SAMPLE ? null
                                 : gtMap.getOrDefault(mother, defaultGenotype));
->>>>>>> 0856e781
                     }
                     if (childDiscrepancies == null) {
                         childDiscrepancies = Collections.singleton(gtMap.getOrDefault(child, "0/0"));
