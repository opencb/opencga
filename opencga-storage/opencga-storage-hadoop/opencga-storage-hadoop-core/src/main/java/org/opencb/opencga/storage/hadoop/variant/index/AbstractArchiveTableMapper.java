--- conflicted
+++ resolved
@@ -76,11 +76,7 @@
     protected void setup(Context context) throws IOException,
             InterruptedException {
         super.setup(context);
-<<<<<<< HEAD
-        studyEntryToHBaseConverter = new StudyEntryToHBaseConverter(getHelper().getColumnFamily(), getStudyConfiguration(), false, null);
-//                getHelper().getConf().getInt(VariantStorageEngine.Options.RELEASE.key(), -1));
-=======
->>>>>>> c9d0687a
+
         // Load VCF meta data for columns
         int studyId = getStudyConfiguration().getStudyId();
         resultConverter = new ArchiveResultToVariantConverter(studyId, getHelper().getColumnFamily(), this.getStudyConfiguration());
