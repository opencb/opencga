--- conflicted
+++ resolved
@@ -83,13 +83,9 @@
         Query query = variantQuery.getQuery();
         QueryOptions queryOptions = variantQuery.getInputOptions();
         boolean smallQuery = false;
-<<<<<<< HEAD
-        if (queryOptions.getBoolean("skipSmallQuery", false)) {
+        if (queryOptions.getBoolean(SKIP_SMALL_QUERY, false)) {
             logger.info("Skip small query check");
         } else {
-=======
-        if (!queryOptions.getBoolean(SKIP_SMALL_QUERY, false)) {
->>>>>>> 2fdb4ef8
             ParsedVariantQuery.VariantQueryXref xrefs = VariantQueryParser.parseXrefs(query);
             if (xrefs.getVariants().size() > 0 && xrefs.getVariants().size() < 2000) {
                 // FIXME: Is this scenario still needed?
