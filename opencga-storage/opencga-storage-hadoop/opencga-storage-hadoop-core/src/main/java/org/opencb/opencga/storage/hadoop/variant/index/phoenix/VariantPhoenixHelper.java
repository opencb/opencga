--- conflicted
+++ resolved
@@ -576,8 +576,6 @@
         return Column.build(buildFileColumnKey(studyId, sampleId, new StringBuilder()).toString(), PVarcharArray.INSTANCE);
     }
 
-<<<<<<< HEAD
-
     public static byte[] buildReleaseColumnKey(int release) {
         return Bytes.toBytes(buildReleaseColumnKey(release, new StringBuilder()).toString());
     }
@@ -588,10 +586,10 @@
 
     public static Column getReleaseColumn(int release) {
         return Column.build(buildReleaseColumnKey(release, new StringBuilder()).toString(), PBoolean.INSTANCE);
-=======
+    }
+
     public static Column getFillMissingColumn(int studyId) {
         return Column.build("_" + studyId + FILL_MISSING_SUFIX, PInteger.INSTANCE);
->>>>>>> 8f1cf4cc
     }
 
     public static String getEscapedFullTableName(String fullTableName, Configuration conf) {
