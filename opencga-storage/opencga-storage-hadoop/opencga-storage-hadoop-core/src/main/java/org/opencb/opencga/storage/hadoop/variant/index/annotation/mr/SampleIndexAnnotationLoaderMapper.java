package org.opencb.opencga.storage.hadoop.variant.index.annotation.mr;

import org.apache.hadoop.hbase.client.Put;
import org.apache.hadoop.hbase.client.Result;
import org.apache.hadoop.hbase.io.ImmutableBytesWritable;
import org.apache.hadoop.mapreduce.Job;
import org.opencb.biodata.models.variant.avro.VariantAnnotation;
import org.opencb.opencga.storage.core.variant.adaptors.GenotypeClass;
import org.opencb.opencga.storage.hadoop.variant.GenomeHelper;
import org.opencb.opencga.storage.hadoop.variant.converters.VariantRow;
import org.opencb.opencga.storage.hadoop.variant.index.annotation.AnnotationIndexConverter;
import org.opencb.opencga.storage.hadoop.variant.index.annotation.AnnotationIndexEntry;
import org.opencb.opencga.storage.hadoop.variant.index.annotation.AnnotationIndexPutBuilder;
import org.opencb.opencga.storage.hadoop.variant.index.sample.SampleIndexSchema;
import org.opencb.opencga.storage.hadoop.variant.mr.VariantMapReduceUtil;
import org.opencb.opencga.storage.hadoop.variant.mr.VariantsTableMapReduceHelper;

import java.io.IOException;
import java.util.*;

/**
 * Created on 26/02/19.
 *
 * @author Jacobo Coll &lt;jacobo167@gmail.com&gt;
 */
public class SampleIndexAnnotationLoaderMapper extends VariantTableSampleIndexOrderMapper<ImmutableBytesWritable, Put> {

    private static final String HAS_GENOTYPE = "SampleIndexAnnotationLoaderMapper.hasGenotype";
    private static final String MULTI_FILE_SAMPLES = "SampleIndexAnnotationLoaderMapper.multiFileSamples";
    private static final String FIRST_SAMPLE_ID = "SampleIndexAnnotationLoaderMapper.firstSampleId";
    private static final String LAST_SAMPLE_ID = "SampleIndexAnnotationLoaderMapper.lastSampleId";
    private byte[] family;
    private Map<String, AnnotationIndexPutBuilder>[] annotationIndices;

    private boolean hasGenotype;
    private boolean multiFileSamples;
    private AnnotationIndexConverter converter;
    private int firstSampleId;
    private SampleIndexSchema schema;

    public static void setHasGenotype(Job job, boolean hasGenotype) {
        job.getConfiguration().setBoolean(HAS_GENOTYPE, hasGenotype);
    }

    public static void setMultiFileSamples(Job job, boolean multiFileSamples) {
        job.getConfiguration().setBoolean(MULTI_FILE_SAMPLES, multiFileSamples);
    }

    public static void setSampleIdRange(Job job, Collection<Integer> sampleIds) {
        int start = sampleIds.stream().mapToInt(Integer::intValue).min().orElse(0);
        int end = sampleIds.stream().mapToInt(Integer::intValue).max().orElse(0);
        job.getConfiguration().setInt(FIRST_SAMPLE_ID, start);
        job.getConfiguration().setInt(LAST_SAMPLE_ID, end);
    }

    @Override
    protected void setup(Context context) throws IOException, InterruptedException {
        family = GenomeHelper.COLUMN_FAMILY_BYTES;
        hasGenotype = context.getConfiguration().getBoolean(HAS_GENOTYPE, true);
        multiFileSamples = context.getConfiguration().getBoolean(MULTI_FILE_SAMPLES, false);
        firstSampleId = context.getConfiguration().getInt(FIRST_SAMPLE_ID, 0);
        int lastSampleId = context.getConfiguration().getInt(LAST_SAMPLE_ID, 0);
        annotationIndices = new Map[lastSampleId - firstSampleId + 1];
        for (int i = 0; i < annotationIndices.length; i++) {
            annotationIndices[i] = new HashMap<>();
        }
<<<<<<< HEAD
        converter = new AnnotationIndexConverter(
                new SampleIndexSchema(VariantMapReduceUtil.getSampleIndexConfiguration(context.getConfiguration())));
=======
        schema = new SampleIndexSchema(VariantMapReduceUtil.getSampleIndexConfiguration(context.getConfiguration()));
        converter = new AnnotationIndexConverter(schema);
>>>>>>> 5f94d544
    }

    @Override
    protected void map(ImmutableBytesWritable key, Result result, Context context) throws IOException, InterruptedException {
        VariantRow variantRow = new VariantRow(result);
        context.getCounter(VariantsTableMapReduceHelper.COUNTER_GROUP_NAME, "variants").increment(1);
        VariantAnnotation variantAnnotation = variantRow.getVariantAnnotation();
        if (variantAnnotation == null) {
            context.getCounter(VariantsTableMapReduceHelper.COUNTER_GROUP_NAME, "variantsAnnotationNull").increment(1);
        }
        AnnotationIndexEntry indexEntry = converter.convert(variantAnnotation);
        // TODO Get stats given index values

        Set<String> samples = multiFileSamples ? new HashSet<>(result.rawCells().length) : null;

        variantRow.walker().onSample(sampleColumn -> {
            int sampleId = sampleColumn.getSampleId();
            String gt;
            boolean validGt;
            if (hasGenotype) {
                gt = sampleColumn.getGT();
                if (gt == null || gt.isEmpty()) {
                    gt = GenotypeClass.NA_GT_VALUE;
                    validGt = true;
                } else {
                    validGt = SampleIndexSchema.isAnnotatedGenotype(gt);
                }
            } else {
                gt = GenotypeClass.NA_GT_VALUE;
                validGt = true;
            }
            // Avoid duplicates on multiFileSamples
            if (samples == null || samples.add(sampleId + "_" + gt)) {
                if (validGt) {
                    annotationIndices[sampleId - firstSampleId]
                            .computeIfAbsent(gt, k -> new AnnotationIndexPutBuilder(schema)).add(indexEntry);
                }
            }
        }).walk();
    }

    @Override
    public void flush(Context context, String chromosome, int position) throws IOException, InterruptedException {
        writeIndices(context, chromosome, position);
    }

    protected void writeIndices(Context context, String chromosome, int position) throws IOException, InterruptedException {
        context.getCounter(VariantsTableMapReduceHelper.COUNTER_GROUP_NAME, "write_indices").increment(1);
        for (int i = 0; i < annotationIndices.length; i++) {
            Map<String, AnnotationIndexPutBuilder> gtMap = annotationIndices[i];
            int sampleId = i + firstSampleId;
            Put put = new Put(SampleIndexSchema.toRowKey(sampleId, chromosome, position));
            for (Map.Entry<String, AnnotationIndexPutBuilder> e : gtMap.entrySet()) {
                String gt = e.getKey();
                AnnotationIndexPutBuilder value = e.getValue();
                if (!value.isEmpty()) {
                    value.buildAndReset(put, gt, family);
                }
            }

            if (!put.isEmpty()) {
                context.getCounter(VariantsTableMapReduceHelper.COUNTER_GROUP_NAME, "put").increment(1);
                context.write(new ImmutableBytesWritable(put.getRow()), put);
            } else {
                context.getCounter(VariantsTableMapReduceHelper.COUNTER_GROUP_NAME, "put_empty").increment(1);
            }
        }
    }
}<|MERGE_RESOLUTION|>--- conflicted
+++ resolved
@@ -64,13 +64,8 @@
         for (int i = 0; i < annotationIndices.length; i++) {
             annotationIndices[i] = new HashMap<>();
         }
-<<<<<<< HEAD
-        converter = new AnnotationIndexConverter(
-                new SampleIndexSchema(VariantMapReduceUtil.getSampleIndexConfiguration(context.getConfiguration())));
-=======
         schema = new SampleIndexSchema(VariantMapReduceUtil.getSampleIndexConfiguration(context.getConfiguration()));
         converter = new AnnotationIndexConverter(schema);
->>>>>>> 5f94d544
     }
 
     @Override
