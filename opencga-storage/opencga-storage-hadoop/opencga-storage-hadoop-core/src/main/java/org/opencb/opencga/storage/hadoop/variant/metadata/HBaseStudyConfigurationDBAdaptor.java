/*
 * Copyright 2015-2017 OpenCB
 *
 * Licensed under the Apache License, Version 2.0 (the "License");
 * you may not use this file except in compliance with the License.
 * You may obtain a copy of the License at
 *
 *     http://www.apache.org/licenses/LICENSE-2.0
 *
 * Unless required by applicable law or agreed to in writing, software
 * distributed under the License is distributed on an "AS IS" BASIS,
 * WITHOUT WARRANTIES OR CONDITIONS OF ANY KIND, either express or implied.
 * See the License for the specific language governing permissions and
 * limitations under the License.
 */

package org.opencb.opencga.storage.hadoop.variant.metadata;

import com.fasterxml.jackson.databind.ObjectMapper;
import com.google.common.collect.BiMap;
import com.google.common.collect.HashBiMap;
import org.apache.avro.generic.GenericRecord;
<<<<<<< HEAD
import org.apache.commons.lang3.time.StopWatch;
import org.apache.hadoop.conf.Configuration;
import org.apache.hadoop.hbase.TableName;
import org.apache.hadoop.hbase.client.*;
=======
import org.apache.commons.lang3.StringUtils;
import org.apache.hadoop.conf.Configuration;
import org.apache.hadoop.hbase.TableName;
import org.apache.hadoop.hbase.client.*;
import org.apache.hadoop.hbase.util.Bytes;
import org.apache.hadoop.util.StopWatch;
import org.opencb.commons.datastore.core.ObjectMap;
>>>>>>> ca2c08a2
import org.opencb.commons.datastore.core.QueryOptions;
import org.opencb.commons.datastore.core.QueryResult;
import org.opencb.commons.utils.CompressionUtils;
import org.opencb.opencga.storage.core.metadata.StudyConfiguration;
import org.opencb.opencga.storage.core.metadata.StudyConfigurationAdaptor;
import org.opencb.opencga.storage.core.variant.adaptors.VariantQueryException;
import org.opencb.opencga.storage.core.variant.io.json.mixin.GenericRecordAvroJsonMixin;
import org.opencb.opencga.storage.hadoop.utils.HBaseLock;
import org.opencb.opencga.storage.hadoop.utils.HBaseManager;
import org.opencb.opencga.storage.hadoop.variant.GenomeHelper;
import org.opencb.opencga.storage.hadoop.variant.index.VariantTableHelper;
import org.opencb.opencga.storage.hadoop.variant.utils.HBaseVariantTableNameGenerator;
import org.slf4j.Logger;
import org.slf4j.LoggerFactory;

import java.io.IOException;
import java.io.UncheckedIOException;
import java.util.Collections;
import java.util.List;
import java.util.Map;
import java.util.Objects;
import java.util.concurrent.TimeUnit;
import java.util.concurrent.TimeoutException;
import java.util.zip.DataFormatException;

import static org.opencb.opencga.storage.hadoop.variant.metadata.HBaseVariantMetadataUtils.*;

/**
 * Created on 12/11/15.
 *
 * @author Jacobo Coll &lt;jacobo167@gmail.com&gt;
 */
public class HBaseStudyConfigurationDBAdaptor extends StudyConfigurationAdaptor {

    private static Logger logger = LoggerFactory.getLogger(HBaseStudyConfigurationDBAdaptor.class);

    private final Configuration configuration;
    private final GenomeHelper genomeHelper;
    private final HBaseManager hBaseManager;
    private final ObjectMapper objectMapper;
    private final String tableName;
    private final HBaseLock lock;
    private Boolean tableExists = null; // unknown


    public HBaseStudyConfigurationDBAdaptor(VariantTableHelper helper) {
        this(helper.getMetaTableAsString(), helper.getConf(), null);
    }

    public HBaseStudyConfigurationDBAdaptor(String metaTableName, Configuration configuration, HBaseManager hBaseManager) {
        this.configuration = Objects.requireNonNull(configuration);
        this.tableName = Objects.requireNonNull(metaTableName);
        HBaseVariantTableNameGenerator.checkValidMetaTableName(metaTableName);
        this.genomeHelper = new GenomeHelper(configuration);
        this.objectMapper = new ObjectMapper().addMixIn(GenericRecord.class, GenericRecordAvroJsonMixin.class);
        if (hBaseManager == null) {
            this.hBaseManager = new HBaseManager(configuration);
        } else {
            // Create a new instance of HBaseManager to close only if needed
            this.hBaseManager = new HBaseManager(hBaseManager);
        }
        lock = new HBaseLock(this.hBaseManager, this.tableName, genomeHelper.getColumnFamily(), null);
    }

    @Override
    protected QueryResult<StudyConfiguration> getStudyConfiguration(String studyName, Long timeStamp, QueryOptions options) {
        logger.debug("Get StudyConfiguration " + studyName + " from DB " + tableName);
        BiMap<String, Integer> studies = getStudies(options);
        Integer studyId = studies.get(studyName);
        if (studyId == null) {
            throw VariantQueryException.studyNotFound(studyName, studies.keySet());
        }

//        if (StringUtils.isEmpty(studyName)) {
//            return new QueryResult<>("", (int) watch.getTime(),
//                    studyConfigurationList.size(), studyConfigurationList.size(), "", "", studyConfigurationList);
//        }

        return getStudyConfiguration(studyId, timeStamp, options);
    }

    @Override
    public long lockStudy(int studyId, long lockDuration, long timeout) throws InterruptedException, TimeoutException {
        try {
            ensureTableExists();
            return lock.lock(getStudyConfigurationRowKey(studyId), getLockColumn(), lockDuration, timeout);
        } catch (IOException e) {
            throw new UncheckedIOException(e);
        }
    }

    @Override
    public void unLockStudy(int studyId, long lockToken) {
        try {
            lock.unlock(getStudyConfigurationRowKey(studyId), getLockColumn(), lockToken);
        } catch (IOException e) {
            throw new UncheckedIOException(e);
        }
    }

    public GenomeHelper getGenomeHelper() {
        return this.genomeHelper;
    }

    @Override
<<<<<<< HEAD
    protected QueryResult<StudyConfiguration> getStudyConfiguration(int studyId, Long timeStamp, QueryOptions options) {
        StopWatch watch = StopWatch.createStarted();
        String error = null;
        List<StudyConfiguration> studyConfigurationList = Collections.emptyList();
        logger.debug("Get StudyConfiguration {} from DB {}", studyId, tableName);

        Get get = new Get(getStudyConfigurationRowKey(studyId));
//        byte[] columnQualifier = Bytes.toBytes(studyName);
        get.addColumn(genomeHelper.getColumnFamily(), getValueColumn());
=======
    protected QueryResult<StudyConfiguration> getStudyConfiguration(String studyName, Long timeStamp, QueryOptions options) {
        StopWatch watch = new StopWatch().start();
        String error = null;
        List<StudyConfiguration> studyConfigurationList = Collections.emptyList();
        logger.debug("Get StudyConfiguration {} from DB {}", studyName, tableName);
        if (StringUtils.isEmpty(studyName)) {
            return new QueryResult<>("", (int) watch.now(TimeUnit.MILLISECONDS),
                    studyConfigurationList.size(), studyConfigurationList.size(), "", "", studyConfigurationList);
        }
        Get get = new Get(studiesRow);
        byte[] columnQualifier = Bytes.toBytes(studyName);
        get.addColumn(genomeHelper.getColumnFamily(), columnQualifier);
>>>>>>> ca2c08a2
        if (timeStamp != null) {
            try {
                get.setTimeRange(timeStamp + 1, Long.MAX_VALUE);
            } catch (IOException e) {
                //This should not happen ever.
                throw new IllegalArgumentException(e);
            }
        }

        try {
            if (hBaseManager.tableExists(tableName)) {
                studyConfigurationList = hBaseManager.act(tableName, table -> {
                    Result result = table.get(get);
                    if (result.isEmpty()) {
                        return Collections.emptyList();
                    } else {
                        byte[] value = result.getValue(genomeHelper.getColumnFamily(), getValueColumn());
                        // Try to decompress value.
                        try {
                            value = CompressionUtils.decompress(value);
                        } catch (DataFormatException e) {
                            if (value[0] == '{') {
                                logger.debug("StudyConfiguration was not compressed", e);
                            } else {
                                throw new IllegalStateException("Problem reading StudyConfiguration "
                                        + studyId + " from table " + tableName, e);
                            }
                        }
                        StudyConfiguration studyConfiguration = objectMapper.readValue(value, StudyConfiguration.class);
                        return Collections.singletonList(studyConfiguration);
                    }
                });
            }
        } catch (IOException e) {
            throw new IllegalStateException("Problem reading StudyConfiguration " + studyId + " from table " + tableName, e);
        }
        return new QueryResult<>("", (int) watch.now(TimeUnit.MILLISECONDS),
                studyConfigurationList.size(), studyConfigurationList.size(), "", error, studyConfigurationList);
    }

    @Override
    protected QueryResult updateStudyConfiguration(StudyConfiguration studyConfiguration, QueryOptions options) {
        long startTime = System.currentTimeMillis();
        String error = "";
        logger.info("Update StudyConfiguration {}", studyConfiguration.getStudyName());
        updateStudiesSummary(studyConfiguration.getStudyName(), studyConfiguration.getStudyId(), options);

        studyConfiguration.getHeaders().clear(); // REMOVE: stored as VariantFileMetadata

        try {
            hBaseManager.act(tableName, table -> {
                byte[] bytes = objectMapper.writeValueAsBytes(studyConfiguration);
                // Compress json
                // Avoid "java.lang.IllegalArgumentException: KeyValue size too large"
                bytes = CompressionUtils.compress(bytes);
                Put put = new Put(getStudyConfigurationRowKey(studyConfiguration));
                put.addColumn(genomeHelper.getColumnFamily(), getValueColumn(), studyConfiguration.getTimeStamp(), bytes);
                put.addColumn(genomeHelper.getColumnFamily(), getTypeColumn(), studyConfiguration.getTimeStamp(),
                        Type.STUDY_CONFIGURATION.bytes());
                table.put(put);
            });
        } catch (IOException e) {
            throw new UncheckedIOException(e);
        }

        return new QueryResult<>("", (int) (System.currentTimeMillis() - startTime), 0, 0, "", error, Collections.emptyList());
    }

    @Override
    public BiMap<String, Integer> getStudies(QueryOptions options) {
        Get get = new Get(getStudiesSummaryRowKey());
        try {
            if (!hBaseManager.tableExists(tableName)) {
                logger.debug("Get StudyConfiguration summary TABLE_NO_EXISTS");
                return HashBiMap.create();
            }
            return hBaseManager.act(tableName, table -> {
                Result result = table.get(get);
                if (result.isEmpty()) {
                    logger.debug("Get StudyConfiguration summary EMPTY");
                    return HashBiMap.create();
                } else {
                    byte[] value = result.getValue(genomeHelper.getColumnFamily(), getValueColumn());
                    Map<String, Integer> map = objectMapper.readValue(value, Map.class);
                    logger.debug("Get StudyConfiguration summary {}", map);

                    return HashBiMap.create(map);
                }
            });
        } catch (IOException e) {
            logger.warn("Get StudyConfiguration summary ERROR", e);
            throw new UncheckedIOException(e);
        }
    }

    private void updateStudiesSummary(String study, Integer studyId, QueryOptions options) {
        BiMap<String, Integer> studiesSummary = getStudies(options);
        if (study.isEmpty()) {
            throw new IllegalStateException("Can't save an study with empty StudyName");
        }
        if (studiesSummary.getOrDefault(study, Integer.MIN_VALUE).equals(studyId)) {
            //Nothing to update
            return;
        } else {
            studiesSummary.put(study, studyId);
            updateStudiesSummary(studiesSummary, options);
        }
    }

    private void updateStudiesSummary(BiMap<String, Integer> studies, QueryOptions options) {
        try {
            ensureTableExists();
            Connection connection = hBaseManager.getConnection();
            try (Table table = connection.getTable(TableName.valueOf(tableName))) {
                byte[] bytes = objectMapper.writeValueAsBytes(studies);
                Put put = new Put(getStudiesSummaryRowKey());
                put.addColumn(genomeHelper.getColumnFamily(), getValueColumn(), bytes);
                put.addColumn(genomeHelper.getColumnFamily(), getTypeColumn(), Type.STUDIES.bytes());
                table.put(put);
            } catch (IOException e) {
                throw new UncheckedIOException(e);
            }
        } catch (IOException e) {
            throw new UncheckedIOException(e);
        }
    }

    @Override
    public void close() throws IOException {
        try {
            hBaseManager.close();
        } catch (Exception e) {
            throw new IOException(e);
        }
    }

    private void ensureTableExists() throws IOException {
        if (tableExists == null || !tableExists) {
            if (createMetaTableIfNeeded(hBaseManager, tableName, genomeHelper)) {
                logger.info("Create table '{}' in hbase!", tableName);
            }
            tableExists = true;
        }
    }
}<|MERGE_RESOLUTION|>--- conflicted
+++ resolved
@@ -20,20 +20,10 @@
 import com.google.common.collect.BiMap;
 import com.google.common.collect.HashBiMap;
 import org.apache.avro.generic.GenericRecord;
-<<<<<<< HEAD
-import org.apache.commons.lang3.time.StopWatch;
 import org.apache.hadoop.conf.Configuration;
 import org.apache.hadoop.hbase.TableName;
 import org.apache.hadoop.hbase.client.*;
-=======
-import org.apache.commons.lang3.StringUtils;
-import org.apache.hadoop.conf.Configuration;
-import org.apache.hadoop.hbase.TableName;
-import org.apache.hadoop.hbase.client.*;
-import org.apache.hadoop.hbase.util.Bytes;
 import org.apache.hadoop.util.StopWatch;
-import org.opencb.commons.datastore.core.ObjectMap;
->>>>>>> ca2c08a2
 import org.opencb.commons.datastore.core.QueryOptions;
 import org.opencb.commons.datastore.core.QueryResult;
 import org.opencb.commons.utils.CompressionUtils;
@@ -139,30 +129,14 @@
     }
 
     @Override
-<<<<<<< HEAD
     protected QueryResult<StudyConfiguration> getStudyConfiguration(int studyId, Long timeStamp, QueryOptions options) {
-        StopWatch watch = StopWatch.createStarted();
-        String error = null;
-        List<StudyConfiguration> studyConfigurationList = Collections.emptyList();
-        logger.debug("Get StudyConfiguration {} from DB {}", studyId, tableName);
-
-        Get get = new Get(getStudyConfigurationRowKey(studyId));
-//        byte[] columnQualifier = Bytes.toBytes(studyName);
-        get.addColumn(genomeHelper.getColumnFamily(), getValueColumn());
-=======
-    protected QueryResult<StudyConfiguration> getStudyConfiguration(String studyName, Long timeStamp, QueryOptions options) {
         StopWatch watch = new StopWatch().start();
         String error = null;
         List<StudyConfiguration> studyConfigurationList = Collections.emptyList();
-        logger.debug("Get StudyConfiguration {} from DB {}", studyName, tableName);
-        if (StringUtils.isEmpty(studyName)) {
-            return new QueryResult<>("", (int) watch.now(TimeUnit.MILLISECONDS),
-                    studyConfigurationList.size(), studyConfigurationList.size(), "", "", studyConfigurationList);
-        }
-        Get get = new Get(studiesRow);
-        byte[] columnQualifier = Bytes.toBytes(studyName);
-        get.addColumn(genomeHelper.getColumnFamily(), columnQualifier);
->>>>>>> ca2c08a2
+        Get get = new Get(getStudyConfigurationRowKey(studyId));
+        get.addColumn(genomeHelper.getColumnFamily(), getValueColumn());
+        logger.debug("Get StudyConfiguration {} from DB {}", studyId, tableName);
+
         if (timeStamp != null) {
             try {
                 get.setTimeRange(timeStamp + 1, Long.MAX_VALUE);
