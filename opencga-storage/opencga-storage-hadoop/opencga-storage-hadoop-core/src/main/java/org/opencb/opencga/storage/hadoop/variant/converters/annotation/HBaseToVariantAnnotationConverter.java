--- conflicted
+++ resolved
@@ -89,11 +89,7 @@
         this.ts = ts;
         objectMapper = new ObjectMapper();
         objectMapper.addMixIn(VariantAnnotation.class, VariantAnnotationMixin.class);
-<<<<<<< HEAD
-=======
         objectMapper.configure(DeserializationFeature.FAIL_ON_UNKNOWN_PROPERTIES, false);
-        traitAssociationConverter = new VariantTraitAssociationToEvidenceEntryConverter();
->>>>>>> d807c30d
     }
 
     public HBaseToVariantAnnotationConverter setAnnotationColumn(byte[] annotationColumn, String name) {
