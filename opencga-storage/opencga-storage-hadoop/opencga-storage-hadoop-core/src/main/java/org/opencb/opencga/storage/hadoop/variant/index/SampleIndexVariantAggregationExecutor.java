package org.opencb.opencga.storage.hadoop.variant.index;

import org.apache.commons.lang3.StringUtils;
import org.apache.commons.lang3.time.StopWatch;
import org.opencb.biodata.models.core.Region;
import org.opencb.biodata.models.variant.Variant;
import org.opencb.biodata.models.variant.avro.VariantType;
import org.opencb.biodata.models.variant.stats.VariantStats;
import org.opencb.commons.datastore.core.FacetField;
import org.opencb.commons.datastore.core.Query;
import org.opencb.commons.datastore.core.QueryOptions;
import org.opencb.opencga.core.response.VariantQueryResult;
import org.opencb.opencga.storage.core.io.bit.BitBuffer;
import org.opencb.opencga.storage.core.metadata.VariantStorageMetadataManager;
import org.opencb.opencga.storage.core.metadata.models.StudyMetadata;
import org.opencb.opencga.storage.core.utils.iterators.CloseableIterator;
import org.opencb.opencga.storage.core.variant.adaptors.VariantField;
import org.opencb.opencga.storage.core.variant.adaptors.VariantQueryException;
import org.opencb.opencga.storage.core.variant.adaptors.VariantQueryParam;
import org.opencb.opencga.storage.core.variant.query.VariantQueryParser;
import org.opencb.opencga.storage.core.variant.query.VariantQueryUtils;
import org.opencb.opencga.storage.core.variant.query.executors.VariantAggregationExecutor;
import org.opencb.opencga.storage.core.variant.query.executors.accumulators.*;
<<<<<<< HEAD
=======
import org.opencb.opencga.storage.hadoop.variant.index.core.CategoricalMultiValuedIndexField;
import org.opencb.opencga.storage.hadoop.variant.index.core.CombinationTripleIndexSchema.CombinationTriple;
>>>>>>> 5f94d544
import org.opencb.opencga.storage.hadoop.variant.index.core.IndexField;
import org.opencb.opencga.storage.hadoop.variant.index.query.SampleIndexQuery;
import org.opencb.opencga.storage.hadoop.variant.index.sample.SampleIndexDBAdaptor;
import org.opencb.opencga.storage.hadoop.variant.index.sample.SampleIndexQueryParser;
import org.opencb.opencga.storage.hadoop.variant.index.sample.SampleIndexSchema;
import org.opencb.opencga.storage.hadoop.variant.index.sample.SampleVariantIndexEntry;
<<<<<<< HEAD
=======
import org.slf4j.Logger;
import org.slf4j.LoggerFactory;
>>>>>>> 5f94d544

import java.util.*;
import java.util.concurrent.TimeUnit;
import java.util.regex.Matcher;
import java.util.regex.Pattern;

import static org.opencb.opencga.storage.core.variant.adaptors.VariantQueryParam.REGION;
import static org.opencb.opencga.storage.core.variant.search.solr.SolrQueryParser.CHROM_DENSITY;

public class SampleIndexVariantAggregationExecutor extends VariantAggregationExecutor {

    private final SampleIndexDBAdaptor sampleIndexDBAdaptor;
    private VariantStorageMetadataManager metadataManager;
    private static final Pattern CATEGORICAL_PATTERN = Pattern.compile("^([a-zA-Z][a-zA-Z0-9_.:]+)(\\[[a-zA-Z0-9\\-,:*]+])?(:\\*|:\\d+)?$");
<<<<<<< HEAD
=======
    private Logger logger = LoggerFactory.getLogger(SampleIndexVariantAggregationExecutor.class);
>>>>>>> 5f94d544

    public static final Set<String> VALID_FACETS = new HashSet<>(Arrays.asList(
            CHROM_DENSITY,
            "chromosome",
            "type",
            "genotype", "gt",
            "consequenceType", "ct",
            "biotype", "bt",
            "clinicalSignificance",
<<<<<<< HEAD
=======
            "transcriptFlag",
>>>>>>> 5f94d544
            "mendelianError", "me",
            "length",
            "titv"
    ));


    public SampleIndexVariantAggregationExecutor(VariantStorageMetadataManager metadataManager, SampleIndexDBAdaptor sampleIndexDBAdaptor) {
        this.metadataManager = metadataManager;
        this.sampleIndexDBAdaptor = sampleIndexDBAdaptor;
    }

    @Override
    protected boolean canUseThisExecutor(Query query, QueryOptions options, String facet, List<String> reason) throws Exception {
        if (SampleIndexQueryParser.validSampleIndexQuery(query)) {

            // Check if the query is fully covered
            Query filteredQuery = new Query(query);
            SampleIndexQuery sampleIndexQuery = sampleIndexDBAdaptor.parseSampleIndexQuery(filteredQuery);
            Set<VariantQueryParam> params = VariantQueryUtils.validParams(filteredQuery, true);
            params.remove(VariantQueryParam.STUDY);

            if (!params.isEmpty()) {
                // Query filters not covered
                for (VariantQueryParam param : params) {
                    reason.add("Can't use " + getClass().getSimpleName() + " filtering by \""
                            + param.key() + " : " + filteredQuery.getString(param.key()) + "\"");
                }
                return false;
            }

            SampleIndexSchema schema = sampleIndexQuery.getSchema();
            for (String fieldFacedMulti : facet.split(FACET_SEPARATOR)) {
                for (String fieldFaced : fieldFacedMulti.split(NESTED_FACET_SEPARATOR)) {
                    String key = fieldFaced.split("\\[")[0];
                    // Must contain all keys
                    if (!VALID_FACETS.contains(key)) {
                        if (key.equalsIgnoreCase("depth") || key.equalsIgnoreCase("coverage")) {
                            key = "dp";
                        }
                        if (getIndexField(schema, key) == null) {
                            return false;
                        }
                    }
                }
            }
            return true;
        }
        return false;
    }

    @Override
    protected VariantQueryResult<FacetField> aggregation(Query query, QueryOptions options, String facet) throws Exception {
        StopWatch stopWatch = StopWatch.createStarted();
        boolean filterTranscript = options.getBoolean("filterTranscript", false);
        List<FacetFieldAccumulator<SampleVariantIndexEntry>> accumulators = createAccumulators(query, facet, filterTranscript);
        List<FacetField> fields = new ArrayList<>();

        logger.info("Filter transcript = {}", filterTranscript);

        try (CloseableIterator<SampleVariantIndexEntry> sampleVariantIndexEntryIterator = sampleIndexDBAdaptor.rawIterator(query)) {
            // Init top level fields
            for (FacetFieldAccumulator<SampleVariantIndexEntry> accumulator : accumulators) {
                fields.add(accumulator.createField());
            }

            // Loop
            long numMatches = 0;
            int count = 0;
            while (sampleVariantIndexEntryIterator.hasNext()) {
                count++;
                SampleVariantIndexEntry entry = sampleVariantIndexEntryIterator.next();
                for (int i = 0; i < accumulators.size(); i++) {
                    FacetFieldAccumulator<SampleVariantIndexEntry> accumulator = accumulators.get(i);
                    FacetField field = fields.get(i);
                    accumulator.accumulate(field, entry);
                }
            }
            numMatches += count;

            // Tear down and clean up results.
            for (int i = 0; i < accumulators.size(); i++) {
                FacetFieldAccumulator<SampleVariantIndexEntry> accumulator = accumulators.get(i);
                FacetField field = fields.get(i);
                accumulator.evaluate(field);
            }

            return new VariantQueryResult<>((int) stopWatch.getTime(TimeUnit.MILLISECONDS), 1, numMatches, Collections.emptyList(),
                    fields, null, SampleIndexVariantQueryExecutor.SAMPLE_INDEX_TABLE_SOURCE);
        }
    }

    private List<FacetFieldAccumulator<SampleVariantIndexEntry>> createAccumulators(Query query, String facet, boolean filterTranscript) {
        List<FacetFieldAccumulator<SampleVariantIndexEntry>> list = new ArrayList<>();
        for (String f : facet.split(FACET_SEPARATOR)) {
            list.add(createAccumulator(query, f, filterTranscript));
        }
        return list;
    }

    private FacetFieldAccumulator<SampleVariantIndexEntry> createAccumulator(Query query, String facet, boolean filterTranscript) {
        String[] split = facet.split(NESTED_FACET_SEPARATOR);
        FacetFieldAccumulator<SampleVariantIndexEntry> accumulator = null;
        StudyMetadata defaultStudy = VariantQueryParser.getDefaultStudy(query, metadataManager);
        SampleIndexSchema schema = sampleIndexDBAdaptor.getSchema(defaultStudy.getId());

<<<<<<< HEAD
=======
        Set<String> ctFilter = new HashSet<>(VariantQueryUtils
                .parseConsequenceTypes(query.getAsStringList(VariantQueryParam.ANNOT_CONSEQUENCE_TYPE.key())));
        Set<String> biotypeFilter = new HashSet<>(query.getAsStringList(VariantQueryParam.ANNOT_BIOTYPE.key()));
        Set<String> transcriptFlagFilter = new HashSet<>(query.getAsStringList(VariantQueryParam.ANNOT_TRANSCRIPT_FLAG.key()));

>>>>>>> 5f94d544
        // Reverse traverse
        for (int i = split.length - 1; i >= 0; i--) {
            String facetField = split[i];
            Matcher matcher = CATEGORICAL_PATTERN.matcher(facetField);
            if (!matcher.find()) {
                throw new VariantQueryException("Malformed aggregation stats query: " + facetField);
            }
            String fieldKey = matcher.group(1);
            String argsStr = matcher.group(2);
            List<String> args;
            if (StringUtils.isNotEmpty(argsStr)) {
                args = Arrays.asList(argsStr.substring(1, argsStr.length() - 1).split(","));
            } else {
                args = Collections.emptyList();
            }
            String stepStr = matcher.group(3);
            if (StringUtils.isNotEmpty(stepStr)) {
                stepStr = stepStr.substring(1);
            }

            if (fieldKey.equalsIgnoreCase("depth") || fieldKey.equalsIgnoreCase("coverage")) {
                fieldKey = "dp";
            }
            FacetFieldAccumulator<SampleVariantIndexEntry> thisAccumulator = null;
            switch (fieldKey) {
                case CHROM_DENSITY:
                    int step;
                    Region region = null;
                    if (args.size() != 1) {
                        throw new VariantQueryException("Malformed aggregation stats query: " + facetField);
                    }
                    if (!StringUtils.isEmpty(stepStr)) {
                        step = Integer.parseInt(stepStr);
                    } else {
                        step = 1000000;
                    }

                    String regionStr = args.get(0);
                    // for (String regionStr : regionsStr.split(",")) {
                    //     regions.add(new Region(regionStr));
                    // }
                    region = new Region(regionStr);
                    query.put(REGION.key(), regionStr);

                    thisAccumulator = new ChromDensityAccumulator<>(metadataManager, region, null, step, s -> s.getVariant().getStart());
                    break;
                case "chromosome":
                    thisAccumulator = new CategoricalAccumulator<>(s -> Collections.singletonList(s.getVariant().getChromosome()),
                            VariantField.CHROMOSOME.fieldName());
                    break;
                case "type":
                    List<VariantType> types = new ArrayList<>();
                    for (String arg : args) {
                        VariantType type = VariantType.valueOf(arg.toUpperCase());
                        types.add(type);
                        types.addAll(Variant.subTypes(type));
                    }
                    thisAccumulator = new VariantTypeAccumulator<>(s -> s.getVariant().getType(), types);
                    break;
                case "titv":
                    thisAccumulator = new RatioAccumulator<>(
                            t -> VariantStats.isTransition(t.getVariant().getReference(), t.getVariant().getAlternate()) ? 1 : 0,
                            t -> VariantStats.isTransversion(t.getVariant().getReference(), t.getVariant().getAlternate()) ? 1 : 0,
                            fieldKey
                    );
                    break;
                case "length":
                    List<Range<Integer>> lengthRanges = Arrays.asList(
                            new Range<>(1, 5),
                            new Range<>(5, 10),
                            new Range<>(10, 20),
                            new Range<>(20, 50),
                            new Range<>(50, null)
                    );

                    thisAccumulator = RangeAccumulator.fromValue(t -> t.getVariant().getLength(), fieldKey, lengthRanges, null);
                    break;
                case "genotype":
                case "gt":
                    thisAccumulator = new CategoricalAccumulator<>(
                            s -> Collections.singletonList(s.getGenotype()), fieldKey);
                    break;
                case "consequenceType":
                case "ct": {
                    IndexField<List<String>> field = schema.getCtIndex().getField();
<<<<<<< HEAD
                    thisAccumulator = new CategoricalAccumulator<>(
                            s -> s.getAnnotationIndexEntry() == null
                                    ? Collections.emptyList()
                                    : field.decode(s.getAnnotationIndexEntry().getCtIndex()),
                            fieldKey);
=======
                    if (filterTranscript) {
                        thisAccumulator = new CategoricalAccumulator<>(
                                s -> {
                                    if (s.getAnnotationIndexEntry() == null || !s.getAnnotationIndexEntry().hasCtIndex()) {
                                        return Collections.emptyList();
                                    }
                                    Set<String> cts = new HashSet<>(field.decode(s.getAnnotationIndexEntry().getCtIndex()));
                                    if (!ctFilter.isEmpty()) {
                                        cts.removeIf(ct -> !ctFilter.contains(ct));
                                    }
                                    if (!biotypeFilter.isEmpty() || !transcriptFlagFilter.isEmpty()) {
                                        Set<String> ctBt = new HashSet<>();
                                        Set<String> ctTf = new HashSet<>();
                                        schema.getCtBtTfIndex().getField()
                                                .getTriples(
                                                        s.getAnnotationIndexEntry().getCtBtTfCombination(),
                                                        s.getAnnotationIndexEntry().getCtIndex(),
                                                        s.getAnnotationIndexEntry().getBtIndex(),
                                                        s.getAnnotationIndexEntry().getTfIndex())
                                                .forEach(triple -> {
                                                    if (biotypeFilter.contains(triple.getMiddle())) {
                                                        ctBt.add(triple.getLeft());
                                                    }
                                                    if (transcriptFlagFilter.contains(triple.getRight())) {
                                                        ctTf.add(triple.getLeft());
                                                    }
                                                });
                                        if (!biotypeFilter.isEmpty()) {
                                            cts.removeIf(ct -> !ctBt.contains(ct));
                                        }
                                        if (!transcriptFlagFilter.isEmpty()) {
                                            cts.removeIf(ct -> !ctTf.contains(ct));
                                        }
                                    }
                                    return cts;
                                },
                                fieldKey);
                    } else {
                        thisAccumulator = new CategoricalAccumulator<>(
                                s -> s.getAnnotationIndexEntry() == null || !s.getAnnotationIndexEntry().hasCtIndex()
                                        ? Collections.emptyList()
                                        : field.decode(s.getAnnotationIndexEntry().getCtIndex()),
                                fieldKey);
                    }
>>>>>>> 5f94d544
                    break;
                }
                case "bt":
                case "biotype": {
                    IndexField<List<String>> field = schema.getBiotypeIndex().getField();
<<<<<<< HEAD
                    thisAccumulator = new CategoricalAccumulator<>(
                            s -> s.getAnnotationIndexEntry() == null
                                    ? Collections.emptyList()
                                    : field.decode(s.getAnnotationIndexEntry().getBtIndex()),
                            fieldKey);
                    break;
                }
                case "clinicalSignificance":
                    thisAccumulator = new CategoricalAccumulator<>(
                            s -> {
                                if (s.getAnnotationIndexEntry() == null || !s.getAnnotationIndexEntry().hasClinical()) {
                                    return Collections.emptyList();
                                }
                                return schema.getClinicalIndexSchema().getClinicalSignificanceField()
                                        .readAndDecode(s.getAnnotationIndexEntry().getClinicalIndex());
=======
                    if (filterTranscript) {
                        thisAccumulator = new CategoricalAccumulator<>(
                                s -> {
                                    if (s.getAnnotationIndexEntry() == null || !s.getAnnotationIndexEntry().hasBtIndex()) {
                                        return Collections.emptyList();
                                    }
                                    Set<String> bts = new HashSet<>(field.decode(s.getAnnotationIndexEntry().getBtIndex()));
                                    if (!biotypeFilter.isEmpty()) {
                                        bts.removeIf(bt -> !biotypeFilter.contains(bt));
                                    }
                                    if (!ctFilter.isEmpty() || !transcriptFlagFilter.isEmpty()) {
                                        Set<String> btCt = new HashSet<>();
                                        Set<String> btTf = new HashSet<>();
                                        CombinationTriple ctBtTfCombination = s.getAnnotationIndexEntry().getCtBtTfCombination();
                                        schema.getCtBtTfIndex().getField()
                                                .getTriples(
                                                        ctBtTfCombination,
                                                        s.getAnnotationIndexEntry().getCtIndex(),
                                                        s.getAnnotationIndexEntry().getBtIndex(),
                                                        s.getAnnotationIndexEntry().getTfIndex())
                                                .forEach(pair -> {
                                                    if (ctFilter.contains(pair.getLeft())) {
                                                        btCt.add(pair.getMiddle());
                                                    }
                                                    if (transcriptFlagFilter.contains(pair.getRight())) {
                                                        btTf.add(pair.getMiddle());
                                                    }
                                                });
                                        if (!ctFilter.isEmpty()) {
                                            bts.removeIf(ct -> !btCt.contains(ct));
                                        }
                                        if (!transcriptFlagFilter.isEmpty()) {
                                            bts.removeIf(ct -> !btTf.contains(ct));
                                        }
                                    }
                                    return bts;
                                },
                                fieldKey);
                    } else {
                        thisAccumulator = new CategoricalAccumulator<>(
                                s -> s.getAnnotationIndexEntry() == null || !s.getAnnotationIndexEntry().hasBtIndex()
                                        ? Collections.emptyList()
                                        : field.decode(s.getAnnotationIndexEntry().getBtIndex()),
                                fieldKey);
                    }
                    break;
                }
                case "transcriptFlag": {
                    CategoricalMultiValuedIndexField<String> field = schema.getTranscriptFlagIndexSchema().getField();
                    thisAccumulator = new CategoricalAccumulator<>(
                            s -> {
                                if (s.getAnnotationIndexEntry() == null || !s.getAnnotationIndexEntry().hasTfIndex()) {
                                    return Collections.emptyList();
                                }
                                return field.decode(s.getAnnotationIndexEntry().getTfIndex());
>>>>>>> 5f94d544
                            },
                            "transcriptFlag");
                    break;
<<<<<<< HEAD
=======
                }
                case "clinicalSignificance": {
                    CategoricalMultiValuedIndexField<String> field = schema.getClinicalIndexSchema().getClinicalSignificanceField();
                    thisAccumulator = new CategoricalAccumulator<>(
                            s -> {
                                if (s.getAnnotationIndexEntry() == null || !s.getAnnotationIndexEntry().hasClinical()) {
                                    return Collections.emptyList();
                                }
                                List<String> values = field.readAndDecode(s.getAnnotationIndexEntry().getClinicalIndex());
                                Set<String> clinicalSignificance = new HashSet<>();
                                for (String value : values) {
                                    if (value.startsWith("cosmic_")) {
                                        value = value.substring("cosmic_".length());
                                    } else if (value.startsWith("clinvar_")) {
                                        value = value.substring("clinvar_".length());
                                    }
                                    if (value.endsWith("_confirmed")) {
                                        value = value.substring(0, value.length() - "_confirmed".length());
                                    }
                                    clinicalSignificance.add(value);
                                }
                                return clinicalSignificance;
                            },
                            "clinicalSignificance");
                    break;
                }
>>>>>>> 5f94d544
                case "mendelianError":
                case "me":
                    thisAccumulator = new CategoricalAccumulator<>(
                            s -> {
                                Integer meCode = s.getMeCode();
                                if (meCode == null) {
                                    return Collections.emptyList();
                                } else {
                                    return Collections.singletonList(meCode.toString());
                                }
                            },
                            fieldKey);
                    break;
                default:
                    IndexField<String> fileDataIndexField = getIndexField(schema, fieldKey);
                    if (fileDataIndexField == null) {
                        throw new IllegalArgumentException("Unknown faced field '" + facetField + "'");
                    }
                    switch (fileDataIndexField.getType()) {
                        case RANGE_LT:
                        case RANGE_GT:
                            List<Range<Double>> ranges = Range.buildRanges(fileDataIndexField.getConfiguration());
                            thisAccumulator = RangeAccumulator.fromIndex(t -> {
                                BitBuffer fileIndex = t.getFileIndex();
                                return fileDataIndexField.read(fileIndex);
                            }, fieldKey, ranges, null);
                            break;
                        case CATEGORICAL:
                            thisAccumulator = new CategoricalAccumulator<>(
                                    s -> {
                                        BitBuffer fileIndex = s.getFileIndex();
                                        String value = fileDataIndexField.readAndDecode(fileIndex);
                                        if (value == null) {
                                            return Collections.singletonList("other");
                                        } else {
                                            return Collections.singletonList(value);
                                        }
                                    },
                                    fieldKey);
                            break;
                        case CATEGORICAL_MULTI_VALUE:
                            thisAccumulator = new CategoricalAccumulator<>(
                                    s -> {
                                        BitBuffer fileIndex = s.getFileIndex();
                                        String value = fileDataIndexField.readAndDecode(fileIndex);
                                        if (value == null) {
                                            return Collections.singletonList("other");
                                        } else {
                                            return Arrays.asList(value.split(","));
                                        }
                                    },
                                    fieldKey);
                            break;
                        default:
                            throw new IllegalStateException("Unknown index type " + fileDataIndexField.getType());
                    }
            }

            if (accumulator != null) {
                thisAccumulator.setNestedFieldAccumulator(accumulator);
            }
            accumulator = thisAccumulator;
        }
        return accumulator;
    }

    private IndexField<String> getIndexField(SampleIndexSchema schema, String fieldKey) {
        for (IndexField<String> customField : schema.getFileIndex().getCustomFields()) {
            if (customField.getId().equalsIgnoreCase(fieldKey)) {
                return customField;
            }
        }
        for (IndexField<String> customField : schema.getFileIndex().getCustomFields()) {
            if (customField.getKey().equalsIgnoreCase(fieldKey)) {
                return customField;
            }
        }
        return null;
    }
}<|MERGE_RESOLUTION|>--- conflicted
+++ resolved
@@ -21,22 +21,16 @@
 import org.opencb.opencga.storage.core.variant.query.VariantQueryUtils;
 import org.opencb.opencga.storage.core.variant.query.executors.VariantAggregationExecutor;
 import org.opencb.opencga.storage.core.variant.query.executors.accumulators.*;
-<<<<<<< HEAD
-=======
 import org.opencb.opencga.storage.hadoop.variant.index.core.CategoricalMultiValuedIndexField;
 import org.opencb.opencga.storage.hadoop.variant.index.core.CombinationTripleIndexSchema.CombinationTriple;
->>>>>>> 5f94d544
 import org.opencb.opencga.storage.hadoop.variant.index.core.IndexField;
 import org.opencb.opencga.storage.hadoop.variant.index.query.SampleIndexQuery;
 import org.opencb.opencga.storage.hadoop.variant.index.sample.SampleIndexDBAdaptor;
 import org.opencb.opencga.storage.hadoop.variant.index.sample.SampleIndexQueryParser;
 import org.opencb.opencga.storage.hadoop.variant.index.sample.SampleIndexSchema;
 import org.opencb.opencga.storage.hadoop.variant.index.sample.SampleVariantIndexEntry;
-<<<<<<< HEAD
-=======
 import org.slf4j.Logger;
 import org.slf4j.LoggerFactory;
->>>>>>> 5f94d544
 
 import java.util.*;
 import java.util.concurrent.TimeUnit;
@@ -51,10 +45,7 @@
     private final SampleIndexDBAdaptor sampleIndexDBAdaptor;
     private VariantStorageMetadataManager metadataManager;
     private static final Pattern CATEGORICAL_PATTERN = Pattern.compile("^([a-zA-Z][a-zA-Z0-9_.:]+)(\\[[a-zA-Z0-9\\-,:*]+])?(:\\*|:\\d+)?$");
-<<<<<<< HEAD
-=======
     private Logger logger = LoggerFactory.getLogger(SampleIndexVariantAggregationExecutor.class);
->>>>>>> 5f94d544
 
     public static final Set<String> VALID_FACETS = new HashSet<>(Arrays.asList(
             CHROM_DENSITY,
@@ -64,10 +55,7 @@
             "consequenceType", "ct",
             "biotype", "bt",
             "clinicalSignificance",
-<<<<<<< HEAD
-=======
             "transcriptFlag",
->>>>>>> 5f94d544
             "mendelianError", "me",
             "length",
             "titv"
@@ -173,14 +161,11 @@
         StudyMetadata defaultStudy = VariantQueryParser.getDefaultStudy(query, metadataManager);
         SampleIndexSchema schema = sampleIndexDBAdaptor.getSchema(defaultStudy.getId());
 
-<<<<<<< HEAD
-=======
         Set<String> ctFilter = new HashSet<>(VariantQueryUtils
                 .parseConsequenceTypes(query.getAsStringList(VariantQueryParam.ANNOT_CONSEQUENCE_TYPE.key())));
         Set<String> biotypeFilter = new HashSet<>(query.getAsStringList(VariantQueryParam.ANNOT_BIOTYPE.key()));
         Set<String> transcriptFlagFilter = new HashSet<>(query.getAsStringList(VariantQueryParam.ANNOT_TRANSCRIPT_FLAG.key()));
 
->>>>>>> 5f94d544
         // Reverse traverse
         for (int i = split.length - 1; i >= 0; i--) {
             String facetField = split[i];
@@ -266,13 +251,6 @@
                 case "consequenceType":
                 case "ct": {
                     IndexField<List<String>> field = schema.getCtIndex().getField();
-<<<<<<< HEAD
-                    thisAccumulator = new CategoricalAccumulator<>(
-                            s -> s.getAnnotationIndexEntry() == null
-                                    ? Collections.emptyList()
-                                    : field.decode(s.getAnnotationIndexEntry().getCtIndex()),
-                            fieldKey);
-=======
                     if (filterTranscript) {
                         thisAccumulator = new CategoricalAccumulator<>(
                                 s -> {
@@ -317,29 +295,11 @@
                                         : field.decode(s.getAnnotationIndexEntry().getCtIndex()),
                                 fieldKey);
                     }
->>>>>>> 5f94d544
                     break;
                 }
                 case "bt":
                 case "biotype": {
                     IndexField<List<String>> field = schema.getBiotypeIndex().getField();
-<<<<<<< HEAD
-                    thisAccumulator = new CategoricalAccumulator<>(
-                            s -> s.getAnnotationIndexEntry() == null
-                                    ? Collections.emptyList()
-                                    : field.decode(s.getAnnotationIndexEntry().getBtIndex()),
-                            fieldKey);
-                    break;
-                }
-                case "clinicalSignificance":
-                    thisAccumulator = new CategoricalAccumulator<>(
-                            s -> {
-                                if (s.getAnnotationIndexEntry() == null || !s.getAnnotationIndexEntry().hasClinical()) {
-                                    return Collections.emptyList();
-                                }
-                                return schema.getClinicalIndexSchema().getClinicalSignificanceField()
-                                        .readAndDecode(s.getAnnotationIndexEntry().getClinicalIndex());
-=======
                     if (filterTranscript) {
                         thisAccumulator = new CategoricalAccumulator<>(
                                 s -> {
@@ -395,12 +355,9 @@
                                     return Collections.emptyList();
                                 }
                                 return field.decode(s.getAnnotationIndexEntry().getTfIndex());
->>>>>>> 5f94d544
                             },
                             "transcriptFlag");
                     break;
-<<<<<<< HEAD
-=======
                 }
                 case "clinicalSignificance": {
                     CategoricalMultiValuedIndexField<String> field = schema.getClinicalIndexSchema().getClinicalSignificanceField();
@@ -427,7 +384,6 @@
                             "clinicalSignificance");
                     break;
                 }
->>>>>>> 5f94d544
                 case "mendelianError":
                 case "me":
                     thisAccumulator = new CategoricalAccumulator<>(
