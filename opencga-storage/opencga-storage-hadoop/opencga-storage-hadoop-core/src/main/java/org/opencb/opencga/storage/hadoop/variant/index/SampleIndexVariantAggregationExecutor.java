--- conflicted
+++ resolved
@@ -32,10 +32,6 @@
 import java.util.concurrent.TimeUnit;
 import java.util.regex.Matcher;
 import java.util.regex.Pattern;
-<<<<<<< HEAD
-=======
-import java.util.stream.Collectors;
->>>>>>> 6b9abee7
 
 import static org.opencb.opencga.storage.core.variant.adaptors.VariantQueryParam.REGION;
 import static org.opencb.opencga.storage.core.variant.search.solr.SolrQueryParser.CHROM_DENSITY;
@@ -44,7 +40,7 @@
 
     private final SampleIndexDBAdaptor sampleIndexDBAdaptor;
     private VariantStorageMetadataManager metadataManager;
-    private static final Pattern CATEGORICAL_PATTERN = Pattern.compile("^([a-zA-Z][a-zA-Z0-9_.:]+)(\\[[a-zA-Z0-9,*]+])?(:\\*|:\\d+)?$");
+    private static final Pattern CATEGORICAL_PATTERN = Pattern.compile("^([a-zA-Z][a-zA-Z0-9_.:]+)(\\[[a-zA-Z0-9\\-,:*]+])?(:\\*|:\\d+)?$");
 
     public static final Set<String> VALID_FACETS = new HashSet<>(Arrays.asList(
             CHROM_DENSITY,
@@ -58,7 +54,6 @@
             "length",
             "titv"
     ));
-    public static final Pattern CATEGORICAL_PATTERN = Pattern.compile("^([a-zA-Z][a-zA-Z0-9_.]+)(\\[[a-zA-Z0-9\\-,:*]+])?(:\\*|:\\d+)?$");
 
 
     public SampleIndexVariantAggregationExecutor(VariantStorageMetadataManager metadataManager, SampleIndexDBAdaptor sampleIndexDBAdaptor) {
