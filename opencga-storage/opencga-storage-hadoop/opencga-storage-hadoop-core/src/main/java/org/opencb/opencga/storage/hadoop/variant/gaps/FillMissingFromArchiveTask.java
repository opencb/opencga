package org.opencb.opencga.storage.hadoop.variant.gaps;

import org.apache.commons.lang3.StringUtils;
import org.apache.hadoop.conf.Configuration;
import org.apache.hadoop.hbase.Cell;
import org.apache.hadoop.hbase.CellUtil;
import org.apache.hadoop.hbase.client.Put;
import org.apache.hadoop.hbase.client.Result;
import org.apache.hadoop.hbase.client.Scan;
import org.apache.hadoop.hbase.filter.*;
import org.apache.hadoop.hbase.util.Bytes;
import org.apache.phoenix.schema.types.PInteger;
import org.opencb.biodata.models.variant.Variant;
import org.opencb.biodata.models.variant.protobuf.VcfSliceProtos;
import org.opencb.opencga.storage.core.metadata.VariantStorageMetadataManager;
import org.opencb.opencga.storage.core.metadata.models.StudyMetadata;
import org.opencb.opencga.storage.hadoop.variant.AbstractVariantsTableDriver;
import org.opencb.opencga.storage.hadoop.variant.GenomeHelper;
import org.opencb.opencga.storage.hadoop.variant.adaptors.phoenix.PhoenixHelper;
import org.opencb.opencga.storage.hadoop.variant.adaptors.phoenix.VariantPhoenixHelper;
import org.opencb.opencga.storage.hadoop.variant.archive.ArchiveRowKeyFactory;
import org.opencb.opencga.storage.hadoop.variant.archive.ArchiveTableHelper;

import java.io.IOException;
import java.util.*;

/**
 * Created on 06/02/18.
 *
 * @author Jacobo Coll &lt;jacobo167@gmail.com&gt;
 */
public class FillMissingFromArchiveTask extends AbstractFillFromArchiveTask {

    public static final String VARIANT_COLUMN_PREFIX = "_V";
    public static final byte[] VARIANT_COLUMN_B_PREFIX = Bytes.toBytes(VARIANT_COLUMN_PREFIX);
    private final PhoenixHelper.Column fillMissingColumn;
    private final byte[] lastFileBytes;
    private final List<Integer> indexedFiles;
    private Map<Integer, Set<Integer>> filesToProcessMap = new HashMap<>();
    private boolean overwrite;

    public FillMissingFromArchiveTask(StudyMetadata studyMetadata, VariantStorageMetadataManager metadataManager,
<<<<<<< HEAD
                                      GenomeHelper helper, boolean overwrite) {
        super(studyMetadata, metadataManager, helper, Collections.emptyList(), true);
=======
                                      GenomeHelper helper, boolean overwrite, boolean simplifiedNewMultiAllelicVariants) {
        super(studyMetadata, metadataManager, helper, Collections.emptyList(), true, simplifiedNewMultiAllelicVariants);
>>>>>>> 6c04fdf1
        fillMissingColumn = VariantPhoenixHelper.getFillMissingColumn(studyMetadata.getId());
        this.overwrite = overwrite;
        this.indexedFiles = new ArrayList<>(metadataManager.getIndexedFiles(studyMetadata.getId()));
        Integer lastFile = new ArrayList<>(indexedFiles).get(indexedFiles.size() - 1);
        lastFileBytes = PInteger.INSTANCE.toBytes(lastFile);
    }

    @Override
    protected Context buildContext(Result result) throws IOException {
        return new FillMissingContext(result);
    }

    @Override
    protected Put createPut(Variant v) {
        return super.createPut(v).addColumn(helper.getColumnFamily(), fillMissingColumn.bytes(), lastFileBytes);
    }

    private class FillMissingContext extends Context {

        protected FillMissingContext(Result result) throws IOException {
            super(result);
        }

        @Override
        protected void vcfSliceNotFound(int fileId) {
            // Not reading Ref column. It may have information, but only reference information
            logger.debug("Nothing to read for fileId " + fileId + " in RK " + Bytes.toString(rowKey));
        }

        @Override
        protected VcfSlicePair getVcfSlicePairFromResult(Integer fileId) throws IOException {
            VcfSliceProtos.VcfSlice nonRefVcfSlice = parseVcfSlice(result.getValue(helper.getColumnFamily(),
                    fileToNonRefColumnMap.get(fileId)));

            if (nonRefVcfSlice == null) {
                return null;
            } else {
                return new VcfSlicePair(nonRefVcfSlice, null);
            }
        }

        @Override
        public TreeMap<Variant, Set<Integer>> getVariantsToFill() {
            TreeMap<Variant, Set<Integer>> variantsToFill = new TreeMap<>(VARIANT_COMPARATOR);

            for (Cell cell : result.rawCells()) {
                byte[] column = CellUtil.cloneQualifier(cell);
                if (Bytes.startsWith(column, VARIANT_COLUMN_B_PREFIX)) {
                    Variant variant = getVariantFromArchiveVariantColumn(region.getChromosome(), column);
                    if (cell.getValueLength() > 0 && !overwrite) {
                        byte[] bytes = CellUtil.cloneValue(cell);
                        Integer lastFile = (Integer) PInteger.INSTANCE.toObject(bytes);
                        Set<Integer> filesToProcess = filesToProcessMap.computeIfAbsent(lastFile,
                                (key) -> getFilesToProcess(lastFile, variant));

                        variantsToFill.put(variant, filesToProcess);
                    } else {
                        variantsToFill.put(variant, fileIdsInBatch);
                    }
                }
            }

//            System.out.println(Bytes.toString(result.getRow()) + " variantsToFill = " + variantsToFill);
            return variantsToFill;
        }

        public Set<Integer> getFilesToProcess(Integer lastFile, Variant variant) {
            List<Integer> allfilesToProcess = indexedFiles.subList(indexedFiles.indexOf(lastFile) + 1, indexedFiles.size());

            Set<Integer> filesToProcess = new HashSet<>();

            for (Integer fileToProcess : allfilesToProcess) {
                if (fileIdsInBatch.contains(fileToProcess)) {
                    filesToProcess.add(fileToProcess);
                }
            }

            if (filesToProcess.isEmpty()) {
                throw new IllegalStateException("No files found for variant " + variant
                        + " in row " + Bytes.toString(result.getRow()));
            }
            return filesToProcess;
        }
    }

    public static Scan buildScan(Collection<Integer> fileIds, Configuration conf) {
        return buildScan(fileIds, null, null, conf);
    }

    public static List<Scan> buildScan(Collection<Integer> fileIds, String regionStr, Configuration conf) {
        if (StringUtils.isEmpty(regionStr)) {
            return Collections.singletonList(buildScan(fileIds, conf));
        }

        Set<Integer> fileBatches = new HashSet<>();
        ArchiveRowKeyFactory archiveRowKeyFactory = new ArchiveRowKeyFactory(conf);

        for (Integer fileId : fileIds) {
            fileBatches.add(archiveRowKeyFactory.getFileBatch(fileId));
        }

        List<Scan> scans = new ArrayList<>(fileBatches.size());
        for (Integer fileBatch : fileBatches) {
            scans.add(buildScan(fileIds, fileBatch, regionStr, conf));
        }
        return scans;
    }

    private static Scan buildScan(Collection<Integer> fileIds, Integer fileBatch, String regionStr, Configuration conf) {
        ArchiveRowKeyFactory archiveRowKeyFactory = new ArchiveRowKeyFactory(conf);

        Scan scan;
        if (StringUtils.isEmpty(regionStr)) {
            scan = AbstractFillFromArchiveTask.buildScan(conf);
        } else {
            scan = AbstractFillFromArchiveTask.buildScan(regionStr, archiveRowKeyFactory.getFirstFileFromBatch(fileBatch), conf);
        }

        FilterList filterList = new FilterList(FilterList.Operator.MUST_PASS_ONE);
        filterList.addFilter(new FilterList(FilterList.Operator.MUST_PASS_ALL,
                new ColumnPrefixFilter(VARIANT_COLUMN_B_PREFIX),
                new TimestampsFilter(Arrays.asList(conf.getLong(AbstractVariantsTableDriver.TIMESTAMP, 0)))
        ));
        for (Integer fileId : fileIds) {
            if (fileBatch == null || archiveRowKeyFactory.getFileBatch(fileId) == fileBatch) {
                byte[] value = Bytes.toBytes(ArchiveTableHelper.getNonRefColumnName(fileId));
                filterList.addFilter(new QualifierFilter(CompareFilter.CompareOp.EQUAL, new BinaryComparator(value)));
            }
        }
        if (scan.getFilter() == null) {
            scan.setFilter(filterList);
        } else {
            scan.setFilter(new FilterList(FilterList.Operator.MUST_PASS_ALL, filterList, scan.getFilter()));
        }

        return scan;
    }

    public static byte[] getArchiveVariantColumn(Variant variant) {
        return Bytes.toBytes(VARIANT_COLUMN_PREFIX + '_' + variant.getStart() + '_'
                + variant.getReference() + '_' + variant.getAlternate());
    }

    public static Variant getVariantFromArchiveVariantColumn(String chromosome, byte[] column) {
        String[] split = Bytes.toString(column).split("_", -1);
        if (split.length != 5) {
            return null;
        } else {
            return new Variant(chromosome, Integer.valueOf(split[2]), split[3], split[4]);
        }
    }
}
<|MERGE_RESOLUTION|>--- conflicted
+++ resolved
@@ -40,13 +40,8 @@
     private boolean overwrite;
 
     public FillMissingFromArchiveTask(StudyMetadata studyMetadata, VariantStorageMetadataManager metadataManager,
-<<<<<<< HEAD
-                                      GenomeHelper helper, boolean overwrite) {
-        super(studyMetadata, metadataManager, helper, Collections.emptyList(), true);
-=======
                                       GenomeHelper helper, boolean overwrite, boolean simplifiedNewMultiAllelicVariants) {
         super(studyMetadata, metadataManager, helper, Collections.emptyList(), true, simplifiedNewMultiAllelicVariants);
->>>>>>> 6c04fdf1
         fillMissingColumn = VariantPhoenixHelper.getFillMissingColumn(studyMetadata.getId());
         this.overwrite = overwrite;
         this.indexedFiles = new ArrayList<>(metadataManager.getIndexedFiles(studyMetadata.getId()));
