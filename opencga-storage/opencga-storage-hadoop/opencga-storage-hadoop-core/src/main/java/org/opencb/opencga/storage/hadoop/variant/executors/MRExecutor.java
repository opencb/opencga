/*
 * Copyright 2015-2017 OpenCB
 *
 * Licensed under the Apache License, Version 2.0 (the "License");
 * you may not use this file except in compliance with the License.
 * You may obtain a copy of the License at
 *
 *     http://www.apache.org/licenses/LICENSE-2.0
 *
 * Unless required by applicable law or agreed to in writing, software
 * distributed under the License is distributed on an "AS IS" BASIS,
 * WITHOUT WARRANTIES OR CONDITIONS OF ANY KIND, either express or implied.
 * See the License for the specific language governing permissions and
 * limitations under the License.
 */

package org.opencb.opencga.storage.hadoop.variant.executors;

import org.apache.commons.lang3.StringUtils;
import org.apache.commons.lang3.time.StopWatch;
import org.apache.hadoop.conf.Configuration;
import org.apache.hadoop.util.Tool;
import org.opencb.commons.datastore.core.ObjectMap;
import org.opencb.opencga.core.common.GitRepositoryState;
import org.opencb.opencga.core.common.TimeUtils;
import org.opencb.opencga.storage.core.exceptions.StorageEngineException;
import org.opencb.opencga.storage.hadoop.utils.AbstractHBaseDriver;
import org.slf4j.Logger;
import org.slf4j.LoggerFactory;

import java.io.IOException;
import java.nio.file.Paths;
import java.util.ArrayList;
import java.util.Arrays;
import java.util.List;
import java.util.Properties;
import java.util.regex.Matcher;
import java.util.regex.Pattern;

import static org.opencb.opencga.storage.hadoop.variant.HadoopVariantStorageOptions.*;

/**
 * Created on 18/01/16 .
 *
 * @author Jacobo Coll &lt;jacobo167@gmail.com&gt;
 */
public abstract class MRExecutor {

    public static final String HADOOP_LIB_VERSION_PROPERTIES = "org/opencb/opencga/storage/hadoop/lib/version.properties";
<<<<<<< HEAD
=======
    protected String dbName;
    protected Configuration conf;
>>>>>>> 29a39f7a
    private ObjectMap options;
    private List<String> env;
    private static Logger logger = LoggerFactory.getLogger(MRExecutor.class);
    private static final Pattern STDOUT_KEY_VALUE_PATTERN = Pattern.compile("^[a-zA-Z0-9_]+=[^=]+$");
    private static final Pattern EXCEPTION = Pattern.compile("^Exception in thread \"main\" ([^:]+: .+)$");
<<<<<<< HEAD

    public static class Result {
        private final int exitValue;
        private final ObjectMap result;

        public Result(int exitValue, ObjectMap result) {
            this.exitValue = exitValue;
            this.result = result;
        }

        public int getExitValue() {
            return exitValue;
        }

        public ObjectMap getResult() {
            return result;
        }

        public String getErrorMessage() {
            return result.getString(AbstractHBaseDriver.ERROR_MESSAGE);
        }
    }
=======
>>>>>>> 29a39f7a

    public static class Result {
        private final int exitValue;
        private final ObjectMap result;

        public Result(int exitValue, ObjectMap result) {
            this.exitValue = exitValue;
            this.result = result;
        }

        public int getExitValue() {
            return exitValue;
        }

        public ObjectMap getResult() {
            return result;
        }

        public String getErrorMessage() {
            return result.getString(AbstractHBaseDriver.ERROR_MESSAGE);
        }
    }

    public MRExecutor init(String dbName, Configuration conf, ObjectMap options) {
        this.dbName = dbName;
        this.options = options;
        this.conf = conf;
        env = options.getAsStringList(MR_HADOOP_ENV.key());
        return this;
    }

    public static String getJarWithDependencies(ObjectMap options) throws StorageEngineException {
        String jar = options.getString(MR_JAR_WITH_DEPENDENCIES.key(), null);
        if (jar == null) {
            Properties properties = new Properties();
            try {
                properties.load(MRExecutor.class.getClassLoader()
                        .getResourceAsStream(HADOOP_LIB_VERSION_PROPERTIES));
            } catch (IOException e) {
                throw new StorageEngineException("Error reading classpath file \"" + HADOOP_LIB_VERSION_PROPERTIES + "\" for building the "
                        + "\"" + MR_JAR_WITH_DEPENDENCIES + "\"" + " parameter", e);
            }
            jar = "opencga-storage-hadoop-lib-" + properties.getProperty("opencga-hadoop-shaded.id") + "-"
                    + GitRepositoryState.getInstance().getBuildVersion() + "-jar-with-dependencies.jar";
//            throw new StorageEngineException("Missing option " + MR_JAR_WITH_DEPENDENCIES);
        }
        if (!Paths.get(jar).isAbsolute()) {
            jar = getOpencgaHome() + "/" + jar;
        }
        return jar;
    }

    protected static String getOpencgaHome() {
        return System.getProperty("app.home", "");
    }

    public <T extends Tool> ObjectMap run(Class<T> execClass, String[] args, String taskDescription)
            throws StorageEngineException {

        StopWatch stopWatch = StopWatch.createStarted();
        logger.info("------------------------------------------------------");
        logger.info(taskDescription);
        logger.info("------------------------------------------------------");
        Result result = run(execClass, args);
        int exitValue = result.getExitValue();
        logger.info("------------------------------------------------------");
        logger.info("Exit value: {}", exitValue);
        logger.info("Total time: {}", TimeUtils.durationToString(stopWatch));

        if (exitValue != 0) {
            String message = "Error executing MapReduce for : \"" + taskDescription + "\"";
            if (StringUtils.isNotEmpty(result.getErrorMessage())) {
<<<<<<< HEAD
                message += " : " + result.getErrorMessage();
=======
                message += " : " + result.getErrorMessage().replace("\\n", "\n");
>>>>>>> 29a39f7a
            } else {
                message += " : Unidentified error executing MapReduce job. Check logs for more information.";
            }
            throw new StorageEngineException(message);
        }
        return result.getResult();
    }

    protected <T extends Tool> Result run(Class<T> execClass, String[] args) throws StorageEngineException {
        String hadoopRoute = options.getString(MR_HADOOP_BIN.key(), MR_HADOOP_BIN.defaultValue());
        String jar = getJarWithDependencies(options);
        String executable = hadoopRoute + " jar " + jar + ' ' + execClass.getName();
        Logger logger = LoggerFactory.getLogger(MRExecutor.class);
        if (logger.isDebugEnabled()) {
            logger.debug(executable + ' ' + Arrays.toString(args));
        }

        try {
            return run(executable, args);
        } catch (Exception e) {
            if (e.getMessage().contains("Argument list too long")) {
                logger.error("Error executing: " + executable + ' ' + Arrays.toString(args));
            }
            throw e;
        }
    }

    public abstract Result run(String executable, String[] args) throws StorageEngineException;

    protected ObjectMap getOptions() {
        return options;
    }

    protected List<String> getEnv() {
        return env;
    }

    protected static void redactSecureString(String[] args, String key) {
        int passwordIdx = Arrays.binarySearch(args, key);
        if (passwordIdx > 0 && args.length > passwordIdx) {
            args[passwordIdx + 1] = "_redacted_";
        }
    }

    protected static ObjectMap readResult(String output) {
        ObjectMap result = new ObjectMap();
        List<String> exceptions = new ArrayList<>();
        for (String line : output.split(System.lineSeparator())) {
            if (STDOUT_KEY_VALUE_PATTERN.matcher(line).find()) {
                String[] split = line.split("=");
                if (split.length == 2) {
                    Object old = result.put(split[0], split[1]);
                    if (old != null) {
                        result.put(split[0], old + "," + split[1]);
                    }
                }
            } else if (EXCEPTION.matcher(line).find()) {
                Matcher matcher = EXCEPTION.matcher(line);
                if (matcher.find()) {
                    exceptions.add(matcher.group(1));
                }
            }
        }
        if (!exceptions.isEmpty() && !result.containsKey(AbstractHBaseDriver.ERROR_MESSAGE)) {
            result.put(AbstractHBaseDriver.ERROR_MESSAGE, String.join(", ", exceptions));
        }
        return result;
    }
}<|MERGE_RESOLUTION|>--- conflicted
+++ resolved
@@ -47,41 +47,13 @@
 public abstract class MRExecutor {
 
     public static final String HADOOP_LIB_VERSION_PROPERTIES = "org/opencb/opencga/storage/hadoop/lib/version.properties";
-<<<<<<< HEAD
-=======
     protected String dbName;
     protected Configuration conf;
->>>>>>> 29a39f7a
     private ObjectMap options;
     private List<String> env;
     private static Logger logger = LoggerFactory.getLogger(MRExecutor.class);
     private static final Pattern STDOUT_KEY_VALUE_PATTERN = Pattern.compile("^[a-zA-Z0-9_]+=[^=]+$");
     private static final Pattern EXCEPTION = Pattern.compile("^Exception in thread \"main\" ([^:]+: .+)$");
-<<<<<<< HEAD
-
-    public static class Result {
-        private final int exitValue;
-        private final ObjectMap result;
-
-        public Result(int exitValue, ObjectMap result) {
-            this.exitValue = exitValue;
-            this.result = result;
-        }
-
-        public int getExitValue() {
-            return exitValue;
-        }
-
-        public ObjectMap getResult() {
-            return result;
-        }
-
-        public String getErrorMessage() {
-            return result.getString(AbstractHBaseDriver.ERROR_MESSAGE);
-        }
-    }
-=======
->>>>>>> 29a39f7a
 
     public static class Result {
         private final int exitValue;
@@ -154,11 +126,7 @@
         if (exitValue != 0) {
             String message = "Error executing MapReduce for : \"" + taskDescription + "\"";
             if (StringUtils.isNotEmpty(result.getErrorMessage())) {
-<<<<<<< HEAD
-                message += " : " + result.getErrorMessage();
-=======
                 message += " : " + result.getErrorMessage().replace("\\n", "\n");
->>>>>>> 29a39f7a
             } else {
                 message += " : Unidentified error executing MapReduce job. Check logs for more information.";
             }
