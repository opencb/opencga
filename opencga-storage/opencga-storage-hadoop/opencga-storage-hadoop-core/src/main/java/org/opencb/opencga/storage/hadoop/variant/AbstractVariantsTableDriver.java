/*
 * Copyright 2015-2017 OpenCB
 *
 * Licensed under the Apache License, Version 2.0 (the "License");
 * you may not use this file except in compliance with the License.
 * You may obtain a copy of the License at
 *
 *     http://www.apache.org/licenses/LICENSE-2.0
 *
 * Unless required by applicable law or agreed to in writing, software
 * distributed under the License is distributed on an "AS IS" BASIS,
 * WITHOUT WARRANTIES OR CONDITIONS OF ANY KIND, either express or implied.
 * See the License for the specific language governing permissions and
 * limitations under the License.
 */

package org.opencb.opencga.storage.hadoop.variant;

import org.apache.commons.lang3.StringUtils;
import org.apache.hadoop.conf.Configuration;
import org.apache.hadoop.hbase.HBaseConfiguration;
import org.apache.hadoop.hbase.HConstants;
import org.apache.hadoop.hbase.client.ConnectionConfiguration;
import org.apache.hadoop.hbase.client.Scan;
import org.apache.hadoop.hbase.filter.*;
import org.apache.hadoop.hbase.util.Bytes;
import org.apache.hadoop.mapreduce.Job;
import org.apache.hadoop.util.Tool;
import org.apache.hadoop.util.ToolRunner;
import org.opencb.commons.datastore.core.ObjectMap;
import org.opencb.opencga.storage.core.exceptions.StorageEngineException;
import org.opencb.opencga.storage.core.metadata.VariantStorageMetadataManager;
import org.opencb.opencga.storage.core.metadata.models.StudyMetadata;
import org.opencb.opencga.storage.core.metadata.models.TaskMetadata;
<<<<<<< HEAD
=======
import org.opencb.opencga.storage.core.variant.VariantStorageEngine;
>>>>>>> 6c04fdf1
import org.opencb.opencga.storage.hadoop.utils.AbstractHBaseDriver;
import org.opencb.opencga.storage.hadoop.utils.HBaseManager;
import org.opencb.opencga.storage.hadoop.variant.archive.ArchiveDriver;
import org.opencb.opencga.storage.hadoop.variant.archive.ArchiveTableHelper;
import org.opencb.opencga.storage.hadoop.variant.gaps.FillMissingFromArchiveTask;
import org.opencb.opencga.storage.hadoop.variant.metadata.HBaseVariantStorageMetadataDBAdaptorFactory;
import org.opencb.opencga.storage.hadoop.variant.mr.VariantTableHelper;
import org.opencb.opencga.storage.hadoop.variant.mr.VariantsTableMapReduceHelper;
import org.opencb.opencga.storage.hadoop.variant.utils.HBaseVariantTableNameGenerator;
import org.slf4j.Logger;
import org.slf4j.LoggerFactory;

import java.io.IOException;
import java.io.UncheckedIOException;
import java.util.*;
import java.util.stream.Collectors;

import static org.opencb.opencga.storage.hadoop.variant.HadoopVariantStorageEngine.*;

/**
 * Created by mh719 on 21/11/2016.
 */
public abstract class AbstractVariantsTableDriver extends AbstractHBaseDriver implements Tool {

    public static final String CONFIG_VARIANT_TABLE_NAME           = "opencga.variant.table.name";
    public static final String TIMESTAMP                           = "opencga.variant.table.timestamp";
<<<<<<< HEAD
=======
    public static final String NONE_TIMESTAMP                      = "none";
>>>>>>> 6c04fdf1
    public static final String COUNTER_GROUP_NAME = VariantsTableMapReduceHelper.COUNTER_GROUP_NAME;

    private final Logger logger = LoggerFactory.getLogger(AbstractVariantsTableDriver.class);
    private GenomeHelper helper;
    private VariantStorageMetadataManager metadataManager;
    private List<Integer> fileIds;
    protected HBaseVariantTableNameGenerator generator;
    private HBaseManager hBaseManager;
<<<<<<< HEAD
=======
    private Integer studyId;
>>>>>>> 6c04fdf1

    public AbstractVariantsTableDriver() {
        super(HBaseConfiguration.create());
    }

    public AbstractVariantsTableDriver(Configuration conf) {
        super(conf);
    }

    @Override
    protected void parseAndValidateParameters() throws IOException {
        super.parseAndValidateParameters();
        Configuration conf = getConf();
        String archiveTable = getArchiveTable();
        String variantTable = getVariantsTable();

        int maxKeyValueSize = conf.getInt(HadoopVariantStorageEngine.MAPREDUCE_HBASE_KEYVALUE_SIZE_MAX, 10485760); // 10MB
        logger.info("HBASE: set " + ConnectionConfiguration.MAX_KEYVALUE_SIZE_KEY + " to " + maxKeyValueSize);
        conf.setInt(ConnectionConfiguration.MAX_KEYVALUE_SIZE_KEY, maxKeyValueSize); // always overwrite server default (usually 1MB)

        /* -------------------------------*/
        // Validate parameters CHECK
//        if (StringUtils.isEmpty(archiveTable)) {
//            throw new IllegalArgumentException("No archive hbase table basename specified!!!");
//        }
        if (StringUtils.isEmpty(variantTable)) {
            throw new IllegalArgumentException("No variant hbase table specified!!!");
        }
        HBaseVariantTableNameGenerator.checkValidVariantsTableName(variantTable);
        if (variantTable.equals(archiveTable)) {
            throw new IllegalArgumentException("archive and variant tables must be different");
        }
        VariantTableHelper.setVariantsTable(getConf(), table);
//        if (studyId < 0) {
//            throw new IllegalArgumentException("No Study id specified!!!");
//        }

        String dbName = HBaseVariantTableNameGenerator.getDBNameFromVariantsTableName(getVariantsTable());
        generator = new HBaseVariantTableNameGenerator(dbName, getConf());

        initVariantTableHelper(getStudyId());

        /* -------------------------------*/
        // Validate input CHECK
        try (HBaseManager hBaseManager = new HBaseManager(conf)) {
            checkTablesExist(hBaseManager, archiveTable, variantTable);
        }

        // Increase the ScannerTimeoutPeriod to avoid ScannerTimeoutExceptions
        // See opencb/opencga#352 for more info.
        int scannerTimeout = getConf().getInt(MAPREDUCE_HBASE_SCANNER_TIMEOUT,
                getConf().getInt(HConstants.HBASE_CLIENT_SCANNER_TIMEOUT_PERIOD, HConstants.DEFAULT_HBASE_CLIENT_SCANNER_TIMEOUT_PERIOD));
        logger.info("Set Scanner timeout to " + scannerTimeout + " ...");
        conf.setInt(HConstants.HBASE_CLIENT_SCANNER_TIMEOUT_PERIOD, scannerTimeout);

    }

    @Override
    protected void preExecution() throws IOException, StorageEngineException {
        super.preExecution();
        preExecution(getVariantsTable());
    }

    protected void preExecution(String variantTable) throws IOException, StorageEngineException {
        // do nothing
    }

    @Override
    protected void close() throws IOException, StorageEngineException {
        super.close();
        if (metadataManager != null) {
            metadataManager.close();
            metadataManager = null;
        }
    }

    protected abstract Class<?> getMapperClass();

    @Override
    protected final void setupJob(Job job, String table) throws IOException {
        setupJob(job, getArchiveTable(), getVariantsTable());
    }

    protected abstract Job setupJob(Job job, String archiveTable, String variantTable) throws IOException;

    /**
     * Give the name of the action that the job is doing.
     *
     * Used to create the jobName and as {@link TaskMetadata#getName()}
     *
     * e.g. : "Delete", "Load", "Annotate", ...
     *
     * @return Job action
     */
    protected abstract String getJobOperationName();

    protected final Scan createArchiveTableScan(List<Integer> files) {
        Scan scan = new Scan();
        int caching = getConf().getInt(HadoopVariantStorageEngine.MAPREDUCE_HBASE_SCAN_CACHING, 50);
        logger.info("Scan set Caching to " + caching);
        scan.setCaching(caching);        // 1 is the default in Scan, 200 caused timeout issues.
        scan.setCacheBlocks(false);  // don't set to true for MR jobs

        // specify return columns (file IDs)
        FilterList filter = new FilterList(FilterList.Operator.MUST_PASS_ONE);
        for (Integer id : files) {
            filter.addFilter(new QualifierFilter(CompareFilter.CompareOp.EQUAL,
                    new BinaryComparator(Bytes.toBytes(ArchiveTableHelper.getNonRefColumnName(id)))));
        }
        filter.addFilter(new ColumnPrefixFilter(FillMissingFromArchiveTask.VARIANT_COLUMN_B_PREFIX));
        scan.setFilter(filter);
        return scan;
    }

    protected final Scan createVariantsTableScan() {
        Scan scan = new Scan();
//        int caching = getConf().getInt(AbstractAnalysisTableDriver.HBASE_SCAN_CACHING, 50);
//        getLog().info("Scan set Caching to " + caching);
//        scan.setCaching(caching);        // 1 is the default in Scan, 200 caused timeout issues.
        scan.setCacheBlocks(false);  // don't set to true for MR jobs
        scan.addFamily(getHelper().getColumnFamily()); // Ignore PHOENIX columns!!!
        return scan;
    }

    @Override
    protected String getJobName() {
        String variantTable = getVariantsTable();
        List<Integer> files = getFiles();
        StringBuilder sb = new StringBuilder("opencga: ").append(getJobOperationName())
                .append(" from VariantTable '").append(variantTable).append('\'');
        if (!files.isEmpty()) {
            sb.append(" for ").append(files.size()).append(" files: ");
            if (files.size() > 50) {
                sb.append('[');
                sb.append(files.subList(0, 15).stream().map(Object::toString).collect(Collectors.joining(", ")));
                sb.append(" ... ");
                sb.append(files.subList(files.size() - 15, files.size()).stream().map(Object::toString).collect(Collectors.joining(", ")));
                sb.append(']');
            } else {
                sb.append(files);
            }
        }
        return sb.toString();
    }

    protected List<Integer> getFiles() {
        if (fileIds == null) {
            fileIds = getFiles(getConf());
        }
        return fileIds;
    }

    public static List<Integer> getFiles(Configuration conf) {
        String[] fileArr = conf.getStrings(FILE_ID, new String[0]);
        return Arrays.stream(fileArr)
                    .filter(s -> StringUtils.isNotEmpty(s) && !s.equals("."))
                    .map(Integer::parseInt)
                    .collect(Collectors.toList());
    }

    protected void setStudyId(int studyId) {
        this.studyId = studyId;
        getConf().setInt(STUDY_ID, studyId);
    }

    protected int getStudyId() {
        if (studyId == null) {
            int studyId = Integer.valueOf(getParam(STUDY_ID, "-1"));
            if (studyId < 0) {
                String study = getParam(VariantStorageEngine.Options.STUDY.key());
                if (StringUtils.isNotEmpty(study)) {
                    try {
                        studyId = getMetadataManager().getStudyId(study);
                    } catch (IOException e) {
                        throw new UncheckedIOException(e);
                    }
                }
            }
            this.studyId = studyId;
        }
        return studyId;
    }

    protected String getVariantsTable() {
        return table;
    }

    protected String getArchiveTable() {
        return getConf().get(ArchiveDriver.CONFIG_ARCHIVE_TABLE_NAME, StringUtils.EMPTY);
    }

    protected HBaseVariantTableNameGenerator getTableNameGenerator() {
        String dbName = HBaseVariantTableNameGenerator.getDBNameFromVariantsTableName(getVariantsTable());
        return new HBaseVariantTableNameGenerator(dbName, getConf());
    }

    protected StudyMetadata readStudyMetadata() throws IOException {
        VariantStorageMetadataManager metadataManager = getMetadataManager();
        int studyId = getStudyId();
        StudyMetadata studyMetadata = metadataManager.getStudyMetadata(studyId);
        if (studyMetadata == null) {
            throw new IllegalStateException("StudyMetadata " + studyId + " not found!");
        }
        return studyMetadata;
    }

    protected HBaseManager getHBaseManager() {
        if (hBaseManager == null) {
            hBaseManager = new HBaseManager(getConf());
        }
        return hBaseManager;
    }

    protected VariantStorageMetadataManager getMetadataManager() throws IOException {
        if (metadataManager == null) {
            metadataManager = new VariantStorageMetadataManager(new HBaseVariantStorageMetadataDBAdaptorFactory(
                    getHBaseManager(), generator.getMetaTableName(), getConf()));
        }
        return metadataManager;
    }

    private void checkTablesExist(HBaseManager hBaseManager, String... tables) throws IOException {
        for (String fileName : tables) {
            if (StringUtils.isNotEmpty(fileName) && !hBaseManager.tableExists(fileName)) {
                throw new IOException("Table " + fileName + " does not exist!!!");
            }
        }
    }

    private GenomeHelper initVariantTableHelper(Integer studyId) {
        Configuration conf = getConf();
        GenomeHelper.setStudyId(conf, studyId);
        VariantTableHelper.setVariantsTable(conf, getVariantsTable());
        helper = new GenomeHelper(conf, studyId);
        return helper;
    }

    protected GenomeHelper getHelper() {
        return helper;
    }

    @Override
    protected final String getUsage() {
        Map<String, String> otherParams = getParams();
        StringBuilder sb = new StringBuilder();
        for (Map.Entry<String, String> entry : otherParams.entrySet()) {
            if (entry.getValue().endsWith("*")) {
                sb.append(entry.getKey()).append(' ').append(entry.getValue(), 0, entry.getValue().length() - 1).append(' ');
            } else {
                sb.append('[').append(entry.getKey()).append(' ').append(entry.getValue()).append("] ");
            }
        }
        return "Usage: " + getClass().getSimpleName() + " [generic options] <variants-table> " + sb + "[<key> <value>]*";
    }

    protected Map<String, String> getParams() {
        return Collections.emptyMap();
    }

    protected String getParam(String key) {
        return getParam(key, null);
    }

    protected String getParam(String key, String defaultValue) {
        return getConf().get(key, getConf().get("--" + key, defaultValue));
    }

<<<<<<< HEAD
=======
    public static void setNoneTimestamp(Job job) {
        job.getConfiguration().set(TIMESTAMP, NONE_TIMESTAMP);
    }

>>>>>>> 6c04fdf1
    public int privateMain(String[] args) throws Exception {
        return privateMain(args, getConf());
    }

    public int privateMain(String[] args, Configuration conf) throws Exception {
        // info https://code.google.com/p/temapred/wiki/HbaseWithJava
        if (conf != null) {
            setConf(conf);
        }
        return ToolRunner.run(this, args);
    }


    public static String[] buildArgs(String archiveTable, String variantsTable, int studyId, Collection<?> fileIds, ObjectMap other) {
        other.put(ArchiveDriver.CONFIG_ARCHIVE_TABLE_NAME, archiveTable);
        other.put(AbstractVariantsTableDriver.CONFIG_VARIANT_TABLE_NAME, variantsTable);

        other.put(STUDY_ID, studyId);

        if (fileIds != null && !fileIds.isEmpty()) {
            other.put(FILE_ID, fileIds.stream().map(Object::toString).collect(Collectors.joining(",")));
        }
        return buildArgs(variantsTable, other);
    }

    public static void addOtherParams(ObjectMap other, StringBuilder stringBuilder) {
        for (Map.Entry<String, Object> entry : other.entrySet()) {
            String key = entry.getKey();
            Object value = entry.getValue();
            if (value != null) {
                if (value instanceof Number || value instanceof Boolean) {
                    stringBuilder.append(' ').append(key).append(' ').append(value);
                } else {
                    String valueStr = other.getString(key);
                    if (valueStr != null && !valueStr.contains(" ") && !valueStr.isEmpty()) {
                        stringBuilder.append(' ').append(key).append(' ').append(valueStr);
                    }
                }
            }
        }
    }

}<|MERGE_RESOLUTION|>--- conflicted
+++ resolved
@@ -32,10 +32,7 @@
 import org.opencb.opencga.storage.core.metadata.VariantStorageMetadataManager;
 import org.opencb.opencga.storage.core.metadata.models.StudyMetadata;
 import org.opencb.opencga.storage.core.metadata.models.TaskMetadata;
-<<<<<<< HEAD
-=======
 import org.opencb.opencga.storage.core.variant.VariantStorageEngine;
->>>>>>> 6c04fdf1
 import org.opencb.opencga.storage.hadoop.utils.AbstractHBaseDriver;
 import org.opencb.opencga.storage.hadoop.utils.HBaseManager;
 import org.opencb.opencga.storage.hadoop.variant.archive.ArchiveDriver;
@@ -62,10 +59,7 @@
 
     public static final String CONFIG_VARIANT_TABLE_NAME           = "opencga.variant.table.name";
     public static final String TIMESTAMP                           = "opencga.variant.table.timestamp";
-<<<<<<< HEAD
-=======
     public static final String NONE_TIMESTAMP                      = "none";
->>>>>>> 6c04fdf1
     public static final String COUNTER_GROUP_NAME = VariantsTableMapReduceHelper.COUNTER_GROUP_NAME;
 
     private final Logger logger = LoggerFactory.getLogger(AbstractVariantsTableDriver.class);
@@ -74,10 +68,7 @@
     private List<Integer> fileIds;
     protected HBaseVariantTableNameGenerator generator;
     private HBaseManager hBaseManager;
-<<<<<<< HEAD
-=======
     private Integer studyId;
->>>>>>> 6c04fdf1
 
     public AbstractVariantsTableDriver() {
         super(HBaseConfiguration.create());
@@ -345,13 +336,10 @@
         return getConf().get(key, getConf().get("--" + key, defaultValue));
     }
 
-<<<<<<< HEAD
-=======
     public static void setNoneTimestamp(Job job) {
         job.getConfiguration().set(TIMESTAMP, NONE_TIMESTAMP);
     }
 
->>>>>>> 6c04fdf1
     public int privateMain(String[] args) throws Exception {
         return privateMain(args, getConf());
     }
