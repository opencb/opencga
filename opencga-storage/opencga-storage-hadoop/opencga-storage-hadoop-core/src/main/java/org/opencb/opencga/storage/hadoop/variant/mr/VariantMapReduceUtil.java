--- conflicted
+++ resolved
@@ -67,20 +67,6 @@
 
     public static void initTableMapperJob(Job job, String inTable, List<Scan> scans, Class<? extends TableMapper> mapperClass)
             throws IOException {
-<<<<<<< HEAD
-        boolean addDependencyJar = job.getConfiguration().getBoolean(HadoopVariantStorageEngine.MAPREDUCE_ADD_DEPENDENCY_JARS, true);
-        LOGGER.info("Use table {} as input", inTable);
-        for (Scan scan : scans) {
-            scan.setAttribute(Scan.SCAN_ATTRIBUTES_TABLE_NAME, Bytes.toBytes(inTable));
-        }
-        TableMapReduceUtil.initTableMapperJob(
-                scans,             // Scan instance to control CF and attribute selection
-                mapperClass,   // mapper class
-                null,             // mapper output key
-                null,             // mapper output value
-                job,
-                addDependencyJar);
-=======
         if (scans.isEmpty()) {
             throw new IllegalArgumentException("There must be at least one scan! Error creating TableMapperJob '" + job.getJobName() + "'");
         } else if (scans.size() == 1) {
@@ -99,7 +85,6 @@
                     job,
                     addDependencyJar);
         }
->>>>>>> 9fb3d604
     }
 
     public static void initVariantMapperJobFromHBase(Job job, String variantTableName, Scan scan,
