--- conflicted
+++ resolved
@@ -107,18 +107,6 @@
                 new StudyConfigurationManager(new HBaseStudyConfigurationDBAdaptor(genomeHelper, credentials.getTable(), conf, options)));
         this.variantSourceDBAdaptor = new HadoopVariantSourceDBAdaptor(this.genomeHelper);
 
-<<<<<<< HEAD
-        String species = options.getString(VariantAnnotationManager.SPECIES);
-        String assembly = options.getString(VariantAnnotationManager.ASSEMBLY);
-        CellBaseConfiguration cellbaseConfiguration = configuration.getCellbase();
-        ClientConfiguration clientConfiguration = cellbaseConfiguration.toClientConfiguration();
-        if (StringUtils.isEmpty(species)) {
-            species = clientConfiguration.getDefaultSpecies();
-        }
-        cellBaseClient = new CellBaseClient(AbstractCellBaseVariantAnnotator.toCellBaseSpeciesName(species), clientConfiguration);
-
-=======
->>>>>>> e21e17af
         clientSideSkip = !options.getBoolean(PhoenixHelper.PHOENIX_SERVER_OFFSET_AVAILABLE, true);
         this.queryParser = new VariantSqlQueryParser(genomeHelper, this.variantTable,
                 studyConfigurationManager.get(), cellBaseUtils, clientSideSkip);
