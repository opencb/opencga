/*
 * Copyright 2015-2017 OpenCB
 *
 * Licensed under the Apache License, Version 2.0 (the "License");
 * you may not use this file except in compliance with the License.
 * You may obtain a copy of the License at
 *
 *     http://www.apache.org/licenses/LICENSE-2.0
 *
 * Unless required by applicable law or agreed to in writing, software
 * distributed under the License is distributed on an "AS IS" BASIS,
 * WITHOUT WARRANTIES OR CONDITIONS OF ANY KIND, either express or implied.
 * See the License for the specific language governing permissions and
 * limitations under the License.
 */

package org.opencb.opencga.storage.hadoop.variant.adaptors;

import org.apache.commons.lang3.StringUtils;
import org.apache.commons.lang3.tuple.Pair;
import org.apache.hadoop.hbase.HConstants;
import org.apache.hadoop.hbase.client.Scan;
import org.apache.hadoop.hbase.filter.*;
import org.apache.hadoop.hbase.util.Bytes;
import org.opencb.biodata.models.core.Region;
import org.opencb.biodata.models.variant.Variant;
import org.opencb.commons.datastore.core.Query;
import org.opencb.commons.datastore.core.QueryOptions;
import org.opencb.commons.datastore.core.QueryParam;
import org.opencb.opencga.storage.core.metadata.VariantStorageMetadataManager;
import org.opencb.opencga.storage.core.metadata.models.StudyMetadata;
import org.opencb.opencga.storage.core.variant.adaptors.*;
<<<<<<< HEAD
=======
import org.opencb.opencga.storage.core.variant.query.VariantQueryParser;
>>>>>>> 6c04fdf1
import org.opencb.opencga.storage.hadoop.variant.GenomeHelper;
import org.opencb.opencga.storage.hadoop.variant.HadoopVariantStorageEngine;
import org.opencb.opencga.storage.hadoop.variant.adaptors.phoenix.VariantPhoenixHelper;
import org.opencb.opencga.storage.hadoop.variant.adaptors.phoenix.VariantPhoenixKeyFactory;
import org.opencb.opencga.storage.hadoop.variant.archive.ArchiveRowKeyFactory;
import org.opencb.opencga.storage.hadoop.variant.archive.ArchiveTableHelper;
import org.opencb.opencga.storage.hadoop.variant.gaps.FillGapsTask;
<<<<<<< HEAD
import org.opencb.opencga.storage.hadoop.variant.adaptors.phoenix.VariantPhoenixHelper;
import org.opencb.opencga.storage.hadoop.variant.adaptors.phoenix.VariantPhoenixKeyFactory;
=======
>>>>>>> 6c04fdf1
import org.slf4j.Logger;
import org.slf4j.LoggerFactory;

import java.io.IOException;
import java.util.*;
import java.util.stream.Collectors;

import static org.opencb.opencga.storage.core.variant.VariantStorageEngine.Options.SEARCH_INDEX_LAST_TIMESTAMP;
import static org.opencb.opencga.storage.core.variant.adaptors.VariantQueryParam.*;
import static org.opencb.opencga.storage.core.variant.adaptors.VariantQueryParam.TYPE;
import static org.opencb.opencga.storage.core.variant.adaptors.VariantQueryUtils.*;
import static org.opencb.opencga.storage.hadoop.variant.adaptors.phoenix.VariantPhoenixHelper.VariantColumn.*;
import static org.opencb.opencga.storage.hadoop.variant.adaptors.phoenix.VariantPhoenixHelper.buildFileColumnKey;
import static org.opencb.opencga.storage.hadoop.variant.adaptors.phoenix.VariantPhoenixHelper.buildSampleColumnKey;

/**
 * Created on 07/07/17.
 *
 * @author Jacobo Coll &lt;jacobo167@gmail.com&gt;
 */
public class VariantHBaseQueryParser {
    private static Logger logger = LoggerFactory.getLogger(VariantHBaseQueryParser.class);

    private final GenomeHelper genomeHelper;
    private final VariantStorageMetadataManager metadataManager;

<<<<<<< HEAD
    public static final Set<VariantQueryParam> SUPPORTED_QUERY_PARAMS = Collections.unmodifiableSet(Sets.newHashSet(
//            STUDIES, // Not fully supported
//            FILES,   // Not supported at all
//            SAMPLES, // May be supported
            REGION,
            TYPE,
            INCLUDE_FILE,
            INCLUDE_STUDY,
            INCLUDE_SAMPLE,
            INCLUDE_FORMAT,
            UNKNOWN_GENOTYPE));
=======
    private static final Set<VariantQueryParam> SUPPORTED_QUERY_PARAMS;

    static {
        SUPPORTED_QUERY_PARAMS = new HashSet<>();
        SUPPORTED_QUERY_PARAMS.add(REGION);
        SUPPORTED_QUERY_PARAMS.add(TYPE);
        SUPPORTED_QUERY_PARAMS.addAll(VariantQueryUtils.MODIFIER_QUERY_PARAMS);

        //SUPPORTED_QUERY_PARAMS.add(STUDIES); // Not fully supported
        //SUPPORTED_QUERY_PARAMS.add(FILES);   // Not supported at all
        //SUPPORTED_QUERY_PARAMS.add(SAMPLES); // May be supported
    }
>>>>>>> 6c04fdf1

    public VariantHBaseQueryParser(GenomeHelper genomeHelper, VariantStorageMetadataManager metadataManager) {
        this.genomeHelper = genomeHelper;
        this.metadataManager = metadataManager;
    }

    public static boolean isSupportedQueryParam(Query query, QueryParam param) {
        return isSupportedQuery(new Query(param.key(), query.get(param.key())));
    }

    /**
     * Check if the given query can be fully executed directly with hbase.
     * @param query Query to test
     * @return      If the query can be fully executed with hbase
     */
    public static boolean isSupportedQuery(Query query) {
        return unsupportedParamsFromQuery(query).isEmpty();
    }

    public static Set<String> unsupportedParamsFromQuery(Query query) {
        Set<VariantQueryParam> otherParams = validParams(query);
        otherParams.removeAll(SUPPORTED_QUERY_PARAMS);
        Set<String> messages = new HashSet<>();
        if (otherParams.contains(ID)) {
            List<String> ids = query.getAsStringList(ID.key());
            for (String id : ids) {
                if (!VariantQueryUtils.isVariantId(id)) {
                    messages.add("If there is any ID that is not a variantId, the query is not fully supported");
                }
            }
            otherParams.remove(ID);
        }
//        if (otherParams.contains(REGION)) {
//            if (query.getAsStringList(REGION.key()).size() != 1) {
//                messages.add("Only one region is supported at a time");
//            }
//            otherParams.remove(REGION);
//        }
        if (otherParams.contains(STUDY)) {
            String value = query.getString(STUDY.key());
            if (splitValue(value).getValue().stream().anyMatch(VariantQueryUtils::isNegated)) {
                messages.add("Negated studies not supported");
            }
            otherParams.remove(STUDY);
        }
        if (otherParams.contains(STUDY)) {
            String value = query.getString(STUDY.key());
            if (splitValue(value).getValue().stream().anyMatch(VariantQueryUtils::isNegated)) {
                messages.add("Negated studies not supported");
            }
            otherParams.remove(STUDY);
        }
        if (otherParams.contains(FILE)) {
            String value = query.getString(FILE.key());
            if (splitValue(value).getValue().stream().anyMatch(VariantQueryUtils::isNegated)) {
                messages.add("Negated files not supported");
            }
            otherParams.remove(FILE);
        }
        if (otherParams.contains(GENOTYPE)) {
            HashMap<Object, List<String>> map = new HashMap<>();
            parseGenotypeFilter(query.getString(GENOTYPE.key()), map);

            for (List<String> gts : map.values()) {
                if (gts.stream().anyMatch(VariantQueryUtils::isNegated)) {
                    messages.add("Negated genotypes not supported");
                }
//                if (gts.stream().anyMatch(gt -> gt.equals("0/0") || gt.equals("0|0"))) {
//                    messages.add("Reference genotype [0/0] not supported");
//                }
            }
            otherParams.remove(GENOTYPE);
        }
        if (otherParams.contains(ANNOTATION_EXISTS) && query.getBoolean(ANNOTATION_EXISTS.key())) {
            messages.add("Filter " + ANNOTATION_EXISTS.key() + "=true not supported");
        }

        if (messages.isEmpty() && otherParams.isEmpty()) {
            return Collections.emptySet();
        } else {
            if (!otherParams.isEmpty()) {
                for (VariantQueryParam otherParam : otherParams) {
                    messages.add("Unsupported param " + otherParam);
                }
            }
            return messages;
        }
    }

    public List<Scan> parseQueryMultiRegion(Query query, QueryOptions options) {
        return parseQueryMultiRegion(VariantQueryUtils.parseVariantQueryFields(query, options, metadataManager), query, options);
    }

    public List<Scan> parseQueryMultiRegion(VariantQueryFields selectElements, Query query, QueryOptions options) {
<<<<<<< HEAD
        VariantQueryXref xrefs = VariantQueryUtils.parseXrefs(query);
=======
        VariantQueryParser.VariantQueryXref xrefs = VariantQueryParser.parseXrefs(query);
>>>>>>> 6c04fdf1
        if (!xrefs.getOtherXrefs().isEmpty()) {
            throw VariantQueryException.unsupportedVariantQueryFilter(VariantQueryParam.ANNOT_XREF,
                    HadoopVariantStorageEngine.STORAGE_ENGINE_ID, "Only variant ids are supported with HBase native query");
        } else if (!xrefs.getIds().isEmpty()) {
            throw VariantQueryException.unsupportedVariantQueryFilter(VariantQueryParam.ID,
                    HadoopVariantStorageEngine.STORAGE_ENGINE_ID, "Only variant ids are supported with HBase native query");
        }

        List<Region> regions = getRegions(query);
        List<Variant> variants = xrefs.getVariants();

        regions = mergeRegions(regions);
        if (!regions.isEmpty()) {
            for (Iterator<Variant> iterator = variants.iterator(); iterator.hasNext();) {
                Variant variant = iterator.next();
                if (regions.stream().anyMatch(r -> r.overlaps(variant.getChromosome(), variant.getStart(), variant.getEnd()))) {
                    iterator.remove();
                }
            }
        }

        List<Scan> scans;
        if (regions.isEmpty() && variants.isEmpty()) {
            scans = Collections.singletonList(parseQuery(selectElements, query, options));
        } else {
            scans = new ArrayList<>(regions.size() + variants.size());
            Query subQuery = new Query(query);
            subQuery.remove(REGION.key());
            subQuery.remove(ANNOT_GENE_REGIONS.key());
            subQuery.remove(ANNOT_XREF.key());
            subQuery.remove(ID.key());

            subQuery.put(REGION.key(), "MULTI_REGION");
            Scan templateScan = parseQuery(selectElements, subQuery, options);

            for (Region region : regions) {
                subQuery.put(REGION.key(), region);
                try {
                    Scan scan = new Scan(templateScan);
                    addRegionFilter(scan, region);
                    scans.add(scan);
                } catch (IOException e) {
                    throw VariantQueryException.internalException(e);
                }
            }
            subQuery.remove(REGION.key());
            for (Variant variant : variants) {

                subQuery.put(ID.key(), variant);
                try {
                    Scan scan = new Scan(templateScan);
                    addVariantIdFilter(scan, variant);
                    scans.add(scan);
                } catch (IOException e) {
                    throw VariantQueryException.internalException(e);
                }
            }
        }

        return scans;
    }

    public Scan parseQuery(Query query, QueryOptions options) {
        VariantQueryFields selectElements =
                VariantQueryUtils.parseVariantQueryFields(query, options, metadataManager);
        return parseQuery(selectElements, query, options);
    }

    public Scan parseQuery(VariantQueryFields selectElements, Query query, QueryOptions options) {

        Scan scan = new Scan();
        byte[] family = genomeHelper.getColumnFamily();
        FilterList filters = new FilterList(FilterList.Operator.MUST_PASS_ALL);
//        FilterList regionFilters = new FilterList(FilterList.Operator.MUST_PASS_ONE);
//        filters.addFilter(regionFilters);
//        List<byte[]> columnPrefixes = new LinkedList<>();

        List<Region> regions = getRegions(query);

        Object regionOrVariant = null;
        if (regions != null && !regions.isEmpty()) {
            if (regions.size() > 1) {
                throw VariantQueryException.malformedParam(REGION, regions.toString(), "Unsupported multiple region filter");
            }
            Region region = regions.get(0);
            regionOrVariant = region;
            logger.debug("region = {}", region);
            addRegionFilter(scan, region);
        } else if (isValidParam(query, ID)) {
            List<String> ids = query.getAsStringList(ID.key());
            if (ids.size() != 1) {
                throw VariantQueryException.malformedParam(ID, ids.toString(), "Unsupported multiple variant ids filter");
            }
            Variant variant = VariantQueryUtils.toVariant(ids.get(0));
            addVariantIdFilter(scan, variant);
            regionOrVariant = variant;
        }

//        if (isValidParam(query, ID)) {
//            List<String> ids = query.getAsStringList(ID.key());
//            List<byte[]> rowKeys = new ArrayList<>(ids.size());
//            for (String id : ids) {
//                Variant variant = VariantQueryUtils.toVariant(id);
//                if (variant != null) {
//                    byte[] rowKey = VariantPhoenixKeyFactory.generateVariantRowKey(variant);
//                    rowKeys.add(rowKey);
////                    regionFilters.addFilter(new RowFilter(CompareFilter.CompareOp.EQUAL, new ByteArrayComparable));
//                    regionFilters.addFilter(new PrefixFilter(CompareFilter.CompareOp.EQUAL, new ByteArrayComparable));
//                }
//            }
//        }


        if (!StringUtils.isEmpty(query.getString(GENE.key()))) {
            addValueFilter(filters, GENES.bytes(), query.getAsStringList(GENE.key()));
        }
        if (!StringUtils.isEmpty(query.getString(ANNOT_BIOTYPE.key()))) {
            addValueFilter(filters, BIOTYPE.bytes(), query.getAsStringList(ANNOT_BIOTYPE.key()));
        }
        if (!StringUtils.isEmpty(query.getString(TYPE.key()))) {
            addValueFilter(filters, VariantPhoenixHelper.VariantColumn.TYPE.bytes(), query.getAsStringList(TYPE.key()));
        }

        if (isValidParam(query, ANNOTATION_EXISTS)) {
            if (!query.getBoolean(ANNOTATION_EXISTS.key())) {
                // Use a column different from FULL_ANNOTATION to read few elements from disk
//                byte[] annotationColumn = VariantPhoenixHelper.VariantColumn.FULL_ANNOTATION.bytes();
                byte[] annotationColumn = VariantPhoenixHelper.VariantColumn.SO.bytes();

                filters.addFilter(missingColumnFilter(annotationColumn));
                if (!selectElements.getFields().contains(VariantField.ANNOTATION)) {
                    scan.addColumn(family, annotationColumn);
                }
            } else {
                logger.warn("Filter " + ANNOTATION_EXISTS.key() + "=true not implemented in native mode");
            }
        }

        Map<String, Integer> studies = metadataManager.getStudies(null);
        Set<String> studyNames = studies.keySet();
        if (query.getBoolean(VARIANTS_TO_INDEX.key(), false)) {

            scan.addColumn(genomeHelper.getColumnFamily(), INDEX_NOT_SYNC.bytes());
            scan.addColumn(genomeHelper.getColumnFamily(), INDEX_UNKNOWN.bytes());
            scan.addColumn(genomeHelper.getColumnFamily(), INDEX_STUDIES.bytes());

            Filter f1 = existingColumnFilter(INDEX_NOT_SYNC.bytes());
            Filter f2 = existingColumnFilter(INDEX_UNKNOWN.bytes());
            filters.addFilter(new FilterList(FilterList.Operator.MUST_PASS_ONE, f1, f2));


            long ts = metadataManager.getProjectMetadata().getAttributes()
                    .getLong(SEARCH_INDEX_LAST_TIMESTAMP.key());
            if (ts > 0 && scan.getStartRow() == HConstants.EMPTY_START_ROW) {
                try {
                    scan.setTimeRange(ts, Long.MAX_VALUE);
                } catch (IOException e) {
                    throw VariantQueryException.internalException(e);
                }
            } // Otherwise, get all variants

        }

        if (selectElements.getFields().contains(VariantField.STUDIES)) {
            for (Integer studyId : selectElements.getStudies()) {
                scan.addColumn(family, VariantPhoenixHelper.getStudyColumn(studyId).bytes());
                scan.addColumn(family, VariantPhoenixHelper.getFillMissingColumn(studyId).bytes());
            }

            for (Map.Entry<Integer, List<Integer>> entry : selectElements.getCohorts().entrySet()) {
                Integer studyId = entry.getKey();
                for (Integer cohortId : entry.getValue()) {
                    scan.addColumn(family,
                            VariantPhoenixHelper.getStatsColumn(studyId, cohortId).bytes());
                }
            }

            selectElements.getSamples().forEach((studyId, sampleIds) -> {
                scan.addColumn(family, VariantPhoenixHelper.getStudyColumn(studyId).bytes());
                for (Integer sampleId : sampleIds) {
                    scan.addColumn(family, buildSampleColumnKey(studyId, sampleId));
                }
                Set<Integer> fileIds = metadataManager.getFileIdsFromSampleIds(studyId, sampleIds);
                for (Integer fileId : fileIds) {
                    scan.addColumn(family, buildFileColumnKey(studyId, fileId));
                }
            });

            selectElements.getFiles().forEach((studyId, fileIds) -> {
                scan.addColumn(family, VariantPhoenixHelper.getStudyColumn(studyId).bytes());
                for (Integer fileId : fileIds) {
                    scan.addColumn(family, VariantPhoenixHelper.buildFileColumnKey(studyId, fileId));
                }
            });
        }

        // If we already add a filter that requires a sample from a certain study, we can skip latter the filter for that study
        Set<Integer> filteredStudies = new HashSet<>();
        final StudyMetadata defaultStudy = getDefaultStudy(query, options, metadataManager);
        if (isValidParam(query, FILE)) {
            String value = query.getString(FILE.key());
            VariantQueryUtils.QueryOperation operation = checkOperator(value);
            List<String> values = splitValue(value, operation);
            FilterList subFilters;
            if (operation == QueryOperation.OR) {
                subFilters = new FilterList(FilterList.Operator.MUST_PASS_ONE);
                filters.addFilter(subFilters);
            } else {
                subFilters = filters;
            }
            for (String file : values) {
                Pair<Integer, Integer> fileIdPair = metadataManager.getFileIdPair(file, false, defaultStudy);
                byte[] column = buildFileColumnKey(fileIdPair.getKey(), fileIdPair.getValue());
                if (isNegated(file)) {
                    subFilters.addFilter(missingColumnFilter(column));
                } else {
                    filteredStudies.add(fileIdPair.getKey());
                    subFilters.addFilter(existingColumnFilter(column));
                }
                scan.addColumn(family, column);
            }
        }

        if (isValidParam(query, GENOTYPE)) {
            HashMap<Object, List<String>> genotypesMap = new HashMap<>();
            QueryOperation operation = VariantQueryUtils.parseGenotypeFilter(query.getString(GENOTYPE.key()), genotypesMap);

            FilterList subFilters;
            if (operation == QueryOperation.OR) {
                subFilters = new FilterList(FilterList.Operator.MUST_PASS_ONE);
                filters.addFilter(subFilters);
            } else {
                subFilters = filters;
            }
            for (Map.Entry<Object, List<String>> entry : genotypesMap.entrySet()) {
                if (defaultStudy == null) {
                    throw VariantQueryException.missingStudyForSample(entry.getKey().toString(), studyNames);
                }
                int studyId = defaultStudy.getId();
                int sampleId = metadataManager.getSampleId(defaultStudy.getId(), entry.getKey(), true);
                List<String> genotypes = entry.getValue();

                if (genotypes.stream().allMatch(VariantQueryUtils::isNegated)) {
                    throw VariantQueryException.unsupportedVariantQueryFilter(GENOTYPE, query.getString(GENOTYPE.key()),
                            "Unable to negate genotypes.");
                } else if (genotypes.stream().anyMatch(VariantQueryUtils::isNegated)) {
                    throw VariantQueryException.malformedParam(GENOTYPE, query.getString(GENOTYPE.key()),
                            "Can not mix negated and not negated genotypes");
                } else {
                    filteredStudies.add(studyId);
                }

                byte[] column = buildSampleColumnKey(studyId, sampleId);
                List<Filter> gtSubFilters = genotypes.stream()
                        .map(genotype -> {
                            SingleColumnValueFilter filter = new SingleColumnValueFilter(family, column, CompareFilter.CompareOp.EQUAL,
                                    new BinaryPrefixComparator(Bytes.toBytes(genotype)));
                            filter.setFilterIfMissing(true);
                            filter.setLatestVersionOnly(true);
                            if (FillGapsTask.isHomRefDiploid(genotype)) {
                                return new FilterList(FilterList.Operator.MUST_PASS_ONE, filter, missingColumnFilter(column));
                            } else {
                                return filter;
                            }
                        })
                        .collect(Collectors.toList());
                if (gtSubFilters.size() == 1) {
                    subFilters.addFilter(gtSubFilters.get(0));
                } else {
                    subFilters.addFilter(new FilterList(FilterList.Operator.MUST_PASS_ONE, gtSubFilters));
                }
                scan.addColumn(family, column);
            }
        }

        if (isValidParam(query, SAMPLE)) {
            throw VariantQueryException.unsupportedVariantQueryFilter(SAMPLE, "hbase-native-query");
        }

        if (isValidParam(query, STUDY)) {
            String value = query.getString(STUDY.key());
            VariantQueryUtils.QueryOperation operation = checkOperator(value);
            List<String> values = splitValue(value, operation);

            FilterList subFilters;
            if (operation == QueryOperation.OR) {
                subFilters = new FilterList(FilterList.Operator.MUST_PASS_ONE);
                filters.addFilter(subFilters);
            } else {
                subFilters = filters;
            }
            for (String studyStr : values) {
                int studyId = metadataManager.getStudyId(studyStr);
                byte[] column = VariantPhoenixHelper.getStudyColumn(studyId).bytes();
                if (isNegated(studyStr)) {
                    subFilters.addFilter(missingColumnFilter(column));
                    scan.addColumn(family, column);
                } else {
                    if (!filteredStudies.contains(studyId)) {
                        subFilters.addFilter(existingColumnFilter(column));
                        scan.addColumn(family, column);
                    }
                }
            }
        }

        if (selectElements.getFields().contains(VariantField.ANNOTATION)) {
            if (isValidParam(query, VariantHadoopDBAdaptor.ANNOT_NAME)) {
                int id = query.getInt(VariantHadoopDBAdaptor.ANNOT_NAME.key());
                scan.addColumn(family, Bytes.toBytes(VariantPhoenixHelper.getAnnotationSnapshotColumn(id)));
            } else {
                scan.addColumn(family, FULL_ANNOTATION.bytes());
                scan.addColumn(family, ANNOTATION_ID.bytes());
                // Only return RELEASE when reading current annotation
                int release = metadataManager.getProjectMetadata().getRelease();
                for (int i = 1; i <= release; i++) {
                    scan.addColumn(family, VariantPhoenixHelper.buildReleaseColumnKey(i));
                }
            }
        }

//        if (!returnedFields.contains(VariantField.ANNOTATION) && !returnedFields.contains(VariantField.STUDIES)) {
////            KeyOnlyFilter keyOnlyFilter = new KeyOnlyFilter();
////            filters.addFilter(keyOnlyFilter);
//            scan.addColumn(genomeHelper.getColumnFamily(), VariantPhoenixHelper.VariantColumn.TYPE.bytes());
//        }
        if (selectElements.getFields().contains(VariantField.TYPE) || !scan.hasFamilies()) {
            scan.addColumn(family, VariantPhoenixHelper.VariantColumn.TYPE.bytes());
        }

//        if (!columnPrefixes.isEmpty()) {
//            MultipleColumnPrefixFilter columnPrefixFilter = new MultipleColumnPrefixFilter(
//                    columnPrefixes.toArray(new byte[columnPrefixes.size()][]));
//            filters.addFilter(columnPrefixFilter);
//        }
        int limit = options.getInt(QueryOptions.LIMIT);
        int skip = options.getInt(QueryOptions.SKIP);
        if (limit > 0) {
            if (skip > 0) {
                limit += skip;
            }
            filters.addFilter(new PageFilter(limit));
        }
        if (!filters.getFilters().isEmpty()) {
            scan.setFilter(filters);
        }
//        scan.setMaxResultSize(limit);
        scan.setReversed(options.getString(QueryOptions.ORDER, QueryOptions.ASCENDING).equals(QueryOptions.DESCENDING));

        logger.info("----------------------------");
        logger.info("StartRow = " + Bytes.toStringBinary(scan.getStartRow()));
        logger.info("StopRow = " + Bytes.toStringBinary(scan.getStopRow()));
        if (regionOrVariant != null) {
            logger.info("\tRegion = " + regionOrVariant);
        }
        logger.info("columns = " + scan.getFamilyMap().getOrDefault(family, Collections.emptyNavigableSet())
                .stream().map(Bytes::toString).collect(Collectors.joining(",")));
        logger.info("MaxResultSize = " + scan.getMaxResultSize());
        logger.info("Filters = " + scan.getFilter());
        if (!scan.getTimeRange().isAllTime()) {
            logger.info("TimeRange = " + scan.getTimeRange());
        }
        logger.info("Batch = " + scan.getBatch());
        return scan;
    }

    /**
     * Filter : SKIP QualifierFilter(!=, {COLUMN}).
     * Skip rows where NOT ALL cells ( has QualifierName != {COLUMN} )
     * == Get rows where ALL cells (has QualifierName != {COLUMN})
     * == Get rows where {COLUMN} is missing
     * @param column Column
     * @return Filter
     */
    public Filter missingColumnFilter(byte[] column) {

      //filters.addFilter(new SkipFilter(new SingleColumnValueFilter(
      //        genomeHelper.getColumnFamily(), annotationColumn,
      //        CompareFilter.CompareOp.EQUAL, new BinaryComparator(new byte[]{}))));

        return new SkipFilter(new QualifierFilter(
                CompareFilter.CompareOp.NOT_EQUAL, new BinaryComparator(column)));
    }

    /**
     * Filter : SingleColumnValueFilter('0', {COLUMM}, !=, null, true, true).
     * Get rows that contain column {COLUMN} and {COLUMN} is not null
     * @param column Column
     * @return Filter
     */
    public Filter existingColumnFilter(byte[] column) {
        SingleColumnValueFilter filter = new SingleColumnValueFilter(genomeHelper.getColumnFamily(), column,
                CompareFilter.CompareOp.NOT_EQUAL, new NullComparator());
        filter.setFilterIfMissing(true);
        filter.setLatestVersionOnly(true);
        return filter;
    }

    private List<Region> getRegions(Query query) {
        List<Region> regions = new ArrayList<>();
        if (isValidParam(query, REGION)) {
            regions.addAll(Region.parseRegions(query.getString(REGION.key())));
        }

        if (isValidParam(query, ANNOT_GENE_REGIONS)) {
            regions.addAll(Region.parseRegions(query.getString(ANNOT_GENE_REGIONS.key())));
        }

        regions = mergeRegions(regions);

        return regions;
    }

    private void addValueFilter(FilterList filters, byte[] column, List<String> values) {
        List<Filter> valueFilters = new ArrayList<>(values.size());
        for (String value : values) {
            SingleColumnValueFilter valueFilter = new SingleColumnValueFilter(genomeHelper.getColumnFamily(),
                    column, CompareFilter.CompareOp.EQUAL, new SubstringComparator(value));
            valueFilter.setFilterIfMissing(true);
            valueFilters.add(valueFilter);
        }
        filters.addFilter(new FilterList(FilterList.Operator.MUST_PASS_ONE, valueFilters));
    }

    public static void addArchiveRegionFilter(Scan scan, Region region, ArchiveTableHelper helper) {
        addArchiveRegionFilter(scan, region, helper.getFileId(), helper.getKeyFactory());
    }

    public static void addArchiveRegionFilter(Scan scan, Region region, int fileId, ArchiveRowKeyFactory keyFactory) {
        if (region != null) {
            scan.setStartRow(keyFactory.generateBlockIdAsBytes(fileId, region.getChromosome(), region.getStart()));
            long endSlice = keyFactory.getSliceId((long) region.getEnd()) + 1;
            // +1 because the stop row is exclusive
            scan.setStopRow(Bytes.toBytes(keyFactory.generateBlockIdFromSlice(
                    fileId, region.getChromosome(), endSlice)));
        }
    }

    public static void addVariantIdFilter(Scan scan, Variant variant) {
        byte[] rowKey = VariantPhoenixKeyFactory.generateVariantRowKey(variant);
        scan.setStartRow(rowKey);
        scan.setStopRow(rowKey);
    }

    public static void addRegionFilter(Scan scan, Region region) {
        if (region != null) {
            scan.setStartRow(VariantPhoenixKeyFactory.generateVariantRowKey(region.getChromosome(), region.getStart()));
            int end = region.getEnd();
            if (end != Integer.MAX_VALUE) {
                end++;
            }
            scan.setStopRow(VariantPhoenixKeyFactory.generateVariantRowKey(region.getChromosome(), end));
        }
    }

}<|MERGE_RESOLUTION|>--- conflicted
+++ resolved
@@ -30,10 +30,7 @@
 import org.opencb.opencga.storage.core.metadata.VariantStorageMetadataManager;
 import org.opencb.opencga.storage.core.metadata.models.StudyMetadata;
 import org.opencb.opencga.storage.core.variant.adaptors.*;
-<<<<<<< HEAD
-=======
 import org.opencb.opencga.storage.core.variant.query.VariantQueryParser;
->>>>>>> 6c04fdf1
 import org.opencb.opencga.storage.hadoop.variant.GenomeHelper;
 import org.opencb.opencga.storage.hadoop.variant.HadoopVariantStorageEngine;
 import org.opencb.opencga.storage.hadoop.variant.adaptors.phoenix.VariantPhoenixHelper;
@@ -41,11 +38,6 @@
 import org.opencb.opencga.storage.hadoop.variant.archive.ArchiveRowKeyFactory;
 import org.opencb.opencga.storage.hadoop.variant.archive.ArchiveTableHelper;
 import org.opencb.opencga.storage.hadoop.variant.gaps.FillGapsTask;
-<<<<<<< HEAD
-import org.opencb.opencga.storage.hadoop.variant.adaptors.phoenix.VariantPhoenixHelper;
-import org.opencb.opencga.storage.hadoop.variant.adaptors.phoenix.VariantPhoenixKeyFactory;
-=======
->>>>>>> 6c04fdf1
 import org.slf4j.Logger;
 import org.slf4j.LoggerFactory;
 
@@ -72,19 +64,6 @@
     private final GenomeHelper genomeHelper;
     private final VariantStorageMetadataManager metadataManager;
 
-<<<<<<< HEAD
-    public static final Set<VariantQueryParam> SUPPORTED_QUERY_PARAMS = Collections.unmodifiableSet(Sets.newHashSet(
-//            STUDIES, // Not fully supported
-//            FILES,   // Not supported at all
-//            SAMPLES, // May be supported
-            REGION,
-            TYPE,
-            INCLUDE_FILE,
-            INCLUDE_STUDY,
-            INCLUDE_SAMPLE,
-            INCLUDE_FORMAT,
-            UNKNOWN_GENOTYPE));
-=======
     private static final Set<VariantQueryParam> SUPPORTED_QUERY_PARAMS;
 
     static {
@@ -97,7 +76,6 @@
         //SUPPORTED_QUERY_PARAMS.add(FILES);   // Not supported at all
         //SUPPORTED_QUERY_PARAMS.add(SAMPLES); // May be supported
     }
->>>>>>> 6c04fdf1
 
     public VariantHBaseQueryParser(GenomeHelper genomeHelper, VariantStorageMetadataManager metadataManager) {
         this.genomeHelper = genomeHelper;
@@ -192,11 +170,7 @@
     }
 
     public List<Scan> parseQueryMultiRegion(VariantQueryFields selectElements, Query query, QueryOptions options) {
-<<<<<<< HEAD
-        VariantQueryXref xrefs = VariantQueryUtils.parseXrefs(query);
-=======
         VariantQueryParser.VariantQueryXref xrefs = VariantQueryParser.parseXrefs(query);
->>>>>>> 6c04fdf1
         if (!xrefs.getOtherXrefs().isEmpty()) {
             throw VariantQueryException.unsupportedVariantQueryFilter(VariantQueryParam.ANNOT_XREF,
                     HadoopVariantStorageEngine.STORAGE_ENGINE_ID, "Only variant ids are supported with HBase native query");
