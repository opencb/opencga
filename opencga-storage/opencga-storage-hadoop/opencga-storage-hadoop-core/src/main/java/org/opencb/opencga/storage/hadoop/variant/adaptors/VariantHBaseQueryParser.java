--- conflicted
+++ resolved
@@ -48,11 +48,7 @@
 import java.util.*;
 import java.util.stream.Collectors;
 
-<<<<<<< HEAD
-=======
-import static org.opencb.opencga.storage.core.variant.VariantStorageEngine.Options.RELEASE;
 import static org.opencb.opencga.storage.core.variant.VariantStorageEngine.Options.SEARCH_INDEX_LAST_TIMESTAMP;
->>>>>>> 77f7421d
 import static org.opencb.opencga.storage.core.variant.adaptors.VariantQueryParam.*;
 import static org.opencb.opencga.storage.core.variant.adaptors.VariantQueryUtils.*;
 import static org.opencb.opencga.storage.hadoop.variant.index.phoenix.VariantPhoenixHelper.VariantColumn.*;
@@ -271,14 +267,8 @@
                 throw VariantQueryException.malformedParam(ID, ids.toString(), "Unsupported multiple variant ids filter");
             }
             Variant variant = VariantQueryUtils.toVariant(ids.get(0));
-<<<<<<< HEAD
             addVariantIdFilter(scan, variant);
-=======
             regionOrVariant = variant;
-            byte[] rowKey = VariantPhoenixKeyFactory.generateVariantRowKey(variant);
-            scan.setStartRow(rowKey);
-            scan.setStopRow(rowKey);
->>>>>>> 77f7421d
         }
 
 //        if (isValidParam(query, ID)) {
@@ -532,7 +522,6 @@
         }
 
         if (selectElements.getFields().contains(VariantField.ANNOTATION)) {
-<<<<<<< HEAD
             if (isValidParam(query, VariantHadoopDBAdaptor.ANNOT_NAME)) {
                 int id = query.getInt(VariantHadoopDBAdaptor.ANNOT_NAME.key());
                 scan.addColumn(family, Bytes.toBytes(VariantPhoenixHelper.getAnnotationSnapshotColumn(id)));
@@ -544,15 +533,6 @@
                 for (int i = 1; i <= release; i++) {
                     scan.addColumn(family, VariantPhoenixHelper.buildReleaseColumnKey(i));
                 }
-=======
-            scan.addColumn(family, FULL_ANNOTATION.bytes());
-            int release = selectElements.getStudyConfigurations().values().stream().map(sc -> sc.getAttributes()
-                    .getInt(RELEASE.key(), RELEASE.defaultValue()))
-                    .max(Integer::compareTo)
-                    .orElse(10);
-            for (int i = 1; i <= release; i++) {
-                scan.addColumn(genomeHelper.getColumnFamily(), VariantPhoenixHelper.buildReleaseColumnKey(i));
->>>>>>> 77f7421d
             }
         }
 
