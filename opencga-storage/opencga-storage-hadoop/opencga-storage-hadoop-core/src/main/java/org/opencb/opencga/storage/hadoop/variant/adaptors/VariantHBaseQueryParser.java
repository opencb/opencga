/*
 * Copyright 2015-2017 OpenCB
 *
 * Licensed under the Apache License, Version 2.0 (the "License");
 * you may not use this file except in compliance with the License.
 * You may obtain a copy of the License at
 *
 *     http://www.apache.org/licenses/LICENSE-2.0
 *
 * Unless required by applicable law or agreed to in writing, software
 * distributed under the License is distributed on an "AS IS" BASIS,
 * WITHOUT WARRANTIES OR CONDITIONS OF ANY KIND, either express or implied.
 * See the License for the specific language governing permissions and
 * limitations under the License.
 */

package org.opencb.opencga.storage.hadoop.variant.adaptors;

import com.google.common.collect.Sets;
import org.apache.commons.lang3.StringUtils;
import org.apache.commons.lang3.tuple.Pair;
import org.apache.hadoop.hbase.client.Scan;
import org.apache.hadoop.hbase.filter.*;
import org.apache.hadoop.hbase.util.Bytes;
import org.opencb.biodata.models.core.Region;
import org.opencb.commons.datastore.core.Query;
import org.opencb.commons.datastore.core.QueryOptions;
import org.opencb.opencga.storage.core.metadata.StudyConfiguration;
import org.opencb.opencga.storage.core.metadata.StudyConfigurationManager;
import org.opencb.opencga.storage.core.variant.VariantStorageEngine;
import org.opencb.opencga.storage.core.variant.adaptors.VariantField;
import org.opencb.opencga.storage.core.variant.adaptors.VariantQueryException;
import org.opencb.opencga.storage.core.variant.adaptors.VariantQueryParam;
import org.opencb.opencga.storage.core.variant.adaptors.VariantQueryUtils;
import org.opencb.opencga.storage.hadoop.variant.GenomeHelper;
import org.opencb.opencga.storage.hadoop.variant.archive.ArchiveRowKeyFactory;
import org.opencb.opencga.storage.hadoop.variant.archive.ArchiveTableHelper;
import org.opencb.opencga.storage.hadoop.variant.index.phoenix.VariantPhoenixHelper;
import org.opencb.opencga.storage.hadoop.variant.index.phoenix.VariantPhoenixKeyFactory;
import org.slf4j.Logger;
import org.slf4j.LoggerFactory;

import java.util.*;
import java.util.stream.Collectors;

import static org.opencb.opencga.storage.core.variant.adaptors.VariantQueryParam.*;
import static org.opencb.opencga.storage.core.variant.adaptors.VariantQueryUtils.*;
import static org.opencb.opencga.storage.hadoop.variant.index.VariantTableStudyRow.*;
import static org.opencb.opencga.storage.hadoop.variant.index.phoenix.VariantPhoenixHelper.VariantColumn.*;
import static org.opencb.opencga.storage.hadoop.variant.index.phoenix.VariantPhoenixHelper.buildFileColumnKey;
import static org.opencb.opencga.storage.hadoop.variant.index.phoenix.VariantPhoenixHelper.buildSampleColumnKey;

/**
 * Created on 07/07/17.
 *
 * @author Jacobo Coll &lt;jacobo167@gmail.com&gt;
 */
public class VariantHBaseQueryParser {
    private static Logger logger = LoggerFactory.getLogger(VariantHBaseQueryParser.class);

    private final GenomeHelper genomeHelper;
    private final StudyConfigurationManager studyConfigurationManager;

    public static final Set<VariantQueryParam> SUPPORTED_QUERY_PARAMS = Collections.unmodifiableSet(Sets.newHashSet(
//            STUDIES, // Not fully supported
//            FILES,   // Not supported at all
//            SAMPLES, // May be supported
//            REGION,  // Only one region supported
            INCLUDE_FILE,
            INCLUDE_STUDY,
            INCLUDE_SAMPLE,
            UNKNOWN_GENOTYPE));

    public VariantHBaseQueryParser(GenomeHelper genomeHelper, StudyConfigurationManager studyConfigurationManager) {
        this.genomeHelper = genomeHelper;
        this.studyConfigurationManager = studyConfigurationManager;
    }

    public static boolean isSupportedQuery(Query query) {
        Set<VariantQueryParam> otherParams = validParams(query);
        otherParams.removeAll(SUPPORTED_QUERY_PARAMS);



//        if (otherParams.contains(ID)) {
//            List<String> ids = query.getAsStringList(ID.key());
//            for (String id : ids) {
//                if (!VariantQueryUtils.isVariantId(id)) {
//                    // If there is any ID that is not a variantId, the query is not fully supported
//                    return false;
//                }
//            }
//            otherParams.remove(ID);
//        }

        return otherParams.isEmpty();
    }

    public Scan parseQuery(Query query, QueryOptions options) {
        VariantQueryUtils.SelectVariantElements selectElements =
                VariantQueryUtils.parseSelectElements(query, options, studyConfigurationManager);
        return parseQuery(selectElements, query, options);
    }

    public Scan parseQuery(VariantQueryUtils.SelectVariantElements selectElements, Query query, QueryOptions options) {

        Scan scan = new Scan();
        scan.addFamily(genomeHelper.getColumnFamily());
        FilterList filters = new FilterList(FilterList.Operator.MUST_PASS_ALL);
//        FilterList regionFilters = new FilterList(FilterList.Operator.MUST_PASS_ONE);
//        filters.addFilter(regionFilters);
        List<byte[]> columnPrefixes = new LinkedList<>();

        List<Region> regions = getRegions(query);

        if (regions != null && !regions.isEmpty()) {
            if (regions.size() > 1) {
                throw VariantQueryException.malformedParam(REGION, regions.toString(), "Unsupported multiple region filter");
            }
            Region region = regions.get(0);
            logger.debug("region = " + region);
            // TODO: Use MultiRowRangeFilter
            addRegionFilter(scan, region);
        } else {
            addDefaultRegionFilter(scan);
        }


//        if (isValidParam(query, ID)) {
//            List<String> ids = query.getAsStringList(ID.key());
//            List<byte[]> rowKeys = new ArrayList<>(ids.size());
//            for (String id : ids) {
//                Variant variant = VariantQueryUtils.toVariant(id);
//                if (variant != null) {
//                    byte[] rowKey = VariantPhoenixKeyFactory.generateVariantRowKey(variant);
//                    rowKeys.add(rowKey);
////                    regionFilters.addFilter(new RowFilter(CompareFilter.CompareOp.EQUAL, new ByteArrayComparable));
//                    regionFilters.addFilter(new PrefixFilter(CompareFilter.CompareOp.EQUAL, new ByteArrayComparable));
//                }
//            }
//        }


        if (!StringUtils.isEmpty(query.getString(GENE.key()))) {
            addValueFilter(filters, GENES.bytes(), query.getAsStringList(GENE.key()));
        }
        if (!StringUtils.isEmpty(query.getString(ANNOT_BIOTYPE.key()))) {
            addValueFilter(filters, BIOTYPE.bytes(), query.getAsStringList(ANNOT_BIOTYPE.key()));
        }

        if (isValidParam(query, ANNOTATION_EXISTS)) {
            if (!query.getBoolean(ANNOTATION_EXISTS.key())) {
                // Use a column different from FULL_ANNOTATION to read few elements from disk
//                byte[] annotationColumn = VariantPhoenixHelper.VariantColumn.FULL_ANNOTATION.bytes();
                byte[] annotationColumn = VariantPhoenixHelper.VariantColumn.SO.bytes();

                filters.addFilter(missingColumnFilter(annotationColumn));
                if (!selectElements.getFields().contains(VariantField.ANNOTATION)) {
                    scan.addColumn(genomeHelper.getColumnFamily(), annotationColumn);
                }
            } else {
                logger.warn("Filter " + ANNOTATION_EXISTS.key() + "=true not implemented in native mode");
            }
        }

        if (selectElements.getFields().contains(VariantField.STUDIES)) {
            for (Integer studyId : selectElements.getStudies()) {
                VariantStorageEngine.MergeMode mergeMode = VariantStorageEngine.MergeMode.from(
                        selectElements.getStudyConfigurations().get(studyId).getAttributes());
                List<String> studyColumns;
                if (selectElements.getFields().contains(VariantField.STUDIES_SAMPLES_DATA)
                        && mergeMode.equals(VariantStorageEngine.MergeMode.ADVANCED)) {
                    studyColumns = STUDY_COLUMNS;
                } else {
                    // If samples are not required, do not fetch all the fields
                    studyColumns = Collections.singletonList(VariantPhoenixHelper.HOM_REF);
                }
                for (String studyColumn : studyColumns) {
                    scan.addColumn(genomeHelper.getColumnFamily(), Bytes.toBytes(buildColumnKey(studyId, studyColumn)));
                }
            }

            if (selectElements.getFields().contains(VariantField.STUDIES_STATS)) {
                for (StudyConfiguration sc : selectElements.getStudyConfigurations().values()) {
                    for (Integer cohortId : sc.getCalculatedStats()) {
                        scan.addColumn(genomeHelper.getColumnFamily(),
                                VariantPhoenixHelper.getStatsColumn(sc.getStudyId(), cohortId).bytes());
                    }
                    for (Integer cohortId : sc.getInvalidStats()) {
                        scan.addColumn(genomeHelper.getColumnFamily(),
                                VariantPhoenixHelper.getStatsColumn(sc.getStudyId(), cohortId).bytes());
                    }
                }
            }

            selectElements.getSamples().forEach((studyId, sampleIds) -> {
                scan.addColumn(genomeHelper.getColumnFamily(), VariantPhoenixHelper.getStudyColumn(studyId).bytes());
                for (Integer sampleId : sampleIds) {
                    scan.addColumn(genomeHelper.getColumnFamily(), buildSampleColumnKey(studyId, sampleId));
                }
            });

            selectElements.getFiles().forEach((studyId, fileIds) -> {
                scan.addColumn(genomeHelper.getColumnFamily(), VariantPhoenixHelper.getStudyColumn(studyId).bytes());
                for (Integer fileId : fileIds) {
                    scan.addColumn(genomeHelper.getColumnFamily(), VariantPhoenixHelper.buildFileColumnKey(studyId, fileId));
                }
            });
        }

        StudyConfiguration defaultStudyConfiguration;
        if (isValidParam(query, STUDY)) {
            String value = query.getString(STUDY.key());
            VariantQueryUtils.QueryOperation operation = checkOperator(value);
            List<String> values = splitValue(value, operation);

            FilterList subFilters;
            if (operation == QueryOperation.OR) {
                subFilters = new FilterList(FilterList.Operator.MUST_PASS_ONE);
                filters.addFilter(subFilters);
            } else {
                subFilters = filters;
            }
            List<Integer> nonNegatedStudies = new ArrayList<>();
            for (String studyStr : values) {
                Integer studyId = studyConfigurationManager.getStudyId(studyStr, null);
                byte[] column = Bytes.toBytes(buildColumnKey(studyId, VariantPhoenixHelper.HOM_REF));
                if (isNegated(studyStr)) {
                    subFilters.addFilter(missingColumnFilter(column));
                } else {
                    nonNegatedStudies.add(studyId);
                    subFilters.addFilter(existingColumnFilter(column));
                }
            }
            if (nonNegatedStudies.size() == 1) {
                defaultStudyConfiguration = studyConfigurationManager.getStudyConfiguration(nonNegatedStudies.get(0), null).first();
            } else {
                defaultStudyConfiguration = null;
            }
        } else {
            List<Integer> studyIds = studyConfigurationManager.getStudyIds(options);
            if (studyIds.size() == 1) {
                defaultStudyConfiguration = studyConfigurationManager.getStudyConfiguration(studyIds.get(0), options).first();
            } else {
                defaultStudyConfiguration = null;
            }
        }

        if (isValidParam(query, FILE)) {
            String value = query.getString(FILE.key());
            VariantQueryUtils.QueryOperation operation = checkOperator(value);
            List<String> values = splitValue(value, operation);
            FilterList subFilters;
            if (operation == QueryOperation.OR) {
                subFilters = new FilterList(FilterList.Operator.MUST_PASS_ONE);
                filters.addFilter(subFilters);
            } else {
                subFilters = filters;
            }
            for (String file : values) {
                Pair<Integer, Integer> fileIdPair = studyConfigurationManager.getFileIdPair(file, false, null);
                byte[] column = buildFileColumnKey(fileIdPair.getKey(), fileIdPair.getValue());
                if (isNegated(file)) {
                    subFilters.addFilter(missingColumnFilter(column));
                } else {
                    subFilters.addFilter(existingColumnFilter(column));
                }
            }
        }

        if (isValidParam(query, SAMPLE)) {
            String value = query.getString(SAMPLE.key());
            VariantQueryUtils.QueryOperation operation = checkOperator(value);
            List<String> values = splitValue(value, operation);
            FilterList subFilters;
            if (operation == QueryOperation.OR) {
                subFilters = new FilterList(FilterList.Operator.MUST_PASS_ONE);
                filters.addFilter(subFilters);
            } else {
                subFilters = filters;
            }
            for (String sample : values) {
                if (defaultStudyConfiguration == null) {
                    List<String> studyNames = studyConfigurationManager.getStudyNames(null);
                    throw VariantQueryException.missingStudyForSample(sample, studyNames);
                }
                Integer sampleId = StudyConfigurationManager.getSampleIdFromStudy(sample, defaultStudyConfiguration, true);
                if (sampleId == null) {
                    List<String> studyNames = studyConfigurationManager.getStudyNames(null);
                    throw VariantQueryException.missingStudyForSample(sample, studyNames);
                }
                byte[] column = buildSampleColumnKey(defaultStudyConfiguration.getStudyId(), sampleId);
                if (isNegated(sample)) {
                    subFilters.addFilter(missingColumnFilter(column));
                } else {
                    subFilters.addFilter(existingColumnFilter(column));
                }
            }
        }

        if (selectElements.getFields().contains(VariantField.ANNOTATION)) {
            scan.addColumn(genomeHelper.getColumnFamily(), FULL_ANNOTATION.bytes());
        }

//        if (!returnedFields.contains(VariantField.ANNOTATION) && !returnedFields.contains(VariantField.STUDIES)) {
////            KeyOnlyFilter keyOnlyFilter = new KeyOnlyFilter();
////            filters.addFilter(keyOnlyFilter);
//            scan.addColumn(genomeHelper.getColumnFamily(), VariantPhoenixHelper.VariantColumn.TYPE.bytes());
//        }
        scan.addColumn(genomeHelper.getColumnFamily(), VariantPhoenixHelper.VariantColumn.TYPE.bytes());

        if (!columnPrefixes.isEmpty()) {
            MultipleColumnPrefixFilter columnPrefixFilter = new MultipleColumnPrefixFilter(
                    columnPrefixes.toArray(new byte[columnPrefixes.size()][]));
            filters.addFilter(columnPrefixFilter);
        }

        if (!filters.getFilters().isEmpty()) {
            scan.setFilter(filters);
        }
        scan.setMaxResultSize(options.getInt(QueryOptions.LIMIT));

        logger.info("StartRow = " + Bytes.toStringBinary(scan.getStartRow()));
        logger.info("StopRow = " + Bytes.toStringBinary(scan.getStopRow()));
        logger.info("columns = " + scan.getFamilyMap().get(
                genomeHelper.getColumnFamily()).stream().map(Bytes::toString).collect(Collectors.joining(",")));
        logger.info("MaxResultSize = " + scan.getMaxResultSize());
        logger.info("Filters = " + scan.getFilter());
        logger.info("Batch = " + scan.getBatch());
        return scan;
    }

    /**
     * Filter : SKIP QualifierFilter(!=, {COLUMN}).
     * Skip rows where NOT ALL cells ( has QualifierName != {COLUMN} )
     * == Get rows where ALL cells (has QualifierName != {COLUMN})
     * == Get rows where {COLUMN} is missing
     * @param column Column
     * @return Filter
     */
    public Filter missingColumnFilter(byte[] column) {

      //filters.addFilter(new SkipFilter(new SingleColumnValueFilter(
      //        genomeHelper.getColumnFamily(), annotationColumn,
      //        CompareFilter.CompareOp.EQUAL, new BinaryComparator(new byte[]{}))));

        return new SkipFilter(new QualifierFilter(
                CompareFilter.CompareOp.NOT_EQUAL, new BinaryComparator(column)));
    }

    /**
     * Filter : SingleColumnValueFilter('0', {COLUMM}, !=, null, true, true).
     * Get rows that contain column {COLUMN} and {COLUMN} is not null
     * @param column Column
     * @return Filter
     */
    public Filter existingColumnFilter(byte[] column) {
        SingleColumnValueFilter filter = new SingleColumnValueFilter(genomeHelper.getColumnFamily(), column,
                CompareFilter.CompareOp.NOT_EQUAL, new NullComparator());
        filter.setFilterIfMissing(true);
        filter.setLatestVersionOnly(true);
        return filter;
    }

    private List<Region> getRegions(Query query) {
        List<Region> regions;
        if (isValidParam(query, REGION)) {
            regions = Region.parseRegions(query.getString(REGION.key()));
        } else {
            regions = Collections.emptyList();
        }
        return regions;
    }

    private void addValueFilter(FilterList filters, byte[] column, List<String> values) {
        List<Filter> valueFilters = new ArrayList<>(values.size());
        for (String value : values) {
            SingleColumnValueFilter valueFilter = new SingleColumnValueFilter(genomeHelper.getColumnFamily(),
                    column, CompareFilter.CompareOp.EQUAL, new SubstringComparator(value));
            valueFilter.setFilterIfMissing(true);
            valueFilters.add(valueFilter);
        }
        filters.addFilter(new FilterList(FilterList.Operator.MUST_PASS_ONE, valueFilters));
    }

    public static void addArchiveRegionFilter(Scan scan, Region region, ArchiveTableHelper helper) {
        addArchiveRegionFilter(scan, region, helper.getFileId(), helper.getKeyFactory());
    }

    public static void addArchiveRegionFilter(Scan scan, Region region, int fileId, ArchiveRowKeyFactory keyFactory) {
        if (region == null) {
            addDefaultRegionFilter(scan);
        } else {
            scan.setStartRow(keyFactory.generateBlockIdAsBytes(fileId, region.getChromosome(), region.getStart()));
            long endSlice = keyFactory.getSliceId((long) region.getEnd()) + 1;
            // +1 because the stop row is exclusive
            scan.setStopRow(Bytes.toBytes(keyFactory.generateBlockIdFromSlice(
                    fileId, region.getChromosome(), endSlice)));
        }
    }

    public static void addRegionFilter(Scan scan, Region region) {
        if (region == null) {
            addDefaultRegionFilter(scan);
        } else {
            scan.setStartRow(VariantPhoenixKeyFactory.generateVariantRowKey(region.getChromosome(), region.getStart()));
            scan.setStopRow(VariantPhoenixKeyFactory.generateVariantRowKey(region.getChromosome(), region.getEnd()));
        }
    }

    public static Scan addDefaultRegionFilter(Scan scan) {
//        return scan.setStopRow(Bytes.toBytes(String.valueOf(GenomeHelper.METADATA_PREFIX)));
<<<<<<< HEAD
//        return scan.setFilter(new RowFilter(CompareFilter.CompareOp.NOT_EQUAL,
//                new BinaryComparator(Bytes.toBytes(GenomeHelper.DEFAULT_METADATA_ROW_KEY))));

        return scan;
=======
        return scan.setFilter(new RowFilter(CompareFilter.CompareOp.NOT_EQUAL,
                new BinaryComparator(Bytes.toBytes(GenomeHelper.DEFAULT_METADATA_ROW_KEY))));
>>>>>>> ca2c08a2
    }

}<|MERGE_RESOLUTION|>--- conflicted
+++ resolved
@@ -410,15 +410,10 @@
 
     public static Scan addDefaultRegionFilter(Scan scan) {
 //        return scan.setStopRow(Bytes.toBytes(String.valueOf(GenomeHelper.METADATA_PREFIX)));
-<<<<<<< HEAD
 //        return scan.setFilter(new RowFilter(CompareFilter.CompareOp.NOT_EQUAL,
 //                new BinaryComparator(Bytes.toBytes(GenomeHelper.DEFAULT_METADATA_ROW_KEY))));
 
         return scan;
-=======
-        return scan.setFilter(new RowFilter(CompareFilter.CompareOp.NOT_EQUAL,
-                new BinaryComparator(Bytes.toBytes(GenomeHelper.DEFAULT_METADATA_ROW_KEY))));
->>>>>>> ca2c08a2
     }
 
 }