--- conflicted
+++ resolved
@@ -30,18 +30,12 @@
     Variant next();
 
     default SampleVariantIndexEntry nextSampleVariantIndexEntry() {
-<<<<<<< HEAD
-        // Make a copy of the AnnotationIndexEntry!
-        // This object could be reused
-        AnnotationIndexEntry annotationIndexEntry = new AnnotationIndexEntry(nextAnnotationIndexEntry());
-=======
         AnnotationIndexEntry annotationIndexEntry = nextAnnotationIndexEntry();
         if (annotationIndexEntry != null) {
             // Make a copy of the AnnotationIndexEntry!
             // This object could be reused
             annotationIndexEntry = new AnnotationIndexEntry(annotationIndexEntry);
         }
->>>>>>> 5f94d544
         BitBuffer fileIndex = null;
         if (hasFileIndex()) {
             fileIndex = nextFileIndexEntry();
