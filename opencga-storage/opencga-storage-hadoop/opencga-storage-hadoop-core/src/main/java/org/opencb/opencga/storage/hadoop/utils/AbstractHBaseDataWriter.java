package org.opencb.opencga.storage.hadoop.utils;

import org.apache.hadoop.hbase.TableName;
import org.apache.hadoop.hbase.client.BufferedMutator;
import org.apache.hadoop.hbase.client.Mutation;
import org.opencb.commons.io.DataWriter;

import java.io.IOException;
import java.io.UncheckedIOException;
import java.util.List;

/**
 * Created on 31/01/18.
 *
 * @author Jacobo Coll &lt;jacobo167@gmail.com&gt;
 */
public abstract class AbstractHBaseDataWriter<T, M extends Mutation> implements DataWriter<T> {

    protected final HBaseManager hBaseManager;
    protected final String tableName;
    private BufferedMutator mutator;

    public AbstractHBaseDataWriter(HBaseManager hBaseManager, String tableName) {
        this.hBaseManager = new HBaseManager(hBaseManager);
        this.tableName = tableName;
    }

    protected abstract List<M> convert(List<T> batch);

    @Override
    public boolean open() {
        try {
            mutator = hBaseManager.getConnection().getBufferedMutator(TableName.valueOf(tableName));
        } catch (IOException e) {
            throw new UncheckedIOException("Failed to connect to Hbase", e);
        }
        return true;
    }

    @Override
    public boolean write(List<T> list) {
        try {
            mutate(convert(list));
        } catch (IOException e) {
            throw new UncheckedIOException(e);
        }
        return true;
    }

    @Override
<<<<<<< HEAD
    public boolean write(T elem) {
        try {
            mutate(convert(Collections.singletonList(elem)));
        } catch (IOException e) {
            throw new UncheckedIOException(e);
        }
        return true;
    }

    protected void mutate(List<M> convert) throws IOException {
        mutator.mutate(convert);
    }

    @Override
=======
>>>>>>> 77f7421d
    public boolean post() {
        try {
            mutator.flush();
        } catch (IOException e) {
            throw new UncheckedIOException(e);
        }
        return true;
    }

    @Override
    public boolean close() {
        try {
            mutator.close();
        } catch (IOException e) {
            throw new UncheckedIOException(e);
        }
        return true;
    }
}<|MERGE_RESOLUTION|>--- conflicted
+++ resolved
@@ -47,24 +47,11 @@
         return true;
     }
 
-    @Override
-<<<<<<< HEAD
-    public boolean write(T elem) {
-        try {
-            mutate(convert(Collections.singletonList(elem)));
-        } catch (IOException e) {
-            throw new UncheckedIOException(e);
-        }
-        return true;
-    }
-
     protected void mutate(List<M> convert) throws IOException {
         mutator.mutate(convert);
     }
 
     @Override
-=======
->>>>>>> 77f7421d
     public boolean post() {
         try {
             mutator.flush();
