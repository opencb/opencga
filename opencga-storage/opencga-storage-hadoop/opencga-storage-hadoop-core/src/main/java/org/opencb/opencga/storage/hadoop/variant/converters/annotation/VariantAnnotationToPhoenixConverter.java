--- conflicted
+++ resolved
@@ -37,10 +37,7 @@
 import java.util.stream.Collectors;
 
 import static org.opencb.opencga.storage.core.variant.adaptors.VariantQueryUtils.parseConsequenceType;
-<<<<<<< HEAD
-=======
 import static org.opencb.opencga.storage.hadoop.variant.adaptors.phoenix.VariantPhoenixHelper.DEFAULT_HUMAN_POPULATION_FREQUENCIES_COLUMNS;
->>>>>>> 6c04fdf1
 import static org.opencb.opencga.storage.hadoop.variant.adaptors.phoenix.VariantPhoenixHelper.VariantColumn.*;
 import static org.opencb.opencga.storage.hadoop.variant.adaptors.phoenix.VariantPhoenixKeyFactory.generateVariantRowKey;
 
@@ -53,8 +50,6 @@
         implements Converter<VariantAnnotation, Map<PhoenixHelper.Column, ?>> {
 
     public static final int COMPRESS_THRESHOLD = (int) (0.8 * 1024 * 1024); // 0.8MB
-<<<<<<< HEAD
-=======
     private static final Map<PhoenixHelper.Column, Object> DEFAULT_POP_FREQ;
 
     static {
@@ -67,7 +62,6 @@
         DEFAULT_POP_FREQ = Collections.unmodifiableMap(map);
     }
 
->>>>>>> 6c04fdf1
     private VariantTraitAssociationToEvidenceEntryConverter evidenceEntryConverter;
 
     private int annotationId;
@@ -106,13 +100,9 @@
         } else {
             map.put(FULL_ANNOTATION, json);
         }
-<<<<<<< HEAD
-        map.put(ANNOTATION_ID, annotationId);
-=======
         if (annotationId >= 0) {
             map.put(ANNOTATION_ID, annotationId);
         }
->>>>>>> 6c04fdf1
 
         Set<String> genes = new HashSet<>();
         Set<String> geneSo = new HashSet<>();
