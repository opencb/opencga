--- conflicted
+++ resolved
@@ -1,22 +1,14 @@
 package org.opencb.opencga.storage.hadoop.variant.index.annotation;
 
 import org.apache.commons.collections4.CollectionUtils;
-<<<<<<< HEAD
-import org.apache.commons.lang3.tuple.Pair;
-=======
 import org.apache.commons.lang3.tuple.Triple;
->>>>>>> 5f94d544
 import org.opencb.biodata.models.variant.avro.ConsequenceType;
 import org.opencb.biodata.models.variant.avro.PopulationFrequency;
 import org.opencb.biodata.models.variant.avro.SequenceOntologyTerm;
 import org.opencb.biodata.models.variant.avro.VariantAnnotation;
 import org.opencb.opencga.storage.core.io.bit.BitBuffer;
 import org.opencb.opencga.storage.core.variant.query.VariantQueryUtils;
-<<<<<<< HEAD
-import org.opencb.opencga.storage.hadoop.variant.index.core.CombinationIndexSchema;
-=======
 import org.opencb.opencga.storage.hadoop.variant.index.core.CombinationTripleIndexSchema;
->>>>>>> 5f94d544
 import org.opencb.opencga.storage.hadoop.variant.index.core.IndexField;
 import org.opencb.opencga.storage.hadoop.variant.index.sample.SampleIndexSchema;
 
@@ -91,17 +83,9 @@
         boolean intergenic = false;
         boolean clinical = false;
 
-<<<<<<< HEAD
-        CombinationIndexSchema.Combination ctBtCombination = null;
-        CombinationIndexSchema.Combination ctTfCombination = null;
-        if (variantAnnotation.getConsequenceTypes() != null) {
-            List<Pair<String, String>> ctBtPair = new LinkedList<>();
-            List<Pair<String, String>> ctTfPair = new LinkedList<>();
-=======
         CombinationTripleIndexSchema.CombinationTriple ctBtTfCombination = null;
         if (variantAnnotation.getConsequenceTypes() != null) {
             List<Triple<String, String, String>> ctBtTfTriples = new LinkedList<>();
->>>>>>> 5f94d544
             Set<String> biotypes = new HashSet<>();
             Set<String> cts = new HashSet<>();
             Set<String> flags = new HashSet<>();
@@ -116,11 +100,7 @@
                 if (ctTranscriptFlags == null) {
                     ctTranscriptFlags = ct.getTranscriptAnnotationFlags();
                     if (ctTranscriptFlags == null) {
-<<<<<<< HEAD
-                        ctTranscriptFlags = Collections.emptyList();
-=======
                         ctTranscriptFlags = Collections.singletonList("OTHER");
->>>>>>> 5f94d544
                     }
                 }
                 flags.addAll(ctTranscriptFlags);
@@ -133,16 +113,9 @@
                     }
 
                     cts.add(soName);
-<<<<<<< HEAD
-                    ctBtPair.add(Pair.of(soName, biotype));
-
-                    for (String transcriptFlag : ctTranscriptFlags) {
-                        ctTfPair.add(Pair.of(soName, transcriptFlag));
-=======
 
                     for (String transcriptFlag : ctTranscriptFlags) {
                         ctBtTfTriples.add(Triple.of(soName, biotype, transcriptFlag));
->>>>>>> 5f94d544
                     }
 
                     if (VariantQueryUtils.LOF_SET.contains(soName)) {
@@ -160,20 +133,12 @@
                     }
                 }
             }
-<<<<<<< HEAD
-            schema.getBiotypeIndex().getField().write(new ArrayList<>(biotypes), btIndex);
-            schema.getCtIndex().getField().write(new ArrayList<>(cts), ctIndex);
-            schema.getTranscriptFlagIndexSchema().getField().write(new ArrayList<>(flags), tfIndex);
-            ctBtCombination = schema.getCtBtIndex().getField().getCombination(ctBtPair, ctIndex, btIndex);
-            ctTfCombination = schema.getCtTfIndex().getField().getCombination(ctTfPair, ctIndex, tfIndex);
-=======
             if (!intergenic) {
                 schema.getBiotypeIndex().getField().write(new ArrayList<>(biotypes), btIndex);
                 schema.getCtIndex().getField().write(new ArrayList<>(cts), ctIndex);
                 schema.getTranscriptFlagIndexSchema().getField().write(new ArrayList<>(flags), tfIndex);
                 ctBtTfCombination = schema.getCtBtTfIndex().getField().getCombination(ctBtTfTriples, ctIndex, btIndex, tfIndex);
             }
->>>>>>> 5f94d544
         }
         if (intergenic) {
             b |= INTERGENIC_MASK;
@@ -232,11 +197,7 @@
             schema.getClinicalIndexSchema().getClinicalSignificanceField().write(combinations, clinicalIndex);
         }
         return new AnnotationIndexEntry(b, intergenic, ctIndex.toInt(), btIndex.toInt(), tfIndex.toInt(),
-<<<<<<< HEAD
-                ctBtCombination, ctTfCombination, popFreq, clinical, clinicalIndex);
-=======
                 ctBtTfCombination, popFreq, clinical, clinicalIndex);
->>>>>>> 5f94d544
     }
     protected void addPopFreqIndex(BitBuffer bitBuffer, PopulationFrequency populationFrequency) {
         IndexField<Double> field = schema.getPopFreqIndex()
