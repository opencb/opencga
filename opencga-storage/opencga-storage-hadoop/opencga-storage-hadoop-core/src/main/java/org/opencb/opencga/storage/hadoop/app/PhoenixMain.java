package org.opencb.opencga.storage.hadoop.app;

import org.apache.commons.lang3.time.StopWatch;
import org.apache.hadoop.conf.Configuration;
import org.apache.hadoop.hbase.HBaseConfiguration;
import org.apache.hadoop.hbase.TableName;
import org.apache.phoenix.schema.PTableType;
import org.opencb.commons.datastore.core.ObjectMap;
import org.opencb.opencga.core.common.TimeUtils;
import org.opencb.opencga.storage.hadoop.utils.HBaseManager;
import org.opencb.opencga.storage.hadoop.variant.adaptors.VariantHadoopDBAdaptor;
import org.opencb.opencga.storage.hadoop.variant.adaptors.phoenix.PhoenixHelper;
import org.opencb.opencga.storage.hadoop.variant.adaptors.phoenix.VariantPhoenixSchemaManager;
import org.opencb.opencga.storage.hadoop.variant.utils.HBaseVariantTableNameGenerator;
import org.slf4j.Logger;
import org.slf4j.LoggerFactory;

<<<<<<< HEAD
=======
import java.io.IOException;
import java.sql.Connection;
import java.sql.SQLException;
>>>>>>> b461db2e
import java.util.Map;

public class PhoenixMain extends AbstractMain {

    protected static final Logger LOGGER = LoggerFactory.getLogger(PhoenixMain.class);
    public static void main(String[] args) {
        PhoenixMain main = new PhoenixMain();
        try {
            main.run(args);
        } catch (Exception e) {
            e.printStackTrace();
            System.exit(1);
        }
    }

    @Override
    public void run(String[] args) throws Exception {
        Configuration configuration = HBaseConfiguration.create();

        String command = safeArg(args, 0, "help");
        String dbName = safeArg(args, 1);

        final HBaseManager hBaseManager;
        VariantHadoopDBAdaptor dbAdaptor = null;

        ObjectMap argsMap = getArgsMap(args, 2);
        if (argsMap.getBoolean("help", false)) {
            command = "help";
        }
        if (command.equals("help")) {
            hBaseManager = null;
        } else if (command.equals("list-tables")) {
            hBaseManager = new HBaseManager(configuration);
            hBaseManager.getConnection();
        } else {
            hBaseManager = new HBaseManager(configuration);
            hBaseManager.getConnection();
            HBaseVariantTableNameGenerator tableNameGenerator = new HBaseVariantTableNameGenerator(dbName, configuration);
            dbAdaptor = new VariantHadoopDBAdaptor(hBaseManager, configuration, tableNameGenerator, new ObjectMap());
            if (!hBaseManager.tableExists(tableNameGenerator.getMetaTableName())) {
                throw new IllegalArgumentException("Metadata table '" + tableNameGenerator.getMetaTableName() + "' does not exist");
            }
        }

        StopWatch stopWatch = new StopWatch();
        stopWatch.start();
        switch (command) {
            case "list-tables": {
                print(hBaseManager.listTables()
                        .stream()
                        .map(TableName::getNameAsString)
                        .filter(HBaseVariantTableNameGenerator::isVariantTableName)
                );
                break;
            }
            case "create-view":
                createView(dbAdaptor);
                break;
            case "drop-view":
                dropView(dbAdaptor);
                break;

            case "list-columns":
                listColumnsPhoenix(dbAdaptor);
                break;
//            case "list-columns-hb":
//                listColumnsHBase(dbAdaptor);
//                break;

            case "help":
            default:
                System.out.println("Commands:");
                System.out.println("  help");
                System.out.println("  list-tables");
<<<<<<< HEAD
                System.out.println("  create-view     <databaseName> ");
                System.out.println("  drop-view       <databaseName> ");
=======
                System.out.println("  list-columns      <databaseName> ");
//                System.out.println("  list-columns-hb   <databaseName> ");
                System.out.println("  create-view       <databaseName> ");
>>>>>>> b461db2e
                break;
        }
        System.err.println("--------------------------");
        System.err.println("  Wall time: " + TimeUtils.durationToString(stopWatch));
        System.err.println("--------------------------");
        if (dbAdaptor != null) {
            dbAdaptor.close();
        }
        if (hBaseManager != null) {
            hBaseManager.close();
        }
    }

<<<<<<< HEAD
    private void createView(VariantHadoopDBAdaptor dbAdaptor) throws Exception {
=======
    private void listColumnsPhoenix(VariantHadoopDBAdaptor dbAdaptor) throws SQLException {
        println("# Print columns from Phoenix");
        try (Connection connection = dbAdaptor.openJdbcConnection()) {
            for (PhoenixHelper.Column column : new PhoenixHelper(dbAdaptor.getConfiguration())
                    .getColumns(connection, dbAdaptor.getVariantTable(), PTableType.VIEW)) {
                println(column.fullColumn() + "\t" + column.sqlType());
            }
        }
    }

//    private void listColumnsHBase(VariantHadoopDBAdaptor dbAdaptor) throws IOException {
//        println("# Print columns from HBase");
//        for (PhoenixHelper.Column column : new PhoenixHelper(dbAdaptor.getConfiguration()).getColumns(dbAdaptor.getHBaseManager(),
//        dbAdaptor.getVariantTable(), PTableType.VIEW)) {
//            println(column.fullColumn() + "\t" + column.sqlType());
//        }
//    }

    private void createView(VariantHadoopDBAdaptor dbAdaptor) throws StorageEngineException, IOException {
>>>>>>> b461db2e
        if (!dbAdaptor.getHBaseManager().tableExists(dbAdaptor.getVariantTable())) {
            throw new IllegalStateException("Variants table '" + dbAdaptor.getVariantTable() + "' doesn't exist");
        }
        if (!dbAdaptor.getHBaseManager().tableExists(dbAdaptor.getTableNameGenerator().getMetaTableName())) {
            throw new IllegalStateException("Meta table '" + dbAdaptor.getTableNameGenerator().getMetaTableName() + "' doesn't exist");
        }

        try (VariantPhoenixSchemaManager schemaManager = new VariantPhoenixSchemaManager(dbAdaptor)) {
            schemaManager.registerAnnotationColumns();

            for (Map.Entry<String, Integer> entry : dbAdaptor.getMetadataManager().getStudies().entrySet()) {
                String studyName = entry.getKey();
                Integer studyId = entry.getValue();
                LOGGER.info("Create columns for study {}:{}", studyName, studyId);

                schemaManager.registerStudyColumns(studyId);
            }
        }
    }

    private void dropView(VariantHadoopDBAdaptor dbAdaptor) throws Exception {
        if (!dbAdaptor.getHBaseManager().tableExists(dbAdaptor.getVariantTable())) {
            throw new IllegalStateException("Variants table '" + dbAdaptor.getVariantTable() + "' doesn't exist");
        }
        if (!dbAdaptor.getHBaseManager().tableExists(dbAdaptor.getTableNameGenerator().getMetaTableName())) {
            throw new IllegalStateException("Meta table '" + dbAdaptor.getTableNameGenerator().getMetaTableName() + "' doesn't exist");
        }

        try (VariantPhoenixSchemaManager schemaManager = new VariantPhoenixSchemaManager(dbAdaptor)) {
            schemaManager.dropTable(true);
        }

    }


}<|MERGE_RESOLUTION|>--- conflicted
+++ resolved
@@ -15,12 +15,8 @@
 import org.slf4j.Logger;
 import org.slf4j.LoggerFactory;
 
-<<<<<<< HEAD
-=======
-import java.io.IOException;
 import java.sql.Connection;
 import java.sql.SQLException;
->>>>>>> b461db2e
 import java.util.Map;
 
 public class PhoenixMain extends AbstractMain {
@@ -95,14 +91,11 @@
                 System.out.println("Commands:");
                 System.out.println("  help");
                 System.out.println("  list-tables");
-<<<<<<< HEAD
+                System.out.println("  list-columns      <databaseName> ");
+//                System.out.println("  list-columns-hb   <databaseName> ");
                 System.out.println("  create-view     <databaseName> ");
                 System.out.println("  drop-view       <databaseName> ");
-=======
-                System.out.println("  list-columns      <databaseName> ");
-//                System.out.println("  list-columns-hb   <databaseName> ");
                 System.out.println("  create-view       <databaseName> ");
->>>>>>> b461db2e
                 break;
         }
         System.err.println("--------------------------");
@@ -116,9 +109,6 @@
         }
     }
 
-<<<<<<< HEAD
-    private void createView(VariantHadoopDBAdaptor dbAdaptor) throws Exception {
-=======
     private void listColumnsPhoenix(VariantHadoopDBAdaptor dbAdaptor) throws SQLException {
         println("# Print columns from Phoenix");
         try (Connection connection = dbAdaptor.openJdbcConnection()) {
@@ -137,8 +127,7 @@
 //        }
 //    }
 
-    private void createView(VariantHadoopDBAdaptor dbAdaptor) throws StorageEngineException, IOException {
->>>>>>> b461db2e
+    private void createView(VariantHadoopDBAdaptor dbAdaptor) throws Exception {
         if (!dbAdaptor.getHBaseManager().tableExists(dbAdaptor.getVariantTable())) {
             throw new IllegalStateException("Variants table '" + dbAdaptor.getVariantTable() + "' doesn't exist");
         }
