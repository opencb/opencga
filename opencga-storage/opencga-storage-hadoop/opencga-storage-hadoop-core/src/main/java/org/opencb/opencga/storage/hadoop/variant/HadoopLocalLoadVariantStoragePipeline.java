--- conflicted
+++ resolved
@@ -410,10 +410,7 @@
             this.loadedGenotypes = sampleIndexDBLoader.getLoadedGenotypes();
             this.sampleIndexVersion = sampleIndexDBLoader.getSampleIndexVersion();
         }
-<<<<<<< HEAD
-=======
         this.largestVariantLength = largestVariantTask.getMaxLength();
->>>>>>> 83ca8d0a
         logLoadResults(variantReader.getVariantFileMetadata(), resolver, hadoopDBWriter);
     }
 
@@ -461,10 +458,7 @@
             this.loadedGenotypes = sampleIndexDBLoader.getLoadedGenotypes();
             this.sampleIndexVersion = sampleIndexDBLoader.getSampleIndexVersion();
         }
-<<<<<<< HEAD
-=======
         this.largestVariantLength = largestVariantTask.getMaxLength();
->>>>>>> 83ca8d0a
         logLoadResults(variantReader.getVariantFileMetadata(), resolver, hadoopDBWriter);
     }
 
