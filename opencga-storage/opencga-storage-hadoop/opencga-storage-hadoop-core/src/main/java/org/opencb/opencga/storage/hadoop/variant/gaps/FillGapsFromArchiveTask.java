package org.opencb.opencga.storage.hadoop.variant.gaps;

import org.apache.hadoop.conf.Configuration;
import org.apache.hadoop.hbase.TableName;
import org.apache.hadoop.hbase.client.Get;
import org.apache.hadoop.hbase.client.Result;
import org.apache.hadoop.hbase.client.Scan;
import org.apache.hadoop.hbase.client.Table;
import org.apache.hadoop.hbase.util.Bytes;
import org.opencb.biodata.models.variant.Variant;
import org.opencb.biodata.models.variant.avro.VariantType;
import org.opencb.biodata.models.variant.protobuf.VcfSliceProtos;
import org.opencb.biodata.tools.variant.converters.proto.VcfRecordProtoToVariantConverter;
import org.opencb.opencga.storage.core.metadata.StudyConfiguration;
import org.opencb.opencga.storage.hadoop.utils.HBaseManager;
import org.opencb.opencga.storage.hadoop.variant.GenomeHelper;
import org.opencb.opencga.storage.hadoop.variant.archive.ArchiveRowKeyFactory;
import org.opencb.opencga.storage.hadoop.variant.archive.ArchiveTableHelper;

import java.io.IOException;
import java.util.*;

<<<<<<< HEAD
import static org.opencb.opencga.storage.hadoop.variant.index.VariantMergerTableMapper.TARGET_VARIANT_TYPE_SET;
import static org.opencb.opencga.storage.hadoop.variant.index.VariantTableStudyRow.HOM_REF;
import static org.opencb.opencga.storage.hadoop.variant.index.VariantTableStudyRow.buildColumnKey;

=======
>>>>>>> ca2c08a2
/**
 * Created on 06/02/18.
 *
 * @author Jacobo Coll &lt;jacobo167@gmail.com&gt;
 */
<<<<<<< HEAD
public class FillGapsFromArchiveTask implements ParallelTaskRunner.TaskWithException<Result, Put, IOException> {

    private static final Comparator<Variant> VARIANT_COMPARATOR = Comparator
            .comparing(Variant::getStart)
            .thenComparing(Variant::getEnd)
            .thenComparing(Variant::compareTo);
    private static final int ARCHIVE_FILES_READ_BATCH_SIZE = 1000;

    private final HBaseManager hBaseManager;
    private final String archiveTableName;
    private final String variantsTableName;
    private final StudyConfiguration studyConfiguration;
    private final GenomeHelper helper;
    private final FillGapsTask fillGapsTask;
    private final SortedSet<Integer> fileIds;
    private final boolean fillAllVariants;
    private final Map<Integer, byte[]> fileToColumnMap;
    private final Logger logger = LoggerFactory.getLogger(FillGapsFromArchiveTask.class);
    private final ArchiveRowKeyFactory rowKeyFactory;

    private Table variantsTable;
    private Table archiveTable;

    public FillGapsFromArchiveTask(HBaseManager hBaseManager,
                                   String variantsTableName,
=======
public class FillGapsFromArchiveTask extends AbstractFillFromArchiveTask {

    protected final Map<Integer, byte[]> fileToRefColumnMap;
    private final Integer mainFileBatch;
    private final Map<Integer, List<Integer>> otherFilesGroupByFilesBatch;

    protected final String archiveTableName;
    protected Table archiveTable;

    public FillGapsFromArchiveTask(HBaseManager hBaseManager,
>>>>>>> ca2c08a2
                                   String archiveTableName,
                                   StudyConfiguration studyConfiguration,
                                   GenomeHelper helper,
                                   Collection<Integer> samples) {
        super(hBaseManager, studyConfiguration, helper, samples, false);
        this.archiveTableName = archiveTableName;
<<<<<<< HEAD
        this.variantsTableName = variantsTableName;
        this.studyConfiguration = studyConfiguration;
        this.helper = helper;

        fileIds = new TreeSet<>();
        fileToColumnMap = new HashMap<>();
//            Map<Integer, Integer> samplesFileMap = new HashMap<>();
        if (samples == null || samples.isEmpty()) {
            fileIds.addAll(studyConfiguration.getIndexedFiles());
            for (Integer fileId : fileIds) {
                fileToColumnMap.put(fileId, Bytes.toBytes(ArchiveTableHelper.getNonRefColumnName(fileId)));
            }
        } else {
            for (Integer sample : samples) {
                for (Map.Entry<Integer, LinkedHashSet<Integer>> entry : studyConfiguration.getSamplesInFiles().entrySet()) {
                    if (entry.getValue().contains(sample)) {
                        Integer fileId = entry.getKey();
//                        samplesFileMap.put(sample, fileId);
                        fileToColumnMap.put(fileId, Bytes.toBytes(ArchiveTableHelper.getNonRefColumnName(fileId)));
                        fileIds.add(fileId);
                        break;
                    }
                }
            }
=======

        fileToRefColumnMap = new HashMap<>();
        for (Integer fileId : fileIds) {
            fileToRefColumnMap.put(fileId, Bytes.toBytes(ArchiveTableHelper.getRefColumnName(fileId)));
>>>>>>> ca2c08a2
        }

        mainFileBatch = getMainFileBatch(fileIds, rowKeyFactory);

        otherFilesGroupByFilesBatch = groupFilesByBatch(fileIds, rowKeyFactory);
        otherFilesGroupByFilesBatch.remove(mainFileBatch);
    }

    @Override
<<<<<<< HEAD
    public void pre() {
        try {
            archiveTable = hBaseManager.getConnection().getTable(TableName.valueOf(archiveTableName));
            variantsTable = hBaseManager.getConnection().getTable(TableName.valueOf(variantsTableName));
        } catch (IOException e) {
            throw new UncheckedIOException(e);
        }
    }

    @Override
    public void post() {
        try {
            archiveTable.close();
            variantsTable.close();
        } catch (IOException e) {
            throw new UncheckedIOException(e);
        }
=======
    public void pre() throws IOException {
        archiveTable = hBaseManager.getConnection().getTable(TableName.valueOf(archiveTableName));
    }

    @Override
    public void post() throws IOException {
        archiveTable.close();
    }

    private static Integer getMainFileBatch(Collection<Integer> fileIds, ArchiveRowKeyFactory rowKeyFactory) {
        Map<Integer, List<Integer>> groupFilesByBatch = groupFilesByBatch(fileIds, rowKeyFactory);

        Integer maxNumFilesInBatch = groupFilesByBatch.values().stream().map(List::size).max(Integer::compareTo).get();
        // In case of having more than one batch with the same num of files, get the smallest batchFile
        return groupFilesByBatch.entrySet().stream().filter(entry -> entry.getValue().size() == maxNumFilesInBatch)
                .min(Comparator.comparingInt(Map.Entry::getKey)).get().getKey();
    }

    private static Map<Integer, List<Integer>> groupFilesByBatch(Collection<Integer> fileIds, ArchiveRowKeyFactory rowKeyFactory) {
        return fileIds.stream().collect(Collectors.groupingBy(rowKeyFactory::getFileBatch));
>>>>>>> ca2c08a2
    }

    @Override
    protected Context buildContext(Result result) throws IOException {
        return new FillGapsContext(result);
    }

    private class FillGapsContext extends Context {

        private Map<Integer, Result> results;

        protected FillGapsContext(Result result) throws IOException {
            super(result);
        }

        @Override
        protected List<Variant> extractVariantsToFill() throws IOException {
            // If there are files not in the main batch, make an specific get to that batch
            if (!otherFilesGroupByFilesBatch.isEmpty()) {
                List<Get> gets = new ArrayList<>(otherFilesGroupByFilesBatch.size());
                String chromosome = rowKeyFactory.extractChromosomeFromBlockId(Bytes.toString(rowKey));
                long slice = rowKeyFactory.extractSliceFromBlockId(Bytes.toString(rowKey));
                for (Map.Entry<Integer, List<Integer>> entry : otherFilesGroupByFilesBatch.entrySet()) {
                    Integer fileBatch = entry.getKey();
                    String otherRowKey = rowKeyFactory.generateBlockIdFromSliceAndBatch(fileBatch, chromosome, slice);
                    Get get = new Get(Bytes.toBytes(otherRowKey));
                    for (Integer fileId : entry.getValue()) {
                        get.addColumn(helper.getColumnFamily(), fileToNonRefColumnMap.get(fileId));
                        get.addColumn(helper.getColumnFamily(), fileToRefColumnMap.get(fileId));
                    }
                    gets.add(get);
                }
                results = new HashMap<>();
                for (Result result : archiveTable.get(gets)) {
                    results.put(rowKeyFactory.extractFileBatchFromBlockId(Bytes.toString(result.getRow())), result);
                }
                results.put(mainFileBatch, result);
            } else {
                results = Collections.singletonMap(mainFileBatch, result);
            }

            // We should fill only the variants from any of the files to fill
            List<Variant> variants = new ArrayList<>();
            for (Integer fileId : fileIds) {
                VcfSlicePair vcfSlicePair = getVcfSlice(fileId);

                if (vcfSlicePair != null && vcfSlicePair.getNonRefVcfSlice() != null) {
                    VcfSliceProtos.VcfSlice vcfSlice = vcfSlicePair.getNonRefVcfSlice();
                    for (VcfSliceProtos.VcfRecord vcfRecord : vcfSlice.getRecordsList()) {
                        VariantType variantType = VcfRecordProtoToVariantConverter.getVariantType(vcfRecord.getType());
                        // Get loaded variants from this VcfSlice
                        if (isVariantAlreadyLoaded(vcfSlice, vcfRecord)) {
                            int position = vcfSlice.getPosition();
                            int start = VcfRecordProtoToVariantConverter.getStart(vcfRecord, position);
                            int end = VcfRecordProtoToVariantConverter.getEnd(vcfRecord, position);

                            Variant variant = new Variant(vcfSlice.getChromosome(), start, end, vcfRecord.getReference(),
                                    vcfRecord.getAlternate()).setType(variantType);
                            variants.add(variant);
//                                variantsToFill.computeIfAbsent(variant, v -> new HashSet<>(fileIds)).remove(fileId);
                        }
                    }
                }
            }
            return variants;
        }

        @Override
        protected void vcfSliceNotFound(int fileId) {
            // We are trying to read Ref and NonRef from this file. There was a gap?
            logger.warn("Nothing found for fileId " + fileId + " in RK " + Bytes.toString(rowKey));
        }
<<<<<<< HEAD
        return puts;
    }

    public Context buildContext(Result result) throws IOException {
        List<Variant> variants = new ArrayList<>();

        // If fill all variants from the study, get variant ids from variants table
        if (fillAllVariants) {
            Region region = rowKeyFactory.extractRegionFromBlockId(Bytes.toString(result.getRow()));

            // Build scan. Only get variants from the needed region, from this study
            Scan scan = new Scan();
            VariantHBaseQueryParser.addRegionFilter(scan, region);
            scan.addColumn(helper.getColumnFamily(), Bytes.toBytes(buildColumnKey(studyConfiguration.getStudyId(), HOM_REF)));

            try (ResultScanner scanner = variantsTable.getScanner(scan)) {
                for (Result variantResult : scanner) {
                    variants.add(VariantPhoenixKeyFactory.extractVariantFromVariantRowKey(variantResult.getRow()));
                }
            }
        } // else { TODO: Extract variants from result! }

        // TODO: Find list of processed files.
        // TODO: If fillAllFiles == true, (global fill operation), this can be stored in the StudyConfiguration
        // if fillAllFiles == true
        //     processedFiles = studyConfiguration.getXXXX()
        // TODO: Should we store this for each chunk? Or should we store a timestamp to indicate how updated is this chunk?
        List<Integer> processedFiles = Collections.emptyList();
        // TODO: Find list of processed variants
        List<Variant> processedVariants = Collections.emptyList();
        return new Context(variants, processedFiles, processedVariants, result.getRow());
    }
=======
>>>>>>> ca2c08a2

        @Override
        protected VcfSlicePair getVcfSlicePairFromResult(Integer fileId) throws IOException {
            int thisFileBatch = rowKeyFactory.getFileBatch(fileId);
            return getVcfSlicePairFromResult(fileId, results.get(thisFileBatch));
        }

        protected VcfSlicePair getVcfSlicePairFromResult(Integer fileId, Result result) throws IOException {
            VcfSliceProtos.VcfSlice nonRefVcfSlice = parseVcfSlice(
                    result.getValue(helper.getColumnFamily(), fileToNonRefColumnMap.get(fileId)));
            VcfSliceProtos.VcfSlice refVcfSlice = parseVcfSlice(
                    result.getValue(helper.getColumnFamily(), fileToRefColumnMap.get(fileId)));

<<<<<<< HEAD
                Result result = archiveTable.get(get);

                for (Cell cell : result.rawCells()) {
                    byte[] data = CellUtil.cloneValue(cell);
                    VcfSlice vcfSlice;
                    if (data.length != 0) {
                        try {
                            vcfSlice = VcfSlice.parseFrom(data);
                        } catch (Exception e) {
                            System.out.println("Error parsing data from row " + Bytes.toString(rowKey));
                            throw e;
                        }
                    } else {
                        vcfSlice = null;
                    }
                    filesMap.put(ArchiveTableHelper.getFileIdFromNonRefColumnName(CellUtil.cloneQualifier(cell)), vcfSlice);
                }
=======
            if (nonRefVcfSlice == null && refVcfSlice == null) {
                return null;
            } else {
                return new VcfSlicePair(nonRefVcfSlice, refVcfSlice);
>>>>>>> ca2c08a2
            }
        }

        @Override
        public Set<Integer> getAllFiles() {
            return fileIds;
        }

    }


<<<<<<< HEAD
    public static Scan buildScan(String regionStr, Configuration conf) {
        Scan scan = new Scan();
        Region region;
        if (StringUtils.isNotEmpty(regionStr)) {
            region = Region.parseRegion(regionStr);
        } else {
            region = null;
        }
        ArchiveRowKeyFactory archiveRowKeyFactory = new ArchiveRowKeyFactory(conf);
        VariantHBaseQueryParser.addArchiveRegionFilter(scan, region, 0, archiveRowKeyFactory);
        return scan;
    }
=======
    public static Scan buildScan(Collection<Integer> fileIds, String regionStr, Configuration conf) {
        Scan scan = AbstractFillFromArchiveTask.buildScan(regionStr, conf);
>>>>>>> ca2c08a2

        ArchiveRowKeyFactory archiveRowKeyFactory = new ArchiveRowKeyFactory(conf);
        Integer mainFileBatch = getMainFileBatch(fileIds, archiveRowKeyFactory);

        GenomeHelper helper = new GenomeHelper(conf);
        for (Integer fileId : fileIds) {
            // Scan files only from the main file batch
            if (mainFileBatch == archiveRowKeyFactory.getFileBatch(fileId)) {
                scan.addColumn(helper.getColumnFamily(), Bytes.toBytes(ArchiveTableHelper.getNonRefColumnName(fileId)));
                scan.addColumn(helper.getColumnFamily(), Bytes.toBytes(ArchiveTableHelper.getRefColumnName(fileId)));
            }
        }
        return scan;
    }

}<|MERGE_RESOLUTION|>--- conflicted
+++ resolved
@@ -19,46 +19,13 @@
 
 import java.io.IOException;
 import java.util.*;
+import java.util.stream.Collectors;
 
-<<<<<<< HEAD
-import static org.opencb.opencga.storage.hadoop.variant.index.VariantMergerTableMapper.TARGET_VARIANT_TYPE_SET;
-import static org.opencb.opencga.storage.hadoop.variant.index.VariantTableStudyRow.HOM_REF;
-import static org.opencb.opencga.storage.hadoop.variant.index.VariantTableStudyRow.buildColumnKey;
-
-=======
->>>>>>> ca2c08a2
 /**
  * Created on 06/02/18.
  *
  * @author Jacobo Coll &lt;jacobo167@gmail.com&gt;
  */
-<<<<<<< HEAD
-public class FillGapsFromArchiveTask implements ParallelTaskRunner.TaskWithException<Result, Put, IOException> {
-
-    private static final Comparator<Variant> VARIANT_COMPARATOR = Comparator
-            .comparing(Variant::getStart)
-            .thenComparing(Variant::getEnd)
-            .thenComparing(Variant::compareTo);
-    private static final int ARCHIVE_FILES_READ_BATCH_SIZE = 1000;
-
-    private final HBaseManager hBaseManager;
-    private final String archiveTableName;
-    private final String variantsTableName;
-    private final StudyConfiguration studyConfiguration;
-    private final GenomeHelper helper;
-    private final FillGapsTask fillGapsTask;
-    private final SortedSet<Integer> fileIds;
-    private final boolean fillAllVariants;
-    private final Map<Integer, byte[]> fileToColumnMap;
-    private final Logger logger = LoggerFactory.getLogger(FillGapsFromArchiveTask.class);
-    private final ArchiveRowKeyFactory rowKeyFactory;
-
-    private Table variantsTable;
-    private Table archiveTable;
-
-    public FillGapsFromArchiveTask(HBaseManager hBaseManager,
-                                   String variantsTableName,
-=======
 public class FillGapsFromArchiveTask extends AbstractFillFromArchiveTask {
 
     protected final Map<Integer, byte[]> fileToRefColumnMap;
@@ -69,44 +36,16 @@
     protected Table archiveTable;
 
     public FillGapsFromArchiveTask(HBaseManager hBaseManager,
->>>>>>> ca2c08a2
                                    String archiveTableName,
                                    StudyConfiguration studyConfiguration,
                                    GenomeHelper helper,
                                    Collection<Integer> samples) {
         super(hBaseManager, studyConfiguration, helper, samples, false);
         this.archiveTableName = archiveTableName;
-<<<<<<< HEAD
-        this.variantsTableName = variantsTableName;
-        this.studyConfiguration = studyConfiguration;
-        this.helper = helper;
-
-        fileIds = new TreeSet<>();
-        fileToColumnMap = new HashMap<>();
-//            Map<Integer, Integer> samplesFileMap = new HashMap<>();
-        if (samples == null || samples.isEmpty()) {
-            fileIds.addAll(studyConfiguration.getIndexedFiles());
-            for (Integer fileId : fileIds) {
-                fileToColumnMap.put(fileId, Bytes.toBytes(ArchiveTableHelper.getNonRefColumnName(fileId)));
-            }
-        } else {
-            for (Integer sample : samples) {
-                for (Map.Entry<Integer, LinkedHashSet<Integer>> entry : studyConfiguration.getSamplesInFiles().entrySet()) {
-                    if (entry.getValue().contains(sample)) {
-                        Integer fileId = entry.getKey();
-//                        samplesFileMap.put(sample, fileId);
-                        fileToColumnMap.put(fileId, Bytes.toBytes(ArchiveTableHelper.getNonRefColumnName(fileId)));
-                        fileIds.add(fileId);
-                        break;
-                    }
-                }
-            }
-=======
 
         fileToRefColumnMap = new HashMap<>();
         for (Integer fileId : fileIds) {
             fileToRefColumnMap.put(fileId, Bytes.toBytes(ArchiveTableHelper.getRefColumnName(fileId)));
->>>>>>> ca2c08a2
         }
 
         mainFileBatch = getMainFileBatch(fileIds, rowKeyFactory);
@@ -116,25 +55,6 @@
     }
 
     @Override
-<<<<<<< HEAD
-    public void pre() {
-        try {
-            archiveTable = hBaseManager.getConnection().getTable(TableName.valueOf(archiveTableName));
-            variantsTable = hBaseManager.getConnection().getTable(TableName.valueOf(variantsTableName));
-        } catch (IOException e) {
-            throw new UncheckedIOException(e);
-        }
-    }
-
-    @Override
-    public void post() {
-        try {
-            archiveTable.close();
-            variantsTable.close();
-        } catch (IOException e) {
-            throw new UncheckedIOException(e);
-        }
-=======
     public void pre() throws IOException {
         archiveTable = hBaseManager.getConnection().getTable(TableName.valueOf(archiveTableName));
     }
@@ -155,7 +75,6 @@
 
     private static Map<Integer, List<Integer>> groupFilesByBatch(Collection<Integer> fileIds, ArchiveRowKeyFactory rowKeyFactory) {
         return fileIds.stream().collect(Collectors.groupingBy(rowKeyFactory::getFileBatch));
->>>>>>> ca2c08a2
     }
 
     @Override
@@ -228,41 +147,6 @@
             // We are trying to read Ref and NonRef from this file. There was a gap?
             logger.warn("Nothing found for fileId " + fileId + " in RK " + Bytes.toString(rowKey));
         }
-<<<<<<< HEAD
-        return puts;
-    }
-
-    public Context buildContext(Result result) throws IOException {
-        List<Variant> variants = new ArrayList<>();
-
-        // If fill all variants from the study, get variant ids from variants table
-        if (fillAllVariants) {
-            Region region = rowKeyFactory.extractRegionFromBlockId(Bytes.toString(result.getRow()));
-
-            // Build scan. Only get variants from the needed region, from this study
-            Scan scan = new Scan();
-            VariantHBaseQueryParser.addRegionFilter(scan, region);
-            scan.addColumn(helper.getColumnFamily(), Bytes.toBytes(buildColumnKey(studyConfiguration.getStudyId(), HOM_REF)));
-
-            try (ResultScanner scanner = variantsTable.getScanner(scan)) {
-                for (Result variantResult : scanner) {
-                    variants.add(VariantPhoenixKeyFactory.extractVariantFromVariantRowKey(variantResult.getRow()));
-                }
-            }
-        } // else { TODO: Extract variants from result! }
-
-        // TODO: Find list of processed files.
-        // TODO: If fillAllFiles == true, (global fill operation), this can be stored in the StudyConfiguration
-        // if fillAllFiles == true
-        //     processedFiles = studyConfiguration.getXXXX()
-        // TODO: Should we store this for each chunk? Or should we store a timestamp to indicate how updated is this chunk?
-        List<Integer> processedFiles = Collections.emptyList();
-        // TODO: Find list of processed variants
-        List<Variant> processedVariants = Collections.emptyList();
-        return new Context(variants, processedFiles, processedVariants, result.getRow());
-    }
-=======
->>>>>>> ca2c08a2
 
         @Override
         protected VcfSlicePair getVcfSlicePairFromResult(Integer fileId) throws IOException {
@@ -276,30 +160,10 @@
             VcfSliceProtos.VcfSlice refVcfSlice = parseVcfSlice(
                     result.getValue(helper.getColumnFamily(), fileToRefColumnMap.get(fileId)));
 
-<<<<<<< HEAD
-                Result result = archiveTable.get(get);
-
-                for (Cell cell : result.rawCells()) {
-                    byte[] data = CellUtil.cloneValue(cell);
-                    VcfSlice vcfSlice;
-                    if (data.length != 0) {
-                        try {
-                            vcfSlice = VcfSlice.parseFrom(data);
-                        } catch (Exception e) {
-                            System.out.println("Error parsing data from row " + Bytes.toString(rowKey));
-                            throw e;
-                        }
-                    } else {
-                        vcfSlice = null;
-                    }
-                    filesMap.put(ArchiveTableHelper.getFileIdFromNonRefColumnName(CellUtil.cloneQualifier(cell)), vcfSlice);
-                }
-=======
             if (nonRefVcfSlice == null && refVcfSlice == null) {
                 return null;
             } else {
                 return new VcfSlicePair(nonRefVcfSlice, refVcfSlice);
->>>>>>> ca2c08a2
             }
         }
 
@@ -311,23 +175,8 @@
     }
 
 
-<<<<<<< HEAD
-    public static Scan buildScan(String regionStr, Configuration conf) {
-        Scan scan = new Scan();
-        Region region;
-        if (StringUtils.isNotEmpty(regionStr)) {
-            region = Region.parseRegion(regionStr);
-        } else {
-            region = null;
-        }
-        ArchiveRowKeyFactory archiveRowKeyFactory = new ArchiveRowKeyFactory(conf);
-        VariantHBaseQueryParser.addArchiveRegionFilter(scan, region, 0, archiveRowKeyFactory);
-        return scan;
-    }
-=======
     public static Scan buildScan(Collection<Integer> fileIds, String regionStr, Configuration conf) {
         Scan scan = AbstractFillFromArchiveTask.buildScan(regionStr, conf);
->>>>>>> ca2c08a2
 
         ArchiveRowKeyFactory archiveRowKeyFactory = new ArchiveRowKeyFactory(conf);
         Integer mainFileBatch = getMainFileBatch(fileIds, archiveRowKeyFactory);
