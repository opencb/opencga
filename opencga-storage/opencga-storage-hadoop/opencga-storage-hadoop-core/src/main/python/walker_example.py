--- conflicted
+++ resolved
@@ -8,10 +8,7 @@
         pass
 
     def header(self, header):
-<<<<<<< HEAD
-=======
         # print all header lines
->>>>>>> 473189e1
         for line in header:
             self.write(line)
 
