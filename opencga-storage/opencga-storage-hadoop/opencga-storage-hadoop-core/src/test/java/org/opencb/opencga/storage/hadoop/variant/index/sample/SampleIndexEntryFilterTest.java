--- conflicted
+++ resolved
@@ -120,11 +120,7 @@
     private SampleIndexEntry getSampleIndexEntry1() {
         AnnotationIndexConverter converter = new AnnotationIndexConverter(schema);
         //{0.001, 0.005, 0.01};
-<<<<<<< HEAD
-        Map<String, byte[]> map = new AnnotationIndexPutBuilder()
-=======
         Map<String, byte[]> map = new AnnotationIndexPutBuilder(schema)
->>>>>>> 5f94d544
                 .add(converter.convert(annot(
                         pf("s1", "ALL", 0.0),
                         pf("s2", "ALL", 0.0),
@@ -260,12 +256,7 @@
                 schema.getCtIndex().getField().noOpFilter(),
                 schema.getBiotypeIndex().getField().noOpFilter(),
                 schema.getTranscriptFlagIndexSchema().getField().noOpFilter(),
-<<<<<<< HEAD
-                schema.getCtBtIndex().getField().noOpFilter(),
-                schema.getCtTfIndex().getField().noOpFilter(),
-=======
                 schema.getCtBtTfIndex().getField().noOpFilter(),
->>>>>>> 5f94d544
                 schema.getClinicalIndexSchema().noOpFilter(),
                 schema.getPopFreqIndex().buildFilter(Arrays.asList(frequencyQuery), op));
         // TODO: what about Partial?
