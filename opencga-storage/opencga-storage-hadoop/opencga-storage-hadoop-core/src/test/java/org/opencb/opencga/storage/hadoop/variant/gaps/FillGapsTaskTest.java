package org.opencb.opencga.storage.hadoop.variant.gaps;

<<<<<<< HEAD
import org.junit.Assert;
import org.junit.Rule;
=======
import org.apache.commons.lang3.tuple.Pair;
import org.apache.hadoop.conf.Configuration;
import org.apache.hadoop.hbase.client.Put;
import org.apache.hadoop.hbase.client.Result;
import org.junit.Before;
>>>>>>> 6c04fdf1
import org.junit.Test;
import org.opencb.biodata.models.variant.StudyEntry;
import org.opencb.biodata.models.variant.Variant;
import org.opencb.biodata.models.variant.VariantBuilder;
import org.opencb.biodata.models.variant.avro.VariantType;
<<<<<<< HEAD
import org.opencb.commons.datastore.core.ObjectMap;
import org.opencb.commons.datastore.core.Query;
import org.opencb.commons.datastore.core.QueryOptions;
import org.opencb.opencga.core.results.VariantQueryResult;
import org.opencb.opencga.storage.core.StoragePipelineResult;
import org.opencb.opencga.storage.core.metadata.models.StudyMetadata;
import org.opencb.opencga.storage.core.variant.VariantStorageBaseTest;
import org.opencb.opencga.storage.core.variant.VariantStorageEngine;
import org.opencb.opencga.storage.core.variant.adaptors.GenotypeClass;
import org.opencb.opencga.storage.core.variant.adaptors.VariantDBAdaptor;
import org.opencb.opencga.storage.core.variant.adaptors.VariantQueryParam;
import org.opencb.opencga.storage.core.variant.adaptors.VariantQueryUtils;
import org.opencb.opencga.storage.hadoop.variant.HadoopVariantStorageEngine;
import org.opencb.opencga.storage.hadoop.variant.HadoopVariantStorageTest;
import org.opencb.opencga.storage.hadoop.variant.adaptors.VariantHadoopDBAdaptor;
import org.opencb.opencga.storage.hadoop.variant.index.sample.SampleIndexDBAdaptor;
import org.opencb.opencga.storage.hadoop.variant.index.sample.SampleIndexDBLoader;

import java.io.IOException;
import java.net.URI;
=======
import org.opencb.biodata.models.variant.metadata.VariantFileHeaderComplexLine;
import org.opencb.biodata.models.variant.protobuf.VcfSliceProtos;
import org.opencb.biodata.tools.variant.converters.proto.VariantToVcfSliceConverter;
import org.opencb.opencga.storage.core.metadata.VariantStorageMetadataManager;
import org.opencb.opencga.storage.core.metadata.models.StudyMetadata;
import org.opencb.opencga.storage.core.variant.VariantStorageEngine;
import org.opencb.opencga.storage.core.variant.dummy.DummyVariantStorageMetadataDBAdaptorFactory;
import org.opencb.opencga.storage.hadoop.variant.GenomeHelper;
import org.opencb.opencga.storage.hadoop.variant.adaptors.phoenix.VariantPhoenixKeyFactory;
import org.opencb.opencga.storage.hadoop.variant.converters.HBaseToVariantConverter;

>>>>>>> 6c04fdf1
import java.util.*;
import java.util.stream.Collectors;

<<<<<<< HEAD
import static junit.framework.TestCase.*;
import static org.hamcrest.CoreMatchers.containsString;
import static org.junit.Assert.assertNotEquals;
import static org.junit.Assert.assertThat;
import static org.opencb.opencga.storage.core.variant.adaptors.VariantMatchers.*;
import static org.opencb.opencga.storage.core.variant.adaptors.VariantQueryParam.*;
import static org.opencb.opencga.storage.hadoop.variant.HadoopVariantStorageEngine.ARCHIVE_NON_REF_FILTER;
import static org.opencb.opencga.storage.hadoop.variant.HadoopVariantStorageEngine.MISSING_GENOTYPES_UPDATED;
import static org.opencb.opencga.storage.hadoop.variant.VariantHbaseTestUtils.printVariants;
import static org.opencb.opencga.storage.hadoop.variant.VariantHbaseTestUtils.removeFile;
=======
import static junit.framework.TestCase.assertEquals;
import static junit.framework.TestCase.assertFalse;
import static junit.framework.TestCase.assertTrue;
>>>>>>> 6c04fdf1

/**
 * Created on 15/02/18.
 *
 * @author Jacobo Coll &lt;jacobo167@gmail.com&gt;
 */
<<<<<<< HEAD
public class FillGapsTaskTest extends VariantStorageBaseTest implements HadoopVariantStorageTest {

    @Rule
    public ExternalResource externalResource = new HadoopExternalResource();

    public static void fillGaps(HadoopVariantStorageEngine variantStorageEngine, StudyMetadata studyMetadata,
                                Collection<Integer> sampleIds) throws Exception {
//        fillGapsMR(variantStorageEngine, studyMetadata, sampleIds, true);
//        fillGapsMR(variantStorageEngine, studyMetadata, sampleIds, false);
//        fillGapsLocal(variantStorageEngine, studyMetadata, sampleIds);
//        fillLocalMRDriver(variantStorageEngine, studyMetadata, sampleIds);
//        fillGapsLocalFromArchive(variantStorageEngine, studyMetadata, sampleIds, false);
        variantStorageEngine.fillGaps(studyMetadata.getName(), sampleIds.stream().map(Object::toString).collect(Collectors.toList()), new ObjectMap("local", false));
//        variantStorageEngine.fillGaps(studyMetadata.getStudyName(), sampleIds.stream().map(Object::toString).collect(Collectors.toList()), new ObjectMap("local", true));
=======
public class FillGapsTaskTest {

    private VariantStorageMetadataManager metadataManager;
    private StudyMetadata studyMetadata;
    private VariantToVcfSliceConverter toSliceConverter;

    @Before
    public void setUp() throws Exception {
        DummyVariantStorageMetadataDBAdaptorFactory.clear();
        metadataManager = new VariantStorageMetadataManager(new DummyVariantStorageMetadataDBAdaptorFactory());
        studyMetadata = metadataManager.createStudy("S");
        metadataManager.updateStudyMetadata("S", sm -> {
            sm.getAttributes().put(VariantStorageEngine.Options.EXTRA_GENOTYPE_FIELDS.key(), "DP");
            sm.getVariantHeader().getComplexLines().add(new VariantFileHeaderComplexLine("INFO", "OTHER", "asdf", "1", "String", Collections.emptyMap()));
            return sm;
        });
        int studyId = studyMetadata.getId();
        int file1 = metadataManager.registerFile(studyId, "file1.vcf", Arrays.asList("S1", "S2"));
        int file2 = metadataManager.registerFile(studyId, "file2.vcf", Arrays.asList("S3", "S4"));
        metadataManager.addIndexedFiles(studyId, Arrays.asList(file1, file2));
        toSliceConverter = new VariantToVcfSliceConverter(
                new HashSet<>(Arrays.asList("FILTER", "QUAL", "OTHER")),
                new HashSet<>(Arrays.asList("GT", "DP")));
    }

    @Test
    public void testGetOverlappingVariants() {
        FillGapsTask a = new FillGapsTask(this.studyMetadata, new GenomeHelper(new Configuration()), true, false, metadataManager);

        VcfSliceProtos.VcfSlice vcfSlice = buildVcfSlice("17:29113:T:C", "17:29185:A:G", "17:29190-29189::AAAAAAAA", "17:29464:G:");

        List<Variant> variants = Arrays.asList(
                new Variant("1:29180:CAGAGACAGC:AAGAAACAGCAAAAAAAAAA"),
                new Variant("1:29180:C:A"),
                new Variant("1:29180::CAGAGA"),
                new Variant("1:29181:A:G"),
                new Variant("1:29193:A:G"),
                new Variant("1:29198:A:G")
        );

        ListIterator<VcfSliceProtos.VcfRecord> iterator = vcfSlice.getRecordsList().listIterator();
        for (Variant variant : variants) {
            ArrayList<Pair<VcfSliceProtos.VcfSlice, VcfSliceProtos.VcfRecord>> list = new ArrayList<>();
            a.getOverlappingVariants(variant, 1, vcfSlice, iterator, list);
//            System.out.println(variant + " iteratorIdx : " + iterator.nextIndex());
        }
>>>>>>> 6c04fdf1
    }


    @Test
<<<<<<< HEAD
    public void testFillGapsPlatinumFilesMultiFileBatch() throws Exception {
        testFillGapsPlatinumFiles(new ObjectMap(HadoopVariantStorageEngine.ARCHIVE_FILE_BATCH_SIZE, 2));
    }

    public void testFillGapsPlatinumFiles(ObjectMap options) throws Exception {
        StudyMetadata studyMetadata = loadPlatinum(options
                        .append(VariantStorageEngine.Options.MERGE_MODE.key(), VariantStorageEngine.MergeMode.BASIC), 4);

        HadoopVariantStorageEngine variantStorageEngine = (HadoopVariantStorageEngine) this.variantStorageEngine;

        VariantHadoopDBAdaptor dbAdaptor = variantStorageEngine.getDBAdaptor();
        List<Integer> sampleIds = new ArrayList<>(metadataManager.getIndexedSamplesMap(studyMetadata.getId()).values());
        sampleIds.sort(Integer::compareTo);

        List<Integer> subSamples = sampleIds.subList(0, sampleIds.size() / 2);
        System.out.println("subSamples = " + subSamples);
        fillGaps(variantStorageEngine, studyMetadata, subSamples);
        printVariants(studyMetadata, dbAdaptor, newOutputUri());
        checkFillGaps(studyMetadata, dbAdaptor, subSamples);
        checkSampleIndexTable(dbAdaptor);

        subSamples = sampleIds.subList(sampleIds.size() / 2, sampleIds.size());
        System.out.println("subSamples = " + subSamples);
        fillGaps(variantStorageEngine, studyMetadata, subSamples);
        printVariants(studyMetadata, dbAdaptor, newOutputUri());
        checkFillGaps(studyMetadata, dbAdaptor, subSamples);
        checkSampleIndexTable(dbAdaptor);

        subSamples = sampleIds;
        System.out.println("subSamples = " + subSamples);
        fillGaps(variantStorageEngine, studyMetadata, subSamples);
        printVariants(studyMetadata, dbAdaptor, newOutputUri());
        checkFillGaps(studyMetadata, dbAdaptor, subSamples);
        checkSampleIndexTable(dbAdaptor);

        checkNewMultiAllelicVariants(dbAdaptor);
        checkNewMissingPositions(dbAdaptor);
        checkQueryGenotypes(dbAdaptor);
    }

    @Test
    public void testFillGapsConflictingFiles() throws Exception {
        StudyMetadata studyMetadata = load(new QueryOptions(), Arrays.asList(
                getResourceUri("gaps/file1.genome.vcf"),
                getResourceUri("gaps/file2.genome.vcf")));

        checkConflictingFiles(studyMetadata);
    }

    @Test
    public void testFillMissingFilterNonRef() throws Exception {
        StudyMetadata studyMetadata = load(new QueryOptions(VariantStorageEngine.Options.GVCF.key(), true)
                .append(ARCHIVE_NON_REF_FILTER, "FORMAT:DP<6"), Arrays.asList(
                getResourceUri("gaps/file1.genome.vcf"),
                getResourceUri("gaps/file2.genome.vcf")));

        variantStorageEngine.fillMissing(studyMetadata.getName(), new ObjectMap(), true);
        VariantHadoopDBAdaptor dbAdaptor = (VariantHadoopDBAdaptor) variantStorageEngine.getDBAdaptor();
        printVariants(studyMetadata, dbAdaptor, newOutputUri());

        for (String file : Arrays.asList("file1.genome.vcf", "file2.genome.vcf")) {
            AtomicInteger refVariants = new AtomicInteger();
            System.out.println("Query archive file " + file);
            dbAdaptor.iterator(new Query(STUDY.key(), studyMetadata.getName())
                            .append(FILE.key(), file),
                    new QueryOptions("archive", true)
                            .append("ref", false)).forEachRemaining(variant -> {
                System.out.println("variant = " + variant);
                if (variant.getType().equals(VariantType.NO_VARIATION)) {
                    StudyEntry study = variant.getStudies().get(0);
                    Integer dpIdx = study.getFormatPositions().get("DP");
                    if (dpIdx != null) {
                        String dpStr = study.getSampleData(0).get(dpIdx);
                        try {
                            Integer dp = Integer.valueOf(dpStr);
                            assertTrue(dp <= 5);
                            refVariants.getAndIncrement();
                        } catch (NumberFormatException e) {
                        }
                    }
                }
            });
            assertTrue(refVariants.get() > 0);
=======
    public void testGetOverlappingVariants2() {
        FillGapsTask a = new FillGapsTask(this.studyMetadata, new GenomeHelper(new Configuration()), true, false, metadataManager);

        VcfSliceProtos.VcfSlice vcfSlice = buildVcfSlice(
                "2:182562574-182562573::T",
                "2:182562574-182562573::TT",
                "2:182562574-182562576:TTT:"
        );

        List<Variant> variants = Arrays.asList(
                new Variant("2:182562571:CTG:"),
                new Variant("2:182562572:TGT:"),
                new Variant("2:182562572:TG:"),
                new Variant("2:182562572::T"),
                new Variant("2:182562573:G:T"),
                new Variant("2:182562574:TTTT:"),
                new Variant("2:182562574:TTT:"),
                new Variant("2:182562574:TT:"),
                new Variant("2:182562574:T:"),
                new Variant("2:182562574::T"),
                new Variant("2:182562574::TT"),
                new Variant("2:182562575:T:C"),
                new Variant("2:182562575:T:G"),
                new Variant("2:182562576:T:A"),
                new Variant("2:182562576:T:C"),
                new Variant("2:182562594:G:A"),
                new Variant("2:182562613:G:A"),
                new Variant("2:182562674:A:G"),
                new Variant("2:182562683:A:G"),
                new Variant("2:182562890:A:G"),
                new Variant("2:182562947:C:A")
        );

        ListIterator<VcfSliceProtos.VcfRecord> iterator = vcfSlice.getRecordsList().listIterator();
        for (Variant variant : variants) {
            ArrayList<Pair<VcfSliceProtos.VcfSlice, VcfSliceProtos.VcfRecord>> list = new ArrayList<>();
            a.getOverlappingVariants(variant, 1, vcfSlice, iterator, list);
//            System.out.println(variant + " iteratorIdx : " + iterator.nextIndex());
        }
    }

    private VcfSliceProtos.VcfSlice buildVcfSlice(String... variants) {
        Variant variant = new Variant(variants[0]);
        int position = (variant.getStart() / 1000) * 1000;
        VcfSliceProtos.VcfSlice.Builder vcfSlice = VcfSliceProtos.VcfSlice.newBuilder()
                .setChromosome(variant.getChromosome())
                .setPosition(position);

        for (String s : variants) {
            variant = new Variant(s);
            vcfSlice.addRecords(VcfSliceProtos.VcfRecord.newBuilder()
                    .setRelativeStart(variant.getStart() - position)
                    .setRelativeEnd(variant.getEnd() - position)
                    .setReference(variant.getReference())
                    .setAlternate(variant.getAlternate())
                    .build());

>>>>>>> 6c04fdf1
        }

        return vcfSlice.build();
    }

    @Test
<<<<<<< HEAD
    public void testFillGapsConflictingFilesNonRef() throws Exception {
        StudyMetadata studyMetadata = load(new QueryOptions(), Arrays.asList(
                getResourceUri("gaps2/file1.genome.vcf"),
                getResourceUri("gaps2/file2.genome.vcf")));

        checkConflictingFiles(studyMetadata);

        VariantDBAdaptor dbAdaptor = variantStorageEngine.getDBAdaptor();

        Variant variantMulti = dbAdaptor.get(new Query(VariantQueryParam.ID.key(), "1:10035:A:G"), null).first();
        assertEquals("0/0", variantMulti.getStudies().get(0).getSampleData("s1", "GT"));
        assertEquals(new AlternateCoordinate("1", 10035, 10035, "A", "<*>", VariantType.NO_VARIATION),
                variantMulti.getStudies().get(0).getSecondaryAlternates().get(0));
        assertEquals("4,0,1", variantMulti.getStudies().get(0).getSampleData("s1", "AD"));
        assertEquals("0/1", variantMulti.getStudies().get(0).getSampleData("s2", "GT"));
        assertEquals("13,23,0", variantMulti.getStudies().get(0).getSampleData("s2", "AD"));
    }

    public void checkConflictingFiles(StudyMetadata studyMetadata) throws Exception {
        HadoopVariantStorageEngine variantStorageEngine = (HadoopVariantStorageEngine) this.variantStorageEngine;

        VariantHadoopDBAdaptor dbAdaptor = variantStorageEngine.getDBAdaptor();
        List<Integer> sampleIds = new ArrayList<>(metadataManager.getIndexedSamplesMap(studyMetadata.getId()).values());
        sampleIds.sort(Integer::compareTo);

        fillGaps(variantStorageEngine, studyMetadata, sampleIds);
        printVariants(studyMetadata, dbAdaptor, newOutputUri(1));
        checkFillGaps(studyMetadata, dbAdaptor, sampleIds, Collections.singleton("1:10020:A:T"));
        checkSampleIndexTable(dbAdaptor);

        Variant variantGap = dbAdaptor.get(new Query(VariantQueryParam.ID.key(), "1:10020:A:T"), null).first();
        assertEquals("0/1", variantGap.getStudies().get(0).getSampleData("s1", "GT"));
        assertEquals(GenotypeClass.UNKNOWN_GENOTYPE, variantGap.getStudies().get(0).getSampleData("s2", "GT"));

        Variant variantMulti = dbAdaptor.get(new Query(VariantQueryParam.ID.key(), "1:10012:TTT:-"), null).first();
        assertEquals("<*>", variantMulti.getStudies().get(0).getSecondaryAlternates().get(0).getAlternate());
        assertEquals("0/1", variantMulti.getStudies().get(0).getSampleData("s1", "GT"));
        assertEquals("2/2", variantMulti.getStudies().get(0).getSampleData("s2", "GT"));
=======
    public void testOverlapsWith() {
        assertTrue(FillGapsTask.overlapsWith(new Variant("1:100:T:-"), "1", 100, 100));
>>>>>>> 6c04fdf1

        Variant variant = new Variant("1:100:-:T");
        assertTrue(FillGapsTask.overlapsWith(variant, "1", variant.getStart(), variant.getEnd()));

        variant = new Variant("1:100:-:TTTTT");
        assertFalse(FillGapsTask.overlapsWith(variant, "1", 102, 102));
    }

    @Test
<<<<<<< HEAD
    public void testFillMissingPlatinumFiles() throws Exception {
        ObjectMap options = new ObjectMap()
                .append(VariantStorageEngine.Options.MERGE_MODE.key(), VariantStorageEngine.MergeMode.BASIC)
                .append(HadoopVariantStorageEngine.ARCHIVE_FILE_BATCH_SIZE, 2);

        // Load files 1277 , 1278
        StudyMetadata studyMetadata = loadPlatinum(options, 12877, 12878);
        assertFalse(studyMetadata.getAttributes().getBoolean(HadoopVariantStorageEngine.MISSING_GENOTYPES_UPDATED));
        HadoopVariantStorageEngine variantStorageEngine = ((HadoopVariantStorageEngine) this.variantStorageEngine);
        VariantHadoopDBAdaptor dbAdaptor = variantStorageEngine.getDBAdaptor();
        checkFillMissing(dbAdaptor);
        checkSampleIndexTable(dbAdaptor);
        assertEquals(new HashSet<>(Arrays.asList("0/1", "1/1")), new HashSet<>(studyMetadata.getAttributes().getAsStringList(VariantStorageEngine.Options.LOADED_GENOTYPES.key())));

        List<Integer> sampleIds = new ArrayList<>(metadataManager.getIndexedSamplesMap(studyMetadata.getId()).values());
        sampleIds.sort(Integer::compareTo);

        // Fill missing
        variantStorageEngine.fillMissing(studyMetadata.getName(), options, false);
        printVariants(dbAdaptor, newOutputUri());
        studyMetadata = dbAdaptor.getMetadataManager().getStudyMetadata(studyMetadata.getId());
        assertTrue(studyMetadata.getAttributes().getBoolean(HadoopVariantStorageEngine.MISSING_GENOTYPES_UPDATED));
        checkFillMissing(dbAdaptor, "NA12877", "NA12878");
        checkSampleIndexTable(dbAdaptor);
        assertEquals(new HashSet<>(Arrays.asList("0/1", "1/1", "0/2")), new HashSet<>(studyMetadata.getAttributes().getAsStringList(VariantStorageEngine.Options.LOADED_GENOTYPES.key())));

        // Load file 12879
        studyMetadata = loadPlatinum(options, 12879, 12879);

        assertFalse(studyMetadata.getAttributes().getBoolean(HadoopVariantStorageEngine.MISSING_GENOTYPES_UPDATED));
        checkFillMissing(dbAdaptor, Arrays.asList(3), "NA12877", "NA12878");
        checkSampleIndexTable(dbAdaptor);

        // Load file 12880
        studyMetadata = loadPlatinum(options, 12880, 12880);
        checkFillMissing(dbAdaptor, Arrays.asList(3, 4), "NA12877", "NA12878");
        checkSampleIndexTable(dbAdaptor);

        // Fill missing
        variantStorageEngine.fillMissing(studyMetadata.getName(), options, false);
        printVariants(dbAdaptor, newOutputUri());
        studyMetadata = dbAdaptor.getMetadataManager().getStudyMetadata(studyMetadata.getId());
        assertTrue(studyMetadata.getAttributes().getBoolean(HadoopVariantStorageEngine.MISSING_GENOTYPES_UPDATED));
        checkFillMissing(dbAdaptor, "NA12877", "NA12878", "NA12879", "NA12880", "NA12881");
        checkSampleIndexTable(dbAdaptor);

        // Check fill missing for 4 files
        checkNewMultiAllelicVariants(dbAdaptor);
        checkNewMissingPositions(dbAdaptor);

        // Remove last file
        removeFile(variantStorageEngine, null, 4, studyMetadata, Collections.emptyMap());
        printVariants(dbAdaptor, newOutputUri());
        checkFillMissing(dbAdaptor, "NA12877", "NA12878", "NA12879", "NA12880");
        checkSampleIndexTable(dbAdaptor);

        // Fill missing
        variantStorageEngine.fillMissing(studyMetadata.getName(), options, false);
        printVariants(dbAdaptor, newOutputUri());
        checkFillMissing(dbAdaptor, "NA12877", "NA12878", "NA12879", "NA12880");
        checkQueryGenotypes(dbAdaptor);
        checkSampleIndexTable(dbAdaptor);
=======
    public void testIsRegionAfterVariantStart() {
        assertTrue(FillGapsTask.isRegionAfterVariantStart(100, 100, new Variant("1:100:-:T")));
        assertFalse(FillGapsTask.isRegionAfterVariantStart(100, 100, new Variant("1:100:A:T")));
        assertTrue(FillGapsTask.isRegionAfterVariantStart(101, 101, new Variant("1:100:A:T")));

        assertFalse(FillGapsTask.isRegionAfterVariantStart(99, 99, new Variant("1:100:AAA:GGG")));
        assertFalse(FillGapsTask.isRegionAfterVariantStart(100, 100, new Variant("1:100:AAA:GGG")));
        assertFalse(FillGapsTask.isRegionAfterVariantStart(101, 100, new Variant("1:100:AAA:GGG")));
        assertTrue(FillGapsTask.isRegionAfterVariantStart(101, 101, new Variant("1:100:AAA:GGG")));
        assertTrue(FillGapsTask.isRegionAfterVariantStart(102, 102, new Variant("1:100:AAA:GGG")));
        assertTrue(FillGapsTask.isRegionAfterVariantStart(103, 103, new Variant("1:100:AAA:GGG")));
>>>>>>> 6c04fdf1
    }

    @Test
    public void fillGapsAlreadyPresent() {
        FillGapsTask task = new FillGapsTask(this.studyMetadata, new GenomeHelper(new Configuration()), true, false, metadataManager);

        Put put = new Put(VariantPhoenixKeyFactory.generateVariantRowKey(new Variant("1:100:A:T")));
        VariantOverlappingStatus overlappingStatus = task.fillGaps(new Variant("1:100:A:T"),
                new HashSet<>(Arrays.asList(1, 2)), put, new ArrayList<>(), 1,
                toSliceConverter.convert(Arrays.asList(variantFile1("1:100:A:C"), variantFile1("1:100:A:T"))),
                toSliceConverter.convert(Collections.emptyList()));
        assertEquals(VariantOverlappingStatus.NONE, overlappingStatus);

        assertTrue(put.getFamilyCellMap().isEmpty());
    }

<<<<<<< HEAD
    private StudyMetadata loadPlatinum(ObjectMap extraParams, int max) throws Exception {
        return loadPlatinum(extraParams, 12877, 12877 + max - 1);
    }

    private StudyMetadata loadPlatinum(ObjectMap extraParams, int from, int to) throws Exception {

        List<URI> inputFiles = new LinkedList<>();

        for (int fileId = from; fileId <= to; fileId++) {
            String fileName = "platinum/1K.end.platinum-genomes-vcf-NA" + fileId + "_S1.genome.vcf.gz";
            inputFiles.add(getResourceUri(fileName));
        }

        return load(extraParams, inputFiles);
    }

    private StudyMetadata load(ObjectMap extraParams, List<URI> inputFiles) throws Exception {
        StudyMetadata studyMetadata = VariantStorageBaseTest.newStudyMetadata();
        HadoopVariantStorageEngine variantStorageManager = getVariantStorageEngine();
        VariantHadoopDBAdaptor dbAdaptor = variantStorageManager.getDBAdaptor();

        ObjectMap options = variantStorageManager.getConfiguration().getStorageEngine(variantStorageManager.getStorageEngineId()).getVariant().getOptions();
        options.put(VariantStorageEngine.Options.STUDY.key(), studyMetadata.getName());
        options.put(VariantStorageEngine.Options.GVCF.key(), true);
        options.put(HadoopVariantStorageEngine.VARIANT_TABLE_INDEXES_SKIP, true);
        options.put(HadoopVariantStorageEngine.HADOOP_LOAD_ARCHIVE_BATCH_SIZE, 1);
        options.put(VariantStorageEngine.Options.MERGE_MODE.key(), VariantStorageEngine.MergeMode.BASIC);
        options.putAll(extraParams);
        List<StoragePipelineResult> index = variantStorageManager.index(inputFiles, outputUri, true, true, true);

        for (StoragePipelineResult storagePipelineResult : index) {
            System.out.println(storagePipelineResult);
        }

        URI outputUri = newOutputUri(1);
        studyMetadata = dbAdaptor.getMetadataManager().getStudyMetadata(studyMetadata.getId());
        printVariants(studyMetadata, dbAdaptor, outputUri);

        return studyMetadata;
    }

    protected void checkFillGaps(StudyMetadata studyMetadata, VariantHadoopDBAdaptor dbAdaptor, List<Integer> sampleIds) {
        checkFillGaps(studyMetadata, dbAdaptor, sampleIds, Collections.singleton("1:10178:-:C"));
    }

    protected void checkFillGaps(StudyMetadata studyMetadata, VariantHadoopDBAdaptor dbAdaptor, List<Integer> sampleIds, Set<String> variantsWithGaps) {
        for (Variant variant : dbAdaptor) {
            boolean anyUnknown = false;
            boolean allUnknown = true;
            for (Integer sampleId : sampleIds) {
                String sampleName = metadataManager.getSampleName(studyMetadata.getId(), sampleId);
                boolean unknown = variant.getStudies().get(0).getSampleData(sampleName, "GT").equals("?/?");
                anyUnknown |= unknown;
                allUnknown &= unknown;
            }
            // Fail if any, but not all samples are unknown
            if (anyUnknown && !allUnknown) {
                if (variantsWithGaps.contains(variant.toString())) {
                    System.out.println("Gaps in variant " + variant);
                } else {
                    Assert.fail("Gaps in variant " + variant);
                }
            }
        }
=======
    @Test
    public void fillGapsReferenceOverlapping() {
        FillGapsTask task = new FillGapsTask(this.studyMetadata, new GenomeHelper(new Configuration()), false, false, metadataManager);

        Variant variant = fillGaps(task, VariantOverlappingStatus.REFERENCE, "1:100:A:T",
                toSliceConverter.convert(Collections.emptyList()), toSliceConverter.convert(Arrays.asList(variantFile1("1:100:A:<*>"))));

        StudyEntry studyEntry = variant.getStudies().get(0);
        assertEquals(1, studyEntry.getSecondaryAlternates().size());
        assertEquals("<*>", studyEntry.getSecondaryAlternates().get(0).getAlternate());
        assertEquals("GT:DP", studyEntry.getFormatAsString());
        assertEquals("0/0", studyEntry.getSampleData("S1", "GT"));
        assertEquals("./.", studyEntry.getSampleData("S2", "GT"));
        assertEquals("1234", studyEntry.getSampleData("S1", "DP"));
        assertEquals("1", studyEntry.getSampleData("S2", "DP"));
        assertEquals("PASS", studyEntry.getFiles().get(0).getAttributes().get("FILTER"));
        assertEquals("50", studyEntry.getFiles().get(0).getAttributes().get("QUAL"));
        assertEquals("VALUE", studyEntry.getFiles().get(0).getAttributes().get("OTHER"));
        assertEquals("100:A:<*>:0", studyEntry.getFiles().get(0).getCall());


        variant = fillGaps(task, VariantOverlappingStatus.REFERENCE, "1:100:A:T",
                toSliceConverter.convert(Collections.emptyList()), toSliceConverter.convert(Arrays.asList(variantFile1("1:100:A:."))));

        studyEntry = variant.getStudies().get(0);
        assertEquals(0, studyEntry.getSecondaryAlternates().size());
        assertEquals("GT:DP", studyEntry.getFormatAsString());
        assertEquals("0/0", studyEntry.getSampleData("S1", "GT"));
        assertEquals("./.", studyEntry.getSampleData("S2", "GT"));
        assertEquals("1234", studyEntry.getSampleData("S1", "DP"));
        assertEquals("1", studyEntry.getSampleData("S2", "DP"));
        assertEquals("PASS", studyEntry.getFiles().get(0).getAttributes().get("FILTER"));
        assertEquals("50", studyEntry.getFiles().get(0).getAttributes().get("QUAL"));
        assertEquals("VALUE", studyEntry.getFiles().get(0).getAttributes().get("OTHER"));
        assertEquals("100:A:.:0", studyEntry.getFiles().get(0).getCall());
    }

    @Test
    public void fillGapsMultipleOverlapping() {
        FillGapsTask task = new FillGapsTask(this.studyMetadata, new GenomeHelper(new Configuration()), true, false, metadataManager);

        Variant variant = fillGaps(task, VariantOverlappingStatus.MULTI, "1:100:A:T",
                toSliceConverter.convert(Arrays.asList(variantFile1("1:100:A:C"), variantFile1("1:100:A:G"))));

        StudyEntry studyEntry = variant.getStudies().get(0);
        assertEquals(1, studyEntry.getSecondaryAlternates().size());
        assertEquals("<*>", studyEntry.getSecondaryAlternates().get(0).getAlternate());
        assertEquals("GT:DP", studyEntry.getFormatAsString());
        assertEquals("2/2", studyEntry.getSampleData("S1", "GT"));
        assertEquals("2/2", studyEntry.getSampleData("S2", "GT"));
        assertEquals(".", studyEntry.getSampleData("S1", "DP"));
        assertEquals(".", studyEntry.getSampleData("S2", "DP"));
        assertEquals(null, studyEntry.getFiles().get(0).getAttributes().get("FILTER"));
        assertEquals(null, studyEntry.getFiles().get(0).getAttributes().get("QUAL"));
        assertEquals(null, studyEntry.getFiles().get(0).getAttributes().get("OTHER"));
        assertEquals(null, studyEntry.getFiles().get(0).getCall());
    }

    @Test
    public void testFillGapsMultiAllelic() {
        FillGapsTask task = new FillGapsTask(this.studyMetadata, new GenomeHelper(new Configuration()), true, false, metadataManager);

        Variant variant = fillGaps(task, VariantOverlappingStatus.VARIANT, "1:100:A:T",
                toSliceConverter.convert(Arrays.asList(variantFile1("1:100:A:C"))));

        StudyEntry studyEntry = variant.getStudies().get(0);
        assertEquals(1, studyEntry.getSecondaryAlternates().size());
        assertEquals("C", studyEntry.getSecondaryAlternates().get(0).getAlternate());
        assertEquals("GT:DP", studyEntry.getFormatAsString());
        assertEquals("0/2", studyEntry.getSampleData("S1", "GT"));
        assertEquals("2/2", studyEntry.getSampleData("S2", "GT"));
        assertEquals("1234", studyEntry.getSampleData("S1", "DP"));
        assertEquals("1234", studyEntry.getSampleData("S2", "DP"));
        assertEquals("PASS", studyEntry.getFiles().get(0).getAttributes().get("FILTER"));
        assertEquals("50", studyEntry.getFiles().get(0).getAttributes().get("QUAL"));
        assertEquals("VALUE", studyEntry.getFiles().get(0).getAttributes().get("OTHER"));
        assertEquals("100:A:C:0", studyEntry.getFiles().get(0).getCall());
    }

    @Test
    public void testFillGapsSkipMultiNewAllelic() {
        FillGapsTask task = new FillGapsTask(this.studyMetadata, new GenomeHelper(new Configuration()), true, true, metadataManager);

        Variant variant = fillGaps(task, VariantOverlappingStatus.VARIANT, "1:100:A:T",
                toSliceConverter.convert(Arrays.asList(variantFile1("1:100:A:C"))));

        StudyEntry studyEntry = variant.getStudies().get(0);
        assertEquals(1, studyEntry.getSecondaryAlternates().size());
        assertEquals("<*>", studyEntry.getSecondaryAlternates().get(0).getAlternate());
        assertEquals("GT:DP", studyEntry.getFormatAsString());
        assertEquals("0/2", studyEntry.getSampleData("S1", "GT"));
        assertEquals("2/2", studyEntry.getSampleData("S2", "GT"));
        assertEquals(".", studyEntry.getSampleData("S1", "DP"));
        assertEquals(".", studyEntry.getSampleData("S2", "DP"));
        assertEquals("PASS", studyEntry.getFiles().get(0).getAttributes().get("FILTER"));
        assertEquals("50", studyEntry.getFiles().get(0).getAttributes().get("QUAL"));
        assertEquals(null, studyEntry.getFiles().get(0).getAttributes().get("OTHER"));
        assertEquals("100:A:C:0", studyEntry.getFiles().get(0).getCall());


        Variant archiveVariant = variantFile1("1:100:A:C,G");
        assertEquals("1/1", archiveVariant.getStudies().get(0).getSampleData(1).set(0, "1/2"));
        variant = fillGaps(task, VariantOverlappingStatus.VARIANT, "1:100:A:T",
                toSliceConverter.convert(Arrays.asList(archiveVariant)));

        studyEntry = variant.getStudies().get(0);
        assertEquals(1, studyEntry.getSecondaryAlternates().size());
        assertEquals("<*>", studyEntry.getSecondaryAlternates().get(0).getAlternate());
        assertEquals("0/2", studyEntry.getSampleData("S1", "GT"));
        assertEquals("2/2", studyEntry.getSampleData("S2", "GT"));
        assertEquals("100:A:C,G:0", studyEntry.getFiles().get(0).getCall());
    }

    protected Variant fillGaps(FillGapsTask task,
                               VariantOverlappingStatus expected, String variant, VcfSliceProtos.VcfSlice nonRefVcfSlice) {
        return fillGaps(task, expected, variant, nonRefVcfSlice, VcfSliceProtos.VcfSlice.newBuilder().build());
>>>>>>> 6c04fdf1
    }

    protected Variant fillGaps(FillGapsTask task,
                               VariantOverlappingStatus expected, String variant, VcfSliceProtos.VcfSlice nonRefVcfSlice, VcfSliceProtos.VcfSlice refVcfSlice) {
        Put put = new Put(VariantPhoenixKeyFactory.generateVariantRowKey(new Variant(variant)));
        VariantOverlappingStatus overlappingStatus = task.fillGaps(new Variant(variant), new HashSet<>(Arrays.asList(1, 2)), put, new ArrayList<>(), 1, nonRefVcfSlice, refVcfSlice);
        assertEquals(expected, overlappingStatus);

<<<<<<< HEAD
    protected void checkFillMissing(VariantHadoopDBAdaptor dbAdaptor, List<Integer> newFiles, String... processedSamples) {
        Set<Integer> newFilesSet = new HashSet<>(newFiles);
        Set<String> samplesSet = new HashSet<>(Arrays.asList(processedSamples));
        StudyMetadata studyMetadata = dbAdaptor.getMetadataManager().getStudyMetadata(STUDY_NAME);
        boolean missingGenotypesUpdated = studyMetadata.getAttributes().getBoolean(MISSING_GENOTYPES_UPDATED);

        for (Variant variant : dbAdaptor) {
            StudyEntry studyEntry = variant.getStudies().get(0);
            boolean newVariant = !missingGenotypesUpdated && studyEntry.getFiles().stream().map(FileEntry::getFileId)
                    .map(name -> metadataManager.getFileId(studyMetadata.getId(), name)).allMatch(newFilesSet::contains);
            List<List<String>> samplesData = studyEntry.getSamplesData();
            for (int i = 0; i < samplesData.size(); i++) {
                List<String> data = samplesData.get(i);
                String sampleName = studyEntry.getOrderedSamplesName().get(i);
                if (!newVariant && samplesSet.contains(sampleName)) {
                    assertFalse((newVariant ? "new variant " : "") + variant + " _ " + sampleName + " should not have GT=?/?", data.get(0).equals("?/?"));
                } else {
                    assertFalse((newVariant ? "new variant " : "") + variant + " _ " + sampleName + " should not have GT=0/0", data.get(0).equals("0/0"));
                }
            }
        }
    }

    private void checkQueryGenotypes(VariantHadoopDBAdaptor dbAdaptor) {
        StudyMetadata sc = dbAdaptor.getMetadataManager().getStudyMetadata(STUDY_NAME);
        List<Variant> allVariants = dbAdaptor.get(new Query(), new QueryOptions()).getResult();

        for (String sample : metadataManager.getIndexedSamplesMap(sc.getId()).keySet()) {
            VariantQueryResult<Variant> queryResult = dbAdaptor.get(new Query(VariantQueryParam.SAMPLE.key(), sample)
                    .append(VariantQueryParam.INCLUDE_SAMPLE.key(), VariantQueryUtils.ALL)
                    .append(VariantQueryParam.INCLUDE_FILE.key(), VariantQueryUtils.ALL), new QueryOptions("explain", true));
            assertThat(queryResult, everyResult(allVariants,
                    withStudy(STUDY_NAME,
                            withSampleData(sample, "GT", containsString("1")))));
        }
    }

    protected void checkSampleIndexTable(VariantHadoopDBAdaptor dbAdaptor) throws IOException {
        SampleIndexDBAdaptor sampleIndexDBAdaptor = new SampleIndexDBAdaptor(dbAdaptor.getGenomeHelper(), dbAdaptor.getHBaseManager(),
                dbAdaptor.getTableNameGenerator(), dbAdaptor.getMetadataManager());

        for (String study : metadataManager.getStudies(null).keySet()) {
            StudyMetadata sc = metadataManager.getStudyMetadata(study);
            for (Integer fileId : metadataManager.getIndexedFiles(sc.getId())) {
                for (int sampleId : metadataManager.getFileMetadata(sc.getId(), fileId).getSamples()) {
                    String message = "Sample '" + metadataManager.getSampleName(sc.getId(), sampleId) + "' : " + sampleId;
                    int countFromIndex = 0;
                    Iterator<Map<String, List<Variant>>> iterator = sampleIndexDBAdaptor.rawIterator(sc.getId(), sampleId);
                    while (iterator.hasNext()) {
                        Map<String, List<Variant>> map = iterator.next();
                        for (Map.Entry<String, List<Variant>> entry : map.entrySet()) {
                            String gt = entry.getKey();
                            List<Variant> variants = entry.getValue();
                            countFromIndex += variants.size();
                            VariantQueryResult<Variant> result = dbAdaptor.get(new Query(VariantQueryParam.ID.key(), variants)
                                    .append(VariantQueryParam.INCLUDE_SAMPLE.key(), sampleId), null);
                            Set<String> expected = variants.stream().map(Variant::toString).collect(Collectors.toSet());
                            Set<String> actual = result.getResult().stream().map(Variant::toString).collect(Collectors.toSet());
                            if (!expected.equals(actual)) {
                                HashSet<String> extra = new HashSet<>(actual);
                                extra.removeAll(expected);
                                HashSet<String> missing = new HashSet<>(expected);
                                missing.removeAll(actual);
                                System.out.println("missing = " + missing);
                                System.out.println("extra = " + extra);
                            }
                            assertEquals(message, variants.size(), result.getNumResults());
                            for (Variant variant : result.getResult()) {
                                assertEquals(message, gt, variant.getStudies().get(0).getSampleData(0).get(0));
                            }
                        }
                    }

                    int countFromVariants = 0;
                    for (Variant variant : dbAdaptor.get(new Query(VariantQueryParam.INCLUDE_SAMPLE.key(), sampleId), null).getResult()) {
                        String gt = variant.getStudies().get(0).getSampleData(0).get(0);
                        if (!gt.equals(GenotypeClass.UNKNOWN_GENOTYPE) && SampleIndexDBLoader.validGenotype(gt)) {
                            countFromVariants++;
                        }
                    }

                    assertNotEquals(message, 0, countFromIndex);
                    assertEquals(message, countFromVariants, countFromIndex);
                }
            }
=======
        return putToVariant(put);
    }

    private Variant putToVariant(Put put) {
        Result result = Result.create(put.getFamilyCellMap().values().stream().flatMap(Collection::stream).collect(Collectors.toList()));
        return HBaseToVariantConverter.fromResult(new GenomeHelper(new Configuration()), metadataManager)
                .setFormats(Arrays.asList("GT", "DP"))
                .convert(result);
    }

    protected Variant variantFile1(String variant) {
        if (new Variant(variant).getType().equals(VariantType.NO_VARIATION)) {
            return new VariantBuilder(variant).setStudyId("S")
                    .setFormat("GT", "DP")
                    .addSample("S1", "0/0", "1234")
                    .addSample("S2", "./.", "1")
                    .setFileId("file1.vcf")
                    .setFilter("PASS")
                    .setQuality(50.0)
                    .addAttribute("OTHER", "VALUE")
                    .build();
        } else {
            return new VariantBuilder(variant).setStudyId("S")
                    .setFormat("GT", "DP")
                    .addSample("S1", "0/1", "1234")
                    .addSample("S2", "1/1", "1234")
                    .setFileId("file1.vcf")
                    .setFilter("PASS")
                    .setQuality(50.0)
                    .addAttribute("OTHER", "VALUE")
                    .build();
>>>>>>> 6c04fdf1
        }
    }
}<|MERGE_RESOLUTION|>--- conflicted
+++ resolved
@@ -1,42 +1,15 @@
 package org.opencb.opencga.storage.hadoop.variant.gaps;
 
-<<<<<<< HEAD
-import org.junit.Assert;
-import org.junit.Rule;
-=======
 import org.apache.commons.lang3.tuple.Pair;
 import org.apache.hadoop.conf.Configuration;
 import org.apache.hadoop.hbase.client.Put;
 import org.apache.hadoop.hbase.client.Result;
 import org.junit.Before;
->>>>>>> 6c04fdf1
 import org.junit.Test;
 import org.opencb.biodata.models.variant.StudyEntry;
 import org.opencb.biodata.models.variant.Variant;
 import org.opencb.biodata.models.variant.VariantBuilder;
 import org.opencb.biodata.models.variant.avro.VariantType;
-<<<<<<< HEAD
-import org.opencb.commons.datastore.core.ObjectMap;
-import org.opencb.commons.datastore.core.Query;
-import org.opencb.commons.datastore.core.QueryOptions;
-import org.opencb.opencga.core.results.VariantQueryResult;
-import org.opencb.opencga.storage.core.StoragePipelineResult;
-import org.opencb.opencga.storage.core.metadata.models.StudyMetadata;
-import org.opencb.opencga.storage.core.variant.VariantStorageBaseTest;
-import org.opencb.opencga.storage.core.variant.VariantStorageEngine;
-import org.opencb.opencga.storage.core.variant.adaptors.GenotypeClass;
-import org.opencb.opencga.storage.core.variant.adaptors.VariantDBAdaptor;
-import org.opencb.opencga.storage.core.variant.adaptors.VariantQueryParam;
-import org.opencb.opencga.storage.core.variant.adaptors.VariantQueryUtils;
-import org.opencb.opencga.storage.hadoop.variant.HadoopVariantStorageEngine;
-import org.opencb.opencga.storage.hadoop.variant.HadoopVariantStorageTest;
-import org.opencb.opencga.storage.hadoop.variant.adaptors.VariantHadoopDBAdaptor;
-import org.opencb.opencga.storage.hadoop.variant.index.sample.SampleIndexDBAdaptor;
-import org.opencb.opencga.storage.hadoop.variant.index.sample.SampleIndexDBLoader;
-
-import java.io.IOException;
-import java.net.URI;
-=======
 import org.opencb.biodata.models.variant.metadata.VariantFileHeaderComplexLine;
 import org.opencb.biodata.models.variant.protobuf.VcfSliceProtos;
 import org.opencb.biodata.tools.variant.converters.proto.VariantToVcfSliceConverter;
@@ -48,48 +21,18 @@
 import org.opencb.opencga.storage.hadoop.variant.adaptors.phoenix.VariantPhoenixKeyFactory;
 import org.opencb.opencga.storage.hadoop.variant.converters.HBaseToVariantConverter;
 
->>>>>>> 6c04fdf1
 import java.util.*;
 import java.util.stream.Collectors;
 
-<<<<<<< HEAD
-import static junit.framework.TestCase.*;
-import static org.hamcrest.CoreMatchers.containsString;
-import static org.junit.Assert.assertNotEquals;
-import static org.junit.Assert.assertThat;
-import static org.opencb.opencga.storage.core.variant.adaptors.VariantMatchers.*;
-import static org.opencb.opencga.storage.core.variant.adaptors.VariantQueryParam.*;
-import static org.opencb.opencga.storage.hadoop.variant.HadoopVariantStorageEngine.ARCHIVE_NON_REF_FILTER;
-import static org.opencb.opencga.storage.hadoop.variant.HadoopVariantStorageEngine.MISSING_GENOTYPES_UPDATED;
-import static org.opencb.opencga.storage.hadoop.variant.VariantHbaseTestUtils.printVariants;
-import static org.opencb.opencga.storage.hadoop.variant.VariantHbaseTestUtils.removeFile;
-=======
 import static junit.framework.TestCase.assertEquals;
 import static junit.framework.TestCase.assertFalse;
 import static junit.framework.TestCase.assertTrue;
->>>>>>> 6c04fdf1
 
 /**
  * Created on 15/02/18.
  *
  * @author Jacobo Coll &lt;jacobo167@gmail.com&gt;
  */
-<<<<<<< HEAD
-public class FillGapsTaskTest extends VariantStorageBaseTest implements HadoopVariantStorageTest {
-
-    @Rule
-    public ExternalResource externalResource = new HadoopExternalResource();
-
-    public static void fillGaps(HadoopVariantStorageEngine variantStorageEngine, StudyMetadata studyMetadata,
-                                Collection<Integer> sampleIds) throws Exception {
-//        fillGapsMR(variantStorageEngine, studyMetadata, sampleIds, true);
-//        fillGapsMR(variantStorageEngine, studyMetadata, sampleIds, false);
-//        fillGapsLocal(variantStorageEngine, studyMetadata, sampleIds);
-//        fillLocalMRDriver(variantStorageEngine, studyMetadata, sampleIds);
-//        fillGapsLocalFromArchive(variantStorageEngine, studyMetadata, sampleIds, false);
-        variantStorageEngine.fillGaps(studyMetadata.getName(), sampleIds.stream().map(Object::toString).collect(Collectors.toList()), new ObjectMap("local", false));
-//        variantStorageEngine.fillGaps(studyMetadata.getStudyName(), sampleIds.stream().map(Object::toString).collect(Collectors.toList()), new ObjectMap("local", true));
-=======
 public class FillGapsTaskTest {
 
     private VariantStorageMetadataManager metadataManager;
@@ -136,96 +79,10 @@
             a.getOverlappingVariants(variant, 1, vcfSlice, iterator, list);
 //            System.out.println(variant + " iteratorIdx : " + iterator.nextIndex());
         }
->>>>>>> 6c04fdf1
-    }
-
-
-    @Test
-<<<<<<< HEAD
-    public void testFillGapsPlatinumFilesMultiFileBatch() throws Exception {
-        testFillGapsPlatinumFiles(new ObjectMap(HadoopVariantStorageEngine.ARCHIVE_FILE_BATCH_SIZE, 2));
-    }
-
-    public void testFillGapsPlatinumFiles(ObjectMap options) throws Exception {
-        StudyMetadata studyMetadata = loadPlatinum(options
-                        .append(VariantStorageEngine.Options.MERGE_MODE.key(), VariantStorageEngine.MergeMode.BASIC), 4);
-
-        HadoopVariantStorageEngine variantStorageEngine = (HadoopVariantStorageEngine) this.variantStorageEngine;
-
-        VariantHadoopDBAdaptor dbAdaptor = variantStorageEngine.getDBAdaptor();
-        List<Integer> sampleIds = new ArrayList<>(metadataManager.getIndexedSamplesMap(studyMetadata.getId()).values());
-        sampleIds.sort(Integer::compareTo);
-
-        List<Integer> subSamples = sampleIds.subList(0, sampleIds.size() / 2);
-        System.out.println("subSamples = " + subSamples);
-        fillGaps(variantStorageEngine, studyMetadata, subSamples);
-        printVariants(studyMetadata, dbAdaptor, newOutputUri());
-        checkFillGaps(studyMetadata, dbAdaptor, subSamples);
-        checkSampleIndexTable(dbAdaptor);
-
-        subSamples = sampleIds.subList(sampleIds.size() / 2, sampleIds.size());
-        System.out.println("subSamples = " + subSamples);
-        fillGaps(variantStorageEngine, studyMetadata, subSamples);
-        printVariants(studyMetadata, dbAdaptor, newOutputUri());
-        checkFillGaps(studyMetadata, dbAdaptor, subSamples);
-        checkSampleIndexTable(dbAdaptor);
-
-        subSamples = sampleIds;
-        System.out.println("subSamples = " + subSamples);
-        fillGaps(variantStorageEngine, studyMetadata, subSamples);
-        printVariants(studyMetadata, dbAdaptor, newOutputUri());
-        checkFillGaps(studyMetadata, dbAdaptor, subSamples);
-        checkSampleIndexTable(dbAdaptor);
-
-        checkNewMultiAllelicVariants(dbAdaptor);
-        checkNewMissingPositions(dbAdaptor);
-        checkQueryGenotypes(dbAdaptor);
-    }
-
-    @Test
-    public void testFillGapsConflictingFiles() throws Exception {
-        StudyMetadata studyMetadata = load(new QueryOptions(), Arrays.asList(
-                getResourceUri("gaps/file1.genome.vcf"),
-                getResourceUri("gaps/file2.genome.vcf")));
-
-        checkConflictingFiles(studyMetadata);
-    }
-
-    @Test
-    public void testFillMissingFilterNonRef() throws Exception {
-        StudyMetadata studyMetadata = load(new QueryOptions(VariantStorageEngine.Options.GVCF.key(), true)
-                .append(ARCHIVE_NON_REF_FILTER, "FORMAT:DP<6"), Arrays.asList(
-                getResourceUri("gaps/file1.genome.vcf"),
-                getResourceUri("gaps/file2.genome.vcf")));
-
-        variantStorageEngine.fillMissing(studyMetadata.getName(), new ObjectMap(), true);
-        VariantHadoopDBAdaptor dbAdaptor = (VariantHadoopDBAdaptor) variantStorageEngine.getDBAdaptor();
-        printVariants(studyMetadata, dbAdaptor, newOutputUri());
-
-        for (String file : Arrays.asList("file1.genome.vcf", "file2.genome.vcf")) {
-            AtomicInteger refVariants = new AtomicInteger();
-            System.out.println("Query archive file " + file);
-            dbAdaptor.iterator(new Query(STUDY.key(), studyMetadata.getName())
-                            .append(FILE.key(), file),
-                    new QueryOptions("archive", true)
-                            .append("ref", false)).forEachRemaining(variant -> {
-                System.out.println("variant = " + variant);
-                if (variant.getType().equals(VariantType.NO_VARIATION)) {
-                    StudyEntry study = variant.getStudies().get(0);
-                    Integer dpIdx = study.getFormatPositions().get("DP");
-                    if (dpIdx != null) {
-                        String dpStr = study.getSampleData(0).get(dpIdx);
-                        try {
-                            Integer dp = Integer.valueOf(dpStr);
-                            assertTrue(dp <= 5);
-                            refVariants.getAndIncrement();
-                        } catch (NumberFormatException e) {
-                        }
-                    }
-                }
-            });
-            assertTrue(refVariants.get() > 0);
-=======
+    }
+
+
+    @Test
     public void testGetOverlappingVariants2() {
         FillGapsTask a = new FillGapsTask(this.studyMetadata, new GenomeHelper(new Configuration()), true, false, metadataManager);
 
@@ -283,56 +140,14 @@
                     .setAlternate(variant.getAlternate())
                     .build());
 
->>>>>>> 6c04fdf1
         }
 
         return vcfSlice.build();
     }
 
     @Test
-<<<<<<< HEAD
-    public void testFillGapsConflictingFilesNonRef() throws Exception {
-        StudyMetadata studyMetadata = load(new QueryOptions(), Arrays.asList(
-                getResourceUri("gaps2/file1.genome.vcf"),
-                getResourceUri("gaps2/file2.genome.vcf")));
-
-        checkConflictingFiles(studyMetadata);
-
-        VariantDBAdaptor dbAdaptor = variantStorageEngine.getDBAdaptor();
-
-        Variant variantMulti = dbAdaptor.get(new Query(VariantQueryParam.ID.key(), "1:10035:A:G"), null).first();
-        assertEquals("0/0", variantMulti.getStudies().get(0).getSampleData("s1", "GT"));
-        assertEquals(new AlternateCoordinate("1", 10035, 10035, "A", "<*>", VariantType.NO_VARIATION),
-                variantMulti.getStudies().get(0).getSecondaryAlternates().get(0));
-        assertEquals("4,0,1", variantMulti.getStudies().get(0).getSampleData("s1", "AD"));
-        assertEquals("0/1", variantMulti.getStudies().get(0).getSampleData("s2", "GT"));
-        assertEquals("13,23,0", variantMulti.getStudies().get(0).getSampleData("s2", "AD"));
-    }
-
-    public void checkConflictingFiles(StudyMetadata studyMetadata) throws Exception {
-        HadoopVariantStorageEngine variantStorageEngine = (HadoopVariantStorageEngine) this.variantStorageEngine;
-
-        VariantHadoopDBAdaptor dbAdaptor = variantStorageEngine.getDBAdaptor();
-        List<Integer> sampleIds = new ArrayList<>(metadataManager.getIndexedSamplesMap(studyMetadata.getId()).values());
-        sampleIds.sort(Integer::compareTo);
-
-        fillGaps(variantStorageEngine, studyMetadata, sampleIds);
-        printVariants(studyMetadata, dbAdaptor, newOutputUri(1));
-        checkFillGaps(studyMetadata, dbAdaptor, sampleIds, Collections.singleton("1:10020:A:T"));
-        checkSampleIndexTable(dbAdaptor);
-
-        Variant variantGap = dbAdaptor.get(new Query(VariantQueryParam.ID.key(), "1:10020:A:T"), null).first();
-        assertEquals("0/1", variantGap.getStudies().get(0).getSampleData("s1", "GT"));
-        assertEquals(GenotypeClass.UNKNOWN_GENOTYPE, variantGap.getStudies().get(0).getSampleData("s2", "GT"));
-
-        Variant variantMulti = dbAdaptor.get(new Query(VariantQueryParam.ID.key(), "1:10012:TTT:-"), null).first();
-        assertEquals("<*>", variantMulti.getStudies().get(0).getSecondaryAlternates().get(0).getAlternate());
-        assertEquals("0/1", variantMulti.getStudies().get(0).getSampleData("s1", "GT"));
-        assertEquals("2/2", variantMulti.getStudies().get(0).getSampleData("s2", "GT"));
-=======
     public void testOverlapsWith() {
         assertTrue(FillGapsTask.overlapsWith(new Variant("1:100:T:-"), "1", 100, 100));
->>>>>>> 6c04fdf1
 
         Variant variant = new Variant("1:100:-:T");
         assertTrue(FillGapsTask.overlapsWith(variant, "1", variant.getStart(), variant.getEnd()));
@@ -342,70 +157,6 @@
     }
 
     @Test
-<<<<<<< HEAD
-    public void testFillMissingPlatinumFiles() throws Exception {
-        ObjectMap options = new ObjectMap()
-                .append(VariantStorageEngine.Options.MERGE_MODE.key(), VariantStorageEngine.MergeMode.BASIC)
-                .append(HadoopVariantStorageEngine.ARCHIVE_FILE_BATCH_SIZE, 2);
-
-        // Load files 1277 , 1278
-        StudyMetadata studyMetadata = loadPlatinum(options, 12877, 12878);
-        assertFalse(studyMetadata.getAttributes().getBoolean(HadoopVariantStorageEngine.MISSING_GENOTYPES_UPDATED));
-        HadoopVariantStorageEngine variantStorageEngine = ((HadoopVariantStorageEngine) this.variantStorageEngine);
-        VariantHadoopDBAdaptor dbAdaptor = variantStorageEngine.getDBAdaptor();
-        checkFillMissing(dbAdaptor);
-        checkSampleIndexTable(dbAdaptor);
-        assertEquals(new HashSet<>(Arrays.asList("0/1", "1/1")), new HashSet<>(studyMetadata.getAttributes().getAsStringList(VariantStorageEngine.Options.LOADED_GENOTYPES.key())));
-
-        List<Integer> sampleIds = new ArrayList<>(metadataManager.getIndexedSamplesMap(studyMetadata.getId()).values());
-        sampleIds.sort(Integer::compareTo);
-
-        // Fill missing
-        variantStorageEngine.fillMissing(studyMetadata.getName(), options, false);
-        printVariants(dbAdaptor, newOutputUri());
-        studyMetadata = dbAdaptor.getMetadataManager().getStudyMetadata(studyMetadata.getId());
-        assertTrue(studyMetadata.getAttributes().getBoolean(HadoopVariantStorageEngine.MISSING_GENOTYPES_UPDATED));
-        checkFillMissing(dbAdaptor, "NA12877", "NA12878");
-        checkSampleIndexTable(dbAdaptor);
-        assertEquals(new HashSet<>(Arrays.asList("0/1", "1/1", "0/2")), new HashSet<>(studyMetadata.getAttributes().getAsStringList(VariantStorageEngine.Options.LOADED_GENOTYPES.key())));
-
-        // Load file 12879
-        studyMetadata = loadPlatinum(options, 12879, 12879);
-
-        assertFalse(studyMetadata.getAttributes().getBoolean(HadoopVariantStorageEngine.MISSING_GENOTYPES_UPDATED));
-        checkFillMissing(dbAdaptor, Arrays.asList(3), "NA12877", "NA12878");
-        checkSampleIndexTable(dbAdaptor);
-
-        // Load file 12880
-        studyMetadata = loadPlatinum(options, 12880, 12880);
-        checkFillMissing(dbAdaptor, Arrays.asList(3, 4), "NA12877", "NA12878");
-        checkSampleIndexTable(dbAdaptor);
-
-        // Fill missing
-        variantStorageEngine.fillMissing(studyMetadata.getName(), options, false);
-        printVariants(dbAdaptor, newOutputUri());
-        studyMetadata = dbAdaptor.getMetadataManager().getStudyMetadata(studyMetadata.getId());
-        assertTrue(studyMetadata.getAttributes().getBoolean(HadoopVariantStorageEngine.MISSING_GENOTYPES_UPDATED));
-        checkFillMissing(dbAdaptor, "NA12877", "NA12878", "NA12879", "NA12880", "NA12881");
-        checkSampleIndexTable(dbAdaptor);
-
-        // Check fill missing for 4 files
-        checkNewMultiAllelicVariants(dbAdaptor);
-        checkNewMissingPositions(dbAdaptor);
-
-        // Remove last file
-        removeFile(variantStorageEngine, null, 4, studyMetadata, Collections.emptyMap());
-        printVariants(dbAdaptor, newOutputUri());
-        checkFillMissing(dbAdaptor, "NA12877", "NA12878", "NA12879", "NA12880");
-        checkSampleIndexTable(dbAdaptor);
-
-        // Fill missing
-        variantStorageEngine.fillMissing(studyMetadata.getName(), options, false);
-        printVariants(dbAdaptor, newOutputUri());
-        checkFillMissing(dbAdaptor, "NA12877", "NA12878", "NA12879", "NA12880");
-        checkQueryGenotypes(dbAdaptor);
-        checkSampleIndexTable(dbAdaptor);
-=======
     public void testIsRegionAfterVariantStart() {
         assertTrue(FillGapsTask.isRegionAfterVariantStart(100, 100, new Variant("1:100:-:T")));
         assertFalse(FillGapsTask.isRegionAfterVariantStart(100, 100, new Variant("1:100:A:T")));
@@ -417,7 +168,6 @@
         assertTrue(FillGapsTask.isRegionAfterVariantStart(101, 101, new Variant("1:100:AAA:GGG")));
         assertTrue(FillGapsTask.isRegionAfterVariantStart(102, 102, new Variant("1:100:AAA:GGG")));
         assertTrue(FillGapsTask.isRegionAfterVariantStart(103, 103, new Variant("1:100:AAA:GGG")));
->>>>>>> 6c04fdf1
     }
 
     @Test
@@ -434,72 +184,6 @@
         assertTrue(put.getFamilyCellMap().isEmpty());
     }
 
-<<<<<<< HEAD
-    private StudyMetadata loadPlatinum(ObjectMap extraParams, int max) throws Exception {
-        return loadPlatinum(extraParams, 12877, 12877 + max - 1);
-    }
-
-    private StudyMetadata loadPlatinum(ObjectMap extraParams, int from, int to) throws Exception {
-
-        List<URI> inputFiles = new LinkedList<>();
-
-        for (int fileId = from; fileId <= to; fileId++) {
-            String fileName = "platinum/1K.end.platinum-genomes-vcf-NA" + fileId + "_S1.genome.vcf.gz";
-            inputFiles.add(getResourceUri(fileName));
-        }
-
-        return load(extraParams, inputFiles);
-    }
-
-    private StudyMetadata load(ObjectMap extraParams, List<URI> inputFiles) throws Exception {
-        StudyMetadata studyMetadata = VariantStorageBaseTest.newStudyMetadata();
-        HadoopVariantStorageEngine variantStorageManager = getVariantStorageEngine();
-        VariantHadoopDBAdaptor dbAdaptor = variantStorageManager.getDBAdaptor();
-
-        ObjectMap options = variantStorageManager.getConfiguration().getStorageEngine(variantStorageManager.getStorageEngineId()).getVariant().getOptions();
-        options.put(VariantStorageEngine.Options.STUDY.key(), studyMetadata.getName());
-        options.put(VariantStorageEngine.Options.GVCF.key(), true);
-        options.put(HadoopVariantStorageEngine.VARIANT_TABLE_INDEXES_SKIP, true);
-        options.put(HadoopVariantStorageEngine.HADOOP_LOAD_ARCHIVE_BATCH_SIZE, 1);
-        options.put(VariantStorageEngine.Options.MERGE_MODE.key(), VariantStorageEngine.MergeMode.BASIC);
-        options.putAll(extraParams);
-        List<StoragePipelineResult> index = variantStorageManager.index(inputFiles, outputUri, true, true, true);
-
-        for (StoragePipelineResult storagePipelineResult : index) {
-            System.out.println(storagePipelineResult);
-        }
-
-        URI outputUri = newOutputUri(1);
-        studyMetadata = dbAdaptor.getMetadataManager().getStudyMetadata(studyMetadata.getId());
-        printVariants(studyMetadata, dbAdaptor, outputUri);
-
-        return studyMetadata;
-    }
-
-    protected void checkFillGaps(StudyMetadata studyMetadata, VariantHadoopDBAdaptor dbAdaptor, List<Integer> sampleIds) {
-        checkFillGaps(studyMetadata, dbAdaptor, sampleIds, Collections.singleton("1:10178:-:C"));
-    }
-
-    protected void checkFillGaps(StudyMetadata studyMetadata, VariantHadoopDBAdaptor dbAdaptor, List<Integer> sampleIds, Set<String> variantsWithGaps) {
-        for (Variant variant : dbAdaptor) {
-            boolean anyUnknown = false;
-            boolean allUnknown = true;
-            for (Integer sampleId : sampleIds) {
-                String sampleName = metadataManager.getSampleName(studyMetadata.getId(), sampleId);
-                boolean unknown = variant.getStudies().get(0).getSampleData(sampleName, "GT").equals("?/?");
-                anyUnknown |= unknown;
-                allUnknown &= unknown;
-            }
-            // Fail if any, but not all samples are unknown
-            if (anyUnknown && !allUnknown) {
-                if (variantsWithGaps.contains(variant.toString())) {
-                    System.out.println("Gaps in variant " + variant);
-                } else {
-                    Assert.fail("Gaps in variant " + variant);
-                }
-            }
-        }
-=======
     @Test
     public void fillGapsReferenceOverlapping() {
         FillGapsTask task = new FillGapsTask(this.studyMetadata, new GenomeHelper(new Configuration()), false, false, metadataManager);
@@ -616,7 +300,6 @@
     protected Variant fillGaps(FillGapsTask task,
                                VariantOverlappingStatus expected, String variant, VcfSliceProtos.VcfSlice nonRefVcfSlice) {
         return fillGaps(task, expected, variant, nonRefVcfSlice, VcfSliceProtos.VcfSlice.newBuilder().build());
->>>>>>> 6c04fdf1
     }
 
     protected Variant fillGaps(FillGapsTask task,
@@ -625,93 +308,6 @@
         VariantOverlappingStatus overlappingStatus = task.fillGaps(new Variant(variant), new HashSet<>(Arrays.asList(1, 2)), put, new ArrayList<>(), 1, nonRefVcfSlice, refVcfSlice);
         assertEquals(expected, overlappingStatus);
 
-<<<<<<< HEAD
-    protected void checkFillMissing(VariantHadoopDBAdaptor dbAdaptor, List<Integer> newFiles, String... processedSamples) {
-        Set<Integer> newFilesSet = new HashSet<>(newFiles);
-        Set<String> samplesSet = new HashSet<>(Arrays.asList(processedSamples));
-        StudyMetadata studyMetadata = dbAdaptor.getMetadataManager().getStudyMetadata(STUDY_NAME);
-        boolean missingGenotypesUpdated = studyMetadata.getAttributes().getBoolean(MISSING_GENOTYPES_UPDATED);
-
-        for (Variant variant : dbAdaptor) {
-            StudyEntry studyEntry = variant.getStudies().get(0);
-            boolean newVariant = !missingGenotypesUpdated && studyEntry.getFiles().stream().map(FileEntry::getFileId)
-                    .map(name -> metadataManager.getFileId(studyMetadata.getId(), name)).allMatch(newFilesSet::contains);
-            List<List<String>> samplesData = studyEntry.getSamplesData();
-            for (int i = 0; i < samplesData.size(); i++) {
-                List<String> data = samplesData.get(i);
-                String sampleName = studyEntry.getOrderedSamplesName().get(i);
-                if (!newVariant && samplesSet.contains(sampleName)) {
-                    assertFalse((newVariant ? "new variant " : "") + variant + " _ " + sampleName + " should not have GT=?/?", data.get(0).equals("?/?"));
-                } else {
-                    assertFalse((newVariant ? "new variant " : "") + variant + " _ " + sampleName + " should not have GT=0/0", data.get(0).equals("0/0"));
-                }
-            }
-        }
-    }
-
-    private void checkQueryGenotypes(VariantHadoopDBAdaptor dbAdaptor) {
-        StudyMetadata sc = dbAdaptor.getMetadataManager().getStudyMetadata(STUDY_NAME);
-        List<Variant> allVariants = dbAdaptor.get(new Query(), new QueryOptions()).getResult();
-
-        for (String sample : metadataManager.getIndexedSamplesMap(sc.getId()).keySet()) {
-            VariantQueryResult<Variant> queryResult = dbAdaptor.get(new Query(VariantQueryParam.SAMPLE.key(), sample)
-                    .append(VariantQueryParam.INCLUDE_SAMPLE.key(), VariantQueryUtils.ALL)
-                    .append(VariantQueryParam.INCLUDE_FILE.key(), VariantQueryUtils.ALL), new QueryOptions("explain", true));
-            assertThat(queryResult, everyResult(allVariants,
-                    withStudy(STUDY_NAME,
-                            withSampleData(sample, "GT", containsString("1")))));
-        }
-    }
-
-    protected void checkSampleIndexTable(VariantHadoopDBAdaptor dbAdaptor) throws IOException {
-        SampleIndexDBAdaptor sampleIndexDBAdaptor = new SampleIndexDBAdaptor(dbAdaptor.getGenomeHelper(), dbAdaptor.getHBaseManager(),
-                dbAdaptor.getTableNameGenerator(), dbAdaptor.getMetadataManager());
-
-        for (String study : metadataManager.getStudies(null).keySet()) {
-            StudyMetadata sc = metadataManager.getStudyMetadata(study);
-            for (Integer fileId : metadataManager.getIndexedFiles(sc.getId())) {
-                for (int sampleId : metadataManager.getFileMetadata(sc.getId(), fileId).getSamples()) {
-                    String message = "Sample '" + metadataManager.getSampleName(sc.getId(), sampleId) + "' : " + sampleId;
-                    int countFromIndex = 0;
-                    Iterator<Map<String, List<Variant>>> iterator = sampleIndexDBAdaptor.rawIterator(sc.getId(), sampleId);
-                    while (iterator.hasNext()) {
-                        Map<String, List<Variant>> map = iterator.next();
-                        for (Map.Entry<String, List<Variant>> entry : map.entrySet()) {
-                            String gt = entry.getKey();
-                            List<Variant> variants = entry.getValue();
-                            countFromIndex += variants.size();
-                            VariantQueryResult<Variant> result = dbAdaptor.get(new Query(VariantQueryParam.ID.key(), variants)
-                                    .append(VariantQueryParam.INCLUDE_SAMPLE.key(), sampleId), null);
-                            Set<String> expected = variants.stream().map(Variant::toString).collect(Collectors.toSet());
-                            Set<String> actual = result.getResult().stream().map(Variant::toString).collect(Collectors.toSet());
-                            if (!expected.equals(actual)) {
-                                HashSet<String> extra = new HashSet<>(actual);
-                                extra.removeAll(expected);
-                                HashSet<String> missing = new HashSet<>(expected);
-                                missing.removeAll(actual);
-                                System.out.println("missing = " + missing);
-                                System.out.println("extra = " + extra);
-                            }
-                            assertEquals(message, variants.size(), result.getNumResults());
-                            for (Variant variant : result.getResult()) {
-                                assertEquals(message, gt, variant.getStudies().get(0).getSampleData(0).get(0));
-                            }
-                        }
-                    }
-
-                    int countFromVariants = 0;
-                    for (Variant variant : dbAdaptor.get(new Query(VariantQueryParam.INCLUDE_SAMPLE.key(), sampleId), null).getResult()) {
-                        String gt = variant.getStudies().get(0).getSampleData(0).get(0);
-                        if (!gt.equals(GenotypeClass.UNKNOWN_GENOTYPE) && SampleIndexDBLoader.validGenotype(gt)) {
-                            countFromVariants++;
-                        }
-                    }
-
-                    assertNotEquals(message, 0, countFromIndex);
-                    assertEquals(message, countFromVariants, countFromIndex);
-                }
-            }
-=======
         return putToVariant(put);
     }
 
@@ -743,7 +339,6 @@
                     .setQuality(50.0)
                     .addAttribute("OTHER", "VALUE")
                     .build();
->>>>>>> 6c04fdf1
         }
     }
 }