--- conflicted
+++ resolved
@@ -417,8 +417,6 @@
     }
 
     @Test
-<<<<<<< HEAD
-=======
     public void testQueryAnnotationIndex_CtBtTf() throws Exception {
         testQueryAnnotationIndex(new Query(ANNOT_CONSEQUENCE_TYPE.key(), "missense_variant")
                 .append(ANNOT_BIOTYPE.key(), "protein_coding")
@@ -433,7 +431,6 @@
     }
 
     @Test
->>>>>>> 5f94d544
     public void testQueryAnnotationIndex_Tf() throws Exception {
         // Available flags in cellbase v4, grch37:
         //  basic
@@ -555,13 +552,6 @@
         System.out.println("dbAdaptorQuery     = " + sampleIndexVariantQuery.toJson());
         System.out.println("Native dbAdaptor   = " + VariantHBaseQueryParser.isSupportedQuery(sampleIndexVariantQuery) + " -> " + VariantHBaseQueryParser.unsupportedParamsFromQuery(sampleIndexVariantQuery));
         System.out.println("annotationIndex    = " + IndexUtils.maskToString(indexQuery.getAnnotationIndexMask(), indexQuery.getAnnotationIndex()));
-<<<<<<< HEAD
-        System.out.println("biotype            = " + indexQuery.getAnnotationIndexQuery().getBiotypeFilter());
-        System.out.println("ct                 = " + indexQuery.getAnnotationIndexQuery().getConsequenceTypeFilter());
-        System.out.println("transcriptFlag     = " + indexQuery.getAnnotationIndexQuery().getTranscriptFlagFilter());
-        System.out.println("ctBt               = " + indexQuery.getAnnotationIndexQuery().getCtBtFilter());
-        System.out.println("ctTf               = " + indexQuery.getAnnotationIndexQuery().getCtTfFilter());
-=======
         for (Map.Entry<String, Values<SampleFileIndexQuery>> entry : indexQuery.getSampleFileIndexQueryMap().entrySet()) {
             String sample = entry.getKey();
             System.out.println("sample             = " + sample);
@@ -577,7 +567,6 @@
         System.out.println("ct                 = " + indexQuery.getAnnotationIndexQuery().getConsequenceTypeFilter());
         System.out.println("transcriptFlag     = " + indexQuery.getAnnotationIndexQuery().getTranscriptFlagFilter());
         System.out.println("ctBtTf             = " + indexQuery.getAnnotationIndexQuery().getCtBtTfFilter());
->>>>>>> 5f94d544
         System.out.println("clinical           = " + indexQuery.getAnnotationIndexQuery().getClinicalFilter());
         System.out.println("popFreq            = " + indexQuery.getAnnotationIndexQuery().getPopulationFrequencyFilter());
         for (String sample : indexQuery.getSamplesMap().keySet()) {
@@ -818,69 +807,6 @@
     }
 
     @Test
-    public void testAggregationCorrectnessCt() throws Exception {
-        SampleIndexDBAdaptor sampleIndexDBAdaptor = ((HadoopVariantStorageEngine) variantStorageEngine).getSampleIndexDBAdaptor();
-        SampleIndexSchema schema = sampleIndexDBAdaptor.getSchema(STUDY_NAME_3);
-
-        CategoricalMultiValuedIndexField<String> field = schema.getCtIndex().getField();
-        IndexFieldConfiguration ctConf = field.getConfiguration();
-        List<String> cts = new ArrayList<>();
-        for (String ct : ctConf.getValues()) {
-            if (!field.ambiguous(Collections.singletonList(ct))) {
-                cts.add(ct);
-            }
-        }
-        assertNotEquals(new ArrayList<>(), cts);
-        cts.remove(TF_BINDING_SITE_VARIANT);
-        cts.remove(REGULATORY_REGION_VARIANT);
-        System.out.println("cts = " + cts);
-
-        for (String ct : cts) {
-            testAggregationCorrectness(ct);
-        }
-    }
-
-    @Test
-    public void testAggregationCorrectnessTFBS() throws Exception {
-        testAggregationCorrectness(TF_BINDING_SITE_VARIANT);
-    }
-
-    @Test
-    public void testAggregationCorrectnessRegulatoryRegionVariant() throws Exception {
-        testAggregationCorrectness(REGULATORY_REGION_VARIANT);
-    }
-
-    private void testAggregationCorrectness(String ct) throws Exception {
-        SampleIndexDBAdaptor sampleIndexDBAdaptor = ((HadoopVariantStorageEngine) variantStorageEngine).getSampleIndexDBAdaptor();
-        SampleIndexVariantAggregationExecutor executor = new SampleIndexVariantAggregationExecutor(metadataManager, sampleIndexDBAdaptor);
-
-        Query query = new Query(STUDY.key(), STUDY_NAME_3)
-                .append(SAMPLE.key(), "NA12877")
-                .append(ANNOT_CONSEQUENCE_TYPE.key(), ct);
-        assertTrue(executor.canUseThisExecutor(query, new QueryOptions(QueryOptions.FACET, "consequenceType")));
-
-        AtomicInteger count = new AtomicInteger(0);
-        sampleIndexDBAdaptor.iterator(new Query(query), new QueryOptions()).forEachRemaining(v -> count.incrementAndGet());
-        FacetField facet = executor.aggregation(query, new QueryOptions(QueryOptions.FACET, "consequenceType")).first();
-
-        assertEquals(count.get(), facet.getCount());
-        FacetField.Bucket bucket = facet.getBuckets().stream().filter(b -> b.getValue().equals(ct)).findFirst().orElse(null);
-        System.out.println("ct = " + ct + " : " + count.get());
-//            System.out.println("facet = " + JacksonUtils.getDefaultObjectMapper().writerWithDefaultPrettyPrinter().writeValueAsString(facet));
-        String msg = "aggregation for ct:" + ct + " expected count " + count.get() + " : "
-                + JacksonUtils.getDefaultObjectMapper().writerWithDefaultPrettyPrinter().writeValueAsString(facet);
-        if (count.get() == 0) {
-            // Count be null if no counts
-            if (bucket != null) {
-                assertEquals(msg, 0, bucket.getCount());
-            }
-        } else {
-            assertNotNull(msg, bucket);
-            assertEquals(msg, count.get(), bucket.getCount());
-        }
-    }
-
-    @Test
     public void testAggregation() throws Exception {
         SampleIndexDBAdaptor sampleIndexDBAdaptor = ((HadoopVariantStorageEngine) variantStorageEngine).getSampleIndexDBAdaptor();
         SampleIndexVariantAggregationExecutor executor = new SampleIndexVariantAggregationExecutor(metadataManager, sampleIndexDBAdaptor);
@@ -943,11 +869,7 @@
         for (String study : studies) {
             for (String sample : sampleNames.get(study)) {
                 DataResult<SampleVariantStats> result = variantStorageEngine.sampleStatsQuery(study, sample, new Query()
-<<<<<<< HEAD
-                        .append(ANNOT_CONSEQUENCE_TYPE.key(), NON_CODING_TRANSCRIPT_EXON_VARIANT));
-=======
                         .append(ANNOT_CONSEQUENCE_TYPE.key(), NON_CODING_TRANSCRIPT_EXON_VARIANT), null);
->>>>>>> 5f94d544
                 System.out.println(JacksonUtils.getDefaultObjectMapper().writerWithDefaultPrettyPrinter().writeValueAsString(result.first()));
             }
         }
