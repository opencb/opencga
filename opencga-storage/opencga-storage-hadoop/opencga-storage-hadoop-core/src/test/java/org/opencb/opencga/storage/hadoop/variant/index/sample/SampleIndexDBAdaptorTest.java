--- conflicted
+++ resolved
@@ -46,15 +46,11 @@
         SampleIndexQuery query = new SampleIndexQuery(SampleIndexSchema.defaultSampleIndexSchema(), Collections.emptyList(), 0, null, "ST",
                 Collections.singletonMap(sampleName, Collections.singletonList("0/1")), Collections.emptySet(), null, Collections.emptyMap(),
                 Collections.emptyMap(), Collections.emptyMap(), new SampleAnnotationIndexQuery(SampleIndexSchema.defaultSampleIndexSchema()),
-<<<<<<< HEAD
                 Collections.emptySet(), null, false, VariantQueryUtils.QueryOperation.AND, null);
-        new SampleIndexDBAdaptor(new HBaseManager(new Configuration()), null, metadataManager).parse(query.forSample(sampleName), null);
-=======
-                Collections.emptySet(), null, false, VariantQueryUtils.QueryOperation.AND);
+
         new SampleIndexDBAdaptor(new HBaseManager(new Configuration()),
                 new HBaseVariantTableNameGenerator("default", "my_dbname"), metadataManager)
                 .parse(query.forSample(sampleName), null);
->>>>>>> d326fa5e
     }
 
     @Test
