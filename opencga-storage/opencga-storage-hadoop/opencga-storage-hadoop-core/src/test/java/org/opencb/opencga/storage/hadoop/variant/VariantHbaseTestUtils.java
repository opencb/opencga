--- conflicted
+++ resolved
@@ -439,39 +439,15 @@
             for (Integer sampleId : dbAdaptor.getMetadataManager().getIndexedSamples(studyId)) {
                 String sampleName = dbAdaptor.getMetadataManager().getSampleName(studyId, sampleId);
                 RawSingleSampleIndexVariantDBIterator it = sampleIndexDBAdaptor.rawIterator(dbAdaptor.getMetadataManager().getStudyName(studyId), sampleName);
-<<<<<<< HEAD
-                Map<String, String> map = new TreeMap<>();
-=======
->>>>>>> 5f94d544
 
                 out.println("");
                 out.println("");
                 out.println("");
                 out.println("SAMPLE: " + sampleName + " , " + sampleId);
                 while (it.hasNext()) {
-<<<<<<< HEAD
-                    map.clear();
-                    SampleVariantIndexEntry entry = it.next();
-
-                    out.println("_______________________");
-                    out.println(entry.getVariant());
-                    out.println("gt: " + entry.getGenotype());
-                    out.println("file: " + entry.getFileIndex());
-                    out.println("ct: " + IndexUtils.binaryToString(entry.getAnnotationIndexEntry().getCtIndex(), schema.getCtIndex().getField().getBitLength()) + " : " + schema.getCtIndex().getField().decode(entry.getAnnotationIndexEntry().getCtIndex()));
-                    out.println("bt: " + IndexUtils.binaryToString(entry.getAnnotationIndexEntry().getBtIndex(), schema.getBiotypeIndex().getField().getBitLength()) + " : " + schema.getBiotypeIndex().getField().decode(entry.getAnnotationIndexEntry().getBtIndex()));
-                    out.println("tf: " + IndexUtils.binaryToString(entry.getAnnotationIndexEntry().getTfIndex(), schema.getTranscriptFlagIndexSchema().getField().getBitLength()) + " : " + schema.getTranscriptFlagIndexSchema().getField().decode(entry.getAnnotationIndexEntry().getTfIndex()));
-                    out.println("ct_bt: " + schema.getCtBtIndex().getField().encode(entry.getAnnotationIndexEntry().getCtBtCombination()) + " : " + entry.getAnnotationIndexEntry().getCtBtCombination() + " : " + schema.getCtBtIndex().getField().getPairs(entry.getAnnotationIndexEntry().getCtBtCombination(), entry.getAnnotationIndexEntry().getCtIndex(), entry.getAnnotationIndexEntry().getBtIndex()));
-                    out.println("ct_tf: " + schema.getCtTfIndex().getField().encode(entry.getAnnotationIndexEntry().getCtTfCombination()) + " : " + entry.getAnnotationIndexEntry().getCtTfCombination() + " : " + schema.getCtTfIndex().getField().getPairs(entry.getAnnotationIndexEntry().getCtTfCombination(), entry.getAnnotationIndexEntry().getCtIndex(), entry.getAnnotationIndexEntry().getTfIndex()));
-
-
-                    for (Map.Entry<String, ?> e : map.entrySet()) {
-                        out.println("\t" + e.getKey() + " = " + e.getValue());
-                    }
-=======
                     SampleVariantIndexEntry entry = it.next();
                     out.println("_______________________");
                     out.println(entry.toString(schema));
->>>>>>> 5f94d544
                 }
             }
         }
