/*
 * Copyright 2015-2017 OpenCB
 *
 * Licensed under the Apache License, Version 2.0 (the "License");
 * you may not use this file except in compliance with the License.
 * You may obtain a copy of the License at
 *
 *     http://www.apache.org/licenses/LICENSE-2.0
 *
 * Unless required by applicable law or agreed to in writing, software
 * distributed under the License is distributed on an "AS IS" BASIS,
 * WITHOUT WARRANTIES OR CONDITIONS OF ANY KIND, either express or implied.
 * See the License for the specific language governing permissions and
 * limitations under the License.
 */

package org.opencb.opencga.storage.hadoop.variant;

import org.apache.hadoop.conf.Configuration;
import org.apache.hadoop.fs.CommonConfigurationKeysPublic;
import org.apache.hadoop.fs.FileSystem;
import org.apache.hadoop.hbase.*;
import org.apache.hadoop.hbase.client.*;
import org.apache.hadoop.hbase.coprocessor.CoprocessorHost;
import org.apache.hadoop.hbase.fs.HFileSystem;
import org.apache.hadoop.hbase.io.compress.Compression;
import org.apache.hadoop.hbase.io.hfile.CacheConfig;
import org.apache.hadoop.hbase.mapreduce.TableInputFormatBase;
import org.apache.hadoop.hbase.master.HMaster;
import org.apache.hadoop.hbase.master.ServerManager;
import org.apache.hadoop.hbase.master.TableNamespaceManager;
import org.apache.hadoop.hbase.master.procedure.MasterDDLOperationHelper;
import org.apache.hadoop.hbase.master.procedure.ModifyTableProcedure;
import org.apache.hadoop.hbase.procedure.ProcedureManagerHost;
import org.apache.hadoop.hbase.procedure.ZKProcedureUtil;
import org.apache.hadoop.hbase.procedure.flush.RegionServerFlushTableProcedureManager;
import org.apache.hadoop.hbase.procedure2.ProcedureExecutor;
import org.apache.hadoop.hbase.procedure2.store.wal.WALProcedureStore;
import org.apache.hadoop.hbase.regionserver.*;
import org.apache.hadoop.hbase.regionserver.compactions.CompactionConfiguration;
import org.apache.hadoop.hbase.regionserver.snapshot.RegionServerSnapshotManager;
import org.apache.hadoop.hbase.regionserver.wal.FSHLog;
import org.apache.hadoop.hbase.util.Bytes;
import org.apache.hadoop.hbase.util.FSTableDescriptors;
import org.apache.hadoop.hbase.util.VersionInfo;
import org.apache.hadoop.hbase.wal.FSHLogProvider;
import org.apache.hadoop.hbase.wal.WALFactory;
import org.apache.hadoop.hdfs.server.blockmanagement.DatanodeDescriptor;
import org.apache.hadoop.hdfs.server.common.Storage;
import org.apache.hadoop.hdfs.server.datanode.DataNode;
import org.apache.hadoop.hdfs.server.namenode.EditLogFileOutputStream;
import org.apache.hadoop.hdfs.server.namenode.FSEditLog;
import org.apache.hadoop.hdfs.server.namenode.FSNamesystem;
import org.apache.hadoop.hdfs.server.namenode.NameNode;
import org.apache.hadoop.http.HttpServer2;
import org.apache.hadoop.io.compress.CodecPool;
import org.apache.hadoop.mapred.MapTask;
import org.apache.hadoop.mapred.Task;
import org.apache.hadoop.util.Tool;
import org.apache.logging.log4j.Level;
import org.apache.logging.log4j.core.config.Configurator;
import org.apache.phoenix.coprocessor.MetaDataEndpointImpl;
import org.apache.phoenix.hbase.index.Indexer;
import org.apache.phoenix.hbase.index.covered.data.IndexMemStore;
import org.apache.phoenix.hbase.index.parallel.BaseTaskRunner;
import org.apache.phoenix.hbase.index.write.ParallelWriterIndexCommitter;
import org.apache.phoenix.schema.MetaDataClient;
import org.apache.zookeeper.ClientCnxn;
import org.apache.zookeeper.ZooKeeper;
import org.apache.zookeeper.server.NIOServerCnxn;
import org.apache.zookeeper.server.NIOServerCnxnFactory;
import org.apache.zookeeper.server.PrepRequestProcessor;
import org.apache.zookeeper.server.ZooKeeperServer;
import org.junit.Assert;
import org.junit.Assume;
import org.junit.rules.ExternalResource;
import org.opencb.biodata.models.variant.VariantFileMetadata;
import org.opencb.biodata.models.variant.avro.VariantType;
import org.opencb.cellbase.client.rest.CellBaseClient;
import org.opencb.commons.datastore.core.ObjectMap;
import org.opencb.opencga.core.config.storage.StorageConfiguration;
import org.opencb.opencga.core.config.storage.StorageEngineConfiguration;
import org.opencb.opencga.storage.core.exceptions.StorageEngineException;
import org.opencb.opencga.storage.core.utils.CellBaseUtils;
import org.opencb.opencga.storage.core.variant.VariantStorageBaseTest;
import org.opencb.opencga.storage.core.variant.VariantStorageEngine;
import org.opencb.opencga.storage.core.variant.VariantStorageOptions;
import org.opencb.opencga.storage.core.variant.VariantStorageTest;
import org.opencb.opencga.storage.hadoop.HBaseCompat;
import org.opencb.opencga.storage.hadoop.utils.AbstractHBaseDriver;
import org.opencb.opencga.storage.hadoop.utils.HBaseManager;
import org.opencb.opencga.storage.hadoop.variant.adaptors.phoenix.VariantPhoenixSchemaManager;
import org.opencb.opencga.storage.hadoop.variant.executors.MRExecutor;
import org.opencb.opencga.storage.hadoop.variant.executors.SshMRExecutor;
import org.opencb.opencga.storage.hadoop.variant.index.IndexUtils;
import org.opencb.opencga.storage.hadoop.variant.index.sample.SampleIndexSchema;
import org.opencb.opencga.storage.hadoop.variant.utils.HBaseVariantTableNameGenerator;
import org.slf4j.Logger;
import org.slf4j.LoggerFactory;

import java.io.*;
import java.lang.reflect.Method;
import java.nio.charset.StandardCharsets;
import java.util.*;
import java.util.concurrent.atomic.AtomicReference;

import static java.util.stream.Collectors.toList;
import static org.junit.Assert.*;

/**
 * Created on 15/10/15
 *
 * @author Jacobo Coll &lt;jacobo167@gmail.com&gt;
 */
public interface HadoopVariantStorageTest /*extends VariantStorageManagerTestUtils */ extends VariantStorageTest {

    AtomicReference<HBaseTestingUtility> utility = new AtomicReference<>(null);
    AtomicReference<Configuration> configuration = new AtomicReference<>(null);
//    Set<HadoopVariantStorageEngine> managers = new ConcurrentHashSet<>();
    AtomicReference<HadoopVariantStorageEngine> manager = new AtomicReference<>();

    class HadoopSolrSupport extends ExternalResource {
        @Override
        protected void before() throws Throwable {
            super.before();
            Assume.assumeTrue(isSolrTestingAvailable());
        }

        public static boolean isSolrTestingAvailable() {
            return HBaseCompat.getInstance().isSolrTestingAvailable();
        }
    }

    class HadoopExternalResource extends ExternalResource implements HadoopVariantStorageTest {

        Logger logger = LoggerFactory.getLogger(this.getClass());
        @Override
        public void before() throws Exception {
            if (utility.get() == null) {

                // Disable most of the useless loggers

                // HBase loggers
                Configurator.setLevel(HStore.class.getName(), Level.WARN);
                Configurator.setLevel(HRegion.class.getName(), Level.WARN);
                Configurator.setLevel(HMaster.class.getName(), Level.WARN);
                Configurator.setLevel(HRegionServer.class.getName(), Level.WARN);
                Configurator.setLevel(HFileSystem.class.getName(), Level.WARN);
//                Configurator.setLevel(HBaseAdmin.class).setLevel(Level.WARN); // This logger is interesting
                Configurator.setLevel(ServerManager.class.getName(), Level.WARN);
                Configurator.setLevel(RegionServerSnapshotManager.class.getName(), Level.WARN);
                Configurator.setLevel(SplitLogWorker.class.getName(), Level.WARN);
                Configurator.setLevel("org.apache.hadoop.hbase.backup.regionserver.LogRollRegionServerProcedureManager", Level.WARN);
                Configurator.setLevel(HeapMemoryManager.class.getName(), Level.WARN);
                Configurator.setLevel("org.apache.hadoop.hbase.master.MasterMobCompactionThread", Level.WARN);
                Configurator.setLevel(RegionServerFlushTableProcedureManager.class.getName(), Level.WARN);
                Configurator.setLevel("org.apache.hadoop.hbase.master.procedure.MasterProcedureScheduler", Level.WARN);
                Configurator.setLevel(ChoreService.class.getName(), Level.WARN);
                Configurator.setLevel("org.apache.hadoop.hbase.quotas.RegionServerQuotaManager", Level.WARN);
                Configurator.setLevel("org.apache.hadoop.hbase.MetaMigrationConvertingToPB", Level.WARN); // Removed in hbase2
                Configurator.setLevel(TableNamespaceManager.class.getName(), Level.WARN);
                Configurator.setLevel(ProcedureManagerHost.class.getName(), Level.WARN);
                Configurator.setLevel(ZKProcedureUtil.class.getName(), Level.WARN);
                Configurator.setLevel(WALProcedureStore.class.getName(), Level.WARN);
                Configurator.setLevel(ProcedureExecutor.class.getName(), Level.WARN);
                Configurator.setLevel(ModifyTableProcedure.class.getName(), Level.WARN);
                Configurator.setLevel(DefaultStoreFlusher.class.getName(), Level.WARN);
                Configurator.setLevel("org.apache.hadoop.hbase.regionserver.StoreFile$Reader", Level.WARN);// Moved to StoreFileReader in hbase2
                Configurator.setLevel("org.apache.hadoop.hbase.regionserver.StoreFileReader", Level.WARN);
                Configurator.setLevel(RegionCoprocessorHost.class.getName(), Level.WARN);
                Configurator.setLevel(CoprocessorHost.class.getName(), Level.WARN);
                Configurator.setLevel("org.apache.hadoop.hbase.master.RegionStates", Level.WARN);// Moved to assignment in hbase2
                Configurator.setLevel("org.apache.hadoop.hbase.master.assignment.RegionStates", Level.WARN);
                Configurator.setLevel("org.apache.hadoop.hbase.master.assignment.RegionStateStore", Level.WARN);
                Configurator.setLevel("org.apache.hadoop.hbase.master.assignment.AssignProcedure", Level.WARN);
                Configurator.setLevel("org.apache.hadoop.hbase.master.assignment.RegionTransitionProcedure", Level.WARN);
                Configurator.setLevel("org.apache.hadoop.hbase.master.AssignmentManager", Level.WARN);// Moved to assignment in hbase2
                Configurator.setLevel("org.apache.hadoop.hbase.master.assignment.AssignmentManager", Level.WARN);
                Configurator.setLevel(MasterDDLOperationHelper.class.getName(), Level.WARN);
                Configurator.setLevel(FSTableDescriptors.class.getName(), Level.WARN);
                Configurator.setLevel("org.apache.hadoop.hbase.zookeeper.ZKTableStateManager", Level.WARN);// Removed in hbase2
                Configurator.setLevel(MetaTableAccessor.class.getName(), Level.WARN);
                Configurator.setLevel(RSRpcServices.class.getName(), Level.WARN);
                Configurator.setLevel(CacheConfig.class.getName(), Level.WARN);
                Configurator.setLevel(CompactionConfiguration.class.getName(), Level.WARN);
                Configurator.setLevel("org.apache.hadoop.hbase.regionserver.CompactSplitThread", Level.WARN);// Moved to "CompactSplit" in hbase2
                Configurator.setLevel("org.apache.hadoop.hbase.regionserver.CompactSplit", Level.WARN);
                Configurator.setLevel("org.apache.hadoop.metrics2.impl.MetricsConfig", Level.ERROR);
                Configurator.setLevel("org.apache.hadoop.hbase.client.ConnectionManager$HConnectionImplementation", Level.WARN);

                // Phoenix loggers
                Configurator.setLevel(ParallelWriterIndexCommitter.class.getName(), Level.WARN);
                Configurator.setLevel(BaseTaskRunner.class.getName(), Level.WARN);
                Configurator.setLevel(Indexer.class.getName(), Level.WARN);
                Configurator.setLevel(IndexMemStore.class.getName(), Level.WARN);
                Configurator.setLevel("org.apache.phoenix.hbase.index.write.recovery.TrackingParallelWriterIndexCommitter", Level.WARN);// Moved in Phoenix5
                Configurator.setLevel("org.apache.phoenix.hbase.index.write.TrackingParallelWriterIndexCommitter", Level.WARN);
                Configurator.setLevel(MetaDataEndpointImpl.class.getName(), Level.WARN);
                Configurator.setLevel(MetaDataClient.class.getName(), Level.WARN);
//                Configurator.setLevel(QueryUtil.class).setLevel(Level.WARN); // Interesting. Only logs the new connection

                // Hadoop loggers
                Configurator.setLevel(CodecPool.class.getName(), Level.WARN);
                Configurator.setLevel(HttpServer2.class.getName(), Level.WARN);
                Configurator.setLevel(org.apache.hadoop.ipc.Server.class.getName(), Level.WARN);

                // Zookeeper loggers
                Configurator.setLevel(ZooKeeper.class.getName(), Level.WARN);
                Configurator.setLevel(ZooKeeperServer.class.getName(), Level.WARN);
                // Disable WARN messages from ClientCnxn. See [HBASE-18654]
                Configurator.setLevel(ClientCnxn.class.getName(), Level.ERROR);
                Configurator.setLevel(NIOServerCnxn.class.getName(), Level.WARN);
                Configurator.setLevel(NIOServerCnxnFactory.class.getName(), Level.WARN);
                Configurator.setLevel(PrepRequestProcessor.class.getName(), Level.WARN);
                // Interesting class for logging new Zookeeper connections
//                Configurator.setLevel(RecoverableZooKeeper.class).setLevel(Level.WARN)

                // HDFS loggers
                Configurator.setLevel(FSNamesystem.class.getName() + ".audit", Level.WARN);
                Configurator.setLevel(Storage.class.getName(), Level.WARN);
                Configurator.setLevel(FSNamesystem.class.getName(), Level.WARN);
                Configurator.setLevel(NameNode.stateChangeLog.getName(), Level.WARN);
                Configurator.setLevel(NameNode.blockStateChangeLog.getName(), Level.WARN);
                Configurator.setLevel(DataNode.class.getName(), Level.WARN);
                Configurator.setLevel(DatanodeDescriptor.class.getName(), Level.WARN);
                Configurator.setLevel(FSEditLog.class.getName(), Level.WARN);
                Configurator.setLevel(FSHLog.class.getName(), Level.WARN);
                Configurator.setLevel(EditLogFileOutputStream.class.getName(), Level.WARN);
                Configurator.setLevel("org.apache.hadoop.hdfs.server.datanode.fsdataset.impl.FsDatasetAsyncDiskService", Level.WARN);

                // MR loggers
//                Configurator.setLevel(LocalJobRunner.class).setLevel(Level.WARN)
                Configurator.setLevel(Task.class.getName(), Level.WARN);
                Configurator.setLevel(MapTask.class.getName(), Level.WARN);
                Configurator.setLevel(TableInputFormatBase.class.getName(), Level.WARN);

                HBaseTestingUtility testingUtility = new HBaseTestingUtility();
                Configuration conf = testingUtility.getConfiguration();
                HadoopVariantStorageTest.configuration.set(conf);


//                // Change port to avoid port collisions
//                utility.get().getStorageConfiguration().setInt(HConstants.MASTER_INFO_PORT, HConstants.DEFAULT_MASTER_INFOPORT + 1);

                // Enable phoenix secundary indexes
                conf.set("hbase.regionserver.wal.codec",
                        org.apache.hadoop.hbase.regionserver.wal.IndexedWALEditCodec.class.getName());
                conf.set("hbase.region.server.rpc.scheduler.factory.class",
                        org.apache.hadoop.hbase.ipc.PhoenixRpcSchedulerFactory.class.getName());
                conf.set("hbase.rpc.controllerfactory.class",
                        org.apache.hadoop.hbase.ipc.controller.ServerRpcControllerFactory.class.getName());

                // Not required in Phoenix 4.8
//                conf.set("hbase.master.loadbalancer.class",
//                        org.apache.phoenix.hbase.index.balancer.IndexLoadBalancer.class.getName());
//                conf.set("hbase.coprocessor.master.classes",
//                        org.apache.phoenix.hbase.index.master.IndexMasterObserver.class.getName());
//                conf.set("hbase.coprocessor.regionserver.classes",
//                        org.apache.hadoop.hbase.regionserver.LocalIndexMerger.class.getName());

//                conf.setBoolean(QueryServices.IS_NAMESPACE_MAPPING_ENABLED, true);
                conf.setBoolean("phoenix.schema.isNamespaceMappingEnabled", true);

                // Zookeeper always with the same clientPort.
//                conf.setInt("test.hbase.zookeeper.property.clientPort", 55419);
                // Zookeeper increase max client connexions
                conf.setInt(HConstants.ZOOKEEPER_MAX_CLIENT_CNXNS, 1000);

                // Do not put up web UI
                conf.setInt("hbase.regionserver.info.port", -1);
                conf.setInt("hbase.master.info.port", -1);

                if (VersionInfo.getVersion().startsWith("2.4") && org.apache.hadoop.util.VersionInfo.getVersion().startsWith("3.3")) {
                    // Disable async wal provider, not supported in HBase 2.4 and HDFS 3.3
                    System.out.println("Disabling async wal provider");
                    conf.set(WALFactory.WAL_PROVIDER, FSHLogProvider.class.getName());
                    conf.set(WALFactory.META_WAL_PROVIDER, FSHLogProvider.class.getName());
//                    conf.setBoolean(WALFactory.WAL_ENABLED, false);
                }

                //org.apache.commons.configuration2.Configuration
                testingUtility.startMiniCluster(1);
                utility.set(testingUtility);

    //            MiniMRCluster miniMRCluster = utility.startMiniMapReduceCluster();
    //            MiniMRClientCluster miniMRClientCluster = MiniMRClientClusterFactory.create(HadoopVariantStorageManagerTestUtils.class, 1, configuration);
    //            miniMRClientCluster.start();

//                checkHBaseMiniCluster();
            }
        }

        @Override
        public void after() {
            try {
                logger.info("Closing HBaseTestingUtility");
//                for (HadoopVariantStorageEngine manager : managers) {
//                    manager.close();
//                }
                if (manager.get() != null) {
                    manager.get().close();
                    manager.set(null);
                }
//                for (Connection connection : HBaseManager.CONNECTIONS) {
//                    connection.close();
//                }
                System.out.println("HBaseManager.getOpenConnections() = " + HBaseManager.getOpenConnections());

                configuration.set(null);
                try {
                    if (utility.get() != null) {
                        utility.get().shutdownMiniCluster();
                    }
                } finally {
                    utility.set(null);
                }
            } catch (Exception e) {
                Assert.fail(e.getMessage());
            }
            System.out.println("##### HBaseMiniCluster down ###################");
        }

        public Configuration getConf() {
            return configuration.get();
        }

        private void checkHBaseMiniCluster() throws IOException {
            Connection con = ConnectionFactory.createConnection(configuration.get());
            HBaseManager hBaseManager = new HBaseManager(configuration.get(), con);

            String tableName = "table";
            byte[] columnFamily = Bytes.toBytes("0");
            hBaseManager.createTableIfNeeded(hBaseManager.getConnection(), tableName, columnFamily,
                    Collections.emptyList(), Compression.Algorithm.NONE);
            hBaseManager.act(tableName, table -> {
                table.put(Arrays.asList(new Put(Bytes.toBytes("r1")).addColumn(columnFamily, Bytes.toBytes("c"), Bytes.toBytes("value 1")),
                        new Put(Bytes.toBytes("r2")).addColumn(columnFamily, Bytes.toBytes("c"), Bytes.toBytes("value 2")),
                        new Put(Bytes.toBytes("r2")).addColumn(columnFamily, Bytes.toBytes("c2"), Bytes.toBytes("value 3"))));
            });

            hBaseManager.act(tableName, table -> {
                table.getScanner(columnFamily).forEach(result -> {
                    System.out.println("Row: " + Bytes.toString(result.getRow()));
                    for (Map.Entry<byte[], byte[]> entry : result.getFamilyMap(columnFamily).entrySet()) {
                        System.out.println(Bytes.toString(entry.getKey()) + " = " + Bytes.toString(entry.getValue()));
                    }
                });
            });

            TableName tname = TableName.valueOf(tableName);
            try (Admin admin = con.getAdmin()) {
                if (admin.tableExists(tname)) {
                    utility.get().deleteTable(tname);
                }
            }

            con.close();
        }

        public void flush(String name) throws Exception {
            TableName table = TableName.valueOf(name);
            utility.get().flush(table);
            utility.get().compact(table, true);
        }
    }

    @Override
    default HadoopVariantStorageEngine getVariantStorageEngine() throws Exception {
        return getHadoopVariantStorageEngine(getOtherStorageConfigurationOptions());
    }


    static HadoopVariantStorageEngine getHadoopVariantStorageEngine() throws Exception {
        return getHadoopVariantStorageEngine(new ObjectMap());
    }

    static HadoopVariantStorageEngine getHadoopVariantStorageEngine(Map<String, ?> otherStorageConfigurationOptions) throws Exception {
        synchronized (manager) {
            if (manager.get() == null) {
                manager.set(new HadoopVariantStorageEngine());
            }
        }
        HadoopVariantStorageEngine engine = HadoopVariantStorageTest.manager.get();

        //Make a copy of the configuration
        Configuration conf = new Configuration(false);
        HBaseConfiguration.merge(conf, HadoopVariantStorageTest.configuration.get());
        StorageConfiguration storageConfiguration = getStorageConfiguration(conf);
        storageConfiguration.getVariantEngine(HadoopVariantStorageEngine.STORAGE_ENGINE_ID)
                .getOptions()
                .putAll(otherStorageConfigurationOptions);

        CellBaseUtils cellBaseUtils = new CellBaseUtils(new CellBaseClient(storageConfiguration.getCellbase().toClientConfiguration()));
        if (cellBaseUtils.supportsDataRelease()) {
            storageConfiguration.getCellbase().setDataRelease("1");
        }

        engine.setConfiguration(storageConfiguration, HadoopVariantStorageEngine.STORAGE_ENGINE_ID, VariantStorageBaseTest.DB_NAME);
        engine.mrExecutor = null;
        engine.conf = conf;
        return engine;
    }

    default MRExecutor getMrExecutor() throws StorageEngineException {
        return HadoopVariantStorageTest.manager.get().getMRExecutor();
    }

    static StorageConfiguration getStorageConfiguration(Configuration conf) throws IOException {
        StorageConfiguration storageConfiguration;
        try (InputStream is = HadoopVariantStorageTest.class.getClassLoader().getResourceAsStream("storage-configuration.yml")) {
            storageConfiguration = StorageConfiguration.load(is);
        }
        return updateStorageConfiguration(storageConfiguration, conf);
    }

    static StorageConfiguration updateStorageConfiguration(StorageConfiguration storageConfiguration, Configuration conf) throws IOException {
        storageConfiguration.getVariant().setDefaultEngine(HadoopVariantStorageEngine.STORAGE_ENGINE_ID);
        StorageEngineConfiguration variantConfiguration = storageConfiguration.getVariantEngine(HadoopVariantStorageEngine.STORAGE_ENGINE_ID);
        ObjectMap options = variantConfiguration.getOptions();

        options.put(HadoopVariantStorageOptions.MR_JAR_WITH_DEPENDENCIES.key(), "dummy-test-jar-with-depepdencies.jar");
        options.put(HadoopVariantStorageOptions.MR_EXECUTOR.key(), TestSshMrExecutor.class.getName());
        TestMRExecutor.setStaticConfiguration(conf);

        options.put(HadoopVariantStorageOptions.MR_ADD_DEPENDENCY_JARS.key(), false);
        options.put("storage.hadoop.mr.skipReportRunningJobs", true);
        EnumSet<Compression.Algorithm> supportedAlgorithms = EnumSet.of(Compression.Algorithm.NONE, HBaseTestingUtility.getSupportedCompressionAlgorithms());

        options.put(HadoopVariantStorageOptions.ARCHIVE_TABLE_COMPRESSION.key(), supportedAlgorithms.contains(Compression.Algorithm.GZ)
                ? Compression.Algorithm.GZ.getName()
                : Compression.Algorithm.NONE.getName());
        options.put(HadoopVariantStorageOptions.VARIANT_TABLE_COMPRESSION.key(), supportedAlgorithms.contains(Compression.Algorithm.SNAPPY)
                ? Compression.Algorithm.SNAPPY.getName()
                : Compression.Algorithm.NONE.getName());
        options.put(HadoopVariantStorageOptions.SAMPLE_INDEX_TABLE_COMPRESSION.key(), supportedAlgorithms.contains(Compression.Algorithm.SNAPPY)
                ? Compression.Algorithm.SNAPPY.getName()
                : Compression.Algorithm.NONE.getName());
        options.put(HadoopVariantStorageOptions.ANNOTATION_INDEX_TABLE_COMPRESSION.key(), supportedAlgorithms.contains(Compression.Algorithm.SNAPPY)
                ? Compression.Algorithm.SNAPPY.getName()
                : Compression.Algorithm.NONE.getName());
        options.put(HadoopVariantStorageOptions.PENDING_ANNOTATION_TABLE_COMPRESSION.key(), supportedAlgorithms.contains(Compression.Algorithm.SNAPPY)
                ? Compression.Algorithm.SNAPPY.getName()
                : Compression.Algorithm.NONE.getName());
        options.put(HadoopVariantStorageOptions.PENDING_SECONDARY_INDEX_TABLE_COMPRESSION.key(), supportedAlgorithms.contains(Compression.Algorithm.SNAPPY)
                ? Compression.Algorithm.SNAPPY.getName()
                : Compression.Algorithm.NONE.getName());
        options.put(HadoopVariantStorageOptions.PENDING_SECONDARY_INDEX_PRUNE_TABLE_COMPRESSION.key(), supportedAlgorithms.contains(Compression.Algorithm.SNAPPY)
                ? Compression.Algorithm.SNAPPY.getName()
                : Compression.Algorithm.NONE.getName());

        FileSystem fs = FileSystem.get(HadoopVariantStorageTest.configuration.get());
        String intermediateDirectory = fs.getHomeDirectory().toUri().resolve("opencga_test/").toString();
//        System.out.println(HadoopVariantStorageEngine.INTERMEDIATE_HDFS_DIRECTORY + " = " + intermediateDirectory);
        options.put(CommonConfigurationKeysPublic.FS_DEFAULT_NAME_KEY, conf.get(CommonConfigurationKeysPublic.FS_DEFAULT_NAME_KEY));
        options.put(HadoopVariantStorageOptions.INTERMEDIATE_HDFS_DIRECTORY.key(), intermediateDirectory);

        options.put(HadoopVariantStorageOptions.ARCHIVE_TABLE_PRESPLIT_SIZE.key(), 5);
        options.put(HadoopVariantStorageOptions.VARIANT_TABLE_PRESPLIT_SIZE.key(), 5);
        options.put(HadoopVariantStorageOptions.EXPECTED_FILES_NUMBER.key(), 10);
        options.put(VariantStorageOptions.MERGE_MODE.key(), VariantStorageEngine.MergeMode.BASIC);

        options.put(VariantStorageOptions.SPECIES.key(), "hsapiens");
        options.put(VariantStorageOptions.ASSEMBLY.key(), "grch37");
//        storageConfiguration.getCellbase().setUrl("https://uk.ws.zettagenomics.com/cellbase/");
//        storageConfiguration.getCellbase().setVersion("v5.2");
//        storageConfiguration.getCellbase().setDataRelease("1");

        variantConfiguration.getDatabase().setHosts(Collections.singletonList("hbase://" + HadoopVariantStorageTest.configuration.get().get(HConstants.ZOOKEEPER_QUORUM)));
        return storageConfiguration;
    }

    default Map<String, ?> getOtherStorageConfigurationOptions() {
        return new ObjectMap();
    }

    default void clearHBase() throws Exception {
        try (Connection con = ConnectionFactory.createConnection(configuration.get()); Admin admin = con.getAdmin()) {
            for (TableName tableName : admin.listTableNames()) {
                if (!tableName.getNameAsString().startsWith("SYSTEM")) {
                    deleteTable(tableName.getNameAsString());
                }
            }
        }
    }

    default void clearDB() throws Exception {
        clearDB(VariantStorageBaseTest.DB_NAME);
    }

    @Override
    default void clearDB(String tableName) throws Exception {
        try (Connection con = ConnectionFactory.createConnection(configuration.get()); Admin admin = con.getAdmin()) {
            for (TableName table : admin.listTableNames()) {
                if (table.getNameAsString().startsWith(tableName)) {
                    deleteTable(table.getNameAsString());
                }
            }
        }
        getVariantStorageEngine().close();
    }

    default void deleteTable(String tableName) throws Exception {
        LoggerFactory.getLogger(HadoopVariantStorageTest.class).info("Drop table " + tableName);
        if (HBaseVariantTableNameGenerator.isValidVariantsTable(tableName)) {
            try (HBaseManager hbaseManager = new HBaseManager(configuration.get(), utility.get().getConnection())) {
                VariantPhoenixSchemaManager.dropView(hbaseManager, tableName, true);
            }
        }
        utility.get().deleteTableIfAny(TableName.valueOf(tableName));
    }

    @Override
    default void close() throws Exception {
        if (manager.get() != null) {
            manager.get().close();
        }
    }

    default int getExpectedNumLoadedVariants(VariantFileMetadata fileMetadata) {
        int numRecords = 0;
        for (VariantType variantType : HadoopVariantStorageEngine.TARGET_VARIANT_TYPE_SET) {
            numRecords += fileMetadata.getStats().getTypeCount().getOrDefault(variantType.name(), 0L).intValue();
        }
        return numRecords;
    }

    class TestSshMrExecutor extends SshMRExecutor {
        private final Configuration configuration;
        private final Logger logger = LoggerFactory.getLogger(TestSshMrExecutor.class);
        public TestSshMrExecutor() {
            this.configuration = new Configuration(TestMRExecutor.staticConfiguration);
        }

        @Override
        protected int runRemote(String executable, String[] args, List<String> env, ByteArrayOutputStream outputStream) {
<<<<<<< HEAD
            Result result = new TestMRExecutor(conf).run(executable, args);
            for (String key : result.getResult().keySet()) {
                try {
                    outputStream.write((key + "=" + result.getResult().getString(key) + "\n").getBytes(StandardCharsets.UTF_8));
                } catch (IOException e) {
                    throw new RuntimeException(e);
                }
=======
            PrintStream out = System.out;
            InputStream in = System.in;
            try {
                if (buildCommand(executable, args).length() > MAX_COMMAND_LINE_ARGS_LENGTH) {
                    logger.info("Command line is too long. Passing args from stdin'");
                    StringBuilder sb = new StringBuilder();
                    for (String arg : args) {
                        sb.append(arg).append('\n');
                    }
                    System.setIn(new ByteArrayInputStream(sb.toString().getBytes()));
                    return new TestMRExecutor(conf).run(executable, new String[]{AbstractHBaseDriver.ARGS_FROM_STDIN}).getExitValue();
                } else {
                    return new TestMRExecutor(conf).run(executable, args).getExitValue();
                }
            } finally {
                System.setOut(out);
                System.setIn(in);
>>>>>>> 2fdb4ef8
            }
            return result.getExitValue();
        }

        @Override
        protected List<String> buildEnv() {
            return new LinkedList<>();
        }
    }

    class TestMRExecutor extends MRExecutor {

        private static Configuration staticConfiguration;
        private final Configuration configuration;

        public TestMRExecutor() {
            this.configuration = new Configuration(staticConfiguration);
        }

        public TestMRExecutor(Configuration configuration) {
            this.configuration = configuration;
        }

        public static void setStaticConfiguration(Configuration staticConfiguration) {
            TestMRExecutor.staticConfiguration = staticConfiguration;
        }


        @Override
        public <T extends Tool> Result run(Class<T> clazz, String[] args) throws StorageEngineException {
            try {
                // Copy configuration
                Configuration conf = new Configuration(false);
                HBaseConfiguration.merge(conf, configuration);

                System.out.println("Executing " + clazz.getSimpleName() + ": " + Arrays.toString(args));
                Method method = clazz.getMethod("privateMain", String[].class, Configuration.class);
                Object o = method.invoke(clazz.newInstance(), args, conf);
                System.out.println("Finish execution " + clazz.getSimpleName());
                if (((Number) o).intValue() != 0) {
                    throw new StorageEngineException("Error executing MapReduce. Exit code: " + o);
                }
                return new Result(((Number) o).intValue(), new ObjectMap());
            } catch (Exception e) {
                throw new StorageEngineException("Error executing MapReduce.", e);
            }
        }

        @Override
        public Result run(String executable, String[] args) {
            try {
                // Copy configuration
                Configuration conf = new Configuration(false);
                HBaseConfiguration.merge(conf, configuration);

                String className = executable.substring(executable.lastIndexOf(" ") + 1);
                Class<?> clazz = Class.forName(className);
                System.out.println("Executing " + clazz.getSimpleName() + ": " + executable + " " + Arrays.toString(args));
                Method method = clazz.getMethod("privateMain", String[].class, Configuration.class);

                ByteArrayOutputStream outputStream = new ByteArrayOutputStream();
                PrintStream stderr = System.err;
                Object o;
                try {
                    PrintStream newErr = new PrintStream(outputStream);
                    System.setErr(newErr);
                    o = method.invoke(clazz.newInstance(), args, conf);
                    newErr.flush();
                } finally {
                    System.setErr(stderr);
                }
                System.out.println("Finish execution " + clazz.getSimpleName());
                if (((Number) o).intValue() != 0) {
                    throw new RuntimeException("Exit code = " + o);
                }
                return new Result(((Number) o).intValue(), readResult(outputStream.toString()));

            } catch (Exception e) {
//                e.printStackTrace();
//                return -1;
                throw new RuntimeException(e);
            }
//            return 0;
        }
    }

    default void assertEqualTables(Connection c, String expected, String actual) throws IOException {
        ResultScanner expectedScanner = c.getTable(TableName.valueOf(expected)).getScanner(new Scan());
        ResultScanner actualScanner = c.getTable(TableName.valueOf(actual)).getScanner(new Scan());
        int rows = 0;
        int cells = 0;
        while (true) {
            Result expectedValue = expectedScanner.next();
            Result actualValue = actualScanner.next();
            if (expectedValue == null) {
                assertNull(actualValue);
                break;
            }
            rows++;
            NavigableMap<byte[], byte[]> expectedFamily = expectedValue.getFamilyMap(GenomeHelper.COLUMN_FAMILY_BYTES);
            NavigableMap<byte[], byte[]> actualFamily = actualValue.getFamilyMap(GenomeHelper.COLUMN_FAMILY_BYTES);

            String row = SampleIndexSchema.rowKeyToString(expectedValue.getRow());
            assertEquals(row,
                    expectedFamily.keySet().stream().map(Bytes::toString).collect(toList()),
                    actualFamily.keySet().stream().map(Bytes::toString).collect(toList()));
            assertEquals(row, expectedFamily.size(), actualFamily.size());
            cells += actualFamily.size();

            for (byte[] key : expectedFamily.keySet()) {
                byte[] expecteds = expectedFamily.get(key);
                byte[] actuals = actualFamily.get(key);
                try {
                    assertArrayEquals(row + " " + Bytes.toString(key), expecteds, actuals);
                } catch (AssertionError error) {
                    System.out.println("Expected " + IndexUtils.bytesToString(expecteds));
                    System.out.println("actuals " + IndexUtils.bytesToString(actuals));
                    throw error;
                }
            }
        }
        System.out.println("rows = " + rows);
        System.out.println("cells = " + cells);
    }


}<|MERGE_RESOLUTION|>--- conflicted
+++ resolved
@@ -533,17 +533,9 @@
 
         @Override
         protected int runRemote(String executable, String[] args, List<String> env, ByteArrayOutputStream outputStream) {
-<<<<<<< HEAD
-            Result result = new TestMRExecutor(conf).run(executable, args);
-            for (String key : result.getResult().keySet()) {
-                try {
-                    outputStream.write((key + "=" + result.getResult().getString(key) + "\n").getBytes(StandardCharsets.UTF_8));
-                } catch (IOException e) {
-                    throw new RuntimeException(e);
-                }
-=======
             PrintStream out = System.out;
             InputStream in = System.in;
+            Result result;
             try {
                 if (buildCommand(executable, args).length() > MAX_COMMAND_LINE_ARGS_LENGTH) {
                     logger.info("Command line is too long. Passing args from stdin'");
@@ -552,14 +544,20 @@
                         sb.append(arg).append('\n');
                     }
                     System.setIn(new ByteArrayInputStream(sb.toString().getBytes()));
-                    return new TestMRExecutor(conf).run(executable, new String[]{AbstractHBaseDriver.ARGS_FROM_STDIN}).getExitValue();
+                    result = new TestMRExecutor(conf).run(executable, new String[]{AbstractHBaseDriver.ARGS_FROM_STDIN});
                 } else {
-                    return new TestMRExecutor(conf).run(executable, args).getExitValue();
+                    result = new TestMRExecutor(conf).run(executable, args);
                 }
             } finally {
                 System.setOut(out);
                 System.setIn(in);
->>>>>>> 2fdb4ef8
+            }
+            for (String key : result.getResult().keySet()) {
+                try {
+                    outputStream.write((key + "=" + result.getResult().getString(key) + "\n").getBytes(StandardCharsets.UTF_8));
+                } catch (IOException e) {
+                    throw new RuntimeException(e);
+                }
             }
             return result.getExitValue();
         }
