--- conflicted
+++ resolved
@@ -55,8 +55,6 @@
 import org.apache.hadoop.io.compress.CodecPool;
 import org.apache.hadoop.mapred.MapTask;
 import org.apache.hadoop.mapred.Task;
-import org.apache.hadoop.util.Tool;
-import org.apache.hadoop.util.ToolRunner;
 import org.apache.log4j.Level;
 import org.apache.phoenix.coprocessor.MetaDataEndpointImpl;
 import org.apache.phoenix.hbase.index.Indexer;
@@ -82,11 +80,6 @@
 import org.opencb.opencga.storage.core.variant.VariantStorageBaseTest;
 import org.opencb.opencga.storage.core.variant.VariantStorageEngine;
 import org.opencb.opencga.storage.core.variant.VariantStorageTest;
-<<<<<<< HEAD
-import org.opencb.opencga.storage.hadoop.utils.CopyHBaseColumnDriver;
-import org.opencb.opencga.storage.hadoop.utils.DeleteHBaseColumnDriver;
-=======
->>>>>>> 08cbac90
 import org.opencb.opencga.storage.hadoop.utils.HBaseManager;
 import org.opencb.opencga.storage.hadoop.variant.executors.MRExecutor;
 import org.opencb.opencga.storage.hadoop.variant.index.phoenix.PhoenixHelper;
@@ -458,43 +451,7 @@
                 // Copy configuration
                 Configuration conf = new Configuration(false);
                 HBaseConfiguration.merge(conf, configuration);
-<<<<<<< HEAD
-                if (executable.endsWith(ArchiveDriver.class.getName())) {
-                    System.out.println("Executing ArchiveDriver : " + executable + " " + args);
-                    int r = ArchiveDriver.privateMain(Commandline.translateCommandline(args), conf);
-                    System.out.println("Finish execution ArchiveDriver");
-
-                    return r;
-                } else if (executable.endsWith(FillGapsDriver.class.getName())) {
-                    System.out.println("Executing FillGapsDriver : " + executable + " " + args);
-                    int r = new FillGapsDriver().privateMain(Commandline.translateCommandline(args), conf);
-                    System.out.println("Finish execution FillGapsDriver");
-                    return r;
-                } else if (executable.endsWith(VariantStatsDriver.class.getName())) {
-                    System.out.println("Executing VariantStatsDriver : " + executable + " " + args);
-                    int r = new VariantStatsDriver().privateMain(Commandline.translateCommandline(args), conf);
-                    System.out.println("Finish execution VariantStatsDriver");
-                    return r;
-                } else if (executable.endsWith(DeleteHBaseColumnDriver.class.getName())) {
-                    System.out.println("Executing DeleteHBaseColumnDriver : " + executable + " " + args);
-                    int r = new DeleteHBaseColumnDriver().privateMain(Commandline.translateCommandline(args), conf);
-                    System.out.println("Finish execution DeleteHBaseColumnDriver");
-                    return r;
-                } else if (executable.endsWith(CopyHBaseColumnDriver.class.getName())) {
-                    System.out.println("Executing CopyHBaseColumnDriver : " + executable + " " + args);
-                    int r = new CopyHBaseColumnDriver(conf).run(Commandline.translateCommandline(args));
-                    System.out.println("Finish execution CopyHBaseColumnDriver");
-                    return r;
-                } else {
-                    Class<?> aClass = Class.forName(executable.split(" ")[3]);
-                    if (Tool.class.isAssignableFrom(aClass)) {
-                        Class<Tool> tool = (Class<Tool>) aClass;
-                        return ToolRunner.run(conf, tool.newInstance(), Commandline.translateCommandline(args));
-                    } else {
-                        throw new IllegalArgumentException("Unknown executable " + executable + ". " + aClass + " is not a Tool");
-                    }
-                }
-=======
+
                 String className = executable.substring(executable.lastIndexOf(" ") + 1);
                 Class<?> clazz = Class.forName(className);
                 System.out.println("Executing " + clazz.getSimpleName() + ": " + executable + " " + args);
@@ -525,15 +482,11 @@
 //                    System.out.println("Finish execution DeleteHBaseColumnDriver");
 //                    return r;
 //                }
->>>>>>> 08cbac90
             } catch (Exception e) {
                 e.printStackTrace();
                 return -1;
             }
-<<<<<<< HEAD
-=======
 //            return 0;
->>>>>>> 08cbac90
         }
     }
 
