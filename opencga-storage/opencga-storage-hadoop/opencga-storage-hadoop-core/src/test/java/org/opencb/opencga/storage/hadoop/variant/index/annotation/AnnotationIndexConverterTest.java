package org.opencb.opencga.storage.hadoop.variant.index.annotation;

import org.junit.Before;
import org.junit.Test;
import org.opencb.biodata.models.variant.avro.ConsequenceType;
import org.opencb.biodata.models.variant.avro.PopulationFrequency;
import org.opencb.biodata.models.variant.avro.SequenceOntologyTerm;
import org.opencb.biodata.models.variant.avro.VariantAnnotation;
import org.opencb.opencga.core.config.storage.SampleIndexConfiguration;
import org.opencb.opencga.storage.core.io.bit.BitBuffer;
import org.opencb.opencga.storage.hadoop.variant.index.sample.SampleIndexSchema;

import java.util.Arrays;
import java.util.Collections;
import java.util.List;

import static org.junit.Assert.assertEquals;
import static org.opencb.opencga.storage.hadoop.variant.index.annotation.AnnotationIndexConverter.*;

/**
 * Created on 17/04/19.
 *
 * @author Jacobo Coll &lt;jacobo167@gmail.com&gt;
 */
public class AnnotationIndexConverterTest {

    private AnnotationIndexConverter converter;
    byte b;
    private SampleIndexSchema schema;

    @Before
    public void setUp() throws Exception {
        List<String> populations = Arrays.asList(
                "STUDY:POP_1",
                "STUDY:POP_2",
                "STUDY:POP_3",
                "STUDY:POP_4",
                "STUDY:POP_5",
                "STUDY:POP_6"
        );
        SampleIndexConfiguration configuration = SampleIndexConfiguration.defaultConfiguration();
        configuration.getAnnotationIndexConfiguration().getPopulationFrequency().getPopulations().clear();
        populations.stream().map(SampleIndexConfiguration.Population::new).forEach(configuration::addPopulation);

        schema = new SampleIndexSchema(configuration);
        converter = new AnnotationIndexConverter(schema);
    }

//    @After
//    public void tearDown() throws Exception {
//        System.out.println(IndexUtils.byteToString(b));
//    }

    @Test
    public void testLof() {
        assertEquals(LOF_MASK | LOF_EXTENDED_MASK | POP_FREQ_ANY_001_MASK,
                b = converter.convert(annot(ct("stop_lost"))).getSummaryIndex());
    }

    @Test
    public void testLofe() {
        assertEquals(LOF_EXTENDED_MASK | MISSENSE_VARIANT_MASK | POP_FREQ_ANY_001_MASK,
                b = converter.convert(annot(ct("missense_variant"))).getSummaryIndex());
    }

    @Test
    public void testLofProtein() {
        assertEquals(LOF_MASK | LOF_EXTENDED_MASK | LOFE_PROTEIN_CODING_MASK | PROTEIN_CODING_MASK | POP_FREQ_ANY_001_MASK,
                b = converter.convert(annot(ct("stop_lost", "protein_coding"))).getSummaryIndex());
    }

    @Test
    public void testLofeProtein() {
        assertEquals(LOF_EXTENDED_MASK | MISSENSE_VARIANT_MASK | LOFE_PROTEIN_CODING_MASK | PROTEIN_CODING_MASK | POP_FREQ_ANY_001_MASK,
                b = converter.convert(annot(ct("missense_variant", "protein_coding"))).getSummaryIndex());
    }

    @Test
    public void testLofProteinDifferentTranscript() {
        assertEquals(LOF_MASK | LOF_EXTENDED_MASK | PROTEIN_CODING_MASK | POP_FREQ_ANY_001_MASK,
                b = converter.convert(annot(ct("stop_lost", "other"), ct("other", "protein_coding"))).getSummaryIndex());

    }

    @Test
    public void testLofeProteinDifferentTranscript() {
        assertEquals(LOF_EXTENDED_MASK | MISSENSE_VARIANT_MASK | PROTEIN_CODING_MASK | POP_FREQ_ANY_001_MASK,
                b = converter.convert(annot(ct("missense_variant", "other"), ct("other", "protein_coding"))).getSummaryIndex());
    }

<<<<<<< HEAD
    @Test
    public void testCtBtCombination() {
        AnnotationIndexEntry entry = converter.convert(annot(ct("missense_variant", "pseudogene"), ct("pseudogene", "protein_coding")));
        int[] ctBtIndex = entry.getCtBtCombination().getMatrix();
        assertEquals(1, ctBtIndex.length);
        assertEquals(1, entry.getCtBtCombination().getNumA());
        assertEquals(1, entry.getCtBtCombination().getNumB());
        assertEquals(0, ctBtIndex[0]); // No combination

        entry = converter.convert(annot(ct("missense_variant", "protein_coding"), ct("stop_lost", "protein_coding")));
        ctBtIndex = entry.getCtBtCombination().getMatrix();
        assertEquals(2, ctBtIndex.length);
        assertEquals(2, entry.getCtBtCombination().getNumA());
        assertEquals(1, entry.getCtBtCombination().getNumB());
        assertEquals(1, ctBtIndex[0]); // missense_variant
        assertEquals(1, ctBtIndex[1]); // stop_lost

        entry = converter.convert(annot(ct("missense_variant", "protein_coding"), ct("stop_lost", "protein_coding"), ct("stop_gained", "pseudogene")));
        ctBtIndex = entry.getCtBtCombination().getMatrix();
        assertEquals(3, ctBtIndex.length);
        assertEquals(3, entry.getCtBtCombination().getNumA());
        assertEquals(1, entry.getCtBtCombination().getNumB());
        assertEquals(1, ctBtIndex[0]); // missense_variant
        assertEquals(0, ctBtIndex[1]); // stop_gained
        assertEquals(1, ctBtIndex[2]); // stop_lost

        entry = converter.convert(annot(
                ct("missense_variant", "protein_coding"),
                ct("start_lost", "processed_transcript"),
                ct("start_lost", "protein_coding"),
                ct("stop_lost", "processed_transcript"),
                ct("stop_gained", "pseudogene")));
        ctBtIndex = entry.getCtBtCombination().getMatrix();
        System.out.println("entry = " + entry);
        assertEquals(4, ctBtIndex.length);
        assertEquals(4, entry.getCtBtCombination().getNumA());
        assertEquals(2, entry.getCtBtCombination().getNumB()); // protein_coding + processed_transcript. biotype "other" does not count

                 //protein_coding | processed_transcript
        assertEquals(0b10, ctBtIndex[0]); // missense_variant
        assertEquals(0b11, ctBtIndex[1]); // start_lost
        assertEquals(0b00, ctBtIndex[2]); // stop_gained
        assertEquals(0b01, ctBtIndex[3]); // stop_lost
    }
=======
//    @Test
//    public void testCtBtCombination() {
//        AnnotationIndexEntry entry = converter.convert(annot(ct("missense_variant", "pseudogene"), ct("pseudogene", "protein_coding")));
//        int[] ctBtIndex = entry.getCtBtCombination().getMatrix();
//        assertEquals(1, ctBtIndex.length);
//        assertEquals(1, entry.getCtBtCombination().getNumA());
//        assertEquals(1, entry.getCtBtCombination().getNumB());
//        assertEquals(0, ctBtIndex[0]); // No combination
//
//        entry = converter.convert(annot(ct("missense_variant", "protein_coding"), ct("stop_lost", "protein_coding")));
//        ctBtIndex = entry.getCtBtCombination().getMatrix();
//        assertEquals(2, ctBtIndex.length);
//        assertEquals(2, entry.getCtBtCombination().getNumA());
//        assertEquals(1, entry.getCtBtCombination().getNumB());
//        assertEquals(1, ctBtIndex[0]); // missense_variant
//        assertEquals(1, ctBtIndex[1]); // stop_lost
//
//        entry = converter.convert(annot(ct("missense_variant", "protein_coding"), ct("stop_lost", "protein_coding"), ct("stop_gained", "pseudogene")));
//        ctBtIndex = entry.getCtBtCombination().getMatrix();
//        assertEquals(3, ctBtIndex.length);
//        assertEquals(3, entry.getCtBtCombination().getNumA());
//        assertEquals(1, entry.getCtBtCombination().getNumB());
//        assertEquals(1, ctBtIndex[0]); // missense_variant
//        assertEquals(0, ctBtIndex[1]); // stop_gained
//        assertEquals(1, ctBtIndex[2]); // stop_lost
//
//        entry = converter.convert(annot(
//                ct("missense_variant", "protein_coding"),
//                ct("start_lost", "processed_transcript"),
//                ct("start_lost", "protein_coding"),
//                ct("stop_lost", "processed_transcript"),
//                ct("stop_gained", "pseudogene")));
//        ctBtIndex = entry.getCtBtCombination().getMatrix();
//        System.out.println("entry = " + entry);
//        assertEquals(4, ctBtIndex.length);
//        assertEquals(4, entry.getCtBtCombination().getNumA());
//        assertEquals(2, entry.getCtBtCombination().getNumB()); // protein_coding + processed_transcript. biotype "other" does not count
//
//                 //protein_coding | processed_transcript
//        assertEquals(0b10, ctBtIndex[0]); // missense_variant
//        assertEquals(0b11, ctBtIndex[1]); // start_lost
//        assertEquals(0b00, ctBtIndex[2]); // stop_gained
//        assertEquals(0b01, ctBtIndex[3]); // stop_lost
//    }
>>>>>>> 5f94d544

    @Test
    public void testIntergenic() {
        assertEquals(POP_FREQ_ANY_001_MASK | INTERGENIC_MASK,
                b = converter.convert(annot(ct("intergenic_variant"))).getSummaryIndex());
    }

    @Test
    public void testNonIntergenic() {
        // Intergenic and regulatory variants should be marked as intergenic
        assertEquals(POP_FREQ_ANY_001_MASK | INTERGENIC_MASK,
                b = converter.convert(annot(ct("intergenic_variant"), ct("regulatory_region_variant"))).getSummaryIndex());

        assertEquals(POP_FREQ_ANY_001_MASK | MISSENSE_VARIANT_MASK | LOF_EXTENDED_MASK | INTERGENIC_MASK,
                b = converter.convert(annot(ct("intergenic_variant"), ct("missense_variant"))).getSummaryIndex());
    }

    @Test
    public void testPopFreq() {
        assertEquals(POP_FREQ_ANY_001_MASK | INTERGENIC_MASK,
                b = converter.convert(annot()).getSummaryIndex());
    }

    @Test
    public void testPopFreqAny() {
        assertEquals(POP_FREQ_ANY_001_MASK | INTERGENIC_MASK,
                b = converter.convert(annot(pf(GNOMAD_GENOMES, "ALL", 0.3))).getSummaryIndex());
    }

    @Test
    public void testPopFreqNone() {
        assertEquals(INTERGENIC_MASK,
                b = converter.convert(annot(pf(GNOMAD_GENOMES, "ALL", 0.3), pf(K_GENOMES, "ALL", 0.3))).getSummaryIndex());
    }

    @Test(expected = IllegalArgumentException.class)
    public void testDuplicatedPopulations() {
        List<String> populations = Arrays.asList("1kG_phase3:ALL", "GNOMAD_GENOMES:ALL", "1kG_phase3:ALL");
        SampleIndexConfiguration configuration = new SampleIndexConfiguration();
        populations.stream().map(SampleIndexConfiguration.Population::new).forEach(configuration::addPopulation);
        new AnnotationIndexConverter(new SampleIndexSchema(configuration));
    }

    @Test
    public void testPopFreqMulti() {
        assertEquals(getPopFreqBitBuffer(new byte[]{0b11, 0, 0, 0, 0, 0}),
                converter.convert(annot(pf("STUDY", "POP_1", 0.5))).getPopFreqIndex());
        assertEquals(getPopFreqBitBuffer(new byte[]{0b11, 0, 0, 0, 0, 0}),
                converter.convert(annot(pf("STUDY", "POP_1", 0.5), pf(K_GENOMES, "ALL", 0.3))).getPopFreqIndex());
        assertEquals(getPopFreqBitBuffer(new byte[]{0b11, 0, 0, 0, 0, 0}),
                converter.convert(annot(pf("STUDY", "POP_1", 0.5), pf("STUDY", "POP_2", 0))).getPopFreqIndex());

        assertEquals(getPopFreqBitBuffer(new byte[]{0b11, 0b10, 0, 0, 0, 0}),
                converter.convert(annot(pf("STUDY", "POP_1", 0.5), pf("STUDY", "POP_2", 0.00501))).getPopFreqIndex());
        assertEquals(getPopFreqBitBuffer(new byte[]{0b11, 0, 0, 0b01, 0b11, 0}),
                converter.convert(annot(pf("STUDY", "POP_1", 0.5), pf("STUDY", "POP_4", 0.001), pf("STUDY", "POP_5", 0.5))).getPopFreqIndex());
    }

    private BitBuffer getPopFreqBitBuffer(byte[] bytes) {
        BitBuffer bitBuffer = new BitBuffer(schema.getPopFreqIndex().getBitsLength());
        int offset = 0;
        int bitsLength = schema.getPopFreqIndex().getFields().get(0).getBitLength();
        for (byte b : bytes) {
            bitBuffer.setBytePartial(b, offset, bitsLength);
            offset += bitsLength;
        }
        return bitBuffer;
    }

    public static VariantAnnotation annot() {
        VariantAnnotation variantAnnotation = new VariantAnnotation();
        variantAnnotation.setConsequenceTypes(Arrays.asList(ct("intergenic_variant")));
        return variantAnnotation;
    }

    public static VariantAnnotation annot(ConsequenceType... value) {
        VariantAnnotation variantAnnotation = new VariantAnnotation();
        variantAnnotation.setConsequenceTypes(Arrays.asList(value));
        return variantAnnotation;
    }

    public static VariantAnnotation annot(PopulationFrequency... value) {
        VariantAnnotation variantAnnotation = new VariantAnnotation();
        variantAnnotation.setPopulationFrequencies(Arrays.asList(value));
        variantAnnotation.setConsequenceTypes(Arrays.asList(ct("intergenic_variant")));
        return variantAnnotation;
    }

    public static PopulationFrequency pf(String study, String population, double af) {
        PopulationFrequency pf = new PopulationFrequency();
        pf.setStudy(study);
        pf.setPopulation(population);
        pf.setAltAlleleFreq((float) (af));
        pf.setRefAlleleFreq((float) (1 - af));

        return pf;
    }

    public static ConsequenceType ct(String ct, String biotype) {
        ConsequenceType consequenceType = ct(ct);
        consequenceType.setBiotype(biotype);
        return consequenceType;
    }

    public static ConsequenceType ct(String ct) {
        ConsequenceType consequenceType = new ConsequenceType();;
        consequenceType.setGeneName("Gene");
        consequenceType.setEnsemblGeneId("ENSEMBL_GENE");
//        consequenceType.setTranscriptFlags(Collections.singletonList("basic"));
        consequenceType.setSequenceOntologyTerms(Collections.singletonList(new SequenceOntologyTerm(ct, ct)));
        return consequenceType;
    }

}<|MERGE_RESOLUTION|>--- conflicted
+++ resolved
@@ -88,52 +88,6 @@
                 b = converter.convert(annot(ct("missense_variant", "other"), ct("other", "protein_coding"))).getSummaryIndex());
     }
 
-<<<<<<< HEAD
-    @Test
-    public void testCtBtCombination() {
-        AnnotationIndexEntry entry = converter.convert(annot(ct("missense_variant", "pseudogene"), ct("pseudogene", "protein_coding")));
-        int[] ctBtIndex = entry.getCtBtCombination().getMatrix();
-        assertEquals(1, ctBtIndex.length);
-        assertEquals(1, entry.getCtBtCombination().getNumA());
-        assertEquals(1, entry.getCtBtCombination().getNumB());
-        assertEquals(0, ctBtIndex[0]); // No combination
-
-        entry = converter.convert(annot(ct("missense_variant", "protein_coding"), ct("stop_lost", "protein_coding")));
-        ctBtIndex = entry.getCtBtCombination().getMatrix();
-        assertEquals(2, ctBtIndex.length);
-        assertEquals(2, entry.getCtBtCombination().getNumA());
-        assertEquals(1, entry.getCtBtCombination().getNumB());
-        assertEquals(1, ctBtIndex[0]); // missense_variant
-        assertEquals(1, ctBtIndex[1]); // stop_lost
-
-        entry = converter.convert(annot(ct("missense_variant", "protein_coding"), ct("stop_lost", "protein_coding"), ct("stop_gained", "pseudogene")));
-        ctBtIndex = entry.getCtBtCombination().getMatrix();
-        assertEquals(3, ctBtIndex.length);
-        assertEquals(3, entry.getCtBtCombination().getNumA());
-        assertEquals(1, entry.getCtBtCombination().getNumB());
-        assertEquals(1, ctBtIndex[0]); // missense_variant
-        assertEquals(0, ctBtIndex[1]); // stop_gained
-        assertEquals(1, ctBtIndex[2]); // stop_lost
-
-        entry = converter.convert(annot(
-                ct("missense_variant", "protein_coding"),
-                ct("start_lost", "processed_transcript"),
-                ct("start_lost", "protein_coding"),
-                ct("stop_lost", "processed_transcript"),
-                ct("stop_gained", "pseudogene")));
-        ctBtIndex = entry.getCtBtCombination().getMatrix();
-        System.out.println("entry = " + entry);
-        assertEquals(4, ctBtIndex.length);
-        assertEquals(4, entry.getCtBtCombination().getNumA());
-        assertEquals(2, entry.getCtBtCombination().getNumB()); // protein_coding + processed_transcript. biotype "other" does not count
-
-                 //protein_coding | processed_transcript
-        assertEquals(0b10, ctBtIndex[0]); // missense_variant
-        assertEquals(0b11, ctBtIndex[1]); // start_lost
-        assertEquals(0b00, ctBtIndex[2]); // stop_gained
-        assertEquals(0b01, ctBtIndex[3]); // stop_lost
-    }
-=======
 //    @Test
 //    public void testCtBtCombination() {
 //        AnnotationIndexEntry entry = converter.convert(annot(ct("missense_variant", "pseudogene"), ct("pseudogene", "protein_coding")));
@@ -178,7 +132,6 @@
 //        assertEquals(0b00, ctBtIndex[2]); // stop_gained
 //        assertEquals(0b01, ctBtIndex[3]); // stop_lost
 //    }
->>>>>>> 5f94d544
 
     @Test
     public void testIntergenic() {
