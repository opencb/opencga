--- conflicted
+++ resolved
@@ -1387,10 +1387,6 @@
         checkIntergenic(null, new Query(ANNOT_CONSEQUENCE_TYPE.key(), VariantAnnotationConstants.REGULATORY_REGION_VARIANT));
         checkIntergenic(false, new Query(ANNOT_CONSEQUENCE_TYPE.key(), VariantAnnotationConstants.REGULATORY_REGION_VARIANT)
                 .append(ANNOT_BIOTYPE.key(), "protein_coding"));
-<<<<<<< HEAD
-        
-=======
->>>>>>> 8bc7529f
         // Nonsense combination
         checkIntergenic(false, new Query(ANNOT_CONSEQUENCE_TYPE.key(), "intergenic_variant").append(ANNOT_BIOTYPE.key(), "protein_coding"));
     }
