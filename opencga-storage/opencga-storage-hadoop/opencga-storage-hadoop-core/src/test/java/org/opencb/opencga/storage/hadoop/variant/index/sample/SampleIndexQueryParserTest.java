package org.opencb.opencga.storage.hadoop.variant.index.sample;

import htsjdk.variant.vcf.VCFConstants;
import org.apache.commons.collections4.CollectionUtils;
import org.junit.Before;
import org.junit.Ignore;
import org.junit.Test;
import org.junit.experimental.categories.Category;
import org.opencb.biodata.models.core.Region;
import org.opencb.biodata.models.variant.StudyEntry;
import org.opencb.biodata.models.variant.Variant;
import org.opencb.biodata.models.variant.avro.VariantType;
import org.opencb.biodata.models.variant.metadata.VariantFileHeaderComplexLine;
import org.opencb.commons.datastore.core.Query;
import org.opencb.commons.datastore.core.QueryOptions;
import org.opencb.opencga.core.api.ParamConstants;
import org.opencb.opencga.core.config.storage.IndexFieldConfiguration;
import org.opencb.opencga.core.config.storage.SampleIndexConfiguration;
import org.opencb.opencga.core.models.variant.VariantAnnotationConstants;
import org.opencb.opencga.core.testclassification.duration.ShortTests;
import org.opencb.opencga.storage.core.metadata.VariantStorageMetadataManager;
import org.opencb.opencga.storage.core.metadata.models.SampleMetadata;
import org.opencb.opencga.storage.core.metadata.models.StudyMetadata;
import org.opencb.opencga.storage.core.metadata.models.TaskMetadata;
import org.opencb.opencga.storage.core.variant.VariantStorageEngine;
import org.opencb.opencga.storage.core.variant.VariantStorageOptions;
import org.opencb.opencga.storage.core.variant.dummy.DummyVariantStorageMetadataDBAdaptorFactory;
import org.opencb.opencga.storage.core.variant.query.Values;
import org.opencb.opencga.storage.core.variant.query.VariantQueryUtils;
import org.opencb.opencga.storage.hadoop.variant.HadoopVariantQueryParser;
import org.opencb.opencga.storage.hadoop.variant.index.annotation.AnnotationIndexConverter;
import org.opencb.opencga.storage.hadoop.variant.index.core.IndexField;
import org.opencb.opencga.storage.hadoop.variant.index.core.RangeIndexField;
import org.opencb.opencga.storage.hadoop.variant.index.core.filters.IndexFieldFilter;
import org.opencb.opencga.storage.hadoop.variant.index.core.filters.RangeIndexFieldFilter;
import org.opencb.opencga.storage.hadoop.variant.index.family.GenotypeCodec;
import org.opencb.opencga.storage.hadoop.variant.index.query.*;

import java.util.*;
import java.util.function.Function;

import static org.hamcrest.CoreMatchers.*;
import static org.junit.Assert.*;
import static org.opencb.opencga.core.models.variant.VariantAnnotationConstants.ANTISENSE;
import static org.opencb.opencga.core.models.variant.VariantAnnotationConstants.PROTEIN_CODING;
import static org.opencb.opencga.storage.core.variant.adaptors.VariantQueryParam.*;
import static org.opencb.opencga.storage.core.variant.query.VariantQueryUtils.*;
import static org.opencb.opencga.storage.hadoop.variant.index.IndexUtils.EMPTY_MASK;
import static org.opencb.opencga.storage.hadoop.variant.index.annotation.AnnotationIndexConverter.*;
import static org.opencb.opencga.storage.hadoop.variant.index.core.RangeIndexField.DELTA;
import static org.opencb.opencga.storage.hadoop.variant.index.sample.SampleIndexQueryParser.buildLocusQueries;
import static org.opencb.opencga.storage.hadoop.variant.index.sample.SampleIndexQueryParser.validSampleIndexQuery;

/**
 * Created on 08/01/19.
 *
 * @author Jacobo Coll &lt;jacobo167@gmail.com&gt;
 */
@Category(ShortTests.class)
public class SampleIndexQueryParserTest {

    private SampleIndexQueryParser sampleIndexQueryParser;
    private VariantStorageMetadataManager mm;
    private int studyId;
    private FileIndexSchema fileIndex;
    private double[] qualThresholds;
    private double[] dpThresholds;
    private SampleIndexConfiguration configuration;
    private SampleIndexSchema schema;

    @Before
    public void setUp() throws Exception {
        configuration = SampleIndexConfiguration.defaultConfiguration(true)
                .addPopulation(new SampleIndexConfiguration.Population("s1", "ALL"))
                .addPopulation(new SampleIndexConfiguration.Population("s2", "ALL"))
                .addPopulation(new SampleIndexConfiguration.Population("s3", "ALL"))
                .addPopulation(new SampleIndexConfiguration.Population("s4", "ALL"));

        schema = new SampleIndexSchema(configuration, StudyMetadata.DEFAULT_SAMPLE_INDEX_VERSION);
        fileIndex = schema.getFileIndex();
        qualThresholds = fileIndex.getCustomField(IndexFieldConfiguration.Source.FILE, StudyEntry.QUAL).getConfiguration().getThresholds();
        dpThresholds = fileIndex.getCustomField(IndexFieldConfiguration.Source.SAMPLE, VCFConstants.DEPTH_KEY).getConfiguration().getThresholds();

        DummyVariantStorageMetadataDBAdaptorFactory.clear();
        mm = new VariantStorageMetadataManager(new DummyVariantStorageMetadataDBAdaptorFactory());
        sampleIndexQueryParser = new SampleIndexQueryParser(mm);
        studyId = mm.createStudy("study").getId();
        int sampleIndexVersion = mm.addSampleIndexConfiguration("study", configuration, false).getVersion();
        mm.addIndexedFiles(studyId, Arrays.asList(mm.registerFile(studyId, "F1", Arrays.asList("S1", "S2", "S3"))));

        mm.addIndexedFiles(studyId, Arrays.asList(mm.registerFile(studyId, "fam1", Arrays.asList("fam1_child", "fam1_father", "fam1_mother"))));
        mm.addIndexedFiles(studyId, Arrays.asList(mm.registerFile(studyId, "fam2_child", Arrays.asList("fam2_child"))));
        mm.addIndexedFiles(studyId, Arrays.asList(mm.registerFile(studyId, "fam2_father", Arrays.asList("fam2_father"))));
        mm.addIndexedFiles(studyId, Arrays.asList(mm.registerFile(studyId, "fam2_mother", Arrays.asList("fam2_mother"))));
        for (String family : Arrays.asList("fam1", "fam2")) {
            mm.updateSampleMetadata(studyId, mm.getSampleId(studyId, family + "_child"),
                    sampleMetadata -> sampleMetadata
                            .setFamilyIndexStatus(TaskMetadata.Status.READY, sampleIndexVersion)
                            .setFather(mm.getSampleId(studyId, family + "_father"))
                            .setMother(mm.getSampleId(studyId, family + "_mother")));
        }

        mm.addIndexedFiles(studyId, Arrays.asList(mm.registerFile(studyId, "FILE_MULTI_S1_S2", Arrays.asList("MULTI_S1", "MULTI_S2"))));
        mm.addIndexedFiles(studyId, Arrays.asList(mm.registerFile(studyId, "FILE_MULTI_S1_S3", Arrays.asList("MULTI_S1", "MULTI_S3"))));
        mm.addIndexedFiles(studyId, Arrays.asList(mm.registerFile(studyId, "FILE_MULTI_S2_S3", Arrays.asList("MULTI_S2", "MULTI_S3"))));
        mm.addIndexedFiles(studyId, Arrays.asList(mm.registerFile(studyId, "FILE_MULTI_S2_S4", Arrays.asList("MULTI_S2", "MULTI_S4"))));
        for (int i = 1; i <= 4; i++) {
            mm.updateSampleMetadata(studyId, mm.getSampleIdOrFail(studyId, "MULTI_S" + i), s -> {
                s.setSplitData(VariantStorageEngine.SplitData.MULTI);
            });
        }

        mm.updateStudyMetadata("study", studyMetadata -> {
            studyMetadata.getVariantHeader().getComplexLines().add(new VariantFileHeaderComplexLine("FORMAT", "DP", "", "1", "", Collections.emptyMap()));
            studyMetadata.getAttributes().put(VariantStorageOptions.LOADED_GENOTYPES.key(), "./.,0/0,0/1,1/1");
            return studyMetadata;
        });

        Iterator<SampleMetadata> it = mm.sampleMetadataIterator(studyId);
        while (it.hasNext()) {
            SampleMetadata sm = it.next();
            mm.updateSampleMetadata(studyId, sm.getId(), sampleMetadata -> {
                sampleMetadata.setSampleIndexStatus(TaskMetadata.Status.READY, sampleIndexVersion)
                        .setSampleIndexAnnotationStatus(TaskMetadata.Status.READY, sampleIndexVersion);
            });
        }
    }

    private SampleIndexQuery parse(final Query query) {
        Query newQuery = new HadoopVariantQueryParser(null, mm).preProcessQuery(query, new QueryOptions());
        query.clear();
        query.putAll(newQuery);
        return sampleIndexQueryParser.parse(query);
    }

    private SampleFileIndexQuery parseFileQuery(Query query, String sample, Function<String, List<String>> filesFromSample) {
        return parseFileQuery(query, sample, filesFromSample, false);
    }

    private SampleFileIndexQuery parseFileQuery(Query query, String sample, Function<String, List<String>> filesFromSample, boolean multiFileSample) {
        return sampleIndexQueryParser.parseFileQuery(schema, query, sample, multiFileSample, false, false, filesFromSample);
    }

    private Values<SampleFileIndexQuery> parseFilesQuery(Query query, String sample, Function<String, List<String>> filesFromSample, boolean multiFileSample) {
        return sampleIndexQueryParser.parseFilesQuery(schema, query, sample, multiFileSample, false, false, filesFromSample);
    }

    private byte parseAnnotationMask(Query query) {
        return sampleIndexQueryParser.parseAnnotationIndexQuery(schema, query).getAnnotationIndexMask();
    }

    private byte parseAnnotationMask(Query query, boolean completeIndex) {
        return sampleIndexQueryParser.parseAnnotationIndexQuery(schema, query, completeIndex).getAnnotationIndexMask();
    }

    private SampleAnnotationIndexQuery parseAnnotationIndexQuery(Query query) {
        return sampleIndexQueryParser.parseAnnotationIndexQuery(schema, query);
    }

    private SampleAnnotationIndexQuery parseAnnotationIndexQuery(Query query, boolean completeIndex) {
        return sampleIndexQueryParser.parseAnnotationIndexQuery(schema, query, completeIndex);
    }

    @Test
    public void validSampleIndexQueryTest() {
        // Single sample
        assertTrue(validSampleIndexQuery(new Query(SAMPLE.key(), "S1")));
        assertTrue(validSampleIndexQuery(new Query(GENOTYPE.key(), "S1:1/1")));
        assertTrue(validSampleIndexQuery(new Query(GENOTYPE.key(), "S1:./1")));
        assertTrue(validSampleIndexQuery(new Query(GENOTYPE.key(), "S1:1/1,0/1")));
        assertFalse(validSampleIndexQuery(new Query(GENOTYPE.key(), "S1:!1/1"))); // Negated
        assertFalse(validSampleIndexQuery(new Query(GENOTYPE.key(), "S1:0/0")));
        assertFalse(validSampleIndexQuery(new Query(GENOTYPE.key(), "S1:./0")));
        assertFalse(validSampleIndexQuery(new Query(GENOTYPE.key(), "S1:./.")));
        assertFalse(validSampleIndexQuery(new Query(GENOTYPE.key(), "S1:1/1,./.")));

        // ALL samples (and)
        assertTrue(validSampleIndexQuery(new Query(GENOTYPE.key(), "S1:1/1,./.;S2:0/1"))); // Any valid
        assertFalse(validSampleIndexQuery(new Query(GENOTYPE.key(), "S1:1/1,./.;S2:./.")));

        // ANY sample (or)
        assertTrue(validSampleIndexQuery(new Query(GENOTYPE.key(), "S1:1/1,S2:0/1"))); // all must be valid
        assertFalse(validSampleIndexQuery(new Query(GENOTYPE.key(), "S1:1/1,./.,S2:0/1")));
        assertFalse(validSampleIndexQuery(new Query(GENOTYPE.key(), "S1:1/1,./.,S2:./.")));

    }

    @Test
    public void parseSampleIndexQuery() {
        Query query;
        SampleIndexQuery indexQuery;
        Map<String, List<String>> gtMap;

        query = new Query(GENOTYPE.key(), "S1:1/1,0/1");
        indexQuery = parse(query);
        gtMap = Collections.singletonMap("S1", Arrays.asList("1/1", "0/1"));
        assertEquals(gtMap, indexQuery.getSamplesMap());
        assertFalse(query.containsKey(GENOTYPE.key()));

        query = new Query(GENOTYPE.key(), "S1:1/1,0/1;S2:0/0");
        indexQuery = parse(query);
        gtMap = new HashMap<>();
        gtMap.put("S1", Arrays.asList("1/1", "0/1"));
        gtMap.put("S2", Arrays.asList("0/1", "1/1"));
        assertEquals(gtMap, indexQuery.getSamplesMap());
        assertTrue(query.containsKey(GENOTYPE.key()));

        query = new Query(GENOTYPE.key(), "S1:1/1,0/1;S2:0/0,0/1");
        indexQuery = parse(query);
        gtMap = new HashMap<>();
        gtMap.put("S1", Arrays.asList("1/1", "0/1"));
        gtMap.put("S2", Arrays.asList("1/1"));
        assertEquals(gtMap, indexQuery.getSamplesMap());
        assertTrue(query.containsKey(GENOTYPE.key()));

        query = new Query(GENOTYPE.key(), "S1:1/1,0/1;S2:0/0,0/1,1/1");
        indexQuery = parse(query);
        gtMap = new HashMap<>();
        gtMap.put("S1", Arrays.asList("1/1", "0/1"));
        gtMap.put("S2", Collections.emptyList());
        assertEquals(gtMap, indexQuery.getSamplesMap());
        assertTrue(query.containsKey(GENOTYPE.key()));
    }

    @Test
    public void parseVariantTpeQuery() {
        Query q;
        SampleIndexQuery sampleIndexQuery;

        q = new Query(TYPE.key(), "INDEL").append(SAMPLE.key(), "S1");
        sampleIndexQuery = parse(q);
        assertTrue(CollectionUtils.isEmpty(sampleIndexQuery.getVariantTypes()));
        assertNull(q.get(TYPE.key()));

        q = new Query(TYPE.key(), "INDEL,SNV,INSERTION,DELETION,BREAKEND,MNV").append(SAMPLE.key(), "S1");
        sampleIndexQuery = parse(q);
        assertThat(sampleIndexQuery.getVariantTypes(), anyOf(nullValue(), is(Collections.emptyList())));
        assertNull(q.get(TYPE.key()));

        q = new Query(TYPE.key(), "INDEL,SNV").append(SAMPLE.key(), "S1");
        sampleIndexQuery = parse(q);
        assertTrue(CollectionUtils.isEmpty(sampleIndexQuery.getVariantTypes()));
        assertNull(q.get(TYPE.key()));

        q = new Query(TYPE.key(), "SNV").append(SAMPLE.key(), "S1");
        sampleIndexQuery = parse(q);
        assertTrue(CollectionUtils.isEmpty(sampleIndexQuery.getVariantTypes()));
        assertNull(q.get(TYPE.key()));

        q = new Query(TYPE.key(), "SNV,SNP").append(SAMPLE.key(), "S1");
        sampleIndexQuery = parse(q);
        assertTrue(CollectionUtils.isEmpty(sampleIndexQuery.getVariantTypes()));
        assertNull(q.get(TYPE.key()));

//        q = new Query(TYPE.key(), "SNP").append(SAMPLE.key(), "S1");
//        sampleIndexQuery = parse(q);
//        // Filter by SNV, as it can not filter by SNP
//        assertEquals(Collections.singleton(VariantType.SNV), sampleIndexQuery.getVariantTypes());
//        assertEquals(VariantType.SNP.name(), q.getString(TYPE.key()));


        q = new Query(TYPE.key(), "MNV").append(SAMPLE.key(), "S1");
        sampleIndexQuery = parse(q);
        assertTrue(CollectionUtils.isEmpty(sampleIndexQuery.getVariantTypes()));
        assertNull(q.get(TYPE.key()));

//        q = new Query(TYPE.key(), "MNV,MNP").append(SAMPLE.key(), "S1");
//        sampleIndexQuery = parse(q);
//        assertTrue(CollectionUtils.isEmpty(sampleIndexQuery.getVariantTypes()));
//        assertNull(q.get(TYPE.key()));
//
//        q = new Query(TYPE.key(), "MNP").append(SAMPLE.key(), "S1");
//        sampleIndexQuery = parse(q);
//        // Filter by MNV, as it can not filter by MNP
//        assertEquals(Collections.singleton(VariantType.MNV), sampleIndexQuery.getVariantTypes());
//        assertEquals(VariantType.MNP.name(), q.getString(TYPE.key()));

    }

    @Test
    public void parseFileFilterTest() {
        testFilter("PASS", true, true);
        testFilter("LowQual", false, false);
        testFilter( "LowGQX,LowQual", false, false);
        testFilter( "LowGQX;LowQual", false, false);
        testFilter( "PASS,LowQual", null, false);
//        testFilter( "PASS;LowQual", null, false);
    }

    @Test
    @Ignore("Unsupported filters")
    public void parseFileFilterNegatedTest() {
        testFilter("!PASS", false, true);
        testFilter("!LowQual", null, false);
        testFilter("!LowGQX;!LowQual", null, false);
    }

    private void testFilter(String value, Boolean pass, boolean covered) {
        Query query = new Query(FILTER.key(), value);
        SampleFileIndexQuery q = parseFileQuery(query, "", null);
        if (pass == null) {
            assertTrue(q.isEmpty());
        } else {
            IndexFieldFilter filter = q.getFilters().stream().filter(f -> f.getIndex().getKey().equals(StudyEntry.FILTER)).findFirst().orElse(null);
            assertNotNull(filter);
            if (pass) {
                assertTrue(filter.test(((IndexField<String>) filter.getIndex()).encode("PASS")));
            } else {
                assertFalse(filter.test(((IndexField<String>) filter.getIndex()).encode("PASS")));
            }
        }
        assertEquals("Covered", covered, !isValidParam(query, FILTER));
    }

    @Test
    public void parseFileQualTest() {
        int qualThresholdMatches = 0;
        for (Double qual : Arrays.asList(0.0, 5.0, 10.0, 15.0, 20.0, 25.0, 30.0, 40.0)) {
            Query query;
            SampleFileIndexQuery fileQuery;

            query = new Query(QUAL.key(), "=" + qual);
            fileQuery = parseFileQuery(query, "", null);
            checkQualFilter("=" + qual, qual, qual + DELTA, fileQuery);
            assertTrue(isValidParam(query, QUAL));

            query = new Query(QUAL.key(), "<=" + qual);
            fileQuery = parseFileQuery(query, "", null);
            checkQualFilter("<=" + qual, Double.MIN_VALUE, qual + DELTA, fileQuery);
            assertTrue(isValidParam(query, QUAL));

            query = new Query(QUAL.key(), "<" + qual);
            fileQuery = parseFileQuery(query, "", null);
            checkQualFilter("<" + qual, Double.MIN_VALUE, qual, fileQuery);
            if (Arrays.binarySearch(qualThresholds, qual) >= 0) {
                assertFalse(isValidParam(query, QUAL));
                qualThresholdMatches++;
            } else {
                assertTrue(isValidParam(query, QUAL));
            }

            query = new Query(QUAL.key(), ">=" + qual);
            fileQuery = parseFileQuery(query, "", null);
            checkQualFilter(">=" + qual, qual, RangeIndexField.MAX, fileQuery);
            // Qual == 0 is not an special case anymore
            if (/*qual == 0 || */Arrays.binarySearch(qualThresholds, qual) >= 0) {
                assertFalse(">=" + qual, isValidParam(query, QUAL));
            } else {
                assertTrue(">=" + qual, isValidParam(query, QUAL));
            }

            query = new Query(QUAL.key(), ">" + qual);
            fileQuery = parseFileQuery(query, "", null);
            checkQualFilter(">" + qual, qual + DELTA, RangeIndexField.MAX, fileQuery);
            assertTrue(isValidParam(query, QUAL));
        }
        assertEquals(qualThresholds.length, qualThresholdMatches);
    }

    protected void checkQualFilter(String message, double minValueInclusive, double maxValueExclusive, SampleFileIndexQuery fileQuery) {
        RangeIndexFieldFilter qualQuery = (RangeIndexFieldFilter) fileQuery.getFilter(IndexFieldConfiguration.Source.FILE, StudyEntry.QUAL);

        assertEquals(message, minValueInclusive, qualQuery.getMinValueInclusive(), 0);
        assertEquals(message, maxValueExclusive, qualQuery.getMaxValueExclusive(), 0);
        assertEquals(message, RangeIndexField.getRangeCode(minValueInclusive, qualThresholds), qualQuery.getMinCodeInclusive());
        assertEquals(message, RangeIndexFieldFilter.getRangeCodeExclusive(maxValueExclusive, qualThresholds), qualQuery.getMaxCodeExclusive());
    }

    @Test
    public void parseFileDPTest() {
        SampleFileIndexQuery fileQuery;

        Query query = new Query(SAMPLE_DATA.key(), "S1:DP>=15");
        fileQuery = parseFileQuery(query, "S1", n -> Collections.singletonList("F1"));
        assertTrue(getDPFilter(fileQuery).isExactFilter());
        assertFalse(isValidParam(query, SAMPLE_DATA));

        query = new Query(SAMPLE_DATA.key(), "S1:DP>=15;S2:DP>34");
        fileQuery = parseFileQuery(query, "S1", n -> Collections.singletonList("F1"));
        assertTrue(getDPFilter(fileQuery).isExactFilter());
        fileQuery = parseFileQuery(query, "S2", n -> Collections.singletonList("F1"));
        assertFalse(getDPFilter(fileQuery).isExactFilter());
        assertEquals("S2:DP>34", query.getString(SAMPLE_DATA.key()));

        query = new Query(SAMPLE_DATA.key(), "S1:DP>=15,S2:DP>34");
        fileQuery = parseFileQuery(query, "S1", n -> Collections.singletonList("F1"));
        assertNull(getDPFilter(fileQuery));
        fileQuery = parseFileQuery(query, "S2", n -> Collections.singletonList("F1"));
        assertNull(getDPFilter(fileQuery));
        assertEquals("S1:DP>=15,S2:DP>34", query.getString(SAMPLE_DATA.key()));

        query = new Query(SAMPLE_DATA.key(), "S2:DP>34;S1:DP>=15;S3:DP>16");
        fileQuery = parseFileQuery(query, "S2", n -> Collections.singletonList("F1"));
        assertFalse(getDPFilter(fileQuery).isExactFilter());
        fileQuery = parseFileQuery(query, "S1", n -> Collections.singletonList("F1"));
        assertTrue(getDPFilter(fileQuery).isExactFilter());
        assertEquals("S2:DP>34;S3:DP>16", query.getString(SAMPLE_DATA.key()));
    }

    protected void checkDPFilter(String message, double minValueInclusive, double maxValueExclusive, SampleFileIndexQuery fileQuery) {
        RangeIndexFieldFilter dpFilter = getDPFilter(fileQuery);
        IndexField<String> dpField = fileIndex.getCustomField(IndexFieldConfiguration.Source.SAMPLE, "DP");

        assertEquals(message, minValueInclusive, dpFilter.getMinValueInclusive(), 0);
        assertEquals(message, maxValueExclusive, dpFilter.getMaxValueExclusive(), 0);
        assertEquals(message, dpField.encode(String.valueOf(minValueInclusive)), dpFilter.getMinCodeInclusive());
        assertEquals(message, dpField.encode(String.valueOf(maxValueExclusive)) + 1, dpFilter.getMaxCodeExclusive());
    }

    private RangeIndexFieldFilter getDPFilter(SampleFileIndexQuery fileQuery) {
        return (RangeIndexFieldFilter) fileQuery.getFilter(IndexFieldConfiguration.Source.SAMPLE, VCFConstants.DEPTH_KEY);
    }

    @Test
    public void parseFileTest() {
        Query query = new Query(FILE.key(), "F1");
        Values<SampleFileIndexQuery> fileQueries = parseFilesQuery(query, "S2", n -> Arrays.asList("F1", "F2"), true);
        assertEquals(1, fileQueries.size());
        SampleFileIndexQuery fileQuery = fileQueries.get(0);
        assertTrue(fileQuery.getFilePositionFilter().test(0));
        assertFalse(fileQuery.getFilePositionFilter().test(1));
        print(fileQuery);
        System.out.println(printQuery(query));
        assertTrue(query.isEmpty());

        query = new Query(FILE.key(), "F2");
        fileQueries = parseFilesQuery(query, "S2", n -> Arrays.asList("F1", "F2"), true);
        assertEquals(1, fileQueries.size());
        fileQuery = fileQueries.get(0);
        assertFalse(fileQuery.getFilePositionFilter().test(0));
        assertTrue(fileQuery.getFilePositionFilter().test(1));
        print(fileQuery);
        assertTrue(query.isEmpty());

        query = new Query(FILE.key(), "F1");
        fileQueries = parseFilesQuery(query, "S1", n -> Collections.singletonList("F1"), false);
        assertEquals(1, fileQueries.size());
        fileQuery = fileQueries.get(0);
        assertNull(fileQuery.getFilePositionFilter());
        print(fileQuery);
        assertTrue(query.isEmpty());

//        query = new Query(FILE.key(), "F1,F2");
//        fileQueries = parseFilesQuery(query, "S2", n -> Arrays.asList("F1", "F2"), true);
//        assertTrue(fileQuery.getFilePositionFilter().test(0));
//        assertTrue(fileQuery.getFilePositionFilter().test(1));
//        print(fileQuery);
//        assertTrue(query.isEmpty());
//
//        query = new Query(FILE.key(), "F1;F2");
//        fileQueries = parseFilesQuery(query, "S2", n -> Arrays.asList("F1", "F2"), true);
//        assertTrue(fileQuery.getFilePositionFilter().test(0));
//        assertTrue(fileQuery.getFilePositionFilter().test(1));
//        print(fileQuery);
//        assertTrue(query.isEmpty());

        Map<String, List<String>> sampleToFiles = new HashMap<>();
        sampleToFiles.put("S1", Arrays.asList("F1", "F2"));
        sampleToFiles.put("S2", Arrays.asList("F2", "F3"));
//        query = new Query(FILE.key(), "F2");
//        fileQueries = parseFilesQuery(query, "S2", sampleToFiles::get, true);


    }

    @Test
    public void parseFileTest_1sample_1file() {
        Query query;
        SampleIndexQuery sampleIndexQuery;
        SampleFileIndexQuery fileQuery;

        // Query with different file, multi-file sample
        //   Sample Index : Should NOT filter by FILE
        //   DBAdaptor : Keep the whole file query.
        query = new Query()
                .append(FILE.key(), "F1")
                .append(SAMPLE.key(), "MULTI_S1");
        sampleIndexQuery = parse(query);
        SampleIndexDBAdaptor.printQuery(sampleIndexQuery, query);
        assertEquals(1, sampleIndexQuery.getSampleFileIndexQuery("MULTI_S1").size());
        fileQuery = sampleIndexQuery.getSampleFileIndexQuery("MULTI_S1").get(0);
        assertEquals(0, fileQuery.getFilters().size());
        assertEquals(Collections.singleton(FILE), validParams(query, true));


        // Query with different file, single-file sample
        //   Sample Index : Should NOT filter by FILE
        //   DBAdaptor : Keep the whole file query.
        query = new Query()
                .append(FILE.key(), "FILE_MULTI_S1_S2")
                .append(SAMPLE.key(), "S1");
        sampleIndexQuery = parse(query);
        SampleIndexDBAdaptor.printQuery(sampleIndexQuery, query);
        assertEquals(1, sampleIndexQuery.getSampleFileIndexQuery("S1").size());
        fileQuery = sampleIndexQuery.getSampleFileIndexQuery("S1").get(0);
        assertEquals(0, fileQuery.getFilters().size());
        assertEquals(Collections.singleton(FILE), validParams(query, true));
        print(fileQuery);
    }

    @Test
    public void parseFileTest_1sample_2files() {
        Query query;
        SampleIndexQuery sampleIndexQuery;
        SampleFileIndexQuery fileQuery;

        // Query with two files (OR), only one from the sample, multi-file sample
        //   Sample Index : Should NOT filter by FILE
        //   DBAdaptor : Keep the whole file query.
        query = new Query()
                .append(FILE.key(), "FILE_MULTI_S1_S2,F1")
                .append(SAMPLE.key(), "MULTI_S1");
        sampleIndexQuery = parse(query);
        SampleIndexDBAdaptor.printQuery(sampleIndexQuery, query);
        assertEquals(1, sampleIndexQuery.getSampleFileIndexQuery("MULTI_S1").size());
        fileQuery = sampleIndexQuery.getSampleFileIndexQuery("MULTI_S1").get(0);
        assertEquals(0, fileQuery.getFilters().size());
        assertEquals(Collections.singleton(FILE), validParams(query, true));
        assertEquals("FILE_MULTI_S1_S2,F1", query.getString(FILE.key()));

        // Query with two files (AND), only one from the sample, multi-file sample
        //   Sample Index : Should filter by FILE (only one of them)
        //   DBAdaptor : Keep half file query (file=F1)
        query = new Query()
                .append(FILE.key(), "FILE_MULTI_S1_S2;F1")
                .append(SAMPLE.key(), "MULTI_S1");
        sampleIndexQuery = parse(query);
        SampleIndexDBAdaptor.printQuery(sampleIndexQuery, query);
        assertEquals(1, sampleIndexQuery.getSampleFileIndexQuery("MULTI_S1").size());
        fileQuery = sampleIndexQuery.getSampleFileIndexQuery("MULTI_S1").get(0);
        assertTrue(fileQuery.getFilePositionFilter().test(0));
        assertFalse(fileQuery.getFilePositionFilter().test(1));
        print(fileQuery);
        assertEquals(Collections.singleton(FILE), validParams(query, true));
//        assertEquals("F1", query.getString(FILE.key())); // FIXME


        // Query with two files (OR), only one from the sample, single-file sample
        //   Sample Index : Should NOT filter by FILE (not possible on single-file sample)
        //   DBAdaptor : Keep the whole file query.
        query = new Query()
                .append(FILE.key(), "FILE_MULTI_S1_S2,F1")
                .append(SAMPLE.key(), "S1");
        sampleIndexQuery = parse(query);
        SampleIndexDBAdaptor.printQuery(sampleIndexQuery, query);
        assertEquals(1, sampleIndexQuery.getSampleFileIndexQuery("S1").size());
        fileQuery = sampleIndexQuery.getSampleFileIndexQuery("S1").get(0);
        assertEquals(0, fileQuery.getFilters().size());
        assertEquals(Collections.singleton(FILE), validParams(query, true));
        assertEquals("FILE_MULTI_S1_S2,F1", query.getString(FILE.key()));

        // Query with two files (AND), only one from the sample, single-file sample
        //   Sample Index : Should not filter by FILE (not possible on single-file sample)
        //   DBAdaptor : Keep half file query (file=FILE_MULTI_S1_S2)
        query = new Query()
                .append(FILE.key(), "FILE_MULTI_S1_S2;F1")
                .append(SAMPLE.key(), "S1");
        sampleIndexQuery = parse(query);
        SampleIndexDBAdaptor.printQuery(sampleIndexQuery, query);
        assertEquals(1, sampleIndexQuery.getSampleFileIndexQuery("S1").size());
        fileQuery = sampleIndexQuery.getSampleFileIndexQuery("S1").get(0);
        assertNull(fileQuery.getFilePositionFilter());
        assertEquals(Collections.singleton(FILE), validParams(query, true));
//        assertEquals("FILE_MULTI_S1_S2", query.getString(FILE.key())); // FIXME

        // Query with two files (OR), both from him
        //   Sample Index : Should filter by FILE
        //   DBAdaptor : Nothing
        query = new Query()
                .append(FILE.key(), "FILE_MULTI_S1_S2,FILE_MULTI_S1_S3")
                .append(SAMPLE.key(), "MULTI_S1");
        sampleIndexQuery = parse(query);
        SampleIndexDBAdaptor.printQuery(sampleIndexQuery, query);
        assertEquals(2, sampleIndexQuery.getSampleFileIndexQuery("MULTI_S1").size());
        assertEquals(QueryOperation.OR, sampleIndexQuery.getSampleFileIndexQuery("MULTI_S1").getOperation());
        fileQuery = sampleIndexQuery.getSampleFileIndexQuery("MULTI_S1").get(0);
        assertNotNull(fileQuery.getFilePositionFilter());
        fileQuery = sampleIndexQuery.getSampleFileIndexQuery("MULTI_S1").get(1);
        assertNotNull(fileQuery.getFilePositionFilter());
        assertEquals(Collections.emptySet(), validParams(query, true));

        // Query with two files (AND), both from him
        //   Sample Index : Should filter by FILE
        //   DBAdaptor : Nothing
        query = new Query()
                .append(FILE.key(), "FILE_MULTI_S1_S2;FILE_MULTI_S1_S3")
                .append(SAMPLE.key(), "MULTI_S1");
        sampleIndexQuery = parse(query);
        SampleIndexDBAdaptor.printQuery(sampleIndexQuery, query);
        assertEquals(2, sampleIndexQuery.getSampleFileIndexQuery("MULTI_S1").size());
        assertEquals(QueryOperation.AND, sampleIndexQuery.getSampleFileIndexQuery("MULTI_S1").getOperation());
        fileQuery = sampleIndexQuery.getSampleFileIndexQuery("MULTI_S1").get(0);
        assertNotNull(fileQuery.getFilePositionFilter());
        fileQuery = sampleIndexQuery.getSampleFileIndexQuery("MULTI_S1").get(1);
        assertNotNull(fileQuery.getFilePositionFilter());
        assertEquals(Collections.emptySet(), validParams(query, true));
    }

    @Test
    public void parseFileTest_2sample_1file_or() {
        Query query;
        SampleIndexQuery sampleIndexQuery;
        SampleFileIndexQuery fileQuery;

        // Query two samples (OR), one file from one of them
        //   SampleIndex : File should be used on the sample from the file
        //   DBAdaptor   : Keep file filter, because it's an OR between samples
        query = new Query()
                .append(TYPE.key(), "SNV")
                .append(FILE.key(), "FILE_MULTI_S1_S3")
                .append(SAMPLE.key(), "MULTI_S1,MULTI_S2");

        sampleIndexQuery = parse(query);
        SampleIndexDBAdaptor.printQuery(sampleIndexQuery, query);
        assertEquals(1, sampleIndexQuery.getSampleFileIndexQuery("MULTI_S1").size());
        assertEquals(1, sampleIndexQuery.getSampleFileIndexQuery("MULTI_S2").size());
        fileQuery = sampleIndexQuery.getSampleFileIndexQuery("MULTI_S1").get(0);
        assertFalse(fileQuery.getFilePositionFilter().isNoOp());
        assertFalse(fileQuery.getVariantTypeFilter().isNoOp());
        fileQuery = sampleIndexQuery.getSampleFileIndexQuery("MULTI_S2").get(0);
        assertFalse(fileQuery.getVariantTypeFilter().isNoOp());
        assertNull(fileQuery.getFilePositionFilter());
        assertEquals(Collections.singleton(FILE), validParams(query, true));
        assertNull(sampleIndexQuery.getVariantTypes());

        query = new Query()
                .append(TYPE.key(), "SNV")
                .append(FILE.key(), "FILE_MULTI_S1_S3")
                .append(SAMPLE.key(), "MULTI_S1,S1");
        sampleIndexQuery = parse(query);
        SampleIndexDBAdaptor.printQuery(sampleIndexQuery, query);
        assertEquals(1, sampleIndexQuery.getSampleFileIndexQuery("MULTI_S1").size());
        assertEquals(1, sampleIndexQuery.getSampleFileIndexQuery("S1").size());
        fileQuery = sampleIndexQuery.getSampleFileIndexQuery("MULTI_S1").get(0);
        assertFalse(fileQuery.getFilePositionFilter().isNoOp());
        assertFalse(fileQuery.getVariantTypeFilter().isNoOp());
        fileQuery = sampleIndexQuery.getSampleFileIndexQuery("S1").get(0);
        assertFalse(fileQuery.getVariantTypeFilter().isNoOp());
        assertNull(fileQuery.getFilePositionFilter());
        assertEquals(Collections.singleton(FILE), validParams(query, true));
        assertNull(sampleIndexQuery.getVariantTypes());

        // S1 is not multi-file . Do not use FilePositionFilter

        query = new Query()
                .append(TYPE.key(), "SNV")
                .append(FILE.key(), "F1")
                .append(SAMPLE.key(), "MULTI_S1,S1");
        sampleIndexQuery = parse(query);
        SampleIndexDBAdaptor.printQuery(sampleIndexQuery, query);
        assertEquals(1, sampleIndexQuery.getSampleFileIndexQuery("S1").size());
        assertEquals(1, sampleIndexQuery.getSampleFileIndexQuery("MULTI_S1").size());
        fileQuery = sampleIndexQuery.getSampleFileIndexQuery("S1").get(0);
        assertFalse(fileQuery.getVariantTypeFilter().isNoOp());
        assertNull(fileQuery.getFilePositionFilter());
        fileQuery = sampleIndexQuery.getSampleFileIndexQuery("MULTI_S1").get(0);
        assertFalse(fileQuery.getVariantTypeFilter().isNoOp());
        assertNull(fileQuery.getFilePositionFilter());
        assertEquals(Collections.singleton(FILE), validParams(query, true));
        assertNull(sampleIndexQuery.getVariantTypes());

    }

    @Test
    public void parseFileTest_2sample_1file_or_shared() {
        Query query = new Query()
                .append(TYPE.key(), "SNV")
                .append(FILE.key(), "FILE_MULTI_S1_S2")
                .append(SAMPLE.key(), "MULTI_S1,MULTI_S2");
        SampleIndexQuery sampleIndexQuery = parse(query);
        SampleIndexDBAdaptor.printQuery(sampleIndexQuery, query);
        assertEquals(Collections.emptySet(), validParams(query, true));
        assertEquals(QueryOperation.OR, sampleIndexQuery.getQueryOperation());

        Values<SampleFileIndexQuery> fileQueriesS1 = sampleIndexQuery.getSampleFileIndexQuery("MULTI_S1");
        Values<SampleFileIndexQuery> fileQueriesS2 = sampleIndexQuery.getSampleFileIndexQuery("MULTI_S2");

        assertEquals(1, fileQueriesS1.size());
        assertNotNull(fileQueriesS1.get(0).getVariantTypeFilter());
        assertFalse(fileQueriesS1.get(0).getFilePositionFilter().isNoOp());

        assertEquals(1, fileQueriesS2.size());
        assertNotNull(fileQueriesS2.get(0).getVariantTypeFilter());
        assertFalse(fileQueriesS2.get(0).getFilePositionFilter().isNoOp());

        assertNull(sampleIndexQuery.getVariantTypes());
    }

    @Test
    public void parseFileTest_2sample_1file_and() {
        Query query;
        SampleIndexQuery sampleIndexQuery;
        SampleFileIndexQuery fileQuery;

        // Query two samples (AND), one file from one of them
        //   SampleIndex : File should be used on the sample from the file
        //   DBAdaptor   : Discard file filter, because it's an AND between samples
        query = new Query()
                .append(FILE.key(), "FILE_MULTI_S1_S3")
                .append(SAMPLE.key(), "MULTI_S1;MULTI_S2");

        sampleIndexQuery = parse(query);
        SampleIndexDBAdaptor.printQuery(sampleIndexQuery, query);
        assertEquals(1, sampleIndexQuery.getSampleFileIndexQuery("MULTI_S1").size());
        assertEquals(1, sampleIndexQuery.getSampleFileIndexQuery("MULTI_S2").size());
        fileQuery = sampleIndexQuery.getSampleFileIndexQuery("MULTI_S1").get(0);
        assertFalse(fileQuery.getFilePositionFilter().isNoOp());
        fileQuery = sampleIndexQuery.getSampleFileIndexQuery("MULTI_S2").get(0);
        assertTrue(fileQuery.getFilters().isEmpty());
        assertEquals(Collections.emptySet(), validParams(query, true));

        query = new Query()
                .append(FILE.key(), "FILE_MULTI_S1_S3")
                .append(SAMPLE.key(), "MULTI_S1;S1");
        sampleIndexQuery = parse(query);
        SampleIndexDBAdaptor.printQuery(sampleIndexQuery, query);
        assertEquals(1, sampleIndexQuery.getSampleFileIndexQuery("MULTI_S1").size());
        assertEquals(1, sampleIndexQuery.getSampleFileIndexQuery("S1").size());
        fileQuery = sampleIndexQuery.getSampleFileIndexQuery("MULTI_S1").get(0);
        assertFalse(fileQuery.getFilePositionFilter().isNoOp());
        fileQuery = sampleIndexQuery.getSampleFileIndexQuery("S1").get(0);
        assertTrue(fileQuery.getFilters().isEmpty());
        assertEquals(Collections.emptySet(), validParams(query, true));

        query = new Query()
                .append(FILE.key(), "F1")
                .append(SAMPLE.key(), "MULTI_S1;S1");
        sampleIndexQuery = parse(query);
        SampleIndexDBAdaptor.printQuery(sampleIndexQuery, query);
        assertEquals(1, sampleIndexQuery.getSampleFileIndexQuery("S1").size());
        assertEquals(1, sampleIndexQuery.getSampleFileIndexQuery("MULTI_S1").size());
        fileQuery = sampleIndexQuery.getSampleFileIndexQuery("S1").get(0);
        assertTrue(fileQuery.getFilters().isEmpty());
        assertNull(fileQuery.getFilePositionFilter());
        fileQuery = sampleIndexQuery.getSampleFileIndexQuery("MULTI_S1").get(0);
        assertTrue(fileQuery.getFilters().isEmpty());
        assertEquals(Collections.emptySet(), validParams(query, true));

    }

    @Test
    public void parseFileTest_samples_and_non_shared_file() {
        Query query = new Query()
                .append(TYPE.key(), "SNV")
                .append(FILE.key(), "FILE_MULTI_S1_S3")
                .append(SAMPLE.key(), "MULTI_S1;MULTI_S2");
        SampleIndexQuery sampleIndexQuery = parse(query);
        SampleIndexDBAdaptor.printQuery(sampleIndexQuery, query);
        assertEquals(Collections.emptySet(), validParams(query, true));
        assertEquals(QueryOperation.AND, sampleIndexQuery.getQueryOperation());

        Values<SampleFileIndexQuery> fileQueriesS1 = sampleIndexQuery.getSampleFileIndexQuery("MULTI_S1");
        Values<SampleFileIndexQuery> fileQueriesS2 = sampleIndexQuery.getSampleFileIndexQuery("MULTI_S2");

        assertEquals(1, fileQueriesS1.size());
        assertNotNull(fileQueriesS1.get(0).getVariantTypeFilter());
        assertFalse(fileQueriesS1.get(0).getFilePositionFilter().isNoOp());

        assertEquals(1, fileQueriesS2.size());
        assertNotNull(fileQueriesS2.get(0).getVariantTypeFilter());
        assertNull(fileQueriesS2.get(0).getFilePositionFilter());

        assertNull(sampleIndexQuery.getVariantTypes());
    }


    @Test
    public void parseFileTest_multi() {
        //
        //  FILE_MULTI_S1_S2
        //     MULTI_S1
        //     MULTI_S2
        //  FILE_MULTI_S1_S3
        //     MULTI_S1
        //     MULTI_S3
        //  FILE_MULTI_S2_S3
        //     MULTI_S2
        //     MULTI_S3
        //
        Query query = new Query()
                .append(FILE.key(), "FILE_MULTI_S1_S2")
                .append(SAMPLE.key(), "MULTI_S1");
        SampleIndexQuery sampleIndexQuery = parse(query);
        SampleIndexDBAdaptor.printQuery(sampleIndexQuery, query);
        assertEquals(1, sampleIndexQuery.getSampleFileIndexQuery("MULTI_S1").size());
        SampleFileIndexQuery fileQuery = sampleIndexQuery.getSampleFileIndexQuery("MULTI_S1").get(0);
        assertTrue(fileQuery.getFilePositionFilter().test(0));
        assertFalse(fileQuery.getFilePositionFilter().test(1));
        print(fileQuery);

        assertEquals(Collections.emptySet(), validParams(query, true));
    }

    @Test
    public void parseFileTest_multi2() {
        //
        //  FILE_MULTI_S1_S2
        //     MULTI_S1
        //     MULTI_S2
        //  FILE_MULTI_S1_S3
        //     MULTI_S1
        //     MULTI_S3
        //  FILE_MULTI_S2_S3
        //     MULTI_S2
        //     MULTI_S3
        //
        Query query = new Query()
                .append(FILE_DATA.key(), "FILE_MULTI_S1_S2:FILTER=PASS,FILE_MULTI_S1_S3:FILTER=PASS,")
                .append(TYPE.key(), "SNV")
                .append(SAMPLE.key(), "MULTI_S1");
        SampleIndexQuery sampleIndexQuery = parse(query);
        SampleIndexDBAdaptor.printQuery(sampleIndexQuery, query);
        assertEquals(2, sampleIndexQuery.getSampleFileIndexQuery("MULTI_S1").size());
        SampleFileIndexQuery fileQuery = sampleIndexQuery.getSampleFileIndexQuery("MULTI_S1").get(0);
        assertTrue(fileQuery.getFilePositionFilter().test(0));
        assertFalse(fileQuery.getFilePositionFilter().test(1));
        assertFalse(fileQuery.getVariantTypeFilter().isNoOp());

        fileQuery = sampleIndexQuery.getSampleFileIndexQuery("MULTI_S1").get(1);
        assertFalse(fileQuery.getFilePositionFilter().test(0));
        assertTrue(fileQuery.getFilePositionFilter().test(1));
        assertFalse(fileQuery.getVariantTypeFilter().isNoOp());

        assertEquals(Collections.emptySet(), validParams(query, true));
        assertNull(sampleIndexQuery.getVariantTypes());
    }

    @Test
    public void parseFileTest_samples_and() {
        // Samples AND, files OR
        // (s1 AND s2) AND (file1 OR file2)
        //   - s1 AND (file1 or file2)
        //      - s1 AND file1
        //      - s1 AND file2   <-- file2 not covered in s1. Can't use sample index . File not covered
        //   - s2 AND (file1 or file2)
        //      - s2 AND file1   <-- file1 not covered in s2. Can't use sample index . File not covered
        //      - s2 AND file2
        Query query = new Query()
                .append(TYPE.key(), "SNV")
                .append(FILE.key(), "FILE_MULTI_S1_S3,FILE_MULTI_S2_S3")
                .append(SAMPLE.key(), "MULTI_S1;MULTI_S2");
        SampleIndexQuery sampleIndexQuery = parse(query);
        SampleIndexDBAdaptor.printQuery(sampleIndexQuery, query);
        assertEquals(Collections.singleton(FILE), validParams(query, true));

        Values<SampleFileIndexQuery> fileQueries = sampleIndexQuery.getSampleFileIndexQuery("MULTI_S1");
        assertEquals(1, fileQueries.size());
        assertEquals(1, fileQueries.get(0).getFilters().size());
        assertNotNull(fileQueries.get(0).getVariantTypeFilter());
        assertTrue(fileQueries.get(0).getVariantTypeFilter().isExactFilter());
        assertNull(fileQueries.get(0).getFilePositionFilter());

        fileQueries = sampleIndexQuery.getSampleFileIndexQuery("MULTI_S2");
        assertEquals(1, fileQueries.size());
        assertEquals(1, fileQueries.get(0).getFilters().size());
        assertNotNull(fileQueries.get(0).getVariantTypeFilter());
        assertTrue(fileQueries.get(0).getVariantTypeFilter().isExactFilter());
        assertNull(fileQueries.get(0).getFilePositionFilter());

        assertNull(sampleIndexQuery.getVariantTypes());
    }

    @Test
    public void parseFileTest_samples_and_files() {
        Query query = new Query()
                .append(TYPE.key(), "SNV")
                .append(FILE.key(), "FILE_MULTI_S1_S3;FILE_MULTI_S2_S3")
                .append(SAMPLE.key(), "MULTI_S1;MULTI_S2");
        SampleIndexQuery sampleIndexQuery = parse(query);
        SampleIndexDBAdaptor.printQuery(sampleIndexQuery, query);
        assertEquals(Collections.emptySet(), validParams(query, true));
        assertEquals(QueryOperation.AND, sampleIndexQuery.getQueryOperation());

        Values<SampleFileIndexQuery> fileQueries = sampleIndexQuery.getSampleFileIndexQuery("MULTI_S1");
        assertEquals(1, fileQueries.size());
        assertNotNull(fileQueries.get(0).getVariantTypeFilter());
        assertTrue(fileQueries.get(0).getVariantTypeFilter().isExactFilter());

        fileQueries = sampleIndexQuery.getSampleFileIndexQuery("MULTI_S2");
        assertEquals(1, fileQueries.size());
        assertEquals(2, fileQueries.get(0).getFilters().size());
        assertNotNull(fileQueries.get(0).getVariantTypeFilter());
        assertTrue(fileQueries.get(0).getVariantTypeFilter().isExactFilter());

        assertNull(sampleIndexQuery.getVariantTypes());
    }

    @Test
    public void parseFileTest_samples_and_files_extra() {
        Query query = new Query()
                .append(TYPE.key(), "SNV")
                .append(FILE.key(), "FILE_MULTI_S1_S3;FILE_MULTI_S2_S3;FILE_MULTI_S2_S4")
                .append(SAMPLE.key(), "MULTI_S1;MULTI_S2");
        SampleIndexQuery sampleIndexQuery = parse(query);
        SampleIndexDBAdaptor.printQuery(sampleIndexQuery, query);
        assertEquals(Collections.emptySet(), validParams(query, true));
        assertEquals(QueryOperation.AND, sampleIndexQuery.getQueryOperation());

        Values<SampleFileIndexQuery> fileQueries = sampleIndexQuery.getSampleFileIndexQuery("MULTI_S1");
        assertEquals(1, fileQueries.size());
        assertNotNull(fileQueries.get(0).getVariantTypeFilter());
        assertTrue(fileQueries.get(0).getVariantTypeFilter().isExactFilter());

        fileQueries = sampleIndexQuery.getSampleFileIndexQuery("MULTI_S2");
        assertEquals(2, fileQueries.size());
        assertEquals(QueryOperation.AND, fileQueries.getOperation());
        for (SampleFileIndexQuery fileQuery : fileQueries) {
            assertEquals(2, fileQuery.getFilters().size());
            assertNotNull(fileQuery.getVariantTypeFilter());
            assertTrue(fileQuery.getVariantTypeFilter().isExactFilter());
        }
        assertNotEquals(fileQueries.get(0).getFilePositionFilter(), fileQueries.get(1).getFilePositionFilter());

        assertNull(sampleIndexQuery.getVariantTypes());
    }

    @Test
    public void parseFileTest_samples_or() {
        // Samples OR, files OR
        // (s1 OR s2) AND (file1 OR file2)
        //   - s1 AND (file1 or file2)
        //      - s1 AND file1
        //      - s1 AND file2   <-- file2 not covered in s1. Can't use sample index . File not covered
        //   - s2 AND (file1 or file2)
        //      - s2 AND file1   <-- file1 not covered in s2. Can't use sample index . File not covered
        //      - s2 AND file2
        Query query = new Query()
                .append(TYPE.key(), "SNV")
                .append(FILE.key(), "FILE_MULTI_S1_S3,FILE_MULTI_S2_S3")
                .append(SAMPLE.key(), "MULTI_S1,MULTI_S2");
        SampleIndexQuery sampleIndexQuery = parse(query);
        SampleIndexDBAdaptor.printQuery(sampleIndexQuery, query);
        assertEquals(Collections.singleton(FILE), validParams(query, true));
        for (String sample : Arrays.asList("MULTI_S1", "MULTI_S2")) {
            Values<SampleFileIndexQuery> fileQueries = sampleIndexQuery.getSampleFileIndexQuery(sample);
            assertEquals(1, fileQueries.size());
            SampleFileIndexQuery fileQuery = fileQueries.get(0);
            assertNull(fileQuery.getFilePositionFilter());
            assertNotNull(fileQuery.getVariantTypeFilter());
            assertTrue(fileQuery.getVariantTypeFilter().isExactFilter());
        }
        assertNull(sampleIndexQuery.getVariantTypes());
    }


    //// Shared file
    // (S1 AND S2) AND F2 -> Covered
    // (S1 OR S2) AND F2 -> Covered

    //// Non-shared file
    // (S1 AND S2) AND F1 -> Covered
    // (S1 OR S2) AND F1 -> Non Covered

    @Test
    public void parseFileTest_samples_and_shared_file() {
        Query query = new Query()
                .append(TYPE.key(), "SNV")
                .append(FILE.key(), "FILE_MULTI_S1_S2")
                .append(SAMPLE.key(), "MULTI_S1;MULTI_S2");
        SampleIndexQuery sampleIndexQuery = parse(query);
        SampleIndexDBAdaptor.printQuery(sampleIndexQuery, query);
        assertEquals(Collections.emptySet(), validParams(query, true));
        assertEquals(QueryOperation.AND, sampleIndexQuery.getQueryOperation());

        Values<SampleFileIndexQuery> fileQueriesS1 = sampleIndexQuery.getSampleFileIndexQuery("MULTI_S1");
        Values<SampleFileIndexQuery> fileQueriesS2 = sampleIndexQuery.getSampleFileIndexQuery("MULTI_S2");

        assertEquals(1, fileQueriesS1.size());
        assertNotNull(fileQueriesS1.get(0).getVariantTypeFilter());
        assertFalse(fileQueriesS1.get(0).getFilePositionFilter().isNoOp());

        assertEquals(1, fileQueriesS2.size());
        assertFalse(fileQueriesS2.get(0).getVariantTypeFilter().isNoOp());
        assertFalse(fileQueriesS2.get(0).getFilePositionFilter().isNoOp());

        assertNull(sampleIndexQuery.getVariantTypes());
    }

    @Test
    public void parseFileDataTest() {
        Query query;
        Values<SampleFileIndexQuery> fileQuery;

        query = new Query(FILE_DATA.key(), "F1:FILTER=PASS");
        fileQuery = sampleIndexQueryParser.parseFilesQuery(schema, query, "S1", true, false, false, n -> Arrays.asList("F1", "F2"));
        assertEquals(1, fileQuery.size());
        assertFalse(VariantQueryUtils.isValidParam(query, FILE_DATA));

        query = new Query(FILE_DATA.key(), "F1:FILTER=PASS");
        fileQuery = sampleIndexQueryParser.parseFilesQuery(schema, query, "S1", true, false, false, n -> Arrays.asList("F1", "F2"));
        assertEquals(1, fileQuery.size());
        assertFalse(VariantQueryUtils.isValidParam(query, FILE_DATA));

        query = new Query(FILE_DATA.key(), "F1:FILTER=PASS" + OR + "F2:FILTER=PASS");
        fileQuery = sampleIndexQueryParser.parseFilesQuery(schema, query, "S1", true, false, false, n -> Arrays.asList("F1", "F2"));
        assertEquals(2, fileQuery.size());
        assertFalse(VariantQueryUtils.isValidParam(query, FILE_DATA));

        query = new Query(FILE_DATA.key(), "F1:FILTER=PASS" + OR + "F3:FILTER=PASS");
        fileQuery = sampleIndexQueryParser.parseFilesQuery(schema, query, "S1", true, false, false, n -> Arrays.asList("F1", "F2"));
        assertEquals(1, fileQuery.size());
        assertTrue(VariantQueryUtils.isValidParam(query, FILE_DATA));
    }

    @Test
    public void parseSampleDataTest() {
        Query query = new Query()
                .append(TYPE.key(), "SNV")
                .append(SAMPLE_DATA.key(), "S1:DP>=5")
                .append(SAMPLE.key(), "S1");
        SampleIndexQuery sampleIndexQuery = parse(query);
        SampleIndexDBAdaptor.printQuery(sampleIndexQuery, query);
        // File is not covered.
        assertEquals(Collections.emptySet(), validParams(query, true));
        assertEquals(null, sampleIndexQuery.getQueryOperation());

        Values<SampleFileIndexQuery> fileQueriesS1 = sampleIndexQuery.getSampleFileIndexQuery("S1");

        assertEquals(1, fileQueriesS1.size());
        assertNotNull(fileQueriesS1.get(0).getVariantTypeFilter());
        assertFalse(fileQueriesS1.get(0).getFilter(IndexFieldConfiguration.Source.SAMPLE, "DP").isNoOp());
        assertNull(fileQueriesS1.get(0).getFilePositionFilter());

        assertNull(sampleIndexQuery.getVariantTypes());
    }

    @Test
    public void parseSampleDataTest_samples_and() {
        Query query = new Query()
                .append(TYPE.key(), "SNV")
                .append(SAMPLE_DATA.key(), "S1:DP>=5;S2:DP>=10")
                .append(SAMPLE.key(), "S1;S2");
        SampleIndexQuery sampleIndexQuery = parse(query);
        SampleIndexDBAdaptor.printQuery(sampleIndexQuery, query);
        // File is not covered.
        assertEquals(Collections.emptySet(), validParams(query, true));
        assertEquals(QueryOperation.AND, sampleIndexQuery.getQueryOperation());

        Values<SampleFileIndexQuery> fileQueriesS1 = sampleIndexQuery.getSampleFileIndexQuery("S1");
        Values<SampleFileIndexQuery> fileQueriesS2 = sampleIndexQuery.getSampleFileIndexQuery("S2");

        assertEquals(1, fileQueriesS1.size());
        assertEquals(2, fileQueriesS1.get(0).getFilters().size());
        assertFalse(fileQueriesS1.get(0).getVariantTypeFilter().isNoOp());
        assertNull(fileQueriesS1.get(0).getFilePositionFilter());
        assertFalse(fileQueriesS1.get(0).getFilter(IndexFieldConfiguration.Source.SAMPLE, "DP").isNoOp());

        assertEquals(1, fileQueriesS2.size());
        assertEquals(2, fileQueriesS2.get(0).getFilters().size());
        assertFalse(fileQueriesS1.get(0).getVariantTypeFilter().isNoOp());
        assertNull(fileQueriesS2.get(0).getFilePositionFilter());
        assertFalse(fileQueriesS2.get(0).getFilter(IndexFieldConfiguration.Source.SAMPLE, "DP").isNoOp());

        assertNull(sampleIndexQuery.getVariantTypes());
    }

    @Test
    public void parseSampleDataTest_samples_and_non_covered() {
        Query query = new Query()
                .append(TYPE.key(), "SNV")
//                .append(SAMPLE_DATA.key(), "S1:DP>=5;S2:DP>=10")
                .append(SAMPLE_DATA.key(), "S1:DP>=7;S2:DP>=12")
                .append(SAMPLE.key(), "S1;S2");
        SampleIndexQuery sampleIndexQuery = parse(query);
        SampleIndexDBAdaptor.printQuery(sampleIndexQuery, query);
        // SampleData is not covered.
        assertEquals(new HashSet<>(Arrays.asList(SAMPLE_DATA, GENOTYPE)), validParams(query, true));
        assertEquals(QueryOperation.AND, sampleIndexQuery.getQueryOperation());

        Values<SampleFileIndexQuery> fileQueriesS1 = sampleIndexQuery.getSampleFileIndexQuery("S1");

        assertEquals(1, fileQueriesS1.size());
        assertEquals(2, fileQueriesS1.get(0).getFilters().size());
        assertNotNull(fileQueriesS1.get(0).getVariantTypeFilter());
        assertNull(fileQueriesS1.get(0).getFilePositionFilter());
        assertFalse(fileQueriesS1.get(0).getFilter(IndexFieldConfiguration.Source.SAMPLE, "DP").isNoOp());
        assertEquals(7, ((RangeIndexFieldFilter) fileQueriesS1.get(0).getFilter(IndexFieldConfiguration.Source.SAMPLE, "DP")).getMinValueInclusive(), 0.000001);

        Values<SampleFileIndexQuery> fileQueriesS2 = sampleIndexQuery.getSampleFileIndexQuery("S2");
        assertEquals(1, fileQueriesS2.size());
        assertEquals(2, fileQueriesS2.get(0).getFilters().size());
        assertNotNull(fileQueriesS1.get(0).getVariantTypeFilter());
        assertNull(fileQueriesS2.get(0).getFilePositionFilter());
        assertFalse(fileQueriesS2.get(0).getFilter(IndexFieldConfiguration.Source.SAMPLE, "DP").isNoOp());
        assertEquals(12, ((RangeIndexFieldFilter) fileQueriesS2.get(0).getFilter(IndexFieldConfiguration.Source.SAMPLE, "DP")).getMinValueInclusive(), 0.000001);

        assertNull(sampleIndexQuery.getVariantTypes());
    }

    @Test
    public void parseSampleDataTest_samples_or() {
        Query query = new Query()
                .append(TYPE.key(), "SNV")
                .append(SAMPLE_DATA.key(), "S1:DP>=5,S2:DP>=10")
                .append(SAMPLE.key(), "S1,S2");
        SampleIndexQuery sampleIndexQuery = parse(query);
        SampleIndexDBAdaptor.printQuery(sampleIndexQuery, query);
        // File is not covered.
        assertEquals(Collections.emptySet(), validParams(query, true));
        assertEquals(QueryOperation.OR, sampleIndexQuery.getQueryOperation());

        Values<SampleFileIndexQuery> fileQueriesS1 = sampleIndexQuery.getSampleFileIndexQuery("S1");
        assertEquals(1, fileQueriesS1.size());
        assertNotNull(fileQueriesS1.get(0).getVariantTypeFilter());
        assertFalse(fileQueriesS1.get(0).getFilter(IndexFieldConfiguration.Source.SAMPLE, "DP").isNoOp());
        assertNull(fileQueriesS1.get(0).getFilePositionFilter());

        Values<SampleFileIndexQuery> fileQueriesS2 = sampleIndexQuery.getSampleFileIndexQuery("S2");
        assertEquals(1, fileQueriesS2.size());
        assertNotNull(fileQueriesS2.get(0).getVariantTypeFilter());
        assertFalse(fileQueriesS2.get(0).getFilter(IndexFieldConfiguration.Source.SAMPLE, "DP").isNoOp());
        assertNull(fileQueriesS2.get(0).getFilePositionFilter());

        assertNull(sampleIndexQuery.getVariantTypes());
    }

    private void print(SampleFileIndexQuery fileQuery) {
        System.out.println("File query for sample '" + fileQuery.getSampleName() + "' with " + fileQuery.getFilters().size() + " filters");
        for (IndexFieldFilter filter : fileQuery.getFilters()) {
            System.out.println("Filter : " + filter);
        }
    }

    @Test
    public void parseFamilyQuery() {
        Query query;
        SampleIndexQuery indexQuery;

        query = new Query(SAMPLE.key(), "fam1_child;fam1_father;fam1_mother");
        indexQuery = parse(query);
        assertEquals(Collections.singleton("fam1_child"), indexQuery.getSamplesMap().keySet());
        assertEquals(1, indexQuery.getFatherFilterMap().size());
        assertFalse(isValidParam(query, GENOTYPE));

        query = new Query(GENOTYPE.key(), "fam2_child:0/1;fam2_father:0/1;fam2_mother:0/1,0/0");
        indexQuery = parse(query);
        assertEquals(Collections.singleton("fam2_child"), indexQuery.getSamplesMap().keySet());
        assertEquals(1, indexQuery.getFatherFilterMap().size());
        assertEquals(1, indexQuery.getMotherFilterMap().size());
        assertEquals(true, indexQuery.getMotherFilter("fam2_child")[GenotypeCodec.HOM_REF_UNPHASED]);
        assertEquals(true, indexQuery.getMotherFilter("fam2_child")[GenotypeCodec.HET_REF_UNPHASED]);
        // Family2 members are from different files. Can't exclude genotype filter
        assertTrue(isValidParam(query, GENOTYPE));

        query = new Query(GENOTYPE.key(), "fam1_child:0/1;fam1_father:0/1;fam1_mother:0/1,0/0");
        indexQuery = parse(query);
        assertEquals(Collections.singleton("fam1_child"), indexQuery.getSamplesMap().keySet());
        assertEquals(1, indexQuery.getFatherFilterMap().size());
        assertEquals(1, indexQuery.getMotherFilterMap().size());
        assertEquals(true, indexQuery.getMotherFilter("fam1_child")[GenotypeCodec.HOM_REF_UNPHASED]);
        assertEquals(true, indexQuery.getMotherFilter("fam1_child")[GenotypeCodec.HOM_REF_UNPHASED]);
        assertEquals(true, indexQuery.getMotherFilter("fam1_child")[GenotypeCodec.HET_REF_UNPHASED]);
        assertFalse(isValidParam(query, GENOTYPE));

        // Can not use family query with OR operator
        query = new Query(SAMPLE.key(), "fam1_child,fam1_father,fam1_mother");
        indexQuery = parse(query);
        assertEquals(3, indexQuery.getSamplesMap().size());

        // Can not use family query with non valid genotypes in the child
        query = new Query(GENOTYPE.key(), "fam1_child:0/0;fam1_father:0/1;fam1_mother:0/1");
        indexQuery = parse(query);
        assertEquals(3, indexQuery.getSamplesMap().size());
        assertTrue(indexQuery.isNegated("fam1_child"));
        assertFalse(indexQuery.isNegated("fam1_father"));
        assertFalse(indexQuery.isNegated("fam1_mother"));

        query = new Query(GENOTYPE.key(), "fam1_child:0/1;fam1_father:0/1;fam1_mother:0/0")
                .append(ANNOT_BIOTYPE.key(), "protein_coding")
                .append(ANNOT_CONSEQUENCE_TYPE.key(), "missense_variant,start_lost");
        indexQuery = parse(query);
        assertEquals(Collections.singleton("fam1_child"), indexQuery.getSamplesMap().keySet());
        assertEquals(1, indexQuery.getFatherFilterMap().size());
        assertEquals(1, indexQuery.getMotherFilterMap().size());
        assertEquals(true, indexQuery.getMotherFilter("fam1_child")[GenotypeCodec.HOM_REF_UNPHASED]);
        assertEquals(true, indexQuery.getFatherFilter("fam1_child")[GenotypeCodec.HET_REF_UNPHASED]);
        assertFalse(isValidParam(query, GENOTYPE));
        assertFalse(isValidParam(query, ANNOT_BIOTYPE));
    }

    @Test
    public void parseFamilyQuery_filter() {
        Query query;
        SampleIndexQuery indexQuery;

        query = new Query(SAMPLE.key(), "fam1_child;fam1_father;fam1_mother").append(FILTER.key(), "PASS");
        indexQuery = parse(query);
        assertEquals(Collections.singleton("fam1_child"), indexQuery.getSamplesMap().keySet());
        assertEquals(1, indexQuery.getFatherFilterMap().size());
        assertFalse(isValidParam(query, FILTER));
        assertFalse(isValidParam(query, GENOTYPE));

        // Samples from family2 are not in the same file, so we can not remove the FILTER parameter
        query = new Query(SAMPLE.key(), "fam2_child;fam2_father;fam2_mother").append(FILTER.key(), "PASS");
        indexQuery = parse(query);
        assertEquals(Collections.singleton("fam2_child"), indexQuery.getSamplesMap().keySet());
        assertEquals(1, indexQuery.getFatherFilterMap().size());
        assertTrue(isValidParam(query, FILTER));
        assertFalse(isValidParam(query, GENOTYPE));
    }

    @Test
    public void parseFamilyQuery_dp() {
        Query query;
        SampleIndexQuery indexQuery;

        query = new Query()
                .append(SAMPLE.key(), "fam1_child;fam1_father;fam1_mother")
                .append(SAMPLE_DATA.key(), "fam1_father:DP>=15;fam1_child:DP>=15;fam1_mother:DP>=15");
        indexQuery = parse(query);

        // Father and mother not discarded
        assertEquals(new HashSet<>(Arrays.asList("fam1_child", "fam1_father", "fam1_mother")), indexQuery.getSamplesMap().keySet());
        // Still using parent's filter
        assertEquals(1, indexQuery.getFatherFilterMap().size());
        assertTrue(indexQuery.getSampleFileIndexQuery("fam1_child").get(0).getFilter(IndexFieldConfiguration.Source.SAMPLE, "DP").isExactFilter());
        assertTrue(indexQuery.getSampleFileIndexQuery("fam1_father").get(0).getFilter(IndexFieldConfiguration.Source.SAMPLE, "DP").isExactFilter());
        assertTrue(indexQuery.getSampleFileIndexQuery("fam1_mother").get(0).getFilter(IndexFieldConfiguration.Source.SAMPLE, "DP").isExactFilter());
        assertEquals("", query.getString(SAMPLE_DATA.key()));
    }

    @Test
    public void parseFamilyQuery_dp_partial() {
        Query query;
        SampleIndexQuery indexQuery;

        query = new Query()
                .append(SAMPLE.key(), "fam1_child;fam1_father;fam1_mother")
                .append(SAMPLE_DATA.key(), "fam1_father:DP>=15;fam1_child:DP>=15");
        indexQuery = parse(query);

        // Father and mother not discarded
        assertEquals(new HashSet<>(Arrays.asList("fam1_child", "fam1_father")), indexQuery.getSamplesMap().keySet());
        // Still using parent's filter
        assertEquals(1, indexQuery.getFatherFilterMap().size());
        assertTrue(indexQuery.getSampleFileIndexQuery("fam1_child").get(0).getFilter(IndexFieldConfiguration.Source.SAMPLE, "DP").isExactFilter());
        assertTrue(indexQuery.getSampleFileIndexQuery("fam1_father").get(0).getFilter(IndexFieldConfiguration.Source.SAMPLE, "DP").isExactFilter());
        assertEquals("", query.getString(SAMPLE_DATA.key()));
    }

    // FIXME: It would be nice if we covered this condition
    @Test
    @Ignore
    public void parseFamilyQuery_dp_partial_no_exact() {
        Query query;
        SampleIndexQuery indexQuery;

        query = new Query()
                .append(SAMPLE.key(), "fam1_child;fam1_father;fam1_mother")
                .append(SAMPLE_DATA.key(), "fam1_father:DP>18;fam1_child:DP>=15");
        indexQuery = parse(query);

        // Father and mother not discarded
        assertEquals(new HashSet<>(Arrays.asList("fam1_child", "fam1_father")), indexQuery.getSamplesMap().keySet());
        // Still using parent's filter
        assertEquals(1, indexQuery.getFatherFilterMap().size());
        assertTrue(indexQuery.getSampleFileIndexQuery("fam1_child").get(0).getFilter(IndexFieldConfiguration.Source.SAMPLE, "DP").isExactFilter());
        assertFalse(indexQuery.getSampleFileIndexQuery("fam1_father").get(0).getFilter(IndexFieldConfiguration.Source.SAMPLE, "DP").isExactFilter());
        assertEquals("fam1_father:DP>18", query.getString(SAMPLE_DATA.key()));
    }

    @Test
    public void parseAnnotationMaskTest() {
        assertEquals(EMPTY_MASK, parseAnnotationMask(new Query()));
        for (VariantType value : VariantType.values()) {
            assertEquals(EMPTY_MASK, parseAnnotationMask(new Query(TYPE.key(), value)));
        }

        assertEquals(INTERGENIC_MASK | PROTEIN_CODING_MASK, parseAnnotationMask(new Query(ANNOT_BIOTYPE.key(), "protein_coding")));
        assertEquals(INTERGENIC_MASK, parseAnnotationMask(new Query(ANNOT_BIOTYPE.key(), "protein_coding,miRNA"))); // Do not use PROTEIN_CODING_MASK when filtering by other biotypes
        assertEquals(INTERGENIC_MASK, parseAnnotationMask(new Query(ANNOT_BIOTYPE.key(), "other_than_protein_coding")));
        assertEquals(CUSTOM_LOFE_MASK, parseAnnotationMask(new Query(ANNOT_PROTEIN_SUBSTITUTION.key(), "sift<0.1")));
        assertEquals(EMPTY_MASK, parseAnnotationMask(new Query(ANNOT_PROTEIN_SUBSTITUTION.key(), "sift<<0.1")));

        assertEquals(INTERGENIC_MASK | MISSENSE_VARIANT_MASK | CUSTOM_LOFE_MASK, parseAnnotationMask(new Query(ANNOT_CONSEQUENCE_TYPE.key(), "missense_variant")));
        assertEquals(INTERGENIC_MASK | CUSTOM_LOFE_MASK, parseAnnotationMask(new Query(ANNOT_CONSEQUENCE_TYPE.key(), "stop_lost,missense_variant"))); // Do not use MISSENSE_VARIANT_MASK when filtering by other CTs
        assertEquals(INTERGENIC_MASK, parseAnnotationMask(new Query(ANNOT_CONSEQUENCE_TYPE.key(), "stop_lost,missense_variant,3_prime_UTR_variant"))); // Do not use LOF_MASK  nor LOF_EXTENDED_MASK when filtering by other CTs
        assertEquals(INTERGENIC_MASK | CUSTOM_LOF_MASK | CUSTOM_LOFE_MASK, parseAnnotationMask(new Query(ANNOT_CONSEQUENCE_TYPE.key(), "stop_lost")));
        assertEquals(INTERGENIC_MASK | CUSTOM_LOF_MASK | CUSTOM_LOFE_MASK, parseAnnotationMask(new Query(ANNOT_CONSEQUENCE_TYPE.key(), "stop_lost,stop_gained")));

//        assertEquals(INTERGENIC_MASK | LOF_EXTENDED_MASK | LOF_EXTENDED_BASIC_MASK, parseAnnotationMask(new Query(ANNOT_CONSEQUENCE_TYPE.key(), "missense_variant,stop_lost,stop_gained")
//                .append(ANNOT_TRANSCRIPT_FLAG.key(), "basic")));
//        assertEquals(INTERGENIC_MASK | LOF_MASK | LOF_EXTENDED_MASK | LOF_EXTENDED_BASIC_MASK, parseAnnotationMask(new Query(ANNOT_CONSEQUENCE_TYPE.key(), "stop_lost,stop_gained")
//                .append(ANNOT_TRANSCRIPT_FLAG.key(), "basic")));

        assertEquals(EMPTY_MASK, parseAnnotationMask(new Query(ANNOT_POPULATION_ALTERNATE_FREQUENCY.key(), ParamConstants.POP_FREQ_1000G_CB_V4 + ":ALL<0.01")));
        assertEquals(POP_FREQ_ANY_001_MASK, parseAnnotationMask(new Query(ANNOT_POPULATION_ALTERNATE_FREQUENCY.key(), ParamConstants.POP_FREQ_1000G_CB_V4 + ":ALL<0.001")));
        assertEquals(POP_FREQ_ANY_001_MASK, parseAnnotationMask(new Query(ANNOT_POPULATION_ALTERNATE_FREQUENCY.key(), "GNOMAD_GENOMES:ALL<0.001")));
        assertEquals(POP_FREQ_ANY_001_MASK, parseAnnotationMask(new Query(ANNOT_POPULATION_ALTERNATE_FREQUENCY.key(), "GNOMAD_GENOMES:ALL<0.0005")));
        assertEquals(POP_FREQ_ANY_001_MASK, parseAnnotationMask(new Query(ANNOT_POPULATION_ALTERNATE_FREQUENCY.key(), ParamConstants.POP_FREQ_1000G_CB_V4 + ":ALL<0.001,GNOMAD_GENOMES:ALL<0.001")));
        assertEquals(POP_FREQ_ANY_001_MASK, parseAnnotationMask(new Query(ANNOT_POPULATION_ALTERNATE_FREQUENCY.key(), ParamConstants.POP_FREQ_1000G_CB_V4 + ":ALL<0.001;GNOMAD_GENOMES:ALL<0.001")));

        // Mix
        assertEquals(POP_FREQ_ANY_001_MASK, parseAnnotationMask(new Query(ANNOT_POPULATION_ALTERNATE_FREQUENCY.key(), ParamConstants.POP_FREQ_1000G_CB_V4 + ":ALL<0.1;GNOMAD_GENOMES:ALL<0.001")));
        assertEquals(EMPTY_MASK, parseAnnotationMask(new Query(ANNOT_POPULATION_ALTERNATE_FREQUENCY.key(), ParamConstants.POP_FREQ_1000G_CB_V4 + ":ALL<0.1,GNOMAD_GENOMES:ALL<0.001")));
        assertEquals(EMPTY_MASK, parseAnnotationMask(new Query(ANNOT_POPULATION_ALTERNATE_FREQUENCY.key(), ParamConstants.POP_FREQ_1000G_CB_V4 + ":ALL<0.1;GNOMAD_GENOMES:ALL<0.1")));


        assertEquals(EMPTY_MASK, parseAnnotationMask(new Query(ANNOT_POPULATION_ALTERNATE_FREQUENCY.key(),
                  "GNOMAD_EXOMES:AFR<0.01;"
                + "GNOMAD_EXOMES:AMR<0.01;"
                + "GNOMAD_EXOMES:EAS<0.01;"
                + "GNOMAD_EXOMES:FIN<0.01;"
                + "GNOMAD_EXOMES:NFE<0.01;"
                + "GNOMAD_EXOMES:ASJ<0.01;"
                + "GNOMAD_EXOMES:OTH<0.01;"
                + ParamConstants.POP_FREQ_1000G_CB_V4 + ":AFR<0.01;"
                + ParamConstants.POP_FREQ_1000G_CB_V4 + ":AMR<0.01;"
                + ParamConstants.POP_FREQ_1000G_CB_V4 + ":EAS<0.01;"
                + ParamConstants.POP_FREQ_1000G_CB_V4 + ":EUR<0.01;"
                + ParamConstants.POP_FREQ_1000G_CB_V4 + ":SAS<0.01")));

        // Removing any populations should not use the filter
        assertEquals(EMPTY_MASK, parseAnnotationMask(new Query(ANNOT_POPULATION_ALTERNATE_FREQUENCY.key(),
                  "GNOMAD_EXOMES:AFR<0.01;"
                + "GNOMAD_EXOMES:AMR<0.01;"
//                + "GNOMAD_EXOMES:EAS<0.01;"
                + "GNOMAD_EXOMES:FIN<0.01;"
                + "GNOMAD_EXOMES:NFE<0.01;"
                + "GNOMAD_EXOMES:ASJ<0.01;"
                + "GNOMAD_EXOMES:OTH<0.01;"
                + ParamConstants.POP_FREQ_1000G_CB_V4 + ":AFR<0.01;"
                + ParamConstants.POP_FREQ_1000G_CB_V4 + ":AMR<0.01;"
                + ParamConstants.POP_FREQ_1000G_CB_V4 + ":EAS<0.01;"
                + ParamConstants.POP_FREQ_1000G_CB_V4 + ":EUR<0.01;"
                + ParamConstants.POP_FREQ_1000G_CB_V4 + ":SAS<0.01")));

        // With OR instead of AND should not use the filter
        assertEquals(EMPTY_MASK, parseAnnotationMask(new Query(ANNOT_POPULATION_ALTERNATE_FREQUENCY.key(),
                  "GNOMAD_EXOMES:AFR<0.01,"
                + "GNOMAD_EXOMES:AMR<0.01,"
                + "GNOMAD_EXOMES:EAS<0.01,"
                + "GNOMAD_EXOMES:FIN<0.01,"
                + "GNOMAD_EXOMES:NFE<0.01,"
                + "GNOMAD_EXOMES:ASJ<0.01,"
                + "GNOMAD_EXOMES:OTH<0.01,"
                + ParamConstants.POP_FREQ_1000G_CB_V4 + ":AFR<0.01,"
                + ParamConstants.POP_FREQ_1000G_CB_V4 + ":AMR<0.01,"
                + ParamConstants.POP_FREQ_1000G_CB_V4 + ":EAS<0.01,"
                + ParamConstants.POP_FREQ_1000G_CB_V4 + ":EUR<0.01,"
                + ParamConstants.POP_FREQ_1000G_CB_V4 + ":SAS<0.01")));

        // With any filter greater than 0.1, should not use the filter
        assertEquals(EMPTY_MASK, parseAnnotationMask(new Query(ANNOT_POPULATION_ALTERNATE_FREQUENCY.key(),
                  "GNOMAD_EXOMES:AFR<0.01;"
                + "GNOMAD_EXOMES:AMR<0.02;" // Increased from 0.01 to 0.02
                + "GNOMAD_EXOMES:EAS<0.01;"
                + "GNOMAD_EXOMES:FIN<0.01;"
                + "GNOMAD_EXOMES:NFE<0.01;"
                + "GNOMAD_EXOMES:ASJ<0.01;"
                + "GNOMAD_EXOMES:OTH<0.01;"
                + ParamConstants.POP_FREQ_1000G_CB_V4 + ":AFR<0.01;"
                + ParamConstants.POP_FREQ_1000G_CB_V4 + ":AMR<0.01;"
                + ParamConstants.POP_FREQ_1000G_CB_V4 + ":EAS<0.01;"
                + ParamConstants.POP_FREQ_1000G_CB_V4 + ":EUR<0.01;"
                + ParamConstants.POP_FREQ_1000G_CB_V4 + ":SAS<0.01")));

    }

    @Test
    public void parseIntergenicTest() {
        checkIntergenic(null, new Query());

        checkIntergenic(false, new Query(ANNOT_BIOTYPE.key(), "protein_coding"));
        checkIntergenic(false, new Query(ANNOT_BIOTYPE.key(), "miRNA"));

        checkIntergenic(false, new Query(GENE.key(), "BRCA2"));
        checkIntergenic(false, new Query(ANNOT_XREF.key(), "BRCA2"));
        checkIntergenic(false, new Query(ANNOT_XREF.key(), "ENSG000000"));
        checkIntergenic(false, new Query(ANNOT_XREF.key(), "ENST000000"));

        checkIntergenic(null, new Query(ANNOT_XREF.key(), "1:1234:A:C"));
        checkIntergenic(null, new Query(ANNOT_XREF.key(), "rs12345"));
        checkIntergenic(null, new Query(ID.key(), "1:1234:A:C"));
        checkIntergenic(null, new Query(ID.key(), "rs12345"));

        checkIntergenic(null, new Query(GENE.key(), "BRCA2").append(REGION.key(), "1:123-1234"));
        checkIntergenic(null, new Query(GENE.key(), "BRCA2").append(ID.key(), "rs12345"));
        checkIntergenic(false, new Query(GENE.key(), "BRCA2").append(REGION.key(), "1:123-1234").append(ANNOT_BIOTYPE.key(), "protein_coding"));
        checkIntergenic(false, new Query(GENE.key(), "BRCA2").append(ID.key(), "rs12345").append(ANNOT_BIOTYPE.key(), "protein_coding"));

        checkIntergenic(false, new Query(ANNOT_CONSEQUENCE_TYPE.key(), "missense_variant"));
        checkIntergenic(false, new Query(ANNOT_CONSEQUENCE_TYPE.key(), "missense_variant,synonymous_variant"));
        checkIntergenic(true, new Query(ANNOT_CONSEQUENCE_TYPE.key(), "intergenic_variant"));
        checkIntergenic(null, new Query(ANNOT_CONSEQUENCE_TYPE.key(), "missense_variant,intergenic_variant"));
        checkIntergenic(null, new Query(ANNOT_CONSEQUENCE_TYPE.key(), "intergenic_variant,missense_variant"));
        checkIntergenic(null, new Query(ANNOT_CONSEQUENCE_TYPE.key(), VariantAnnotationConstants.REGULATORY_REGION_VARIANT));
        checkIntergenic(false, new Query(ANNOT_CONSEQUENCE_TYPE.key(), VariantAnnotationConstants.REGULATORY_REGION_VARIANT)
                .append(ANNOT_BIOTYPE.key(), "protein_coding"));
<<<<<<< HEAD
        
=======

>>>>>>> 9fae390c
        // Nonsense combination
        checkIntergenic(false, new Query(ANNOT_CONSEQUENCE_TYPE.key(), "intergenic_variant").append(ANNOT_BIOTYPE.key(), "protein_coding"));
    }

    private void checkIntergenic(Boolean intergenic, Query query) {
        SampleAnnotationIndexQuery annotationIndexQuery = parseAnnotationIndexQuery(query);
        assertEquals(intergenic, annotationIndexQuery.getIntergenic());
        if (intergenic == null) {
            assertEquals(EMPTY_MASK, INTERGENIC_MASK & annotationIndexQuery.getAnnotationIndexMask());
        } else {
            assertEquals(INTERGENIC_MASK, INTERGENIC_MASK & annotationIndexQuery.getAnnotationIndexMask());
            if (intergenic) {
                assertEquals(INTERGENIC_MASK, INTERGENIC_MASK & annotationIndexQuery.getAnnotationIndex());
            } else {
                assertEquals(EMPTY_MASK, INTERGENIC_MASK & annotationIndexQuery.getAnnotationIndex());
            }
        }
    }

//    @Test
//    public void parseConsequenceTypeMaskTest() {
//        assertEquals(EMPTY_MASK, parseAnnotationIndexQuery(new Query(ANNOT_CONSEQUENCE_TYPE.key(), "synonymous_variant")).getConsequenceTypeMask());
//        assertEquals(CT_MISSENSE_VARIANT_MASK | CT_START_LOST_MASK, parseAnnotationIndexQuery(new Query(ANNOT_CONSEQUENCE_TYPE.key(), "missense_variant,start_lost")).getConsequenceTypeMask());
//        assertEquals(CT_START_LOST_MASK, parseAnnotationIndexQuery(new Query(ANNOT_CONSEQUENCE_TYPE.key(), "start_lost")).getConsequenceTypeMask());
//        assertEquals(CT_STOP_GAINED_MASK, parseAnnotationIndexQuery(new Query(ANNOT_CONSEQUENCE_TYPE.key(), "stop_gained")).getConsequenceTypeMask());
//        assertEquals(CT_STOP_LOST_MASK, parseAnnotationIndexQuery(new Query(ANNOT_CONSEQUENCE_TYPE.key(), "stop_lost")).getConsequenceTypeMask());
//        assertEquals(CT_STOP_GAINED_MASK | CT_STOP_LOST_MASK, parseAnnotationIndexQuery(new Query(ANNOT_CONSEQUENCE_TYPE.key(), "stop_gained,stop_lost")).getConsequenceTypeMask());
//
//        assertEquals(CT_MISSENSE_VARIANT_MASK | CT_STOP_LOST_MASK | CT_UTR_MASK, parseAnnotationIndexQuery(new Query(ANNOT_CONSEQUENCE_TYPE.key(), "stop_lost,missense_variant,3_prime_UTR_variant")).getConsequenceTypeMask());
//        assertEquals(INTERGENIC_MASK, parseAnnotationIndexQuery(new Query(ANNOT_CONSEQUENCE_TYPE.key(), "stop_lost,missense_variant,3_prime_UTR_variant")).getAnnotationIndexMask());
//
//        // CT Filter covered by summary
//        assertEquals(EMPTY_MASK, parseAnnotationIndexQuery(new Query(ANNOT_CONSEQUENCE_TYPE.key(), "missense_variant")).getConsequenceTypeMask());
//        assertEquals(((short) LOF_SET.stream().mapToInt(AnnotationIndexConverter::getMaskFromSoName).reduce((a, b) -> a | b).getAsInt()),
//                parseAnnotationIndexQuery(new Query(ANNOT_CONSEQUENCE_TYPE.key(), LOF_SET)).getConsequenceTypeMask());
//        assertEquals(EMPTY_MASK, parseAnnotationIndexQuery(new Query(ANNOT_CONSEQUENCE_TYPE.key(), LOF_EXTENDED_SET)).getConsequenceTypeMask());
//
//    }
//
//    @Test
//    public void parseBiotypeTypeMaskTest() {
//        assertEquals(BT_OTHER_NON_PSEUDOGENE, parseAnnotationIndexQuery(new Query(ANNOT_BIOTYPE.key(), "other_biotype")).getBiotypeMask());
//        assertEquals(BT_PROTEIN_CODING_MASK | BT_MIRNA_MASK, parseAnnotationIndexQuery(new Query(ANNOT_BIOTYPE.key(), "protein_coding,miRNA")).getBiotypeMask());
//        assertEquals(BT_MIRNA_MASK, parseAnnotationIndexQuery(new Query(ANNOT_BIOTYPE.key(), "miRNA")).getBiotypeMask());
//        assertEquals(BT_LNCRNA_MASK, parseAnnotationIndexQuery(new Query(ANNOT_BIOTYPE.key(), "lncRNA")).getBiotypeMask());
//        assertEquals(BT_LNCRNA_MASK, parseAnnotationIndexQuery(new Query(ANNOT_BIOTYPE.key(), "lincRNA")).getBiotypeMask());
//        assertEquals(BT_LNCRNA_MASK, parseAnnotationIndexQuery(new Query(ANNOT_BIOTYPE.key(), "lncRNA,lincRNA")).getBiotypeMask());
//        assertEquals(BT_OTHER_NON_PSEUDOGENE | BT_PROTEIN_CODING_MASK, parseAnnotationIndexQuery(new Query(ANNOT_BIOTYPE.key(), "other_biotype,protein_coding")).getBiotypeMask());
//        assertEquals(0, parseAnnotationIndexQuery(new Query(ANNOT_BIOTYPE.key(), "other_biotype,protein_coding,pseudogene")).getBiotypeMask());
//
//        // Ensure PROTEIN_CODING_MASK is not added to the summary
//        assertEquals(INTERGENIC_MASK, parseAnnotationIndexQuery(new Query(ANNOT_BIOTYPE.key(), "protein_coding,miRNA")).getAnnotationIndexMask());
//        assertEquals(BT_PROTEIN_CODING_MASK | BT_MIRNA_MASK, parseAnnotationIndexQuery(new Query(ANNOT_BIOTYPE.key(), "protein_coding,miRNA")).getBiotypeMask());
//
//        // Biotype Filter covered by summary
//        assertEquals(EMPTY_MASK, parseAnnotationIndexQuery(new Query(ANNOT_BIOTYPE.key(), "protein_coding")).getBiotypeMask());
//    }

    @Test
    public void parsePopFreqQueryTest() {
        SampleAnnotationIndexQuery q = parseAnnotationIndexQuery(new Query(ANNOT_POPULATION_ALTERNATE_FREQUENCY.key(), "s8:NONE>0.1"));
        assertEquals(0, q.getPopulationFrequencyFilter().getFilters().size());

        Query query = new Query(ANNOT_POPULATION_ALTERNATE_FREQUENCY.key(), "s2:ALL<0.01;s8:NONE<0.01");
        q = parseAnnotationIndexQuery(query, true);
        assertEquals(1, q.getPopulationFrequencyFilter().getFilters().size());
        assertEquals(null, q.getPopulationFrequencyFilter().getOp());
        assertEquals(true, q.getPopulationFrequencyFilter().isExactFilter());
        assertEquals(false, query.isEmpty());

        // Partial OR queries can not be used
        query = new Query(ANNOT_POPULATION_ALTERNATE_FREQUENCY.key(), "s2:ALL<0.01,s8:NONE<0.01");
        q = parseAnnotationIndexQuery(query, true);
        assertEquals(0, q.getPopulationFrequencyFilter().getFilters().size());
        assertEquals(null, q.getPopulationFrequencyFilter().getOp());
        assertEquals(false, q.getPopulationFrequencyFilter().isExactFilter());
        assertEquals(false, query.isEmpty());

        query = new Query(ANNOT_POPULATION_ALTERNATE_FREQUENCY.key(), "s2:ALL<0.01,s3:ALL<0.01");
        q = parseAnnotationIndexQuery(query, true);
        assertEquals(2, q.getPopulationFrequencyFilter().getFilters().size());
        assertEquals(QueryOperation.OR, q.getPopulationFrequencyFilter().getOp());
        assertEquals(true, q.getPopulationFrequencyFilter().isExactFilter());
        System.out.println("query.toJson() = " + query.toJson());
        assertEquals(true, query.isEmpty());
    }

    @Test
    public void testGetRangeQuery() {
        RangeQuery rangeQuery;

        double[] thresholds = {1, 2, 3};
        double[] thresholds2 = {0.5, 1.5, 2.5};
        for (int i = 0; i <= thresholds.length; i++) {
            rangeQuery = sampleIndexQueryParser.getRangeQuery(">", i, thresholds, 0, 100);
            assertEquals(i, rangeQuery.getMinCodeInclusive());
            assertEquals(4, rangeQuery.getMaxCodeExclusive());
            assertEquals(false, rangeQuery.isExactQuery());

            rangeQuery = sampleIndexQueryParser.getRangeQuery(">=", i, thresholds, 0, 100);
            assertEquals(i, rangeQuery.getMinCodeInclusive());
            assertEquals(4, rangeQuery.getMaxCodeExclusive());
            assertEquals(true, rangeQuery.isExactQuery());

            rangeQuery = sampleIndexQueryParser.getRangeQuery(">=", i, thresholds2, 0, 100);
            assertEquals(i, rangeQuery.getMinCodeInclusive());
            assertEquals(4, rangeQuery.getMaxCodeExclusive());
            assertEquals(i == 0, rangeQuery.isExactQuery());

            rangeQuery = sampleIndexQueryParser.getRangeQuery(">=", i, thresholds2, -1, 100);
            assertEquals(i, rangeQuery.getMinCodeInclusive());
            assertEquals(4, rangeQuery.getMaxCodeExclusive());
            assertEquals(false, rangeQuery.isExactQuery());

            rangeQuery = sampleIndexQueryParser.getRangeQuery("<", i, thresholds, 0, 100);
            assertEquals(0, rangeQuery.getMinCodeInclusive());
            assertEquals(Math.max(i, 1), rangeQuery.getMaxCodeExclusive());
            assertEquals(i != 0, rangeQuery.isExactQuery());

            rangeQuery = sampleIndexQueryParser.getRangeQuery("<", i, thresholds2, 0, 100);
            assertEquals(0, rangeQuery.getMinCodeInclusive());
            assertEquals(i + 1, rangeQuery.getMaxCodeExclusive());
            assertEquals(false, rangeQuery.isExactQuery());

            rangeQuery = sampleIndexQueryParser.getRangeQuery("<", i, thresholds2, 0, 3);
            assertEquals(0, rangeQuery.getMinCodeInclusive());
            assertEquals(i + 1, rangeQuery.getMaxCodeExclusive());
            assertEquals(i == 3, rangeQuery.isExactQuery());

            rangeQuery = sampleIndexQueryParser.getRangeQuery("<=", i, thresholds, 0, 100);
            assertEquals(0, rangeQuery.getMinCodeInclusive());
            assertEquals(i + 1, rangeQuery.getMaxCodeExclusive());
            assertEquals(false, rangeQuery.isExactQuery());
        }

        rangeQuery = sampleIndexQueryParser.getRangeQuery("<", 100, thresholds, 0, 100);
        assertEquals(0, rangeQuery.getMinCodeInclusive());
        assertEquals(4, rangeQuery.getMaxCodeExclusive());
        assertEquals(true, rangeQuery.isExactQuery());

        rangeQuery = sampleIndexQueryParser.getRangeQuery("<", 50, thresholds, 0, 100);
        assertEquals(0, rangeQuery.getMinCodeInclusive());
        assertEquals(4, rangeQuery.getMaxCodeExclusive());
        assertEquals(false, rangeQuery.isExactQuery());

        rangeQuery = sampleIndexQueryParser.getRangeQuery(">=", -100, thresholds, -100, 100);
        assertEquals(0, rangeQuery.getMinCodeInclusive());
        assertEquals(4, rangeQuery.getMaxCodeExclusive());
        assertEquals(true, rangeQuery.isExactQuery());

        rangeQuery = sampleIndexQueryParser.getRangeQuery(">=", -50, thresholds, -100, 100);
        assertEquals(0, rangeQuery.getMinCodeInclusive());
        assertEquals(4, rangeQuery.getMaxCodeExclusive());
        assertEquals(false, rangeQuery.isExactQuery());
    }

    @Test
    public void testCoveredQuery_ct() {
        Query query;
        SampleAnnotationIndexQuery indexQuery;

        query = new Query().append(ANNOT_CONSEQUENCE_TYPE.key(), "missense_variant");
        parseAnnotationIndexQuery(query, true);
        assertTrue(query.isEmpty());

        query = new Query().append(ANNOT_CONSEQUENCE_TYPE.key(), String.join(OR, VariantQueryUtils.LOSS_OF_FUNCTION_SET));
        parseAnnotationIndexQuery(query, true);
        assertTrue(query.isEmpty());

        query = new Query().append(ANNOT_CONSEQUENCE_TYPE.key(), String.join(OR, SampleIndexSchema.CUSTOM_LOFE));
        parseAnnotationIndexQuery(query, true);
        assertTrue(query.isEmpty());

        query = new Query().append(ANNOT_CONSEQUENCE_TYPE.key(), String.join(OR, SampleIndexSchema.CUSTOM_LOFE));
        parseAnnotationIndexQuery(query, false);
        assertFalse(query.isEmpty()); // Not all samples annotated

        // Use CT column
        query = new Query().append(ANNOT_CONSEQUENCE_TYPE.key(), String.join(OR, VariantAnnotationConstants.STOP_LOST));
        parseAnnotationIndexQuery(query, true);
        assertTrue(query.isEmpty());

        query = new Query().append(ANNOT_CONSEQUENCE_TYPE.key(), String.join(OR, new ArrayList<>(SampleIndexSchema.CUSTOM_LOFE).subList(2, 4)));
        parseAnnotationIndexQuery(query, true);
        assertTrue(query.isEmpty());

        query = new Query().append(ANNOT_CONSEQUENCE_TYPE.key(), String.join(OR, VariantAnnotationConstants.REGULATORY_REGION_VARIANT));
        parseAnnotationIndexQuery(query, true);
        indexQuery = parseAnnotationIndexQuery(query, true);
        assertTrue(indexQuery.getConsequenceTypeFilter().isNoOp());
        assertFalse(query.isEmpty()); // regulatory_region_variant can't be used for CT filter alone

        query = new Query().append(ANNOT_CONSEQUENCE_TYPE.key(), String.join(OR, VariantAnnotationConstants.REGULATORY_REGION_VARIANT))
                .append(ANNOT_BIOTYPE.key(), "protein_coding");
        indexQuery = parseAnnotationIndexQuery(query, true);
        assertFalse(indexQuery.getConsequenceTypeFilter().isNoOp());
        assertFalse(indexQuery.getBiotypeFilter().isNoOp());
        assertTrue(query.isEmpty()); // regulatory_region_variant can be used together with biotype

        query = new Query().append(ANNOT_CONSEQUENCE_TYPE.key(), String.join(OR, VariantAnnotationConstants.STOP_LOST));
        parseAnnotationIndexQuery(query, false);
        indexQuery = parseAnnotationIndexQuery(query, false);
        assertFalse(indexQuery.getConsequenceTypeFilter().isNoOp());
        assertFalse(query.isEmpty()); // Index not complete

//        query = new Query().append(ANNOT_CONSEQUENCE_TYPE.key(), String.join(OR, VariantAnnotationConstants.MATURE_MIRNA_VARIANT));
//        indexQuery = parseAnnotationIndexQuery(query, true);
//        assertFalse(indexQuery.getConsequenceTypeFilter().isNoOp());
//        assertFalse(query.isEmpty()); // Imprecise CT value
    }

    @Test
    public void testCoveredQuery_ct_tf() {
        Query query;
        SampleAnnotationIndexQuery indexQuery;
        query = new Query().append(ANNOT_CONSEQUENCE_TYPE.key(), VariantAnnotationConstants.MISSENSE_VARIANT).append(ANNOT_TRANSCRIPT_FLAG.key(), "basic");
        indexQuery = parseAnnotationIndexQuery(query, true);
        assertFalse(indexQuery.getConsequenceTypeFilter().isNoOp());
        assertFalse(indexQuery.getTranscriptFlagFilter().isNoOp());
        assertFalse(indexQuery.getCtBtTfFilter().isNoOp());
        assertTrue(query.isEmpty());
    }

    @Test
    public void testCoveredQuery_bt_tf() {
        Query query;
        SampleAnnotationIndexQuery indexQuery;
        query = new Query().append(ANNOT_BIOTYPE.key(), PROTEIN_CODING).append(ANNOT_TRANSCRIPT_FLAG.key(), "canonical");
        indexQuery = parseAnnotationIndexQuery(query, true);
        assertTrue(indexQuery.getConsequenceTypeFilter().isNoOp());
        assertFalse(indexQuery.getBiotypeFilter().isNoOp());
        assertFalse(indexQuery.getTranscriptFlagFilter().isNoOp());
        assertFalse(indexQuery.getCtBtTfFilter().isNoOp());
        assertTrue(query.isEmpty());
    }

    @Test
    public void testCoveredQuery_tf() {
        Query query;
        SampleAnnotationIndexQuery indexQuery;
        query = new Query().append(ANNOT_TRANSCRIPT_FLAG.key(), "basic");
        indexQuery = parseAnnotationIndexQuery(query, true);
        assertTrue(indexQuery.getConsequenceTypeFilter().isNoOp());
        assertFalse(indexQuery.getTranscriptFlagFilter().isNoOp());
        assertTrue(indexQuery.getTranscriptFlagFilter().isExactFilter());
        assertTrue(indexQuery.getCtBtTfFilter().isNoOp());
        assertTrue(query.isEmpty());

        // Imprecise query
        query = new Query().append(ANNOT_TRANSCRIPT_FLAG.key(), "seleno");
        indexQuery = parseAnnotationIndexQuery(query, true);
        assertTrue(indexQuery.getConsequenceTypeFilter().isNoOp());
        assertFalse(indexQuery.getTranscriptFlagFilter().isNoOp());
        assertFalse(indexQuery.getTranscriptFlagFilter().isExactFilter());
        assertTrue(indexQuery.getCtBtTfFilter().isNoOp());
        assertFalse(query.isEmpty());
    }


    @Test
    public void testCoveredQuery_biotype() {
        Query query;
        SampleAnnotationIndexQuery indexQuery;

        query = new Query().append(ANNOT_BIOTYPE.key(), PROTEIN_CODING);
        parseAnnotationIndexQuery(query, true);
        assertTrue(query.isEmpty());

        query = new Query().append(ANNOT_BIOTYPE.key(), PROTEIN_CODING + "," + VariantAnnotationConstants.MIRNA);
        parseAnnotationIndexQuery(query, true);
        assertTrue(query.isEmpty());

        query = new Query().append(ANNOT_BIOTYPE.key(), PROTEIN_CODING + "," + VariantAnnotationConstants.MIRNA);
        parseAnnotationIndexQuery(query, false);
        assertFalse(query.isEmpty()); // Index not complete

        query = new Query().append(ANNOT_BIOTYPE.key(), VariantAnnotationConstants.LINCRNA);
        parseAnnotationIndexQuery(query, true);
        assertFalse(query.isEmpty()); // Imprecise BT value
    }

    @Test
    public void testCoveredQuery_popFreq() {
        Query query;
        SampleAnnotationIndexQuery indexQuery;

        // Query fully covered by summary index.
        query = new Query().append(ANNOT_POPULATION_ALTERNATE_FREQUENCY.key(), String.join(OR, new ArrayList<>(AnnotationIndexConverter.POP_FREQ_ANY_001_FILTERS)));
        indexQuery = parseAnnotationIndexQuery(query, true);
        assertEquals(POP_FREQ_ANY_001_MASK, indexQuery.getAnnotationIndexMask() & POP_FREQ_ANY_001_MASK);
        assertEquals(POP_FREQ_ANY_001_MASK, indexQuery.getAnnotationIndex() & POP_FREQ_ANY_001_MASK);
        assertEquals(0, indexQuery.getPopulationFrequencyFilter().getFilters().size());
        assertEquals(true, indexQuery.getPopulationFrequencyFilter().isNoOp());
        assertTrue(query.isEmpty());

        // Partial summary usage. Also use PopFreqIndex. Clear query
        query = new Query().append(ANNOT_POPULATION_ALTERNATE_FREQUENCY.key(), "GNOMAD_GENOMES:ALL<" + POP_FREQ_THRESHOLD_001);
        indexQuery = parseAnnotationIndexQuery(query, true);
        assertEquals(POP_FREQ_ANY_001_MASK, indexQuery.getAnnotationIndexMask() & POP_FREQ_ANY_001_MASK);
        assertEquals(POP_FREQ_ANY_001_MASK, indexQuery.getAnnotationIndex() & POP_FREQ_ANY_001_MASK);
        assertEquals(1, indexQuery.getPopulationFrequencyFilter().getFilters().size());
        assertEquals(Collections.emptySet(), validParams(query, true));

        // Partial summary usage, filter more restrictive. Also use PopFreqIndex. Clear query
        query = new Query().append(ANNOT_POPULATION_ALTERNATE_FREQUENCY.key(), "GNOMAD_GENOMES:ALL<" + POP_FREQ_THRESHOLD_001 / 3);
        indexQuery = parseAnnotationIndexQuery(query, true);
        assertEquals(POP_FREQ_ANY_001_MASK, indexQuery.getAnnotationIndexMask() & POP_FREQ_ANY_001_MASK);
        assertEquals(POP_FREQ_ANY_001_MASK, indexQuery.getAnnotationIndex() & POP_FREQ_ANY_001_MASK);
        assertEquals(1, indexQuery.getPopulationFrequencyFilter().getFilters().size());
        assertEquals(Collections.singleton(ANNOT_POPULATION_ALTERNATE_FREQUENCY), validParams(query, true));

        // Summary filter less restrictive. Do not use summary. Only use PopFreqIndex. Do not clear query
        query = new Query().append(ANNOT_POPULATION_ALTERNATE_FREQUENCY.key(), "GNOMAD_GENOMES:ALL<" + POP_FREQ_THRESHOLD_001 * 3);
        indexQuery = parseAnnotationIndexQuery(query, true);
        assertEquals(EMPTY_MASK, indexQuery.getAnnotationIndexMask() & POP_FREQ_ANY_001_MASK);
        assertEquals(EMPTY_MASK, indexQuery.getAnnotationIndex() & POP_FREQ_ANY_001_MASK);
        assertEquals(1, indexQuery.getPopulationFrequencyFilter().getFilters().size());
        assertEquals(Collections.singleton(ANNOT_POPULATION_ALTERNATE_FREQUENCY), validParams(query, true));

        // Summary index query plus a new filter. Use only popFreqIndex
        query = new Query().append(ANNOT_POPULATION_ALTERNATE_FREQUENCY.key(), String.join(OR, new ArrayList<>(AnnotationIndexConverter.POP_FREQ_ANY_001_FILTERS)) + OR + "s1:ALL<0.005");
        indexQuery = parseAnnotationIndexQuery(query, true);
        assertEquals(EMPTY_MASK, indexQuery.getAnnotationIndexMask() & POP_FREQ_ANY_001_MASK);
        assertEquals(EMPTY_MASK, indexQuery.getAnnotationIndex() & POP_FREQ_ANY_001_MASK);
        assertEquals(QueryOperation.OR, indexQuery.getPopulationFrequencyFilter().getOp());
        assertEquals(3, indexQuery.getPopulationFrequencyFilter().getFilters().size());
        assertEquals(Collections.emptySet(), validParams(query, true));

        // Summary index query with AND instead of OR filter. Use both, summary and popFreqIndex
        query = new Query().append(ANNOT_POPULATION_ALTERNATE_FREQUENCY.key(), String.join(AND, new ArrayList<>(AnnotationIndexConverter.POP_FREQ_ANY_001_FILTERS)));
        indexQuery = parseAnnotationIndexQuery(query, true);
        assertEquals(POP_FREQ_ANY_001_MASK, indexQuery.getAnnotationIndexMask() & POP_FREQ_ANY_001_MASK);
        assertEquals(POP_FREQ_ANY_001_MASK, indexQuery.getAnnotationIndex() & POP_FREQ_ANY_001_MASK);
        assertEquals(QueryOperation.AND, indexQuery.getPopulationFrequencyFilter().getOp());
        assertEquals(2, indexQuery.getPopulationFrequencyFilter().getFilters().size());
        assertEquals(Collections.emptySet(), validParams(query, true));

        // Summary index query with AND instead of OR filter plus a new filter. Use both, summary and popFreqIndex. Leave extra filter in query
        query = new Query().append(ANNOT_POPULATION_ALTERNATE_FREQUENCY.key(),
                String.join(AND, new ArrayList<>(AnnotationIndexConverter.POP_FREQ_ANY_001_FILTERS)) + AND + "s1:ALL<0.065132");
        indexQuery = parseAnnotationIndexQuery(query, true);
        assertEquals(POP_FREQ_ANY_001_MASK, indexQuery.getAnnotationIndexMask() & POP_FREQ_ANY_001_MASK);
        assertEquals(POP_FREQ_ANY_001_MASK, indexQuery.getAnnotationIndex() & POP_FREQ_ANY_001_MASK);
        assertEquals(QueryOperation.AND, indexQuery.getPopulationFrequencyFilter().getOp());
        assertEquals(3, indexQuery.getPopulationFrequencyFilter().getFilters().size());
        assertEquals("s1:ALL<0.065132", query.getString(ANNOT_POPULATION_ALTERNATE_FREQUENCY.key()));

        // Summary index query with AND instead of OR filter plus a new filter. Use both, summary and popFreqIndex. Clear covered query
        query = new Query().append(ANNOT_POPULATION_ALTERNATE_FREQUENCY.key(),
                String.join(AND, new ArrayList<>(AnnotationIndexConverter.POP_FREQ_ANY_001_FILTERS)) + AND + "s1:ALL<0.005");
        indexQuery = parseAnnotationIndexQuery(query, true);
        assertEquals(POP_FREQ_ANY_001_MASK, indexQuery.getAnnotationIndexMask() & POP_FREQ_ANY_001_MASK);
        assertEquals(POP_FREQ_ANY_001_MASK, indexQuery.getAnnotationIndex() & POP_FREQ_ANY_001_MASK);
        assertEquals(QueryOperation.AND, indexQuery.getPopulationFrequencyFilter().getOp());
        assertEquals(3, indexQuery.getPopulationFrequencyFilter().getFilters().size());
        assertTrue(query.isEmpty());

        // Intersect (AND) with an extra study not in index. Don't use summary, PopFreqIndex, and leave other filters in the query
        query = new Query().append(ANNOT_POPULATION_ALTERNATE_FREQUENCY.key(), "s1:ALL<" + POP_FREQ_THRESHOLD_001 + AND + "OtherStudy:ALL<0.8");
        indexQuery = parseAnnotationIndexQuery(query, true);
        assertEquals(EMPTY_MASK, indexQuery.getAnnotationIndexMask() & POP_FREQ_ANY_001_MASK);
        assertEquals(EMPTY_MASK, indexQuery.getAnnotationIndex() & POP_FREQ_ANY_001_MASK);
        assertEquals(null, indexQuery.getPopulationFrequencyFilter().getOp());
        assertEquals(1, indexQuery.getPopulationFrequencyFilter().getFilters().size());
        assertEquals("s1:ALL", indexQuery.getPopulationFrequencyFilter().getFilters().get(0).getIndex().getConfiguration().getKey());
        assertEquals("OtherStudy:ALL<0.8", query.getString(ANNOT_POPULATION_ALTERNATE_FREQUENCY.key()));

        // Intersect (AND) with an extra study not in index. Use summary , PopFreqIndex, and leave other filters in the query
        query = new Query().append(ANNOT_POPULATION_ALTERNATE_FREQUENCY.key(), "GNOMAD_GENOMES:ALL<" + POP_FREQ_THRESHOLD_001 + AND + "OtherStudy:ALL<0.8");
        indexQuery = parseAnnotationIndexQuery(query, true);
        assertEquals(POP_FREQ_ANY_001_MASK, indexQuery.getAnnotationIndexMask() & POP_FREQ_ANY_001_MASK);
        assertEquals(POP_FREQ_ANY_001_MASK, indexQuery.getAnnotationIndex() & POP_FREQ_ANY_001_MASK);
        assertEquals(null, indexQuery.getPopulationFrequencyFilter().getOp());
        assertEquals(1, indexQuery.getPopulationFrequencyFilter().getFilters().size());
        assertEquals("GNOMAD_GENOMES:ALL", indexQuery.getPopulationFrequencyFilter().getFilters().get(0).getIndex().getConfiguration().getKey());
        assertEquals("OtherStudy:ALL<0.8", query.getString(ANNOT_POPULATION_ALTERNATE_FREQUENCY.key()));

        // Union (OR) with an extra study not in index. Do not use index at all
        query = new Query().append(ANNOT_POPULATION_ALTERNATE_FREQUENCY.key(), "GNOMAD_GENOMES:ALL<" + POP_FREQ_THRESHOLD_001 + OR + "OtherStudy:ALL<0.8");
        indexQuery = parseAnnotationIndexQuery(query, true);
        assertEquals(EMPTY_MASK, indexQuery.getAnnotationIndexMask() & POP_FREQ_ANY_001_MASK);
        assertEquals(EMPTY_MASK, indexQuery.getAnnotationIndex() & POP_FREQ_ANY_001_MASK);
        assertEquals(null, indexQuery.getPopulationFrequencyFilter().getOp());
        assertEquals(0, indexQuery.getPopulationFrequencyFilter().getFilters().size());
        assertEquals("GNOMAD_GENOMES:ALL<" + POP_FREQ_THRESHOLD_001 + OR + "OtherStudy:ALL<0.8", query.getString(ANNOT_POPULATION_ALTERNATE_FREQUENCY.key()));
    }

    @Test
    public void testCoveredQuery_combined() {
        Query query;
        SampleAnnotationIndexQuery indexQuery;

        //  LoFE + gene -> Use LOFE mask. Do not clear query, as it's using genes
        query = new Query().append(ANNOT_CONSEQUENCE_TYPE.key(), String.join(OR, SampleIndexSchema.CUSTOM_LOFE))
                .append(GENE.key(), "BRCA2");
        indexQuery = parseAnnotationIndexQuery(query, true);
        assertEquals(EMPTY_MASK, indexQuery.getAnnotationIndex() & CUSTOM_LOFE_PROTEIN_CODING_MASK);
        assertTrue(VariantQueryUtils.isValidParam(query, ANNOT_CONSEQUENCE_TYPE));
        assertTrue(VariantQueryUtils.isValidParam(query, GENE));

        // LoFE + protein_coding -> Use summary mask. Fully covered (clear query)
        query = new Query().append(ANNOT_CONSEQUENCE_TYPE.key(), String.join(OR, SampleIndexSchema.CUSTOM_LOFE))
                .append(ANNOT_BIOTYPE.key(), "protein_coding");
        indexQuery = parseAnnotationIndexQuery(query, true);
        assertEquals(CUSTOM_LOFE_PROTEIN_CODING_MASK, indexQuery.getAnnotationIndex() & CUSTOM_LOFE_PROTEIN_CODING_MASK);
        assertFalse(VariantQueryUtils.isValidParam(query, ANNOT_CONSEQUENCE_TYPE));
        assertFalse(VariantQueryUtils.isValidParam(query, ANNOT_BIOTYPE));

        //  LoFE + protein_coding + gene -> Use summary mask. Do not clear query, as it's using genes
        query = new Query().append(ANNOT_CONSEQUENCE_TYPE.key(), String.join(OR, SampleIndexSchema.CUSTOM_LOFE))
                .append(ANNOT_BIOTYPE.key(), "protein_coding")
                .append(GENE.key(), "BRCA2");
        indexQuery = parseAnnotationIndexQuery(query, true);
        assertEquals(CUSTOM_LOFE_PROTEIN_CODING_MASK, indexQuery.getAnnotationIndex() & CUSTOM_LOFE_PROTEIN_CODING_MASK);
        assertTrue(VariantQueryUtils.isValidParam(query, ANNOT_CONSEQUENCE_TYPE));
        assertTrue(VariantQueryUtils.isValidParam(query, ANNOT_BIOTYPE));
        assertTrue(VariantQueryUtils.isValidParam(query, GENE));

        // LoFE subset + protein_coding -> Use summary mask.
        // Not fully covered by Summary, still has to use both CT and BT indices
        // The combination is covered, so the params should be removed from the query
        query = new Query().append(ANNOT_CONSEQUENCE_TYPE.key(), String.join(OR, new ArrayList<>(SampleIndexSchema.CUSTOM_LOFE).subList(0, 5)))
                .append(ANNOT_BIOTYPE.key(), "protein_coding");
        indexQuery = parseAnnotationIndexQuery(query, true);
        assertEquals(CUSTOM_LOFE_PROTEIN_CODING_MASK, indexQuery.getAnnotationIndex() & CUSTOM_LOFE_PROTEIN_CODING_MASK);
        assertFalse(indexQuery.getBiotypeFilter().isNoOp());
        assertFalse(indexQuery.getConsequenceTypeFilter().isNoOp());
        assertFalse(VariantQueryUtils.isValidParam(query, ANNOT_CONSEQUENCE_TYPE));
        assertFalse(VariantQueryUtils.isValidParam(query, ANNOT_BIOTYPE));

        // LoFE + protein_coding + others -> Can not use summary mask
        // Not fully covered by Summary, still has to use both CT and BT indices
        // The combination is covered, so the params should be removed from the query
        query = new Query().append(ANNOT_CONSEQUENCE_TYPE.key(), String.join(OR, SampleIndexSchema.CUSTOM_LOFE))
                .append(ANNOT_BIOTYPE.key(), "protein_coding,miRNA");
        indexQuery = parseAnnotationIndexQuery(query, true);
        assertEquals(EMPTY_MASK, indexQuery.getAnnotationIndex() & CUSTOM_LOFE_PROTEIN_CODING_MASK);
        assertFalse(indexQuery.getBiotypeFilter().isNoOp());
        assertFalse(indexQuery.getConsequenceTypeFilter().isNoOp());
        assertFalse(VariantQueryUtils.isValidParam(query, ANNOT_CONSEQUENCE_TYPE));
        assertFalse(VariantQueryUtils.isValidParam(query, ANNOT_BIOTYPE));

//        // Use of imprecise CT.
//        // Has to use both CT and BT indices
//        // The combination is covered
//        // The params can not be removed from the query, as the CT is filter is only an approximation
//        // BT has to remain to check the combination.
//        query = new Query().append(ANNOT_CONSEQUENCE_TYPE.key(), VariantAnnotationConstants.FIVE_PRIME_UTR_VARIANT)
//                .append(ANNOT_BIOTYPE.key(), "protein_coding,miRNA");
//        indexQuery = parseAnnotationIndexQuery(query, true);
//        SampleIndexDBAdaptor.printQuery(indexQuery);
//        assertFalse(indexQuery.getBiotypeFilter().isNoOp());
//        assertFalse(indexQuery.getConsequenceTypeFilter().isNoOp());
//        assertFalse(indexQuery.getConsequenceTypeFilter().isExactFilter());
//        assertTrue(VariantQueryUtils.isValidParam(query, ANNOT_CONSEQUENCE_TYPE));
//        assertTrue(VariantQueryUtils.isValidParam(query, ANNOT_BIOTYPE));

        // Use of imprecise BT.
        // Has to use both CT and BT indices
        // The combination is covered
        // The params can not be removed from the query, as the BT is filter is only an approximation.
        // CT has to remain to check the combination.
        query = new Query().append(ANNOT_CONSEQUENCE_TYPE.key(), String.join(OR, SampleIndexSchema.CUSTOM_LOFE))
                .append(ANNOT_BIOTYPE.key(), ANTISENSE + "," + PROTEIN_CODING);
        indexQuery = parseAnnotationIndexQuery(query, true);
        assertFalse(indexQuery.getBiotypeFilter().isNoOp());
        assertFalse(indexQuery.getConsequenceTypeFilter().isNoOp());
        assertFalse(indexQuery.getBiotypeFilter().isExactFilter());
        assertTrue(VariantQueryUtils.isValidParam(query, ANNOT_CONSEQUENCE_TYPE));
        assertTrue(VariantQueryUtils.isValidParam(query, ANNOT_BIOTYPE));

    }

    @Test
    public void testBuildLocusQueries() {
        Collection<LocusQuery> queries = buildLocusQueries(Arrays.asList(
                new Region("8", 144_700_000, 144_995_738),
                new Region("6", 33_200_000, 34_800_000),
                new Region("8", 144_671_680, 144_690_000),
                new Region("6", 31_200_000, 31_800_000),
                new Region("8", 145_100_000, 146_100_000)), Collections.emptyList(), 0);
        assertEquals(Arrays.asList(
                new LocusQuery(new Region("6", 31_000_000, 35_000_000), Arrays.asList(new Region("6", 31_200_000, 31_800_000),new Region("6", 33_200_000, 34_800_000)), Collections.emptyList()),
//                new LocusQuery(new Region("6", 31_000_000, 32_000_000), Collections.singletonList(new Region("6", 31_200_000, 31_800_000)), Collections.emptyList()),
//                new LocusQuery(new Region("6", 33_000_000, 35_000_000), Collections.singletonList(new Region("6", 33_200_000, 34_800_000)), Collections.emptyList()),
                new LocusQuery(new Region("8", 144_000_000, 147_000_000), Arrays.asList(new Region("8", 144_671_680, 144_690_000),
                        new Region("8", 144_700_000, 144_995_738),
                        new Region("8", 145_100_000, 146_100_000)), Collections.emptyList())
        ), queries);

        queries = buildLocusQueries(Arrays.asList(
                new Region("6", 33_200_000, 34_800_000),
                new Region("6", 31_200_000, 33_800_000),
                new Region("8", 144_671_680, 144_690_000),
                new Region("8", 144_700_000, 144_995_738),
                new Region("8", 145_100_000, 146_100_000)), Collections.emptyList(), 0);
        assertEquals(Arrays.asList(
                new LocusQuery(new Region("6", 31_000_000, 35_000_000), Collections.singletonList(new Region("6", 31_200_000, 34_800_000)), Collections.emptyList()),
                new LocusQuery(new Region("8", 144_000_000, 147_000_000), Arrays.asList(new Region("8", 144_671_680, 144_690_000),
                        new Region("8", 144_700_000, 144_995_738),
                        new Region("8", 145_100_000, 146_100_000)), Collections.emptyList())
        ), queries);

        queries = buildLocusQueries(
                Arrays.asList(
                        new Region("6", 33_200_000, 34_800_000),
                        new Region("6", 31_200_000, 33_800_000),
                        new Region("8", 144_671_680, 144_690_000),
                        new Region("8", 144_700_000, 144_995_738),
                        new Region("8", 145_100_000, 146_100_000)),
                Arrays.asList(
                        new Variant("6:35001000:A:T"),
                        new Variant("7:35001000:A:T"),
                        new Variant("7:35002000:A:T")
                ), 0);
        assertEquals(Arrays.asList(
                new LocusQuery(new Region("6", 31_000_000, 36_000_000),
                        Collections.singletonList(new Region("6", 31_200_000, 34_800_000)), Arrays.asList(new Variant("6:35001000:A:T"))),
                new LocusQuery(new Region("7", 35_000_000, 36_000_000),
                        Collections.emptyList(), Arrays.asList(new Variant("7:35001000:A:T"), new Variant("7:35002000:A:T"))),
                new LocusQuery(new Region("8", 144_000_000, 147_000_000), Arrays.asList(new Region("8", 144_671_680, 144_690_000),
                        new Region("8", 144_700_000, 144_995_738),
                        new Region("8", 145_100_000, 146_100_000)), Collections.emptyList())
        ), queries);

        queries = buildLocusQueries(
                Arrays.asList(
                        new Region("6", 31_200_000, 31_800_000),
                        new Region("6", 41_200_000, 43_800_000),
                        new Region("6", 35_200_000, 36_800_000),
                        new Region("8", 144_671_680, 144_690_000),
                        new Region("8", 144_700_000, 144_995_738),
                        new Region("8", 145_100_000, 146_100_000)),
                Arrays.asList(
                        new Variant("6:35001000:A:T"),
                        new Variant("7:35001000:A:T"),
                        new Variant("7:35002000:A:T")
                ), 2000000);
        assertEquals(Arrays.asList(
                new LocusQuery(new Region("6", 29_000_000, 44_000_000),
                        Arrays.asList(
                                new Region("6", 31_200_000, 31_800_000),
                                new Region("6", 35_200_000, 36_800_000),
                                new Region("6", 41_200_000, 43_800_000)),
                        Arrays.asList(
                                new Variant("6:35001000:A:T"))),
                new LocusQuery(new Region("7", 35_000_000, 36_000_000),
                        Collections.emptyList(),
                        Arrays.asList(
                                new Variant("7:35001000:A:T"),
                                new Variant("7:35002000:A:T"))),
                new LocusQuery(new Region("8", 142_000_000, 147_000_000),
                        Arrays.asList(
                                new Region("8", 144_671_680, 144_690_000),
                                new Region("8", 144_700_000, 144_995_738),
                                new Region("8", 145_100_000, 146_100_000)), Collections.emptyList())
        ), queries);
    }
}<|MERGE_RESOLUTION|>--- conflicted
+++ resolved
@@ -1387,11 +1387,6 @@
         checkIntergenic(null, new Query(ANNOT_CONSEQUENCE_TYPE.key(), VariantAnnotationConstants.REGULATORY_REGION_VARIANT));
         checkIntergenic(false, new Query(ANNOT_CONSEQUENCE_TYPE.key(), VariantAnnotationConstants.REGULATORY_REGION_VARIANT)
                 .append(ANNOT_BIOTYPE.key(), "protein_coding"));
-<<<<<<< HEAD
-        
-=======
-
->>>>>>> 9fae390c
         // Nonsense combination
         checkIntergenic(false, new Query(ANNOT_CONSEQUENCE_TYPE.key(), "intergenic_variant").append(ANNOT_BIOTYPE.key(), "protein_coding"));
     }
