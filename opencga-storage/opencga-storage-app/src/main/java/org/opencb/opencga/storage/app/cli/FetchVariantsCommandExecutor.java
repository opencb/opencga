/*
 * Copyright 2015 OpenCB
 *
 * Licensed under the Apache License, Version 2.0 (the "License");
 * you may not use this file except in compliance with the License.
 * You may obtain a copy of the License at
 *
 *     http://www.apache.org/licenses/LICENSE-2.0
 *
 * Unless required by applicable law or agreed to in writing, software
 * distributed under the License is distributed on an "AS IS" BASIS,
 * WITHOUT WARRANTIES OR CONDITIONS OF ANY KIND, either express or implied.
 * See the License for the specific language governing permissions and
 * limitations under the License.
 */

package org.opencb.opencga.storage.app.cli;

import com.beust.jcommander.ParameterException;
import com.fasterxml.jackson.annotation.JsonInclude;
import com.fasterxml.jackson.core.JsonFactory;
import com.fasterxml.jackson.core.JsonProcessingException;
import com.fasterxml.jackson.databind.ObjectMapper;
import com.fasterxml.jackson.databind.ObjectWriter;
import org.opencb.biodata.models.variant.Variant;
import org.opencb.biodata.models.variant.VariantSource;
import org.opencb.biodata.models.variant.VariantSourceEntry;
import org.opencb.biodata.models.variant.stats.VariantStats;
import org.opencb.commons.utils.FileUtils;
import org.opencb.datastore.core.Query;
import org.opencb.datastore.core.QueryOptions;
import org.opencb.datastore.core.QueryResult;
import org.opencb.opencga.storage.core.StorageManagerFactory;
import org.opencb.opencga.storage.core.StudyConfiguration;
import org.opencb.opencga.storage.core.config.StorageEngineConfiguration;
import org.opencb.opencga.storage.core.variant.StudyConfigurationManager;
import org.opencb.opencga.storage.core.variant.VariantStorageManager;
import org.opencb.opencga.storage.core.variant.adaptors.VariantDBAdaptor;
import org.opencb.opencga.storage.core.variant.adaptors.VariantDBIterator;
import org.opencb.opencga.storage.core.variant.io.VariantExporter;
import org.opencb.opencga.storage.core.variant.io.json.VariantSourceEntryJsonMixin;
import org.opencb.opencga.storage.core.variant.io.json.VariantSourceJsonMixin;
import org.opencb.opencga.storage.core.variant.io.json.VariantStatsJsonMixin;

import java.io.*;
import java.nio.file.Files;
import java.nio.file.Path;
import java.nio.file.Paths;
import java.util.*;
import java.util.stream.Collectors;
import java.util.zip.GZIPOutputStream;

/**
 * Created by imedina on 25/05/15.
 */
public class FetchVariantsCommandExecutor extends CommandExecutor {

    private CliOptionsParser.QueryVariantsCommandOptions queryVariantsCommandOptions;


    public FetchVariantsCommandExecutor(CliOptionsParser.QueryVariantsCommandOptions queryVariantsCommandOptions) {
        super(queryVariantsCommandOptions.logLevel, queryVariantsCommandOptions.verbose,
                queryVariantsCommandOptions.configFile);

        this.queryVariantsCommandOptions = queryVariantsCommandOptions;
    }


    @Override
    public void execute() throws Exception {

        /**
         * Getting VariantStorageManager
         * We need to find out the Storage Engine Id to be used
         * If not storage engine is passed then the default is taken from storage-configuration.yml file
         **/
        String storageEngine = (queryVariantsCommandOptions.storageEngine != null && !queryVariantsCommandOptions.storageEngine.isEmpty())
                ? queryVariantsCommandOptions.storageEngine
                : configuration.getDefaultStorageEngineId();
        logger.debug("Storage Engine set to '{}'", storageEngine);

        StorageEngineConfiguration storageConfiguration = configuration.getStorageEngine(storageEngine);

        StorageManagerFactory storageManagerFactory = new StorageManagerFactory(configuration);
        VariantStorageManager variantStorageManager;
        if (storageEngine == null || storageEngine.isEmpty()) {
            variantStorageManager = storageManagerFactory.getVariantStorageManager();
        } else {
            variantStorageManager = storageManagerFactory.getVariantStorageManager(storageEngine);
        }
        storageConfiguration.getVariant().getOptions().putAll(queryVariantsCommandOptions.params);
//        VariantStorageManager variantStorageManager = new StorageManagerFactory(configuration).getVariantStorageManager(queryVariantsCommandOptions.backend);

        VariantDBAdaptor variantDBAdaptor = variantStorageManager.getDBAdaptor(queryVariantsCommandOptions.dbName);

        Query query = new Query();
        QueryOptions options = new QueryOptions(new HashMap<>(queryVariantsCommandOptions.params));


        /**
         * Parse Variant parameters
         */
        if (queryVariantsCommandOptions.region != null && !queryVariantsCommandOptions.region.isEmpty()) {
            query.put(VariantDBAdaptor.VariantQueryParams.REGION.key(), queryVariantsCommandOptions.region);
        } else if (queryVariantsCommandOptions.regionFile != null && !queryVariantsCommandOptions.regionFile.isEmpty()) {
            Path gffPath = Paths.get(queryVariantsCommandOptions.regionFile);
            FileUtils.checkFile(gffPath);
            String regionsFromFile = Files.readAllLines(gffPath).stream().map(line -> {
                String[] array = line.split("\t");
                return new String(array[0].replace("chr", "")+":"+array[3]+"-"+array[4]);
            }).collect(Collectors.joining(","));
            query.put(VariantDBAdaptor.VariantQueryParams.REGION.key(), regionsFromFile);
        }

        if (queryVariantsCommandOptions.id != null && !queryVariantsCommandOptions.id.isEmpty()) {   //csv
            query.put(VariantDBAdaptor.VariantQueryParams.ID.key(), queryVariantsCommandOptions.id);
        }

        if (queryVariantsCommandOptions.gene != null && !queryVariantsCommandOptions.gene.isEmpty()) {   //csv
            query.put(VariantDBAdaptor.VariantQueryParams.GENE.key(), queryVariantsCommandOptions.gene);
        }

        if (queryVariantsCommandOptions.type != null && !queryVariantsCommandOptions.type.isEmpty()) {   //csv
            query.put(VariantDBAdaptor.VariantQueryParams.TYPE.key(), queryVariantsCommandOptions.type);
        }


        if (queryVariantsCommandOptions.study != null && !queryVariantsCommandOptions.study.isEmpty()) {
            query.put(VariantDBAdaptor.VariantQueryParams.STUDIES.key(), Arrays.asList(queryVariantsCommandOptions.study.split(",")));
        }

        // If the studies to be returned is empty then we return the studies being queried
        if (queryVariantsCommandOptions.returnStudy == null || queryVariantsCommandOptions.returnStudy.isEmpty()) {

        }

        if (queryVariantsCommandOptions.file != null && !queryVariantsCommandOptions.file.isEmpty()) {
            options.add(VariantDBAdaptor.VariantQueryParams.FILES.key(), Arrays.asList(queryVariantsCommandOptions.file.split(",")));
        }


        if (queryVariantsCommandOptions.sampleGenotype != null && !queryVariantsCommandOptions.sampleGenotype.isEmpty()) {
            query.put(VariantDBAdaptor.VariantQueryParams.GENOTYPE.key(), queryVariantsCommandOptions.sampleGenotype);
        }


        /**
         * Annotation parameters
         */
        if (queryVariantsCommandOptions.consequenceType != null && !queryVariantsCommandOptions.consequenceType.isEmpty()) {
            query.put(VariantDBAdaptor.VariantQueryParams.ANNOT_CONSEQUENCE_TYPE.key(), queryVariantsCommandOptions.consequenceType);
        }

        if (queryVariantsCommandOptions.biotype != null && !queryVariantsCommandOptions.biotype.isEmpty()) {
            query.put(VariantDBAdaptor.VariantQueryParams.ANNOT_BIOTYPE.key(), queryVariantsCommandOptions.biotype);
        }

        if (queryVariantsCommandOptions.populationFreqs != null && !queryVariantsCommandOptions.populationFreqs.isEmpty()) {
            query.put(VariantDBAdaptor.VariantQueryParams.ALTERNATE_FREQUENCY.key(), queryVariantsCommandOptions.populationFreqs);
        }

        if (queryVariantsCommandOptions.conservation != null && !queryVariantsCommandOptions.conservation.isEmpty()) {
            query.put(VariantDBAdaptor.VariantQueryParams.CONSERVATION.key(), queryVariantsCommandOptions.conservation);
        }

        if (queryVariantsCommandOptions.proteinSubstitution != null && !queryVariantsCommandOptions.proteinSubstitution.isEmpty()) {
            String[] fields = queryVariantsCommandOptions.proteinSubstitution.split(",");
            for (String field : fields) {
                String[] arr = field.replaceAll("==", " ").replaceAll(">=", " ").replaceAll("<=", " ").replaceAll("=", " ").replaceAll("<", " ").replaceAll(">", " ").split(" ");
                if(arr != null && arr.length > 1) {
                    switch (arr[0]) {
                        case "sift":
                            query.put(VariantDBAdaptor.VariantQueryParams.SIFT.key(), field.replaceAll("sift", ""));
                            break;
                        case "polyphen":
                            query.put(VariantDBAdaptor.VariantQueryParams.POLYPHEN.key(), field.replaceAll("polyphen", ""));
                            break;
                        default:
                            query.put(VariantDBAdaptor.VariantQueryParams.PROTEIN_SUBSTITUTION.key(), field.replaceAll(arr[0], ""));
                            break;
                    }
                }
            }
        }


        /**
         * Stats parameters
         */
        if (queryVariantsCommandOptions.stats != null && !queryVariantsCommandOptions.stats.isEmpty()) {
            Set<String> acceptedStatKeys = new HashSet<>(Arrays.asList(VariantDBAdaptor.VariantQueryParams.STATS_MAF.key(),
                    VariantDBAdaptor.VariantQueryParams.STATS_MGF.key(),
                    VariantDBAdaptor.VariantQueryParams.MISSING_ALLELES.key(),
                    VariantDBAdaptor.VariantQueryParams.MISSING_GENOTYPES.key()));

            for (String stat : queryVariantsCommandOptions.stats.split(",")) {
                int index = stat.indexOf("<");
                index = index >= 0 ? index : stat.indexOf("!");
                index = index >= 0 ? index : stat.indexOf("~");
                index = index >= 0 ? index : stat.indexOf("<");
                index = index >= 0 ? index : stat.indexOf(">");
                index = index >= 0 ? index : stat.indexOf("=");
                if (index < 0) {
                    throw new UnsupportedOperationException("Unknown stat filter operation: " + stat);
                }
                String name = stat.substring(0, index);
                String cond = stat.substring(index);

                if (acceptedStatKeys.contains(name)) {
                    query.put(name, cond);
                } else {
                    throw new UnsupportedOperationException("Unknown stat filter name: " + name);
                }
                logger.info("Parsed stat filter: {} {}", name, cond);
            }
        }



        /**
         * Output parameters
         */
        String outputFormat = "vcf";
        boolean gzip = true;
        if(queryVariantsCommandOptions.outputFormat != null && !queryVariantsCommandOptions.outputFormat.isEmpty()) {
            switch (queryVariantsCommandOptions.outputFormat) {
                case "vcf":
                    gzip = false;
                case "vcf.gz":
                    outputFormat = "vcf";
                    break;
                case "json":
                    gzip = false;
                case "json.gz":
                    outputFormat = "json";
                    break;
                default:
                    logger.error("Format '{}' not supported", queryVariantsCommandOptions.outputFormat);
                    throw new ParameterException("Format '"+queryVariantsCommandOptions.outputFormat+"' not supported");
            }
        }

        if (outputFormat.equalsIgnoreCase("vcf")) {
            if (queryVariantsCommandOptions.returnStudy == null || queryVariantsCommandOptions.returnStudy.split(",").length > 1) {
                logger.error("Only one study is allowed when returning VCF, please use '--return-study' to select the returned study");
                System.exit(1);
            }
        }

        // output format has priority over output name  
        OutputStream outputStream;
        if(queryVariantsCommandOptions.output == null || queryVariantsCommandOptions.output.isEmpty()) {
            outputStream = System.out;
        } else {
            if (gzip && !queryVariantsCommandOptions.output.endsWith(".gz")) {
                queryVariantsCommandOptions.output += ".gz";
            }
            outputStream = new FileOutputStream(queryVariantsCommandOptions.output);
        }
        if (gzip) {
            outputStream = new GZIPOutputStream(outputStream);
        }


        /*
         * Setting QueryOptions parameters
         */
        if (queryVariantsCommandOptions.include != null) {
            options.add("include", queryVariantsCommandOptions.include);
        }

        if (queryVariantsCommandOptions.exclude != null) {
            options.add("exclude", queryVariantsCommandOptions.exclude);
        }

        if (queryVariantsCommandOptions.skip > 0) {
            options.add("skip", queryVariantsCommandOptions.skip);
        }

        if (queryVariantsCommandOptions.limit > 0) {
            options.add("limit", queryVariantsCommandOptions.limit);
        }

        if (queryVariantsCommandOptions.count) {
            options.add("count", queryVariantsCommandOptions.count);
        }


        if (queryVariantsCommandOptions.count) {
            QueryResult<Long> result = variantDBAdaptor.count(query);
            System.out.println("Num. results\t" + result.getResult().get(0));
            return;
        }

        ObjectMapper objectMapper = new ObjectMapper();
        if (queryVariantsCommandOptions.rank != null && !queryVariantsCommandOptions.rank.isEmpty()) {
            executeRank(query, variantDBAdaptor);
        } else {
            if (queryVariantsCommandOptions.groupBy != null && !queryVariantsCommandOptions.groupBy.isEmpty()) {
                QueryResult groupBy = variantDBAdaptor.groupBy(query, queryVariantsCommandOptions.groupBy, options);
                System.out.println("groupBy = " + objectMapper.writerWithDefaultPrettyPrinter().writeValueAsString(groupBy));
            } else {
                VariantDBIterator iterator = variantDBAdaptor.iterator(query, options);
                if (outputFormat.equalsIgnoreCase("vcf")) {
                    StudyConfigurationManager studyConfigurationManager = variantDBAdaptor.getStudyConfigurationManager();
                    QueryResult<StudyConfiguration> studyConfigurationResult = studyConfigurationManager.getStudyConfiguration(
                            queryVariantsCommandOptions.returnStudy, null);
                    if (studyConfigurationResult.getResult().size() >= 1) {
                        VariantExporter.VcfHtsExport(iterator, studyConfigurationResult.getResult().get(0), outputStream, null);
                    } else {
                        logger.warn("no study found named " + queryVariantsCommandOptions.returnStudy);
                    }
//                    printVcfResult(iterator, studyConfigurationManager, printWriter);
                } else {
                    // we know that it is JSON, otherwise we have not reached this point
                    printJsonResult(iterator, outputStream);
                }
            }
        }
<<<<<<< HEAD
        outputStream.close();

        /**
         * Run query
         */
//        int subListSize = 20;
//        logger.info("options = " + options.toJson());
//        if (regions != null && !regions.isEmpty()) {
//            for (int i = 0; i < (regions.size() + subListSize - 1) / subListSize; i++) {
//                List<Region> subRegions = regions.subList(
//                        i * subListSize,
//                        Math.min((i + 1) * subListSize, regions.size()));
//
//                logger.info("subRegions = " + subRegions);
////                    List<QueryResult<Variant>> queryResults = dbAdaptor.getAllVariants(subRegions, options);
////                List<QueryResult<Variant>> queryResults = dbAdaptor.getAllVariantsByRegionList(subRegions, options);
//                QueryResult<Variant> queryResults = variantDBAdaptor.get(query, options);
//                StringBuilder sb = new StringBuilder();
////                for (QueryResult<Variant> queryResult : queryResults) {
////                    printQueryResult(queryResult, sb);
////                }
//                printQueryResult(queryResults, sb);
//                System.out.println(sb);
//            }
//        } else if (gffReader != null) {
//            List<Gff> gffList;
//            List<Region> subRegions;
//            while ((gffList = gffReader.read(subListSize)) != null) {
//                subRegions = new ArrayList<>(subListSize);
//                for (Gff gff : gffList) {
//                    subRegions.add(new Region(gff.getSequenceName(), gff.getStart(), gff.getEnd()));
//                }
//                logger.info("subRegions = " + subRegions);
//                List<QueryResult<Variant>> queryResults = variantDBAdaptor.getAllVariantsByRegionList(subRegions, options);
//                StringBuilder sb = new StringBuilder();
//                for (QueryResult<Variant> queryResult : queryResults) {
//                    printQueryResult(queryResult, sb);
//                }
//                System.out.println(sb);
//            }
//        } else {
//            System.out.println(printQueryResult(variantDBAdaptor.getAllVariants(options), null));
//        }
=======
        printWriter.close();
>>>>>>> 197e0045
    }

    private void executeRank(Query query, VariantDBAdaptor variantDBAdaptor) throws JsonProcessingException {
        ObjectMapper objectMapper = new ObjectMapper();
        String field = queryVariantsCommandOptions.rank;
        boolean asc = false;
        if(queryVariantsCommandOptions.rank.contains(":")) {  //  eg. gene:-1
            String[] arr= queryVariantsCommandOptions.rank.split(":");
            field = arr[0];
            if (arr[1].endsWith("-1")) {
                asc = true;
            }
        }
        int limit = 10;
        if (queryVariantsCommandOptions.limit > 0) {
            limit = queryVariantsCommandOptions.limit;
        }
        QueryResult rank = variantDBAdaptor.rank(query, field, limit, asc);
        System.out.println("rank = " + objectMapper.writerWithDefaultPrettyPrinter().writeValueAsString(rank));
    }

    private void printJsonResult(VariantDBIterator variantDBIterator, OutputStream outputStream) throws IOException {
        ObjectMapper objectMapper = new ObjectMapper();
        ObjectWriter objectWriter = objectMapper.writer();
        while (variantDBIterator.hasNext()) {
            Variant variant = variantDBIterator.next();
            outputStream.write(objectWriter.writeValueAsBytes(variant));
        }
    }

    private void printVcfResult(VariantDBIterator variantDBIterator, StudyConfigurationManager studyConfigurationManager, PrintWriter printWriter) {

        Map<String, StudyConfiguration> studyConfigurationMap = null;
        while (variantDBIterator.hasNext()) {
            Variant variant = variantDBIterator.next();

//            if(studyConfigurationMap == null) {
//                studyConfigurationMap = new HashMap<>();
//                Iterator<String> vcfIterator = variant.getSourceEntries().keySet().iterator();
//                while (vcfIterator.hasNext()) {
//                    String studyName = vcfIterator.next();
//                    logger.debug(studyName);
//                    studyConfigurationMap.put(studyName, studyConfigurationManager
//                            .getStudyConfiguration(studyName, new QueryOptions("sessionId", queryVariantsCommandOptions.params.get("sessionId")))
//                            .getResult().get(0));
//                }
//            }

            StringBuilder vcfRecord = new StringBuilder();
            vcfRecord.append(variant.getChromosome()).append("\t")
                    .append(variant.getStart()).append("\t")
                    .append(variant.getIds().stream().map(i -> i.toString()).collect(Collectors.joining(","))).append("\t")
                    .append(variant.getReference()).append("\t")
                    .append(variant.getAlternate()).append("\t");


            // If there is only one study returned
            if(variant.getSourceEntries().keySet().size() == 1) {

            } else {

            }

            Iterator<String> vcfIterator = variant.getSourceEntries().keySet().iterator();
            while (vcfIterator.hasNext()) {
                String file = vcfIterator.next();
                vcfRecord.append(variant.getSourceEntries().get(file).getAttribute("QUAL")).append("\t")
                        .append(variant.getSourceEntries().get(file).getAttribute("FILTER")).append("\t")
                        .append("File=" + file).append(",")
                        .append(variant.getSourceEntries().get(file).getAttribute("INFO")).append("\t")
                        .append(variant.getSourceEntries().get(file).getFormat()).append("\t")
                        .append(variant.getSourceEntries().get(file).getSamplesData());
            }
            printWriter.println(vcfRecord.toString());
        }
    }

    public StringBuilder printQueryResult(QueryResult queryResult, StringBuilder sb) throws JsonProcessingException {
        if (sb == null) {
            sb = new StringBuilder();
        }
        ObjectMapper jsonObjectMapper;

        JsonFactory factory = new JsonFactory();
        jsonObjectMapper = new ObjectMapper(factory);

        jsonObjectMapper.addMixIn(VariantSourceEntry.class, VariantSourceEntryJsonMixin.class);
        jsonObjectMapper.addMixIn(VariantSource.class, VariantSourceJsonMixin.class);
        jsonObjectMapper.addMixIn(VariantStats.class, VariantStatsJsonMixin.class);

        jsonObjectMapper.setSerializationInclusion(JsonInclude.Include.NON_NULL);
//                objectMapper.setSerializationInclusion(JsonInclude.Include.NON_EMPTY);
        jsonObjectMapper.setSerializationInclusion(JsonInclude.Include.NON_DEFAULT);

        sb.append(jsonObjectMapper.writeValueAsString(queryResult)).append("\n");
        return sb;
    }
}<|MERGE_RESOLUTION|>--- conflicted
+++ resolved
@@ -317,53 +317,7 @@
                 }
             }
         }
-<<<<<<< HEAD
         outputStream.close();
-
-        /**
-         * Run query
-         */
-//        int subListSize = 20;
-//        logger.info("options = " + options.toJson());
-//        if (regions != null && !regions.isEmpty()) {
-//            for (int i = 0; i < (regions.size() + subListSize - 1) / subListSize; i++) {
-//                List<Region> subRegions = regions.subList(
-//                        i * subListSize,
-//                        Math.min((i + 1) * subListSize, regions.size()));
-//
-//                logger.info("subRegions = " + subRegions);
-////                    List<QueryResult<Variant>> queryResults = dbAdaptor.getAllVariants(subRegions, options);
-////                List<QueryResult<Variant>> queryResults = dbAdaptor.getAllVariantsByRegionList(subRegions, options);
-//                QueryResult<Variant> queryResults = variantDBAdaptor.get(query, options);
-//                StringBuilder sb = new StringBuilder();
-////                for (QueryResult<Variant> queryResult : queryResults) {
-////                    printQueryResult(queryResult, sb);
-////                }
-//                printQueryResult(queryResults, sb);
-//                System.out.println(sb);
-//            }
-//        } else if (gffReader != null) {
-//            List<Gff> gffList;
-//            List<Region> subRegions;
-//            while ((gffList = gffReader.read(subListSize)) != null) {
-//                subRegions = new ArrayList<>(subListSize);
-//                for (Gff gff : gffList) {
-//                    subRegions.add(new Region(gff.getSequenceName(), gff.getStart(), gff.getEnd()));
-//                }
-//                logger.info("subRegions = " + subRegions);
-//                List<QueryResult<Variant>> queryResults = variantDBAdaptor.getAllVariantsByRegionList(subRegions, options);
-//                StringBuilder sb = new StringBuilder();
-//                for (QueryResult<Variant> queryResult : queryResults) {
-//                    printQueryResult(queryResult, sb);
-//                }
-//                System.out.println(sb);
-//            }
-//        } else {
-//            System.out.println(printQueryResult(variantDBAdaptor.getAllVariants(options), null));
-//        }
-=======
-        printWriter.close();
->>>>>>> 197e0045
     }
 
     private void executeRank(Query query, VariantDBAdaptor variantDBAdaptor) throws JsonProcessingException {
