--- conflicted
+++ resolved
@@ -22,11 +22,7 @@
     <parent>
         <groupId>org.opencb.opencga</groupId>
         <artifactId>opencga-storage</artifactId>
-<<<<<<< HEAD
-        <version>2.6.0-SNAPSHOT</version>
-=======
-        <version>2.4.13</version>
->>>>>>> 3a289ef7
+        <version>2.6.1-SNAPSHOT</version>
         <relativePath>../pom.xml</relativePath>
     </parent>
     <artifactId>opencga-storage-mongodb</artifactId>
