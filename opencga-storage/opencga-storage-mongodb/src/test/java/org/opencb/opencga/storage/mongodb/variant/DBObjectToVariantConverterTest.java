/*
 * Copyright 2015 OpenCB
 *
 * Licensed under the Apache License, Version 2.0 (the "License");
 * you may not use this file except in compliance with the License.
 * You may obtain a copy of the License at
 *
 *     http://www.apache.org/licenses/LICENSE-2.0
 *
 * Unless required by applicable law or agreed to in writing, software
 * distributed under the License is distributed on an "AS IS" BASIS,
 * WITHOUT WARRANTIES OR CONDITIONS OF ANY KIND, either express or implied.
 * See the License for the specific language governing permissions and
 * limitations under the License.
 */

package org.opencb.opencga.storage.mongodb.variant;

import com.google.common.collect.Lists;
import com.mongodb.BasicDBList;
import com.mongodb.BasicDBObject;
import com.mongodb.DBObject;

import java.util.*;

import static org.junit.Assert.assertEquals;
import static org.junit.Assert.assertFalse;
import static org.junit.Assert.assertNull;

import org.junit.Before;
import org.junit.Test;
import org.opencb.biodata.models.variant.VariantSourceEntry;
import org.opencb.biodata.models.variant.Variant;
import org.opencb.commons.utils.CryptoUtils;
import org.opencb.opencga.storage.core.variant.VariantStorageManager;

/**
 *
 * @author Cristina Yenyxe Gonzalez Garcia <cyenyxe@ebi.ac.uk>
 */
public class DBObjectToVariantConverterTest {
    
    private BasicDBObject mongoVariant;
    private Variant variant;
    protected VariantSourceEntry variantSourceEntry;
    private Integer studyId;
    private Integer fileId;

    @Before
    public void setUp() {
        //Setup variant
        variant = new Variant("1", 1000, 1000, "A", "C");
        variant.setId("rs666");

        //Setup variantSourceEntry
        studyId = 1;
        fileId = 2;
        variantSourceEntry = new VariantSourceEntry(fileId.toString(), studyId.toString());
        variantSourceEntry.addAttribute("QUAL", "0.01");
        variantSourceEntry.addAttribute("AN", "2");
        variantSourceEntry.setFormat("GT:DP");

        Map<String, String> na001 = new HashMap<>();
        na001.put("GT", "0/0");
        na001.put("DP", "4");
        variantSourceEntry.addSampleData("NA001", na001);
        Map<String, String> na002 = new HashMap<>();
        na002.put("GT", "0/1");
        na002.put("DP", "5");
        variantSourceEntry.addSampleData("NA002", na002);
        variant.addSourceEntry(variantSourceEntry);

        //Setup mongoVariant
        mongoVariant = new BasicDBObject("_id", "1_1000_A_C")
                .append(DBObjectToVariantConverter.IDS_FIELD, variant.getIds())
                .append(DBObjectToVariantConverter.TYPE_FIELD, variant.getType().name())
                .append(DBObjectToVariantConverter.CHROMOSOME_FIELD, variant.getChromosome())
                .append(DBObjectToVariantConverter.START_FIELD, variant.getStart())
                .append(DBObjectToVariantConverter.END_FIELD, variant.getStart())
                .append(DBObjectToVariantConverter.LENGTH_FIELD, variant.getLength())
                .append(DBObjectToVariantConverter.REFERENCE_FIELD, variant.getReference())
                .append(DBObjectToVariantConverter.ALTERNATE_FIELD, variant.getAlternate())
                .append(DBObjectToVariantConverter.ANNOTATION_FIELD, Collections.emptyList());

        BasicDBList chunkIds = new BasicDBList();
        chunkIds.add("1_1_1k");
        chunkIds.add("1_0_10k");
        mongoVariant.append("_at", new BasicDBObject("chunkIds", chunkIds));
        
        BasicDBList hgvs = new BasicDBList();
        hgvs.add(new BasicDBObject("type", "genomic").append("name", "1:g.1000A>C"));
        mongoVariant.append("hgvs", hgvs);
    }
    
    @Test
    public void testConvertToDataModelTypeWithFiles() {
        variant.addSourceEntry(variantSourceEntry);
        
        // MongoDB object

        BasicDBObject mongoFile = new BasicDBObject(DBObjectToVariantSourceEntryConverter.FILEID_FIELD, variantSourceEntry.getFileId())
                .append(DBObjectToVariantSourceEntryConverter.STUDYID_FIELD, variantSourceEntry.getStudyId());
        mongoFile.append(DBObjectToVariantSourceEntryConverter.ATTRIBUTES_FIELD,
                new BasicDBObject("QUAL", 0.01).append("AN", 2));
//        mongoFile.append(DBObjectToVariantSourceEntryConverter.FORMAT_FIELD, variantSourceEntry.getFormat());
        BasicDBObject genotypeCodes = new BasicDBObject();
//        genotypeCodes.append("def", "0/0");
        genotypeCodes.append("0/1", Arrays.asList(1));
        mongoFile.append(DBObjectToVariantSourceEntryConverter.GENOTYPES_FIELD, genotypeCodes);
        BasicDBList files = new BasicDBList();
        files.add(mongoFile);
        mongoVariant.append("files", files);
        
        List<String> sampleNames = Lists.newArrayList("NA001", "NA002");
        DBObjectToVariantConverter converter = new DBObjectToVariantConverter(
                new DBObjectToVariantSourceEntryConverter(
<<<<<<< HEAD
                        VariantStorageManager.IncludeSrc.FULL,
                        new DBObjectToSamplesConverter(sampleNames)), 
=======
                        true,
                        new DBObjectToSamplesConverter(studyId, sampleNames, "0/0")),
>>>>>>> 444b1b88
                new DBObjectToVariantStatsConverter());
        Variant converted = converter.convertToDataModelType(mongoVariant);
        assertEquals(variant, converted);
    }

    @Test
    public void testConvertToStorageTypeWithFiles() {

        variant.addSourceEntry(variantSourceEntry);

        // MongoDB object
        BasicDBObject mongoFile = new BasicDBObject(DBObjectToVariantSourceEntryConverter.FILEID_FIELD, fileId);

        mongoFile.append(DBObjectToVariantSourceEntryConverter.ATTRIBUTES_FIELD,
                new BasicDBObject("QUAL", 0.01).append("AN", 2.0));
//        mongoFile.append(DBObjectToVariantSourceEntryConverter.FORMAT_FIELD, variantSourceEntry.getFormat());

        BasicDBObject mongoStudy = new BasicDBObject(DBObjectToVariantSourceEntryConverter.STUDYID_FIELD, studyId)
                .append(DBObjectToVariantSourceEntryConverter.FILES_FIELD, Collections.singletonList(mongoFile));
        BasicDBObject genotypeCodes = new BasicDBObject();
//        genotypeCodes.append("def", "0/0");
        genotypeCodes.append("0/1", Collections.singletonList(1));
        mongoStudy.append(DBObjectToVariantSourceEntryConverter.GENOTYPES_FIELD, genotypeCodes);

        BasicDBList studies = new BasicDBList();
        studies.add(mongoStudy);
        mongoVariant.append(DBObjectToVariantConverter.STUDIES_FIELD, studies);
        
        List<String> sampleNames = Lists.newArrayList("NA001", "NA002");
        DBObjectToVariantConverter converter = new DBObjectToVariantConverter(
                new DBObjectToVariantSourceEntryConverter(
<<<<<<< HEAD
                        VariantStorageManager.IncludeSrc.FULL,
                        new DBObjectToSamplesConverter(sampleNames)),
=======
                        true,
                        new DBObjectToSamplesConverter(studyId, sampleNames, "0/0")),
>>>>>>> 444b1b88
                new DBObjectToVariantStatsConverter());
        DBObject converted = converter.convertToStorageType(variant);
        assertFalse(converted.containsField(DBObjectToVariantConverter.IDS_FIELD)); //IDs must be added manually.
        converted.put(DBObjectToVariantConverter.IDS_FIELD, variant.getIds());  //Add IDs
        mongoVariant.append(DBObjectToVariantConverter.STATS_FIELD, Collections.emptyList());
        assertEquals(mongoVariant, converted);
    }

    @Test
    public void testConvertToDataModelTypeWithoutFiles() {
        DBObjectToVariantConverter converter = new DBObjectToVariantConverter();
        Variant converted = converter.convertToDataModelType(mongoVariant);
        assertEquals(variant, converted);
    }

    @Test
    public void testConvertToStorageTypeWithoutFiles() {
        DBObjectToVariantConverter converter = new DBObjectToVariantConverter();
        DBObject converted = converter.convertToStorageType(variant);
        assertFalse(converted.containsField(DBObjectToVariantConverter.IDS_FIELD)); //IDs must be added manually.
        converted.put(DBObjectToVariantConverter.IDS_FIELD, variant.getIds());  //Add IDs
        assertEquals(mongoVariant, converted);
    }

    @Test
    public void testBuildStorageId() {
        DBObjectToVariantConverter converter = new DBObjectToVariantConverter();
        
        // SNV
        Variant v1 = new Variant("1", 1000, 1000, "A", "C");
        assertEquals("1_1000_A_C", converter.buildStorageId(v1));
        
        // Indel
        Variant v2 = new Variant("1", 1000, 1002, "", "CA");
        assertEquals("1_1000__CA", converter.buildStorageId(v2));
        
        // Structural
        String alt = "ACGTACGTACGTACGTACGTACGTACGTACGTACGTACGTACGTACGTACGTACGTACGT";
        Variant v3 = new Variant("1", 1000, 1002, "TAG", alt);
        assertEquals("1_1000_TAG_" + new String(CryptoUtils.encryptSha1(alt)), converter.buildStorageId(v3));
    }
    
}<|MERGE_RESOLUTION|>--- conflicted
+++ resolved
@@ -114,13 +114,8 @@
         List<String> sampleNames = Lists.newArrayList("NA001", "NA002");
         DBObjectToVariantConverter converter = new DBObjectToVariantConverter(
                 new DBObjectToVariantSourceEntryConverter(
-<<<<<<< HEAD
                         VariantStorageManager.IncludeSrc.FULL,
-                        new DBObjectToSamplesConverter(sampleNames)), 
-=======
-                        true,
                         new DBObjectToSamplesConverter(studyId, sampleNames, "0/0")),
->>>>>>> 444b1b88
                 new DBObjectToVariantStatsConverter());
         Variant converted = converter.convertToDataModelType(mongoVariant);
         assertEquals(variant, converted);
@@ -152,13 +147,8 @@
         List<String> sampleNames = Lists.newArrayList("NA001", "NA002");
         DBObjectToVariantConverter converter = new DBObjectToVariantConverter(
                 new DBObjectToVariantSourceEntryConverter(
-<<<<<<< HEAD
                         VariantStorageManager.IncludeSrc.FULL,
-                        new DBObjectToSamplesConverter(sampleNames)),
-=======
-                        true,
                         new DBObjectToSamplesConverter(studyId, sampleNames, "0/0")),
->>>>>>> 444b1b88
                 new DBObjectToVariantStatsConverter());
         DBObject converted = converter.convertToStorageType(variant);
         assertFalse(converted.containsField(DBObjectToVariantConverter.IDS_FIELD)); //IDs must be added manually.
