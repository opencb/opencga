/*
 * Copyright 2015 OpenCB
 *
 * Licensed under the Apache License, Version 2.0 (the "License");
 * you may not use this file except in compliance with the License.
 * You may obtain a copy of the License at
 *
 *     http://www.apache.org/licenses/LICENSE-2.0
 *
 * Unless required by applicable law or agreed to in writing, software
 * distributed under the License is distributed on an "AS IS" BASIS,
 * WITHOUT WARRANTIES OR CONDITIONS OF ANY KIND, either express or implied.
 * See the License for the specific language governing permissions and
 * limitations under the License.
 */

package org.opencb.opencga.storage.mongodb.variant;

import com.google.common.collect.Lists;
import com.mongodb.BasicDBObject;
import com.mongodb.DBObject;

import java.util.*;
import java.util.stream.Collectors;

import static org.junit.Assert.assertEquals;
import org.junit.Before;
import org.junit.Test;
import org.opencb.biodata.models.variant.VariantSourceEntry;
<<<<<<< HEAD
import org.opencb.biodata.models.variant.stats.VariantStats;
import org.opencb.opencga.storage.core.variant.VariantStorageManager;
=======
import org.opencb.opencga.storage.core.StudyConfiguration;
>>>>>>> 444b1b88

/**
 *
 * @author Cristina Yenyxe Gonzalez Garcia <cyenyxe@ebi.ac.uk>
 */
public class DBObjectToVariantSourceEntryConverterTest {

    private VariantSourceEntry file;
    private BasicDBObject mongoStudy;
    private DBObject mongoFileWithIds;
    private Map<String, String> convertedAttributes;

    private List<String> sampleNames;
    private Integer fileId;
    private Integer studyId;
    private StudyConfiguration studyConfiguration;

    @Before
    public void setUp() {
        // Java native class
        studyId = 1;
        fileId = 2;
        file = new VariantSourceEntry(fileId.toString(), studyId.toString());
        file.addAttribute("QUAL", "0.01");
        file.addAttribute("AN", "2.0");
        file.setFormat("GT");
        
        Map<String, String> na001 = new HashMap<>();
        na001.put("GT", "0/0");
        file.addSampleData("NA001", na001);
        Map<String, String> na002 = new HashMap<>();
        na002.put("GT", "0/1");
        file.addSampleData("NA002", na002);
        Map<String, String> na003 = new HashMap<>();
        na003.put("GT", "1/1");
        file.addSampleData("NA003", na003);

        //Contains file attributes with the prefix "<fileId>_"
        convertedAttributes = file.getAttributes().entrySet().stream().collect(Collectors.toMap(e -> file.getFileId() + "_" + e.getKey(), Map.Entry::getValue));

        // MongoDB object
        mongoStudy = new BasicDBObject(DBObjectToVariantSourceEntryConverter.STUDYID_FIELD, studyId);

        BasicDBObject mongoFile = new BasicDBObject(DBObjectToVariantSourceEntryConverter.FILEID_FIELD, fileId);
        mongoFile.append(DBObjectToVariantSourceEntryConverter.ATTRIBUTES_FIELD,
                new BasicDBObject("QUAL", 0.01).append("AN", 2.0));
//        mongoFile.append(DBObjectToVariantSourceEntryConverter.FORMAT_FIELD, file.getFormat());
        mongoStudy.append(DBObjectToVariantSourceEntryConverter.FILES_FIELD, Collections.singletonList(mongoFile));

        BasicDBObject genotypeCodes = new BasicDBObject();
//        genotypeCodes.append("def", "0/0");
        genotypeCodes.append("0/1", Arrays.asList(1));
        genotypeCodes.append("1/1", Arrays.asList(2));
        mongoStudy.append(DBObjectToVariantSourceEntryConverter.GENOTYPES_FIELD, genotypeCodes);

        studyConfiguration = new StudyConfiguration(studyId, "");
        Map<String, Integer> sampleIds = new HashMap<>();
        sampleIds.put("NA001", 15);
        sampleIds.put("NA002", 25);
        sampleIds.put("NA003", 35);
        studyConfiguration.setSampleIds(sampleIds);
        studyConfiguration.getIndexedFiles().add(fileId);
        studyConfiguration.getSamplesInFiles().put(fileId, new HashSet<>(sampleIds.values()));
        studyConfiguration.getAttributes().put(MongoDBVariantStorageManager.DEFAULT_GENOTYPE, Collections.singleton("0/0"));

        sampleNames = Lists.newArrayList("NA001", "NA002", "NA003");


        mongoFileWithIds = new BasicDBObject((this.mongoStudy.toMap()));
        mongoFileWithIds.put(DBObjectToVariantSourceEntryConverter.GENOTYPES_FIELD, new BasicDBObject());
//        ((DBObject) mongoFileWithIds.get("samp")).put("def", "0/0");
        ((DBObject) mongoFileWithIds.get(DBObjectToVariantSourceEntryConverter.GENOTYPES_FIELD)).put("0/1", Arrays.asList(25));
        ((DBObject) mongoFileWithIds.get(DBObjectToVariantSourceEntryConverter.GENOTYPES_FIELD)).put("1/1", Arrays.asList(35));
    }

    /* TODO move to variant converter: sourceEntry does not have stats anymore
    @Test
    public void testConvertToDataModelTypeWithStats() {
        VariantStats stats = new VariantStats(null, -1, null, null, Variant.VariantType.SNV, 0.1f, 0.01f, "A", "A/A", 10, 5, -1, -1, -1, -1, -1);
        stats.addGenotype(new Genotype("0/0"), 100);
        stats.addGenotype(new Genotype("0/1"), 50);
        stats.addGenotype(new Genotype("1/1"), 10);
        file.setStats(stats);
        file.getSamplesData().clear(); // TODO Samples can't be tested easily, needs a running Mongo instance
        
        BasicDBObject mongoStats = new BasicDBObject(DBObjectToVariantStatsConverter.MAF_FIELD, 0.1);
        mongoStats.append(DBObjectToVariantStatsConverter.MGF_FIELD, 0.01);
        mongoStats.append(DBObjectToVariantStatsConverter.MAFALLELE_FIELD, "A");
        mongoStats.append(DBObjectToVariantStatsConverter.MGFGENOTYPE_FIELD, "A/A");
        mongoStats.append(DBObjectToVariantStatsConverter.MISSALLELE_FIELD, 10);
        mongoStats.append(DBObjectToVariantStatsConverter.MISSGENOTYPE_FIELD, 5);
        BasicDBObject genotypes = new BasicDBObject();
        genotypes.append("0/0", 100);
        genotypes.append("0/1", 50);
        genotypes.append("1/1", 10);
        mongoStats.append(DBObjectToVariantStatsConverter.NUMGT_FIELD, genotypes);
        mongoStudy.append(DBObjectToVariantSourceEntryConverter.STATS_FIELD, mongoStats);
        
        List<String> sampleNames = null;
        DBObjectToVariantSourceEntryConverter converter = new DBObjectToVariantSourceEntryConverter(
                true, new DBObjectToSamplesConverter(sampleNames));
        VariantSourceEntry converted = converter.convertToDataModelType(mongoStudy);
        assertEquals(file, converted);
    }

    @Test
    public void testConvertToStorageTypeWithStats() {
        VariantStats stats = new VariantStats(null, -1, null, null, Variant.VariantType.SNV, 0.1f, 0.01f, "A", "A/A", 10, 5, -1, -1, -1, -1, -1);
        stats.addGenotype(new Genotype("0/0"), 100);
        stats.addGenotype(new Genotype("0/1"), 50);
        stats.addGenotype(new Genotype("1/1"), 10);
        file.setStats(stats);
        
        BasicDBObject mongoStats = new BasicDBObject(DBObjectToVariantStatsConverter.MAF_FIELD, 0.1);
        mongoStats.append(DBObjectToVariantStatsConverter.MGF_FIELD, 0.01);
        mongoStats.append(DBObjectToVariantStatsConverter.MAFALLELE_FIELD, "A");
        mongoStats.append(DBObjectToVariantStatsConverter.MGFGENOTYPE_FIELD, "A/A");
        mongoStats.append(DBObjectToVariantStatsConverter.MISSALLELE_FIELD, 10);
        mongoStats.append(DBObjectToVariantStatsConverter.MISSGENOTYPE_FIELD, 5);
        BasicDBObject genotypes = new BasicDBObject();
        genotypes.append("0/0", 100);
        genotypes.append("0/1", 50);
        genotypes.append("1/1", 10);
        mongoStats.append(DBObjectToVariantStatsConverter.NUMGT_FIELD, genotypes);
        mongoStudy.append(DBObjectToVariantSourceEntryConverter.STATS_FIELD, mongoStats);

        DBObjectToVariantSourceEntryConverter converter = new DBObjectToVariantSourceEntryConverter(
                true, new DBObjectToSamplesConverter(sampleNames));
        DBObject converted = converter.convertToStorageType(file);
        
        assertEquals(mongoStudy.get(DBObjectToVariantStatsConverter.MAF_FIELD), converted.get(DBObjectToVariantStatsConverter.MAF_FIELD));
        assertEquals(mongoStudy.get(DBObjectToVariantStatsConverter.MGF_FIELD), converted.get(DBObjectToVariantStatsConverter.MGF_FIELD));
        assertEquals(mongoStudy.get(DBObjectToVariantStatsConverter.MAFALLELE_FIELD), converted.get(DBObjectToVariantStatsConverter.MAFALLELE_FIELD));
        assertEquals(mongoStudy.get(DBObjectToVariantStatsConverter.MGFGENOTYPE_FIELD), converted.get(DBObjectToVariantStatsConverter.MGFGENOTYPE_FIELD));
        assertEquals(mongoStudy.get(DBObjectToVariantStatsConverter.MISSALLELE_FIELD), converted.get(DBObjectToVariantStatsConverter.MISSALLELE_FIELD));
        assertEquals(mongoStudy.get(DBObjectToVariantStatsConverter.MISSGENOTYPE_FIELD), converted.get(DBObjectToVariantStatsConverter.MISSGENOTYPE_FIELD));
        assertEquals(mongoStudy.get(DBObjectToVariantStatsConverter.NUMGT_FIELD), converted.get(DBObjectToVariantStatsConverter.NUMGT_FIELD));
    }
    */
    @Test
    public void testConvertToDataModelTypeWithoutStats() {
        file.getSamplesData().clear(); // TODO Samples can't be tested easily, needs a running Mongo instance
        List<String> sampleNames = null;

        // Test with no stats converter provided
<<<<<<< HEAD
        DBObjectToVariantSourceEntryConverter converter = new DBObjectToVariantSourceEntryConverter(VariantStorageManager.IncludeSrc.FULL, new DBObjectToSamplesConverter(sampleNames));
        VariantSourceEntry converted = converter.convertToDataModelType(mongoFile);
=======
        DBObjectToVariantSourceEntryConverter converter = new DBObjectToVariantSourceEntryConverter(true, fileId, new DBObjectToSamplesConverter(studyId, sampleNames, "0/0"));
        VariantSourceEntry converted = converter.convertToDataModelType(mongoStudy);
        file.setAttributes(convertedAttributes);
>>>>>>> 444b1b88
        assertEquals(file, converted);
    }

    @Test
    public void testConvertToDataModelTypeWithoutStatsWithStatsConverter() {
        file.getSamplesData().clear(); // TODO Samples can't be tested easily, needs a running Mongo instance
        List<String> sampleNames = null;
        // Test with a stats converter provided but no stats object
<<<<<<< HEAD
        converter = new DBObjectToVariantSourceEntryConverter(VariantStorageManager.IncludeSrc.FULL, new DBObjectToSamplesConverter(sampleNames));
        converted = converter.convertToDataModelType(mongoFile);
=======
        DBObjectToVariantSourceEntryConverter converter = new DBObjectToVariantSourceEntryConverter(true, fileId, new DBObjectToSamplesConverter(studyId, sampleNames, "0/0"));
        VariantSourceEntry converted = converter.convertToDataModelType(mongoStudy);
        file.setAttributes(convertedAttributes);
>>>>>>> 444b1b88
        assertEquals(file, converted);
    }

    @Test
    public void testConvertToStorageTypeWithoutStats() {
        // Test with no stats converter provided
<<<<<<< HEAD
        DBObjectToVariantSourceEntryConverter converter = new DBObjectToVariantSourceEntryConverter(VariantStorageManager.IncludeSrc.FULL, new DBObjectToSamplesConverter(sampleNames));
        DBObject converted = converter.convertToStorageType(file);
        assertEquals(mongoFile, converted);
        
        // Test with a stats converter provided but no stats object
        converter = new DBObjectToVariantSourceEntryConverter(VariantStorageManager.IncludeSrc.FULL, new DBObjectToSamplesConverter(sampleNames));
        converted = converter.convertToStorageType(file);
        assertEquals(mongoFile, converted);
=======
        DBObjectToVariantSourceEntryConverter converter = new DBObjectToVariantSourceEntryConverter(true, fileId,
                new DBObjectToSamplesConverter(studyId, sampleNames, "0/0"));
        DBObject converted = converter.convertToStorageType(file);
        assertEquals(mongoStudy, converted);
>>>>>>> 444b1b88
    }

    @Test
    public void testConvertToStorageTypeWithoutStatsWithSampleIds() {
        DBObjectToVariantSourceEntryConverter converter;
        DBObject convertedMongo;
        VariantSourceEntry convertedFile;


        // Test with no stats converter provided
        DBObjectToSamplesConverter samplesConverter = new DBObjectToSamplesConverter(studyConfiguration);
        converter = new DBObjectToVariantSourceEntryConverter(
<<<<<<< HEAD
                VariantStorageManager.IncludeSrc.FULL,
                new DBObjectToSamplesConverter(true, sampleIds)
=======
                true, fileId,
                samplesConverter
>>>>>>> 444b1b88
        );
        convertedMongo = converter.convertToStorageType(file);
        assertEquals(mongoFileWithIds, convertedMongo);
        convertedFile = converter.convertToDataModelType(convertedMongo);
        file.setAttributes(convertedAttributes);
        assertEquals(file, convertedFile);

<<<<<<< HEAD
        // Test with a stats converter provided but no stats object
        converter = new DBObjectToVariantSourceEntryConverter(
                VariantStorageManager.IncludeSrc.FULL,
                new DBObjectToSamplesConverter(true, sampleIds)
        );
        convertedMongo = converter.convertToStorageType(file);
        assertEquals(mongoFileWithIds, convertedMongo);
        convertedFile = converter.convertToDataModelType(convertedMongo);
        assertEquals(file, convertedFile);
=======
>>>>>>> 444b1b88
    }

    @Test
    public void testConvertToDataTypeWithoutStatsWithSampleIds() {
        DBObjectToVariantSourceEntryConverter converter;
        DBObject convertedMongo;
        VariantSourceEntry convertedFile;


        // Test with no stats converter provided
        DBObjectToSamplesConverter samplesConverter = new DBObjectToSamplesConverter(studyConfiguration);
        converter = new DBObjectToVariantSourceEntryConverter(
<<<<<<< HEAD
                VariantStorageManager.IncludeSrc.FULL,
                new DBObjectToSamplesConverter(true, sampleIds)
=======
                true, fileId,
                samplesConverter
>>>>>>> 444b1b88
        );
        convertedFile = converter.convertToDataModelType(mongoFileWithIds);
        assertEquals(convertedAttributes, convertedFile.getAttributes());
        convertedFile.setAttributes(file.getAttributes());
        convertedMongo = converter.convertToStorageType(convertedFile);
<<<<<<< HEAD
        assertEquals(mongoFileWithIds, convertedMongo);

        // Test with a stats converter provided but no stats object
        converter = new DBObjectToVariantSourceEntryConverter(
                VariantStorageManager.IncludeSrc.FULL,
                new DBObjectToSamplesConverter(true, sampleIds)
        );
        convertedFile = converter.convertToDataModelType(mongoFileWithIds);
=======
>>>>>>> 444b1b88
        assertEquals(file, convertedFile);
        assertEquals(mongoFileWithIds, convertedMongo);

    }

}<|MERGE_RESOLUTION|>--- conflicted
+++ resolved
@@ -27,12 +27,9 @@
 import org.junit.Before;
 import org.junit.Test;
 import org.opencb.biodata.models.variant.VariantSourceEntry;
-<<<<<<< HEAD
 import org.opencb.biodata.models.variant.stats.VariantStats;
 import org.opencb.opencga.storage.core.variant.VariantStorageManager;
-=======
 import org.opencb.opencga.storage.core.StudyConfiguration;
->>>>>>> 444b1b88
 
 /**
  *
@@ -178,14 +175,9 @@
         List<String> sampleNames = null;
 
         // Test with no stats converter provided
-<<<<<<< HEAD
-        DBObjectToVariantSourceEntryConverter converter = new DBObjectToVariantSourceEntryConverter(VariantStorageManager.IncludeSrc.FULL, new DBObjectToSamplesConverter(sampleNames));
-        VariantSourceEntry converted = converter.convertToDataModelType(mongoFile);
-=======
-        DBObjectToVariantSourceEntryConverter converter = new DBObjectToVariantSourceEntryConverter(true, fileId, new DBObjectToSamplesConverter(studyId, sampleNames, "0/0"));
+        DBObjectToVariantSourceEntryConverter converter = new DBObjectToVariantSourceEntryConverter(VariantStorageManager.IncludeSrc.FULL, fileId, new DBObjectToSamplesConverter(studyId, sampleNames, "0/0"));
         VariantSourceEntry converted = converter.convertToDataModelType(mongoStudy);
         file.setAttributes(convertedAttributes);
->>>>>>> 444b1b88
         assertEquals(file, converted);
     }
 
@@ -194,35 +186,19 @@
         file.getSamplesData().clear(); // TODO Samples can't be tested easily, needs a running Mongo instance
         List<String> sampleNames = null;
         // Test with a stats converter provided but no stats object
-<<<<<<< HEAD
-        converter = new DBObjectToVariantSourceEntryConverter(VariantStorageManager.IncludeSrc.FULL, new DBObjectToSamplesConverter(sampleNames));
-        converted = converter.convertToDataModelType(mongoFile);
-=======
-        DBObjectToVariantSourceEntryConverter converter = new DBObjectToVariantSourceEntryConverter(true, fileId, new DBObjectToSamplesConverter(studyId, sampleNames, "0/0"));
+        DBObjectToVariantSourceEntryConverter converter = new DBObjectToVariantSourceEntryConverter(VariantStorageManager.IncludeSrc.FULL, fileId, new DBObjectToSamplesConverter(studyId, sampleNames, "0/0"));
         VariantSourceEntry converted = converter.convertToDataModelType(mongoStudy);
         file.setAttributes(convertedAttributes);
->>>>>>> 444b1b88
         assertEquals(file, converted);
     }
 
     @Test
     public void testConvertToStorageTypeWithoutStats() {
         // Test with no stats converter provided
-<<<<<<< HEAD
-        DBObjectToVariantSourceEntryConverter converter = new DBObjectToVariantSourceEntryConverter(VariantStorageManager.IncludeSrc.FULL, new DBObjectToSamplesConverter(sampleNames));
-        DBObject converted = converter.convertToStorageType(file);
-        assertEquals(mongoFile, converted);
-        
-        // Test with a stats converter provided but no stats object
-        converter = new DBObjectToVariantSourceEntryConverter(VariantStorageManager.IncludeSrc.FULL, new DBObjectToSamplesConverter(sampleNames));
-        converted = converter.convertToStorageType(file);
-        assertEquals(mongoFile, converted);
-=======
-        DBObjectToVariantSourceEntryConverter converter = new DBObjectToVariantSourceEntryConverter(true, fileId,
+        DBObjectToVariantSourceEntryConverter converter = new DBObjectToVariantSourceEntryConverter(VariantStorageManager.IncludeSrc.FULL, fileId,
                 new DBObjectToSamplesConverter(studyId, sampleNames, "0/0"));
         DBObject converted = converter.convertToStorageType(file);
         assertEquals(mongoStudy, converted);
->>>>>>> 444b1b88
     }
 
     @Test
@@ -235,32 +211,15 @@
         // Test with no stats converter provided
         DBObjectToSamplesConverter samplesConverter = new DBObjectToSamplesConverter(studyConfiguration);
         converter = new DBObjectToVariantSourceEntryConverter(
-<<<<<<< HEAD
                 VariantStorageManager.IncludeSrc.FULL,
-                new DBObjectToSamplesConverter(true, sampleIds)
-=======
-                true, fileId,
+                fileId,
                 samplesConverter
->>>>>>> 444b1b88
         );
         convertedMongo = converter.convertToStorageType(file);
         assertEquals(mongoFileWithIds, convertedMongo);
         convertedFile = converter.convertToDataModelType(convertedMongo);
         file.setAttributes(convertedAttributes);
         assertEquals(file, convertedFile);
-
-<<<<<<< HEAD
-        // Test with a stats converter provided but no stats object
-        converter = new DBObjectToVariantSourceEntryConverter(
-                VariantStorageManager.IncludeSrc.FULL,
-                new DBObjectToSamplesConverter(true, sampleIds)
-        );
-        convertedMongo = converter.convertToStorageType(file);
-        assertEquals(mongoFileWithIds, convertedMongo);
-        convertedFile = converter.convertToDataModelType(convertedMongo);
-        assertEquals(file, convertedFile);
-=======
->>>>>>> 444b1b88
     }
 
     @Test
@@ -273,29 +232,14 @@
         // Test with no stats converter provided
         DBObjectToSamplesConverter samplesConverter = new DBObjectToSamplesConverter(studyConfiguration);
         converter = new DBObjectToVariantSourceEntryConverter(
-<<<<<<< HEAD
                 VariantStorageManager.IncludeSrc.FULL,
-                new DBObjectToSamplesConverter(true, sampleIds)
-=======
-                true, fileId,
+                fileId,
                 samplesConverter
->>>>>>> 444b1b88
         );
         convertedFile = converter.convertToDataModelType(mongoFileWithIds);
         assertEquals(convertedAttributes, convertedFile.getAttributes());
         convertedFile.setAttributes(file.getAttributes());
         convertedMongo = converter.convertToStorageType(convertedFile);
-<<<<<<< HEAD
-        assertEquals(mongoFileWithIds, convertedMongo);
-
-        // Test with a stats converter provided but no stats object
-        converter = new DBObjectToVariantSourceEntryConverter(
-                VariantStorageManager.IncludeSrc.FULL,
-                new DBObjectToSamplesConverter(true, sampleIds)
-        );
-        convertedFile = converter.convertToDataModelType(mongoFileWithIds);
-=======
->>>>>>> 444b1b88
         assertEquals(file, convertedFile);
         assertEquals(mongoFileWithIds, convertedMongo);
 
