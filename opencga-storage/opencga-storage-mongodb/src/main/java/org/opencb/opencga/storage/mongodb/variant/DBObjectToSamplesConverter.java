/*
 * Copyright 2015 OpenCB
 *
 * Licensed under the Apache License, Version 2.0 (the "License");
 * you may not use this file except in compliance with the License.
 * You may obtain a copy of the License at
 *
 *     http://www.apache.org/licenses/LICENSE-2.0
 *
 * Unless required by applicable law or agreed to in writing, software
 * distributed under the License is distributed on an "AS IS" BASIS,
 * WITHOUT WARRANTIES OR CONDITIONS OF ANY KIND, either express or implied.
 * See the License for the specific language governing permissions and
 * limitations under the License.
 */

package org.opencb.opencga.storage.mongodb.variant;

import com.google.common.collect.BiMap;
import com.google.common.collect.HashBiMap;
import com.mongodb.BasicDBObject;
import com.mongodb.DBObject;
<<<<<<< HEAD
import org.opencb.biodata.models.feature.Genotype;
import org.opencb.biodata.models.variant.VariantSourceEntry;
=======
import org.opencb.biodata.models.variant.StudyEntry;
>>>>>>> 34a431c3
import org.opencb.datastore.core.QueryResult;
import org.opencb.opencga.storage.core.StudyConfiguration;
import org.opencb.opencga.storage.core.variant.StudyConfigurationManager;
import org.opencb.opencga.storage.core.variant.VariantStorageManager;
import org.opencb.opencga.storage.core.variant.adaptors.VariantSourceDBAdaptor;
import org.slf4j.LoggerFactory;

import java.util.*;
import java.util.stream.Collectors;

<<<<<<< HEAD
import static org.opencb.opencga.storage.mongodb.variant.DBObjectToVariantSourceEntryConverter.*;
=======
import static org.opencb.opencga.storage.mongodb.variant.DBObjectToStudyVariantEntryConverter.*;
>>>>>>> 34a431c3

/**
 *
 * @author Cristina Yenyxe Gonzalez Garcia <cyenyxe@ebi.ac.uk>
 */
public class DBObjectToSamplesConverter /*implements ComplexTypeConverter<VariantSourceEntry, DBObject>*/ {

    public static final String UNKNOWN_GENOTYPE = "?/?";
    @Deprecated public static final List<String> OTHER_FIELDS = Arrays.asList("GQX", "DP");   //TODO: Save this information on the StudyConfiguration
    public static final Object UNKNOWN_FIELD = -1;

    private final Map<Integer, StudyConfiguration> studyConfigurations;
    private final Map<Integer, BiMap<String, Integer>> __studySamplesId; //Inverse map from "sampleIds". Do not use directly, can be null. Use "getIndexedIdSamplesMap()"
    private final Map<Integer, LinkedHashMap<String, Integer>> __returnedSamplesPosition;
    private final Map<Integer, Set<String>> studyDefaultGenotypeSet;
    private LinkedHashSet<String> returnedSamples;
    private VariantSourceDBAdaptor sourceDbAdaptor;
    private StudyConfigurationManager studyConfigurationManager;
    private String returnedUnknownGenotype;

    public static final org.slf4j.Logger logger = LoggerFactory.getLogger(DBObjectToSamplesConverter.class.getName());

    /**
     * Create a converter from a Map of samples to DBObject entities.
     **/
    DBObjectToSamplesConverter() {
        studyConfigurations = new HashMap<>();
        __studySamplesId = new HashMap<>();
        __returnedSamplesPosition = new HashMap<>();
        studyDefaultGenotypeSet = new HashMap<>();
        returnedSamples = new LinkedHashSet<>();
        studyConfigurationManager = null;
        returnedUnknownGenotype = null;
    }

    /**
     * Create a converter from DBObject to a Map of samples, providing the list
     * of sample names.
     *
     * @param samples The list of samples, if any
     * @param defaultGenotype
     */
    public DBObjectToSamplesConverter(int studyId, List<String> samples, String defaultGenotype) {
        this(studyId, null, samples, defaultGenotype);
    }

    /**
     * Create a converter from DBObject to a Map of samples, providing the list
     * of sample names.
     *
     * @param fileId
     * @param samples The list of samples, if any
     * @param defaultGenotype
     */
    public DBObjectToSamplesConverter(int studyId, Integer fileId, List<String> samples, String defaultGenotype) {
        this();
        setSamples(studyId, fileId, samples);
        studyConfigurations.get(studyId).getAttributes().put(MongoDBVariantStorageManager.DEFAULT_GENOTYPE, Collections.singleton(defaultGenotype));
        studyDefaultGenotypeSet.put(studyId, Collections.singleton(defaultGenotype));
    }

    /**
     *
     */
    public DBObjectToSamplesConverter(StudyConfigurationManager studyConfigurationManager, VariantSourceDBAdaptor variantSourceDBAdaptor) {
        this();
        this.sourceDbAdaptor = variantSourceDBAdaptor;
        this.studyConfigurationManager = studyConfigurationManager;
    }

    /**
     *
     */
    public DBObjectToSamplesConverter(StudyConfiguration studyConfiguration) {
        this(Collections.singletonList(studyConfiguration));
    }

    /**
     *
     */
    public DBObjectToSamplesConverter(List<StudyConfiguration> studyConfigurations) {
        this();
        studyConfigurations.forEach(this::addStudyConfiguration);
    }

    public List<List<String>> convertToDataModelType(DBObject object, int studyId) {
        return convertToDataModelType(object, null, studyId);
    }

    /**
     *
     * @param object Mongo object
     * @param study  If not null, will be filled with Format, SamplesData and SamplesPosition
     * @param studyId StudyId
     * @return Samples Data
     */
<<<<<<< HEAD
    public List<List<String>> convertToDataModelType(DBObject object, VariantSourceEntry study, int studyId) {
=======
    public List<List<String>> convertToDataModelType(DBObject object, StudyEntry study, int studyId) {
>>>>>>> 34a431c3

        if (!studyConfigurations.containsKey(studyId) && studyConfigurationManager != null) { // Samples not set as constructor argument, need to query
            QueryResult<StudyConfiguration> queryResult = studyConfigurationManager.getStudyConfiguration(studyId, null);
            if(queryResult.first() == null) {
                logger.warn("DBObjectToSamplesConverter.convertToDataModelType StudyConfiguration {studyId: {}} not found! Looking for VariantSource", studyId);

                if (sourceDbAdaptor != null) {
                    QueryResult samplesBySource = sourceDbAdaptor.getSamplesBySource(object.get(FILEID_FIELD).toString(), null);
                    if(samplesBySource.getResult().isEmpty()) {
                        logger.warn("DBObjectToSamplesConverter.convertToDataModelType VariantSource not found! Can't read sample names");
                    } else {
                        setSamples(studyId, null, (List<String>) samplesBySource.getResult().get(0));
                    }
                }
            } else {
                addStudyConfiguration(queryResult.first());
            }
        }

        if (!studyConfigurations.containsKey(studyId)) {
            return Collections.emptyList();
        }

        StudyConfiguration studyConfiguration = studyConfigurations.get(studyId);
        Map<String, Integer> sampleIds = getIndexedSamplesIdMap(studyId);
        final BiMap<String, Integer> samplesPosition = StudyConfiguration.getSamplesPosition(studyConfiguration);
        final LinkedHashMap<String, Integer> samplesPositionToReturn = getReturnedSamplesPosition(studyConfiguration);
        List<String> extraFields = studyConfiguration.getAttributes().getAsStringList(VariantStorageManager.Options.EXTRA_GENOTYPE_FIELDS.key());
        if (sampleIds == null || sampleIds.isEmpty()) {
            fillStudyEntryFields(study, samplesPositionToReturn, extraFields, Collections.emptyList());
            return Collections.emptyList();
        }

        BasicDBObject mongoGenotypes = (BasicDBObject) object.get(GENOTYPES_FIELD);

        List<List<String>> samplesData = new ArrayList<>(sampleIds.size());


        // An array of genotypes is initialized with the most common one
//        String mostCommonGtString = mongoGenotypes.getString("def");
        Set<String> defaultGenotypes = studyDefaultGenotypeSet.get(studyId);
        String mostCommonGtString = defaultGenotypes.isEmpty() ? null : defaultGenotypes.iterator().next();
        if (UNKNOWN_GENOTYPE.equals(mostCommonGtString)) {
            mostCommonGtString = returnedUnknownGenotype;
        }
        if (mostCommonGtString == null) {
            mostCommonGtString = UNKNOWN_GENOTYPE;
        }

        // Add the samples to the file
        for (int i = 0; i < sampleIds.size(); i++) {
            String[] values = new String[1 + extraFields.size()];
            values[0] = mostCommonGtString;
            samplesData.add(Arrays.asList(values));
        }


        // Loop through the non-most commmon genotypes, and set their defaultValue
        // in the position specified in the array, such as:
        // "0|1" : [ 41, 311, 342, 358, 881, 898, 903 ]
        // genotypes[41], genotypes[311], etc, will be set to "0|1"
        Map<Integer, String> idSamples = getIndexedSamplesIdMap(studyId).inverse();
        for (Map.Entry<String, Object> dbo : mongoGenotypes.entrySet()) {
            final String genotype;
            if (dbo.getKey().equals(UNKNOWN_GENOTYPE)) {
                if (returnedUnknownGenotype == null) {
                    continue;
                }
                if (defaultGenotypes.contains(returnedUnknownGenotype)) {
                    continue;
                } else {
                    genotype = returnedUnknownGenotype;
                }
            } else {
                genotype = genotypeToDataModelType(dbo.getKey());
            }
            for (Integer sampleId : (List<Integer>) dbo.getValue()) {
                if (idSamples.containsKey(sampleId)) {
                    samplesData.get(samplesPositionToReturn.get(idSamples.get(sampleId))).set(0, genotype);
                }
            }
        }

        int extraFieldPosition = 1; //Skip GT
        for (String extraField : extraFields) {
            if (object.containsField(extraField.toLowerCase())) {
                List values = (List) object.get(extraField.toLowerCase());

                for (int i = 0; i < values.size(); i++) {
                    Object value = values.get(i);
                    String sampleName = samplesPosition.inverse().get(i);
                    samplesData.get(samplesPositionToReturn.get(sampleName)).set(extraFieldPosition, value.toString());
                }
            }
            extraFieldPosition++;
        }

        fillStudyEntryFields(study, samplesPositionToReturn, extraFields, samplesData);
        return samplesData;
    }

<<<<<<< HEAD
    private void fillStudyEntryFields(VariantSourceEntry study, LinkedHashMap<String, Integer> samplesPositionToReturn, List<String> extraFields, List<List<String>> samplesData) {
=======
    private void fillStudyEntryFields(StudyEntry study, LinkedHashMap<String, Integer> samplesPositionToReturn, List<String> extraFields, List<List<String>> samplesData) {
>>>>>>> 34a431c3
        //If != null, just return samplesData
        if (study != null) {
            //Set FORMAT
            if (extraFields.isEmpty()) {
                study.setFormat(Collections.singletonList("GT"));
            } else {
                List<String> format = new ArrayList<>(1 + extraFields.size());
                format.add("GT");
                format.addAll(extraFields);
                study.setFormat(format);
            }

            //Set Samples Position
            study.setSamplesPosition(samplesPositionToReturn);
            //Set Samples Data
            study.setSamplesData(samplesData);
        }
    }

<<<<<<< HEAD
    public DBObject convertToStorageType(Map<String, Map<String, String>> object, int studyId, int fileId) {
        Map<Genotype, List<Integer>> genotypeCodes = new HashMap<>();
=======
    public DBObject convertToStorageType(StudyEntry studyEntry, int studyId, int fileId) {
        Map<String, List<Integer>> genotypeCodes = new HashMap<>();
>>>>>>> 34a431c3

        StudyConfiguration studyConfiguration = studyConfigurations.get(studyId);

        HashBiMap<String, Integer> sampleIds = HashBiMap.create(studyConfiguration.getSampleIds());
        // Classify samples by genotype
        int sampleIdx = 0;
        Integer gtIdx = studyEntry.getFormatPositions().get("GT");
        List<String> studyEntryOrderedSamplesName = studyEntry.getOrderedSamplesName();
        for (List<String> data : studyEntry.getSamplesData()) {
            String genotype = data.get(gtIdx);
            String sampleName = studyEntryOrderedSamplesName.get(sampleIdx);
            if (genotype != null) {
//                Genotype g = new Genotype(genotype);
                List<Integer> samplesWithGenotype = genotypeCodes.get(genotype);
                if (samplesWithGenotype == null) {
                    samplesWithGenotype = new ArrayList<>();
                    genotypeCodes.put(genotype, samplesWithGenotype);
                }
                samplesWithGenotype.add(sampleIds.get(sampleName));
            }
            sampleIdx++;
        }


        Set<String> defaultGenotype = studyDefaultGenotypeSet.get(studyId).stream().collect(Collectors.toSet());

        // In Mongo, samples are stored in a map, classified by their genotype.
        // The most common genotype will be marked as "default" and the specific
        // positions where it is shown will not be stored. Example from 1000G:
        // "def" : 0|0,
        // "0|1" : [ 41, 311, 342, 358, 881, 898, 903 ],
        // "1|0" : [ 262, 290, 300, 331, 343, 369, 374, 391, 879, 918, 930 ]
        BasicDBObject mongoSamples = new BasicDBObject();
        BasicDBObject mongoGenotypes = new BasicDBObject();
<<<<<<< HEAD
        for (Map.Entry<Genotype, List<Integer>> entry : genotypeCodes.entrySet()) {
            String genotypeStr = genotypeToStorageType(entry.getKey().toString());
=======
        for (Map.Entry<String, List<Integer>> entry : genotypeCodes.entrySet()) {
            String genotypeStr = genotypeToStorageType(entry.getKey());
>>>>>>> 34a431c3
            if (!defaultGenotype.contains(entry.getKey())) {
                mongoGenotypes.append(genotypeStr, entry.getValue());
            }
        }
        mongoSamples.append(GENOTYPES_FIELD, mongoGenotypes);


        //Position for samples in this file
        HashBiMap<String, Integer> samplesPosition = HashBiMap.create();
        int position = 0;
        for (Integer sampleId : studyConfiguration.getSamplesInFiles().get(fileId)) {
            samplesPosition.put(studyConfiguration.getSampleIds().inverse().get(sampleId), position++);
        }


        List<String> extraFields = studyConfiguration.getAttributes().getAsStringList(VariantStorageManager.Options.EXTRA_GENOTYPE_FIELDS.key());
        for (String extraField : extraFields) {
            List<Object> values = new ArrayList<>(samplesPosition.size());
            for (int size = samplesPosition.size(); size > 0; size--) {
                values.add(UNKNOWN_FIELD);
            }
<<<<<<< HEAD
            for (Map.Entry<String, Map<String, String>> sampleMapEntry : object.entrySet()) {
                if (sampleMapEntry.getValue().containsKey(extraField)) {
                    Integer index = samplesPosition.get(sampleMapEntry.getKey());
                    Object value;
                    String stringValue = sampleMapEntry.getValue().get(extraField);
=======
            sampleIdx = 0;
            if (studyEntry.getFormatPositions().containsKey(extraField)) {
                Integer fieldIdx = studyEntry.getFormatPositions().get(extraField);
                String sampleName = studyEntryOrderedSamplesName.get(sampleIdx);
                for (List<String> sampleData : studyEntry.getSamplesData()) {
                    Integer index = samplesPosition.get(sampleName);
                    Object value;
                    String stringValue = sampleData.get(fieldIdx);
>>>>>>> 34a431c3
                    try {
                        value = Integer.parseInt(stringValue);
                    } catch (NumberFormatException e) {
                        try {
                            value = Double.parseDouble(stringValue);
                        } catch (NumberFormatException e2) {
                            value = stringValue;
                        }
                    }
                    values.set(index, value);
<<<<<<< HEAD
=======
                    sampleIdx++;
>>>>>>> 34a431c3
                }
            }
            mongoSamples.append(extraField.toLowerCase(), values);
        }

        return mongoSamples;
    }


    public void setSamples(int studyId, Integer fileId, List<String> samples) {
        int i = 0;
        int size = samples == null? 0 : samples.size();
        LinkedHashMap<String, Integer> sampleIdsMap = new LinkedHashMap<>(size);
        LinkedHashSet<Integer> sampleIds = new LinkedHashSet<>(size);
        if (samples != null) {
            for (String sample : samples) {
                sampleIdsMap.put(sample, i);
                sampleIds.add(i);
                i++;
            }
        }
        StudyConfiguration studyConfiguration = new StudyConfiguration(studyId, "",
                Collections.<String, Integer>emptyMap(), sampleIdsMap,
                Collections.<String, Integer>emptyMap(),
                Collections.<Integer, Set<Integer>>emptyMap());
        if (fileId != null) {
            studyConfiguration.setSamplesInFiles(Collections.singletonMap(fileId, sampleIds));
        }
        addStudyConfiguration(studyConfiguration);
    }

    public void setReturnedSamples(List<String> returnedSamples) {
        this.returnedSamples = new LinkedHashSet<>(returnedSamples);
        __studySamplesId.clear();
        __returnedSamplesPosition.clear();
    }

    public void addStudyConfiguration(StudyConfiguration studyConfiguration) {
        this.studyConfigurations.put(studyConfiguration.getStudyId(), studyConfiguration);
        this.__studySamplesId.put(studyConfiguration.getStudyId(), null);

        Set defGenotypeSet = studyConfiguration.getAttributes().get(MongoDBVariantStorageManager.DEFAULT_GENOTYPE, Set.class);
        if (defGenotypeSet == null) {
            List<String> defGenotype = studyConfiguration.getAttributes().getAsStringList(MongoDBVariantStorageManager.DEFAULT_GENOTYPE);
            if (defGenotype.size() == 0) {
                defGenotypeSet = Collections.<String>emptySet();
            } else if (defGenotype.size() == 1) {
                defGenotypeSet = Collections.singleton(defGenotype.get(0));
            } else {
                defGenotypeSet = new LinkedHashSet<>(defGenotype);
            }
        }
        this.studyDefaultGenotypeSet.put(studyConfiguration.getStudyId(), defGenotypeSet);
    }

    public String getReturnedUnknownGenotype() {
        return returnedUnknownGenotype;
    }

    public void setReturnedUnknownGenotype(String returnedUnknownGenotype) {
        this.returnedUnknownGenotype = returnedUnknownGenotype;
    }

    /**
     * Lazy usage of loaded samplesIdMap.
     **/
    private BiMap<String, Integer> getIndexedSamplesIdMap(int studyId) {
        BiMap<String, Integer> sampleIds;
        if (this.__studySamplesId.get(studyId) == null) {
            StudyConfiguration studyConfiguration = studyConfigurations.get(studyId);
            sampleIds = StudyConfiguration.getIndexedSamples(studyConfiguration);
            if (!returnedSamples.isEmpty()) {
                BiMap<String, Integer> returnedSampleIds = HashBiMap.create();
                sampleIds.entrySet().stream()
                        //ReturnedSamples could be sampleNames or sampleIds as a string
                        .filter(e -> returnedSamples.contains(e.getKey()) || returnedSamples.contains(e.getValue().toString()))
                        .forEach(stringIntegerEntry -> returnedSampleIds.put(stringIntegerEntry.getKey(), stringIntegerEntry.getValue()));
                sampleIds = returnedSampleIds;
            }
            this.__studySamplesId.put(studyId, sampleIds);
        } else {
            sampleIds = this.__studySamplesId.get(studyId);
        }

        return sampleIds;
    }

    private LinkedHashMap<String, Integer> getReturnedSamplesPosition(StudyConfiguration studyConfiguration) {
        if (!__returnedSamplesPosition.containsKey(studyConfiguration.getStudyId())) {
            LinkedHashMap<String, Integer> samplesPosition;
            if (returnedSamples.isEmpty()) {
<<<<<<< HEAD
                samplesPosition = new LinkedHashMap<>(StudyConfiguration.getSamplesPosition(studyConfiguration));
=======
                BiMap<Integer, String> unorderedSamplesPosition = StudyConfiguration.getSamplesPosition(studyConfiguration).inverse();
                samplesPosition = new LinkedHashMap<>(unorderedSamplesPosition.size());
                for (int i = 0; i < unorderedSamplesPosition.size(); i++) {
                    samplesPosition.put(unorderedSamplesPosition.get(i), i);
                }
>>>>>>> 34a431c3
            } else {
                samplesPosition = new LinkedHashMap<>(returnedSamples.size());
                int index = 0;
                BiMap<String, Integer> indexedSamplesId = getIndexedSamplesIdMap(studyConfiguration.getStudyId());
                for (String returnedSample : returnedSamples) {
                    if (indexedSamplesId.containsKey(returnedSample)) {
                        samplesPosition.put(returnedSample, index++);
                    }
                }
//                for (String sample : indexedSamplesId.keySet()) {
//                    samplesPosition.put(sample, index++);
//                }
            }
            __returnedSamplesPosition.put(studyConfiguration.getStudyId(), samplesPosition);
        }
        LinkedHashMap<String, Integer> samplesPosition = __returnedSamplesPosition.get(studyConfiguration.getStudyId());
        return samplesPosition;
    }


<<<<<<< HEAD
    private VariantSourceEntry getLegacyNoncompressedSamples(BasicDBObject object) {
        VariantSourceEntry variantSourceEntry = new VariantSourceEntry(object.get(FILEID_FIELD).toString(),
=======
    private StudyEntry getLegacyNoncompressedSamples(BasicDBObject object) {
        StudyEntry studyEntry = new StudyEntry(object.get(FILEID_FIELD).toString(),
>>>>>>> 34a431c3
                object.get(STUDYID_FIELD).toString());

        BasicDBObject mongoGenotypes = (BasicDBObject) object.get(GENOTYPES_FIELD);
        for (Object entry : mongoGenotypes.toMap().entrySet()) {
            Map.Entry sample = (Map.Entry) entry;
            studyEntry.addSampleData(sample.getKey().toString(), ((DBObject) sample.getValue()).toMap());
        }
//            for (String sample : samples) {
//                Map<String, String> sampleData = ((DBObject) mongoGenotypes.get(sample)).toMap();
//                fileWithSamples.addSampleData(sample, sampleData);
//                System.out.println("Sample processed: " + sample);
//            }
        return studyEntry;
    }

    private DBObject getLegacyNoncompressedSamples(StudyEntry object) {
        BasicDBObject mongoSamples = new BasicDBObject();
        for (Map.Entry<String, Map<String, String>> entry : object.getSamplesDataAsMap().entrySet()) {
            BasicDBObject sampleData = new BasicDBObject();
            for (Map.Entry<String, String> sampleEntry : entry.getValue().entrySet()) {
                sampleData.put(sampleEntry.getKey(), sampleEntry.getValue());
            }
            mongoSamples.put(entry.getKey(), sampleData);
        }
        return mongoSamples;
    }

    public static String genotypeToDataModelType(String genotype) {
        return genotype.replace("-1", ".");
    }

    public static String genotypeToStorageType(String genotype) {
        return genotype.replace(".", "-1");
    }

    public List<String> getFormat(int studyId) {
        StudyConfiguration studyConfiguration = studyConfigurations.get(studyId);
        List<String> extraFields = studyConfiguration.getAttributes().getAsStringList(VariantStorageManager.Options.EXTRA_GENOTYPE_FIELDS.key());
        if (extraFields.isEmpty()) {
            return Collections.singletonList("GT");
        } else {
            List<String> format = new ArrayList<>(1 + extraFields.size());
            format.addAll(extraFields);
            return format;
        }
    }
}<|MERGE_RESOLUTION|>--- conflicted
+++ resolved
@@ -20,12 +20,7 @@
 import com.google.common.collect.HashBiMap;
 import com.mongodb.BasicDBObject;
 import com.mongodb.DBObject;
-<<<<<<< HEAD
-import org.opencb.biodata.models.feature.Genotype;
-import org.opencb.biodata.models.variant.VariantSourceEntry;
-=======
 import org.opencb.biodata.models.variant.StudyEntry;
->>>>>>> 34a431c3
 import org.opencb.datastore.core.QueryResult;
 import org.opencb.opencga.storage.core.StudyConfiguration;
 import org.opencb.opencga.storage.core.variant.StudyConfigurationManager;
@@ -36,11 +31,7 @@
 import java.util.*;
 import java.util.stream.Collectors;
 
-<<<<<<< HEAD
-import static org.opencb.opencga.storage.mongodb.variant.DBObjectToVariantSourceEntryConverter.*;
-=======
 import static org.opencb.opencga.storage.mongodb.variant.DBObjectToStudyVariantEntryConverter.*;
->>>>>>> 34a431c3
 
 /**
  *
@@ -137,11 +128,7 @@
      * @param studyId StudyId
      * @return Samples Data
      */
-<<<<<<< HEAD
-    public List<List<String>> convertToDataModelType(DBObject object, VariantSourceEntry study, int studyId) {
-=======
     public List<List<String>> convertToDataModelType(DBObject object, StudyEntry study, int studyId) {
->>>>>>> 34a431c3
 
         if (!studyConfigurations.containsKey(studyId) && studyConfigurationManager != null) { // Samples not set as constructor argument, need to query
             QueryResult<StudyConfiguration> queryResult = studyConfigurationManager.getStudyConfiguration(studyId, null);
@@ -243,11 +230,7 @@
         return samplesData;
     }
 
-<<<<<<< HEAD
-    private void fillStudyEntryFields(VariantSourceEntry study, LinkedHashMap<String, Integer> samplesPositionToReturn, List<String> extraFields, List<List<String>> samplesData) {
-=======
     private void fillStudyEntryFields(StudyEntry study, LinkedHashMap<String, Integer> samplesPositionToReturn, List<String> extraFields, List<List<String>> samplesData) {
->>>>>>> 34a431c3
         //If != null, just return samplesData
         if (study != null) {
             //Set FORMAT
@@ -267,13 +250,8 @@
         }
     }
 
-<<<<<<< HEAD
-    public DBObject convertToStorageType(Map<String, Map<String, String>> object, int studyId, int fileId) {
-        Map<Genotype, List<Integer>> genotypeCodes = new HashMap<>();
-=======
     public DBObject convertToStorageType(StudyEntry studyEntry, int studyId, int fileId) {
         Map<String, List<Integer>> genotypeCodes = new HashMap<>();
->>>>>>> 34a431c3
 
         StudyConfiguration studyConfiguration = studyConfigurations.get(studyId);
 
@@ -308,13 +286,8 @@
         // "1|0" : [ 262, 290, 300, 331, 343, 369, 374, 391, 879, 918, 930 ]
         BasicDBObject mongoSamples = new BasicDBObject();
         BasicDBObject mongoGenotypes = new BasicDBObject();
-<<<<<<< HEAD
-        for (Map.Entry<Genotype, List<Integer>> entry : genotypeCodes.entrySet()) {
-            String genotypeStr = genotypeToStorageType(entry.getKey().toString());
-=======
         for (Map.Entry<String, List<Integer>> entry : genotypeCodes.entrySet()) {
             String genotypeStr = genotypeToStorageType(entry.getKey());
->>>>>>> 34a431c3
             if (!defaultGenotype.contains(entry.getKey())) {
                 mongoGenotypes.append(genotypeStr, entry.getValue());
             }
@@ -336,13 +309,6 @@
             for (int size = samplesPosition.size(); size > 0; size--) {
                 values.add(UNKNOWN_FIELD);
             }
-<<<<<<< HEAD
-            for (Map.Entry<String, Map<String, String>> sampleMapEntry : object.entrySet()) {
-                if (sampleMapEntry.getValue().containsKey(extraField)) {
-                    Integer index = samplesPosition.get(sampleMapEntry.getKey());
-                    Object value;
-                    String stringValue = sampleMapEntry.getValue().get(extraField);
-=======
             sampleIdx = 0;
             if (studyEntry.getFormatPositions().containsKey(extraField)) {
                 Integer fieldIdx = studyEntry.getFormatPositions().get(extraField);
@@ -351,7 +317,6 @@
                     Integer index = samplesPosition.get(sampleName);
                     Object value;
                     String stringValue = sampleData.get(fieldIdx);
->>>>>>> 34a431c3
                     try {
                         value = Integer.parseInt(stringValue);
                     } catch (NumberFormatException e) {
@@ -362,10 +327,7 @@
                         }
                     }
                     values.set(index, value);
-<<<<<<< HEAD
-=======
                     sampleIdx++;
->>>>>>> 34a431c3
                 }
             }
             mongoSamples.append(extraField.toLowerCase(), values);
@@ -457,15 +419,11 @@
         if (!__returnedSamplesPosition.containsKey(studyConfiguration.getStudyId())) {
             LinkedHashMap<String, Integer> samplesPosition;
             if (returnedSamples.isEmpty()) {
-<<<<<<< HEAD
-                samplesPosition = new LinkedHashMap<>(StudyConfiguration.getSamplesPosition(studyConfiguration));
-=======
                 BiMap<Integer, String> unorderedSamplesPosition = StudyConfiguration.getSamplesPosition(studyConfiguration).inverse();
                 samplesPosition = new LinkedHashMap<>(unorderedSamplesPosition.size());
                 for (int i = 0; i < unorderedSamplesPosition.size(); i++) {
                     samplesPosition.put(unorderedSamplesPosition.get(i), i);
                 }
->>>>>>> 34a431c3
             } else {
                 samplesPosition = new LinkedHashMap<>(returnedSamples.size());
                 int index = 0;
@@ -486,13 +444,8 @@
     }
 
 
-<<<<<<< HEAD
-    private VariantSourceEntry getLegacyNoncompressedSamples(BasicDBObject object) {
-        VariantSourceEntry variantSourceEntry = new VariantSourceEntry(object.get(FILEID_FIELD).toString(),
-=======
     private StudyEntry getLegacyNoncompressedSamples(BasicDBObject object) {
         StudyEntry studyEntry = new StudyEntry(object.get(FILEID_FIELD).toString(),
->>>>>>> 34a431c3
                 object.get(STUDYID_FIELD).toString());
 
         BasicDBObject mongoGenotypes = (BasicDBObject) object.get(GENOTYPES_FIELD);
