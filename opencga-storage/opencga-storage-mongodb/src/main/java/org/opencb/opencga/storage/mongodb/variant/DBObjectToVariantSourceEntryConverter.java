--- conflicted
+++ resolved
@@ -19,24 +19,16 @@
 import com.mongodb.BasicDBObject;
 import com.mongodb.DBObject;
 import java.io.IOException;
-<<<<<<< HEAD
-import java.util.List;
-import java.util.Map;
-=======
 import java.util.*;
->>>>>>> 444b1b88
 import java.util.logging.Level;
 import java.util.logging.Logger;
 
 import org.opencb.biodata.models.variant.VariantSourceEntry;
 import org.opencb.datastore.core.ComplexTypeConverter;
-<<<<<<< HEAD
 import org.opencb.opencga.storage.core.variant.VariantStorageManager;
-=======
 import org.opencb.datastore.core.QueryResult;
 import org.opencb.opencga.storage.core.StudyConfiguration;
 import org.opencb.opencga.storage.core.variant.StudyConfigurationManager;
->>>>>>> 444b1b88
 
 /**
  * @author Cristina Yenyxe Gonzalez Garcia <cyenyxe@ebi.ac.uk>
@@ -47,19 +39,12 @@
     public final static String STUDYID_FIELD = "sid";
     public final static String ALTERNATES_FIELD = "alts";
     public final static String ATTRIBUTES_FIELD = "attrs";
-<<<<<<< HEAD
-    public final static String FORMAT_FIELD = "fm";
-    public final static String SAMPLES_FIELD = "samp";
-    
-    private VariantStorageManager.IncludeSrc includeSrc;
-=======
     //    public final static String FORMAT_FIELD = "fm";
     public final static String GENOTYPES_FIELD = "gt";
     public static final String FILES_FIELD = "files";
 
-    private boolean includeSrc;
+    private VariantStorageManager.IncludeSrc includeSrc;
     private Set<Integer> returnedFiles;
->>>>>>> 444b1b88
 
 //    private Integer fileId;
     private DBObjectToSamplesConverter samplesConverter;
@@ -102,7 +87,7 @@
      * @param returnedFiles    If present, reads the information of this files from FILES_FIELD
      * @param samplesConverter The object used to convert the samples. If null, won't convert
      */
-    public DBObjectToVariantSourceEntryConverter(boolean includeSrc, List<Integer> returnedFiles,
+    public DBObjectToVariantSourceEntryConverter(VariantStorageManager.IncludeSrc includeSrc, List<Integer> returnedFiles,
                                                  DBObjectToSamplesConverter samplesConverter) {
         this(includeSrc);
         this.returnedFiles = (returnedFiles != null)? new HashSet<>(returnedFiles) : null;
@@ -110,7 +95,7 @@
     }
 
 
-    public DBObjectToVariantSourceEntryConverter(boolean includeSrc, Integer returnedFile,
+    public DBObjectToVariantSourceEntryConverter(VariantStorageManager.IncludeSrc includeSrc, Integer returnedFile,
                                                  DBObjectToSamplesConverter samplesConverter) {
         this(includeSrc, Collections.singletonList(returnedFile), samplesConverter);
     }
@@ -148,7 +133,7 @@
                     for (Map.Entry<String, Object> entry : attrs.entrySet()) {
                         // Unzip the "src" field, if available
                         if (entry.getKey().equals("src")) {
-                            if (includeSrc) {
+                            if (!includeSrc.equals(VariantStorageManager.IncludeSrc.NO)) {
                                 byte[] o = (byte[]) entry.getValue();
                                 try {
                                     file.addAttribute(fileId_ + entry.getKey(), org.opencb.commons.utils.StringUtils.gunzip(o));
@@ -284,15 +269,11 @@
         return mongoFile;
     }
 
-<<<<<<< HEAD
-    public void setIncludeSrc(VariantStorageManager.IncludeSrc includeSrc) {
-=======
     public DBObjectToSamplesConverter getSamplesConverter() {
         return samplesConverter;
     }
 
-    public void setIncludeSrc(boolean includeSrc) {
->>>>>>> 444b1b88
+    public void setIncludeSrc(VariantStorageManager.IncludeSrc includeSrc) {
         this.includeSrc = includeSrc;
     }
 }