/*
 * Copyright 2015 OpenCB
 *
 * Licensed under the Apache License, Version 2.0 (the "License");
 * you may not use this file except in compliance with the License.
 * You may obtain a copy of the License at
 *
 *     http://www.apache.org/licenses/LICENSE-2.0
 *
 * Unless required by applicable law or agreed to in writing, software
 * distributed under the License is distributed on an "AS IS" BASIS,
 * WITHOUT WARRANTIES OR CONDITIONS OF ANY KIND, either express or implied.
 * See the License for the specific language governing permissions and
 * limitations under the License.
 */

package org.opencb.opencga.storage.mongodb.variant;

import com.mongodb.BasicDBObject;
import com.mongodb.DBObject;
import java.io.IOException;
import java.util.*;
import java.util.logging.Level;
import java.util.logging.Logger;

import org.opencb.biodata.models.variant.VariantSourceEntry;
import org.opencb.datastore.core.ComplexTypeConverter;
import org.opencb.opencga.storage.core.variant.VariantStorageManager;
import org.opencb.datastore.core.QueryResult;
import org.opencb.opencga.storage.core.StudyConfiguration;
import org.opencb.opencga.storage.core.variant.StudyConfigurationManager;

/**
 * @author Cristina Yenyxe Gonzalez Garcia <cyenyxe@ebi.ac.uk>
 */
public class DBObjectToVariantSourceEntryConverter implements ComplexTypeConverter<VariantSourceEntry, DBObject> {

    public final static String FILEID_FIELD = "fid";
    public final static String STUDYID_FIELD = "sid";
    public final static String ALTERNATES_FIELD = "alts";
    public final static String ATTRIBUTES_FIELD = "attrs";
    //    public final static String FORMAT_FIELD = "fm";
    public final static String GENOTYPES_FIELD = "gt";
    public static final String FILES_FIELD = "files";
    public static final String ORI_FIELD = "_ori";

    private VariantStorageManager.IncludeSrc includeSrc;
    private Set<Integer> returnedFiles;

//    private Integer fileId;
    private DBObjectToSamplesConverter samplesConverter;
    private StudyConfigurationManager studyConfigurationManager = null;
    private Map<Integer, String> studyIds = new HashMap<>();

    /**
     * Create a converter between VariantSourceEntry and DBObject entities when
     * there is no need to provide a list of samples or statistics.
     *
     * @param includeSrc If true, will include and gzip the "src" attribute in the DBObject
     */
    public DBObjectToVariantSourceEntryConverter(VariantStorageManager.IncludeSrc includeSrc) {
        this.includeSrc = includeSrc;
        this.samplesConverter = null;
        this.returnedFiles = null;
    }


    /**
     * Create a converter from VariantSourceEntry to DBObject entities. A
     * samples converter and a statistics converter may be provided in case those
     * should be processed during the conversion.
     *
     * @param includeSrc       If true, will include and gzip the "src" attribute in the DBObject
     * @param samplesConverter The object used to convert the samples. If null, won't convert
     */
    public DBObjectToVariantSourceEntryConverter(VariantStorageManager.IncludeSrc includeSrc,
                                                 DBObjectToSamplesConverter samplesConverter) {
        this(includeSrc);
        this.samplesConverter = samplesConverter;
    }

    /**
     * Create a converter from VariantSourceEntry to DBObject entities. A
     * samples converter and a statistics converter may be provided in case those
     * should be processed during the conversion.
     *
     * @param includeSrc       If true, will include and gzip the "src" attribute in the DBObject
     * @param returnedFiles    If present, reads the information of this files from FILES_FIELD
     * @param samplesConverter The object used to convert the samples. If null, won't convert
     */
    public DBObjectToVariantSourceEntryConverter(VariantStorageManager.IncludeSrc includeSrc, List<Integer> returnedFiles,
                                                 DBObjectToSamplesConverter samplesConverter) {
        this(includeSrc);
        this.returnedFiles = (returnedFiles != null)? new HashSet<>(returnedFiles) : null;
        this.samplesConverter = samplesConverter;
    }


    public DBObjectToVariantSourceEntryConverter(VariantStorageManager.IncludeSrc includeSrc, Integer returnedFile,
                                                 DBObjectToSamplesConverter samplesConverter) {
        this(includeSrc, Collections.singletonList(returnedFile), samplesConverter);
    }

    public void setStudyConfigurationManager(StudyConfigurationManager studyConfigurationManager) {
        this.studyConfigurationManager = studyConfigurationManager;
    }

    public void addStudyName(int studyId, String studyName) {
        this.studyIds.put(studyId, studyName);
    }

    @Override
    public VariantSourceEntry convertToDataModelType(DBObject object) {
        int studyId = ((Number) object.get(STUDYID_FIELD)).intValue();
//        String fileId = this.fileId == null? null : String.valueOf(this.fileId);
        String fileId = returnedFiles != null && returnedFiles.size() == 1? returnedFiles.iterator().next().toString() : null;
        VariantSourceEntry file = new VariantSourceEntry(fileId, getStudyName(studyId));

//        String fileId = (String) object.get(FILEID_FIELD);
        DBObject fileObject = null;
        if (object.containsField(FILES_FIELD)) {
            for (DBObject dbObject : (List<DBObject>) object.get(FILES_FIELD)) {
                Integer fid = ((Integer) dbObject.get(FILEID_FIELD));
                String fileId_ = fid.toString() + "_";

                if (returnedFiles != null && !returnedFiles.contains(fid)) {
                    continue;
                }

                fileObject = dbObject;
                // Attributes
                if (fileObject.containsField(ATTRIBUTES_FIELD)) {
                    Map<String, Object> attrs = ((DBObject) fileObject.get(ATTRIBUTES_FIELD)).toMap();
                    for (Map.Entry<String, Object> entry : attrs.entrySet()) {
                        // Unzip the "src" field, if available
                        if (entry.getKey().equals("src")) {
                            if (!includeSrc.equals(VariantStorageManager.IncludeSrc.NO)) {
                                byte[] o = (byte[]) entry.getValue();
                                try {
                                    file.addAttribute(fileId_ + entry.getKey(), org.opencb.commons.utils.StringUtils.gunzip(o));
                                } catch (IOException ex) {
                                    Logger.getLogger(DBObjectToVariantSourceEntryConverter.class.getName()).log(Level.SEVERE, null, ex);
                                }
                            }
                        } else {
                            file.addAttribute(fileId_ + entry.getKey().replace(DBObjectToStudyConfigurationConverter.TO_REPLACE_DOTS, "."), entry.getValue().toString());
                        }
                    }
                }
                if (fileObject.containsField(ORI_FIELD)) {
                    DBObject _ori = (DBObject) fileObject.get(ORI_FIELD);
                    String ori = _ori.get("s") + ":" + _ori.get("i");
                    file.addAttribute(fileId_ + "ori", ori);
                }
            }
        }

        // Alternate alleles
        if (fileObject != null && fileObject.containsField(ALTERNATES_FIELD)) {
            List list = (List) fileObject.get(ALTERNATES_FIELD);
            String[] alternatives = new String[list.size()];
            int i = 0;
            for (Object o : list) {
                alternatives[i] = o.toString();
                i++;
            }
            file.setSecondaryAlternates(alternatives);
        }


//        if (fileObject != null && fileObject.containsField(FORMAT_FIELD)) {
//            file.setFormat((String) fileObject.get(FORMAT_FIELD));
//        } else {
            file.setFormat("GT");
//        }

        // Samples
        if (samplesConverter != null && object.containsField(GENOTYPES_FIELD)) {
            Map<String, Map<String, String>> samplesData = samplesConverter.convertToDataModelType(object, studyId);

            // Add the samples to the Java object, combining the data structures
            // with the samples' names and the genotypes
            for (Map.Entry<String, Map<String, String>> sampleData : samplesData.entrySet()) {
                file.addSampleData(sampleData.getKey(), sampleData.getValue());
            }
        }

        return file;
    }

    public String getStudyName(int studyId) {
        if (!studyIds.containsKey(studyId)) {
            if (studyConfigurationManager == null) {
                studyIds.put(studyId, Integer.toString(studyId));
            } else {
                QueryResult<StudyConfiguration> queryResult = studyConfigurationManager.getStudyConfiguration(studyId, null);
                if (queryResult.getResult().isEmpty()) {
                    studyIds.put(studyId, Integer.toString(studyId));
                } else {
                    studyIds.put(studyId, queryResult.first().getStudyName());
                }
            }
        }
        return studyIds.get(studyId);
    }

    @Override
    public DBObject convertToStorageType(VariantSourceEntry object) {
        int fileId = Integer.parseInt(object.getFileId());
        BasicDBObject fileObject = new BasicDBObject(FILEID_FIELD, fileId);

        // Alternate alleles
        if (object.getSecondaryAlternates().length > 0) {   // assuming secondaryAlternates doesn't contain the primary alternate
            fileObject.append(ALTERNATES_FIELD, object.getSecondaryAlternates());
        }

        // Attributes
        if (object.getAttributes().size() > 0) {
            BasicDBObject attrs = null;
            for (Map.Entry<String, String> entry : object.getAttributes().entrySet()) {
                String stringValue = entry.getValue();
                String key = entry.getKey().replace(".", DBObjectToStudyConfigurationConverter.TO_REPLACE_DOTS);
                Object value = stringValue;
<<<<<<< HEAD
                if (entry.getKey().equals("src")) {
                    if (VariantStorageManager.IncludeSrc.FULL.equals(includeSrc)) {
=======
                if (key.equals("src")) {
                    if (includeSrc) {
>>>>>>> b0ca18b9
                        try {
                            value = org.opencb.commons.utils.StringUtils.gzip(stringValue);
                        } catch (IOException ex) {
                            Logger.getLogger(DBObjectToVariantSourceEntryConverter.class.getName()).log(Level.SEVERE, null, ex);
                        }
                    } else if (VariantStorageManager.IncludeSrc.FIRST_8_COLUMNS.equals(includeSrc)) {
                        String[] fields = entry.getValue().split("\t");
                        StringBuilder sb = new StringBuilder();
                        sb.append(fields[0]);
                        for (int i = 1; i < fields.length && i < 8; i++) {
                            sb.append("\t").append(fields[i]);
                        }
                        try {
                            value = org.opencb.commons.utils.StringUtils.gzip(sb.toString());
                        } catch (IOException ex) {
                            Logger.getLogger(DBObjectToVariantSourceEntryConverter.class.getName()).log(Level.SEVERE, null, ex);
                        }
                    } else {
                        continue;
                    }
                } else if (key.equals("ori")) {
                    int indexOf = stringValue.lastIndexOf(":");
                    fileObject.append(ORI_FIELD,
                            new BasicDBObject("s", stringValue.substring(0, indexOf))
                                    .append("i", Integer.parseInt(stringValue.substring(indexOf + 1))));
                    continue;
                } else {
                    try {
                        value = Double.parseDouble(stringValue);
                    } catch (NumberFormatException ignore) {
                    }
                }

                if (attrs == null) {
                    attrs = new BasicDBObject(key, value);
                } else {
                    attrs.append(key, value);
                }
            }

            if (attrs != null) {
                fileObject.put(ATTRIBUTES_FIELD, attrs);
            }
        }

        int studyId = Integer.parseInt(object.getStudyId());
        BasicDBObject mongoFile = new BasicDBObject(STUDYID_FIELD, studyId);
        mongoFile.append(FILES_FIELD, Collections.singletonList(fileObject));

//        if (samples != null && !samples.isEmpty()) {
        if (samplesConverter != null) {
//            fileObject.append(FORMAT_FIELD, object.getFormat()); // Useless field if genotypeCodes are not stored
            mongoFile.put(GENOTYPES_FIELD, samplesConverter.convertToStorageType(object.getSamplesData(), studyId));
        }


        return mongoFile;
    }

    public DBObjectToSamplesConverter getSamplesConverter() {
        return samplesConverter;
    }

    public void setIncludeSrc(VariantStorageManager.IncludeSrc includeSrc) {
        this.includeSrc = includeSrc;
    }
}<|MERGE_RESOLUTION|>--- conflicted
+++ resolved
@@ -221,13 +221,9 @@
                 String stringValue = entry.getValue();
                 String key = entry.getKey().replace(".", DBObjectToStudyConfigurationConverter.TO_REPLACE_DOTS);
                 Object value = stringValue;
-<<<<<<< HEAD
-                if (entry.getKey().equals("src")) {
+                
+                if (key.equals("src")) {
                     if (VariantStorageManager.IncludeSrc.FULL.equals(includeSrc)) {
-=======
-                if (key.equals("src")) {
-                    if (includeSrc) {
->>>>>>> b0ca18b9
                         try {
                             value = org.opencb.commons.utils.StringUtils.gzip(stringValue);
                         } catch (IOException ex) {
