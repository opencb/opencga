--- conflicted
+++ resolved
@@ -3,11 +3,7 @@
 import com.mongodb.BasicDBObject;
 import com.mongodb.DBObject;
 import java.io.IOException;
-<<<<<<< HEAD
 import java.util.LinkedHashMap;
-=======
-import java.util.ArrayList;
->>>>>>> 4595c747
 import java.util.List;
 import java.util.Map;
 import java.util.logging.Level;
@@ -71,37 +67,6 @@
         this.samplesConverter = samplesConverter;
         this.statsConverter = statsConverter;
     }
-    
-<<<<<<< HEAD
-    /**
-     * Create a converter from DBObject to VariantSourceEntry entities. A 
-     * statistics converter may be provided in case those should be processed 
-     * during the conversion.
-     * 
-     * If samples are to be included, their names must have been previously 
-     * stored in the database and the connection parameters must be provided.
-     * 
-     * @param includeSamples Whether to include samples or not
-     * @param statsConverter The object used to convert the file statistics
-     * @param credentials Parameters for connecting to the database
-     * @param collectionName Collection that stores the variant sources
-     */
-    public DBObjectToVariantSourceEntryConverter(boolean includeSamples, DBObjectToVariantStatsConverter statsConverter, 
-            MongoCredentials credentials, String collectionName) {
-        this.includeSamples = includeSamples;
-        this.samplesConverter = new DBObjectToSamplesConverter(credentials, collectionName);
-        this.statsConverter = statsConverter;
-    }
-
-    public DBObjectToVariantSourceEntryConverter(boolean includeSamples, boolean includeSrc, List<String> samples
-            , DBObjectToSamplesConverter samplesConverter, DBObjectToVariantStatsConverter statsConverter, Variant variant) {
-        this.includeSamples = includeSamples;
-        this.includeSrc = includeSrc;
-        this.samples = samples;
-        this.samplesConverter = samplesConverter;
-        this.statsConverter = statsConverter;
-        this.variant = variant;
-    }
 
     public Variant getVariant() {
         return variant;
@@ -110,13 +75,6 @@
     public void setVariant(Variant variant) {
         this.variant = variant;
     }
-
-    public void setIncludeSrc(boolean includeSrc) {
-        this.includeSrc = includeSrc;
-    }
-    
-=======
->>>>>>> 4595c747
     @Override
     public VariantSourceEntry convertToDataModelType(DBObject object) {
         String fileId = (String) object.get(FILEID_FIELD);
@@ -241,11 +199,7 @@
         return mongoFile;
     }
 
-<<<<<<< HEAD
-=======
-
     public void setIncludeSrc(boolean includeSrc) {
         this.includeSrc = includeSrc;
     }
->>>>>>> 4595c747
 }