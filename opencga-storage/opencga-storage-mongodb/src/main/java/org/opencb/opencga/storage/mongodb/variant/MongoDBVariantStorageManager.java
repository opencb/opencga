--- conflicted
+++ resolved
@@ -6,11 +6,9 @@
 import java.nio.file.Path;
 import java.nio.file.Paths;
 import java.util.*;
-<<<<<<< HEAD
-=======
 import java.util.concurrent.atomic.AtomicBoolean;
->>>>>>> 59e59a0a
-
+
+import org.opencb.biodata.formats.io.FileFormatException;
 import org.opencb.biodata.formats.variant.io.VariantReader;
 import org.opencb.biodata.formats.variant.io.VariantWriter;
 import org.opencb.biodata.models.variant.Variant;
@@ -26,11 +24,8 @@
 import org.opencb.opencga.storage.core.StudyConfiguration;
 import org.opencb.opencga.storage.core.StorageManagerException;
 import org.opencb.opencga.storage.core.runner.SimpleThreadRunner;
-<<<<<<< HEAD
 import org.opencb.opencga.storage.core.variant.FileStudyConfigurationManager;
 import org.opencb.opencga.storage.core.variant.StudyConfigurationManager;
-=======
->>>>>>> 59e59a0a
 import org.opencb.opencga.storage.core.variant.VariantStorageManager;
 import org.opencb.opencga.storage.core.variant.adaptors.VariantDBAdaptor;
 import org.opencb.opencga.storage.mongodb.utils.MongoCredentials;
@@ -95,20 +90,16 @@
         return variantMongoDBAdaptor;
     }
 
-<<<<<<< HEAD
-    MongoCredentials getMongoCredentials() {
+
+    /* package */ MongoCredentials getMongoCredentials() {
         return getMongoCredentials(null);
     }
-    MongoCredentials getMongoCredentials(String dbName) {
-        String host = properties.getProperty(OPENCGA_STORAGE_MONGODB_VARIANT_DB_HOST, "localhost");
-        int port = Integer.parseInt(properties.getProperty(OPENCGA_STORAGE_MONGODB_VARIANT_DB_PORT, "27017"));
-=======
-    private MongoCredentials getMongoCredentials(String dbName) {
+
+    /* package */ MongoCredentials getMongoCredentials(String dbName) {
         String hosts = properties.getProperty(OPENCGA_STORAGE_MONGODB_VARIANT_DB_HOSTS, "localhost");
         List<DataStoreServerAddress> dataStoreServerAddresses = MongoCredentials.parseDataStoreServerAddresses(hosts);
 
 //        int port = Integer.parseInt(properties.getProperty(OPENCGA_STORAGE_MONGODB_VARIANT_DB_PORT, "27017"));
->>>>>>> 59e59a0a
         if(dbName == null || dbName.isEmpty()) {
             dbName = properties.getProperty(OPENCGA_STORAGE_MONGODB_VARIANT_DB_NAME, "variants");
         }
@@ -159,7 +150,7 @@
         int loadThreads = params.getInt(LOAD_THREADS, Integer.parseInt(properties.getProperty(OPENCGA_STORAGE_VARIANT_LOAD_THREADS, "8")));
 //        int numWriters = params.getInt(WRITE_MONGO_THREADS, Integer.parseInt(properties.getProperty(OPENCGA_STORAGE_MONGODB_VARIANT_LOAD_WRITE_THREADS, "8")));
         final int numReaders = 1;
-        final int numWriters = loadThreads - numReaders; //Subtract the reader thread
+        final int numWriters = loadThreads  == 1? 1 : loadThreads - numReaders; //Subtract the reader thread
 
 
         //Reader
@@ -182,13 +173,9 @@
             variantDBWriter.includeStats(includeStats);
             variantDBWriter.setCompressDefaultGenotype(compressSamples);
             variantDBWriter.setDefaultGenotype(defaultGenotype);
-<<<<<<< HEAD
             variantDBWriter.setVariantSource(source);
 //            variantDBWriter.setSamplesIds(samplesIds);
-=======
-            variantDBWriter.setSamplesIds(samplesIds);
             variantDBWriter.setThreadSyncronizationBoolean(atomicBoolean);
->>>>>>> 59e59a0a
             writerList.add(variantDBWriter);
             writers.add(variantDBWriter);
         }
@@ -232,7 +219,7 @@
 
     @Override
     public URI postLoad(URI input, URI output, ObjectMap params) throws IOException, StorageManagerException {
-        return super.postLoad(input, output, params);
+        return input;
     }
 
     /* --------------------------------------- */
