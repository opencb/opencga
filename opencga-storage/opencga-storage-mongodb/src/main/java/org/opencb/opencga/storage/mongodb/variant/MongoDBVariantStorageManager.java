/*
 * Copyright 2015 OpenCB
 *
 * Licensed under the Apache License, Version 2.0 (the "License");
 * you may not use this file except in compliance with the License.
 * You may obtain a copy of the License at
 *
 *     http://www.apache.org/licenses/LICENSE-2.0
 *
 * Unless required by applicable law or agreed to in writing, software
 * distributed under the License is distributed on an "AS IS" BASIS,
 * WITHOUT WARRANTIES OR CONDITIONS OF ANY KIND, either express or implied.
 * See the License for the specific language governing permissions and
 * limitations under the License.
 */

package org.opencb.opencga.storage.mongodb.variant;

import java.io.IOException;
import java.net.URI;
import java.net.UnknownHostException;
import java.nio.file.Path;
import java.nio.file.Paths;
import java.util.*;
import java.util.concurrent.ExecutionException;
import java.util.concurrent.atomic.AtomicBoolean;

import org.opencb.biodata.formats.variant.io.VariantReader;
import org.opencb.biodata.formats.variant.io.VariantWriter;
import org.opencb.biodata.models.variant.Variant;
import org.opencb.biodata.models.variant.VariantSource;
import org.opencb.biodata.tools.variant.tasks.VariantRunner;
import org.opencb.commons.containers.list.SortedList;
import org.opencb.commons.io.DataWriter;
import org.opencb.commons.run.ParallelTaskRunner;
import org.opencb.commons.run.Task;
import org.opencb.datastore.core.ObjectMap;
import org.opencb.datastore.core.config.DataStoreServerAddress;
import org.opencb.opencga.core.auth.IllegalOpenCGACredentialsException;

import org.opencb.opencga.storage.core.StudyConfiguration;
import org.opencb.opencga.storage.core.StorageManagerException;
import org.opencb.opencga.storage.core.variant.FileStudyConfigurationManager;
import org.opencb.opencga.storage.core.variant.StudyConfigurationManager;
import org.opencb.opencga.storage.core.variant.VariantStorageManager;
import org.opencb.opencga.storage.core.variant.adaptors.VariantDBAdaptor;
import org.opencb.opencga.storage.mongodb.utils.MongoCredentials;
import org.slf4j.Logger;
import org.slf4j.LoggerFactory;

/**
 * Created by imedina on 13/08/14.
 */
public class MongoDBVariantStorageManager extends VariantStorageManager {

    /**
     * This field defaultValue must be the same that the one at storage-configuration.yml
     */
    public static final String STORAGE_ENGINE_ID = "mongodb";

    //StorageEngine specific Properties
    @Deprecated public static final String OPENCGA_STORAGE_MONGODB_VARIANT_DB_HOSTS                 = "OPENCGA.STORAGE.MONGODB.VARIANT.DB.HOSTS";
    @Deprecated public static final String OPENCGA_STORAGE_MONGODB_VARIANT_DB_AUTHENTICATION_DB     = "OPENCGA.STORAGE.MONGODB.VARIANT.DB.AUTHENTICATION.DB";
    @Deprecated public static final String OPENCGA_STORAGE_MONGODB_VARIANT_DB_NAME                  = "OPENCGA.STORAGE.MONGODB.VARIANT.DB.NAME";
    @Deprecated public static final String OPENCGA_STORAGE_MONGODB_VARIANT_DB_USER                  = "OPENCGA.STORAGE.MONGODB.VARIANT.DB.USER";
    @Deprecated public static final String OPENCGA_STORAGE_MONGODB_VARIANT_DB_PASS                  = "OPENCGA.STORAGE.MONGODB.VARIANT.DB.PASS";
    @Deprecated public static final String OPENCGA_STORAGE_MONGODB_VARIANT_DB_COLLECTION_VARIANTS   = "OPENCGA.STORAGE.MONGODB.VARIANT.DB.COLLECTION.VARIANTS";
    @Deprecated public static final String OPENCGA_STORAGE_MONGODB_VARIANT_DB_COLLECTION_FILES      = "OPENCGA.STORAGE.MONGODB.VARIANT.DB.COLLECTION.FILES";
    @Deprecated public static final String OPENCGA_STORAGE_MONGODB_VARIANT_LOAD_BATCH_SIZE          = "OPENCGA.STORAGE.MONGODB.VARIANT.LOAD.BATCH_SIZE";
    @Deprecated public static final String OPENCGA_STORAGE_MONGODB_VARIANT_LOAD_BULK_SIZE           = "OPENCGA.STORAGE.MONGODB.VARIANT.LOAD.BULK_SIZE";
//  @Deprecated   public static final String OPENCGA_STORAGE_MONGODB_VARIANT_LOAD_WRITE_THREADS       = "OPENCGA.STORAGE.MONGODB.VARIANT.LOAD.WRITE_THREADS";
    @Deprecated public static final String OPENCGA_STORAGE_MONGODB_VARIANT_DEFAULT_GENOTYPE         = "OPENCGA.STORAGE.MONGODB.VARIANT.LOAD.DEFAULT_GENOTYPE";
    @Deprecated public static final String OPENCGA_STORAGE_MONGODB_VARIANT_COMPRESS_GENEOTYPES      = "OPENCGA.STORAGE.MONGODB.VARIANT.LOAD.COMPRESS_GENOTYPES";

    //StorageEngine specific options
//    public static final String WRITE_MONGO_THREADS = "writeMongoThreads";
    public static final String AUTHENTICATION_DB     = "authentication.db";
    public static final String COLLECTION_VARIANTS   = "collection.variants";
    public static final String COLLECTION_FILES      = "collection.files";
    public static final String BULK_SIZE = "bulkSize";
    public static final String DEFAULT_GENOTYPE = "defaultGenotype";

    protected static Logger logger = LoggerFactory.getLogger(MongoDBVariantStorageManager.class);

    @Override
    public VariantMongoDBWriter getDBWriter(String dbName) {
        ObjectMap options = configuration.getStorageEngine(STORAGE_ENGINE_ID).getVariant().getOptions();
        StudyConfiguration studyConfiguration = getStudyConfiguration(options);
        int fileId = options.getInt(Options.FILE_ID.key());

//        Properties credentialsProperties = new Properties(properties);

        MongoCredentials credentials = getMongoCredentials(dbName);
        String variantsCollection = options.getString(COLLECTION_VARIANTS, "variants");
        String filesCollection = options.getString(COLLECTION_FILES, "files");
        logger.debug("getting DBWriter to db: {}", credentials.getMongoDbName());
        return new VariantMongoDBWriter(fileId, studyConfiguration, credentials, variantsCollection, filesCollection, false, false);
    }

    @Override
    public VariantMongoDBAdaptor getDBAdaptor(String dbName) {
        MongoCredentials credentials = getMongoCredentials(dbName);
        VariantMongoDBAdaptor variantMongoDBAdaptor;
        ObjectMap options = configuration.getStorageEngine(STORAGE_ENGINE_ID).getVariant().getOptions();

        String variantsCollection = options.getString(COLLECTION_VARIANTS, "variants");
        String filesCollection = options.getString(COLLECTION_FILES, "files");
        try {
            variantMongoDBAdaptor = new VariantMongoDBAdaptor(credentials, variantsCollection, filesCollection);
        } catch (UnknownHostException e) {
            e.printStackTrace();
            return null;
        }

        logger.debug("getting DBAdaptor to db: {}", credentials.getMongoDbName());
        return variantMongoDBAdaptor;
    }


    /* package */ MongoCredentials getMongoCredentials() {
        return getMongoCredentials(null);
    }

    /* package */ MongoCredentials getMongoCredentials(String dbName) {
        ObjectMap options = configuration.getStorageEngine(STORAGE_ENGINE_ID).getVariant().getOptions();

        List<DataStoreServerAddress> dataStoreServerAddresses = new LinkedList<>();
        for (String host : configuration.getStorageEngine(STORAGE_ENGINE_ID).getVariant().getDatabase().getHosts()) {
            if (host.contains(":")) {
                String[] hostPort = host.split(":");
                dataStoreServerAddresses.add(new DataStoreServerAddress(hostPort[0], Integer.parseInt(hostPort[1])));
            } else {
                dataStoreServerAddresses.add(new DataStoreServerAddress(host, 27017));
            }
        }

        if(dbName == null || dbName.isEmpty()) {    //If no database name is provided, read from the configuration file
            dbName = options.getString(Options.DB_NAME.key(), Options.DB_NAME.defaultValue());
        }
        String user = configuration.getStorageEngine(STORAGE_ENGINE_ID).getVariant().getDatabase().getUser();
        String pass = configuration.getStorageEngine(STORAGE_ENGINE_ID).getVariant().getDatabase().getPassword();

        String authenticationDatabase = configuration.getStorageEngine(STORAGE_ENGINE_ID).getVariant().getOptions().getString(AUTHENTICATION_DB, null);

        try {
            MongoCredentials mongoCredentials = new MongoCredentials(dataStoreServerAddresses, dbName, user, pass);
            mongoCredentials.setAuthenticationDatabase(authenticationDatabase);
            return mongoCredentials;
        } catch (IllegalOpenCGACredentialsException e) {
            e.printStackTrace();
            return null;
        }
    }

    @Override
    public URI preLoad(URI input, URI output) throws StorageManagerException {
        return super.preLoad(input, output);
    }

    @Override
    public URI load(URI inputUri) throws IOException, StorageManagerException {
        // input: getDBSchemaReader
        // output: getDBWriter()
        ObjectMap options = configuration.getStorageEngine(STORAGE_ENGINE_ID).getVariant().getOptions();

        Path input = Paths.get(inputUri.getPath());

<<<<<<< HEAD
        boolean includeSamples = options.getBoolean(Options.INCLUDE_GENOTYPES.key(), false);
        boolean includeStats = options.getBoolean(Options.INCLUDE_STATS.key(), false);
        boolean includeSrc = options.getBoolean(Options.INCLUDE_SRC.key(), false);
=======
        boolean includeSamples = params.getBoolean(INCLUDE_SAMPLES, Boolean.parseBoolean(properties.getProperty(OPENCGA_STORAGE_VARIANT_INCLUDE_SAMPLES, "false")));
//        boolean includeEffect = params.getBoolean(INCLUDE_EFFECT, Boolean.parseBoolean(properties.getProperty(OPENCGA_STORAGE_VARIANT_INCLUDE_EFFECT, "false")));
        boolean includeStats = params.getBoolean(INCLUDE_STATS, Boolean.parseBoolean(properties.getProperty(OPENCGA_STORAGE_VARIANT_INCLUDE_STATS, "false")));
        IncludeSrc includeSrc = params.get(INCLUDE_SRC, IncludeSrc.class, IncludeSrc.parse(properties.getProperty(OPENCGA_STORAGE_VARIANT_INCLUDE_SRC, "NO")));
>>>>>>> 38616d24

        String defaultGenotype = options.getString(DEFAULT_GENOTYPE, "");
        boolean compressSamples = options.getBoolean(Options.COMPRESS_GENOTYPES.key(), false);

        VariantSource source = new VariantSource(inputUri.getPath(), "", "", "");       //Create a new VariantSource. This object will be filled at the VariantJsonReader in the pre()
//        params.put(VARIANT_SOURCE, source);
        String dbName = options.getString(Options.DB_NAME.key(), null);

//        VariantSource variantSource = readVariantSource(input, null);
//        new StudyInformation(variantSource.getStudyId())

        int batchSize = options.getInt(Options.LOAD_BATCH_SIZE.key(), 100);
        int bulkSize = options.getInt(BULK_SIZE, batchSize);
        int loadThreads = options.getInt(Options.LOAD_THREADS.key(), 8);
        int capacity = options.getInt("blockingQueueCapacity", loadThreads*2);
//        int numWriters = params.getInt(WRITE_MONGO_THREADS, Integer.parseInt(properties.getProperty(OPENCGA_STORAGE_MONGODB_VARIANT_LOAD_WRITE_THREADS, "8")));
        final int numReaders = 1;
        final int numWriters = loadThreads  == 1? 1 : loadThreads - numReaders; //Subtract the reader thread


        //Reader
        VariantReader variantJsonReader;
        variantJsonReader = getVariantJsonReader(input, source);

        //Tasks
        List<Task<Variant>> taskList = new SortedList<>();


        //Writers
        List<VariantWriter> writers = new LinkedList<>();
        List<DataWriter> writerList = new LinkedList<>();
        AtomicBoolean atomicBoolean = new AtomicBoolean();
        for (int i = 0; i < numWriters; i++) {
            VariantMongoDBWriter variantDBWriter = this.getDBWriter(dbName);
            variantDBWriter.setBulkSize(bulkSize);
            variantDBWriter.includeSrc(includeSrc);
            variantDBWriter.includeSamples(includeSamples);
            variantDBWriter.includeStats(includeStats);
            variantDBWriter.setCompressDefaultGenotype(compressSamples);
            variantDBWriter.setDefaultGenotype(defaultGenotype);
            variantDBWriter.setVariantSource(source);
//            variantDBWriter.setSamplesIds(samplesIds);
            variantDBWriter.setThreadSyncronizationBoolean(atomicBoolean);
            writerList.add(variantDBWriter);
            writers.add(variantDBWriter);
        }



        logger.info("Loading variants...");
        long start = System.currentTimeMillis();

        //Runner
        if (loadThreads == 1) {
            logger.info("Single thread load...");
            VariantRunner vr = new VariantRunner(source, variantJsonReader, null, writers, taskList, batchSize);
            vr.run();
        } else {
            logger.info("Multi thread load... [{} readerThreads, {} writerThreads]", numReaders, numWriters);
//            ThreadRunner runner = new ThreadRunner(Executors.newFixedThreadPool(loadThreads), batchSize);
//            ThreadRunner.ReadNode<Variant> variantReadNode = runner.newReaderNode(variantJsonReader, 1);
//            ThreadRunner.WriterNode<Variant> variantWriterNode = runner.newWriterNode(writerList);
//
//            variantReadNode.append(variantWriterNode);
//            runner.run();


            ParallelTaskRunner<Variant, Variant> ptr;
            try {
                class TaskWriter implements ParallelTaskRunner.Task<Variant, Variant> {
                    private DataWriter<Variant> writer;

                    public TaskWriter(DataWriter<Variant> writer) {
                        this.writer = writer;
                    }

                    @Override
                    public void pre() {
                        writer.pre();
                    }

                    @Override
                    public List<Variant> apply(List<Variant> batch) {
                        writer.write(batch);
                        return batch;
                    }

                    @Override
                    public void post() {
//                        writer.post();
                    }
                }

                List<ParallelTaskRunner.Task<Variant, Variant>> tasks = new LinkedList<>();
                for (VariantWriter writer : writers) {
                    tasks.add(new TaskWriter(writer));
                }

                ptr = new ParallelTaskRunner<>(
                        variantJsonReader,
                        tasks,
                        null,
                        new ParallelTaskRunner.Config(loadThreads, batchSize, capacity, false)
                );
            } catch (Exception e) {
                e.printStackTrace();
                throw new StorageManagerException("Error while creating ParallelTaskRunner", e);
            }

            try {
                writers.forEach(DataWriter::open);
                ptr.run();
                writers.forEach(DataWriter::post);
                writers.forEach(DataWriter::close);
            } catch (ExecutionException e) {
                e.printStackTrace();
                throw new StorageManagerException("Error while executing LoadVariants in ParallelTaskRunner", e);
            }

//            SimpleThreadRunner threadRunner = new SimpleThreadRunner(
//                    variantJsonReader,
//                    Collections.<Task>emptyList(),
//                    writerList,
//                    batchSize,
//                    loadThreads * 2,
//                    0);
//            threadRunner.run();

        }

        long end = System.currentTimeMillis();
        logger.info("end - start = " + (end - start) / 1000.0 + "s");
        logger.info("Variants loaded!");

        return inputUri; //TODO: Return something like this: mongo://<host>/<dbName>/<collectionName>
    }

    @Override
    public URI postLoad(URI input, URI output) throws IOException, StorageManagerException {
        return super.postLoad(input, output);
    }

    /* --------------------------------------- */
    /*  StudyConfiguration utils methods       */
    /* --------------------------------------- */

    @Override
    protected StudyConfigurationManager buildStudyConfigurationManager(ObjectMap options) {
        if (options != null && !options.getString(FileStudyConfigurationManager.STUDY_CONFIGURATION_PATH, "").isEmpty()) {
            return super.buildStudyConfigurationManager(options);
        } else {
            String string = options == null? null : options.getString(Options.DB_NAME.key());
            return getDBAdaptor(string).getStudyConfigurationDBAdaptor();
        }
    }

    @Override
    public void checkStudyConfiguration(StudyConfiguration studyConfiguration, VariantDBAdaptor dbAdaptor) throws StorageManagerException {
        super.checkStudyConfiguration(studyConfiguration, dbAdaptor);
//        if (dbAdaptor == null) {
//            logger.debug("Do not check StudyConfiguration against the loaded in MongoDB");
//        } else {
//            if (dbAdaptor instanceof VariantMongoDBAdaptor) {
//                VariantMongoDBAdaptor mongoDBAdaptor = (VariantMongoDBAdaptor) dbAdaptor;
//                StudyConfigurationManager studyConfigurationDBAdaptor = mongoDBAdaptor.getStudyConfigurationDBAdaptor();
//                StudyConfiguration studyConfigurationFromMongo = studyConfigurationDBAdaptor.getStudyConfiguration(studyConfiguration.getStudyId(), null).first();
//
//                //Check that the provided StudyConfiguration has the same or more information that the stored in MongoDB.
//                for (Map.Entry<String, Integer> entry : studyConfigurationFromMongo.getFileIds().entrySet()) {
//                    if (!studyConfiguration.getFileIds().containsKey(entry.getKey())) {
//                        throw new StorageManagerException("StudyConfiguration do not have the file " + entry.getKey());
//                    }
//                    if (!studyConfiguration.getFileIds().get(entry.getKey()).equals(entry.getValue())) {
//                        throw new StorageManagerException("StudyConfiguration changes the fileId of '" + entry.getKey() + "' from " + entry.getValue() + " to " + studyConfiguration.getFileIds().get(entry.getKey()));
//                    }
//                }
//                for (Map.Entry<String, Integer> entry : studyConfigurationFromMongo.getCohortIds().entrySet()) {
//                    if (!studyConfiguration.getCohortIds().containsKey(entry.getKey())) {
//                        throw new StorageManagerException("StudyConfiguration do not have the cohort " + entry.getKey());
//                    }
//                    if (!studyConfiguration.getCohortIds().get(entry.getKey()).equals(entry.getValue())) {
//                        throw new StorageManagerException("StudyConfiguration changes the cohortId of '" + entry.getKey() + "' from " + entry.getValue() + " to " + studyConfiguration.getCohortIds().get(entry.getKey()));
//                    }
//                }
//                for (Map.Entry<String, Integer> entry : studyConfigurationFromMongo.getSampleIds().entrySet()) {
//                    if (!studyConfiguration.getSampleIds().containsKey(entry.getKey())) {
//                        throw new StorageManagerException("StudyConfiguration do not have the sample " + entry.getKey());
//                    }
//                    if (!studyConfiguration.getSampleIds().get(entry.getKey()).equals(entry.getValue())) {
//                        throw new StorageManagerException("StudyConfiguration changes the sampleId of '" + entry.getKey() + "' from " + entry.getValue() + " to " + studyConfiguration.getSampleIds().get(entry.getKey()));
//                    }
//                }
//                studyConfigurationDBAdaptor.updateStudyConfiguration(studyConfiguration, null);
//            } else {
//                throw new StorageManagerException("Unknown VariantDBAdaptor '" + dbAdaptor.getClass().toString() + "'. Expected '" + VariantMongoDBAdaptor.class + "'");
//            }
//        }
    }
}<|MERGE_RESOLUTION|>--- conflicted
+++ resolved
@@ -165,16 +165,9 @@
 
         Path input = Paths.get(inputUri.getPath());
 
-<<<<<<< HEAD
         boolean includeSamples = options.getBoolean(Options.INCLUDE_GENOTYPES.key(), false);
         boolean includeStats = options.getBoolean(Options.INCLUDE_STATS.key(), false);
-        boolean includeSrc = options.getBoolean(Options.INCLUDE_SRC.key(), false);
-=======
-        boolean includeSamples = params.getBoolean(INCLUDE_SAMPLES, Boolean.parseBoolean(properties.getProperty(OPENCGA_STORAGE_VARIANT_INCLUDE_SAMPLES, "false")));
-//        boolean includeEffect = params.getBoolean(INCLUDE_EFFECT, Boolean.parseBoolean(properties.getProperty(OPENCGA_STORAGE_VARIANT_INCLUDE_EFFECT, "false")));
-        boolean includeStats = params.getBoolean(INCLUDE_STATS, Boolean.parseBoolean(properties.getProperty(OPENCGA_STORAGE_VARIANT_INCLUDE_STATS, "false")));
-        IncludeSrc includeSrc = params.get(INCLUDE_SRC, IncludeSrc.class, IncludeSrc.parse(properties.getProperty(OPENCGA_STORAGE_VARIANT_INCLUDE_SRC, "NO")));
->>>>>>> 38616d24
+        IncludeSrc includeSrc = IncludeSrc.parse(options.getString(Options.INCLUDE_SRC.key(), Options.INCLUDE_SRC.defaultValue()));
 
         String defaultGenotype = options.getString(DEFAULT_GENOTYPE, "");
         boolean compressSamples = options.getBoolean(Options.COMPRESS_GENOTYPES.key(), false);
