/*
 * Copyright 2015 OpenCB
 *
 * Licensed under the Apache License, Version 2.0 (the "License");
 * you may not use this file except in compliance with the License.
 * You may obtain a copy of the License at
 *
 *     http://www.apache.org/licenses/LICENSE-2.0
 *
 * Unless required by applicable law or agreed to in writing, software
 * distributed under the License is distributed on an "AS IS" BASIS,
 * WITHOUT WARRANTIES OR CONDITIONS OF ANY KIND, either express or implied.
 * See the License for the specific language governing permissions and
 * limitations under the License.
 */

package org.opencb.opencga.storage.mongodb.variant;

import java.io.IOException;
import java.net.URI;
import java.net.UnknownHostException;
import java.nio.file.Path;
import java.nio.file.Paths;
import java.util.*;
import java.util.concurrent.ExecutionException;
import java.util.concurrent.atomic.AtomicBoolean;

import org.opencb.biodata.formats.variant.io.VariantReader;
import org.opencb.biodata.formats.variant.io.VariantWriter;
import org.opencb.biodata.models.variant.Variant;
import org.opencb.biodata.models.variant.VariantSource;
import org.opencb.biodata.models.variant.VariantStudy;
import org.opencb.biodata.tools.variant.tasks.VariantRunner;
import org.opencb.commons.containers.list.SortedList;
import org.opencb.commons.io.DataWriter;
import org.opencb.commons.run.ParallelTaskRunner;
import org.opencb.commons.run.Task;
import org.opencb.datastore.core.ObjectMap;
import org.opencb.datastore.core.config.DataStoreServerAddress;
import org.opencb.datastore.mongodb.MongoDataStore;
import org.opencb.datastore.mongodb.MongoDataStoreManager;
import org.opencb.opencga.core.auth.IllegalOpenCGACredentialsException;

import org.opencb.opencga.storage.core.StudyConfiguration;
import org.opencb.opencga.storage.core.StorageManagerException;
import org.opencb.opencga.storage.core.variant.FileStudyConfigurationManager;
import org.opencb.opencga.storage.core.variant.StudyConfigurationManager;
import org.opencb.opencga.storage.core.variant.VariantStorageManager;
import org.opencb.opencga.storage.mongodb.utils.MongoCredentials;
import org.slf4j.Logger;
import org.slf4j.LoggerFactory;

/**
 * Created by imedina on 13/08/14.
 */
public class MongoDBVariantStorageManager extends VariantStorageManager {

    /**
     * This field defaultValue must be the same that the one at storage-configuration.yml
     */
    public static final String STORAGE_ENGINE_ID = "mongodb";

    //StorageEngine specific Properties
    @Deprecated public static final String OPENCGA_STORAGE_MONGODB_VARIANT_DB_HOSTS                 = "OPENCGA.STORAGE.MONGODB.VARIANT.DB.HOSTS";
    @Deprecated public static final String OPENCGA_STORAGE_MONGODB_VARIANT_DB_AUTHENTICATION_DB     = "OPENCGA.STORAGE.MONGODB.VARIANT.DB.AUTHENTICATION.DB";
    @Deprecated public static final String OPENCGA_STORAGE_MONGODB_VARIANT_DB_NAME                  = "OPENCGA.STORAGE.MONGODB.VARIANT.DB.NAME";
    @Deprecated public static final String OPENCGA_STORAGE_MONGODB_VARIANT_DB_USER                  = "OPENCGA.STORAGE.MONGODB.VARIANT.DB.USER";
    @Deprecated public static final String OPENCGA_STORAGE_MONGODB_VARIANT_DB_PASS                  = "OPENCGA.STORAGE.MONGODB.VARIANT.DB.PASS";
    @Deprecated public static final String OPENCGA_STORAGE_MONGODB_VARIANT_DB_COLLECTION_VARIANTS   = "OPENCGA.STORAGE.MONGODB.VARIANT.DB.COLLECTION.VARIANTS";
    @Deprecated public static final String OPENCGA_STORAGE_MONGODB_VARIANT_DB_COLLECTION_FILES      = "OPENCGA.STORAGE.MONGODB.VARIANT.DB.COLLECTION.FILES";
    @Deprecated public static final String OPENCGA_STORAGE_MONGODB_VARIANT_LOAD_BATCH_SIZE          = "OPENCGA.STORAGE.MONGODB.VARIANT.LOAD.BATCH_SIZE";
    @Deprecated public static final String OPENCGA_STORAGE_MONGODB_VARIANT_LOAD_BULK_SIZE           = "OPENCGA.STORAGE.MONGODB.VARIANT.LOAD.BULK_SIZE";
    //  @Deprecated   public static final String OPENCGA_STORAGE_MONGODB_VARIANT_LOAD_WRITE_THREADS       = "OPENCGA.STORAGE.MONGODB.VARIANT.LOAD.WRITE_THREADS";
    @Deprecated public static final String OPENCGA_STORAGE_MONGODB_VARIANT_DEFAULT_GENOTYPE         = "OPENCGA.STORAGE.MONGODB.VARIANT.LOAD.DEFAULT_GENOTYPE";
    @Deprecated public static final String OPENCGA_STORAGE_MONGODB_VARIANT_COMPRESS_GENEOTYPES      = "OPENCGA.STORAGE.MONGODB.VARIANT.LOAD.COMPRESS_GENOTYPES";

    //StorageEngine specific options
//    public static final String WRITE_MONGO_THREADS = "writeMongoThreads";
    public static final String AUTHENTICATION_DB     = "authentication.db";
    public static final String COLLECTION_VARIANTS   = "collection.variants";
    public static final String COLLECTION_FILES      = "collection.files";
    public static final String BULK_SIZE = "bulkSize";
    public static final String DEFAULT_GENOTYPE = "defaultGenotype";

    protected static Logger logger = LoggerFactory.getLogger(MongoDBVariantStorageManager.class);

    @Override
    @Deprecated
    public VariantMongoDBWriter getDBWriter(String dbName) throws StorageManagerException {
        ObjectMap options = configuration.getStorageEngine(STORAGE_ENGINE_ID).getVariant().getOptions();
        StudyConfiguration studyConfiguration = getStudyConfiguration(options);
        int fileId = options.getInt(Options.FILE_ID.key());
//
////        Properties credentialsProperties = new Properties(properties);
//
//        MongoCredentials credentials = getMongoCredentials(dbName);
//        String variantsCollection = options.getString(COLLECTION_VARIANTS, "variants");
//        String filesCollection = options.getString(COLLECTION_FILES, "files");
//        logger.debug("getting DBWriter to db: {}", credentials.getMongoDbName());
        return new VariantMongoDBWriter(fileId, studyConfiguration, getDBAdaptor(dbName), false, false);
    }

    @Override
    public VariantMongoDBAdaptor getDBAdaptor(String dbName) throws StorageManagerException {
        MongoCredentials credentials = getMongoCredentials(dbName);
        VariantMongoDBAdaptor variantMongoDBAdaptor;
        ObjectMap options = configuration.getStorageEngine(STORAGE_ENGINE_ID).getVariant().getOptions();

        String variantsCollection = options.getString(COLLECTION_VARIANTS, "variants");
        String filesCollection = options.getString(COLLECTION_FILES, "files");
        try {
            StudyConfigurationManager studyConfigurationManager = getStudyConfigurationManager(configuration.getStorageEngine(STORAGE_ENGINE_ID).getVariant().getOptions());
            variantMongoDBAdaptor = new VariantMongoDBAdaptor(credentials, variantsCollection, filesCollection, studyConfigurationManager);
        } catch (UnknownHostException e) {
            e.printStackTrace();
            return null;
        }

        logger.debug("getting DBAdaptor to db: {}", credentials.getMongoDbName());
        return variantMongoDBAdaptor;
    }

    MongoCredentials getMongoCredentials(String dbName) {
        ObjectMap options = configuration.getStorageEngine(STORAGE_ENGINE_ID).getVariant().getOptions();

        List<DataStoreServerAddress> dataStoreServerAddresses = new LinkedList<>();
        for (String host : configuration.getStorageEngine(STORAGE_ENGINE_ID).getVariant().getDatabase().getHosts()) {
            if (host.contains(":")) {
                String[] hostPort = host.split(":");
                dataStoreServerAddresses.add(new DataStoreServerAddress(hostPort[0], Integer.parseInt(hostPort[1])));
            } else {
                dataStoreServerAddresses.add(new DataStoreServerAddress(host, 27017));
            }
        }

        // If no database name is provided, read from the configuration file
        if(dbName == null || dbName.isEmpty()) {
            dbName = options.getString(Options.DB_NAME.key(), Options.DB_NAME.defaultValue());
        }
        String user = configuration.getStorageEngine(STORAGE_ENGINE_ID).getVariant().getDatabase().getUser();
        String pass = configuration.getStorageEngine(STORAGE_ENGINE_ID).getVariant().getDatabase().getPassword();

        String authenticationDatabase = configuration.getStorageEngine(STORAGE_ENGINE_ID).getVariant().getOptions().getString(AUTHENTICATION_DB, null);

        try {
            MongoCredentials mongoCredentials = new MongoCredentials(dataStoreServerAddresses, dbName, user, pass);
            mongoCredentials.setAuthenticationDatabase(authenticationDatabase);
            return mongoCredentials;
        } catch (IllegalOpenCGACredentialsException e) {
            e.printStackTrace();
            return null;
        }
    }

    @Override
    public URI preLoad(URI input, URI output) throws StorageManagerException {
        return super.preLoad(input, output);
    }

    @Override
    public URI load(URI inputUri) throws IOException, StorageManagerException {
        // input: getDBSchemaReader
        // output: getDBWriter()
        ObjectMap options = configuration.getStorageEngine(STORAGE_ENGINE_ID).getVariant().getOptions();
        StudyConfiguration studyConfiguration = getStudyConfiguration(options);

        Path input = Paths.get(inputUri.getPath());

<<<<<<< HEAD
        boolean includeSamples = options.getBoolean(Options.INCLUDE_GENOTYPES.key(), false);
        boolean includeStats = options.getBoolean(Options.INCLUDE_STATS.key(), false);
        IncludeSrc includeSrc = IncludeSrc.parse(options.getString(Options.INCLUDE_SRC.key(), Options.INCLUDE_SRC.defaultValue()));
=======
        boolean includeSamples = options.getBoolean(Options.INCLUDE_GENOTYPES.key(), Options.INCLUDE_GENOTYPES.defaultValue());
        boolean includeStats = options.getBoolean(Options.INCLUDE_STATS.key(), Options.INCLUDE_STATS.defaultValue());
        boolean includeSrc = options.getBoolean(Options.INCLUDE_SRC.key(), Options.INCLUDE_SRC.defaultValue());
>>>>>>> 444b1b88

        Set<String> defaultGenotype;
        if (studyConfiguration.getAttributes().containsKey(DEFAULT_GENOTYPE)) {
            defaultGenotype = new HashSet<>(studyConfiguration.getAttributes().getAsStringList(DEFAULT_GENOTYPE));
            logger.debug("Using default genotype from study configuration: {}", defaultGenotype);
        } else {
            if (options.containsKey(DEFAULT_GENOTYPE)) {
                defaultGenotype = new HashSet<>(options.getAsStringList(DEFAULT_GENOTYPE));
            } else {
                VariantStudy.StudyType studyType = options.get(Options.STUDY_TYPE.key(), VariantStudy.StudyType.class, Options.STUDY_TYPE.defaultValue());
                switch (studyType) {
                    case FAMILY:
                    case TRIO:
                    case PAIRED:
                    case PAIRED_TUMOR:
                        defaultGenotype = Collections.singleton(DBObjectToSamplesConverter.UNKNOWN_GENOTYPE);
                        logger.debug("Do not compress genotypes. Default genotype : {}", defaultGenotype);
                        break;
                    default:
                        defaultGenotype = new HashSet<>(Arrays.asList("0/0", "0|0"));
                        logger.debug("No default genotype found. Using default genotype: {}", defaultGenotype);
                        break;
                }
            }
            studyConfiguration.getAttributes().put(DEFAULT_GENOTYPE, defaultGenotype);
        }

//        boolean compressGenotypes = options.getBoolean(Options.COMPRESS_GENOTYPES.key(), false);
//        boolean compressGenotypes = defaultGenotype != null && !defaultGenotype.isEmpty();

        VariantSource source = new VariantSource(inputUri.getPath(), "", "", "");       //Create a new VariantSource. This object will be filled at the VariantJsonReader in the pre()
//        params.put(VARIANT_SOURCE, source);
        String dbName = options.getString(Options.DB_NAME.key(), null);

//        VariantSource variantSource = readVariantSource(input, null);
//        new StudyInformation(variantSource.getStudyId())

        int batchSize = options.getInt(Options.LOAD_BATCH_SIZE.key(), 100);
        int bulkSize = options.getInt(BULK_SIZE, batchSize);
        int loadThreads = options.getInt(Options.LOAD_THREADS.key(), 8);
        int capacity = options.getInt("blockingQueueCapacity", loadThreads*2);
//        int numWriters = params.getInt(WRITE_MONGO_THREADS, Integer.parseInt(properties.getProperty(OPENCGA_STORAGE_MONGODB_VARIANT_LOAD_WRITE_THREADS, "8")));
        final int numReaders = 1;
        final int numWriters = loadThreads  == 1? 1 : loadThreads - numReaders; //Subtract the reader thread


        //Reader
        VariantReader variantJsonReader;
        variantJsonReader = getVariantJsonReader(input, source);

        //Tasks
        List<Task<Variant>> taskList = new SortedList<>();


        //Writers
        List<VariantWriter> writers = new LinkedList<>();
        List<DataWriter> writerList = new LinkedList<>();
        AtomicBoolean atomicBoolean = new AtomicBoolean();
        for (int i = 0; i < numWriters; i++) {
            VariantMongoDBWriter variantDBWriter = this.getDBWriter(dbName);
//            variantDBWriter.setBulkSize(bulkSize);
            variantDBWriter.includeSrc(includeSrc);
            variantDBWriter.includeSamples(includeSamples);
            variantDBWriter.includeStats(includeStats);
//            variantDBWriter.setCompressDefaultGenotype(compressGenotypes);
//            variantDBWriter.setDefaultGenotype(defaultGenotype);
//            variantDBWriter.setVariantSource(source);
//            variantDBWriter.setSamplesIds(samplesIds);
            variantDBWriter.setThreadSynchronizationBoolean(atomicBoolean);
            writerList.add(variantDBWriter);
            writers.add(variantDBWriter);
        }



        logger.info("Loading variants...");
        long start = System.currentTimeMillis();

        //Runner
        if (loadThreads == 1) {
            logger.info("Single thread load...");
            VariantRunner vr = new VariantRunner(source, variantJsonReader, null, writers, taskList, batchSize);
            vr.run();
        } else {
            logger.info("Multi thread load... [{} readerThreads, {} writerThreads]", numReaders, numWriters);
//            ThreadRunner runner = new ThreadRunner(Executors.newFixedThreadPool(loadThreads), batchSize);
//            ThreadRunner.ReadNode<Variant> variantReadNode = runner.newReaderNode(variantJsonReader, 1);
//            ThreadRunner.WriterNode<Variant> variantWriterNode = runner.newWriterNode(writerList);
//
//            variantReadNode.append(variantWriterNode);
//            runner.run();


            ParallelTaskRunner<Variant, Variant> ptr;
            try {
                class TaskWriter implements ParallelTaskRunner.Task<Variant, Variant> {
                    private DataWriter<Variant> writer;

                    public TaskWriter(DataWriter<Variant> writer) {
                        this.writer = writer;
                    }

                    @Override
                    public void pre() {
                        writer.pre();
                    }

                    @Override
                    public List<Variant> apply(List<Variant> batch) {
                        writer.write(batch);
                        return batch;
                    }

                    @Override
                    public void post() {
//                        writer.post();
                    }
                }

                List<ParallelTaskRunner.Task<Variant, Variant>> tasks = new LinkedList<>();
                for (VariantWriter writer : writers) {
                    tasks.add(new TaskWriter(writer));
                }

                ptr = new ParallelTaskRunner<>(
                        variantJsonReader,
                        tasks,
                        null,
                        new ParallelTaskRunner.Config(loadThreads, batchSize, capacity, false)
                );
            } catch (Exception e) {
                e.printStackTrace();
                throw new StorageManagerException("Error while creating ParallelTaskRunner", e);
            }

            try {
                writers.forEach(DataWriter::open);
                ptr.run();
                writers.forEach(DataWriter::post);
                writers.forEach(DataWriter::close);
            } catch (ExecutionException e) {
                e.printStackTrace();
                throw new StorageManagerException("Error while executing LoadVariants in ParallelTaskRunner", e);
            }

//            SimpleThreadRunner threadRunner = new SimpleThreadRunner(
//                    variantJsonReader,
//                    Collections.<Task>emptyList(),
//                    writerList,
//                    batchSize,
//                    loadThreads * 2,
//                    0);
//            threadRunner.run();

        }

        long end = System.currentTimeMillis();
        logger.info("end - start = " + (end - start) / 1000.0 + "s");
        logger.info("Variants loaded!");

        return inputUri; //TODO: Return something like this: mongo://<host>/<dbName>/<collectionName>
    }

    @Override
    public URI postLoad(URI input, URI output) throws IOException, StorageManagerException {
        return super.postLoad(input, output);
    }

    @Override
    public boolean testConnection(String dbName) {
        MongoCredentials credentials = getMongoCredentials(dbName);
        MongoDataStoreManager mongoManager = new MongoDataStoreManager(credentials.getDataStoreServerAddresses());
        MongoDataStore db = mongoManager.get(credentials.getMongoDbName(), credentials.getMongoDBConfiguration());
//        return db.testConnection();
        return true;
    }

    /* --------------------------------------- */
    /*  StudyConfiguration utils methods       */
    /* --------------------------------------- */

    @Override
    protected StudyConfigurationManager buildStudyConfigurationManager(ObjectMap options) throws StorageManagerException {
        if (options != null && !options.getString(FileStudyConfigurationManager.STUDY_CONFIGURATION_PATH, "").isEmpty()) {
            return super.buildStudyConfigurationManager(options);
        } else {
            String dbName = options == null? null : options.getString(Options.DB_NAME.key());
            String collectionName = options == null? null : options.getString(COLLECTION_FILES, "files");
            try {
                return new MongoDBStudyConfigurationManager(getMongoCredentials(dbName), collectionName);
//                return getDBAdaptor(dbName).getStudyConfigurationManager();
            } catch (UnknownHostException e) {
                throw new StorageManagerException("Unable to build MongoStorageConfigurationManager", e);
            }
        }
    }

//    @Override
//    public void checkStudyConfiguration(StudyConfiguration studyConfiguration, VariantDBAdaptor dbAdaptor) throws StorageManagerException {
//        super.checkStudyConfiguration(studyConfiguration, dbAdaptor);
//        if (dbAdaptor == null) {
//            logger.debug("Do not check StudyConfiguration against the loaded in MongoDB");
//        } else {
//            if (dbAdaptor instanceof VariantMongoDBAdaptor) {
//                VariantMongoDBAdaptor mongoDBAdaptor = (VariantMongoDBAdaptor) dbAdaptor;
//                StudyConfigurationManager studyConfigurationDBAdaptor = mongoDBAdaptor.getStudyConfigurationManager();
//                StudyConfiguration studyConfigurationFromMongo = studyConfigurationDBAdaptor.getStudyConfiguration(studyConfiguration.getStudyId(), null).first();
//
//                //Check that the provided StudyConfiguration has the same or more information that the stored in MongoDB.
//                for (Map.Entry<String, Integer> entry : studyConfigurationFromMongo.getFileIds().entrySet()) {
//                    if (!studyConfiguration.getFileIds().containsKey(entry.getKey())) {
//                        throw new StorageManagerException("StudyConfiguration do not have the file " + entry.getKey());
//                    }
//                    if (!studyConfiguration.getFileIds().get(entry.getKey()).equals(entry.getValue())) {
//                        throw new StorageManagerException("StudyConfiguration changes the fileId of '" + entry.getKey() + "' from " + entry.getValue() + " to " + studyConfiguration.getFileIds().get(entry.getKey()));
//                    }
//                }
//                for (Map.Entry<String, Integer> entry : studyConfigurationFromMongo.getCohortIds().entrySet()) {
//                    if (!studyConfiguration.getCohortIds().containsKey(entry.getKey())) {
//                        throw new StorageManagerException("StudyConfiguration do not have the cohort " + entry.getKey());
//                    }
//                    if (!studyConfiguration.getCohortIds().get(entry.getKey()).equals(entry.getValue())) {
//                        throw new StorageManagerException("StudyConfiguration changes the cohortId of '" + entry.getKey() + "' from " + entry.getValue() + " to " + studyConfiguration.getCohortIds().get(entry.getKey()));
//                    }
//                }
//                for (Map.Entry<String, Integer> entry : studyConfigurationFromMongo.getSampleIds().entrySet()) {
//                    if (!studyConfiguration.getSampleIds().containsKey(entry.getKey())) {
//                        throw new StorageManagerException("StudyConfiguration do not have the sample " + entry.getKey());
//                    }
//                    if (!studyConfiguration.getSampleIds().get(entry.getKey()).equals(entry.getValue())) {
//                        throw new StorageManagerException("StudyConfiguration changes the sampleId of '" + entry.getKey() + "' from " + entry.getValue() + " to " + studyConfiguration.getSampleIds().get(entry.getKey()));
//                    }
//                }
//                studyConfigurationDBAdaptor.updateStudyConfiguration(studyConfiguration, null);
//            } else {
//                throw new StorageManagerException("Unknown VariantDBAdaptor '" + dbAdaptor.getClass().toString() + "'. Expected '" + VariantMongoDBAdaptor.class + "'");
//            }
//        }
//    }
}<|MERGE_RESOLUTION|>--- conflicted
+++ resolved
@@ -166,15 +166,9 @@
 
         Path input = Paths.get(inputUri.getPath());
 
-<<<<<<< HEAD
-        boolean includeSamples = options.getBoolean(Options.INCLUDE_GENOTYPES.key(), false);
-        boolean includeStats = options.getBoolean(Options.INCLUDE_STATS.key(), false);
-        IncludeSrc includeSrc = IncludeSrc.parse(options.getString(Options.INCLUDE_SRC.key(), Options.INCLUDE_SRC.defaultValue()));
-=======
         boolean includeSamples = options.getBoolean(Options.INCLUDE_GENOTYPES.key(), Options.INCLUDE_GENOTYPES.defaultValue());
         boolean includeStats = options.getBoolean(Options.INCLUDE_STATS.key(), Options.INCLUDE_STATS.defaultValue());
-        boolean includeSrc = options.getBoolean(Options.INCLUDE_SRC.key(), Options.INCLUDE_SRC.defaultValue());
->>>>>>> 444b1b88
+        IncludeSrc includeSrc = IncludeSrc.parse(options.getString(Options.INCLUDE_SRC.key(), Options.INCLUDE_SRC.defaultValue()));
 
         Set<String> defaultGenotype;
         if (studyConfiguration.getAttributes().containsKey(DEFAULT_GENOTYPE)) {
