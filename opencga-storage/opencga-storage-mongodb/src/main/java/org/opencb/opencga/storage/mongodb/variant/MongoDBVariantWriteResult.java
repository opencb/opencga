--- conflicted
+++ resolved
@@ -186,12 +186,6 @@
 
         MongoDBVariantWriteResult that = (MongoDBVariantWriteResult) o;
 
-<<<<<<< HEAD
-        if (newDocuments != that.newDocuments) {
-            return false;
-        }
-        if (updatedObjects != that.updatedObjects) {
-=======
         if (newVariants != that.newVariants) {
             return false;
         }
@@ -202,7 +196,6 @@
             return false;
         }
         if (overlappedVariants != that.overlappedVariants) {
->>>>>>> ad26dc09
             return false;
         }
         if (skippedVariants != that.skippedVariants) {
@@ -238,19 +231,12 @@
     @Override
     public String toString() {
         return "MongoDBVariantWriteResult{"
-<<<<<<< HEAD
-                + "newDocuments=" + newDocuments
-                + ", updatedObjects=" + updatedObjects
-                + ", skippedVariants=" + skippedVariants
-                + ", nonInsertedVariants=" + nonInsertedVariants
-=======
                 + "newVariants:" + newVariants
                 + ", updatedVariants:" + updatedVariants
                 + ", updatedMissingVariants:" + updatedMissingVariants
                 + ", overlappedVariants:" + overlappedVariants
                 + ", skippedVariants:" + skippedVariants
                 + ", nonInsertedVariants:" + nonInsertedVariants
->>>>>>> ad26dc09
                 + ", newVariantsTime=" + newVariantsNanoTime / 1000000000.0 + "s"
                 + ", existingVariantsTime=" + existingVariantsNanoTime / 1000000000.0 + "s"
                 + ", fillGapsTime=" + fillGapsNanoTime / 1000000000.0 + "s"
