/*
 * Copyright 2015-2017 OpenCB
 *
 * Licensed under the Apache License, Version 2.0 (the "License");
 * you may not use this file except in compliance with the License.
 * You may obtain a copy of the License at
 *
 *     http://www.apache.org/licenses/LICENSE-2.0
 *
 * Unless required by applicable law or agreed to in writing, software
 * distributed under the License is distributed on an "AS IS" BASIS,
 * WITHOUT WARRANTIES OR CONDITIONS OF ANY KIND, either express or implied.
 * See the License for the specific language governing permissions and
 * limitations under the License.
 */

package org.opencb.opencga.storage.mongodb.variant.converters;

import org.apache.commons.lang3.StringUtils;
import org.bson.Document;
import org.opencb.biodata.models.variant.StudyEntry;
import org.opencb.biodata.models.variant.Variant;
import org.opencb.biodata.models.variant.avro.*;
import org.opencb.commons.datastore.core.ComplexTypeConverter;
import org.opencb.opencga.storage.core.variant.adaptors.VariantField;
import org.opencb.opencga.storage.mongodb.variant.adaptors.VariantMongoDBAdaptor;

import java.util.*;

import static java.util.Collections.*;
import static org.opencb.opencga.storage.core.variant.adaptors.VariantField.AdditionalAttributes.GROUP_NAME;
import static org.opencb.opencga.storage.core.variant.adaptors.VariantField.AdditionalAttributes.RELEASE;
import static org.opencb.opencga.storage.mongodb.variant.converters.DocumentToStudyVariantEntryConverter.*;
import static org.opencb.opencga.storage.mongodb.variant.converters.DocumentToVariantAnnotationConverter.*;

/**
 * @author Cristina Yenyxe Gonzalez Garcia <cyenyxe@ebi.ac.uk>
 */
public class DocumentToVariantConverter extends AbstractDocumentConverter implements ComplexTypeConverter<Variant, Document> {

    public static final String CHROMOSOME_FIELD = "chromosome";
    public static final String START_FIELD = "start";
    public static final String END_FIELD = "end";
    public static final String LENGTH_FIELD = "length";
    public static final String REFERENCE_FIELD = "reference";
    public static final String ALTERNATE_FIELD = "alternate";
    public static final String IDS_FIELD = "ids";
    public static final String TYPE_FIELD = "type";

    public static final String SV_FIELD = "sv";
    public static final String SV_CISTART_FIELD = "cistart";
    public static final String SV_CIEND_FIELD = "ciend";
    public static final String SV_CN_FIELD = "cn";
    public static final String SV_INS_SEQ = "ins_seq";
    public static final String SV_TYPE = "type";
    public static final String SV_BND = "bnd";
    public static final String SV_BND_ORIENTATION = "orientation";
    public static final String SV_BND_INS_SEQ = "insSeq";
    public static final String SV_BND_MATE = "mate";
    public static final String SV_BND_MATE_CHR = "chr";
    public static final String SV_BND_MATE_POS = "pos";
    public static final String SV_BND_MATE_CI_POS_L = "ciPosL";
    public static final String SV_BND_MATE_CI_POS_R = "ciPosR";

    @Deprecated public static final String HGVS_FIELD = "hgvs";
    @Deprecated public static final String HGVS_NAME_FIELD = "name";
    @Deprecated public static final String HGVS_TYPE_FIELD = "type";

    public static final String STUDIES_FIELD = "studies";
    public static final String ANNOTATION_FIELD = "annotation";
    public static final String CUSTOM_ANNOTATION_FIELD = "customAnnotation";
    public static final String STATS_FIELD = "stats";

    public static final String AT_FIELD = "_at";
    public static final String CHUNK_IDS_FIELD = "chunkIds";
    public static final String RELEASE_FIELD = "_r";
    public static final String INDEX_FIELD = "_index";
    public static final String INDEX_TIMESTAMP_FIELD = "ts";
//    public static final String INDEX_SYNCHRONIZED_FIELD = "sync";
//    public static final String INDEX_STUDIES_FIELD = "st";

//    public static final String ID_FIELD = "id";
//    public static final String FILES_FIELD = "files";
//    public static final String EFFECTS_FIELD = "effs";
//    public static final String SOTERM_FIELD = "so";
//    public static final String GENE_FIELD = "gene";

    protected static final Map<VariantField, List<String>> FIELDS_MAP;
    public static final Set<VariantField> REQUIRED_FIELDS_SET;


    static {
        Set<VariantField> requiredFieldsSet = new HashSet<>();
        requiredFieldsSet.add(VariantField.CHROMOSOME);
        requiredFieldsSet.add(VariantField.START);
        requiredFieldsSet.add(VariantField.END);
        requiredFieldsSet.add(VariantField.REFERENCE);
        requiredFieldsSet.add(VariantField.ALTERNATE);
        requiredFieldsSet.add(VariantField.TYPE);
        requiredFieldsSet.add(VariantField.SV);
        REQUIRED_FIELDS_SET = Collections.unmodifiableSet(requiredFieldsSet);

        Map<VariantField, List<String>> map = new EnumMap<>(VariantField.class);
        map.put(VariantField.ID, singletonList(IDS_FIELD));
        map.put(VariantField.CHROMOSOME, singletonList(CHROMOSOME_FIELD));
        map.put(VariantField.START, singletonList(START_FIELD));
        map.put(VariantField.END, singletonList(END_FIELD));
        map.put(VariantField.REFERENCE, singletonList(REFERENCE_FIELD));
        map.put(VariantField.ALTERNATE, singletonList(ALTERNATE_FIELD));
        map.put(VariantField.LENGTH, singletonList(LENGTH_FIELD));
        map.put(VariantField.TYPE, singletonList(TYPE_FIELD));
        map.put(VariantField.HGVS, singletonList(HGVS_FIELD));
        map.put(VariantField.SV, singletonList(SV_FIELD));
        map.put(VariantField.STUDIES, Arrays.asList(STUDIES_FIELD, STATS_FIELD));
        map.put(VariantField.STUDIES_SAMPLES_DATA, Arrays.asList(
                STUDIES_FIELD + '.' + GENOTYPES_FIELD,
                STUDIES_FIELD + '.' + FILES_FIELD + '.' + FILEID_FIELD,
                STUDIES_FIELD + '.' + FILES_FIELD + '.' + SAMPLE_DATA_FIELD
        ));
        map.put(VariantField.STUDIES_FILES, Arrays.asList(
                STUDIES_FIELD + '.' + FILES_FIELD + '.' + FILEID_FIELD,
                STUDIES_FIELD + '.' + FILES_FIELD + '.' + ATTRIBUTES_FIELD,
                STUDIES_FIELD + '.' + FILES_FIELD + '.' + ORI_FIELD));
        map.put(VariantField.STUDIES_STATS, singletonList(STATS_FIELD));
        map.put(VariantField.STUDIES_SECONDARY_ALTERNATES, singletonList(
                STUDIES_FIELD + '.' + ALTERNATES_FIELD));
        map.put(VariantField.STUDIES_STUDY_ID, singletonList(
                STUDIES_FIELD + '.' + STUDYID_FIELD));

        map.put(VariantField.ANNOTATION, Arrays.asList(ANNOTATION_FIELD, CUSTOM_ANNOTATION_FIELD, RELEASE_FIELD));
        map.put(VariantField.ANNOTATION_ANCESTRAL_ALLELE, emptyList());
        map.put(VariantField.ANNOTATION_ID, emptyList());
        map.put(VariantField.ANNOTATION_CHROMOSOME, emptyList());
        map.put(VariantField.ANNOTATION_START, emptyList());
        map.put(VariantField.ANNOTATION_END, emptyList());
        map.put(VariantField.ANNOTATION_REFERENCE, emptyList());
        map.put(VariantField.ANNOTATION_ALTERNATE, emptyList());
        map.put(VariantField.ANNOTATION_XREFS, singletonList(ANNOTATION_FIELD + '.' + XREFS_FIELD));
        map.put(VariantField.ANNOTATION_HGVS, singletonList(ANNOTATION_FIELD + '.' + DocumentToVariantAnnotationConverter.HGVS_FIELD));
        map.put(VariantField.ANNOTATION_CYTOBAND, singletonList(ANNOTATION_FIELD + '.' + CYTOBANDS_FIELD));
        map.put(VariantField.ANNOTATION_DISPLAY_CONSEQUENCE_TYPE, singletonList(ANNOTATION_FIELD + '.' + DISPLAY_CONSEQUENCE_TYPE_FIELD));
        map.put(VariantField.ANNOTATION_CONSEQUENCE_TYPES, singletonList(ANNOTATION_FIELD + '.' + CONSEQUENCE_TYPE_FIELD));
        map.put(VariantField.ANNOTATION_POPULATION_FREQUENCIES, singletonList(ANNOTATION_FIELD + '.' + POPULATION_FREQUENCIES_FIELD));
        map.put(VariantField.ANNOTATION_MINOR_ALLELE, emptyList());
        map.put(VariantField.ANNOTATION_MINOR_ALLELE_FREQ, emptyList());
        map.put(VariantField.ANNOTATION_CONSERVATION, Arrays.asList(
                ANNOTATION_FIELD + '.' + CONSERVED_REGION_PHYLOP_FIELD,
                ANNOTATION_FIELD + '.' + CONSERVED_REGION_PHASTCONS_FIELD,
                ANNOTATION_FIELD + '.' + CONSERVED_REGION_GERP_FIELD
        ));
        map.put(VariantField.ANNOTATION_GENE_EXPRESSION, emptyList());
        map.put(VariantField.ANNOTATION_GENE_TRAIT_ASSOCIATION, singletonList(ANNOTATION_FIELD + '.' + GENE_TRAIT_FIELD));
        map.put(VariantField.ANNOTATION_GENE_DRUG_INTERACTION, singletonList(ANNOTATION_FIELD + '.' + DRUG_FIELD));
        map.put(VariantField.ANNOTATION_VARIANT_TRAIT_ASSOCIATION, singletonList(ANNOTATION_FIELD + '.' + CLINICAL_DATA_FIELD));
        map.put(VariantField.ANNOTATION_TRAIT_ASSOCIATION, singletonList(ANNOTATION_FIELD + '.' + CLINICAL_DATA_FIELD));
        map.put(VariantField.ANNOTATION_FUNCTIONAL_SCORE, Arrays.asList(
                ANNOTATION_FIELD + '.' + FUNCTIONAL_CADD_RAW_FIELD,
                ANNOTATION_FIELD + '.' + FUNCTIONAL_CADD_SCALED_FIELD));
        map.put(VariantField.ANNOTATION_REPEAT, singletonList(ANNOTATION_FIELD + '.' + REPEATS_FIELD));
        map.put(VariantField.ANNOTATION_DRUGS, emptyList());
        map.put(VariantField.ANNOTATION_ADDITIONAL_ATTRIBUTES, Arrays.asList(CUSTOM_ANNOTATION_FIELD, RELEASE_FIELD));

        FIELDS_MAP = unmodifiableMap(map);

    }

    private DocumentToStudyVariantEntryConverter variantStudyEntryConverter;
    private Set<Integer> returnStudies;
    private DocumentToVariantAnnotationConverter variantAnnotationConverter;
    private DocumentToVariantStatsConverter statsConverter;
    private final VariantStringIdConverter idConverter = new VariantStringIdConverter();

    // Add default variant ID if it is missing. Use CHR:POS:REF:ALT
    private boolean addDefaultId;

    /**
     * Create a converter between {@link Variant} and {@link Document} entities when there is
     * no need to convert the studies the variant was read from.
     */
    public DocumentToVariantConverter() {
        this(null, null);
    }

    /**
     * Create a converter between {@link Variant} and {@link Document} entities. A converter for
     * the studies the variant was read from can be provided in case those
     * should be processed during the conversion.
     *
     * @param variantStudyEntryConverter The object used to convert the files
     * @param statsConverter Stats converter
     */
    public DocumentToVariantConverter(DocumentToStudyVariantEntryConverter variantStudyEntryConverter,
                                      DocumentToVariantStatsConverter statsConverter) {
        this(variantStudyEntryConverter, statsConverter, null, null);
    }

    /**
     * Create a converter between {@link Variant} and {@link Document} entities. A converter for
     * the studies the variant was read from can be provided in case those
     * should be processed during the conversion.
     *
     * @param variantStudyEntryConverter The object used to convert the files
     * @param statsConverter Stats converter
     * @param returnStudies List of studies to return
     * @param annotationIds Map of annotationIds
     */
    public DocumentToVariantConverter(DocumentToStudyVariantEntryConverter variantStudyEntryConverter,
                                      DocumentToVariantStatsConverter statsConverter, Collection<Integer> returnStudies,
                                      Map<Integer, String> annotationIds) {
        this.variantStudyEntryConverter = variantStudyEntryConverter;
        this.variantAnnotationConverter = new DocumentToVariantAnnotationConverter(annotationIds);
        this.statsConverter = statsConverter;
        addDefaultId = true;
        if (returnStudies != null) {
            if (returnStudies instanceof Set) {
                this.returnStudies = (Set<Integer>) returnStudies;
            } else {
                this.returnStudies = new HashSet<>(returnStudies);
            }
        }
    }


    @Override
    public Variant convertToDataModelType(Document object) {
        String chromosome = (String) object.get(CHROMOSOME_FIELD);
        int start = (int) object.get(START_FIELD);
        int end = (int) object.get(END_FIELD);
        String reference = (String) object.get(REFERENCE_FIELD);
        String alternate = (String) object.get(ALTERNATE_FIELD);
        Variant variant = new Variant(chromosome, start, end, reference, alternate);
        if (object.containsKey(IDS_FIELD)) {
            LinkedList<String> ids = new LinkedList<>(object.get(IDS_FIELD, Collection.class));
            if (ids.isEmpty()) {
                if (addDefaultId) {
                    variant.setId(variant.toString());
                }
                variant.setNames(emptyList());
            } else {
                variant.setId(ids.get(0));
                variant.setNames(ids.subList(1, ids.size()));
            }
        }
        if (object.containsKey(TYPE_FIELD)) {
            variant.setType(VariantType.valueOf(object.get(TYPE_FIELD).toString()));
        }

        // Transform HGVS: List of map entries -> Map of lists
        List mongoHgvs = (List) object.get(HGVS_FIELD);
        if (mongoHgvs != null) {
            for (Object o : mongoHgvs) {
                Document dbo = (Document) o;
                variant.addHgvs((String) dbo.get(HGVS_TYPE_FIELD), (String) dbo.get(HGVS_NAME_FIELD));
            }
        }

        // SV
        Document mongoSv = object.get(SV_FIELD, Document.class);
        if (mongoSv != null) {
            StructuralVariation sv = new StructuralVariation();
            List<Integer> ciStart = getDefault(mongoSv, SV_CISTART_FIELD, Arrays.asList(null, null));
            List<Integer> ciEnd = getDefault(mongoSv, SV_CIEND_FIELD, Arrays.asList(null, null));
            List<String> insSeq = getDefault(mongoSv, SV_INS_SEQ, Arrays.asList(null, null));
            sv.setCiStartLeft(ciStart.get(0));
            sv.setCiStartRight(ciStart.get(1));
            sv.setCiEndLeft(ciEnd.get(0));
            sv.setCiEndRight(ciEnd.get(1));
            sv.setLeftSvInsSeq(insSeq.get(0));
            sv.setRightSvInsSeq(insSeq.get(1));
            sv.setCopyNumber(mongoSv.getInteger(SV_CN_FIELD));

            String type = mongoSv.getString(SV_TYPE);
            if (type != null) {
                sv.setType(StructuralVariantType.valueOf(type));
            }

            Document mongoBnd = mongoSv.get(SV_BND, Document.class);
            if (mongoBnd != null) {
                Breakend bnd = new Breakend();
                bnd.setOrientation(BreakendOrientation.valueOf(mongoBnd.getString(SV_BND_ORIENTATION)));
                bnd.setInsSeq(mongoBnd.getString(SV_BND_INS_SEQ));
                Document mongoBndMate = mongoBnd.get(SV_BND_MATE, Document.class);
                if (mongoBndMate != null) {
                    BreakendMate mate = new BreakendMate();
                    mate.setChromosome(mongoBndMate.getString(SV_BND_MATE_CHR));
                    mate.setPosition(mongoBndMate.getInteger(SV_BND_MATE_POS));
                    mate.setCiPositionLeft(mongoBndMate.getInteger(SV_BND_MATE_CI_POS_L));
                    mate.setCiPositionRight(mongoBndMate.getInteger(SV_BND_MATE_CI_POS_R));
                    bnd.setMate(mate);
                }
                sv.setBreakend(bnd);
            }

            variant.setSv(sv);
        }

        // Files
        if (variantStudyEntryConverter != null) {
            List mongoFiles = object.get(STUDIES_FIELD, List.class);
            if (mongoFiles != null) {
                for (Object o : mongoFiles) {
                    Document dbo = (Document) o;
                    if (returnStudies == null || returnStudies.contains(((Number) dbo.get(STUDYID_FIELD)).intValue())) {
                        variant.addStudyEntry(variantStudyEntryConverter.convertToDataModelType(dbo));
                    }
                }
            }
        }

        // Annotations
        Document mongoAnnotation;
        Object o = object.get(ANNOTATION_FIELD);
        if (o instanceof List) {
            if (!((List) o).isEmpty()) {
                mongoAnnotation = (Document) ((List) o).get(0);
            } else {
                mongoAnnotation = null;
            }
        } else {
            mongoAnnotation = (Document) object.get(ANNOTATION_FIELD);
        }
        Document customAnnotation = object.get(CUSTOM_ANNOTATION_FIELD, Document.class);
        boolean hasRelease = object.containsKey(RELEASE_FIELD);
        boolean hasIndex = object.containsKey(INDEX_FIELD);
        if (mongoAnnotation != null || customAnnotation != null || hasRelease) {
            VariantAnnotation annotation;
            if (mongoAnnotation != null) {
                annotation = variantAnnotationConverter
                        .convertToDataModelType(mongoAnnotation, customAnnotation, variant);
            } else {
                annotation = newVariantAnnotation(variant);
                if (customAnnotation != null) {
                    annotation.setAdditionalAttributes(variantAnnotationConverter
                            .convertAdditionalAttributesToDataModelType(customAnnotation));
                }
            }
            AdditionalAttribute additionalAttribute = null;
            if (hasRelease || hasIndex) {
                if (annotation.getAdditionalAttributes() == null) {
                    annotation.setAdditionalAttributes(new HashMap<>());
                }
                if (annotation.getAdditionalAttributes().containsKey(GROUP_NAME.key())) {
                    additionalAttribute = annotation.getAdditionalAttributes().get(GROUP_NAME.key());
                } else {
                    additionalAttribute = new AdditionalAttribute(new HashMap<>());
                    annotation.getAdditionalAttributes().put(GROUP_NAME.key(), additionalAttribute);
                }
            }
            if (hasRelease) {
                String release = this.<Number>getList(object, RELEASE_FIELD).stream()
                        .map(Number::intValue)
                        .min(Integer::compareTo)
                        .orElse(-1)
                        .toString();
<<<<<<< HEAD

                annotation.getAdditionalAttributes().compute("opencga", (key, value) -> {
                    if (value == null) {
                        HashMap<String, String> map = new HashMap<>(1);
                        value = new AdditionalAttribute(map);
                    }
                    value.getAttribute().put("release", release);
                    return value;
                });
=======
                additionalAttribute.getAttribute().put(RELEASE.key(), release);
>>>>>>> 77f7421d
            }

            variant.setAnnotation(annotation);
        }

        // Statistics
        if (statsConverter != null && object.containsKey(STATS_FIELD)) {
            List<Document> stats = object.get(STATS_FIELD, List.class);
            statsConverter.convertCohortsToDataModelType(stats, variant);
        }
        return variant;
    }

    @Override
    public Document convertToStorageType(Variant variant) {
        // Attributes easily calculated
        Document mongoVariant = new Document("_id", buildStorageId(variant))
//                .append(IDS_FIELD, object.getIds())    //Do not include IDs.
                .append(CHROMOSOME_FIELD, variant.getChromosome())
                .append(START_FIELD, variant.getStart())
                .append(END_FIELD, variant.getEnd())
                .append(LENGTH_FIELD, variant.getLength())
                .append(REFERENCE_FIELD, variant.getReference())
                .append(ALTERNATE_FIELD, variant.getAlternate())
                .append(TYPE_FIELD, variant.getType().name());

        // SV
        if (variant.getSv() != null) {
            StructuralVariation sv = variant.getSv();
            Document mongoSv = new Document();
            mongoSv.put(SV_CISTART_FIELD, Arrays.asList(sv.getCiStartLeft(), sv.getCiStartRight()));
            mongoSv.put(SV_CIEND_FIELD, Arrays.asList(sv.getCiEndLeft(), sv.getCiEndRight()));
            if (sv.getCopyNumber() != null) {
                mongoSv.put(SV_CN_FIELD, sv.getCopyNumber());
            }
            if (StringUtils.isNotEmpty(sv.getLeftSvInsSeq()) || StringUtils.isNotEmpty(sv.getRightSvInsSeq())) {
                mongoSv.put(SV_INS_SEQ, Arrays.asList(sv.getLeftSvInsSeq(), sv.getRightSvInsSeq()));
            }
            if (sv.getType() != null) {
                mongoSv.put(SV_TYPE, sv.getType().toString());
            }
            if (sv.getBreakend() != null) {
                Document mongoBnd = new Document();
                putNotNull(mongoBnd, SV_BND_ORIENTATION, sv.getBreakend().getOrientation().toString());
                putNotNull(mongoBnd, SV_BND_INS_SEQ, sv.getBreakend().getInsSeq());
                if (sv.getBreakend().getMate() != null) {
                    Document mongoBndMate = new Document();
                    putNotNull(mongoBndMate, SV_BND_MATE_CHR, sv.getBreakend().getMate().getChromosome());
                    putNotNull(mongoBndMate, SV_BND_MATE_POS, sv.getBreakend().getMate().getPosition());
                    putNotNull(mongoBndMate, SV_BND_MATE_CI_POS_L, sv.getBreakend().getMate().getCiPositionLeft());
                    putNotNull(mongoBndMate, SV_BND_MATE_CI_POS_R, sv.getBreakend().getMate().getCiPositionRight());
                    mongoBnd.append(SV_BND_MATE, mongoBndMate);
                }
                mongoSv.append(SV_BND, mongoBnd);
            }
            mongoVariant.put(SV_FIELD, mongoSv);
        }

        // Internal fields used for query optimization (dictionary named "_at")
        Document at = new Document();
        mongoVariant.append(AT_FIELD, at);

        // Two different chunk sizes are calculated for different resolution levels: 1k and 10k
        List<String> chunkIds = new LinkedList<>();
        String chunkSmall = variant.getChromosome() + "_" + variant.getStart() / VariantMongoDBAdaptor.CHUNK_SIZE_SMALL + "_"
                + VariantMongoDBAdaptor.CHUNK_SIZE_SMALL / 1000 + "k";
        String chunkBig = variant.getChromosome() + "_" + variant.getStart() / VariantMongoDBAdaptor.CHUNK_SIZE_BIG + "_"
                + VariantMongoDBAdaptor.CHUNK_SIZE_BIG / 1000 + "k";
        chunkIds.add(chunkSmall);
        chunkIds.add(chunkBig);
        at.append(CHUNK_IDS_FIELD, chunkIds);

        // Transform HGVS: Map of lists -> List of map entries
        List<Document> hgvs = new LinkedList<>();
        for (Map.Entry<String, List<String>> entry : variant.getHgvs().entrySet()) {
            for (String value : entry.getValue()) {
                hgvs.add(new Document(HGVS_TYPE_FIELD, entry.getKey()).append(HGVS_NAME_FIELD, value));
            }
        }
        mongoVariant.append(HGVS_FIELD, hgvs);

        // Files
        if (variantStudyEntryConverter != null) {
            List<Document> mongoFiles = new LinkedList<>();
            for (StudyEntry archiveFile : variant.getStudies()) {
                mongoFiles.add(variantStudyEntryConverter.convertToStorageType(variant, archiveFile));
            }
            mongoVariant.append(STUDIES_FIELD, mongoFiles);
        }

//        // Annotations
        mongoVariant.append(ANNOTATION_FIELD, emptyList());
        if (variantAnnotationConverter != null) {
            if (variant.getAnnotation() != null
                    && variant.getAnnotation().getConsequenceTypes() != null
                    && !variant.getAnnotation().getConsequenceTypes().isEmpty()) {
                Document annotation = variantAnnotationConverter.convertToStorageType(variant.getAnnotation());
                mongoVariant.append(ANNOTATION_FIELD, singletonList(annotation));
            }
        }

        // Statistics
        if (statsConverter != null) {
            List mongoStats = statsConverter.convertCohortsToStorageType(variant.getStudiesMap());
            mongoVariant.put(STATS_FIELD, mongoStats);
        }

        return mongoVariant;
    }

    public String buildStorageId(Variant v) {
        return idConverter.buildId(v);
//        return buildStorageId(v.getChromosome(), v.getStart(), v.getReference(), v.getAlternate());
    }

    public String buildStorageId(String chromosome, int start, String reference, String alternate) {
        return idConverter.buildId(chromosome, start, reference, alternate);
//
//        StringBuilder builder = new StringBuilder(chromosome);
//        builder.append("_");
//        builder.append(start);
//        builder.append("_");
//        if (reference.equals("-")) {
//            System.out.println("Empty block");
//        } else if (reference.length() < Variant.SV_THRESHOLD) {
//            builder.append(reference);
//        } else {
//            builder.append(new String(CryptoUtils.encryptSha1(reference)));
//        }
//
//        builder.append("_");
//
//        if (alternate.equals("-")) {
//            System.out.println("Empty block");
//        } else if (alternate.length() < Variant.SV_THRESHOLD) {
//            builder.append(alternate);
//        } else {
//            builder.append(new String(CryptoUtils.encryptSha1(alternate)));
//        }
//
//        return builder.toString();
    }

    public static List<String> toShortFieldName(VariantField field) {
        return FIELDS_MAP.get(field);
    }

}<|MERGE_RESOLUTION|>--- conflicted
+++ resolved
@@ -352,19 +352,8 @@
                         .min(Integer::compareTo)
                         .orElse(-1)
                         .toString();
-<<<<<<< HEAD
-
-                annotation.getAdditionalAttributes().compute("opencga", (key, value) -> {
-                    if (value == null) {
-                        HashMap<String, String> map = new HashMap<>(1);
-                        value = new AdditionalAttribute(map);
-                    }
-                    value.getAttribute().put("release", release);
-                    return value;
-                });
-=======
+
                 additionalAttribute.getAttribute().put(RELEASE.key(), release);
->>>>>>> 77f7421d
             }
 
             variant.setAnnotation(annotation);
