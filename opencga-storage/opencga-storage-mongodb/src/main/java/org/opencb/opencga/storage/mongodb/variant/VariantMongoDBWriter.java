/*
 * Copyright 2015 OpenCB
 *
 * Licensed under the Apache License, Version 2.0 (the "License");
 * you may not use this file except in compliance with the License.
 * You may obtain a copy of the License at
 *
 *     http://www.apache.org/licenses/LICENSE-2.0
 *
 * Unless required by applicable law or agreed to in writing, software
 * distributed under the License is distributed on an "AS IS" BASIS,
 * WITHOUT WARRANTIES OR CONDITIONS OF ANY KIND, either express or implied.
 * See the License for the specific language governing permissions and
 * limitations under the License.
 */

package org.opencb.opencga.storage.mongodb.variant;

import com.mongodb.*;

import java.util.*;

import java.util.concurrent.atomic.AtomicBoolean;
import org.opencb.biodata.models.variant.VariantSourceEntry;
import org.opencb.biodata.models.variant.Variant;
import org.opencb.biodata.models.variant.VariantSource;
import org.opencb.datastore.core.QueryOptions;
import org.opencb.datastore.core.QueryResult;
import org.opencb.datastore.mongodb.MongoDBCollection;
import org.opencb.datastore.mongodb.MongoDataStore;
import org.opencb.datastore.mongodb.MongoDataStoreManager;
import org.opencb.opencga.storage.core.StudyConfiguration;
import org.opencb.opencga.storage.mongodb.utils.MongoCredentials;
import org.opencb.opencga.storage.core.variant.io.VariantDBWriter;
import org.slf4j.LoggerFactory;

/**
 * @author Alejandro Aleman Ramos <aaleman@cipf.es>
 * @author Cristina Yenyxe Gonzalez Garcia <cyenyxe@ebi.ac.uk>
 */
public class VariantMongoDBWriter extends VariantDBWriter {

    public static final int CHUNK_SIZE_SMALL = 1000;
    public static final int CHUNK_SIZE_BIG = 10000;
//    public static final Logger logger = Logger.getLogger(VariantMongoDBWriter.class.getName());
    protected static org.slf4j.Logger logger = LoggerFactory.getLogger(VariantDBWriter.class);

//    @Deprecated private final VariantSource source;

    private MongoCredentials credentials;

    private MongoDataStore mongoDataStore;
    private MongoDataStoreManager mongoDataStoreManager;
    private MongoDBCollection variantMongoCollection;
    private MongoDBCollection filesMongoCollection;

    private String filesCollectionName;
    private String variantsCollectionName;

    @Deprecated private DBCollection variantsCollection;    //Used only for Bulk Operations. TODO: Use Datastore API for BulkOperations
//    @Deprecated private MongoClient mongoClient;
    @Deprecated private DB db;


    private boolean includeStats;
    private boolean includeSrc = true;
    private boolean includeSamples;
    private boolean compressDefaultGenotype = true;
    private String defaultGenotype = null;

    private DBObjectToVariantConverter variantConverter;
    private DBObjectToVariantStatsConverter statsConverter;
    private DBObjectToVariantSourceConverter sourceConverter;
    private DBObjectToVariantSourceEntryConverter sourceEntryConverter;
    private DBObjectToSamplesConverter sampleConverter;

    private long numVariantsWritten;
    private static long staticNumVariantsWritten;

    private BulkWriteOperation bulk;
    private int currentBulkSize = 0;
    private int bulkSize = 0;

    private long checkExistsTime = 0;
    private long checkExistsDBTime = 0;
    private long bulkTime = 0;
    private StudyConfiguration studyConfiguration;
//    private Integer fileId;
    private String fileId;
    private boolean writeStudyConfiguration = true;
    private boolean writeVariantSource = true;
    private VariantSource source;

    private AtomicBoolean variantSourceWritten = new AtomicBoolean(false);


    public VariantMongoDBWriter(Integer fileId, StudyConfiguration studyConfiguration, MongoCredentials credentials, String variantsCollection, String filesCollection,
                                boolean includeSamples, boolean includeStats) {
        if (credentials == null) {
            throw new IllegalArgumentException("Credentials for accessing the database must be specified");
        }
        this.studyConfiguration = studyConfiguration;
//        this.source = source;
        this.fileId = String.valueOf(fileId);
        this.credentials = credentials;
        this.filesCollectionName = filesCollection;
        this.variantsCollectionName = variantsCollection;

        this.includeSamples = includeSamples;
        this.includeStats = includeStats;
    }

    @Override
    public boolean open() {
        staticNumVariantsWritten = 0;
        numVariantsWritten = 0;

        mongoDataStoreManager = new MongoDataStoreManager(credentials.getDataStoreServerAddresses());
        mongoDataStore = mongoDataStoreManager.get(credentials.getMongoDbName(), credentials.getMongoDBConfiguration());
        db = mongoDataStore.getDb();


        return mongoDataStore != null;
    }

    @Override
    public boolean pre() {
        // Mongo collection creation
        variantMongoCollection = mongoDataStore.getCollection(variantsCollectionName);
        filesMongoCollection = mongoDataStore.getCollection(filesCollectionName);
        variantsCollection = mongoDataStore.getDb().getCollection(variantsCollectionName);

        setConverters();

        resetBulk();

        return variantMongoCollection != null && filesMongoCollection != null;
    }

    @Override
    public boolean write(Variant variant) {
        return write(Collections.singletonList(variant));
    }

    @Override
    public boolean write(List<Variant> data) {
        return write_setOnInsert(data);
    }

    public boolean write_updateInsert(List<Variant> data) {
        List<String> variantIds = new ArrayList<>(data.size());

        Map<String, Variant> idVariantMap = new HashMap<>();
        Set<String> existingVariants = new HashSet<>();

        long start1 = System.nanoTime();
        for (Variant variant : data) {
            numVariantsWritten++;
            if(numVariantsWritten % 1000 == 0) {
                logger.info("Num variants written " + numVariantsWritten);
            }
            String id = variantConverter.buildStorageId(variant);
            variantIds.add(id);
            idVariantMap.put(id, variant);
        }

        long startQuery = System.nanoTime();
        BasicDBObject query = new BasicDBObject("_id", new BasicDBObject("$in", variantIds));
        QueryResult<DBObject> idsResult =
                variantMongoCollection.find(query, new BasicDBObject("_id", true), null);
        this.checkExistsDBTime += System.nanoTime() - startQuery;

        for (DBObject dbObject : idsResult.getResult()) {
            String id = dbObject.get("_id").toString();
            existingVariants.add(id);
        }
        this.checkExistsTime += System.nanoTime() - start1;



        for (Variant variant : data) {
            variant.setAnnotation(null);
            String id = variantConverter.buildStorageId(variant);

            if (!existingVariants.contains(id)) {
                DBObject variantDocument = variantConverter.convertToStorageType(variant);
                List<DBObject> mongoFiles = new LinkedList<>();
                for (VariantSourceEntry variantSourceEntry : variant.getSourceEntries().values()) {
                    if (!variantSourceEntry.getFileId().equals(fileId)) {
                        continue;
                    }
                    DBObject mongoFile = sourceEntryConverter.convertToStorageType(variantSourceEntry);
                    mongoFiles.add(mongoFile);
                }
                variantDocument.put(DBObjectToVariantConverter.FILES_FIELD, mongoFiles);
                bulk.insert(variantDocument);
                currentBulkSize++;
            } else {
                for (VariantSourceEntry variantSourceEntry : variant.getSourceEntries().values()) {
                    if (!variantSourceEntry.getFileId().equals(fileId)) {
                        continue;
                    }
                    bulk.find(new BasicDBObject("_id", id)).updateOne(new BasicDBObject().append("$push",
                            new BasicDBObject(DBObjectToVariantConverter.FILES_FIELD, sourceEntryConverter.convertToStorageType(variantSourceEntry))));
                    currentBulkSize++;
                }
            }
        }
        if (currentBulkSize >= bulkSize) {
            executeBulk();
        }

        return true;
    }

    public boolean write_setOnInsert(List<Variant> data) {
//        numVariantsWritten += data.size();
//        if(numVariantsWritten % 1000 == 0) {
//            logger.info("Num variants written " + numVariantsWritten);
//        }
        synchronized (variantSourceWritten) {
            long l = staticNumVariantsWritten/1000;
            staticNumVariantsWritten += data.size();
            if (staticNumVariantsWritten/1000 != l) {
                logger.info("Num variants written " + staticNumVariantsWritten);
            }
        }


        for (Variant variant : data) {
            variant.setAnnotation(null);
            String id = variantConverter.buildStorageId(variant);

            for (VariantSourceEntry variantSourceEntry : variant.getSourceEntries().values()) {
                if (!variantSourceEntry.getFileId().equals(fileId)) {
                    continue;
                }
                BasicDBObject addToSet = new BasicDBObject(
                        DBObjectToVariantConverter.FILES_FIELD,
                        sourceEntryConverter.convertToStorageType(variantSourceEntry));

                BasicDBObject update = new BasicDBObject()
                        .append("$addToSet", addToSet)
                        .append("$setOnInsert", variantConverter.convertToStorageType(variant));
                if (variant.getIds() != null && !variant.getIds().isEmpty()) {
                    addToSet.put(DBObjectToVariantConverter.IDS_FIELD, new BasicDBObject("$each", variant.getIds()));
                }
                bulk.find(new BasicDBObject("_id", id)).upsert().updateOne(update);
                currentBulkSize++;
            }

        }
        if (currentBulkSize >= bulkSize) {
            executeBulk();
        }
        return true;
    }

    @Override @Deprecated
    protected boolean buildBatchRaw(List<Variant> data) {
        return true;
    }

    @Override @Deprecated
    protected boolean buildEffectRaw(List<Variant> variants) {
        return false;
    }

    @Override @Deprecated
    protected boolean buildBatchIndex(List<Variant> data) {
        return false;
    }

    @Override @Deprecated
    protected boolean writeBatch(List<Variant> batch) {
        return true;
    }

    private boolean writeSourceSummary(VariantSource source) {
        DBObject studyMongo = sourceConverter.convertToStorageType(source);
        DBObject query = new BasicDBObject(DBObjectToVariantSourceConverter.FILEID_FIELD, source.getFileId());
        filesMongoCollection.update(query, studyMongo, new QueryOptions("upsert", true));
        return true;
    }

    private boolean writeStudyConfiguration() {
        DBObject studyMongo = new DBObjectToStudyConfigurationConverter().convertToStorageType(studyConfiguration);
        //(DBObject) JSON.parse(new ObjectMapper().writeValueAsString(study).replace(".", "&#46;"));

        DBObject query = new BasicDBObject("studyId", studyConfiguration.getStudyId());
        filesMongoCollection.update(query, studyMongo, new QueryOptions("upsert", true));
        return true;
    }

    @Override
    public boolean post() {
        if (currentBulkSize != 0) {
            executeBulk();
        }
<<<<<<< HEAD
        logger.debug("POST");
        if (!variantSourceWritten.getAndSet(true)) {
            if (writeStudyConfiguration) {
                writeStudyConfiguration();
            }
            if (writeVariantSource) {
                writeSourceSummary(source);
            }
        }
=======
        logger.info("POST");
        writeSourceSummary(source);

        DBObject onBackground = new BasicDBObject("background", true);
        variantMongoCollection.createIndex(new BasicDBObject("_at.chunkIds", 1), onBackground);
        variantMongoCollection.createIndex(new BasicDBObject("annot.xrefs.id", 1), onBackground);
        variantMongoCollection.createIndex(new BasicDBObject("annot.ct.so", 1), onBackground);
        variantMongoCollection.createIndex(new BasicDBObject(DBObjectToVariantConverter.IDS_FIELD, 1), onBackground);
        variantMongoCollection.createIndex(new BasicDBObject(DBObjectToVariantConverter.CHROMOSOME_FIELD, 1), onBackground);
        variantMongoCollection.createIndex(
                new BasicDBObject(DBObjectToVariantConverter.FILES_FIELD + "." + DBObjectToVariantSourceEntryConverter.STUDYID_FIELD, 1)
                        .append(DBObjectToVariantConverter.FILES_FIELD + "." + DBObjectToVariantSourceEntryConverter.FILEID_FIELD, 1), onBackground);
        variantMongoCollection.createIndex(new BasicDBObject("st.maf", 1), onBackground);
        variantMongoCollection.createIndex(new BasicDBObject("st.mgf", 1), onBackground);
        variantMongoCollection.createIndex(
                new BasicDBObject(DBObjectToVariantConverter.CHROMOSOME_FIELD, 1)
                        .append(DBObjectToVariantConverter.START_FIELD, 1)
                        .append(DBObjectToVariantConverter.END_FIELD, 1), onBackground);
        logger.debug("sent order to create indices");

>>>>>>> 435eacdf
        logger.debug("checkExistsTime " + checkExistsTime / 1000000.0 + "ms ");
        logger.debug("checkExistsDBTime " + checkExistsDBTime / 1000000.0 + "ms ");
        logger.debug("bulkTime " + bulkTime / 1000000.0 + "ms ");
        return true;
    }

    @Override
    public boolean close() {
        this.mongoDataStoreManager.close(this.mongoDataStore.getDb().getName());
        return true;
    }

    @Override
    public final void includeStats(boolean b) {
        includeStats = b;
    }

    public final void includeSrc(boolean b) {
        includeSrc = b;
    }

    public void setVariantSource(VariantSource source) {
        this.source = source;
        writeVariantSource = source != null;
    }

    @Override
    public final void includeSamples(boolean b) {
        includeSamples = b;
    }

    @Override @Deprecated
    public final void includeEffect(boolean b) {
    }

    public void setCompressDefaultGenotype(boolean compressDefaultGenotype) {
        this.compressDefaultGenotype = compressDefaultGenotype;
    }

    public void setDefaultGenotype(String defaultGenotype) {
        this.defaultGenotype = defaultGenotype;
    }

    public void setThreadSyncronizationBoolean(AtomicBoolean atomicBoolean) {
        this.variantSourceWritten = atomicBoolean;
    }

    private void setConverters() {

        sourceConverter = new DBObjectToVariantSourceConverter();
        statsConverter = includeStats ? new DBObjectToVariantStatsConverter() : null;
        sampleConverter = includeSamples ? new DBObjectToSamplesConverter(compressDefaultGenotype, studyConfiguration.getSampleIds()): null; //TODO: Add default genotype

        sourceEntryConverter = new DBObjectToVariantSourceEntryConverter(
                includeSrc,
                sampleConverter
        );
        sourceEntryConverter.setIncludeSrc(includeSrc);

        // Do not create the VariantConverter with the sourceEntryConverter.
        // The variantSourceEntry conversion will be done on demand to create a proper mongoDB update query.
        // variantConverter = new DBObjectToVariantConverter(sourceEntryConverter);
        variantConverter = new DBObjectToVariantConverter(null, statsConverter);
    }

    public void setBulkSize(int bulkSize) {
        this.bulkSize = bulkSize;
    }
//
//    /**
//     * This sample Ids will be used at conversion, to replace sample name for some numerical Id.
//     * If this param is not provided, the variantSource.samplesPosition will be used instead.
//     * @param samplesIds    Map between sampleName and sampleId
//     */
//    public void setSamplesIds(Map<String, Integer> samplesIds) {
//        this.samplesIds = samplesIds;
//    }


    private void executeBulk() {
        logger.debug("Execute bulk. BulkSize : " + currentBulkSize);
        long startBulk = System.nanoTime();
        bulk.execute();
        resetBulk();
        this.bulkTime += System.nanoTime() - startBulk;
    }

    private void resetBulk() {
        bulk = variantsCollection.initializeUnorderedBulkOperation();
        currentBulkSize = 0;
    }

    public void setWriteStudyConfiguration(boolean writeStudyConfiguration) {
        this.writeStudyConfiguration = writeStudyConfiguration;
    }
}<|MERGE_RESOLUTION|>--- conflicted
+++ resolved
@@ -297,7 +297,6 @@
         if (currentBulkSize != 0) {
             executeBulk();
         }
-<<<<<<< HEAD
         logger.debug("POST");
         if (!variantSourceWritten.getAndSet(true)) {
             if (writeStudyConfiguration) {
@@ -306,29 +305,24 @@
             if (writeVariantSource) {
                 writeSourceSummary(source);
             }
-        }
-=======
-        logger.info("POST");
-        writeSourceSummary(source);
-
-        DBObject onBackground = new BasicDBObject("background", true);
-        variantMongoCollection.createIndex(new BasicDBObject("_at.chunkIds", 1), onBackground);
-        variantMongoCollection.createIndex(new BasicDBObject("annot.xrefs.id", 1), onBackground);
-        variantMongoCollection.createIndex(new BasicDBObject("annot.ct.so", 1), onBackground);
-        variantMongoCollection.createIndex(new BasicDBObject(DBObjectToVariantConverter.IDS_FIELD, 1), onBackground);
-        variantMongoCollection.createIndex(new BasicDBObject(DBObjectToVariantConverter.CHROMOSOME_FIELD, 1), onBackground);
-        variantMongoCollection.createIndex(
-                new BasicDBObject(DBObjectToVariantConverter.FILES_FIELD + "." + DBObjectToVariantSourceEntryConverter.STUDYID_FIELD, 1)
-                        .append(DBObjectToVariantConverter.FILES_FIELD + "." + DBObjectToVariantSourceEntryConverter.FILEID_FIELD, 1), onBackground);
-        variantMongoCollection.createIndex(new BasicDBObject("st.maf", 1), onBackground);
-        variantMongoCollection.createIndex(new BasicDBObject("st.mgf", 1), onBackground);
-        variantMongoCollection.createIndex(
-                new BasicDBObject(DBObjectToVariantConverter.CHROMOSOME_FIELD, 1)
-                        .append(DBObjectToVariantConverter.START_FIELD, 1)
-                        .append(DBObjectToVariantConverter.END_FIELD, 1), onBackground);
-        logger.debug("sent order to create indices");
-
->>>>>>> 435eacdf
+            DBObject onBackground = new BasicDBObject("background", true);
+            variantMongoCollection.createIndex(new BasicDBObject("_at.chunkIds", 1), onBackground);
+            variantMongoCollection.createIndex(new BasicDBObject("annot.xrefs.id", 1), onBackground);
+            variantMongoCollection.createIndex(new BasicDBObject("annot.ct.so", 1), onBackground);
+            variantMongoCollection.createIndex(new BasicDBObject(DBObjectToVariantConverter.IDS_FIELD, 1), onBackground);
+            variantMongoCollection.createIndex(new BasicDBObject(DBObjectToVariantConverter.CHROMOSOME_FIELD, 1), onBackground);
+            variantMongoCollection.createIndex(
+                    new BasicDBObject(DBObjectToVariantConverter.FILES_FIELD + "." + DBObjectToVariantSourceEntryConverter.STUDYID_FIELD, 1)
+                            .append(DBObjectToVariantConverter.FILES_FIELD + "." + DBObjectToVariantSourceEntryConverter.FILEID_FIELD, 1), onBackground);
+            variantMongoCollection.createIndex(new BasicDBObject("st.maf", 1), onBackground);
+            variantMongoCollection.createIndex(new BasicDBObject("st.mgf", 1), onBackground);
+            variantMongoCollection.createIndex(
+                    new BasicDBObject(DBObjectToVariantConverter.CHROMOSOME_FIELD, 1)
+                            .append(DBObjectToVariantConverter.START_FIELD, 1)
+                            .append(DBObjectToVariantConverter.END_FIELD, 1), onBackground);
+            logger.debug("sent order to create indices");
+        }
+
         logger.debug("checkExistsTime " + checkExistsTime / 1000000.0 + "ms ");
         logger.debug("checkExistsDBTime " + checkExistsDBTime / 1000000.0 + "ms ");
         logger.debug("bulkTime " + bulkTime / 1000000.0 + "ms ");
