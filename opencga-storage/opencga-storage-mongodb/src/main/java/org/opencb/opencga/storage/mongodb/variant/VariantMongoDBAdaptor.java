/*
 * Copyright 2015 OpenCB
 *
 * Licensed under the Apache License, Version 2.0 (the "License");
 * you may not use this file except in compliance with the License.
 * You may obtain a copy of the License at
 *
 *     http://www.apache.org/licenses/LICENSE-2.0
 *
 * Unless required by applicable law or agreed to in writing, software
 * distributed under the License is distributed on an "AS IS" BASIS,
 * WITHOUT WARRANTIES OR CONDITIONS OF ANY KIND, either express or implied.
 * See the License for the specific language governing permissions and
 * limitations under the License.
 */

package org.opencb.opencga.storage.mongodb.variant;

import com.google.common.collect.BiMap;
import com.google.common.collect.HashMultiset;
import com.google.common.collect.Multiset;
import com.mongodb.*;
import com.mongodb.bulk.BulkWriteError;
import com.mongodb.bulk.BulkWriteResult;
import com.mongodb.client.FindIterable;
import com.mongodb.client.result.UpdateResult;
import org.bson.Document;
import org.bson.conversions.Bson;
import org.opencb.biodata.models.core.Region;
import org.opencb.biodata.models.variant.StudyEntry;
import org.opencb.biodata.models.variant.Variant;
import org.opencb.biodata.models.variant.avro.VariantAnnotation;
import org.opencb.biodata.models.variant.avro.VariantType;
import org.opencb.biodata.models.variant.stats.VariantStats;
import org.opencb.commons.datastore.core.ObjectMap;
import org.opencb.commons.datastore.core.Query;
import org.opencb.commons.datastore.core.QueryOptions;
import org.opencb.commons.datastore.core.QueryResult;
import org.opencb.commons.datastore.mongodb.MongoDBCollection;
import org.opencb.commons.datastore.mongodb.MongoDataStore;
import org.opencb.commons.datastore.mongodb.MongoDataStoreManager;
import org.opencb.commons.io.DataWriter;
import org.opencb.opencga.storage.core.StudyConfiguration;
import org.opencb.opencga.storage.core.config.StorageEngineConfiguration;
import org.opencb.opencga.storage.core.variant.StudyConfigurationManager;
import org.opencb.opencga.storage.core.variant.VariantStorageManager;
import org.opencb.opencga.storage.core.variant.adaptors.*;
import org.opencb.opencga.storage.core.variant.adaptors.VariantDBAdaptorUtils.*;
import org.opencb.opencga.storage.core.variant.stats.VariantStatsWrapper;
import org.opencb.opencga.storage.mongodb.utils.MongoCredentials;
import org.opencb.opencga.storage.mongodb.variant.converters.*;
import org.slf4j.Logger;
import org.slf4j.LoggerFactory;

import java.io.IOException;
import java.net.UnknownHostException;
import java.util.*;
import java.util.function.BiConsumer;
import java.util.function.Consumer;
import java.util.function.Function;
import java.util.regex.Matcher;
import java.util.regex.Pattern;
import java.util.stream.Collectors;

<<<<<<< HEAD
import static org.opencb.commons.datastore.mongodb.MongoDBCollection.MULTI;
import static org.opencb.commons.datastore.mongodb.MongoDBCollection.UPSERT;
import static org.opencb.opencga.storage.core.variant.adaptors.VariantDBAdaptorUtils.*;
=======
import static org.opencb.commons.datastore.mongodb.MongoDBCollection.*;
import static org.opencb.opencga.storage.core.variant.adaptors.VariantDBAdaptorUtils.*;
import static org.opencb.opencga.storage.mongodb.variant.MongoDBVariantStorageManager.MongoDBVariantOptions.DEFAULT_GENOTYPE;
>>>>>>> a9c17156

/**
 * @author Ignacio Medina <igmecas@gmail.com>
 * @author Jacobo Coll <jacobo167@gmail.com>
 * @author Cristina Yenyxe Gonzalez Garcia <cyenyxe@ebi.ac.uk>
 */
public class VariantMongoDBAdaptor implements VariantDBAdaptor {

    public static final String DEFAULT_TIMEOUT = "dbadaptor.default_timeout";
    public static final String MAX_TIMEOUT = "dbadaptor.max_timeout";
    private final MongoDataStoreManager mongoManager;
    private final MongoDataStore db;
    private final String collectionName;
    private final MongoDBCollection variantsCollection;
    private final VariantSourceMongoDBAdaptor variantSourceMongoDBAdaptor;
    private final ObjectMap configuration;
    private final StorageEngineConfiguration storageEngineConfiguration;
    private final Pattern writeResultErrorPattern = Pattern.compile("^.*dup key: \\{ : \"([^\"]*)\" \\}$");
    private final VariantDBAdaptorUtils utils;
    private final MongoCredentials credentials;

    private StudyConfigurationManager studyConfigurationManager;

    @Deprecated
    private DataWriter dataWriter;

    protected static Logger logger = LoggerFactory.getLogger(VariantMongoDBAdaptor.class);

    public VariantMongoDBAdaptor(MongoCredentials credentials, String variantsCollectionName, String filesCollectionName,
                                 StudyConfigurationManager studyConfigurationManager, StorageEngineConfiguration storageEngineConfiguration)
            throws UnknownHostException {
        this.credentials = credentials;
        // MongoDB configuration
        mongoManager = new MongoDataStoreManager(credentials.getDataStoreServerAddresses());
        db = mongoManager.get(credentials.getMongoDbName(), credentials.getMongoDBConfiguration());
        variantSourceMongoDBAdaptor = new VariantSourceMongoDBAdaptor(db, filesCollectionName);
        collectionName = variantsCollectionName;
        variantsCollection = db.getCollection(collectionName);
        this.studyConfigurationManager = studyConfigurationManager;
        this.storageEngineConfiguration = storageEngineConfiguration;
        this.configuration = storageEngineConfiguration == null || this.storageEngineConfiguration.getVariant().getOptions() == null
                ? new ObjectMap()
                : this.storageEngineConfiguration.getVariant().getOptions();
        this.utils = new VariantDBAdaptorUtils(this);
    }

    protected MongoDBCollection getVariantsCollection() {
        return variantsCollection;
    }

<<<<<<< HEAD
=======
    protected MongoDataStore getDB() {
        return db;
    }

>>>>>>> a9c17156
    protected MongoCredentials getCredentials() {
        return credentials;
    }

    @Override
    @Deprecated
    public void setDataWriter(DataWriter dataWriter) {
        this.dataWriter = dataWriter;
    }


    @Override
    public QueryResult insert(List<Variant> variants, String studyName, QueryOptions options) {
        StudyConfiguration studyConfiguration = studyConfigurationManager.getStudyConfiguration(studyName, options).first();
        // TODO FILE_ID must be in QueryOptions?
        int fileId = options.getInt(VariantStorageManager.Options.FILE_ID.key());
        boolean includeStats = options.getBoolean(VariantStorageManager.Options.INCLUDE_STATS.key(), VariantStorageManager.Options
                .INCLUDE_STATS.defaultValue());
//        boolean includeSrc = options.getBoolean(VariantStorageManager.Options.INCLUDE_SRC.key(), VariantStorageManager.Options
//                .INCLUDE_SRC.defaultValue());
//        boolean includeGenotypes = options.getBoolean(VariantStorageManager.Options.INCLUDE_GENOTYPES.key(), VariantStorageManager
//                .Options.INCLUDE_GENOTYPES.defaultValue());
//        boolean compressGenotypes = options.getBoolean(VariantStorageManager.Options.COMPRESS_GENOTYPES.key(), VariantStorageManager
// .Options.COMPRESS_GENOTYPES.defaultValue());
//        String defaultGenotype = options.getString(MongoDBVariantStorageManager.DEFAULT_GENOTYPE, "0|0");

        DocumentToVariantConverter variantConverter = new DocumentToVariantConverter(null, includeStats ? new
                DocumentToVariantStatsConverter(studyConfigurationManager) : null);
//        DBObjectToStudyVariantEntryConverter sourceEntryConverter = new DBObjectToStudyVariantEntryConverter(includeSrc,
//                includeGenotypes ? new DBObjectToSamplesConverter(studyConfiguration) : null);
        DocumentToStudyVariantEntryConverter sourceEntryConverter =
                new DocumentToStudyVariantEntryConverter(true, new DocumentToSamplesConverter(studyConfiguration));
        return insert(variants, fileId, variantConverter, sourceEntryConverter, studyConfiguration, getLoadedSamples(fileId,
                studyConfiguration));
    }

    @Override
    public QueryResult delete(Query query, QueryOptions options) {
        Bson mongoQuery = parseQuery(query, new Document());
        logger.debug("Delete to be executed: '{}'", mongoQuery.toString());
        QueryResult queryResult = variantsCollection.remove(mongoQuery, options);

        return queryResult;
    }

    @Override
    public QueryResult deleteSamples(String studyName, List<String> sampleNames, QueryOptions options) {
        //TODO
        throw new UnsupportedOperationException();
    }

    @Override
    public QueryResult deleteFile(String studyName, String fileName, QueryOptions options) {
        //TODO
        throw new UnsupportedOperationException();
    }

    @Override
    public QueryResult deleteStudy(String studyName, QueryOptions options) {
        if (options == null) {
            options = new QueryOptions();
        }
        StudyConfiguration studyConfiguration = studyConfigurationManager.getStudyConfiguration(studyName, options).first();
        Document query = parseQuery(new Query(VariantQueryParams.STUDIES.key(), studyConfiguration.getStudyId()), new Document());

        // { $pull : { files : {  sid : <studyId> } } }
        Document update = new Document(
                "$pull",
                new Document(
                        DocumentToVariantConverter.STUDIES_FIELD,
                        new Document(
                                DocumentToStudyVariantEntryConverter.STUDYID_FIELD, studyConfiguration.getStudyId()
                        )
                )
        );
        QueryResult<UpdateResult> result = variantsCollection.update(query, update, new QueryOptions(MULTI, true));

        logger.debug("deleteStudy: query = {}", query);
        logger.debug("deleteStudy: update = {}", update);
        if (options.getBoolean("purge", false)) {
            Document purgeQuery = new Document(DocumentToVariantConverter.STUDIES_FIELD, new Document("$size", 0));
            variantsCollection.remove(purgeQuery, new QueryOptions(MULTI, true));
        }

        return result;
    }

    @Override
    public QueryResult<Variant> get(Query query, QueryOptions options) {
        if (options == null) {
            options = new QueryOptions();
        }
        studyConfigurationManager.setDefaultQueryOptions(options);

//        parseQueryOptions(options, qb);
        Document mongoQuery = parseQuery(query, new Document());
//        DBObject projection = parseProjectionQueryOptions(options);
        Document projection = createProjection(query, options);
        logger.debug("Query to be executed: '{}'", mongoQuery.toString());
        options.putIfAbsent(MongoDBCollection.SKIP_COUNT, true);

        int defaultTimeout = configuration.getInt(DEFAULT_TIMEOUT, 3_000);
        int maxTimeout = configuration.getInt(MAX_TIMEOUT, 30_000);
        int timeout = options.getInt(MongoDBCollection.TIMEOUT, defaultTimeout);
        if (timeout > maxTimeout || timeout < 0) {
            timeout = maxTimeout;
        }
        options.put(MongoDBCollection.TIMEOUT, timeout);

        // FIXME: MONGO_MIGRATION
//        if (options.getBoolean("mongodb.explain", false)) {
//            FindIterable<Document> dbCursor = variantsCollection.nativeQuery().find(mongoQuery, projection, options);
//            DBObject explain = dbCursor.explain();
//            try {
//                System.err.println("mongodb.explain = "
//                        + new ObjectMapper().writerWithDefaultPrettyPrinter().writeValueAsString(explain));
//            } catch (JsonProcessingException ignore) {
//                System.err.println("mongodb.explain = " + explain);
//            }
//        }
        QueryResult<Variant> queryResult = variantsCollection.find(mongoQuery, projection, getDbObjectToVariantConverter(query, options),
                options);
        // set query Id?
        return queryResult;
    }

    @Override
    public List<QueryResult<Variant>> get(List<Query> queries, QueryOptions options) {
        List<QueryResult<Variant>> queryResultList = new ArrayList<>(queries.size());
        for (Query query : queries) {
            QueryResult<Variant> queryResult = get(query, options);
            queryResultList.add(queryResult);
        }
        return queryResultList;
    }


    @Override
    public QueryResult<Long> count(Query query) {
        Document mongoQuery = parseQuery(query);
        logger.debug("Query to be executed: '{}'", mongoQuery);
        return variantsCollection.count(mongoQuery);
    }

    @Override
    public QueryResult distinct(Query query, String field) {
        String documentPath;
        switch (field) {
            case "gene":
            case "ensemblGene":
                documentPath = DocumentToVariantConverter.ANNOTATION_FIELD
                        + "." + DocumentToVariantAnnotationConverter.CONSEQUENCE_TYPE_FIELD
                        + "." + DocumentToVariantAnnotationConverter.ENSEMBL_GENE_ID_FIELD;
                break;
            case "ensemblTranscript":
                documentPath = DocumentToVariantConverter.ANNOTATION_FIELD
                        + "." + DocumentToVariantAnnotationConverter.CONSEQUENCE_TYPE_FIELD
                        + "." + DocumentToVariantAnnotationConverter.ENSEMBL_TRANSCRIPT_ID_FIELD;
                break;
            case "ct":
            case "consequence_type":
                documentPath = DocumentToVariantConverter.ANNOTATION_FIELD
                        + "." + DocumentToVariantAnnotationConverter.CONSEQUENCE_TYPE_FIELD
                        + "." + DocumentToVariantAnnotationConverter.SO_ACCESSION_FIELD;
                break;
            default:
                documentPath = DocumentToVariantConverter.ANNOTATION_FIELD
                        + "." + DocumentToVariantAnnotationConverter.CONSEQUENCE_TYPE_FIELD
                        + "." + DocumentToVariantAnnotationConverter.GENE_NAME_FIELD;
                break;
        }

        Document mongoQuery = parseQuery(query);
        return variantsCollection.distinct(documentPath, mongoQuery);
    }

    @Override
    public VariantDBIterator iterator() {
        return iterator(new Query(), new QueryOptions());
    }

    @Override
    public VariantDBIterator iterator(Query query, QueryOptions options) {
        if (options == null) {
            options = new QueryOptions();
        }
        if (query == null) {
            query = new Query();
        }
        Document mongoQuery = parseQuery(query);
        Document projection = createProjection(query, options);
        FindIterable<Document> dbCursor = variantsCollection.nativeQuery().find(mongoQuery, projection, options);
        dbCursor.batchSize(options.getInt("batchSize", 100));
        return new VariantMongoDBIterator(dbCursor, getDbObjectToVariantConverter(query, options));
    }

    @Override
    public void forEach(Consumer<? super Variant> action) {
        forEach(new Query(), action, new QueryOptions());
    }

    @Override
    public void forEach(Query query, Consumer<? super Variant> action, QueryOptions options) {
        Objects.requireNonNull(action);
        VariantDBIterator variantDBIterator = iterator(query, options);
        while (variantDBIterator.hasNext()) {
            action.accept(variantDBIterator.next());
        }
    }


    @Override
    public QueryResult getFrequency(Query query, Region region, int regionIntervalSize) {
        // db.variants.aggregate( { $match: { $and: [ {chr: "1"}, {start: {$gt: 251391, $lt: 2701391}} ] }},
        //                        { $group: { _id: { $subtract: [ { $divide: ["$start", 20000] }, { $divide: [{$mod: ["$start", 20000]},
        // 20000] } ] },
        //                                  totalCount: {$sum: 1}}})

        QueryOptions options = new QueryOptions();

        // If interval is not provided is set to the value that returns 200 values
        if (regionIntervalSize <= 0) {
//            regionIntervalSize = options.getInt("interval", (region.getEnd() - region.getStart()) / 200);
            regionIntervalSize = (region.getEnd() - region.getStart()) / 200;
        }

        Document start = new Document("$gt", region.getStart());
        start.append("$lt", region.getEnd());

        BasicDBList andArr = new BasicDBList();
        andArr.add(new Document(DocumentToVariantConverter.CHROMOSOME_FIELD, region.getChromosome()));
        andArr.add(new Document(DocumentToVariantConverter.START_FIELD, start));

        // Parsing the rest of options
        Document mongoQuery = parseQuery(query);
        if (!mongoQuery.isEmpty()) {
            andArr.add(mongoQuery);
        }
        Document match = new Document("$match", new Document("$and", andArr));

//        qb.and("_at.chunkIds").in(chunkIds);
//        qb.and(DBObjectToVariantConverter.END_FIELD).greaterThanEquals(region.getStart());
//        qb.and(DBObjectToVariantConverter.START_FIELD).lessThanEquals(region.getEnd());
//
//        List<String> chunkIds = getChunkIds(region);
//        DBObject regionObject = new Document("_at.chunkIds", new Document("$in", chunkIds))
//                .append(DBObjectToVariantConverter.END_FIELD, new Document("$gte", region.getStart()))
//                .append(DBObjectToVariantConverter.START_FIELD, new Document("$lte", region.getEnd()));

        BasicDBList divide1 = new BasicDBList();
        divide1.add("$start");
        divide1.add(regionIntervalSize);

        BasicDBList divide2 = new BasicDBList();
        divide2.add(new Document("$mod", divide1));
        divide2.add(regionIntervalSize);

        BasicDBList subtractList = new BasicDBList();
        subtractList.add(new Document("$divide", divide1));
        subtractList.add(new Document("$divide", divide2));

        Document subtract = new Document("$subtract", subtractList);
        Document totalCount = new Document("$sum", 1);
        Document g = new Document("_id", subtract);
        g.append("features_count", totalCount);
        Document group = new Document("$group", g);
        Document sort = new Document("$sort", new Document("_id", 1));

//        logger.info("getAllIntervalFrequencies - (>·_·)>");
//        System.out.println(options.toString());
//        System.out.println(match.toString());
//        System.out.println(group.toString());
//        System.out.println(sort.toString());

        long dbTimeStart = System.currentTimeMillis();
        QueryResult output = variantsCollection.aggregate(/*"$histogram", */Arrays.asList(match, group, sort), options);
        long dbTimeEnd = System.currentTimeMillis();

        Map<Long, Document> ids = new HashMap<>();
        // Create DBObject for intervals with features inside them
        for (Document intervalObj : (List<Document>) output.getResult()) {
            Long auxId = Math.round((Double) intervalObj.get("_id")); //is double

            Document intervalVisited = ids.get(auxId);
            if (intervalVisited == null) {
                intervalObj.put("_id", auxId);
                intervalObj.put("start", getChunkStart(auxId.intValue(), regionIntervalSize));
                intervalObj.put("end", getChunkEnd(auxId.intValue(), regionIntervalSize));
                intervalObj.put("chromosome", region.getChromosome());
                intervalObj.put("features_count", Math.log((int) intervalObj.get("features_count")));
                ids.put(auxId, intervalObj);
            } else {
                Double sum = (Double) intervalVisited.get("features_count") + Math.log((int) intervalObj.get("features_count"));
                intervalVisited.put("features_count", sum.intValue());
            }
        }

        // Create DBObject for intervals without features inside them
        BasicDBList resultList = new BasicDBList();
        int firstChunkId = getChunkId(region.getStart(), regionIntervalSize);
        int lastChunkId = getChunkId(region.getEnd(), regionIntervalSize);
        Document intervalObj;
        for (int chunkId = firstChunkId; chunkId <= lastChunkId; chunkId++) {
            intervalObj = ids.get((long) chunkId);
            if (intervalObj == null) {
                intervalObj = new Document();
                intervalObj.put("_id", chunkId);
                intervalObj.put("start", getChunkStart(chunkId, regionIntervalSize));
                intervalObj.put("end", getChunkEnd(chunkId, regionIntervalSize));
                intervalObj.put("chromosome", region.getChromosome());
                intervalObj.put("features_count", 0);
            }
            resultList.add(intervalObj);
        }

        QueryResult queryResult = new QueryResult(region.toString(), ((Long) (dbTimeEnd - dbTimeStart)).intValue(),
                resultList.size(), resultList.size(), null, null, resultList);
        return queryResult;
    }

    @Override
    public QueryResult rank(Query query, String field, int numResults, boolean asc) {
        QueryOptions options = new QueryOptions();
        options.put("limit", numResults);
        options.put("count", true);
        options.put("order", (asc) ? 1 : -1); // MongoDB: 1 = ascending, -1 = descending

        return groupBy(query, field, options);
    }

    @Override
    public QueryResult groupBy(Query query, String field, QueryOptions options) {
        String documentPath;
        String unwindPath;
        int numUnwinds = 2;
        switch (field) {
            case "gene":
            case "ensemblGene":
                documentPath = DocumentToVariantConverter.ANNOTATION_FIELD
                        + "." + DocumentToVariantAnnotationConverter.CONSEQUENCE_TYPE_FIELD
                        + "." + DocumentToVariantAnnotationConverter.ENSEMBL_GENE_ID_FIELD;
                unwindPath = DocumentToVariantConverter.ANNOTATION_FIELD
                        + "." + DocumentToVariantAnnotationConverter.CONSEQUENCE_TYPE_FIELD;

                break;
            case "ct":
            case "consequence_type":
                documentPath = DocumentToVariantConverter.ANNOTATION_FIELD
                        + "." + DocumentToVariantAnnotationConverter.CONSEQUENCE_TYPE_FIELD
                        + "." + DocumentToVariantAnnotationConverter.SO_ACCESSION_FIELD;
                unwindPath = DocumentToVariantConverter.ANNOTATION_FIELD
                        + "." + DocumentToVariantAnnotationConverter.CONSEQUENCE_TYPE_FIELD;
                numUnwinds = 3;
                break;
            default:
                documentPath = DocumentToVariantConverter.ANNOTATION_FIELD
                        + "." + DocumentToVariantAnnotationConverter.CONSEQUENCE_TYPE_FIELD
                        + "." + DocumentToVariantAnnotationConverter.GENE_NAME_FIELD;
                unwindPath = DocumentToVariantConverter.ANNOTATION_FIELD
                        + "." + DocumentToVariantAnnotationConverter.CONSEQUENCE_TYPE_FIELD;
                break;
        }

        Document mongoQuery = parseQuery(query);

        boolean count = options != null && options.getBoolean("count", false);
        int order = options != null ? options.getInt("order", -1) : -1;

        Document project;
        Document projectAndCount;
        if (count) {
            project = new Document("$project", new Document("field", "$" + documentPath));
            projectAndCount = new Document("$project", new Document()
                    .append("id", "$_id")
                    .append("_id", 0)
                    .append("count", new Document("$size", "$values")));
        } else {
            project = new Document("$project", new Document()
                    .append("field", "$" + documentPath)
                    //.append("_id._id", "$_id")
                    .append("_id.start", "$" + DocumentToVariantConverter.START_FIELD)
                    .append("_id.end", "$" + DocumentToVariantConverter.END_FIELD)
                    .append("_id.chromosome", "$" + DocumentToVariantConverter.CHROMOSOME_FIELD)
                    .append("_id.alternate", "$" + DocumentToVariantConverter.ALTERNATE_FIELD)
                    .append("_id.reference", "$" + DocumentToVariantConverter.REFERENCE_FIELD)
                    .append("_id.ids", "$" + DocumentToVariantConverter.IDS_FIELD));
            projectAndCount = new Document("$project", new Document()
                    .append("id", "$_id")
                    .append("_id", 0)
                    .append("values", "$values")
                    .append("count", new Document("$size", "$values")));
        }

        Document match = new Document("$match", mongoQuery);
        Document unwindField = new Document("$unwind", "$field");
        Document notNull = new Document("$match", new Document("field", new Document("$ne", null)));
        Document groupAndAddToSet = new Document("$group", new Document("_id", "$field")
                .append("values", new Document("$addToSet", "$_id"))); // sum, count, avg, ...?
        Document sort = new Document("$sort", new Document("count", order)); // 1 = ascending, -1 = descending
        Document skip = null;
        if (options != null && options.getInt("skip", -1) > 0) {
            skip = new Document("$skip", options.getInt("skip", -1));
        }
        Document limit = new Document("$limit",
                options != null && options.getInt("limit", -1) > 0 ? options.getInt("limit") : 10);

        List<Bson> operations = new LinkedList<>();
        operations.add(match);
        operations.add(project);
        for (int i = 0; i < numUnwinds; i++) {
            operations.add(unwindField);
        }
        operations.add(notNull);
        operations.add(groupAndAddToSet);
        operations.add(projectAndCount);
        operations.add(sort);
        if (skip != null) {
            operations.add(skip);
        }
        operations.add(limit);
        logger.debug("db." + collectionName + ".aggregate( " + operations + " )");
        QueryResult<Document> queryResult = variantsCollection.aggregate(operations, options);

//            List<Map<String, Object>> results = new ArrayList<>(queryResult.getResult().size());
//            results.addAll(queryResult.getResult().stream().map(dbObject -> new ObjectMap("id", dbObject.get("_id")).append("count",
// dbObject.get("count"))).collect(Collectors.toList()));

        return queryResult;
    }

    @Override
    public QueryResult groupBy(Query query, List<String> fields, QueryOptions options) {
        String warningMsg = "Unimplemented VariantMongoDBAdaptor::groupBy list of fields. Using field[0] : '" + fields.get(0) + "'";
        logger.warn(warningMsg);
        QueryResult queryResult = groupBy(query, fields.get(0), options);
        queryResult.setWarningMsg(warningMsg);
        return queryResult;
    }

    @Override
    public List<Integer> getReturnedStudies(Query query, QueryOptions options) {
        List<Integer> studyIds = utils.getStudyIds(query.getAsList(VariantQueryParams.RETURNED_STUDIES.key()), options);
        if (studyIds.isEmpty()) {
            studyIds = utils.getStudyIds(getStudyConfigurationManager().getStudyNames(options), options);
        }
        return studyIds;
    }

    @Override
    public Map<Integer, List<Integer>> getReturnedSamples(Query query, QueryOptions options) {

        List<Integer> studyIds = getReturnedStudies(query, options);

        List<String> returnedSamples = query.getAsStringList(VariantQueryParams.RETURNED_SAMPLES.key())
                .stream().map(s -> s.contains(":") ? s.split(":")[1] : s).collect(Collectors.toList());
        LinkedHashSet<String> returnedSamplesSet = new LinkedHashSet<>(returnedSamples);

        Map<Integer, List<Integer>> samples = new HashMap<>(studyIds.size());
        for (Integer studyId : studyIds) {
            StudyConfiguration sc = getStudyConfigurationManager().getStudyConfiguration(studyId, options).first();
            LinkedHashMap<String, Integer> returnedSamplesPosition = StudyConfiguration.getReturnedSamplesPosition(sc, returnedSamplesSet);
            List<Integer> sampleNames = Arrays.asList(new Integer[returnedSamplesPosition.size()]);
            returnedSamplesPosition.forEach((sample, position) -> sampleNames.set(position, sc.getSampleIds().get(sample)));
            samples.put(studyId, sampleNames);
        }

        return samples;
    }

    @Override
    public QueryResult addStats(List<VariantStatsWrapper> variantStatsWrappers, String studyName, QueryOptions queryOptions) {
        return updateStats(variantStatsWrappers, studyName, queryOptions);
    }

    @Override
    public QueryResult updateStats(List<VariantStatsWrapper> variantStatsWrappers, String studyName, QueryOptions options) {
        return updateStats(variantStatsWrappers, studyConfigurationManager.getStudyConfiguration(studyName, options).first(), options);
    }

    @Override
    public QueryResult updateStats(List<VariantStatsWrapper> variantStatsWrappers, StudyConfiguration studyConfiguration,
                                   QueryOptions options) {
//        MongoCollection<Document> coll = db.getDb().getCollection(collectionName);
//        BulkWriteOperation pullBuilder = coll.initializeUnorderedBulkOperation();
//        BulkWriteOperation pushBuilder = coll.initializeUnorderedBulkOperation();

        List<Bson> pullQueriesBulkList = new LinkedList<>();
        List<Bson> pullUpdatesBulkList = new LinkedList<>();

        List<Bson> pushQueriesBulkList = new LinkedList<>();
        List<Bson> pushUpdatesBulkList = new LinkedList<>();

        long start = System.nanoTime();
        DocumentToVariantStatsConverter statsConverter = new DocumentToVariantStatsConverter(studyConfigurationManager);
//        VariantSource variantSource = queryOptions.get(VariantStorageManager.VARIANT_SOURCE, VariantSource.class);
        DocumentToVariantConverter variantConverter = getDbObjectToVariantConverter(new Query(), options);
        boolean overwrite = options.getBoolean(VariantStorageManager.Options.OVERWRITE_STATS.key(), false);
        //TODO: Use the StudyConfiguration to change names to ids

        // TODO make unset of 'st' if already present?
        for (VariantStatsWrapper wrapper : variantStatsWrappers) {
            Map<String, VariantStats> cohortStats = wrapper.getCohortStats();
            Iterator<VariantStats> iterator = cohortStats.values().iterator();
            VariantStats variantStats = iterator.hasNext() ? iterator.next() : null;
            List<Document> cohorts = statsConverter.convertCohortsToStorageType(cohortStats, studyConfiguration.getStudyId());   // TODO
            // remove when we remove fileId
//            List cohorts = statsConverter.convertCohortsToStorageType(cohortStats, variantSource.getStudyId());   // TODO use when we
// remove fileId

            // add cohorts, overwriting old values if that cid, fid and sid already exists: remove and then add
            // db.variants.update(
            //      {_id:<id>},
            //      {$pull:{st:{cid:{$in:["Cohort 1","cohort 2"]}, fid:{$in:["file 1", "file 2"]}, sid:{$in:["study 1", "study 2"]}}}}
            // )
            // db.variants.update(
            //      {_id:<id>},
            //      {$push:{st:{$each: [{cid:"Cohort 1", fid:"file 1", ... , defaultValue:3},{cid:"Cohort 2", ... , defaultValue:3}] }}}
            // )

            if (!cohorts.isEmpty()) {
                String id = variantConverter.buildStorageId(wrapper.getChromosome(), wrapper.getPosition(),
                        variantStats.getRefAllele(), variantStats.getAltAllele());


                Document find = new Document("_id", id);
                if (overwrite) {
                    List<Document> idsList = new ArrayList<>(cohorts.size());
                    for (Document cohort : cohorts) {
                        Document ids = new Document()
                                .append(DocumentToVariantStatsConverter.COHORT_ID, cohort.get(DocumentToVariantStatsConverter.COHORT_ID))
                                .append(DocumentToVariantStatsConverter.STUDY_ID, cohort.get(DocumentToVariantStatsConverter.STUDY_ID));
                        idsList.add(ids);
                    }
                    Document pull = new Document("$pull",
                            new Document(DocumentToVariantConverter.STATS_FIELD,
                                    new Document("$or", idsList)));
                    pullQueriesBulkList.add(find);
                    pullUpdatesBulkList.add(pull);
                }

                Document push = new Document("$push",
                        new Document(DocumentToVariantConverter.STATS_FIELD,
                                new Document("$each", cohorts)));
                pushQueriesBulkList.add(find);
                pushUpdatesBulkList.add(push);
            }
        }

        // TODO handle if the variant didn't had that studyId in the files array
        // TODO check the substitution is done right if the stats are already present
        if (overwrite) {
            variantsCollection.update(pullQueriesBulkList, pullUpdatesBulkList, new QueryOptions());
        }
        BulkWriteResult writeResult = variantsCollection.update(pushQueriesBulkList, pushUpdatesBulkList, new QueryOptions()).first();
        int writes = writeResult.getModifiedCount();


        return new QueryResult<>("", ((int) (System.nanoTime() - start)), writes, writes, "", "", Collections.singletonList(writeResult));
    }

    @Override
    public QueryResult deleteStats(String studyName, String cohortName, QueryOptions options) {
        StudyConfiguration studyConfiguration = studyConfigurationManager.getStudyConfiguration(studyName, options).first();
        int cohortId = studyConfiguration.getCohortIds().get(cohortName);

        // { st : { $elemMatch : {  sid : <studyId>, cid : <cohortId> } } }
        Document query = new Document(DocumentToVariantConverter.STATS_FIELD,
                new Document("$elemMatch",
                        new Document(DocumentToVariantStatsConverter.STUDY_ID, studyConfiguration.getStudyId())
                                .append(DocumentToVariantStatsConverter.COHORT_ID, cohortId)));

        // { $pull : { st : {  sid : <studyId>, cid : <cohortId> } } }
        Document update = new Document(
                "$pull",
                new Document(DocumentToVariantConverter.STATS_FIELD,
                        new Document(DocumentToVariantStatsConverter.STUDY_ID, studyConfiguration.getStudyId())
                                .append(DocumentToVariantStatsConverter.COHORT_ID, cohortId)
                )
        );
        logger.debug("deleteStats: query = {}", query);
        logger.debug("deleteStats: update = {}", update);

        return variantsCollection.update(query, update, new QueryOptions(MULTI, true));
    }

    @Override
    public QueryResult addAnnotations(List<VariantAnnotation> variantAnnotations, QueryOptions queryOptions) {
        logger.warn("Unimplemented VariantMongoDBAdaptor::addAnnotations. Using \"VariantMongoDBAdaptor::updateAnnotations\"");
        return updateAnnotations(variantAnnotations, queryOptions);
    }

    @Override
    public QueryResult updateAnnotations(List<VariantAnnotation> variantAnnotations, QueryOptions queryOptions) {

        List<Bson> queries = new LinkedList<>();
        List<Bson> updates = new LinkedList<>();

        long start = System.nanoTime();
        DocumentToVariantConverter variantConverter = getDbObjectToVariantConverter(new Query(), queryOptions);
        for (VariantAnnotation variantAnnotation : variantAnnotations) {
            String id = variantConverter.buildStorageId(variantAnnotation.getChromosome(), variantAnnotation.getStart(),
                    variantAnnotation.getReference(), variantAnnotation.getAlternate());
            Document find = new Document("_id", id);
            DocumentToVariantAnnotationConverter converter = new DocumentToVariantAnnotationConverter();
            Document convertedVariantAnnotation = converter.convertToStorageType(variantAnnotation);
            Document update = new Document("$set", new Document(DocumentToVariantConverter.ANNOTATION_FIELD + ".0",
                    convertedVariantAnnotation));
            queries.add(find);
            updates.add(update);
        }
        BulkWriteResult writeResult = variantsCollection.update(queries, updates, null).first();

        return new QueryResult<>("", ((int) (System.nanoTime() - start)), 1, 1, "", "", Collections.singletonList(writeResult));
    }

    @Override
    public QueryResult deleteAnnotation(String annotationId, Query query, QueryOptions queryOptions) {
        Document mongoQuery = parseQuery(query);
        logger.debug("deleteAnnotation: query = {}", mongoQuery);

        Document update = new Document("$set", new Document(DocumentToVariantConverter.ANNOTATION_FIELD + ".0", null));
        logger.debug("deleteAnnotation: update = {}", update);
        return variantsCollection.update(mongoQuery, update, new QueryOptions(MULTI, true));
    }


    @Override
    public void close() throws IOException {
        mongoManager.close();
        studyConfigurationManager.close();
    }

    private Document parseQuery(Query query) {
        return parseQuery(query, new Document());
    }

    private Document parseQuery(Query query, Document mongoQuery) {
        QueryBuilder builder = new QueryBuilder();
        if (query != null) {
            /** VARIANT PARAMS **/
            if (query.get(VariantQueryParams.CHROMOSOME.key()) != null && !query.getString(VariantQueryParams.CHROMOSOME.key()).isEmpty()) {
                List<String> chromosomes = query.getAsStringList(VariantQueryParams.CHROMOSOME.key());
                LinkedList<String> regions = new LinkedList<>(query.getAsStringList(VariantQueryParams.REGION.key()));
                regions.addAll(chromosomes);
                query.put(VariantQueryParams.REGION.key(), regions);
            }

            if (query.get(VariantQueryParams.REGION.key()) != null && !query.getString(VariantQueryParams.REGION.key()).isEmpty()) {
                List<String> stringList = query.getAsStringList(VariantQueryParams.REGION.key());
                List<Region> regions = new ArrayList<>(stringList.size());
                for (String reg : stringList) {
                    Region region = Region.parseRegion(reg);
                    regions.add(region);
                }
                getRegionFilter(regions, builder);
            }

            if (query.get(VariantQueryParams.ID.key()) != null && !query.getString(VariantQueryParams.ID.key()).isEmpty()) {
                String ids = query.getString(VariantQueryParams.ID.key());
                addQueryStringFilter(DocumentToVariantConverter.ANNOTATION_FIELD
                        + "." + DocumentToVariantAnnotationConverter.XREFS_FIELD
                        + "." + DocumentToVariantAnnotationConverter.XREF_ID_FIELD, ids, builder, QueryOperation.OR);
                addQueryStringFilter(DocumentToVariantConverter.IDS_FIELD, ids, builder, QueryOperation.OR);
            }

            if (query.containsKey(VariantQueryParams.GENE.key())) {
                String xrefs = query.getString(VariantQueryParams.GENE.key());
                addQueryStringFilter(DocumentToVariantConverter.ANNOTATION_FIELD
                        + "." + DocumentToVariantAnnotationConverter.XREFS_FIELD
                        + "." + DocumentToVariantAnnotationConverter.XREF_ID_FIELD, xrefs, builder, QueryOperation.OR);
            }

            if (query.containsKey(VariantQueryParams.REFERENCE.key()) && query.getString(VariantQueryParams.REFERENCE.key()) != null) {
                addQueryStringFilter(DocumentToVariantConverter.REFERENCE_FIELD, query.getString(VariantQueryParams.REFERENCE.key()),
                        builder, QueryOperation.AND);
            }

            if (query.containsKey(VariantQueryParams.ALTERNATE.key()) && query.getString(VariantQueryParams.ALTERNATE.key()) != null) {
                addQueryStringFilter(DocumentToVariantConverter.ALTERNATE_FIELD, query.getString(VariantQueryParams.ALTERNATE.key()),
                        builder, QueryOperation.AND);
            }

            if (query.containsKey(VariantQueryParams.TYPE.key()) && !query.getString(VariantQueryParams.TYPE.key()).isEmpty()) {
                addQueryFilter(DocumentToVariantConverter.TYPE_FIELD, query.getString(VariantQueryParams.TYPE.key()), builder,
                        QueryOperation.AND, s -> {
                    Set<VariantType> subTypes = Variant.subTypes(VariantType.valueOf(s));
                    List<String> types = new ArrayList<>(subTypes.size() + 1);
                    types.add(s);
                    subTypes.forEach(subType -> types.add(subType.toString()));
                    return types;
                }); //addQueryStringFilter(DBObjectToVariantConverter.TYPE_FIELD,
//                query.getString(VariantQueryParams.TYPE.key()), builder, QueryOperation.AND);
            }

            /** ANNOTATION PARAMS **/
            if (query.containsKey(VariantQueryParams.ANNOTATION_EXISTS.key())) {
                builder.and(DocumentToVariantConverter.ANNOTATION_FIELD + "." + DocumentToVariantAnnotationConverter.ANNOT_ID_FIELD);
                builder.exists(query.getBoolean(VariantQueryParams.ANNOTATION_EXISTS.key()));
            }

            if (query.containsKey(VariantQueryParams.ANNOT_XREF.key())) {
                String xrefs = query.getString(VariantQueryParams.ANNOT_XREF.key());
                addQueryStringFilter(DocumentToVariantConverter.ANNOTATION_FIELD
                        + "." + DocumentToVariantAnnotationConverter.XREFS_FIELD
                        + "." + DocumentToVariantAnnotationConverter.XREF_ID_FIELD, xrefs, builder, QueryOperation.AND);
            }

            if (query.containsKey(VariantQueryParams.ANNOT_CONSEQUENCE_TYPE.key())) {
                String value = query.getString(VariantQueryParams.ANNOT_CONSEQUENCE_TYPE.key());
                value = value.replace("SO:", "");
                addQueryIntegerFilter(DocumentToVariantConverter.ANNOTATION_FIELD
                        + "." + DocumentToVariantAnnotationConverter.CONSEQUENCE_TYPE_FIELD
                        + "." + DocumentToVariantAnnotationConverter.SO_ACCESSION_FIELD, value, builder, QueryOperation.AND);
            }

            if (query.containsKey(VariantQueryParams.ANNOT_BIOTYPE.key())) {
                String biotypes = query.getString(VariantQueryParams.ANNOT_BIOTYPE.key());
                addQueryStringFilter(DocumentToVariantConverter.ANNOTATION_FIELD
                        + "." + DocumentToVariantAnnotationConverter.CONSEQUENCE_TYPE_FIELD
                        + "." + DocumentToVariantAnnotationConverter.BIOTYPE_FIELD, biotypes, builder, QueryOperation.AND);
            }

            if (query.containsKey(VariantQueryParams.POLYPHEN.key())) {
                addCompListQueryFilter(DocumentToVariantConverter.ANNOTATION_FIELD
                                + "." + DocumentToVariantAnnotationConverter.CONSEQUENCE_TYPE_FIELD
                                + "." + DocumentToVariantAnnotationConverter.POLYPHEN_FIELD
                                + "." + DocumentToVariantAnnotationConverter.SCORE_SCORE_FIELD,
                        query.getString(VariantQueryParams.POLYPHEN.key()), builder);
            }

            if (query.containsKey(VariantQueryParams.SIFT.key())) {
                addCompListQueryFilter(DocumentToVariantConverter.ANNOTATION_FIELD
                        + "." + DocumentToVariantAnnotationConverter.CONSEQUENCE_TYPE_FIELD
                        + "." + DocumentToVariantAnnotationConverter.SIFT_FIELD + "."
                        + DocumentToVariantAnnotationConverter.SCORE_SCORE_FIELD, query.getString(VariantQueryParams.SIFT.key()), builder);
            }

            if (query.containsKey(VariantQueryParams.PROTEIN_SUBSTITUTION.key())) {
                String value = query.getString(VariantQueryParams.PROTEIN_SUBSTITUTION.key());
                addScoreFilter(DocumentToVariantConverter.ANNOTATION_FIELD
                        + "." + DocumentToVariantAnnotationConverter.CONSEQUENCE_TYPE_FIELD
                        + "." + DocumentToVariantAnnotationConverter.PROTEIN_SUBSTITUTION_SCORE_FIELD, value, builder,
                        VariantQueryParams.PROTEIN_SUBSTITUTION);
            }

            if (query.containsKey(VariantQueryParams.CONSERVATION.key())) {
                String value = query.getString(VariantQueryParams.CONSERVATION.key());
                addScoreFilter(DocumentToVariantConverter.ANNOTATION_FIELD
                        + "." + DocumentToVariantAnnotationConverter.CONSERVED_REGION_SCORE_FIELD, value, builder,
                        VariantQueryParams.CONSERVATION);
            }

            if (query.containsKey(VariantQueryParams.ALTERNATE_FREQUENCY.key())) {
                String value = query.getString(VariantQueryParams.ALTERNATE_FREQUENCY.key());
                addFrequencyFilter(DocumentToVariantConverter.ANNOTATION_FIELD
                                + "." + DocumentToVariantAnnotationConverter.POPULATION_FREQUENCIES_FIELD,
                        DocumentToVariantAnnotationConverter.POPULATION_FREQUENCY_ALTERNATE_FREQUENCY_FIELD, value, builder,
                        VariantQueryParams.ALTERNATE_FREQUENCY); // Same
                // method addFrequencyFilter is used for reference and allele frequencies. Need to provide the field
                // (reference/alternate) where to check the frequency
            }

            if (query.containsKey(VariantQueryParams.REFERENCE_FREQUENCY.key())) {
                String value = query.getString(VariantQueryParams.REFERENCE_FREQUENCY.key());
                addFrequencyFilter(DocumentToVariantConverter.ANNOTATION_FIELD
                                + "." + DocumentToVariantAnnotationConverter.POPULATION_FREQUENCIES_FIELD,
                        DocumentToVariantAnnotationConverter.POPULATION_FREQUENCY_REFERENCE_FREQUENCY_FIELD, value, builder,
                        VariantQueryParams.REFERENCE_FREQUENCY); // Same
                // method addFrequencyFilter is used for reference and allele frequencies. Need to provide the field
                // (reference/alternate) where to check the frequency
            }

            if (query.containsKey(VariantQueryParams.POPULATION_MINOR_ALLELE_FREQUENCY.key())) {
                String value = query.getString(VariantQueryParams.POPULATION_MINOR_ALLELE_FREQUENCY.key());
                addFrequencyFilter(DocumentToVariantConverter.ANNOTATION_FIELD + "."
                        + DocumentToVariantAnnotationConverter.POPULATION_FREQUENCIES_FIELD,
                        value, builder, VariantQueryParams.POPULATION_MINOR_ALLELE_FREQUENCY,
                        (v, queryBuilder) -> {
                            String op = getOperator(v);
                            String obj = v.replaceFirst(op, "");

                            double aDouble = Double.parseDouble(obj);
                            switch(op) {
                                case "<":
                                    queryBuilder.or(QueryBuilder.start(DocumentToVariantAnnotationConverter.
                                                    POPULATION_FREQUENCY_REFERENCE_FREQUENCY_FIELD).lessThan(aDouble).get(),
                                            QueryBuilder.start(DocumentToVariantAnnotationConverter.
                                                    POPULATION_FREQUENCY_ALTERNATE_FREQUENCY_FIELD).lessThan(aDouble).get()
                                    );
                                    break;
                                case "<=":
                                    queryBuilder.or(QueryBuilder.start(DocumentToVariantAnnotationConverter.
                                                    POPULATION_FREQUENCY_REFERENCE_FREQUENCY_FIELD).lessThanEquals(aDouble).get(),
                                            QueryBuilder.start(DocumentToVariantAnnotationConverter.
                                                    POPULATION_FREQUENCY_ALTERNATE_FREQUENCY_FIELD).lessThanEquals(aDouble).get()
                                    );
                                    break;
                                case ">":
                                    queryBuilder.and(DocumentToVariantAnnotationConverter.
                                                    POPULATION_FREQUENCY_REFERENCE_FREQUENCY_FIELD).greaterThan(aDouble)
                                            .and(DocumentToVariantAnnotationConverter.
                                                    POPULATION_FREQUENCY_ALTERNATE_FREQUENCY_FIELD).greaterThan(aDouble);
                                    break;
                                case ">=":
                                    queryBuilder.and(DocumentToVariantAnnotationConverter.
                                                    POPULATION_FREQUENCY_REFERENCE_FREQUENCY_FIELD).greaterThanEquals(aDouble)
                                            .and(DocumentToVariantAnnotationConverter.
                                                    POPULATION_FREQUENCY_ALTERNATE_FREQUENCY_FIELD).greaterThanEquals(aDouble);
                                    break;
                                default:
                                    throw new IllegalArgumentException("Unsupported operator '" + op + "'");
                            }
                        });
            }

            /** STUDIES **/
            QueryBuilder studyBuilder = QueryBuilder.start();
            final StudyConfiguration defaultStudyConfiguration;
            if (query.containsKey(VariantQueryParams.STUDIES.key())) { // && !options.getList("studies").isEmpty() && !options.getListAs
                // ("studies", String.class).get(0).isEmpty()) {
                String value = objectToString(query.get(VariantQueryParams.STUDIES.key()));

                this.<Integer>addQueryFilter(DocumentToVariantConverter.STUDIES_FIELD + "." + DocumentToStudyVariantEntryConverter
                        .STUDYID_FIELD, value, builder, QueryOperation.AND, studyName -> {
                    try {
                        return Integer.parseInt(studyName);
                    } catch (NumberFormatException e) {
                        QueryResult<StudyConfiguration> result = studyConfigurationManager.getStudyConfiguration(studyName, null);
                        if (result.getResult().isEmpty()) {
                            throw VariantQueryException.studyNotFound(studyName);
                        }
                        return result.first().getStudyId();
                    }
                });

                List<Integer> studyIds = utils.getStudyIds(Arrays.asList(value.split(",|;")), null);
                if (studyIds.size() == 1) {
                    defaultStudyConfiguration = studyConfigurationManager.getStudyConfiguration(studyIds.get(0), null).first();
                } else {
                    defaultStudyConfiguration = null;
                }
                String studyIdsCsv = studyIds.stream().map(Object::toString).collect(Collectors.joining(","));
                this.addQueryIntegerFilter(DocumentToStudyVariantEntryConverter.STUDYID_FIELD, studyIdsCsv, studyBuilder,
                        QueryOperation.AND);

            } else {
                List<String> studyNames = studyConfigurationManager.getStudyNames(null);
                if (studyNames != null && studyNames.size() == 1) {
                    defaultStudyConfiguration = studyConfigurationManager.getStudyConfiguration(studyNames.get(0), null).first();
                } else {
                    defaultStudyConfiguration = null;
                }
            }

            if (query.containsKey(VariantQueryParams.FILES.key())) { // && !options.getList("files").isEmpty() && !options.getListAs
                // ("files", String.class).get(0).isEmpty()) {
                addQueryFilter(DocumentToStudyVariantEntryConverter.FILES_FIELD + "." + DocumentToStudyVariantEntryConverter.FILEID_FIELD,
                        objectToString(query.get(VariantQueryParams.FILES.key())), studyBuilder, QueryOperation.AND, file -> {
                            if (file.contains(":")) {
                                String[] studyFile = file.split(":");
                                QueryResult<StudyConfiguration> queryResult =
                                        studyConfigurationManager.getStudyConfiguration(studyFile[0], null);
                                if (queryResult.getResult().isEmpty()) {
                                    throw VariantQueryException.studyNotFound(studyFile[0]);
                                }
                                return queryResult.first().getFileIds().get(studyFile[1]);
                            } else {
                                try {
                                    return Integer.parseInt(file);
                                } catch (NumberFormatException e) {
                                    if (defaultStudyConfiguration != null) {
                                        return defaultStudyConfiguration.getFileIds().get(file);
                                    } else {
                                        List<String> studyNames = studyConfigurationManager.getStudyNames(null);
                                        throw new VariantQueryException("Unknown file \"" + file + "\". "
                                                + "Please, specify the study belonging."
                                                + (studyNames == null ? "" : " Available studies: " + studyNames));
                                    }
                                }
                            }
                        });
            }

            if (query.containsKey(VariantQueryParams.GENOTYPE.key())) {
                String sampleGenotypesCSV = query.getString(VariantQueryParams.GENOTYPE.key());
                // we may need to know the study type
//                studyConfigurationManager.getStudyConfiguration(1, null).getResult().get(0).
                String[] sampleGenotypesArray = sampleGenotypesCSV.split(AND);
                for (String sampleGenotypes : sampleGenotypesArray) {
                    String[] sampleGenotype = sampleGenotypes.split(IS);
                    if (sampleGenotype.length != 2 && sampleGenotype.length != 3) {
                        throw VariantQueryException.malformedParam(VariantQueryParams.GENOTYPE, sampleGenotypes);
//                        throw new IllegalArgumentException("Malformed genotype query \"" + sampleGenotypes + "\". Expected "
//                                + "[<study>:]<sample>:<genotype>[,<genotype>]*");
                    }

                    int sampleId;
                    final String genotypes;
                    if (sampleGenotype.length == 3) {  //Expect to be as <study>:<sample>
                        String study = sampleGenotype[0];
                        String sample = sampleGenotype[1];
                        genotypes = sampleGenotype[2];
                        QueryResult<StudyConfiguration> queryResult = studyConfigurationManager.getStudyConfiguration(study, null);
                        if (queryResult.getResult().isEmpty()) {
                            throw VariantQueryException.studyNotFound(study);
                        }
                        if (!queryResult.first().getSampleIds().containsKey(sample)) {
                            throw VariantQueryException.sampleNotFound(sample, study);
                        }
                        sampleId = queryResult.first().getSampleIds().get(sample);
                    } else {
                        String sample = sampleGenotype[0];
                        genotypes = sampleGenotype[1];
                        sampleId = utils.getSampleId(sample, defaultStudyConfiguration);
                    }

                    String[] genotypesArray = genotypes.split(OR);
                    QueryBuilder genotypesBuilder = QueryBuilder.start();
                    for (String genotype : genotypesArray) {
                        if ("0/0".equals(genotype) || "0|0".equals(genotype)) {
                            QueryBuilder andBuilder = QueryBuilder.start();
                            List<String> otherGenotypes = Arrays.asList(
                                    "0/1", "1/0", "1/1", "-1/-1",
                                    "0|1", "1|0", "1|1", "-1|-1",
                                    "0|2", "2|0", "2|1", "1|2", "2|2",
                                    "0/2", "2/0", "2/1", "1/2", "2/2",
                                    DocumentToSamplesConverter.UNKNOWN_GENOTYPE);
                            for (String otherGenotype : otherGenotypes) {
                                andBuilder.and(new BasicDBObject(DocumentToStudyVariantEntryConverter.GENOTYPES_FIELD
                                        + "." + otherGenotype,
                                        new Document("$not", new Document("$elemMatch", new Document("$eq", sampleId)))));
                            }
                            genotypesBuilder.or(andBuilder.get());
                        } else {
                            String s = DocumentToStudyVariantEntryConverter.GENOTYPES_FIELD
                                    + "." + DocumentToSamplesConverter.genotypeToStorageType(genotype);
                            //or [ {"samp.0|0" : { $elemMatch : { $eq : <sampleId> } } } ]
                            genotypesBuilder.or(new BasicDBObject(s, new BasicDBObject("$elemMatch", new BasicDBObject("$eq", sampleId))));
                        }
                    }
                    studyBuilder.and(genotypesBuilder.get());
                }
            }

            // If Study Query is used then we add a elemMatch query
            DBObject studyQuery = studyBuilder.get();
            if (studyQuery.keySet().size() != 0) {
                builder.and(DocumentToVariantConverter.STUDIES_FIELD).elemMatch(studyQuery);
            }

            /** STATS PARAMS **/
            if (query.get(VariantQueryParams.COHORTS.key()) != null && !query.getString(VariantQueryParams.COHORTS.key()).isEmpty()) {
                addQueryFilter(DocumentToVariantConverter.STATS_FIELD
                                + "." + DocumentToVariantStatsConverter.COHORT_ID,
                        query.getString(VariantQueryParams.COHORTS.key()), builder, QueryOperation.AND,
                        s -> {
                            try {
                                return Integer.parseInt(s);
                            } catch (NumberFormatException ignore) {
                                int indexOf = s.lastIndexOf(":");
                                if (defaultStudyConfiguration == null && indexOf < 0) {
                                    throw VariantQueryException.malformedParam(VariantQueryParams.COHORTS, s, "Expected {study}:{cohort}");
                                } else {
                                    String study;
                                    String cohort;
                                    Integer studyId;
                                    Integer cohortId;
                                    if (defaultStudyConfiguration != null && indexOf < 0) {
                                        cohort = s;
                                        cohortId = getInteger(cohort);
                                        if (cohortId == null) {
                                            cohortId = defaultStudyConfiguration.getCohortIds().get(cohort);
                                        }
                                    } else {
                                        study = s.substring(0, indexOf);
                                        cohort = s.substring(indexOf + 1);
                                        studyId = getInteger(study);
                                        cohortId = getInteger(cohort);

                                        if (studyId == null) {
                                            StudyConfiguration studyConfiguration =
                                                    studyConfigurationManager.getStudyConfiguration(study, null).first();
                                            studyId = studyConfiguration.getStudyId();
                                            if (cohortId == null) {
                                                cohortId = studyConfiguration.getCohortIds().get(cohort);
                                            }
                                        } else if (cohortId == null) {
                                            StudyConfiguration studyConfiguration =
                                                    studyConfigurationManager.getStudyConfiguration(studyId, null).first();
                                            cohortId = studyConfiguration.getCohortIds().get(cohort);
                                        }
                                    }
                                    if (cohortId == null) {
                                        throw new VariantQueryException("Unknown cohort \"" + s + "\"");
                                    }
                                    return cohortId;
                                }
                            }
                        });
            }

            if (query.get(VariantQueryParams.STATS_MAF.key()) != null && !query.getString(VariantQueryParams.STATS_MAF.key()).isEmpty()) {
                addStatsFilterList(DocumentToVariantStatsConverter.MAF_FIELD, query.getString(VariantQueryParams.STATS_MAF.key()),
                        builder, defaultStudyConfiguration);
            }

            if (query.get(VariantQueryParams.STATS_MGF.key()) != null && !query.getString(VariantQueryParams.STATS_MGF.key()).isEmpty()) {
                addStatsFilterList(DocumentToVariantStatsConverter.MGF_FIELD, query.getString(VariantQueryParams.STATS_MGF.key()),
                        builder, defaultStudyConfiguration);
            }

            if (query.get(VariantQueryParams.MISSING_ALLELES.key()) != null && !query.getString(VariantQueryParams.MISSING_ALLELES.key())
                    .isEmpty()) {
                addStatsFilterList(DocumentToVariantStatsConverter.MISSALLELE_FIELD, query.getString(VariantQueryParams.MISSING_ALLELES
                        .key()), builder, defaultStudyConfiguration);
            }

            if (query.get(VariantQueryParams.MISSING_GENOTYPES.key()) != null && !query.getString(VariantQueryParams.MISSING_GENOTYPES
                    .key()).isEmpty()) {
                addStatsFilterList(DocumentToVariantStatsConverter.MISSGENOTYPE_FIELD, query.getString(VariantQueryParams
                        .MISSING_GENOTYPES.key()), builder, defaultStudyConfiguration);
            }

            if (query.get("numgt") != null && !query.getString("numgt").isEmpty()) {
                for (String numgt : query.getAsStringList("numgt")) {
                    String[] split = numgt.split(":");
                    addCompQueryFilter(
                            DocumentToVariantConverter.STATS_FIELD + "." + DocumentToVariantStatsConverter.NUMGT_FIELD + "." + split[0],
                            split[1], builder);
                }
            }
        }
        logger.info("Find = " + builder.get());
        mongoQuery.putAll(builder.get().toMap());
        return mongoQuery;
    }

    private Document createProjection(Query query, QueryOptions options) {
        Document projection = new Document();

        if (options == null) {
            options = new QueryOptions();
        }

        if (options.containsKey("sort")) {
            if (options.getBoolean("sort")) {
                options.put("sort", new Document(DocumentToVariantConverter.CHROMOSOME_FIELD, 1).append(DocumentToVariantConverter
                        .START_FIELD, 1));
            } else {
                options.remove("sort");
            }
        }

        List<String> includeList = options.getAsStringList("include");
        if (!includeList.isEmpty()) { //Include some
            for (String s : includeList) {
                String key = DocumentToVariantConverter.toShortFieldName(s);
                if (key != null) {
                    projection.put(key, 1);
                } else {
                    logger.warn("Unknown include field: {}", s);
                }
            }
        } else { //Include all
            for (String values : DocumentToVariantConverter.FIELDS_MAP.values()) {
                projection.put(values, 1);
            }
            if (options.containsKey("exclude")) { // Exclude some
                List<String> excludeList = options.getAsStringList("exclude");
                for (String s : excludeList) {
                    String key = DocumentToVariantConverter.toShortFieldName(s);
                    if (key != null) {
                        projection.remove(key);
                    } else {
                        logger.warn("Unknown exclude field: {}", s);
                    }
                }
            }
        }

        if (query.containsKey(VariantQueryParams.RETURNED_FILES.key()) && projection.containsKey(DocumentToVariantConverter
                .STUDIES_FIELD)) {
            List<Integer> files = query.getAsIntegerList(VariantQueryParams.RETURNED_FILES.key());
            projection.put(
                    DocumentToVariantConverter.STUDIES_FIELD,
                    new Document(
                            "$elemMatch",
                            new Document(
                                    DocumentToStudyVariantEntryConverter.FILES_FIELD + "." + DocumentToStudyVariantEntryConverter
                                            .FILEID_FIELD,
                                    new Document(
                                            "$in",
                                            files
                                    )
                            )
                    )
            );
        }
        if (query.containsKey(VariantQueryParams.RETURNED_STUDIES.key())
                && projection.containsKey(DocumentToVariantConverter.STUDIES_FIELD)) {
            List<Integer> studiesIds = utils.getStudyIds(query.getAsList(VariantQueryParams.RETURNED_STUDIES.key()), options);
//            List<Integer> studies = query.getAsIntegerList(VariantQueryParams.RETURNED_STUDIES.key());
            if (!studiesIds.isEmpty()) {
                projection.put(
                        DocumentToVariantConverter.STUDIES_FIELD,
                        new Document(
                                "$elemMatch",
                                new Document(
                                        DocumentToStudyVariantEntryConverter.STUDYID_FIELD,
                                        new Document(
                                                "$in",
                                                studiesIds
                                        )
                                )
                        )
                );
            }
        }

        logger.debug("Projection: {}", projection);
        return projection;
    }

    /**
     * Two steps insertion:
     * First check that the variant and study exists making an update.
     * For those who doesn't exist, pushes a study with the file and genotype information
     * <p>
     * The documents that throw a "dup key" exception are those variants that exist and have the study.
     * Then, only for those variants, make a second update.
     * <p>
     * *An interesting idea would be to invert this actions depending on the number of already inserted variants.
     *
     * @param data Variants to insert
     * @param fileId File ID
     * @param variantConverter Variant converter to be used
     * @param variantSourceEntryConverter Variant source converter to be used
     * @param studyConfiguration Configuration for the study
     * @param loadedSampleIds Other loaded sampleIds EXCEPT those that are going to be loaded
     * @return QueryResult object
     */
    QueryResult<MongoDBVariantWriteResult> insert(List<Variant> data, int fileId, DocumentToVariantConverter variantConverter,
                                                  DocumentToStudyVariantEntryConverter variantSourceEntryConverter,
                                                  StudyConfiguration studyConfiguration, List<Integer> loadedSampleIds) {

        MongoDBVariantWriteResult writeResult = new MongoDBVariantWriteResult();
        long startTime = System.currentTimeMillis();
        if (data.isEmpty()) {
            return new QueryResult<>("insertVariants", 0, 1, 1, "", "", Collections.singletonList(writeResult));
        }
        List<Bson> queries = new ArrayList<>(data.size());
        List<Bson> updates = new ArrayList<>(data.size());
        // Use a multiset instead of a normal set, to keep tracking of duplicated variants
        Multiset<String> nonInsertedVariants = HashMultiset.create();
        String fileIdStr = Integer.toString(fileId);

//        List<String> extraFields = studyConfiguration.getAttributes().getAsStringList(VariantStorageManager.Options.EXTRA_GENOTYPE_FIELDS
//                .key());
        boolean excludeGenotypes = studyConfiguration.getAttributes().getBoolean(VariantStorageManager.Options.EXCLUDE_GENOTYPES.key(),
                VariantStorageManager.Options.EXCLUDE_GENOTYPES.defaultValue());

        long nanoTime = System.nanoTime();
        Map missingSamples = Collections.emptyMap();
<<<<<<< HEAD
        String defaultGenotype = studyConfiguration.getAttributes().getString(MongoDBVariantStorageManager.DEFAULT_GENOTYPE, "");
=======
        String defaultGenotype = studyConfiguration.getAttributes().getString(DEFAULT_GENOTYPE.key(), "");
>>>>>>> a9c17156
        if (defaultGenotype.equals(DocumentToSamplesConverter.UNKNOWN_GENOTYPE)) {
            logger.debug("Do not need fill gaps. DefaultGenotype is UNKNOWN_GENOTYPE({}).", DocumentToSamplesConverter.UNKNOWN_GENOTYPE);
        } else if (excludeGenotypes) {
            logger.debug("Do not need fill gaps. Excluding genotypes.");
        } else if (!loadedSampleIds.isEmpty()) {
            missingSamples = new Document(DocumentToSamplesConverter.UNKNOWN_GENOTYPE, loadedSampleIds);   // ?/?
        }
//            List<Object> missingOtherValues = new ArrayList<>(loadedSampleIds.size());
//            for (int i = 0; i < loadedSampleIds.size(); i++) {
//                missingOtherValues.add(DBObjectToSamplesConverter.UNKNOWN_FIELD);
//            }
        for (Variant variant : data) {
            if (variant.getType().equals(VariantType.NO_VARIATION)) {
                //Storage-MongoDB is not able to store NON VARIANTS
                writeResult.setSkippedVariants(writeResult.getSkippedVariants() + 1);
                continue;
            } else if (variant.getType().equals(VariantType.SYMBOLIC)) {
                logger.warn("Skip symbolic variant " + variant.toString());
                writeResult.setSkippedVariants(writeResult.getSkippedVariants() + 1);
                continue;
            }
            String id = variantConverter.buildStorageId(variant);
            for (StudyEntry studyEntry : variant.getStudies()) {
                if (studyEntry.getFiles().size() == 0 || !studyEntry.getFiles().get(0).getFileId().equals(fileIdStr)) {
                    continue;
                }
                int studyId = studyConfiguration.getStudyId();
                Document study = variantSourceEntryConverter.convertToStorageType(studyEntry);
                Document genotypes = study.get(DocumentToStudyVariantEntryConverter.GENOTYPES_FIELD, Document.class);
                if (genotypes != null) {        //If genotypes is null, genotypes are not suppose to be loaded
                    genotypes.putAll(missingSamples);   //Add missing samples
//                        for (String extraField : extraFields) {
//                            List<Object> otherFieldValues = (List<Object>) study.get(extraField.toLowerCase());
//                            otherFieldValues.addAll(0, missingOtherValues);
//                        }
                }
                Document push = new Document(DocumentToVariantConverter.STUDIES_FIELD, study);
                Document update = new Document()
                        .append("$push", push)
                        .append("$setOnInsert", variantConverter.convertToStorageType(variant));
                if (variant.getIds() != null && !variant.getIds().isEmpty() && !variant.getIds().iterator().next().isEmpty()) {
                    update.put("$addToSet", new Document(DocumentToVariantConverter.IDS_FIELD, new Document("$each",
                            variant.getIds())));
                }
                // { _id: <variant_id>, "studies.sid": {$ne: <studyId> } }
                //If the variant exists and contains the study, this find will fail, will try to do the upsert, and throw a
                // duplicated key exception.
                queries.add(new Document("_id", id).append(DocumentToVariantConverter.STUDIES_FIELD
                                + "." + DocumentToStudyVariantEntryConverter.STUDYID_FIELD,
                        new Document("$ne", studyId)));
                updates.add(update);
            }
        }

        //
        if (!queries.isEmpty()) {
            QueryOptions options = new QueryOptions(UPSERT, true);
            options.put(MULTI, false);
            int newDocuments;
            int updatedObjects;

            try {
                BulkWriteResult bulkWriteResult;
                bulkWriteResult = variantsCollection.update(queries, updates, options).first();
                newDocuments = bulkWriteResult.getUpserts().size();
                updatedObjects = bulkWriteResult.getModifiedCount();
            } catch (MongoBulkWriteException e) {
                BulkWriteResult bulkWriteResult;
                bulkWriteResult = e.getWriteResult();
                newDocuments = bulkWriteResult.getUpserts().size();
                updatedObjects = bulkWriteResult.getModifiedCount();
                for (BulkWriteError writeError : e.getWriteErrors()) {
                    if (writeError.getCode() == 11000) { //Dup Key error code
                        Matcher matcher = writeResultErrorPattern.matcher(writeError.getMessage());
                        if (matcher.find()) {
                            String id = matcher.group(1);
                            nonInsertedVariants.add(id);
                        } else {
                            throw e;
                        }
                    } else {
                        throw e;
                    }
                }
            }

<<<<<<< HEAD
            writeResult.setNewDocuments(newDocuments);
            writeResult.setUpdatedObjects(updatedObjects);
=======
            writeResult.setNewVariants(newDocuments);
            writeResult.setUpdatedVariants(updatedObjects);
>>>>>>> a9c17156
//                writeResult.setNewDocuments(data.size() - nonInsertedVariants.size() - writeResult.getSkippedVariants());
            queries.clear();
            updates.clear();
        }
        writeResult.setNewVariantsNanoTime(System.nanoTime() - nanoTime);
        nanoTime = System.nanoTime();

        for (Variant variant : data) {
            variant.setAnnotation(null);
            String id = variantConverter.buildStorageId(variant);

            if (nonInsertedVariants != null && !nonInsertedVariants.contains(id)) {
                continue;   //Already inserted variant
            }

            for (StudyEntry studyEntry : variant.getStudies()) {
                if (studyEntry.getFiles().size() == 0 || !studyEntry.getFiles().get(0).getFileId().equals(fileIdStr)) {
                    continue;
                }

                Document studyObject = variantSourceEntryConverter.convertToStorageType(studyEntry);
                Document genotypes = studyObject.get(DocumentToStudyVariantEntryConverter.GENOTYPES_FIELD, Document.class);
                Document push = new Document();

                if (!excludeGenotypes) {
                    if (genotypes != null) { //If genotypes is null, genotypes are not suppose to be loaded
                        for (String genotype : genotypes.keySet()) {
                            push.put(DocumentToVariantConverter.STUDIES_FIELD + ".$." + DocumentToStudyVariantEntryConverter.GENOTYPES_FIELD
                                    + "." + genotype, new Document("$each", genotypes.get(genotype)));
                        }
//                    for (String extraField : extraFields) {
//                        List values = (List) studyObject.get(extraField.toLowerCase());
//                        push.put(DBObjectToVariantConverter.STUDIES_FIELD + ".$." + extraField.toLowerCase(),
//                                new Document("$each", values).append("$position", loadedSampleIds.size()));
//                    }
                    } else {
                        push.put(DocumentToVariantConverter.STUDIES_FIELD + ".$." + DocumentToStudyVariantEntryConverter.GENOTYPES_FIELD,
                                Collections.emptyMap());
                    }
                }
                push.put(DocumentToVariantConverter.STUDIES_FIELD + ".$." + DocumentToStudyVariantEntryConverter.FILES_FIELD, ((List)
                        studyObject.get(DocumentToStudyVariantEntryConverter.FILES_FIELD)).get(0));
                Document update = new Document(new Document("$push", push));

                queries.add(new Document("_id", id)
                        .append(DocumentToVariantConverter.STUDIES_FIELD
                                + '.' + DocumentToStudyVariantEntryConverter.STUDYID_FIELD, studyConfiguration.getStudyId())
                        .append(DocumentToVariantConverter.STUDIES_FIELD
                                + '.' + DocumentToStudyVariantEntryConverter.FILES_FIELD
                                + '.' + DocumentToStudyVariantEntryConverter.FILEID_FIELD, new Document("$ne", fileId))
                );
                updates.add(update);

            }
        }
        writeResult.setExistingVariantsNanoTime(System.nanoTime() - nanoTime);

        if (!queries.isEmpty()) {
            QueryOptions options = new QueryOptions(UPSERT, false);
            options.put(MULTI, false);
            QueryResult<BulkWriteResult> update = variantsCollection.update(queries, updates, options);
            // Can happen that nonInsertedVariantsNum != queries.size() != nonInsertedVariants.size() if there was
            // a duplicated variant.
            writeResult.setNonInsertedVariants(nonInsertedVariants.size() - update.first().getMatchedCount());
            writeResult.setUpdatedVariants(writeResult.getUpdatedVariants() + update.first().getModifiedCount());
        }

        return new QueryResult<>("insertVariants", ((int) (System.currentTimeMillis() - startTime)), 1, 1, "", "",
                Collections.singletonList(writeResult));
    }


    /**
     * Fills the missing genotype values for the new loaded samples.
     * Missing data is which was present in the database but not in the input file.
     * Data present in the file but not in the database is added during the {@link #insert} step.
     *
     *          +--------+---------+
     *          | Loaded | NewFile |
     * +--------+--------+---------+
     * | 10:A:T | DATA   |         |   <- Missing data to be filled
     * +--------+--------+---------+
     * | 20:C:T |        | DATA    |   <- Missing data already filled in the {@link #insert} step.
     * +--------+--------+---------+
     *
     *
     *
     * @param fileId        Loading File ID
     * @param chromosomes   Chromosomes covered by the current file
     * @param fileSampleIds FileSampleIds
     * @param studyConfiguration StudyConfiguration
     * @return  WriteResult
     */
    QueryResult<UpdateResult> fillFileGaps(int fileId, List<String> chromosomes, List<Integer> fileSampleIds,
                                          StudyConfiguration studyConfiguration) {

        // { "studies.sid" : <studyId>, "studies.files.fid" : { $ne : <fileId> } },
        // { $push : {
        //      "studies.$.gt.?/?" : {$each : [ <fileSampleIds> ] }
        // } }
<<<<<<< HEAD
        if (studyConfiguration.getAttributes().getAsStringList(MongoDBVariantStorageManager.DEFAULT_GENOTYPE, "")
=======
        if (studyConfiguration.getAttributes().getAsStringList(DEFAULT_GENOTYPE.key(), "")
>>>>>>> a9c17156
                .equals(Collections.singletonList(DocumentToSamplesConverter.UNKNOWN_GENOTYPE))
//                && studyConfiguration.getAttributes().getAsStringList(VariantStorageManager.Options.EXTRA_GENOTYPE_FIELDS.key()).isEmpty()
                ) {
            // Check if the default genotype is the unknown genotype. In that case, is not required to fill missing genotypes.
            // Previously, also checks if there where EXTRA_GENOTYPE_FIELDS like DP:AD,... . In that case, those arrays had to be filled.
            logger.debug("Do not need fill gaps. DefaultGenotype is UNKNOWN_GENOTYPE({}).", DocumentToSamplesConverter.UNKNOWN_GENOTYPE);
            return new QueryResult<>();
        } else if (studyConfiguration.getAttributes().getBoolean(VariantStorageManager.Options.EXCLUDE_GENOTYPES.key(),
                VariantStorageManager.Options.EXCLUDE_GENOTYPES.defaultValue())) {
            // Check if the genotypes are not required. In that case, no fillGaps is needed
            logger.debug("Do not need fill gaps. Exclude genotypes.");
            return new QueryResult<>();
        } else {
            BiMap<String, Integer> indexedSamples = StudyConfiguration.getIndexedSamples(studyConfiguration);
            if (indexedSamples.isEmpty() || indexedSamples.values().equals(new HashSet<>(fileSampleIds))) {
                // If the loaded samples match with the current samples means that there where no other samples loaded.
                // There were no gaps, so it is not needed to fill anything.
                logger.debug("Do not need fill gaps. First sample batch.");
                return new QueryResult<>();
            }
        }
        logger.debug("Do fill gaps.");


        Document query = new Document();
        if (chromosomes != null && !chromosomes.isEmpty()) {
            query.put(DocumentToVariantConverter.CHROMOSOME_FIELD, new Document("$in", chromosomes));
        }

        query.put(DocumentToVariantConverter.STUDIES_FIELD, new Document("$elemMatch",
                new Document(
                        DocumentToStudyVariantEntryConverter.STUDYID_FIELD,
                        studyConfiguration.getStudyId())
                        .append(DocumentToStudyVariantEntryConverter.FILES_FIELD + "." + DocumentToStudyVariantEntryConverter.FILEID_FIELD,
                                new Document("$ne", fileId)
                        )
        ));

        Document push = new Document()
                .append(DocumentToVariantConverter.STUDIES_FIELD
                        + ".$." + DocumentToStudyVariantEntryConverter.GENOTYPES_FIELD
                        + "." + DocumentToSamplesConverter.UNKNOWN_GENOTYPE, new Document("$each", fileSampleIds));

//        List<Integer> loadedSamples = getLoadedSamples(fileId, studyConfiguration);
//        List<Object> missingOtherValues = new ArrayList<>(fileSampleIds.size());
//        for (int size = fileSampleIds.size(); size > 0; size--) {
//            missingOtherValues.add(DBObjectToSamplesConverter.UNKNOWN_FIELD);
//        }
//        List<String> extraFields = studyConfiguration.getAttributes()
//                .getAsStringList(VariantStorageManager.Options.EXTRA_GENOTYPE_FIELDS.key());
//        for (String extraField : extraFields) {
//            push.put(DBObjectToVariantConverter.STUDIES_FIELD + ".$." + extraField.toLowerCase(),
//                    new Document("$each", missingOtherValues).append("$position", loadedSamples.size())
//            );
//        }

        Document update = new Document("$push", push);

        QueryOptions queryOptions = new QueryOptions(MULTI, true);
        logger.debug("FillGaps find : {}", query);
        logger.debug("FillGaps update : {}", update);
        return variantsCollection.update(query, update, queryOptions);
    }

    private DocumentToVariantConverter getDbObjectToVariantConverter(Query query, QueryOptions options) {
        studyConfigurationManager.setDefaultQueryOptions(options);
        List<Integer> studyIds = utils.getStudyIds(query.getAsList(VariantQueryParams.STUDIES.key(), ",|;"), options);

        DocumentToSamplesConverter samplesConverter;
        if (studyIds.isEmpty()) {
<<<<<<< HEAD
            samplesConverter = new DocumentToSamplesConverter(studyConfigurationManager, null);
=======
            samplesConverter = new DocumentToSamplesConverter(studyConfigurationManager);
>>>>>>> a9c17156
        } else {
            List<StudyConfiguration> studyConfigurations = new LinkedList<>();
            for (Integer studyId : studyIds) {
                QueryResult<StudyConfiguration> queryResult = studyConfigurationManager.getStudyConfiguration(studyId, options);
                if (queryResult.getResult().isEmpty()) {
                    throw VariantQueryException.studyNotFound(studyId);
//                    throw new IllegalArgumentException("Couldn't find studyConfiguration for StudyId '" + studyId + "'");
                } else {
                    studyConfigurations.add(queryResult.first());
                }
            }
            samplesConverter = new DocumentToSamplesConverter(studyConfigurations);
        }
        if (query.containsKey(VariantQueryParams.UNKNOWN_GENOTYPE.key())) {
            samplesConverter.setReturnedUnknownGenotype(query.getString(VariantQueryParams.UNKNOWN_GENOTYPE.key()));
        }
        if (query.containsKey(VariantQueryParams.RETURNED_SAMPLES.key())) {
            //Remove the studyName, if any
            samplesConverter.setReturnedSamples(query.getAsStringList(VariantQueryParams.RETURNED_SAMPLES.key())
                    .stream().map(s -> s.contains(":") ? s.split(":")[1] : s).collect(Collectors.toList()));
        }
        DocumentToStudyVariantEntryConverter sourceEntryConverter = new DocumentToStudyVariantEntryConverter(false,
                query.containsKey(VariantQueryParams.RETURNED_FILES.key())
                        ? query.getAsIntegerList(VariantQueryParams.RETURNED_FILES.key())
                        : null,
                samplesConverter
        );
        sourceEntryConverter.setStudyConfigurationManager(studyConfigurationManager);
        return new DocumentToVariantConverter(sourceEntryConverter, new DocumentToVariantStatsConverter(studyConfigurationManager));
    }

    @Deprecated
    private QueryBuilder addQueryStringFilter(String key, String value, final QueryBuilder builder) {
        return addQueryStringFilter(key, value, builder, QueryOperation.AND);
    }

    private QueryBuilder addQueryStringFilter(String key, String value, final QueryBuilder builder, QueryOperation op) {
        return this.addQueryFilter(key, value, builder, op, Function.identity());
    }

    private QueryBuilder addQueryIntegerFilter(String key, String value, final QueryBuilder builder, QueryOperation op) {
        return this.<Integer>addQueryFilter(key, value, builder, op, elem -> {
            try {
                return Integer.parseInt(elem);
            } catch (NumberFormatException e) {
                throw new VariantQueryException("Unable to parse int " + elem, e);
            }
        });
    }

    private <T> QueryBuilder addQueryFilter(String key, String value, final QueryBuilder builder, QueryOperation op,
                                            Function<String, T> map) {
        QueryOperation operation = checkOperator(value);
        QueryBuilder auxBuilder;
        if (op == QueryOperation.OR) {
            auxBuilder = QueryBuilder.start();
        } else {
            auxBuilder = builder;
        }

        if (operation == null) {
            if (value.startsWith("!")) {
                T mapped = map.apply(value.substring(1));
                if (mapped instanceof Collection) {
                    auxBuilder.and(key).notIn(mapped);
                } else {
                    auxBuilder.and(key).notEquals(mapped);
                }
            } else {
                T mapped = map.apply(value);
                if (mapped instanceof Collection) {
                    auxBuilder.and(key).in(mapped);
                } else {
                    auxBuilder.and(key).is(mapped);
                }
            }
        } else if (operation == QueryOperation.OR) {
            String[] array = value.split(OR);
            List list = new ArrayList(array.length);
            for (String elem : array) {
                if (elem.startsWith("!")) {
                    throw new VariantQueryException("Unable to use negate (!) operator in OR sequences (<it_1>(,<it_n>)*)");
                } else {
                    T mapped = map.apply(elem);
                    if (mapped instanceof Collection) {
                        list.addAll(((Collection) mapped));
                    } else {
                        list.add(mapped);
                    }
                }
            }
            auxBuilder.and(key).in(list);
        } else {
            //Split in two lists: positive and negative
            String[] array = value.split(AND);
            List listIs = new ArrayList(array.length);
            List listNotIs = new ArrayList(array.length);

            for (String elem : array) {
                if (elem.startsWith("!")) {
                    T mapped = map.apply(elem.substring(1));
                    if (mapped instanceof Collection) {
                        listNotIs.addAll(((Collection) mapped));
                    } else {
                        listNotIs.add(mapped);
                    }
                } else {
                    T mapped = map.apply(elem);
                    if (mapped instanceof Collection) {
                        listIs.addAll(((Collection) mapped));
                    } else {
                        listIs.add(mapped);
                    }
                }
            }

            if (!listIs.isEmpty()) {    //Can not use method "is" because it will be overwritten with the "notEquals" or "notIn" method
                auxBuilder.and(key).all(listIs);
            }
            if (listNotIs.size() == 1) {
                auxBuilder.and(key).notEquals(listNotIs.get(0));
            } else if (listNotIs.size() > 1) {
                auxBuilder.and(key).notIn(listNotIs);
            }

        }

        if (op == QueryOperation.OR) {
            builder.or(auxBuilder.get());
        }
        return builder;
    }

    /**
     * Accept a list of comparative filters separated with "," or ";" with the expression:
     * {OPERATION}{VALUE}, where the accepted operations are: <, <=, >, >=, =, ==, !=, ~=.
     *
     * @param key
     * @param value
     * @param builder
     * @return
     */
    private QueryBuilder addCompListQueryFilter(String key, String value, QueryBuilder builder) {
        QueryOperation op = checkOperator(value);
        List<String> values = splitValue(value, op);

        QueryBuilder compBuilder;
        if (op == QueryOperation.OR) {
            compBuilder = QueryBuilder.start();
        } else {
            compBuilder = builder;
        }

        for (String elem : values) {
            addCompQueryFilter(key, elem, compBuilder);
        }

        if (op == QueryOperation.OR) {
            builder.or(compBuilder.get());
        }
        return builder;
    }

    private QueryBuilder addCompQueryFilter(String key, String value, QueryBuilder builder) {
        String op = getOperator(value);
        String obj = value.replaceFirst(op, "");

        switch (op) {
            case "<":
                builder.and(key).lessThan(Double.parseDouble(obj));
                break;
            case "<=":
                builder.and(key).lessThanEquals(Double.parseDouble(obj));
                break;
            case ">":
                builder.and(key).greaterThan(Double.parseDouble(obj));
                break;
            case ">=":
                builder.and(key).greaterThanEquals(Double.parseDouble(obj));
                break;
            case "=":
            case "==":
                builder.and(key).is(Double.parseDouble(obj));
                break;
            case "!=":
                builder.and(key).notEquals(Double.parseDouble(obj));
                break;
            case "~=":
                builder.and(key).regex(Pattern.compile(obj));
                break;
            default:
                break;
        }
        return builder;
    }

    private String getOperator(String value) {
        String op = value.substring(0, 2);
        op = op.replaceFirst("[0-9]", "");
        return op;
    }

    /**
     * Accepts a list of filters separated with "," or ";" with the expression: {SCORE}{OPERATION}{VALUE}.
     *
     * @param key     ProteinScore schema field
     * @param value   Value to parse
     * @param builder QueryBuilder
     * @param conservation
     * @return QueryBuilder
     */
    private QueryBuilder addScoreFilter(String key, String value, QueryBuilder builder, VariantQueryParams conservation) {
        final List<String> list;
        QueryOperation operation = checkOperator(value);
        list = splitValue(value, operation);

        List<Document> dbObjects = new ArrayList<>();
        for (String elem : list) {
            String[] score = splitKeyValue(elem);
            if (score.length != 2) {
                logger.error("Bad score filter: " + elem);
                throw VariantQueryException.malformedParam(conservation, value);
            }
            QueryBuilder scoreBuilder = new QueryBuilder();
            scoreBuilder.and(DocumentToVariantAnnotationConverter.SCORE_SOURCE_FIELD).is(score[0]);
            addCompQueryFilter(DocumentToVariantAnnotationConverter.SCORE_SCORE_FIELD, score[1], scoreBuilder);
            dbObjects.add(new Document(key, new Document("$elemMatch", scoreBuilder.get())));
        }
        if (!dbObjects.isEmpty()) {
            if (operation == null || operation == QueryOperation.AND) {
                builder.and(dbObjects.toArray(new DBObject[dbObjects.size()]));
            } else {
                builder.and(new BasicDBObject("$or", dbObjects));
            }
        }
        return builder;
    }

    /**
     * Accepts a list of filters separated with "," or ";" with the expression:
     * {STUDY}:{POPULATION}{OPERATION}{VALUE}.
     *
     * @param key                  PopulationFrequency schema field
     * @param alleleFrequencyField Allele frequency schema field
     * @param value                Value to parse
     * @param builder              QueryBuilder
     * @param queryParam           QueryParam filter
     * @return QueryBuilder
     */
    private QueryBuilder addFrequencyFilter(String key, String alleleFrequencyField, String value, QueryBuilder builder,
                                            VariantQueryParams queryParam) {
        return addFrequencyFilter(key, value, builder, queryParam, (v, qb) -> addCompQueryFilter(alleleFrequencyField, v, qb));
    }

    /**
     * Accepts a list of filters separated with "," or ";" with the expression:
     *      {STUDY}:{POPULATION}{OPERATION}{VALUE}.
     *
     * @param key                   PopulationFrequency schema field
     * @param value                 Value to parse
     * @param builder               QueryBuilder
     * @param addFilter             For complex filter
     * @return                      QueryBuilder
     */
    private QueryBuilder addFrequencyFilter(String key, String value, QueryBuilder builder, VariantQueryParams queryParam,
                                            BiConsumer<String, QueryBuilder> addFilter) {
        final List<String> list;
        QueryOperation operation = checkOperator(value);
        list = splitValue(value, operation);

        List<BasicDBObject> dbObjects = new ArrayList<>();
        for (String elem : list) {
            String[] split = elem.split(IS);
            if (split.length != 2) {
                logger.error("Bad population frequency filter: " + elem);
                throw VariantQueryException.malformedParam(queryParam, value);
                //new IllegalArgumentException("Bad population frequency filter: " + elem);
            }
            String study = split[0];
            String population = split[1];
            String[] populationFrequency = splitKeyValue(population);
            logger.debug("populationFrequency = " + Arrays.toString(populationFrequency));

            QueryBuilder frequencyBuilder = new QueryBuilder();
            frequencyBuilder.and(DocumentToVariantAnnotationConverter.POPULATION_FREQUENCY_STUDY_FIELD).is(study);
            frequencyBuilder.and(DocumentToVariantAnnotationConverter.POPULATION_FREQUENCY_POP_FIELD).is(populationFrequency[0]);
            Document studyPopFilter = new Document(frequencyBuilder.get().toMap());
            addFilter.accept(populationFrequency[1], frequencyBuilder);
            BasicDBObject elemMatch = new BasicDBObject(key, new BasicDBObject("$elemMatch", frequencyBuilder.get()));
            if (populationFrequency[1].startsWith("<")) {
                BasicDBObject orNotExistsAnyPopulation = new BasicDBObject(key, new BasicDBObject("$exists", false));
                BasicDBObject orNotExistsPopulation =
                        new BasicDBObject(key, new BasicDBObject("$not", new BasicDBObject("$elemMatch", studyPopFilter)));
                dbObjects.add(new BasicDBObject("$or", Arrays.asList(orNotExistsAnyPopulation, orNotExistsPopulation, elemMatch)));
            } else {
                dbObjects.add(elemMatch);
            }
        }
        if (!dbObjects.isEmpty()) {
            if (operation == null || operation == QueryOperation.AND) {
                builder.and(dbObjects.toArray(new BasicDBObject[dbObjects.size()]));
            } else {
                builder.and(new BasicDBObject("$or", dbObjects));
            }
        }
        return builder;
    }

    /**
     * Accept filters separated with "," or ";" with the expression:
     * [{STUDY}:]{COHORT}{OPERATION}{VALUE}.
     * Where STUDY is optional if defaultStudyConfiguration is provided
     *
     * @param key                       Stats field to filter
     * @param values                    Values to parse
     * @param builder                   QueryBuilder
     * @param defaultStudyConfiguration
     */
    private void addStatsFilterList(String key, String values, QueryBuilder builder, StudyConfiguration defaultStudyConfiguration) {
        QueryOperation op = checkOperator(values);
        List<String> valuesList = splitValue(values, op);
        List<DBObject> statsQueries = new LinkedList<>();
        for (String value : valuesList) {
            statsQueries.add(addStatsFilter(key, value, new QueryBuilder(), defaultStudyConfiguration).get());
        }

        if (!statsQueries.isEmpty()) {
            if (op == QueryOperation.OR) {
                builder.or(statsQueries.toArray(new DBObject[statsQueries.size()]));
            } else {
                builder.and(statsQueries.toArray(new DBObject[statsQueries.size()]));
            }
        }
    }

    /**
     * Accepts filters with the expresion: [{STUDY}:]{COHORT}{OPERATION}{VALUE}.
     * Where STUDY is optional if defaultStudyConfiguration is provided
     *
     * @param key                       Stats field to filter
     * @param value                     Value to parse
     * @param builder                   QueryBuilder
     * @param defaultStudyConfiguration
     */
    private QueryBuilder addStatsFilter(String key, String value, QueryBuilder builder, StudyConfiguration defaultStudyConfiguration) {
        if (value.contains(":") || defaultStudyConfiguration != null) {
            Integer studyId;
            Integer cohortId;
            String operatorValue;
            if (value.contains(":")) {
                String[] studyValue = value.split(":");
                String[] cohortValue = splitKeyValue(studyValue[1]);
                String study = studyValue[0];
                String cohort = cohortValue[0];
                operatorValue = cohortValue[1];
                studyId = getInteger(study);
                cohortId = getInteger(cohort);
                if (studyId == null) {
                    StudyConfiguration studyConfiguration = studyConfigurationManager.getStudyConfiguration(study, null).first();
                    studyId = studyConfiguration.getStudyId();
                    if (cohortId == null) {
                        cohortId = studyConfiguration.getCohortIds().get(cohort);
                    }
                } else if (cohortId == null) {
                    StudyConfiguration studyConfiguration = studyConfigurationManager.getStudyConfiguration(studyId, null).first();
                    cohortId = studyConfiguration.getCohortIds().get(cohort);
                }
            } else {
                String study = defaultStudyConfiguration.getStudyName();
                studyId = defaultStudyConfiguration.getStudyId();
                String[] cohortValue = splitKeyValue(value);
                String cohort = cohortValue[0];
                cohortId = getInteger(cohort);
                if (cohortId == null) {
                    cohortId = defaultStudyConfiguration.getCohortIds().get(cohort);
                }
                operatorValue = cohortValue[1];
            }

            QueryBuilder statsBuilder = new QueryBuilder();
            statsBuilder.and(DocumentToVariantStatsConverter.STUDY_ID).is(studyId);
            if (cohortId != null) {
                statsBuilder.and(DocumentToVariantStatsConverter.COHORT_ID).is(cohortId);
            }
            addCompQueryFilter(key, operatorValue, statsBuilder);
            builder.and(DocumentToVariantConverter.STATS_FIELD).elemMatch(statsBuilder.get());
        } else {
            addCompQueryFilter(DocumentToVariantConverter.STATS_FIELD + "." + key, value, builder);
        }
        return builder;
    }

    /**
     * Parses the string to integer number.
     * <p>
     * Returns null if the string was not an integer.
     *
     * @param study
     * @return
     */
    private Integer getInteger(String study) {
        Integer integer;
        try {
            integer = Integer.parseInt(study);
        } catch (NumberFormatException ignored) {
            integer = null;
        }
        return integer;
    }

    private QueryBuilder getRegionFilter(Region region, QueryBuilder builder) {
        List<String> chunkIds = getChunkIds(region);
        builder.and(DocumentToVariantConverter.AT_FIELD + '.' + DocumentToVariantConverter.CHUNK_IDS_FIELD).in(chunkIds);
        builder.and(DocumentToVariantConverter.END_FIELD).greaterThanEquals(region.getStart());
        builder.and(DocumentToVariantConverter.START_FIELD).lessThanEquals(region.getEnd());
        return builder;
    }

    private QueryBuilder getRegionFilter(List<Region> regions, QueryBuilder builder) {
        if (regions != null && !regions.isEmpty()) {
            DBObject[] objects = new DBObject[regions.size()];
            int i = 0;
            for (Region region : regions) {
                if (region.getEnd() - region.getStart() < 1000000) {
                    List<String> chunkIds = getChunkIds(region);
                    DBObject regionObject = new BasicDBObject(DocumentToVariantConverter.AT_FIELD + '.' + DocumentToVariantConverter
                            .CHUNK_IDS_FIELD,
                            new Document("$in", chunkIds));
                    if (region.getEnd() != Integer.MAX_VALUE) {
                        regionObject.put(DocumentToVariantConverter.START_FIELD, new Document("$lte", region.getEnd()));
                    }
                    if (region.getStart() != 0) {
                        regionObject.put(DocumentToVariantConverter.END_FIELD, new Document("$gte", region.getStart()));
                    }
                    objects[i] = regionObject;
                } else {
                    DBObject regionObject = new BasicDBObject(DocumentToVariantConverter.CHROMOSOME_FIELD, region.getChromosome());
                    if (region.getEnd() != Integer.MAX_VALUE) {
                        regionObject.put(DocumentToVariantConverter.START_FIELD, new Document("$lte", region.getEnd()));
                    }
                    if (region.getStart() != 0) {
                        regionObject.put(DocumentToVariantConverter.END_FIELD, new Document("$gte", region.getStart()));
                    }
                    objects[i] = regionObject;
                }
                i++;
            }
            builder.or(objects);
        }
        return builder;
    }

    /* Query util methods */
    /**
     * Parses the string to integer number.
     * <p>
     * Returns null if the string was not an integer.
     */
    private Integer parseInteger(String string) {
        Integer integer;
        try {
            integer = Integer.parseInt(string);
        } catch (NumberFormatException ignored) {
            integer = null;
        }
        return integer;
    }

    /**
     * Get the object as an integer. If it's a list, will be returned as a CSV
     */
    private String objectToString(Object objectValue) {
        String value;
        if (objectValue instanceof String) {
            value = ((String) objectValue);
        } else if (objectValue instanceof List) {
            value = ((List<Object>) objectValue).stream().map(String::valueOf).collect(Collectors.joining(","));
        } else {
            value = String.valueOf(objectValue);
        }
        return value;
    }

    /**
     * Splits the string with the specified operation.
     */
    private List<String> splitValue(String value, QueryOperation operation) {
        List<String> list;
        if (operation == null) {
            list = Collections.singletonList(value);
        } else if (operation == QueryOperation.AND) {
            list = Arrays.asList(value.split(AND));
        } else {
            list = Arrays.asList(value.split(OR));
        }
        return list;
    }

    void createIndexes(QueryOptions options) {
<<<<<<< HEAD
        logger.info("Start creating indexes");

        Document onBackground = new Document("background", true);
        Document backgroundAndSparse = new Document("background", true).append("sparse", true);
=======
        createIndexes(options, variantsCollection);
    }

    public static void createIndexes(QueryOptions options, MongoDBCollection variantsCollection) {
        logger.info("Start creating indexes");
        ObjectMap onBackground = new ObjectMap(MongoDBCollection.BACKGROUND, true);
        ObjectMap onBackgroundSparse = new ObjectMap(MongoDBCollection.BACKGROUND, true).append(MongoDBCollection.SPARSE, true);
>>>>>>> a9c17156
        variantsCollection.createIndex(new Document(DocumentToVariantConverter.AT_FIELD + '.'
                + DocumentToVariantConverter.CHUNK_IDS_FIELD, 1), onBackground);
        variantsCollection.createIndex(new Document(DocumentToVariantConverter.CHROMOSOME_FIELD, 1)
                .append(DocumentToVariantConverter.START_FIELD, 1)
                .append(DocumentToVariantConverter.END_FIELD, 1), onBackground);
        variantsCollection.createIndex(new Document(DocumentToVariantConverter.IDS_FIELD, 1), onBackground);
        variantsCollection.createIndex(new Document(DocumentToVariantConverter.STUDIES_FIELD
                + "." + DocumentToStudyVariantEntryConverter.STUDYID_FIELD, 1)
                .append(DocumentToVariantConverter.STUDIES_FIELD
                        + "." + DocumentToStudyVariantEntryConverter.FILES_FIELD
                        + "." + DocumentToStudyVariantEntryConverter.FILEID_FIELD, 1), onBackground);
        variantsCollection.createIndex(new Document(DocumentToVariantConverter.ANNOTATION_FIELD
                + "." + DocumentToVariantAnnotationConverter.XREFS_FIELD
                + "." + DocumentToVariantAnnotationConverter.XREF_ID_FIELD, 1), onBackground);
        variantsCollection.createIndex(new Document(DocumentToVariantConverter.ANNOTATION_FIELD
                + "." + DocumentToVariantAnnotationConverter.CONSEQUENCE_TYPE_FIELD
                + "." + DocumentToVariantAnnotationConverter.SO_ACCESSION_FIELD, 1), onBackground);
        variantsCollection.createIndex(new Document(DocumentToVariantConverter.ANNOTATION_FIELD
                        + "." + DocumentToVariantAnnotationConverter.POPULATION_FREQUENCIES_FIELD
                        + "." + DocumentToVariantAnnotationConverter.POPULATION_FREQUENCY_STUDY_FIELD, 1)
                        .append(DocumentToVariantConverter.ANNOTATION_FIELD
                                + "." + DocumentToVariantAnnotationConverter.POPULATION_FREQUENCIES_FIELD
                                + "." + DocumentToVariantAnnotationConverter.POPULATION_FREQUENCY_POP_FIELD, 1)
                        .append(DocumentToVariantConverter.ANNOTATION_FIELD
                                + "." + DocumentToVariantAnnotationConverter.POPULATION_FREQUENCIES_FIELD
                                + "." + DocumentToVariantAnnotationConverter.POPULATION_FREQUENCY_ALTERNATE_FREQUENCY_FIELD, 1),
<<<<<<< HEAD
                backgroundAndSparse);
        variantsCollection.createIndex(new Document(DocumentToVariantConverter.ANNOTATION_FIELD
                        + "." + DocumentToVariantAnnotationConverter.CLINICAL_DATA_FIELD + ".clinvar.clinicalSignificance", 1),
                backgroundAndSparse);
=======
                onBackgroundSparse);
        variantsCollection.createIndex(new Document(DocumentToVariantConverter.ANNOTATION_FIELD
                        + "." + DocumentToVariantAnnotationConverter.CLINICAL_DATA_FIELD + ".clinvar.clinicalSignificance", 1),
                onBackgroundSparse);
>>>>>>> a9c17156
        variantsCollection.createIndex(new Document(DocumentToVariantConverter.STATS_FIELD + "." + DocumentToVariantStatsConverter
                .MAF_FIELD, 1), onBackground);
        variantsCollection.createIndex(new Document(DocumentToVariantConverter.STATS_FIELD + "." + DocumentToVariantStatsConverter
                .MGF_FIELD, 1), onBackground);

        logger.debug("sent order to create indices");
    }

    /**
     * This method split a typical key-value param such as 'sift<=0.2' in an array ["sift", "<=0.2"].
     * This implementation can and probably should be improved.
     *
     * @param keyValue The keyvalue parameter to be split
     * @return An array with 2 positions for the key and value
     */
    private String[] splitKeyValue(String keyValue) {
        String[] keyValueArray = new String[2];
        String[] arr = keyValue.replaceAll("==", " ")
                .replaceAll(">=", " ")
                .replaceAll("<=", " ")
                .replaceAll("!=", " ")
                .replaceAll("~=", " ")
                .replaceAll("=", " ")
                .replaceAll("<", " ")
                .replaceAll(">", " ")
                .split(" ");
        keyValueArray[0] = arr[0];
        keyValueArray[1] = keyValue.replaceAll(arr[0], "");
        return keyValueArray;
    }

    /* *******************
     * Auxiliary methods *
     * *******************/
    private List<String> getChunkIds(Region region) {
        List<String> chunkIds = new LinkedList<>();

        int chunkSize = (region.getEnd() - region.getStart() > VariantMongoDBWriter.CHUNK_SIZE_BIG)
                ? VariantMongoDBWriter.CHUNK_SIZE_BIG
                : VariantMongoDBWriter.CHUNK_SIZE_SMALL;
        int ks = chunkSize / 1000;
        int chunkStart = region.getStart() / chunkSize;
        int chunkEnd = region.getEnd() / chunkSize;

        for (int i = chunkStart; i <= chunkEnd; i++) {
            String chunkId = region.getChromosome() + "_" + i + "_" + ks + "k";
            chunkIds.add(chunkId);
        }
        return chunkIds;
    }

    private int getChunkId(int position, int chunksize) {
        return position / chunksize;
    }

    private int getChunkStart(int id, int chunksize) {
        return (id == 0) ? 1 : id * chunksize;
    }

    private int getChunkEnd(int id, int chunksize) {
        return (id * chunksize) + chunksize - 1;
    }

    @Override
    public StudyConfigurationManager getStudyConfigurationManager() {
        return studyConfigurationManager;
    }

    @Override
<<<<<<< HEAD
    public void setStudyConfigurationManager(StudyConfigurationManager studyConfigurationManager) {
        this.studyConfigurationManager = studyConfigurationManager;
    }

=======
    public VariantSourceDBAdaptor getVariantSourceDBAdaptor() {
        return variantSourceMongoDBAdaptor;
    }

    @Override
    public void setStudyConfigurationManager(StudyConfigurationManager studyConfigurationManager) {
        this.studyConfigurationManager = studyConfigurationManager;
    }

>>>>>>> a9c17156
    public static List<Integer> getLoadedSamples(int fileId, StudyConfiguration studyConfiguration) {
        List<Integer> loadedSampleIds = new LinkedList<>();
        for (Integer indexedFile : studyConfiguration.getIndexedFiles()) {
            if (indexedFile.equals(fileId)) {
                continue;
            } else {
                loadedSampleIds.addAll(studyConfiguration.getSamplesInFiles().get(indexedFile));
            }
        }
        loadedSampleIds.removeAll(studyConfiguration.getSamplesInFiles().get(fileId));
        return loadedSampleIds;
    }

<<<<<<< HEAD
    /* OLD METHODS*/
    @Override
    @Deprecated
    public VariantSourceDBAdaptor getVariantSourceDBAdaptor() {
        return variantSourceMongoDBAdaptor;
    }
=======
>>>>>>> a9c17156
}<|MERGE_RESOLUTION|>--- conflicted
+++ resolved
@@ -62,15 +62,9 @@
 import java.util.regex.Pattern;
 import java.util.stream.Collectors;
 
-<<<<<<< HEAD
-import static org.opencb.commons.datastore.mongodb.MongoDBCollection.MULTI;
-import static org.opencb.commons.datastore.mongodb.MongoDBCollection.UPSERT;
-import static org.opencb.opencga.storage.core.variant.adaptors.VariantDBAdaptorUtils.*;
-=======
 import static org.opencb.commons.datastore.mongodb.MongoDBCollection.*;
 import static org.opencb.opencga.storage.core.variant.adaptors.VariantDBAdaptorUtils.*;
 import static org.opencb.opencga.storage.mongodb.variant.MongoDBVariantStorageManager.MongoDBVariantOptions.DEFAULT_GENOTYPE;
->>>>>>> a9c17156
 
 /**
  * @author Ignacio Medina <igmecas@gmail.com>
@@ -121,13 +115,10 @@
         return variantsCollection;
     }
 
-<<<<<<< HEAD
-=======
     protected MongoDataStore getDB() {
         return db;
     }
 
->>>>>>> a9c17156
     protected MongoCredentials getCredentials() {
         return credentials;
     }
@@ -1291,11 +1282,7 @@
 
         long nanoTime = System.nanoTime();
         Map missingSamples = Collections.emptyMap();
-<<<<<<< HEAD
-        String defaultGenotype = studyConfiguration.getAttributes().getString(MongoDBVariantStorageManager.DEFAULT_GENOTYPE, "");
-=======
         String defaultGenotype = studyConfiguration.getAttributes().getString(DEFAULT_GENOTYPE.key(), "");
->>>>>>> a9c17156
         if (defaultGenotype.equals(DocumentToSamplesConverter.UNKNOWN_GENOTYPE)) {
             logger.debug("Do not need fill gaps. DefaultGenotype is UNKNOWN_GENOTYPE({}).", DocumentToSamplesConverter.UNKNOWN_GENOTYPE);
         } else if (excludeGenotypes) {
@@ -1382,13 +1369,8 @@
                 }
             }
 
-<<<<<<< HEAD
-            writeResult.setNewDocuments(newDocuments);
-            writeResult.setUpdatedObjects(updatedObjects);
-=======
             writeResult.setNewVariants(newDocuments);
             writeResult.setUpdatedVariants(updatedObjects);
->>>>>>> a9c17156
 //                writeResult.setNewDocuments(data.size() - nonInsertedVariants.size() - writeResult.getSkippedVariants());
             queries.clear();
             updates.clear();
@@ -1489,11 +1471,7 @@
         // { $push : {
         //      "studies.$.gt.?/?" : {$each : [ <fileSampleIds> ] }
         // } }
-<<<<<<< HEAD
-        if (studyConfiguration.getAttributes().getAsStringList(MongoDBVariantStorageManager.DEFAULT_GENOTYPE, "")
-=======
         if (studyConfiguration.getAttributes().getAsStringList(DEFAULT_GENOTYPE.key(), "")
->>>>>>> a9c17156
                 .equals(Collections.singletonList(DocumentToSamplesConverter.UNKNOWN_GENOTYPE))
 //                && studyConfiguration.getAttributes().getAsStringList(VariantStorageManager.Options.EXTRA_GENOTYPE_FIELDS.key()).isEmpty()
                 ) {
@@ -1564,11 +1542,7 @@
 
         DocumentToSamplesConverter samplesConverter;
         if (studyIds.isEmpty()) {
-<<<<<<< HEAD
-            samplesConverter = new DocumentToSamplesConverter(studyConfigurationManager, null);
-=======
             samplesConverter = new DocumentToSamplesConverter(studyConfigurationManager);
->>>>>>> a9c17156
         } else {
             List<StudyConfiguration> studyConfigurations = new LinkedList<>();
             for (Integer studyId : studyIds) {
@@ -2068,12 +2042,6 @@
     }
 
     void createIndexes(QueryOptions options) {
-<<<<<<< HEAD
-        logger.info("Start creating indexes");
-
-        Document onBackground = new Document("background", true);
-        Document backgroundAndSparse = new Document("background", true).append("sparse", true);
-=======
         createIndexes(options, variantsCollection);
     }
 
@@ -2081,7 +2049,6 @@
         logger.info("Start creating indexes");
         ObjectMap onBackground = new ObjectMap(MongoDBCollection.BACKGROUND, true);
         ObjectMap onBackgroundSparse = new ObjectMap(MongoDBCollection.BACKGROUND, true).append(MongoDBCollection.SPARSE, true);
->>>>>>> a9c17156
         variantsCollection.createIndex(new Document(DocumentToVariantConverter.AT_FIELD + '.'
                 + DocumentToVariantConverter.CHUNK_IDS_FIELD, 1), onBackground);
         variantsCollection.createIndex(new Document(DocumentToVariantConverter.CHROMOSOME_FIELD, 1)
@@ -2108,17 +2075,10 @@
                         .append(DocumentToVariantConverter.ANNOTATION_FIELD
                                 + "." + DocumentToVariantAnnotationConverter.POPULATION_FREQUENCIES_FIELD
                                 + "." + DocumentToVariantAnnotationConverter.POPULATION_FREQUENCY_ALTERNATE_FREQUENCY_FIELD, 1),
-<<<<<<< HEAD
-                backgroundAndSparse);
-        variantsCollection.createIndex(new Document(DocumentToVariantConverter.ANNOTATION_FIELD
-                        + "." + DocumentToVariantAnnotationConverter.CLINICAL_DATA_FIELD + ".clinvar.clinicalSignificance", 1),
-                backgroundAndSparse);
-=======
                 onBackgroundSparse);
         variantsCollection.createIndex(new Document(DocumentToVariantConverter.ANNOTATION_FIELD
                         + "." + DocumentToVariantAnnotationConverter.CLINICAL_DATA_FIELD + ".clinvar.clinicalSignificance", 1),
                 onBackgroundSparse);
->>>>>>> a9c17156
         variantsCollection.createIndex(new Document(DocumentToVariantConverter.STATS_FIELD + "." + DocumentToVariantStatsConverter
                 .MAF_FIELD, 1), onBackground);
         variantsCollection.createIndex(new Document(DocumentToVariantConverter.STATS_FIELD + "." + DocumentToVariantStatsConverter
@@ -2188,22 +2148,15 @@
     }
 
     @Override
-<<<<<<< HEAD
+    public VariantSourceDBAdaptor getVariantSourceDBAdaptor() {
+        return variantSourceMongoDBAdaptor;
+    }
+
+    @Override
     public void setStudyConfigurationManager(StudyConfigurationManager studyConfigurationManager) {
         this.studyConfigurationManager = studyConfigurationManager;
     }
 
-=======
-    public VariantSourceDBAdaptor getVariantSourceDBAdaptor() {
-        return variantSourceMongoDBAdaptor;
-    }
-
-    @Override
-    public void setStudyConfigurationManager(StudyConfigurationManager studyConfigurationManager) {
-        this.studyConfigurationManager = studyConfigurationManager;
-    }
-
->>>>>>> a9c17156
     public static List<Integer> getLoadedSamples(int fileId, StudyConfiguration studyConfiguration) {
         List<Integer> loadedSampleIds = new LinkedList<>();
         for (Integer indexedFile : studyConfiguration.getIndexedFiles()) {
@@ -2217,13 +2170,4 @@
         return loadedSampleIds;
     }
 
-<<<<<<< HEAD
-    /* OLD METHODS*/
-    @Override
-    @Deprecated
-    public VariantSourceDBAdaptor getVariantSourceDBAdaptor() {
-        return variantSourceMongoDBAdaptor;
-    }
-=======
->>>>>>> a9c17156
 }