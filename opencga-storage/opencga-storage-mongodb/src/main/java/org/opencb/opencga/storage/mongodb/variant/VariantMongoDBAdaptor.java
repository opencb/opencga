--- conflicted
+++ resolved
@@ -75,14 +75,8 @@
         // Converters from DBObject to Java classes
         // TODO Allow to configure depending on the type of study?
         variantSourceEntryConverter = new DBObjectToVariantSourceEntryConverter(
-<<<<<<< HEAD
-                true,
+                VariantStorageManager.Options.INCLUDE_SRC.defaultValue(),
                 new DBObjectToSamplesConverter(studyConfigurationManager, variantSourceMongoDBAdaptor));
-=======
-                VariantStorageManager.IncludeSrc.FULL,
-                new DBObjectToSamplesConverter(credentials, filesCollectionName)
-        );
->>>>>>> 38616d24
         variantConverter = new DBObjectToVariantConverter(variantSourceEntryConverter, new DBObjectToVariantStatsConverter());
     }
 
