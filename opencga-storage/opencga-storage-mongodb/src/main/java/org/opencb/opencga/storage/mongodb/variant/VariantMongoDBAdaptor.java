--- conflicted
+++ resolved
@@ -918,16 +918,6 @@
                     for (String genotype : genotypesArray) {
                         if ("0/0".equals(genotype) || "0|0".equals(genotype)) {
                             QueryBuilder andBuilder = QueryBuilder.start();
-<<<<<<< HEAD
-                            if (genotype.charAt(1) == '/') {
-                                andBuilder.and(new BasicDBObject(DBObjectToVariantSourceEntryConverter.GENOTYPES_FIELD + "." + "0/1", new BasicDBObject("$not", new BasicDBObject("$elemMatch", new BasicDBObject("$eq", sampleId)))));
-                                andBuilder.and(new BasicDBObject(DBObjectToVariantSourceEntryConverter.GENOTYPES_FIELD + "." + "1/1", new BasicDBObject("$not", new BasicDBObject("$elemMatch", new BasicDBObject("$eq", sampleId)))));
-                                andBuilder.and(new BasicDBObject(DBObjectToVariantSourceEntryConverter.GENOTYPES_FIELD + "." + "-1/-1", new BasicDBObject("$not", new BasicDBObject("$elemMatch", new BasicDBObject("$eq", sampleId)))));
-                            } else {
-                                andBuilder.and(new BasicDBObject(DBObjectToVariantSourceEntryConverter.GENOTYPES_FIELD + "." + "0|1", new BasicDBObject("$not", new BasicDBObject("$elemMatch", new BasicDBObject("$eq", sampleId)))));
-                                andBuilder.and(new BasicDBObject(DBObjectToVariantSourceEntryConverter.GENOTYPES_FIELD + "." + "1|1", new BasicDBObject("$not", new BasicDBObject("$elemMatch", new BasicDBObject("$eq", sampleId)))));
-                                andBuilder.and(new BasicDBObject(DBObjectToVariantSourceEntryConverter.GENOTYPES_FIELD + "." + "-1|-1", new BasicDBObject("$not", new BasicDBObject("$elemMatch", new BasicDBObject("$eq", sampleId)))));
-=======
                             List<String> otherGenotypes = Arrays.asList(
                                     "0/1", "1/0", "1/1", "-1/-1",
                                     "0|1", "1|0", "1|1", "-1|-1",
@@ -935,8 +925,7 @@
                                     "0/2", "2/0", "2/1", "1/2", "2/2",
                                     DBObjectToSamplesConverter.UNKNOWN_GENOTYPE);
                             for (String otherGenotype : otherGenotypes) {
-                                andBuilder.and(new BasicDBObject(DBObjectToVariantSourceEntryConverter.GENOTYPES_FIELD + "." + otherGenotype, new BasicDBObject("$not", new BasicDBObject("$elemMatch", new BasicDBObject("$eq", sample)))));
->>>>>>> cbd5504b
+                                andBuilder.and(new BasicDBObject(DBObjectToVariantSourceEntryConverter.GENOTYPES_FIELD + "." + otherGenotype, new BasicDBObject("$not", new BasicDBObject("$elemMatch", new BasicDBObject("$eq", sampleId)))));
                             }
                             genotypesBuilder.or(andBuilder.get());
                         } else {
