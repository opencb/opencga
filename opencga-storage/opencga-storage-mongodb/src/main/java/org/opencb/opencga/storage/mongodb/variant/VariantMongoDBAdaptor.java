/*
 * Copyright 2015 OpenCB
 *
 * Licensed under the Apache License, Version 2.0 (the "License");
 * you may not use this file except in compliance with the License.
 * You may obtain a copy of the License at
 *
 *     http://www.apache.org/licenses/LICENSE-2.0
 *
 * Unless required by applicable law or agreed to in writing, software
 * distributed under the License is distributed on an "AS IS" BASIS,
 * WITHOUT WARRANTIES OR CONDITIONS OF ANY KIND, either express or implied.
 * See the License for the specific language governing permissions and
 * limitations under the License.
 */

package org.opencb.opencga.storage.mongodb.variant;

import com.mongodb.*;

import java.net.UnknownHostException;
import java.util.*;
import java.util.function.Consumer;
import java.util.regex.Pattern;
import java.util.stream.Collectors;

import org.opencb.biodata.models.feature.Region;
import org.opencb.biodata.models.variant.Variant;
import org.opencb.biodata.models.variant.VariantSourceEntry;
import org.opencb.biodata.models.variant.annotation.VariantAnnotation;
import org.opencb.biodata.models.variant.stats.VariantStats;
import org.opencb.commons.io.DataWriter;
import org.opencb.datastore.core.Query;
import org.opencb.datastore.core.QueryOptions;
import org.opencb.datastore.core.QueryResult;
import org.opencb.datastore.mongodb.MongoDBCollection;
import org.opencb.datastore.mongodb.MongoDataStore;
import org.opencb.datastore.mongodb.MongoDataStoreManager;
import org.opencb.opencga.storage.core.StudyConfiguration;
import org.opencb.opencga.storage.core.variant.StudyConfigurationManager;
import org.opencb.opencga.storage.core.variant.VariantStorageManager;
import org.opencb.opencga.storage.core.variant.adaptors.VariantDBIterator;
import org.opencb.opencga.storage.core.variant.adaptors.VariantSourceDBAdaptor;
import org.opencb.opencga.storage.core.variant.stats.VariantStatsWrapper;
import org.opencb.opencga.storage.mongodb.utils.MongoCredentials;
import org.opencb.opencga.storage.core.variant.adaptors.VariantDBAdaptor;
import org.slf4j.Logger;
import org.slf4j.LoggerFactory;

/**
 * @author Ignacio Medina <igmecas@gmail.com>
 * @author Jacobo Coll <jacobo167@gmail.com>
 * @author Cristina Yenyxe Gonzalez Garcia <cyenyxe@ebi.ac.uk>
 */
public class VariantMongoDBAdaptor implements VariantDBAdaptor {

    private final MongoDataStoreManager mongoManager;
    private final MongoDataStore db;
    private final String collectionName;
    private final MongoDBCollection variantsCollection;
    private final VariantSourceMongoDBAdaptor variantSourceMongoDBAdaptor;

    private StudyConfigurationManager studyConfigurationManager;

    @Deprecated
    private DataWriter dataWriter;


    private enum QueryOperation {
        AND, OR
    }

    protected static Logger logger = LoggerFactory.getLogger(VariantMongoDBAdaptor.class);

    public VariantMongoDBAdaptor(MongoCredentials credentials, String variantsCollectionName, String filesCollectionName, StudyConfigurationManager studyConfigurationManager)
            throws UnknownHostException {
        // MongoDB configuration
        mongoManager = new MongoDataStoreManager(credentials.getDataStoreServerAddresses());
        db = mongoManager.get(credentials.getMongoDbName(), credentials.getMongoDBConfiguration());
        variantSourceMongoDBAdaptor = new VariantSourceMongoDBAdaptor(credentials, filesCollectionName);
        collectionName = variantsCollectionName;
<<<<<<< HEAD
        
        // Converters from DBObject to Java classes
        // TODO Allow to configure depending on the type of study?
        variantSourceEntryConverter = new DBObjectToVariantSourceEntryConverter(
                VariantStorageManager.Options.INCLUDE_SRC.defaultValue(),
                new DBObjectToSamplesConverter(studyConfigurationManager, variantSourceMongoDBAdaptor));
        variantConverter = new DBObjectToVariantConverter(variantSourceEntryConverter, new DBObjectToVariantStatsConverter());
=======
        variantsCollection = db.getCollection(collectionName);
        this.studyConfigurationManager = studyConfigurationManager;
>>>>>>> 444b1b88
    }


    @Override
    @Deprecated
    public void setDataWriter(DataWriter dataWriter) {
        this.dataWriter = dataWriter;
    }


    @Override
<<<<<<< HEAD
    public void setConstantSamples(String sourceEntry) {
        List<String> samples = null;
        QueryResult samplesBySource = variantSourceMongoDBAdaptor.getSamplesBySource(sourceEntry, null);    // TODO jmmut: check when we remove fileId
        if(samplesBySource.getResult().isEmpty()) {
            logger.error("setConstantSamples(): couldn't find samples in source {} " + sourceEntry);
        } else {
            samples = (List<String>) samplesBySource.getResult().get(0);
        }
        
        variantSourceEntryConverter = new DBObjectToVariantSourceEntryConverter(
                VariantStorageManager.IncludeSrc.FULL,
                new DBObjectToSamplesConverter(samples)
        );
        
        variantConverter = new DBObjectToVariantConverter(variantSourceEntryConverter, new DBObjectToVariantStatsConverter());
=======
    public QueryResult insert(List<Variant> variants, String studyName, QueryOptions options) {
        StudyConfiguration studyConfiguration = studyConfigurationManager.getStudyConfiguration(studyName, options).first();
        // TODO FILE_ID must be in QueryOptions?
        int fileId = options.getInt(VariantStorageManager.Options.FILE_ID.key());
        boolean includeStats = options.getBoolean(VariantStorageManager.Options.INCLUDE_STATS.key(), VariantStorageManager.Options.INCLUDE_STATS.defaultValue());
        boolean includeSrc = options.getBoolean(VariantStorageManager.Options.INCLUDE_SRC.key(), VariantStorageManager.Options.INCLUDE_SRC.defaultValue());
        boolean includeGenotypes = options.getBoolean(VariantStorageManager.Options.INCLUDE_GENOTYPES.key(), VariantStorageManager.Options.INCLUDE_GENOTYPES.defaultValue());
//        boolean compressGenotypes = options.getBoolean(VariantStorageManager.Options.COMPRESS_GENOTYPES.key(), VariantStorageManager.Options.COMPRESS_GENOTYPES.defaultValue());
//        String defaultGenotype = options.getString(MongoDBVariantStorageManager.DEFAULT_GENOTYPE, "0|0");

        DBObjectToVariantConverter variantConverter = new DBObjectToVariantConverter(null, includeStats? new DBObjectToVariantStatsConverter(studyConfigurationManager) : null);
        DBObjectToVariantSourceEntryConverter sourceEntryConverter = new DBObjectToVariantSourceEntryConverter(includeSrc,
                includeGenotypes? new DBObjectToSamplesConverter(studyConfiguration) : null);
        return insert(variants, fileId, variantConverter, sourceEntryConverter, studyConfiguration, null);
>>>>>>> 444b1b88
    }

    @Override
    public QueryResult delete(Query query, QueryOptions options) {
        QueryBuilder qb = QueryBuilder.start();
        qb = parseQuery(query, qb);
        logger.debug("Delete to be executed: '{}'", qb.get().toString());
        QueryResult queryResult = variantsCollection.remove(qb.get(), options);

        return queryResult;
    }

    @Override
    public QueryResult deleteSamples(String studyName, List<String> sampleNames, QueryOptions options) {
        //TODO
        throw new UnsupportedOperationException();
    }

    @Override
    public QueryResult deleteFile(String studyName, String fileName, QueryOptions options) {
        //TODO
        throw new UnsupportedOperationException();
    }

    @Override
    public QueryResult deleteStudy(String studyName, QueryOptions options) {
        if (options == null) {
            options = new QueryOptions();
        }
        StudyConfiguration studyConfiguration = studyConfigurationManager.getStudyConfiguration(studyName, options).first();
        DBObject query = parseQuery(new Query(VariantQueryParams.STUDIES.key(), studyConfiguration.getStudyId()), new QueryBuilder()).get();

        // { $pull : { files : {  sid : <studyId> } } }
        BasicDBObject update = new BasicDBObject(
                "$pull",
                new BasicDBObject(
                        DBObjectToVariantConverter.STUDIES_FIELD,
                        new BasicDBObject(
                                DBObjectToVariantSourceEntryConverter.STUDYID_FIELD, studyConfiguration.getStudyId()
                        )
                )
        );
        QueryResult<WriteResult> result = variantsCollection.update(query, update, new QueryOptions("multi", true));

        logger.debug("deleteStudy: query = {}", query);
        logger.debug("deleteStudy: update = {}", update);

        if (options.getBoolean("purge", false)) {
            BasicDBObject purgeQuery = new BasicDBObject(DBObjectToVariantConverter.STUDIES_FIELD, new BasicDBObject("$size", 0));
            variantsCollection.remove(purgeQuery, new QueryOptions("multi", true));
        }

        return result;
    }



    @Override
    public QueryResult<Variant> get(Query query, QueryOptions options) {
        if (options == null) {
            options = new QueryOptions();
        }
        QueryBuilder qb = QueryBuilder.start();
//        parseQueryOptions(options, qb);
        parseQuery(query, qb);
//        DBObject projection = parseProjectionQueryOptions(options);
        DBObject projection = createProjection(query, options);
        logger.debug("Query to be executed: '{}'", qb.get().toString());

        QueryResult<Variant> queryResult = variantsCollection.find(qb.get(), projection, getDbObjectToVariantConverter(query, options), options);
        // set query Id?

        return queryResult;
    }

    @Override
    public List<QueryResult<Variant>> get(List<Query> queries, QueryOptions options) {
        List<QueryResult<Variant>> queryResultList = new ArrayList<>(queries.size());
        for (Query query : queries) {
            QueryResult<Variant> queryResult = get(query, options);
            queryResultList.add(queryResult);
        }
        return queryResultList;
    }


    @Override
    public QueryResult<Long> count(Query query) {
        QueryBuilder qb = QueryBuilder.start();
        parseQuery(query, qb);
        logger.debug("Query to be executed: '{}'", qb.get().toString());
        QueryResult<Long> queryResult = queryResult = variantsCollection.count(qb.get());
        return queryResult;
    }

    @Override
    public QueryResult distinct(Query query, String field) {
        QueryBuilder qb = QueryBuilder.start();
        parseQuery(query, qb);
        return variantsCollection.distinct(field, qb.get());
    }

    @Override
    public VariantDBIterator iterator() {
        return iterator(new Query(), new QueryOptions());
    }

    @Override
    public VariantDBIterator iterator(Query query, QueryOptions options) {
        if (options == null) {
            options = new QueryOptions();
        }
        if (query == null) {
            query = new Query();
        }
        QueryBuilder qb = QueryBuilder.start();
//        parseQueryOptions(options, qb);
        qb = parseQuery(query, qb);
//        DBObject projection = parseProjectionQueryOptions(options);
        DBObject projection = createProjection(query, options);
        DBCursor dbCursor = variantsCollection.nativeQuery().find(qb.get(), projection, options);
        dbCursor.batchSize(options.getInt("batchSize", 100));
        return new VariantMongoDBIterator(dbCursor, getDbObjectToVariantConverter(query, options));
    }

    @Override
    public void forEach(Consumer<? super Variant> action) {
        forEach(new Query(), action, new QueryOptions());
    }

    @Override
    public void forEach(Query query, Consumer<? super Variant> action, QueryOptions options) {
        Objects.requireNonNull(action);
        VariantDBIterator variantDBIterator = iterator(query, options);
        while (variantDBIterator.hasNext()) {
            action.accept(variantDBIterator.next());
        }
    }



    @Override
    public QueryResult getFrequency(Query query, Region region, int regionIntervalSize) {
        // db.variants.aggregate( { $match: { $and: [ {chr: "1"}, {start: {$gt: 251391, $lt: 2701391}} ] }},
        //                        { $group: { _id: { $subtract: [ { $divide: ["$start", 20000] }, { $divide: [{$mod: ["$start", 20000]}, 20000] } ] },
        //                                  totalCount: {$sum: 1}}})

        QueryOptions options = new QueryOptions();

        // If interval is not provided is set to the value that returns 200 values
        if (regionIntervalSize <= 0) {
//            regionIntervalSize = options.getInt("interval", (region.getEnd() - region.getStart()) / 200);
            regionIntervalSize = (region.getEnd() - region.getStart()) / 200;
        }

        BasicDBObject start = new BasicDBObject("$gt", region.getStart());
        start.append("$lt", region.getEnd());

        BasicDBList andArr = new BasicDBList();
        andArr.add(new BasicDBObject(DBObjectToVariantConverter.CHROMOSOME_FIELD, region.getChromosome()));
        andArr.add(new BasicDBObject(DBObjectToVariantConverter.START_FIELD, start));

        // Parsing the rest of options
        QueryBuilder qb = new QueryBuilder();
//        DBObject optionsMatch = parseQueryOptions(options, qb).get();
        DBObject optionsMatch = parseQuery(query, qb).get();
        if(!optionsMatch.keySet().isEmpty()) {
            andArr.add(optionsMatch);
        }
        DBObject match = new BasicDBObject("$match", new BasicDBObject("$and", andArr));

//        qb.and("_at.chunkIds").in(chunkIds);
//        qb.and(DBObjectToVariantConverter.END_FIELD).greaterThanEquals(region.getStart());
//        qb.and(DBObjectToVariantConverter.START_FIELD).lessThanEquals(region.getEnd());
//
//        List<String> chunkIds = getChunkIds(region);
//        DBObject regionObject = new BasicDBObject("_at.chunkIds", new BasicDBObject("$in", chunkIds))
//                .append(DBObjectToVariantConverter.END_FIELD, new BasicDBObject("$gte", region.getStart()))
//                .append(DBObjectToVariantConverter.START_FIELD, new BasicDBObject("$lte", region.getEnd()));

        BasicDBList divide1 = new BasicDBList();
        divide1.add("$start");
        divide1.add(regionIntervalSize);

        BasicDBList divide2 = new BasicDBList();
        divide2.add(new BasicDBObject("$mod", divide1));
        divide2.add(regionIntervalSize);

        BasicDBList subtractList = new BasicDBList();
        subtractList.add(new BasicDBObject("$divide", divide1));
        subtractList.add(new BasicDBObject("$divide", divide2));

        BasicDBObject subtract = new BasicDBObject("$subtract", subtractList);
        DBObject totalCount = new BasicDBObject("$sum", 1);
        BasicDBObject g = new BasicDBObject("_id", subtract);
        g.append("features_count", totalCount);
        DBObject group = new BasicDBObject("$group", g);
        DBObject sort = new BasicDBObject("$sort", new BasicDBObject("_id", 1));

//        logger.info("getAllIntervalFrequencies - (>·_·)>");
//        System.out.println(options.toString());
//        System.out.println(match.toString());
//        System.out.println(group.toString());
//        System.out.println(sort.toString());

        long dbTimeStart = System.currentTimeMillis();
        QueryResult output = variantsCollection.aggregate(/*"$histogram", */Arrays.asList(match, group, sort), options);
        long dbTimeEnd = System.currentTimeMillis();

        Map<Long, DBObject> ids = new HashMap<>();
        // Create DBObject for intervals with features inside them
        for (DBObject intervalObj : (List<DBObject>) output.getResult()) {
            Long _id = Math.round((Double) intervalObj.get("_id"));//is double

            DBObject intervalVisited = ids.get(_id);
            if (intervalVisited == null) {
                intervalObj.put("_id", _id);
                intervalObj.put("start", getChunkStart(_id.intValue(), regionIntervalSize));
                intervalObj.put("end", getChunkEnd(_id.intValue(), regionIntervalSize));
                intervalObj.put("chromosome", region.getChromosome());
                intervalObj.put("features_count", Math.log((int) intervalObj.get("features_count")));
                ids.put(_id, intervalObj);
            } else {
                Double sum = (Double) intervalVisited.get("features_count") + Math.log((int) intervalObj.get("features_count"));
                intervalVisited.put("features_count", sum.intValue());
            }
        }

        // Create DBObject for intervals without features inside them
        BasicDBList resultList = new BasicDBList();
        int firstChunkId = getChunkId(region.getStart(), regionIntervalSize);
        int lastChunkId = getChunkId(region.getEnd(), regionIntervalSize);
        DBObject intervalObj;
        for (int chunkId = firstChunkId; chunkId <= lastChunkId; chunkId++) {
            intervalObj = ids.get((long) chunkId);
            if (intervalObj == null) {
                intervalObj = new BasicDBObject();
                intervalObj.put("_id", chunkId);
                intervalObj.put("start", getChunkStart(chunkId, regionIntervalSize));
                intervalObj.put("end", getChunkEnd(chunkId, regionIntervalSize));
                intervalObj.put("chromosome", region.getChromosome());
                intervalObj.put("features_count", 0);
            }
            resultList.add(intervalObj);
        }

        QueryResult queryResult = new QueryResult(region.toString(), ((Long) (dbTimeEnd - dbTimeStart)).intValue(),
                resultList.size(), resultList.size(), null, null, resultList);

        return queryResult;
    }

    @Override
    public QueryResult rank(Query query, String field, int numResults, boolean asc) {
        QueryOptions options = new QueryOptions();
        options.put("limit", numResults);
        options.put("count", true);
        options.put("order", (asc) ? 1 : -1); // MongoDB: 1 = ascending, -1 = descending

        return groupBy(query, field, options);
    }

    @Override
    public QueryResult groupBy(Query query, String field, QueryOptions options) {
        String documentPath;
        String unwindPath;
        int numUnwinds = 2;
        switch (field) {
            case "gene":
            default:
                documentPath = DBObjectToVariantConverter.ANNOTATION_FIELD + "." + DBObjectToVariantAnnotationConverter.CONSEQUENCE_TYPE_FIELD + "." + DBObjectToVariantAnnotationConverter.GENE_NAME_FIELD;
                unwindPath = DBObjectToVariantConverter.ANNOTATION_FIELD + "." + DBObjectToVariantAnnotationConverter.CONSEQUENCE_TYPE_FIELD;
                break;
            case "ensemblGene":
                documentPath = DBObjectToVariantConverter.ANNOTATION_FIELD + "." + DBObjectToVariantAnnotationConverter.CONSEQUENCE_TYPE_FIELD + "." + DBObjectToVariantAnnotationConverter.ENSEMBL_GENE_ID_FIELD;
                unwindPath = DBObjectToVariantConverter.ANNOTATION_FIELD + "." + DBObjectToVariantAnnotationConverter.CONSEQUENCE_TYPE_FIELD;

                break;
            case "ct":
            case "consequence_type":
                documentPath = DBObjectToVariantConverter.ANNOTATION_FIELD + "." + DBObjectToVariantAnnotationConverter.CONSEQUENCE_TYPE_FIELD + "." + DBObjectToVariantAnnotationConverter.SO_ACCESSION_FIELD;
                unwindPath = DBObjectToVariantConverter.ANNOTATION_FIELD + "." + DBObjectToVariantAnnotationConverter.CONSEQUENCE_TYPE_FIELD;
                numUnwinds = 3;
                break;
        }

        QueryBuilder qb = QueryBuilder.start();
        parseQuery(query, qb);

        boolean count = options != null && options.getBoolean("count", false);
        int order = options != null ? options.getInt("order", -1) : -1;

        DBObject project;
        DBObject projectAndCount;
        if (count) {
            project = new BasicDBObject("$project", new BasicDBObject("field", "$"+documentPath));
            projectAndCount = new BasicDBObject("$project", new BasicDBObject()
                    .append("id", "$_id")
                    .append("_id", 0)
                    .append("count", new BasicDBObject("$size", "$values")));
        } else {
            project = new BasicDBObject("$project", new BasicDBObject()
                    .append("field", "$" + documentPath)
                            //.append("_id._id", "$_id")
                    .append("_id.start", "$" + DBObjectToVariantConverter.START_FIELD)
                    .append("_id.end", "$" + DBObjectToVariantConverter.END_FIELD)
                    .append("_id.chromosome", "$" + DBObjectToVariantConverter.CHROMOSOME_FIELD)
                    .append("_id.alternate", "$" + DBObjectToVariantConverter.ALTERNATE_FIELD)
                    .append("_id.reference", "$" + DBObjectToVariantConverter.REFERENCE_FIELD)
                    .append("_id.ids", "$" + DBObjectToVariantConverter.IDS_FIELD));
            projectAndCount = new BasicDBObject("$project", new BasicDBObject()
                    .append("id", "$_id")
                    .append("_id", 0)
                    .append("values", "$values")
                    .append("count", new BasicDBObject("$size", "$values")));
        }

        DBObject match = new BasicDBObject("$match", qb.get());
        DBObject unwindField = new BasicDBObject("$unwind", "$field");
        DBObject notNull = new BasicDBObject("$match", new BasicDBObject("field", new BasicDBObject("$ne", null)));
        DBObject groupAndAddToSet = new BasicDBObject("$group", new BasicDBObject("_id", "$field")
                .append("values", new BasicDBObject("$addToSet", "$_id"))); // sum, count, avg, ...?
        DBObject sort = new BasicDBObject("$sort", new BasicDBObject("count", order)); // 1 = ascending, -1 = descending
        DBObject skip = null;
        if (options != null && options.getInt("skip", -1) > 0) {
            skip = new BasicDBObject("$skip", options.getInt("skip", -1));
        }
        DBObject limit = new BasicDBObject("$limit",
                options != null && options.getInt("limit", -1) > 0 ? options.getInt("limit") : 10);

        List<DBObject> operations = new LinkedList<>();
        operations.add(match);
        operations.add(project);
        for (int i = 0; i < numUnwinds; i++) {
            operations.add(unwindField);
        }
        operations.add(notNull);
        operations.add(groupAndAddToSet);
        operations.add(projectAndCount);
        operations.add(sort);
        if (skip != null) {
            operations.add(skip);
        }
        operations.add(limit);
        logger.debug("db." + collectionName + ".aggregate( " + operations + " )");
        QueryResult<DBObject> queryResult = variantsCollection.aggregate(operations, options);

//            List<Map<String, Object>> results = new ArrayList<>(queryResult.getResult().size());
//            results.addAll(queryResult.getResult().stream().map(dbObject -> new ObjectMap("id", dbObject.get("_id")).append("count", dbObject.get("count"))).collect(Collectors.toList()));
        List<Map> results = queryResult.getResult().stream().map(DBObject::toMap).collect(Collectors.toList());

        return new QueryResult<>(queryResult.getId(), queryResult.getDbTime(), queryResult.getNumResults(), queryResult.getNumTotalResults(), queryResult.getWarningMsg(), queryResult.getErrorMsg(), results);
    }

    @Override
    public QueryResult groupBy(Query query, List<String> fields, QueryOptions options) {
        String warningMsg = "Unimplemented VariantMongoDBAdaptor::groupBy list of fields. Using field[0] : '" + fields.get(0) + "'";
        logger.warn(warningMsg);
        QueryResult queryResult = groupBy(query, fields.get(0), options);
        queryResult.setWarningMsg(warningMsg);
        return queryResult;
    }



    @Override
    public QueryResult addStats(List<VariantStatsWrapper> variantStatsWrappers, String studyName, QueryOptions queryOptions) {
        return updateStats(variantStatsWrappers, studyName, queryOptions);
    }

    @Override
    public QueryResult updateStats(List<VariantStatsWrapper> variantStatsWrappers, String studyName, QueryOptions options) {
        return updateStats(variantStatsWrappers, studyConfigurationManager.getStudyConfiguration(studyName, options).first(), options);
    }

    @Override
    public QueryResult updateStats(List<VariantStatsWrapper> variantStatsWrappers, StudyConfiguration studyConfiguration, QueryOptions options) {
        DBCollection coll = db.getDb().getCollection(collectionName);
        BulkWriteOperation pullBuilder = coll.initializeUnorderedBulkOperation();
        BulkWriteOperation pushBuilder = coll.initializeUnorderedBulkOperation();

        long start = System.nanoTime();
        DBObjectToVariantStatsConverter statsConverter = new DBObjectToVariantStatsConverter(studyConfigurationManager);
//        VariantSource variantSource = queryOptions.get(VariantStorageManager.VARIANT_SOURCE, VariantSource.class);
        DBObjectToVariantConverter variantConverter = getDbObjectToVariantConverter(new Query(), options);
        //TODO: Use the StudyConfiguration to change names to ids
        
        boolean overwrite = queryOptions.getBoolean(VariantStorageManager.Options.OVERWRITE_STATS.key(), false);

        // TODO make unset of 'st' if already present?
        for (VariantStatsWrapper wrapper : variantStatsWrappers) {
            Map<String, VariantStats> cohortStats = wrapper.getCohortStats();
            Iterator<VariantStats> iterator = cohortStats.values().iterator();
            VariantStats variantStats = iterator.hasNext()? iterator.next() : null;
            List<DBObject> cohorts = statsConverter.convertCohortsToStorageType(cohortStats, studyConfiguration.getStudyId());   // TODO remove when we remove fileId
//            List cohorts = statsConverter.convertCohortsToStorageType(cohortStats, variantSource.getStudyId());   // TODO use when we remove fileId

            // add cohorts, overwriting old values if that cid, fid and sid already exists: remove and then add
            // db.variants.update(
            //      {_id:<id>},
            //      {$pull:{st:{cid:{$in:["Cohort 1","cohort 2"]}, fid:{$in:["file 1", "file 2"]}, sid:{$in:["study 1", "study 2"]}}}}
            // )
            // db.variants.update(
            //      {_id:<id>},
            //      {$push:{st:{$each: [{cid:"Cohort 1", fid:"file 1", ... , defaultValue:3},{cid:"Cohort 2", ... , defaultValue:3}] }}}
            // )

            if (!cohorts.isEmpty()) {
                String id = variantConverter.buildStorageId(wrapper.getChromosome(), wrapper.getPosition(),
                        variantStats.getRefAllele(), variantStats.getAltAllele());

<<<<<<< HEAD
=======
                List<Integer> cohortIds = new ArrayList<>(cohorts.size());
                List<Integer> studyIds = new ArrayList<>(cohorts.size());
                for (DBObject cohort : cohorts) {
                    cohortIds.add((Integer) cohort.get(DBObjectToVariantStatsConverter.COHORT_ID));
                    studyIds.add((Integer) cohort.get(DBObjectToVariantStatsConverter.STUDY_ID));
                }

>>>>>>> 444b1b88
                DBObject find = new BasicDBObject("_id", id);
                if (overwrite) {
                    List<BasicDBObject> idsList = new ArrayList<>(cohorts.size());
                    for (DBObject cohort : cohorts) {
                        BasicDBObject ids = new BasicDBObject()
                                .append(DBObjectToVariantStatsConverter.COHORT_ID, cohort.get(DBObjectToVariantStatsConverter.COHORT_ID))
                                .append(DBObjectToVariantStatsConverter.FILE_ID, cohort.get(DBObjectToVariantStatsConverter.FILE_ID))
                                .append(DBObjectToVariantStatsConverter.STUDY_ID, cohort.get(DBObjectToVariantStatsConverter.STUDY_ID));
                        idsList.add(ids);
                    }
                    DBObject update = new BasicDBObject("$pull",
                            new BasicDBObject(DBObjectToVariantConverter.STATS_FIELD,
                                    new BasicDBObject("$or", idsList)));

<<<<<<< HEAD
                    pullBuilder.find(find).updateOne(update);
                }
=======
                DBObject update = new BasicDBObject("$pull",
                        new BasicDBObject(DBObjectToVariantConverter.STATS_FIELD,
                                new BasicDBObject()
                                        .append(
                                                DBObjectToVariantStatsConverter.STUDY_ID,
                                                new BasicDBObject("$in", studyIds))
//                                        .append(
//                                                DBObjectToVariantStatsConverter.FILE_ID,
//                                                new BasicDBObject("$in", fileIds))
                                        .append(
                                                DBObjectToVariantStatsConverter.COHORT_ID,
                                                new BasicDBObject("$in", cohortIds))));

                builder.find(find).updateOne(update);

>>>>>>> 444b1b88
                DBObject push = new BasicDBObject("$push",
                        new BasicDBObject(DBObjectToVariantConverter.STATS_FIELD,
                                new BasicDBObject("$each", cohorts)));

                pushBuilder.find(find).updateOne(push);
            }
        }

        // TODO handle if the variant didn't had that studyId in the files array
        if (overwrite) {
            pullBuilder.execute();
        }
        BulkWriteResult writeResult = pushBuilder.execute();
        int writes = writeResult.getModifiedCount();


        return new QueryResult<>("", ((int) (System.nanoTime() - start)), writes, writes, "", "", Collections.singletonList(writeResult));
    }

    @Override
    public QueryResult deleteStats(String studyName, String cohortName, QueryOptions options) {
        StudyConfiguration studyConfiguration = studyConfigurationManager.getStudyConfiguration(studyName, options).first();
        int cohortId = studyConfiguration.getCohortIds().get(cohortName);

        // { st : { $elemMatch : {  sid : <studyId>, cid : <cohortId> } } }
        DBObject query = new BasicDBObject(DBObjectToVariantConverter.STATS_FIELD,
                new BasicDBObject("$elemMatch",
                        new BasicDBObject(DBObjectToVariantStatsConverter.STUDY_ID, studyConfiguration.getStudyId())
                                .append(DBObjectToVariantStatsConverter.COHORT_ID, cohortId)));

        // { $pull : { st : {  sid : <studyId>, cid : <cohortId> } } }
        BasicDBObject update = new BasicDBObject(
                "$pull",
                new BasicDBObject(DBObjectToVariantConverter.STATS_FIELD,
                        new BasicDBObject(DBObjectToVariantStatsConverter.STUDY_ID, studyConfiguration.getStudyId())
                                .append(DBObjectToVariantStatsConverter.COHORT_ID, cohortId)
                )
        );
        logger.debug("deleteStats: query = {}", query);
        logger.debug("deleteStats: update = {}", update);

        return variantsCollection.update(query, update, new QueryOptions("multi", true));
    }



    @Override
    public QueryResult addAnnotations(List<VariantAnnotation> variantAnnotations, QueryOptions queryOptions) {
        logger.warn("Unimplemented VariantMongoDBAdaptor::addAnnotations. Using \"VariantMongoDBAdaptor::updateAnnotations\"");
        return updateAnnotations(variantAnnotations, queryOptions);
    }

    @Override
    public QueryResult updateAnnotations(List<VariantAnnotation> variantAnnotations, QueryOptions queryOptions) {
        DBCollection coll = db.getDb().getCollection(collectionName);
        BulkWriteOperation builder = coll.initializeUnorderedBulkOperation();

        long start = System.nanoTime();
        DBObjectToVariantConverter variantConverter = getDbObjectToVariantConverter(new Query(), queryOptions);
        for (VariantAnnotation variantAnnotation : variantAnnotations) {
            String id = variantConverter.buildStorageId(variantAnnotation.getChromosome(), variantAnnotation.getStart(),
                    variantAnnotation.getReferenceAllele(), variantAnnotation.getAlternateAllele());
            DBObject find = new BasicDBObject("_id", id);
            DBObjectToVariantAnnotationConverter converter = new DBObjectToVariantAnnotationConverter();
            DBObject convertedVariantAnnotation = converter.convertToStorageType(variantAnnotation);
            DBObject update = new BasicDBObject("$set", new BasicDBObject(DBObjectToVariantConverter.ANNOTATION_FIELD + ".0",
                    convertedVariantAnnotation));
            builder.find(find).updateOne(update);
        }
        BulkWriteResult writeResult = builder.execute();

        return new QueryResult<>("", ((int) (System.nanoTime() - start)), 1, 1, "", "", Collections.singletonList(writeResult));
    }

    @Override
    public QueryResult deleteAnnotation(String annotationId, Query query, QueryOptions queryOptions) {
        if (queryOptions == null) {
            queryOptions = new QueryOptions();
        }
//        queryOptions.put(VariantQueryParams.STUDIES.key(), studyId);
        DBObject dbQuery = parseQuery(query, new QueryBuilder()).get();

//        DBObject update = new BasicDBObject("$unset", new BasicDBObject(DBObjectToVariantConverter.ANNOTATION_FIELD, ""));
        DBObject update = new BasicDBObject("$set", new BasicDBObject(DBObjectToVariantConverter.ANNOTATION_FIELD + ".0", null));

        logger.debug("deleteAnnotation: query = {}", dbQuery);
        logger.debug("deleteAnnotation: update = {}", update);

        return variantsCollection.update(dbQuery, update, new QueryOptions("multi", true));
    }


    @Override
    public boolean close() {
        mongoManager.close(db.getDatabaseName());
        return true;
    }

    private QueryBuilder parseQuery(Query query, QueryBuilder builder) {
        if (query != null) {

            if (query.containsKey("sort")) {
                if (query.getBoolean("sort")) {
                    query.put("sort", new BasicDBObject(DBObjectToVariantConverter.CHROMOSOME_FIELD, 1).append(DBObjectToVariantConverter.START_FIELD, 1));
                } else {
                    query.remove("sort");
                }
            }

            /** VARIANT PARAMS **/

            if (query.containsKey(VariantQueryParams.REGION.key()) && !query.getString(VariantQueryParams.REGION.key()).isEmpty()) {
                List<String> stringList = query.getAsStringList(VariantQueryParams.REGION.key());
                List<Region> regions = new ArrayList<>(stringList.size());
                for (String reg : stringList) {
                    Region region = Region.parseRegion(reg);
                    regions.add(region);
                }
                getRegionFilter(regions, builder);
            }

            if (query.getString(VariantQueryParams.ID.key()) != null && !query.getString(VariantQueryParams.ID.key()).isEmpty()) {
                List<String> ids = query.getAsStringList(VariantQueryParams.ID.key());
                addQueryListFilter(DBObjectToVariantConverter.ANNOTATION_FIELD + "." +
                        DBObjectToVariantAnnotationConverter.XREFS_FIELD + "." +
                        DBObjectToVariantAnnotationConverter.XREF_ID_FIELD, ids, builder, QueryOperation.OR);
                addQueryListFilter(DBObjectToVariantConverter.IDS_FIELD, ids, builder, QueryOperation.OR);
            }

            if (query.containsKey(VariantQueryParams.GENE.key())) {
                List<String> xrefs = query.getAsStringList(VariantQueryParams.GENE.key());
                addQueryListFilter(DBObjectToVariantConverter.ANNOTATION_FIELD + "." +
                        DBObjectToVariantAnnotationConverter.XREFS_FIELD + "." +
                        DBObjectToVariantAnnotationConverter.XREF_ID_FIELD, xrefs, builder, QueryOperation.OR);
            }

            if (query.containsKey(VariantQueryParams.REFERENCE.key()) && query.getString(VariantQueryParams.REFERENCE.key()) != null) {
                addQueryStringFilter(DBObjectToVariantConverter.REFERENCE_FIELD, query.getString(VariantQueryParams.REFERENCE.key()), builder);
            }

            if (query.containsKey(VariantQueryParams.ALTERNATE.key()) && query.getString(VariantQueryParams.ALTERNATE.key()) != null) {
                addQueryStringFilter(DBObjectToVariantConverter.ALTERNATE_FIELD, query.getString(VariantQueryParams.ALTERNATE.key()), builder);
            }

            if (query.containsKey(VariantQueryParams.TYPE.key()) && !query.getString(VariantQueryParams.TYPE.key()).isEmpty()) {
                addQueryStringFilter(DBObjectToVariantConverter.TYPE_FIELD, query.getString(VariantQueryParams.TYPE.key()), builder);
            }


            /** ANNOTATION PARAMS **/

            if (query.containsKey(VariantQueryParams.ANNOTATION_EXISTS.key())) {
                builder.and(DBObjectToVariantConverter.ANNOTATION_FIELD + "." + DBObjectToVariantAnnotationConverter.ANNOT_ID_FIELD);
                builder.exists(query.getBoolean(VariantQueryParams.ANNOTATION_EXISTS.key()));
            }

            if (query.containsKey(VariantQueryParams.ANNOT_XREF.key())) {
                List<String> xrefs = query.getAsStringList(VariantQueryParams.ANNOT_XREF.key());
                addQueryListFilter(DBObjectToVariantConverter.ANNOTATION_FIELD + "." +
                        DBObjectToVariantAnnotationConverter.XREFS_FIELD + "." +
                        DBObjectToVariantAnnotationConverter.XREF_ID_FIELD, xrefs, builder, QueryOperation.AND);
            }

            if (query.containsKey(VariantQueryParams.ANNOT_CONSEQUENCE_TYPE.key())) {
                List<String> cts = new ArrayList<>(query.getAsStringList(VariantQueryParams.ANNOT_CONSEQUENCE_TYPE.key()));
                List<Integer> ctsInteger = new ArrayList<>(cts.size());
                for (Iterator<String> iterator = cts.iterator(); iterator.hasNext(); ) {
                    String ct = iterator.next();
                    if (ct.startsWith("SO:")) {
                        ct = ct.substring(3);
                    }
                    try {
                        ctsInteger.add(Integer.parseInt(ct));
                    } catch (NumberFormatException e) {
                        logger.error("Error parsing integer ", e);
                        iterator.remove();  //Remove the malformed query params.
                    }
                }
                query.put(VariantQueryParams.ANNOT_CONSEQUENCE_TYPE.key(), cts);
                addQueryListFilter(DBObjectToVariantConverter.ANNOTATION_FIELD + "." +
                        DBObjectToVariantAnnotationConverter.CONSEQUENCE_TYPE_FIELD + "." +
                        DBObjectToVariantAnnotationConverter.SO_ACCESSION_FIELD, ctsInteger, builder, QueryOperation.AND);
            }

            if (query.containsKey(VariantQueryParams.ANNOT_BIOTYPE.key())) {
                List<String> biotypes = query.getAsStringList(VariantQueryParams.ANNOT_BIOTYPE.key());
                addQueryListFilter(DBObjectToVariantConverter.ANNOTATION_FIELD + "." +
                        DBObjectToVariantAnnotationConverter.CONSEQUENCE_TYPE_FIELD + "." +
                        DBObjectToVariantAnnotationConverter.BIOTYPE_FIELD, biotypes, builder, QueryOperation.AND);
            }

            if (query.containsKey(VariantQueryParams.POLYPHEN.key())) {
                addCompQueryFilter(DBObjectToVariantConverter.ANNOTATION_FIELD + "." +
                        DBObjectToVariantAnnotationConverter.CONSEQUENCE_TYPE_FIELD + "." +
                        DBObjectToVariantAnnotationConverter.POLYPHEN_FIELD + "." +
                        DBObjectToVariantAnnotationConverter.SCORE_SCORE_FIELD, query.getString(VariantQueryParams.POLYPHEN.key()), builder);
            }

            if (query.containsKey(VariantQueryParams.SIFT.key())) {
                System.out.println(query.getString(VariantQueryParams.SIFT.key()));
                addCompQueryFilter(DBObjectToVariantConverter.ANNOTATION_FIELD + "." +
                        DBObjectToVariantAnnotationConverter.CONSEQUENCE_TYPE_FIELD + "." +
                        DBObjectToVariantAnnotationConverter.SIFT_FIELD + "." +
                        DBObjectToVariantAnnotationConverter.SCORE_SCORE_FIELD, query.getString(VariantQueryParams.SIFT.key()), builder);
            }

            if (query.containsKey(VariantQueryParams.PROTEIN_SUBSTITUTION.key())) {
                List<String> list = new ArrayList<>(query.getAsStringList(VariantQueryParams.PROTEIN_SUBSTITUTION.key()));
                addScoreFilter(DBObjectToVariantConverter.ANNOTATION_FIELD + "." +
                        DBObjectToVariantAnnotationConverter.CONSEQUENCE_TYPE_FIELD + "." +
                        DBObjectToVariantAnnotationConverter.PROTEIN_SUBSTITUTION_SCORE_FIELD, list, builder);
                query.put(VariantQueryParams.PROTEIN_SUBSTITUTION.key(), list); //Replace the QueryOption without the malformed query params
            }

            if (query.containsKey(VariantQueryParams.CONSERVATION.key())) {
                List<String> list = new ArrayList<>(query.getAsStringList(VariantQueryParams.CONSERVATION.key()));
                addScoreFilter(DBObjectToVariantConverter.ANNOTATION_FIELD + "." +
                        DBObjectToVariantAnnotationConverter.CONSERVED_REGION_SCORE_FIELD, list, builder);
                query.put(VariantQueryParams.CONSERVATION.key(), list);
            }

            if (query.containsKey(VariantQueryParams.ALTERNATE_FREQUENCY.key())) {
                List<String> list = new ArrayList<>(query.getAsStringList(VariantQueryParams.ALTERNATE_FREQUENCY.key()));
                addFrequencyFilter(DBObjectToVariantConverter.ANNOTATION_FIELD + "." +
                                DBObjectToVariantAnnotationConverter.POPULATION_FREQUENCIES_FIELD,
                        DBObjectToVariantAnnotationConverter.POPULATION_FREQUENCY_ALTERNATE_FREQUENCY_FIELD, list, builder); // Same method addFrequencyFilter is used for reference and allele frequencies. Need to provide the field (reference/alternate) where to check the frequency
            }

            if (query.containsKey(VariantQueryParams.REFERENCE_FREQUENCY.key())) {
                List<String> list = new ArrayList<>(query.getAsStringList(VariantQueryParams.REFERENCE_FREQUENCY.key()));
                addFrequencyFilter(DBObjectToVariantConverter.ANNOTATION_FIELD + "." +
                                DBObjectToVariantAnnotationConverter.POPULATION_FREQUENCIES_FIELD,
                        DBObjectToVariantAnnotationConverter.POPULATION_FREQUENCY_REFERENCE_FREQUENCY_FIELD, list, builder); // Same method addFrequencyFilter is used for reference and allele frequencies. Need to provide the field (reference/alternate) where to check the frequency
            }



            /** STATS PARAMS **/

            if (query.get(VariantQueryParams.STATS_MAF.key()) != null && !query.getString(VariantQueryParams.STATS_MAF.key()).isEmpty()) {
                addCompQueryFilter(
                        DBObjectToVariantConverter.STATS_FIELD + "." + DBObjectToVariantStatsConverter.MAF_FIELD,
                        query.getString(VariantQueryParams.STATS_MAF.key()), builder);
            }

            if (query.get(VariantQueryParams.STATS_MGF.key()) != null && !query.getString(VariantQueryParams.STATS_MGF.key()).isEmpty()) {
                addCompQueryFilter(
                        DBObjectToVariantConverter.STATS_FIELD + "." + DBObjectToVariantStatsConverter.MGF_FIELD,
                        query.getString(VariantQueryParams.STATS_MGF.key()), builder);
            }

            if (query.get(VariantQueryParams.MISSING_ALLELES.key()) != null && !query.getString(VariantQueryParams.MISSING_ALLELES.key()).isEmpty()) {
                addCompQueryFilter(
                        DBObjectToVariantConverter.STATS_FIELD + "." + DBObjectToVariantStatsConverter.MISSALLELE_FIELD,
                        query.getString(VariantQueryParams.MISSING_ALLELES.key()), builder);
            }

            if (query.get(VariantQueryParams.MISSING_GENOTYPES.key()) != null && !query.getString(VariantQueryParams.MISSING_GENOTYPES.key()).isEmpty()) {
                addCompQueryFilter(
                        DBObjectToVariantConverter.STATS_FIELD + "." + DBObjectToVariantStatsConverter.MISSGENOTYPE_FIELD,
                        query.getString(VariantQueryParams.MISSING_GENOTYPES.key()), builder);
            }

            if (query.get("numgt") != null && !query.getString("numgt").isEmpty()) {
                for (String numgt : query.getAsStringList("numgt")) {
                    String[] split = numgt.split(":");
                    addCompQueryFilter(
                            DBObjectToVariantConverter.STATS_FIELD + "." + DBObjectToVariantStatsConverter.NUMGT_FIELD + "." + split[0],
                            split[1], builder);
                }
            }


            /** STUDIES **/
            QueryBuilder studyBuilder = QueryBuilder.start();

            if (query.containsKey(VariantQueryParams.STUDIES.key())) { // && !options.getList("studies").isEmpty() && !options.getListAs("studies", String.class).get(0).isEmpty()) {
                List<Integer> studyIds = getStudyIds(query.getAsList(VariantQueryParams.STUDIES.key()), null);
                addQueryListFilter(DBObjectToVariantSourceEntryConverter.STUDYID_FIELD, studyIds, studyBuilder, QueryOperation.AND);
            }

            if (query.containsKey(VariantQueryParams.FILES.key())) { // && !options.getList("files").isEmpty() && !options.getListAs("files", String.class).get(0).isEmpty()) {
                addQueryListFilter(DBObjectToVariantSourceEntryConverter.FILES_FIELD + "." + DBObjectToVariantSourceEntryConverter.FILEID_FIELD,
                        query.getAsIntegerList(VariantQueryParams.FILES.key()), studyBuilder, QueryOperation.AND);
            }

            if (query.containsKey(VariantQueryParams.GENOTYPE.key())) {
                String sampleGenotypesCSV = query.getString(VariantQueryParams.GENOTYPE.key());

//                String AND = ",";
//                String OR = ";";
//                String IS = ":";

//                String AND = "AND";
//                String OR = "OR";
//                String IS = ":";

                String AND = ";";
                String OR = ",";
                String IS = ":";


                // we may need to know the study type
//                studyConfigurationManager.getStudyConfiguration(1, null).getResult().get(0).


                String[] sampleGenotypesArray = sampleGenotypesCSV.split(AND);
                System.out.println("sampleGenotypesArray = " + Arrays.toString(sampleGenotypesArray));

                for (String sampleGenotypes : sampleGenotypesArray) {
                    String[] sampleGenotype = sampleGenotypes.split(IS);
                    if(sampleGenotype.length != 2) {
                        continue;
                    }
                    int sample = Integer.parseInt(sampleGenotype[0]);
                    String[] genotypes = sampleGenotype[1].split(OR);
                    QueryBuilder genotypesBuilder = QueryBuilder.start();
                    for (String genotype : genotypes) {
                        if ("0/0".equals(genotype) || "0|0".equals(genotype)) {
                            QueryBuilder andBuilder = QueryBuilder.start();
                            if (genotype.charAt(1) == '/') {
                                andBuilder.and(new BasicDBObject(DBObjectToVariantSourceEntryConverter.GENOTYPES_FIELD + "." + "0/1", new BasicDBObject("$not", new BasicDBObject("$elemMatch", new BasicDBObject("$eq", sample)))));
                                andBuilder.and(new BasicDBObject(DBObjectToVariantSourceEntryConverter.GENOTYPES_FIELD + "." + "1/1", new BasicDBObject("$not", new BasicDBObject("$elemMatch", new BasicDBObject("$eq", sample)))));
                                andBuilder.and(new BasicDBObject(DBObjectToVariantSourceEntryConverter.GENOTYPES_FIELD + "." + "-1/-1", new BasicDBObject("$not", new BasicDBObject("$elemMatch", new BasicDBObject("$eq", sample)))));
                            } else {
                                andBuilder.and(new BasicDBObject(DBObjectToVariantSourceEntryConverter.GENOTYPES_FIELD + "." + "0|1", new BasicDBObject("$not", new BasicDBObject("$elemMatch", new BasicDBObject("$eq", sample)))));
                                andBuilder.and(new BasicDBObject(DBObjectToVariantSourceEntryConverter.GENOTYPES_FIELD + "." + "1|1", new BasicDBObject("$not", new BasicDBObject("$elemMatch", new BasicDBObject("$eq", sample)))));
                                andBuilder.and(new BasicDBObject(DBObjectToVariantSourceEntryConverter.GENOTYPES_FIELD + "." + "-1|-1", new BasicDBObject("$not", new BasicDBObject("$elemMatch", new BasicDBObject("$eq", sample)))));
                            }
                            genotypesBuilder.or(andBuilder.get());
                        } else {
                            String s = DBObjectToVariantSourceEntryConverter.GENOTYPES_FIELD + "." +
                                    DBObjectToSamplesConverter.genotypeToStorageType(genotype);
                            //or [ {"samp.0|0" : { $elemMatch : { $eq : <sampleId> } } } ]
                            genotypesBuilder.or(new BasicDBObject(s, new BasicDBObject("$elemMatch", new BasicDBObject("$eq", sample))));
                        }
                    }
                    studyBuilder.and(genotypesBuilder.get());
                }
            }

            // If Study Query is used then we add a elemMatch query
            DBObject studyQuery = studyBuilder.get();
            if (studyQuery.keySet().size() != 0) {
                builder.and(DBObjectToVariantConverter.STUDIES_FIELD).elemMatch(studyQuery);
            }
        }

        logger.debug("Find = " + builder.get());
        return builder;
    }

    private DBObject createProjection(Query query, QueryOptions options) {
        DBObject projection = new BasicDBObject();

        if(options == null) {
            options = new QueryOptions();
        }
        List<String> includeList = options.getAsStringList("include");
        if (!includeList.isEmpty()) { //Include some
            for (String s : includeList) {
                String key = DBObjectToVariantConverter.toShortFieldName(s);
                if (key != null) {
                    projection.put(key, 1);
                } else {
                    logger.warn("Unknown include field: {}", s);
                }
            }
        } else { //Include all
            for (String values : DBObjectToVariantConverter.fieldsMap.values()) {
                projection.put(values, 1);
            }
            if (options.containsKey("exclude")) { // Exclude some
                List<String> excludeList = options.getAsStringList("exclude");
                for (String s : excludeList) {
                    String key = DBObjectToVariantConverter.toShortFieldName(s);
                    if (key != null) {
                        projection.removeField(key);
                    } else {
                        logger.warn("Unknown exclude field: {}", s);
                    }
                }
            }
        }

        if (query.containsKey(VariantQueryParams.RETURNED_FILES.key()) && projection.containsField(DBObjectToVariantConverter.STUDIES_FIELD)) {
            List<Integer> files = query.getAsIntegerList(VariantQueryParams.RETURNED_FILES.key());
            projection.put(
                    DBObjectToVariantConverter.STUDIES_FIELD,
                    new BasicDBObject(
                            "$elemMatch",
                            new BasicDBObject(
                                    DBObjectToVariantSourceEntryConverter.FILES_FIELD + "." + DBObjectToVariantSourceEntryConverter.FILEID_FIELD,
                                    new BasicDBObject(
                                            "$in",
                                            files
                                    )
                            )
                    )
            );
        }
        if (query.containsKey(VariantQueryParams.RETURNED_STUDIES.key()) && projection.containsField(DBObjectToVariantConverter.STUDIES_FIELD)) {
            List<Integer> studiesIds = getStudyIds(query.getAsList(VariantQueryParams.RETURNED_STUDIES.key()), options);
//            List<Integer> studies = query.getAsIntegerList(VariantQueryParams.RETURNED_STUDIES.key());
            if (!studiesIds.isEmpty()) {
                projection.put(
                        DBObjectToVariantConverter.STUDIES_FIELD,
                        new BasicDBObject(
                                "$elemMatch",
                                new BasicDBObject(
                                        DBObjectToVariantSourceEntryConverter.STUDYID_FIELD,
                                        new BasicDBObject(
                                                "$in",
                                                studiesIds
                                        )
                                )
                        )
                );
            }
        }

        logger.debug("Projection: {}", projection);
        return projection;
    }

    private List<Integer> getStudyIds(List studiesNames, QueryOptions options) {
        List<Integer> studiesIds;
        studiesIds = new ArrayList<>(studiesNames.size());
        for (Object studyObj : studiesNames) {
            if (studyObj instanceof Integer) {
                studiesIds.add(((Integer) studyObj));
            } else {
                String studyName = studyObj.toString();
                try {
                    studiesIds.add(Integer.parseInt(studyName));
                } catch (NumberFormatException e) {
                    QueryResult<StudyConfiguration> result = studyConfigurationManager.getStudyConfiguration(studyName, options);
                    if (result.getResult().isEmpty()) {
                        throw new IllegalStateException("Study " + studyName + " not found");
                    }
                    studiesIds.add(result.first().getStudyId());
                }
            }
        }
        return studiesIds;
    }


    /**
     * Two steps insertion:
     *      First check that the variant and study exists making an update.
     *      For those who doesn't exist, pushes a study with the file and genotype information
     *
     *      The documents that throw a "dup key" exception are those variants that exist and have the study.
     *      Then, only for those variants, make a second update.
     *
     * *An interesting idea would be to invert this actions depending on the number of already inserted variants.
     *
     * @param loadedSampleIds Other loaded sampleIds EXCEPT those that are going to be loaded
     * @param data  Variants to insert
     */
    QueryResult insert(List<Variant> data, int fileId, DBObjectToVariantConverter variantConverter,
                       DBObjectToVariantSourceEntryConverter variantSourceEntryConverter, StudyConfiguration studyConfiguration, List<Integer> loadedSampleIds) {
        if (data.isEmpty()) {
            return new QueryResult("insertVariants");
        }
        List<DBObject> queries = new ArrayList<>(data.size());
        List<DBObject> updates = new ArrayList<>(data.size());
        Set<String> nonInsertedVariants;
        String fileIdStr = Integer.toString(fileId);

        {
            nonInsertedVariants = new HashSet<>();
            Map missingSamples = Collections.emptyMap();
            String defaultGenotype = studyConfiguration.getAttributes().getString(MongoDBVariantStorageManager.DEFAULT_GENOTYPE, "");
            if (defaultGenotype.equals(DBObjectToSamplesConverter.UNKNOWN_GENOTYPE)) {
                logger.debug("Do not need fill gaps. DefaultGenotype is UNKNOWN_GENOTYPE({}).");
            } else if (!loadedSampleIds.isEmpty()) {
                missingSamples = new BasicDBObject(DBObjectToSamplesConverter.UNKNOWN_GENOTYPE, loadedSampleIds);   // ?/?
            }
            for (Variant variant : data) {
                String id = variantConverter.buildStorageId(variant);
                for (VariantSourceEntry variantSourceEntry : variant.getSourceEntries().values()) {
                    if (!variantSourceEntry.getFileId().equals(fileIdStr)) {
                        continue;
                    }
                    int studyId = studyConfiguration.getStudyId();
                    DBObject study = variantSourceEntryConverter.convertToStorageType(variantSourceEntry);
                    DBObject genotypes = (DBObject) study.get(DBObjectToVariantSourceEntryConverter.GENOTYPES_FIELD);
                    if (genotypes != null) {        //If genotypes is null, genotypes are not suppose to be loaded
                        genotypes.putAll(missingSamples);   //Add missing samples
                    }
                    DBObject push = new BasicDBObject(DBObjectToVariantConverter.STUDIES_FIELD, study);
                    BasicDBObject update = new BasicDBObject()
                            .append("$push", push)
                            .append("$setOnInsert", variantConverter.convertToStorageType(variant));
                    if (variant.getIds() != null && !variant.getIds().isEmpty() && !variant.getIds().iterator().next().isEmpty()) {
                        update.put("$addToSet", new BasicDBObject(DBObjectToVariantConverter.IDS_FIELD, new BasicDBObject("$each", variant.getIds())));
                    }
                    // { _id: <variant_id>, "studies.sid": {$ne: <studyId> } }
                    //If the variant exists and contains the study, this find will fail, will try to do the upsert, and throw a duplicated key exception.
                    queries.add(new BasicDBObject("_id", id).append(DBObjectToVariantConverter.STUDIES_FIELD + "." + DBObjectToVariantSourceEntryConverter.STUDYID_FIELD,
                            new BasicDBObject("$ne", studyId)));
                    updates.add(update);
                }
            }
            QueryOptions options = new QueryOptions("upsert", true);
            options.put("multi", false);
            try {
                variantsCollection.update(queries, updates, options);
            } catch (BulkWriteException e) {
                for (BulkWriteError writeError : e.getWriteErrors()) {
                    if (writeError.getCode() == 11000) { //Dup Key error code
                        nonInsertedVariants.add(writeError.getMessage().split("dup key")[1].split("\"")[1]);
                    } else {
                        throw e;
                    }
                }
            }
            queries.clear();
            updates.clear();
        }

        for (Variant variant : data) {
            variant.setAnnotation(null);
            String id = variantConverter.buildStorageId(variant);

            if (nonInsertedVariants != null && !nonInsertedVariants.contains(id)) {
                continue;   //Already inserted variant
            }

            for (VariantSourceEntry variantSourceEntry : variant.getSourceEntries().values()) {
                if (!variantSourceEntry.getFileId().equals(fileIdStr)) {
                    continue;
                }

                DBObject studyObject = variantSourceEntryConverter.convertToStorageType(variantSourceEntry);
                DBObject genotypes = (DBObject) studyObject.get(DBObjectToVariantSourceEntryConverter.GENOTYPES_FIELD);
                DBObject push = new BasicDBObject();
                if (genotypes != null) { //If genotypes is null, genotypes are not suppose to be loaded
                    for (String genotype : genotypes.keySet()) {
                        push.put(DBObjectToVariantConverter.STUDIES_FIELD + ".$." + DBObjectToVariantSourceEntryConverter.GENOTYPES_FIELD + "." + genotype, new BasicDBObject("$each", genotypes.get(genotype)));
                    }
                } else {
                    push.put(DBObjectToVariantConverter.STUDIES_FIELD + ".$." + DBObjectToVariantSourceEntryConverter.GENOTYPES_FIELD, Collections.emptyMap());
                }
                push.put(DBObjectToVariantConverter.STUDIES_FIELD + ".$." + DBObjectToVariantSourceEntryConverter.FILES_FIELD, ((List) studyObject.get(DBObjectToVariantSourceEntryConverter.FILES_FIELD)).get(0));
                BasicDBObject update = new BasicDBObject(new BasicDBObject("$push", push));


                queries.add(new BasicDBObject("_id", id).append(DBObjectToVariantConverter.STUDIES_FIELD + "." + DBObjectToVariantSourceEntryConverter.STUDYID_FIELD, studyConfiguration.getStudyId()));
                updates.add(update);

            }

        }
        if (queries.isEmpty()) {
            return new QueryResult();
        } else {
            QueryOptions options = new QueryOptions("upsert", false);
            options.put("multi", false);
            return variantsCollection.update(queries, updates, options);
        }
    }

    QueryResult<WriteResult> fillFileGaps(int fileId, List<String> chromosomes, List<Integer> fileSampleIds, StudyConfiguration studyConfiguration) {

        // { "studies.sid" : <studyId>, "studies.files.fid" : { $ne : <fileId> } },
        // { $push : {
        //      "studies.$.gt.?/?" : {$each : [ <fileSampleIds> ] }
        // } }

        if (studyConfiguration.getAttributes().getAsStringList(MongoDBVariantStorageManager.DEFAULT_GENOTYPE, "").
                equals(Collections.singletonList(DBObjectToSamplesConverter.UNKNOWN_GENOTYPE))) {
            logger.debug("Do not need fill gaps. DefaultGenotype is UNKNOWN_GENOTYPE({}).", DBObjectToSamplesConverter.UNKNOWN_GENOTYPE);
            return new QueryResult<>();
        }

        DBObject query = new BasicDBObject();
        if (chromosomes != null && !chromosomes.isEmpty()) {
            query.put(DBObjectToVariantConverter.CHROMOSOME_FIELD, new BasicDBObject("$in", chromosomes));
        }

        query.put(DBObjectToVariantConverter.STUDIES_FIELD, new BasicDBObject("$elemMatch",
                new BasicDBObject(
                        DBObjectToVariantSourceEntryConverter.STUDYID_FIELD,
                        studyConfiguration.getStudyId())
                .append(
                        DBObjectToVariantSourceEntryConverter.FILES_FIELD + "." + DBObjectToVariantSourceEntryConverter.FILEID_FIELD,
                        new BasicDBObject("$ne", fileId)
                )
        ));

        BasicDBObject update = new BasicDBObject("$push", new BasicDBObject()
                .append(DBObjectToVariantConverter.STUDIES_FIELD + ".$." +
                        DBObjectToVariantSourceEntryConverter.GENOTYPES_FIELD + "." +
                        DBObjectToSamplesConverter.UNKNOWN_GENOTYPE, new BasicDBObject("$each", fileSampleIds)));

        QueryOptions queryOptions = new QueryOptions("multi", true);
        logger.debug("FillGaps find : {}", query);
        logger.debug("FillGaps update : {}", update);
        return variantsCollection.update(query, update, queryOptions);
    }


    private DBObjectToVariantConverter getDbObjectToVariantConverter(Query query, QueryOptions options) {
        studyConfigurationManager.setDefaultQueryOptions(options);
        List<Integer> studyIds = getStudyIds(query.getAsList(VariantQueryParams.STUDIES.key()), options);

        DBObjectToSamplesConverter samplesConverter;
        if (studyIds.isEmpty()) {
            samplesConverter = new DBObjectToSamplesConverter(studyConfigurationManager, null);
        } else {
            List<StudyConfiguration> studyConfigurations = new LinkedList<>();
            for (Integer studyId : studyIds) {
                QueryResult<StudyConfiguration> queryResult = studyConfigurationManager.getStudyConfiguration(studyId, options);
                if (queryResult.getResult().isEmpty()) {
                    throw new IllegalStateException("iterator(): couldn't find studyConfiguration for StudyId '" + studyId + "'");
                } else {
                    studyConfigurations.add(queryResult.first());
                }
            }
            samplesConverter = new DBObjectToSamplesConverter(studyConfigurations);
        }
        if (query.containsKey(VariantQueryParams.UNKNOWN_GENOTYPE.key())) {
            samplesConverter.setReturnedUnknownGenotype(query.getString(VariantQueryParams.UNKNOWN_GENOTYPE.key()));
        }
        if (query.containsKey(VariantQueryParams.RETURNED_SAMPLES.key())) {
            samplesConverter.setReturnedSamples(new HashSet<>(query.getAsStringList(VariantQueryParams.RETURNED_SAMPLES.key())));
        }
        DBObjectToVariantSourceEntryConverter sourceEntryConverter = new DBObjectToVariantSourceEntryConverter(
                false,
                query.containsKey(VariantQueryParams.RETURNED_FILES.key()) ? query.getAsIntegerList(VariantQueryParams.RETURNED_FILES.key()) : null,
                samplesConverter
        );
        sourceEntryConverter.setStudyConfigurationManager(studyConfigurationManager);
        return new DBObjectToVariantConverter(sourceEntryConverter, new DBObjectToVariantStatsConverter(studyConfigurationManager));
    }

    private QueryBuilder addQueryStringFilter(String key, String value, QueryBuilder builder) {
        if(value != null && !value.isEmpty()) {
            if(value.indexOf(",") == -1) {
                builder.and(key).is(value);
            }else {
                String[] values = value.split(",");
                builder.and(key).in(values);
            }
        }
        return builder;
    }

    private QueryBuilder addQueryListFilter(String key, List<?> values, QueryBuilder builder, QueryOperation op) {
        if (values != null)
            if (values.size() == 1) {
                if(op == QueryOperation.AND) {
                    builder.and(key).is(values.get(0));
                } else {
                    builder.or(QueryBuilder.start(key).is(values.get(0)).get());
                }
            } else if (!values.isEmpty()) {
                if(op == QueryOperation.AND) {
                    builder.and(key).in(values);
                } else {
                    builder.or(QueryBuilder.start(key).in(values).get());
                }
            }
        return builder;
    }

    private QueryBuilder addCompQueryFilter(String key, String value, QueryBuilder builder) {
        String op = value.substring(0, 2);
        op = op.replaceFirst("[0-9]", "");
        String obj = value.replaceFirst(op, "");

        switch(op) {
            case "<":
                builder.and(key).lessThan(Float.parseFloat(obj));
                break;
            case "<=":
                builder.and(key).lessThanEquals(Float.parseFloat(obj));
                break;
            case ">":
                builder.and(key).greaterThan(Float.parseFloat(obj));
                break;
            case ">=":
                builder.and(key).greaterThanEquals(Float.parseFloat(obj));
                break;
            case "=":
            case "==":
                builder.and(key).is(Float.parseFloat(obj));
                break;
            case "!=":
                builder.and(key).notEquals(Float.parseFloat(obj));
                break;
            case "~=":
                builder.and(key).regex(Pattern.compile(obj));
                break;
        }
        return builder;
    }

    private QueryBuilder addScoreFilter(String key, List<String> list, QueryBuilder builder) {
        List<DBObject> ands = new ArrayList<>();
        for (Iterator<String> iterator = list.iterator(); iterator.hasNext(); ) {
            String elem = iterator.next();
            String[] populationFrequency = splitKeyValue(elem);
            QueryBuilder scoreBuilder = new QueryBuilder();
            scoreBuilder.and(DBObjectToVariantAnnotationConverter.SCORE_SOURCE_FIELD).is(populationFrequency[0]);
            addCompQueryFilter(DBObjectToVariantAnnotationConverter.SCORE_SCORE_FIELD, populationFrequency[1], scoreBuilder);
            ands.add(new BasicDBObject(key, new BasicDBObject("$elemMatch", scoreBuilder.get())));
        }
        if (!ands.isEmpty()) {
            builder.and(ands.toArray(new DBObject[ands.size()]));
        }
        return builder;
    }

    private QueryBuilder addFrequencyFilter(String key, String alleleFrequencyField, List<String> list, QueryBuilder builder) {
        List<DBObject> ands = new ArrayList<>();
        for (Iterator<String> iterator = list.iterator(); iterator.hasNext(); ) {
            String elem = iterator.next();
            String[] split = elem.split(":");
            if (split.length == 2) {
                String study = split[0];
                String population = split[1];
//                String frequency = split[2];
                String[] populationFrequency = splitKeyValue(population);
                QueryBuilder frequencyBuilder = new QueryBuilder();
                frequencyBuilder.and(DBObjectToVariantAnnotationConverter.POPULATION_FREQUENCY_STUDY_FIELD).is(study);
//                frequencyBuilder.and(DBObjectToVariantAnnotationConverter.POPULATION_FREQUENCY_POP_FIELD).is(population);
                frequencyBuilder.and(DBObjectToVariantAnnotationConverter.POPULATION_FREQUENCY_POP_FIELD).is(populationFrequency[0]);
//                addCompQueryFilter(alleleFrequencyField, frequency, frequencyBuilder);
                System.out.println("populationFrequency = " + Arrays.toString(populationFrequency));
                addCompQueryFilter(alleleFrequencyField, populationFrequency[1], frequencyBuilder);
                ands.add(new BasicDBObject(key, new BasicDBObject("$elemMatch", frequencyBuilder.get())));
            } else {
                logger.error("Bad score filter: " + elem);
                iterator.remove(); //Remove the malformed query params.
            }
        }
        if (!ands.isEmpty()) {
            builder.and(ands.toArray(new DBObject[ands.size()]));
        }
        return builder;
    }

    private QueryBuilder getRegionFilter(Region region, QueryBuilder builder) {
        List<String> chunkIds = getChunkIds(region);
        builder.and("_at.chunkIds").in(chunkIds);
        builder.and(DBObjectToVariantConverter.END_FIELD).greaterThanEquals(region.getStart());
        builder.and(DBObjectToVariantConverter.START_FIELD).lessThanEquals(region.getEnd());
        return builder;
    }

    private QueryBuilder getRegionFilter(List<Region> regions, QueryBuilder builder) {
        if (regions != null && !regions.isEmpty()) {
            DBObject[] objects = new DBObject[regions.size()];
            int i = 0;
            for (Region region : regions) {
                if (region.getEnd() - region.getStart() < 1000000) {
                    List<String> chunkIds = getChunkIds(region);
                    DBObject regionObject = new BasicDBObject("_at.chunkIds", new BasicDBObject("$in", chunkIds))
                            .append(DBObjectToVariantConverter.START_FIELD, new BasicDBObject("$lte", region.getEnd()))
                            .append(DBObjectToVariantConverter.END_FIELD, new BasicDBObject("$gte", region.getStart()));
                    objects[i] = regionObject;
                } else {
                    DBObject regionObject = new BasicDBObject(DBObjectToVariantConverter.CHROMOSOME_FIELD, region.getChromosome())
                            .append(DBObjectToVariantConverter.START_FIELD, new BasicDBObject("$lte", region.getEnd()))
                            .append(DBObjectToVariantConverter.END_FIELD, new BasicDBObject("$gte", region.getStart()));
                    objects[i] = regionObject;
                }
                i++;
            }
            builder.or(objects);
        }
        return builder;
    }

    void createIndexes(QueryOptions options) {
        logger.debug("Start creating indexes");

        DBObject onBackground = new BasicDBObject("background", true);
        DBObject sparse = new BasicDBObject("background", true).append("sparse", true);
        variantsCollection.createIndex(new BasicDBObject("_at.chunkIds", 1), onBackground);
        variantsCollection.createIndex(new BasicDBObject(DBObjectToVariantConverter.CHROMOSOME_FIELD, 1)
                .append(DBObjectToVariantConverter.START_FIELD, 1)
                .append(DBObjectToVariantConverter.END_FIELD, 1), onBackground);
        variantsCollection.createIndex(new BasicDBObject(DBObjectToVariantConverter.IDS_FIELD, 1), onBackground);
        variantsCollection.createIndex(new BasicDBObject(DBObjectToVariantConverter.STUDIES_FIELD + "." + DBObjectToVariantSourceEntryConverter.STUDYID_FIELD, 1), onBackground);
        variantsCollection.createIndex(new BasicDBObject(DBObjectToVariantConverter.STUDIES_FIELD + "." + DBObjectToVariantSourceEntryConverter.FILES_FIELD + "." + DBObjectToVariantSourceEntryConverter.FILEID_FIELD, 1), onBackground);
        variantsCollection.createIndex(new BasicDBObject(DBObjectToVariantConverter.ANNOTATION_FIELD
                + "." + DBObjectToVariantAnnotationConverter.XREFS_FIELD
                + "." + DBObjectToVariantAnnotationConverter.XREF_ID_FIELD, 1), onBackground);
        variantsCollection.createIndex(new BasicDBObject(DBObjectToVariantConverter.ANNOTATION_FIELD
                + "." + DBObjectToVariantAnnotationConverter.CONSEQUENCE_TYPE_FIELD
                + "." + DBObjectToVariantAnnotationConverter.SO_ACCESSION_FIELD, 1), onBackground);
        variantsCollection.createIndex(new BasicDBObject(DBObjectToVariantConverter.ANNOTATION_FIELD
                + "." + DBObjectToVariantAnnotationConverter.POPULATION_FREQUENCIES_FIELD
                + "." + DBObjectToVariantAnnotationConverter.POPULATION_FREQUENCY_STUDY_FIELD, 1)
                .append(DBObjectToVariantConverter.ANNOTATION_FIELD
                        + "." + DBObjectToVariantAnnotationConverter.POPULATION_FREQUENCIES_FIELD
                        + "." + DBObjectToVariantAnnotationConverter.POPULATION_FREQUENCY_POP_FIELD, 1), sparse);
        variantsCollection.createIndex(new BasicDBObject(DBObjectToVariantConverter.ANNOTATION_FIELD
                + "." + DBObjectToVariantAnnotationConverter.CLINICAL_DATA_FIELD + ".clinvar.clinicalSignificance", 1), sparse);
        variantsCollection.createIndex(new BasicDBObject(DBObjectToVariantConverter.STATS_FIELD + "." + DBObjectToVariantStatsConverter.MAF_FIELD, 1), onBackground);
        variantsCollection.createIndex(new BasicDBObject(DBObjectToVariantConverter.STATS_FIELD + "." + DBObjectToVariantStatsConverter.MGF_FIELD, 1), onBackground);

        logger.debug("sent order to create indices");
    }


    /**
     * This method split a typical key-value param such as 'sift<=0.2' in an array ["sift", "<=0.2"].
     * This implementation can and probably should be improved.
     * @param keyValue The keyvalue parameter to be split
     * @return An array with 2 positions for the key and value
     */
    private String[] splitKeyValue(String keyValue) {
        String[] keyValueArray = new String[2];
        String[] arr = keyValue.replaceAll("==", " ")
                .replaceAll(">=", " ")
                .replaceAll("<=", " ")
                .replaceAll("!=", " ")
                .replaceAll("~=", " ")
                .replaceAll("=", " ")
                .replaceAll("<", " ")
                .replaceAll(">", " ")
                .split(" ");
        keyValueArray[0] = arr[0];
        keyValueArray[1] = keyValue.replaceAll(arr[0], "");
        return keyValueArray;
    }

    /* *******************
     * Auxiliary methods *
     * *******************/

    private List<String> getChunkIds(Region region) {
        List<String> chunkIds = new LinkedList<>();

        int chunkSize = (region.getEnd() - region.getStart() > VariantMongoDBWriter.CHUNK_SIZE_BIG) ?
                VariantMongoDBWriter.CHUNK_SIZE_BIG : VariantMongoDBWriter.CHUNK_SIZE_SMALL;
        int ks = chunkSize / 1000;
        int chunkStart = region.getStart() / chunkSize;
        int chunkEnd = region.getEnd() / chunkSize;

        for (int i = chunkStart; i <= chunkEnd; i++) {
            String chunkId = region.getChromosome() + "_" + i + "_" + ks + "k";
            chunkIds.add(chunkId);
        }

        return chunkIds;
    }

    private int getChunkId(int position, int chunksize) {
        return position / chunksize;
    }

    private int getChunkStart(int id, int chunksize) {
        return (id == 0) ? 1 : id * chunksize;
    }

    private int getChunkEnd(int id, int chunksize) {
        return (id * chunksize) + chunksize - 1;
    }






    /* OLD METHODS*/

    @Deprecated
    private QueryBuilder parseQueryOptions(QueryOptions options, QueryBuilder builder) {
        if (options != null) {

            if (options.containsKey("sort")) {
                if (options.getBoolean("sort")) {
                    options.put("sort", new BasicDBObject(DBObjectToVariantConverter.CHROMOSOME_FIELD, 1).append(DBObjectToVariantConverter.START_FIELD, 1));
                } else {
                    options.remove("sort");
                }
            }

            /** GENOMIC REGION **/

            if (options.containsKey(VariantQueryParams.REGION.key()) && !options.getString(VariantQueryParams.REGION.key()).isEmpty()) {
                List<String> stringList = options.getAsStringList(VariantQueryParams.REGION.key());
                List<Region> regions = new ArrayList<>(stringList.size());
                for (String reg : stringList) {
                    Region region = Region.parseRegion(reg);
                    regions.add(region);
                }
                getRegionFilter(regions, builder);
            }

//            if (options.containsKey(VariantQueryParams.CHROMOSOME.key())) {
//                List<String> chromosome = options.getAsStringList(VariantQueryParams.CHROMOSOME.key());
//                addQueryListFilter(DBObjectToVariantConverter.CHROMOSOME_FIELD, chromosome, builder, QueryOperation.OR);
//            }

            if (options.containsKey(VariantQueryParams.GENE.key())) {
                List<String> xrefs = options.getAsStringList(VariantQueryParams.GENE.key());
                addQueryListFilter(DBObjectToVariantConverter.ANNOTATION_FIELD + "." +
                        DBObjectToVariantAnnotationConverter.XREFS_FIELD + "." +
                        DBObjectToVariantAnnotationConverter.XREF_ID_FIELD, xrefs, builder, QueryOperation.OR);
            }

            if (options.getString(VariantQueryParams.ID.key()) != null && !options.getString(VariantQueryParams.ID.key()).isEmpty()) { //) && !options.getString("id").isEmpty()) {
                List<String> ids = options.getAsStringList(VariantQueryParams.ID.key());
                addQueryListFilter(DBObjectToVariantConverter.ANNOTATION_FIELD + "." +
                        DBObjectToVariantAnnotationConverter.XREFS_FIELD + "." +
                        DBObjectToVariantAnnotationConverter.XREF_ID_FIELD, ids, builder, QueryOperation.OR);
                addQueryListFilter(DBObjectToVariantConverter.IDS_FIELD, ids, builder, QueryOperation.OR);
            }


            /** VARIANT **/

            if (options.containsKey(VariantQueryParams.TYPE.key())) { // && !options.getString("type").isEmpty()) {
                addQueryStringFilter(DBObjectToVariantConverter.TYPE_FIELD, options.getString(VariantQueryParams.TYPE.key()), builder);
            }

            if (options.containsKey(VariantQueryParams.REFERENCE.key()) && options.getString(VariantQueryParams.REFERENCE.key()) != null) {
                addQueryStringFilter(DBObjectToVariantConverter.REFERENCE_FIELD, options.getString(VariantQueryParams.REFERENCE.key()), builder);
            }

            if (options.containsKey(VariantQueryParams.ALTERNATE.key()) && options.getString(VariantQueryParams.ALTERNATE.key()) != null) {
                addQueryStringFilter(DBObjectToVariantConverter.ALTERNATE_FIELD, options.getString(VariantQueryParams.ALTERNATE.key()), builder);
            }

            /** ANNOTATION **/

            if (options.containsKey(VariantQueryParams.ANNOTATION_EXISTS.key())) {
                builder.and(DBObjectToVariantConverter.ANNOTATION_FIELD).exists(options.getBoolean(VariantQueryParams.ANNOTATION_EXISTS.key()));
            }

            if (options.containsKey(VariantQueryParams.ANNOT_XREF.key())) {
                List<String> xrefs = options.getAsStringList(VariantQueryParams.ANNOT_XREF.key());
                addQueryListFilter(DBObjectToVariantConverter.ANNOTATION_FIELD + "." +
                        DBObjectToVariantAnnotationConverter.XREFS_FIELD + "." +
                        DBObjectToVariantAnnotationConverter.XREF_ID_FIELD, xrefs, builder, QueryOperation.AND);
            }

            if (options.containsKey(VariantQueryParams.ANNOT_CONSEQUENCE_TYPE.key())) {
                List<String> cts = new ArrayList<>(options.getAsStringList(VariantQueryParams.ANNOT_CONSEQUENCE_TYPE.key()));
                List<Integer> ctsInteger = new ArrayList<>(cts.size());
                for (Iterator<String> iterator = cts.iterator(); iterator.hasNext(); ) {
                    String ct = iterator.next();
                    if (ct.startsWith("SO:")) {
                        ct = ct.substring(3);
                    }
                    try {
                        ctsInteger.add(Integer.parseInt(ct));
                    } catch (NumberFormatException e) {
                        logger.error("Error parsing integer ", e);
                        iterator.remove();  //Remove the malformed query params.
                    }
                }
                options.put(VariantQueryParams.ANNOT_CONSEQUENCE_TYPE.key(), cts); //Replace the QueryOption without the malformed query params
                addQueryListFilter(DBObjectToVariantConverter.ANNOTATION_FIELD + "." +
                        DBObjectToVariantAnnotationConverter.CONSEQUENCE_TYPE_FIELD + "." +
                        DBObjectToVariantAnnotationConverter.SO_ACCESSION_FIELD, ctsInteger, builder, QueryOperation.AND);
            }

            if (options.containsKey(VariantQueryParams.ANNOT_BIOTYPE.key())) {
                List<String> biotypes = options.getAsStringList(VariantQueryParams.ANNOT_BIOTYPE.key());
                addQueryListFilter(DBObjectToVariantConverter.ANNOTATION_FIELD + "." +
                        DBObjectToVariantAnnotationConverter.CONSEQUENCE_TYPE_FIELD + "." +
                        DBObjectToVariantAnnotationConverter.BIOTYPE_FIELD, biotypes, builder, QueryOperation.AND);
            }

            if (options.containsKey(VariantQueryParams.POLYPHEN.key())) {
                addCompQueryFilter(DBObjectToVariantConverter.ANNOTATION_FIELD + "." +
                        DBObjectToVariantAnnotationConverter.CONSEQUENCE_TYPE_FIELD + "." +
                        DBObjectToVariantAnnotationConverter.POLYPHEN_FIELD + "." +
                        DBObjectToVariantAnnotationConverter.SCORE_SCORE_FIELD, options.getString(VariantQueryParams.POLYPHEN.key()), builder);
            }

            if (options.containsKey(VariantQueryParams.SIFT.key())) {
                addCompQueryFilter(DBObjectToVariantConverter.ANNOTATION_FIELD + "." +
                        DBObjectToVariantAnnotationConverter.CONSEQUENCE_TYPE_FIELD + "." +
                        DBObjectToVariantAnnotationConverter.SIFT_FIELD + "." +
                        DBObjectToVariantAnnotationConverter.SCORE_SCORE_FIELD, options.getString(VariantQueryParams.SIFT.key()), builder);
            }

            if (options.containsKey(VariantQueryParams.PROTEIN_SUBSTITUTION.key())) {
                List<String> list = new ArrayList<>(options.getAsStringList(VariantQueryParams.PROTEIN_SUBSTITUTION.key()));
                addScoreFilter(DBObjectToVariantConverter.ANNOTATION_FIELD + "." +
                        DBObjectToVariantAnnotationConverter.CONSEQUENCE_TYPE_FIELD + "." +
                        DBObjectToVariantAnnotationConverter.PROTEIN_SUBSTITUTION_SCORE_FIELD, list, builder);
                options.put(VariantQueryParams.PROTEIN_SUBSTITUTION.key(), list); //Replace the QueryOption without the malformed query params
            }

            if (options.containsKey(VariantQueryParams.CONSERVATION.key())) {
                List<String> list = new ArrayList<>(options.getAsStringList(VariantQueryParams.CONSERVATION.key()));
                addScoreFilter(DBObjectToVariantConverter.ANNOTATION_FIELD + "." +
                        DBObjectToVariantAnnotationConverter.CONSERVED_REGION_SCORE_FIELD, list, builder);
                options.put(VariantQueryParams.CONSERVATION.key(), list); //Replace the QueryOption without the malformed query params
            }

            if (options.containsKey(VariantQueryParams.ALTERNATE_FREQUENCY.key())) {
                List<String> list = new ArrayList<>(options.getAsStringList(VariantQueryParams.ALTERNATE_FREQUENCY.key()));
                addFrequencyFilter(DBObjectToVariantConverter.ANNOTATION_FIELD + "." +
                                DBObjectToVariantAnnotationConverter.POPULATION_FREQUENCIES_FIELD,
                        DBObjectToVariantAnnotationConverter.POPULATION_FREQUENCY_ALTERNATE_FREQUENCY_FIELD, list, builder); // Same method addFrequencyFilter is used for reference and allele frequencies. Need to provide the field (reference/alternate) where to check the frequency
            }

            if (options.containsKey(VariantQueryParams.REFERENCE_FREQUENCY.key())) {
                List<String> list = new ArrayList<>(options.getAsStringList(VariantQueryParams.REFERENCE_FREQUENCY.key()));
                addFrequencyFilter(DBObjectToVariantConverter.ANNOTATION_FIELD + "." +
                                DBObjectToVariantAnnotationConverter.POPULATION_FREQUENCIES_FIELD,
                        DBObjectToVariantAnnotationConverter.POPULATION_FREQUENCY_REFERENCE_FREQUENCY_FIELD, list, builder); // Same method addFrequencyFilter is used for reference and allele frequencies. Need to provide the field (reference/alternate) where to check the frequency
            }



            /** STATS **/

            if (options.get(VariantQueryParams.STATS_MAF.key()) != null && !options.getString(VariantQueryParams.STATS_MAF.key()).isEmpty()) {
                addCompQueryFilter(
                        DBObjectToVariantConverter.STATS_FIELD + "." + DBObjectToVariantStatsConverter.MAF_FIELD,
                        options.getString(VariantQueryParams.STATS_MAF.key()), builder);
            }

            if (options.get(VariantQueryParams.STATS_MGF.key()) != null && !options.getString(VariantQueryParams.STATS_MGF.key()).isEmpty()) {
                addCompQueryFilter(
                        DBObjectToVariantConverter.STATS_FIELD + "." + DBObjectToVariantStatsConverter.MGF_FIELD,
                        options.getString(VariantQueryParams.STATS_MGF.key()), builder);
            }

            if (options.get(VariantQueryParams.MISSING_ALLELES.key()) != null && !options.getString(VariantQueryParams.MISSING_ALLELES.key()).isEmpty()) {
                addCompQueryFilter(
                        DBObjectToVariantConverter.STATS_FIELD + "." + DBObjectToVariantStatsConverter.MISSALLELE_FIELD,
                        options.getString(VariantQueryParams.MISSING_ALLELES.key()), builder);
            }

            if (options.get(VariantQueryParams.MISSING_GENOTYPES.key()) != null && !options.getString(VariantQueryParams.MISSING_GENOTYPES.key()).isEmpty()) {
                addCompQueryFilter(
                        DBObjectToVariantConverter.STATS_FIELD + "." + DBObjectToVariantStatsConverter.MISSGENOTYPE_FIELD,
                        options.getString(VariantQueryParams.MISSING_GENOTYPES.key()), builder);
            }

            if (options.get("numgt") != null && !options.getString("numgt").isEmpty()) {
                for (String numgt : options.getAsStringList("numgt")) {
                    String[] split = numgt.split(":");
                    addCompQueryFilter(
                            DBObjectToVariantConverter.STATS_FIELD + "." + DBObjectToVariantStatsConverter.NUMGT_FIELD + "." + split[0],
                            split[1], builder);
                }
            }

//            if (options.get("freqgt") != null && !options.getString("freqgt").isEmpty()) {
//                for (String freqgt : getStringList(options.get("freqgt"))) {
//                    String[] split = freqgt.split(":");
//                    addCompQueryFilter(
//                            DBObjectToVariantSourceEntryConverter.STATS_FIELD + "." + DBObjectToVariantStatsConverter.FREQGT_FIELD + "." + split[0],
//                            split[1], builder);
//                }
//            }


            /** FILES **/
            QueryBuilder fileBuilder = QueryBuilder.start();

            if (options.containsKey(VariantQueryParams.STUDIES.key())) { // && !options.getList("studies").isEmpty() && !options.getListAs("studies", String.class).get(0).isEmpty()) {
                addQueryListFilter(
                        DBObjectToVariantSourceEntryConverter.STUDYID_FIELD, options.getAsIntegerList(VariantQueryParams.STUDIES.key()),
                        fileBuilder, QueryOperation.AND);
            }

            if (options.containsKey(VariantQueryParams.FILES.key())) { // && !options.getList("files").isEmpty() && !options.getListAs("files", String.class).get(0).isEmpty()) {
                addQueryListFilter(DBObjectToVariantSourceEntryConverter.FILES_FIELD + "." +
                                DBObjectToVariantSourceEntryConverter.FILEID_FIELD, options.getAsIntegerList(VariantQueryParams.FILES.key()),
                        fileBuilder, QueryOperation.AND);
            }

            if (options.containsKey(VariantQueryParams.GENOTYPE.key())) {
                String sampleGenotypesCSV = options.getString(VariantQueryParams.GENOTYPE.key());

//                String AND = ",";
//                String OR = ";";
//                String IS = ":";

//                String AND = "AND";
//                String OR = "OR";
//                String IS = ":";

                String AND = ";";
                String OR = ",";
                String IS = ":";

                String[] sampleGenotypesArray = sampleGenotypesCSV.split(AND);
                for (String sampleGenotypes : sampleGenotypesArray) {
                    String[] sampleGenotype = sampleGenotypes.split(IS);
                    if(sampleGenotype.length != 2) {
                        continue;
                    }
                    int sample = Integer.parseInt(sampleGenotype[0]);
                    String[] genotypes = sampleGenotype[1].split(OR);
                    QueryBuilder genotypesBuilder = QueryBuilder.start();
                    for (String genotype : genotypes) {
                        String s = DBObjectToVariantSourceEntryConverter.GENOTYPES_FIELD + "." +
                                DBObjectToSamplesConverter.genotypeToStorageType(genotype);
                        //or [ {"samp.0|0" : { $elemMatch : { $eq : <sampleId> } } } ]
                        genotypesBuilder.or(new BasicDBObject(s, new BasicDBObject("$elemMatch", new BasicDBObject("$eq", sample))));
                    }
                    fileBuilder.and(genotypesBuilder.get());
                }
            }

            DBObject fileQuery = fileBuilder.get();
            if (fileQuery.keySet().size() != 0) {
                builder.and(DBObjectToVariantConverter.STUDIES_FIELD).elemMatch(fileQuery);
            }
        }

        logger.debug("Find = " + builder.get());
        return builder;
    }

    @Deprecated
    private DBObject parseProjectionQueryOptions(QueryOptions options) {
        DBObject projection = new BasicDBObject();

        if(options == null) {
            return projection;
        }

        List<String> includeList = options.getAsStringList("include");
        if (!includeList.isEmpty()) { //Include some
            for (String s : includeList) {
                String key = DBObjectToVariantConverter.toShortFieldName(s);
                if (key != null) {
                    projection.put(key, 1);
                } else {
                    logger.warn("Unknown include field: {}", s);
                }
            }
        } else { //Include all
            for (String values : DBObjectToVariantConverter.fieldsMap.values()) {
                projection.put(values, 1);
            }
            if (options.containsKey("exclude")) { // Exclude some
                List<String> excludeList = options.getAsStringList("exclude");
                for (String s : excludeList) {
                    String key = DBObjectToVariantConverter.toShortFieldName(s);
                    if (key != null) {
                        projection.removeField(key);
                    } else {
                        logger.warn("Unknown exclude field: {}", s);
                    }
                }
            }
        }

        if (options.containsKey(VariantQueryParams.RETURNED_FILES.key()) && projection.containsField(DBObjectToVariantConverter.STUDIES_FIELD)) {
//            List<String> files = options.getListAs(FILES, String.class);
            int file = options.getInt(VariantQueryParams.RETURNED_FILES.key());
            projection.put(
                    DBObjectToVariantConverter.STUDIES_FIELD,
                    new BasicDBObject(
                            "$elemMatch",
                            new BasicDBObject(
                                    DBObjectToVariantSourceEntryConverter.FILES_FIELD + "." + DBObjectToVariantSourceEntryConverter.FILEID_FIELD,
                                    file
//                                    new BasicDBObject(
//                                            "$in",
//                                            files
//                                    )
                            )
                    )
            );
        }

        logger.debug("Projection: {}", projection);
        return projection;
    }

    @Override
    @Deprecated
    public QueryResult<Variant> getAllVariants(QueryOptions options) {

        QueryBuilder qb = QueryBuilder.start();
        parseQueryOptions(options, qb);
        DBObject projection = parseProjectionQueryOptions(options);
        logger.debug("Query to be executed {}", qb.get().toString());

        return variantsCollection.find(qb.get(), projection, getDbObjectToVariantConverter(new Query(options), options), options);
    }

    @Override
    @Deprecated
    public QueryResult<Variant> getVariantById(String id, QueryOptions options) {

//        BasicDBObject query = new BasicDBObject(DBObjectToVariantConverter.ID_FIELD, id);

        if(options == null) {
            options = new QueryOptions(VariantQueryParams.ID.key(), id);
        } else {
            options.addToListOption(VariantQueryParams.ID.key(), id);
        }

        QueryBuilder qb = QueryBuilder.start();
        parseQueryOptions(options, qb);
        DBObject projection = parseProjectionQueryOptions(options);
        logger.debug("Query to be executed {}", qb.get().toString());

//        return coll.find(query, options, variantConverter);
        QueryResult<Variant> queryResult = variantsCollection.find(qb.get(), projection, getDbObjectToVariantConverter(new Query(options), options), options);
        queryResult.setId(id);
        return queryResult;
    }

    @Override
    @Deprecated
    public List<QueryResult<Variant>> getAllVariantsByIdList(List<String> idList, QueryOptions options) {
        List<QueryResult<Variant>> allResults = new ArrayList<>(idList.size());
        for (String r : idList) {
            QueryResult<Variant> queryResult = getVariantById(r, options);
            allResults.add(queryResult);
        }
        return allResults;
    }

    @Override
    @Deprecated
    public QueryResult<Variant> getAllVariantsByRegion(Region region, QueryOptions options) {

        QueryBuilder qb = QueryBuilder.start();
        getRegionFilter(region, qb);
        parseQueryOptions(options, qb);
        DBObject projection = parseProjectionQueryOptions(options);

        if (options == null) {
            options = new QueryOptions();
        }

        QueryResult<Variant> queryResult = variantsCollection.find(qb.get(), projection, getDbObjectToVariantConverter(new Query(options), options), options);
        queryResult.setId(region.toString());
        return queryResult;
    }

    @Override
    @Deprecated
    public List<QueryResult<Variant>> getAllVariantsByRegionList(List<Region> regionList, QueryOptions options) {
        List<QueryResult<Variant>> allResults;
        if (options == null) {
            options = new QueryOptions();
        }

        // If the users asks to sort the results, do it by chromosome and start
        if (options.getBoolean("sort", false)) {
            options.put("sort", new BasicDBObject("chr", 1).append("start", 1));
        }

        // If the user asks to merge the results, run only one query,
        // otherwise delegate in the method to query regions one by one
        if (options.getBoolean("merge", false)) {
            options.add(VariantQueryParams.REGION.key(), regionList);
            allResults = Collections.singletonList(getAllVariants(options));
        } else {
            allResults = new ArrayList<>(regionList.size());
            for (Region r : regionList) {
                QueryResult queryResult = getAllVariantsByRegion(r, options);
                queryResult.setId(r.toString());
                allResults.add(queryResult);
            }
        }
        return allResults;
    }

    @Deprecated
    public QueryResult getAllVariantsByRegionAndStudies(Region region, List<String> studyId, QueryOptions options) {

        // Aggregation for filtering when more than one study is present
        QueryBuilder qb = QueryBuilder.start(DBObjectToVariantConverter.STUDIES_FIELD + "." + DBObjectToVariantSourceEntryConverter.STUDYID_FIELD).in(studyId);
        getRegionFilter(region, qb);
        parseQueryOptions(options, qb);

        DBObject match = new BasicDBObject("$match", qb.get());
        DBObject unwind = new BasicDBObject("$unwind", "$" + DBObjectToVariantConverter.STUDIES_FIELD);
        DBObject match2 = new BasicDBObject("$match",
                new BasicDBObject(DBObjectToVariantConverter.STUDIES_FIELD + "." + DBObjectToVariantSourceEntryConverter.STUDYID_FIELD,
                        new BasicDBObject("$in", studyId)));

        logger.debug("Query to be executed {}", qb.get().toString());

        return variantsCollection.aggregate(/*"$variantsRegionStudies", */Arrays.asList(match, unwind, match2), options);
    }

    @Override
    @Deprecated
    public QueryResult getVariantFrequencyByRegion(Region region, QueryOptions options) {
        // db.variants.aggregate( { $match: { $and: [ {chr: "1"}, {start: {$gt: 251391, $lt: 2701391}} ] }}, 
        //                        { $group: { _id: { $subtract: [ { $divide: ["$start", 20000] }, { $divide: [{$mod: ["$start", 20000]}, 20000] } ] }, 
        //                                  totalCount: {$sum: 1}}})

        if(options == null) {
            options = new QueryOptions();
        }

        int interval = options.getInt("interval", 20000);

        BasicDBObject start = new BasicDBObject("$gt", region.getStart());
        start.append("$lt", region.getEnd());

        BasicDBList andArr = new BasicDBList();
        andArr.add(new BasicDBObject(DBObjectToVariantConverter.CHROMOSOME_FIELD, region.getChromosome()));
        andArr.add(new BasicDBObject(DBObjectToVariantConverter.START_FIELD, start));

        // Parsing the rest of options
        QueryBuilder qb = new QueryBuilder();
        DBObject optionsMatch = parseQueryOptions(options, qb).get();
        if(!optionsMatch.keySet().isEmpty()) {
            andArr.add(optionsMatch);
        }
        DBObject match = new BasicDBObject("$match", new BasicDBObject("$and", andArr));


//        qb.and("_at.chunkIds").in(chunkIds);
//        qb.and(DBObjectToVariantConverter.END_FIELD).greaterThanEquals(region.getStart());
//        qb.and(DBObjectToVariantConverter.START_FIELD).lessThanEquals(region.getEnd());
//
//        List<String> chunkIds = getChunkIds(region);
//        DBObject regionObject = new BasicDBObject("_at.chunkIds", new BasicDBObject("$in", chunkIds))
//                .append(DBObjectToVariantConverter.END_FIELD, new BasicDBObject("$gte", region.getStart()))
//                .append(DBObjectToVariantConverter.START_FIELD, new BasicDBObject("$lte", region.getEnd()));


        BasicDBList divide1 = new BasicDBList();
        divide1.add("$start");
        divide1.add(interval);

        BasicDBList divide2 = new BasicDBList();
        divide2.add(new BasicDBObject("$mod", divide1));
        divide2.add(interval);

        BasicDBList subtractList = new BasicDBList();
        subtractList.add(new BasicDBObject("$divide", divide1));
        subtractList.add(new BasicDBObject("$divide", divide2));


        BasicDBObject substract = new BasicDBObject("$subtract", subtractList);

        DBObject totalCount = new BasicDBObject("$sum", 1);

        BasicDBObject g = new BasicDBObject("_id", substract);
        g.append("features_count", totalCount);
        DBObject group = new BasicDBObject("$group", g);

        DBObject sort = new BasicDBObject("$sort", new BasicDBObject("_id", 1));

//        logger.info("getAllIntervalFrequencies - (>·_·)>");
//        System.out.println(options.toString());
//
//        System.out.println(match.toString());
//        System.out.println(group.toString());
//        System.out.println(sort.toString());

        long dbTimeStart = System.currentTimeMillis();
        QueryResult output = variantsCollection.aggregate(/*"$histogram", */Arrays.asList(match, group, sort), options);
        long dbTimeEnd = System.currentTimeMillis();

        Map<Long, DBObject> ids = new HashMap<>();
        // Create DBObject for intervals with features inside them
        for (DBObject intervalObj : (List<DBObject>) output.getResult()) {
            Long _id = Math.round((Double) intervalObj.get("_id"));//is double

            DBObject intervalVisited = ids.get(_id);
            if (intervalVisited == null) {
                intervalObj.put("_id", _id);
                intervalObj.put("start", getChunkStart(_id.intValue(), interval));
                intervalObj.put("end", getChunkEnd(_id.intValue(), interval));
                intervalObj.put("chromosome", region.getChromosome());
                intervalObj.put("features_count", Math.log((int) intervalObj.get("features_count")));
                ids.put(_id, intervalObj);
            } else {
                Double sum = (Double) intervalVisited.get("features_count") + Math.log((int) intervalObj.get("features_count"));
                intervalVisited.put("features_count", sum.intValue());
            }
        }

        // Create DBObject for intervals without features inside them
        BasicDBList resultList = new BasicDBList();
        int firstChunkId = getChunkId(region.getStart(), interval);
        int lastChunkId = getChunkId(region.getEnd(), interval);
        DBObject intervalObj;
        for (int chunkId = firstChunkId; chunkId <= lastChunkId; chunkId++) {
            intervalObj = ids.get((long) chunkId);
            if (intervalObj == null) {
                intervalObj = new BasicDBObject();
                intervalObj.put("_id", chunkId);
                intervalObj.put("start", getChunkStart(chunkId, interval));
                intervalObj.put("end", getChunkEnd(chunkId, interval));
                intervalObj.put("chromosome", region.getChromosome());
                intervalObj.put("features_count", 0);
            }
            resultList.add(intervalObj);
        }

        QueryResult queryResult = new QueryResult(region.toString(), ((Long) (dbTimeEnd - dbTimeStart)).intValue(),
                resultList.size(), resultList.size(), null, null, resultList);

        return queryResult;
    }

    @Deprecated
    public QueryResult getAllVariantsByGene(String geneName, QueryOptions options) {
        QueryBuilder qb = QueryBuilder.start();
        if(options == null) {
            options = new QueryOptions(VariantQueryParams.GENE.key(), geneName);
        } else {
            options.addToListOption(VariantQueryParams.GENE.key(), geneName);
        }
        options.put(VariantQueryParams.GENE.key(), geneName);
        parseQueryOptions(options, qb);
        DBObject projection = parseProjectionQueryOptions(options);
        QueryResult<Variant> queryResult = variantsCollection.find(qb.get(), projection, getDbObjectToVariantConverter(new Query(options), options), options);
        queryResult.setId(geneName);
        return queryResult;
    }

    @Override
    @Deprecated
    public QueryResult groupBy(String field, QueryOptions options) {

        String documentPath;
        switch (field) {
            case "gene":
            default:
                documentPath = DBObjectToVariantConverter.ANNOTATION_FIELD + "." + DBObjectToVariantAnnotationConverter.CONSEQUENCE_TYPE_FIELD + "." + DBObjectToVariantAnnotationConverter.GENE_NAME_FIELD;
                break;
            case "ensemblGene":
                documentPath = DBObjectToVariantConverter.ANNOTATION_FIELD + "." + DBObjectToVariantAnnotationConverter.CONSEQUENCE_TYPE_FIELD + "." + DBObjectToVariantAnnotationConverter.ENSEMBL_GENE_ID_FIELD;
                break;
            case "ct":
            case "consequence_type":
                documentPath = DBObjectToVariantConverter.ANNOTATION_FIELD + "." + DBObjectToVariantAnnotationConverter.CONSEQUENCE_TYPE_FIELD + "." + DBObjectToVariantAnnotationConverter.SO_ACCESSION_FIELD;
                break;
        }

        QueryBuilder qb = QueryBuilder.start();
        parseQueryOptions(options, qb);

        DBObject match = new BasicDBObject("$match", qb.get());
        DBObject project = new BasicDBObject("$project", new BasicDBObject("field", "$"+documentPath));
        DBObject unwind = new BasicDBObject("$unwind", "$field");
        DBObject group = new BasicDBObject("$group", new BasicDBObject("_id", "$field")
//                .append("field", "$field")
                .append("count", new BasicDBObject("$sum", 1))); // sum, count, avg, ...?
        DBObject sort = new BasicDBObject("$sort", new BasicDBObject("count", options != null ? options.getInt("order", -1) : -1)); // 1 = ascending, -1 = descending
        DBObject limit = new BasicDBObject("$limit", options != null && options.getInt("limit", -1) > 0 ? options.getInt("limit") : 10);

        return variantsCollection.aggregate(Arrays.asList(match, project, unwind, group, sort, limit), options);
    }

    @Deprecated
    public QueryResult getMostAffectedGenes(int numGenes, QueryOptions options) {
        return getGenesRanking(numGenes, -1, options);
    }

    @Deprecated
    public QueryResult getLeastAffectedGenes(int numGenes, QueryOptions options) {
        return getGenesRanking(numGenes, 1, options);
    }

    @Deprecated
    private QueryResult getGenesRanking(int numGenes, int order, QueryOptions options) {
        if (options == null) {
            options = new QueryOptions();
        }
        options.put("limit", numGenes);
        options.put("order", order);

        return groupBy("gene", options);
    }

    @Deprecated
    public QueryResult getTopConsequenceTypes(int numConsequenceTypes, QueryOptions options) {
        return getConsequenceTypesRanking(numConsequenceTypes, -1, options);
    }

    @Deprecated
    public QueryResult getBottomConsequenceTypes(int numConsequenceTypes, QueryOptions options) {
        return getConsequenceTypesRanking(numConsequenceTypes, 1, options);
    }

    @Deprecated
    private QueryResult getConsequenceTypesRanking(int numConsequenceTypes, int order, QueryOptions options) {
        if (options == null) {
            options = new QueryOptions();
        }
        options.put("limit", numConsequenceTypes);
        options.put("order", order);

        return groupBy("ct", options);
    }

    @Override
    @Deprecated
    public VariantSourceDBAdaptor getVariantSourceDBAdaptor() {
        return variantSourceMongoDBAdaptor;
    }

    @Override
    public StudyConfigurationManager getStudyConfigurationManager() {
        return studyConfigurationManager;
    }

    @Override
    public void setStudyConfigurationManager(StudyConfigurationManager studyConfigurationManager) {
        this.studyConfigurationManager = studyConfigurationManager;
    }


    @Override
    @Deprecated
    public VariantDBIterator iterator(QueryOptions options) {
        return iterator(new Query(options), options);
    }

    @Deprecated
    public QueryResult insert(List<Variant> variants, StudyConfiguration studyConfiguration, QueryOptions options) {
        int fileId = options.getInt(VariantStorageManager.Options.FILE_ID.key());
        boolean includeStats = options.getBoolean(VariantStorageManager.Options.INCLUDE_STATS.key(), VariantStorageManager.Options.INCLUDE_STATS.defaultValue());
        boolean includeSrc = options.getBoolean(VariantStorageManager.Options.INCLUDE_SRC.key(), VariantStorageManager.Options.INCLUDE_SRC.defaultValue());
        boolean includeGenotypes = options.getBoolean(VariantStorageManager.Options.INCLUDE_GENOTYPES.key(), VariantStorageManager.Options.INCLUDE_GENOTYPES.defaultValue());
//        boolean compressGenotypes = options.getBoolean(VariantStorageManager.Options.COMPRESS_GENOTYPES.key(), VariantStorageManager.Options.COMPRESS_GENOTYPES.defaultValue());
//        String defaultGenotype = options.getString(MongoDBVariantStorageManager.DEFAULT_GENOTYPE, "0|0");

        DBObjectToVariantConverter variantConverter = new DBObjectToVariantConverter(null, includeStats? new DBObjectToVariantStatsConverter(studyConfigurationManager) : null);
        DBObjectToVariantSourceEntryConverter sourceEntryConverter = new DBObjectToVariantSourceEntryConverter(includeSrc,
                includeGenotypes? new DBObjectToSamplesConverter(studyConfiguration) : null);
        return insert(variants, fileId, variantConverter, sourceEntryConverter, studyConfiguration, getLoadedSamples(fileId, studyConfiguration));
    }

    public static List<Integer> getLoadedSamples(int fileId, StudyConfiguration studyConfiguration) {
        List<Integer> loadedSampleIds = new LinkedList<>();
        for (Integer indexedFile : studyConfiguration.getIndexedFiles()) {
            if (indexedFile.equals(fileId)) {
                continue;
            } else {
                loadedSampleIds.addAll(studyConfiguration.getSamplesInFiles().get(indexedFile));
            }
        }
        loadedSampleIds.removeAll(studyConfiguration.getSamplesInFiles().get(fileId));
        return loadedSampleIds;
    }

    @Override
    @Deprecated
    public QueryResult updateStats(List<VariantStatsWrapper> variantStatsWrappers, int studyId, QueryOptions queryOptions) {
        DBCollection coll = db.getDb().getCollection(collectionName);
        BulkWriteOperation builder = coll.initializeUnorderedBulkOperation();

        long start = System.nanoTime();
        DBObjectToVariantStatsConverter statsConverter = new DBObjectToVariantStatsConverter(studyConfigurationManager);
//        VariantSource variantSource = queryOptions.get(VariantStorageManager.VARIANT_SOURCE, VariantSource.class);
        int fileId = queryOptions.getInt(VariantStorageManager.Options.FILE_ID.key());
        DBObjectToVariantConverter variantConverter = getDbObjectToVariantConverter(new Query(queryOptions), queryOptions);
        //TODO: Use the StudyConfiguration to change names to ids

        // TODO make unset of 'st' if already present?
        for (VariantStatsWrapper wrapper : variantStatsWrappers) {
            Map<String, VariantStats> cohortStats = wrapper.getCohortStats();
            Iterator<VariantStats> iterator = cohortStats.values().iterator();
            VariantStats variantStats = iterator.hasNext()? iterator.next() : null;
            List<DBObject> cohorts = statsConverter.convertCohortsToStorageType(cohortStats, studyId);   // TODO remove when we remove fileId
//            List cohorts = statsConverter.convertCohortsToStorageType(cohortStats, variantSource.getStudyId());   // TODO use when we remove fileId

            // add cohorts, overwriting old values if that cid, fid and sid already exists: remove and then add
            // db.variants.update(
            //      {_id:<id>},
            //      {$pull:{st:{cid:{$in:["Cohort 1","cohort 2"]}, fid:{$in:["file 1", "file 2"]}, sid:{$in:["study 1", "study 2"]}}}}
            // )
            // db.variants.update(
            //      {_id:<id>},
            //      {$push:{st:{$each: [{cid:"Cohort 1", fid:"file 1", ... , defaultValue:3},{cid:"Cohort 2", ... , defaultValue:3}] }}}
            // )

            if (!cohorts.isEmpty()) {
                String id = variantConverter.buildStorageId(wrapper.getChromosome(), wrapper.getPosition(),
                        variantStats.getRefAllele(), variantStats.getAltAllele());

                List<String> cohortIds = new ArrayList<>(cohorts.size());
                List<Integer> fileIds = new ArrayList<>(cohorts.size());
                List<Integer> studyIds = new ArrayList<>(cohorts.size());
                for (DBObject cohort : cohorts) {
                    cohortIds.add((String) cohort.get(DBObjectToVariantStatsConverter.COHORT_ID));
//                    fileIds.add((Integer) cohort.get(DBObjectToVariantStatsConverter.FILE_ID));
                    studyIds.add((Integer) cohort.get(DBObjectToVariantStatsConverter.STUDY_ID));
                }

                DBObject find = new BasicDBObject("_id", id);

                DBObject update = new BasicDBObject("$pull",
                        new BasicDBObject(DBObjectToVariantConverter.STATS_FIELD,
                                new BasicDBObject()
                                        .append(
                                                DBObjectToVariantStatsConverter.STUDY_ID,
                                                new BasicDBObject("$in", studyIds))
//                                        .append(
//                                                DBObjectToVariantStatsConverter.FILE_ID,
//                                                new BasicDBObject("$in", fileIds))
                                        .append(
                                                DBObjectToVariantStatsConverter.COHORT_ID,
                                                new BasicDBObject("$in", cohortIds))));

                builder.find(find).updateOne(update);

                DBObject push = new BasicDBObject("$push",
                        new BasicDBObject(DBObjectToVariantConverter.STATS_FIELD,
                                new BasicDBObject("$each", cohorts)));

                builder.find(find).update(push);
            }
        }

        // TODO handle if the variant didn't had that studyId in the files array
        // TODO check the substitution is done right if the stats are already present
        BulkWriteResult writeResult = builder.execute();
        int writes = writeResult.getModifiedCount();

        return new QueryResult<>("", ((int) (System.nanoTime() - start)), writes, writes, "", "", Collections.singletonList(writeResult));
    }

    @Deprecated
    QueryResult deleteStats(int studyId, String cohortId) {

        // { st : { $elemMatch : {  sid : <studyId>, cid : <cohortId> } } }
        DBObject query = new BasicDBObject(DBObjectToVariantConverter.STATS_FIELD,
                new BasicDBObject("$elemMatch",
                        new BasicDBObject(DBObjectToVariantStatsConverter.STUDY_ID, studyId)
                                .append(DBObjectToVariantStatsConverter.COHORT_ID, cohortId)));

        // { $pull : { st : {  sid : <studyId>, cid : <cohortId> } } }
        BasicDBObject update = new BasicDBObject(
                "$pull",
                new BasicDBObject(DBObjectToVariantConverter.STATS_FIELD,
                        new BasicDBObject(DBObjectToVariantStatsConverter.STUDY_ID, studyId)
                                .append(DBObjectToVariantStatsConverter.COHORT_ID, cohortId)
                )
        );
        logger.debug("deleteStats: query = {}", query);
        logger.debug("deleteStats: update = {}", update);

        return variantsCollection.update(query, update, new QueryOptions("multi", true));
    }

    @Deprecated
    public QueryResult deleteStudy(int studyId, QueryOptions queryOptions) {

        if (queryOptions == null) {
            queryOptions = new QueryOptions();
        }
        queryOptions.put(VariantQueryParams.STUDIES.key(), studyId);
        DBObject query = parseQueryOptions(queryOptions, new QueryBuilder()).get();

        // { $pull : { files : {  sid : <studyId> } } }
        BasicDBObject update = new BasicDBObject(
                "$pull",
                new BasicDBObject(
                        DBObjectToVariantConverter.STUDIES_FIELD,
                        new BasicDBObject(
                                DBObjectToVariantSourceEntryConverter.STUDYID_FIELD, studyId
                        )
                )
        );
        QueryResult<WriteResult> result = variantsCollection.update(query, update, new QueryOptions("multi", true));

        logger.debug("deleteStudy: query = {}", query);
        logger.debug("deleteStudy: update = {}", update);

        if (queryOptions.getBoolean("purge", false)) {
            BasicDBObject purgeQuery = new BasicDBObject(DBObjectToVariantConverter.STUDIES_FIELD, new BasicDBObject("$size", 0));
            variantsCollection.remove(purgeQuery, new QueryOptions("multi", true));
        }

        return result;
    }

    @Deprecated
    QueryResult deleteAnnotation(int annotationId, int studyId, QueryOptions queryOptions) {

        if (queryOptions == null) {
            queryOptions = new QueryOptions();
        }
        queryOptions.put(VariantQueryParams.STUDIES.key(), studyId);
        DBObject query = parseQueryOptions(queryOptions, new QueryBuilder()).get();

        DBObject update = new BasicDBObject("$unset", new BasicDBObject(DBObjectToVariantConverter.ANNOTATION_FIELD, ""));

        logger.debug("deleteAnnotation: query = {}", query);
        logger.debug("deleteAnnotation: update = {}", update);

        return variantsCollection.update(query, update, new QueryOptions("multi", true));
    }

}<|MERGE_RESOLUTION|>--- conflicted
+++ resolved
@@ -79,18 +79,8 @@
         db = mongoManager.get(credentials.getMongoDbName(), credentials.getMongoDBConfiguration());
         variantSourceMongoDBAdaptor = new VariantSourceMongoDBAdaptor(credentials, filesCollectionName);
         collectionName = variantsCollectionName;
-<<<<<<< HEAD
-        
-        // Converters from DBObject to Java classes
-        // TODO Allow to configure depending on the type of study?
-        variantSourceEntryConverter = new DBObjectToVariantSourceEntryConverter(
-                VariantStorageManager.Options.INCLUDE_SRC.defaultValue(),
-                new DBObjectToSamplesConverter(studyConfigurationManager, variantSourceMongoDBAdaptor));
-        variantConverter = new DBObjectToVariantConverter(variantSourceEntryConverter, new DBObjectToVariantStatsConverter());
-=======
         variantsCollection = db.getCollection(collectionName);
         this.studyConfigurationManager = studyConfigurationManager;
->>>>>>> 444b1b88
     }
 
 
@@ -100,31 +90,12 @@
         this.dataWriter = dataWriter;
     }
 
-
-    @Override
-<<<<<<< HEAD
-    public void setConstantSamples(String sourceEntry) {
-        List<String> samples = null;
-        QueryResult samplesBySource = variantSourceMongoDBAdaptor.getSamplesBySource(sourceEntry, null);    // TODO jmmut: check when we remove fileId
-        if(samplesBySource.getResult().isEmpty()) {
-            logger.error("setConstantSamples(): couldn't find samples in source {} " + sourceEntry);
-        } else {
-            samples = (List<String>) samplesBySource.getResult().get(0);
-        }
-        
-        variantSourceEntryConverter = new DBObjectToVariantSourceEntryConverter(
-                VariantStorageManager.IncludeSrc.FULL,
-                new DBObjectToSamplesConverter(samples)
-        );
-        
-        variantConverter = new DBObjectToVariantConverter(variantSourceEntryConverter, new DBObjectToVariantStatsConverter());
-=======
     public QueryResult insert(List<Variant> variants, String studyName, QueryOptions options) {
         StudyConfiguration studyConfiguration = studyConfigurationManager.getStudyConfiguration(studyName, options).first();
         // TODO FILE_ID must be in QueryOptions?
         int fileId = options.getInt(VariantStorageManager.Options.FILE_ID.key());
         boolean includeStats = options.getBoolean(VariantStorageManager.Options.INCLUDE_STATS.key(), VariantStorageManager.Options.INCLUDE_STATS.defaultValue());
-        boolean includeSrc = options.getBoolean(VariantStorageManager.Options.INCLUDE_SRC.key(), VariantStorageManager.Options.INCLUDE_SRC.defaultValue());
+        VariantStorageManager.IncludeSrc includeSrc = VariantStorageManager.IncludeSrc.parse(options.getString(VariantStorageManager.Options.INCLUDE_SRC.key(), VariantStorageManager.Options.INCLUDE_SRC.defaultValue()));
         boolean includeGenotypes = options.getBoolean(VariantStorageManager.Options.INCLUDE_GENOTYPES.key(), VariantStorageManager.Options.INCLUDE_GENOTYPES.defaultValue());
 //        boolean compressGenotypes = options.getBoolean(VariantStorageManager.Options.COMPRESS_GENOTYPES.key(), VariantStorageManager.Options.COMPRESS_GENOTYPES.defaultValue());
 //        String defaultGenotype = options.getString(MongoDBVariantStorageManager.DEFAULT_GENOTYPE, "0|0");
@@ -133,7 +104,6 @@
         DBObjectToVariantSourceEntryConverter sourceEntryConverter = new DBObjectToVariantSourceEntryConverter(includeSrc,
                 includeGenotypes? new DBObjectToSamplesConverter(studyConfiguration) : null);
         return insert(variants, fileId, variantConverter, sourceEntryConverter, studyConfiguration, null);
->>>>>>> 444b1b88
     }
 
     @Override
@@ -521,7 +491,7 @@
         DBObjectToVariantConverter variantConverter = getDbObjectToVariantConverter(new Query(), options);
         //TODO: Use the StudyConfiguration to change names to ids
         
-        boolean overwrite = queryOptions.getBoolean(VariantStorageManager.Options.OVERWRITE_STATS.key(), false);
+        boolean overwrite = options.getBoolean(VariantStorageManager.Options.OVERWRITE_STATS.key(), false);
 
         // TODO make unset of 'st' if already present?
         for (VariantStatsWrapper wrapper : variantStatsWrappers) {
@@ -545,23 +515,12 @@
                 String id = variantConverter.buildStorageId(wrapper.getChromosome(), wrapper.getPosition(),
                         variantStats.getRefAllele(), variantStats.getAltAllele());
 
-<<<<<<< HEAD
-=======
-                List<Integer> cohortIds = new ArrayList<>(cohorts.size());
-                List<Integer> studyIds = new ArrayList<>(cohorts.size());
-                for (DBObject cohort : cohorts) {
-                    cohortIds.add((Integer) cohort.get(DBObjectToVariantStatsConverter.COHORT_ID));
-                    studyIds.add((Integer) cohort.get(DBObjectToVariantStatsConverter.STUDY_ID));
-                }
-
->>>>>>> 444b1b88
                 DBObject find = new BasicDBObject("_id", id);
                 if (overwrite) {
                     List<BasicDBObject> idsList = new ArrayList<>(cohorts.size());
                     for (DBObject cohort : cohorts) {
                         BasicDBObject ids = new BasicDBObject()
                                 .append(DBObjectToVariantStatsConverter.COHORT_ID, cohort.get(DBObjectToVariantStatsConverter.COHORT_ID))
-                                .append(DBObjectToVariantStatsConverter.FILE_ID, cohort.get(DBObjectToVariantStatsConverter.FILE_ID))
                                 .append(DBObjectToVariantStatsConverter.STUDY_ID, cohort.get(DBObjectToVariantStatsConverter.STUDY_ID));
                         idsList.add(ids);
                     }
@@ -569,26 +528,9 @@
                             new BasicDBObject(DBObjectToVariantConverter.STATS_FIELD,
                                     new BasicDBObject("$or", idsList)));
 
-<<<<<<< HEAD
                     pullBuilder.find(find).updateOne(update);
                 }
-=======
-                DBObject update = new BasicDBObject("$pull",
-                        new BasicDBObject(DBObjectToVariantConverter.STATS_FIELD,
-                                new BasicDBObject()
-                                        .append(
-                                                DBObjectToVariantStatsConverter.STUDY_ID,
-                                                new BasicDBObject("$in", studyIds))
-//                                        .append(
-//                                                DBObjectToVariantStatsConverter.FILE_ID,
-//                                                new BasicDBObject("$in", fileIds))
-                                        .append(
-                                                DBObjectToVariantStatsConverter.COHORT_ID,
-                                                new BasicDBObject("$in", cohortIds))));
-
-                builder.find(find).updateOne(update);
-
->>>>>>> 444b1b88
+
                 DBObject push = new BasicDBObject("$push",
                         new BasicDBObject(DBObjectToVariantConverter.STATS_FIELD,
                                 new BasicDBObject("$each", cohorts)));
@@ -1220,7 +1162,7 @@
             samplesConverter.setReturnedSamples(new HashSet<>(query.getAsStringList(VariantQueryParams.RETURNED_SAMPLES.key())));
         }
         DBObjectToVariantSourceEntryConverter sourceEntryConverter = new DBObjectToVariantSourceEntryConverter(
-                false,
+                VariantStorageManager.Options.INCLUDE_SRC.defaultValue(),
                 query.containsKey(VariantQueryParams.RETURNED_FILES.key()) ? query.getAsIntegerList(VariantQueryParams.RETURNED_FILES.key()) : null,
                 samplesConverter
         );
@@ -2116,7 +2058,7 @@
     public QueryResult insert(List<Variant> variants, StudyConfiguration studyConfiguration, QueryOptions options) {
         int fileId = options.getInt(VariantStorageManager.Options.FILE_ID.key());
         boolean includeStats = options.getBoolean(VariantStorageManager.Options.INCLUDE_STATS.key(), VariantStorageManager.Options.INCLUDE_STATS.defaultValue());
-        boolean includeSrc = options.getBoolean(VariantStorageManager.Options.INCLUDE_SRC.key(), VariantStorageManager.Options.INCLUDE_SRC.defaultValue());
+        VariantStorageManager.IncludeSrc includeSrc = VariantStorageManager.IncludeSrc.parse(options.getString(VariantStorageManager.Options.INCLUDE_SRC.key(), VariantStorageManager.Options.INCLUDE_SRC.defaultValue()));
         boolean includeGenotypes = options.getBoolean(VariantStorageManager.Options.INCLUDE_GENOTYPES.key(), VariantStorageManager.Options.INCLUDE_GENOTYPES.defaultValue());
 //        boolean compressGenotypes = options.getBoolean(VariantStorageManager.Options.COMPRESS_GENOTYPES.key(), VariantStorageManager.Options.COMPRESS_GENOTYPES.defaultValue());
 //        String defaultGenotype = options.getString(MongoDBVariantStorageManager.DEFAULT_GENOTYPE, "0|0");
