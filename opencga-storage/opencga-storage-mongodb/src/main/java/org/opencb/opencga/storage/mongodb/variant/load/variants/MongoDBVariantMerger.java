--- conflicted
+++ resolved
@@ -1014,7 +1014,8 @@
 
     /**
      * Transform the set of genotypes and file objects into a set of mongodb operations.
-     *  @param emptyVar            Parsed empty variant of the document. Only chr, pos, ref, alt
+     *
+     * @param emptyVar            Parsed empty variant of the document. Only chr, pos, ref, alt
      * @param ids                 Variant identifiers seen for this variant
      * @param fileDocuments       List of files to be updated
      * @param alternatesFromStage Number of alternates from the stage collection.
@@ -1026,19 +1027,14 @@
      * @param mongoDBOps          Set of MongoBD operations to update
      */
     protected void updateMongoDBOperations(Variant emptyVar, List<String> ids, List<Document> fileDocuments,
-<<<<<<< HEAD
-                                           List<Document> secondaryAlternates, Document gts, boolean newStudy, boolean newVariant,
-                                           MongoDBOperations mongoDBOps) {
-
-        if (!excludeGenotypes) {
-            mongoDBOps.getGenotypes().addAll(gts.keySet());
-        }
-
-=======
                                            int alternatesFromStage, List<Document> secondaryAlternates, Document gts,
                                            boolean newStudy, boolean newVariant, MongoDBOperations mongoDBOps) {
         final String id;
->>>>>>> 62c32eb2
+
+        if (!excludeGenotypes) {
+            mongoDBOps.getGenotypes().addAll(gts.keySet());
+        }
+
         if (newStudy) {
             // If there where no files and the study is new, do not add a new study.
             // It may happen if all the files in the variant where duplicated for this variant.
