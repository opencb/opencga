<?xml version="1.0" encoding="UTF-8"?>
<!--
  ~ Copyright 2015-2017 OpenCB
  ~
  ~ Licensed under the Apache License, Version 2.0 (the "License");
  ~ you may not use this file except in compliance with the License.
  ~ You may obtain a copy of the License at
  ~
  ~     http://www.apache.org/licenses/LICENSE-2.0
  ~
  ~ Unless required by applicable law or agreed to in writing, software
  ~ distributed under the License is distributed on an "AS IS" BASIS,
  ~ WITHOUT WARRANTIES OR CONDITIONS OF ANY KIND, either express or implied.
  ~ See the License for the specific language governing permissions and
  ~ limitations under the License.
  -->

<project xmlns="http://maven.apache.org/POM/4.0.0"
         xmlns:xsi="http://www.w3.org/2001/XMLSchema-instance"
         xsi:schemaLocation="http://maven.apache.org/POM/4.0.0 http://maven.apache.org/xsd/maven-4.0.0.xsd">
    <parent>
        <artifactId>opencga-storage</artifactId>
        <groupId>org.opencb.opencga</groupId>
<<<<<<< HEAD
        <version>2.2.8-SNAPSHOT</version>
=======
        <version>2.2.9-SNAPSHOT</version>
>>>>>>> d5b39981
    </parent>
    <modelVersion>4.0.0</modelVersion>

    <artifactId>opencga-storage-benchmark</artifactId>

    <properties>
        <jmeter.version>5.0</jmeter.version>
    </properties>

    <dependencies>
        <dependency>
            <groupId>org.opencb.opencga</groupId>
            <artifactId>opencga-storage-core</artifactId>
        </dependency>

        <dependency>
            <groupId>org.apache.jmeter</groupId>
            <artifactId>ApacheJMeter_core</artifactId>
            <version>${jmeter.version}</version>
            <exclusions>
                <exclusion>
                    <artifactId>mongo-java-driver</artifactId>
                    <groupId>org.mongodb</groupId>
                </exclusion>
                <exclusion>
                    <groupId>org.apache.logging.log4j</groupId>
                    <artifactId>log4j-slf4j-impl</artifactId>
                </exclusion>
                <exclusion>
                    <groupId>org.apache.logging.log4j</groupId>
                    <artifactId>log4j-1.2-api</artifactId>
                </exclusion>
                <exclusion>
                    <groupId>org.apache.logging.log4j</groupId>
                    <artifactId>log4j-api</artifactId>
                </exclusion>
                <exclusion>
                    <groupId>org.apache.logging.log4j</groupId>
                    <artifactId>log4j-core</artifactId>
                </exclusion>
            </exclusions>
        </dependency>
        <dependency>
            <groupId>org.apache.jmeter</groupId>
            <artifactId>ApacheJMeter_http</artifactId>
            <version>${jmeter.version}</version>
            <exclusions>
                <exclusion>
                    <artifactId>mongo-java-driver</artifactId>
                    <groupId>org.mongodb</groupId>
                </exclusion>
                <exclusion>
                    <groupId>org.apache.logging.log4j</groupId>
                    <artifactId>log4j-slf4j-impl</artifactId>
                </exclusion>
                <exclusion>
                    <groupId>org.apache.logging.log4j</groupId>
                    <artifactId>log4j-1.2-api</artifactId>
                </exclusion>
            </exclusions>
        </dependency>
        <dependency>
            <groupId>org.apache.jmeter</groupId>
            <artifactId>ApacheJMeter_java</artifactId>
            <version>${jmeter.version}</version>
            <exclusions>
                <exclusion>
                    <artifactId>mongo-java-driver</artifactId>
                    <groupId>org.mongodb</groupId>
                </exclusion>
                <exclusion>
                    <groupId>org.apache.logging.log4j</groupId>
                    <artifactId>log4j-slf4j-impl</artifactId>
                </exclusion>
                <exclusion>
                    <groupId>org.apache.logging.log4j</groupId>
                    <artifactId>log4j-1.2-api</artifactId>
                </exclusion>
            </exclusions>
        </dependency>

        <!--TEST-->
        <dependency>
            <groupId>org.opencb.opencga</groupId>
            <artifactId>opencga-storage-core</artifactId>
            <version>${opencga.version}</version>
            <type>test-jar</type>
            <scope>test</scope>
        </dependency>
        <dependency>
            <groupId>com.googlecode.grep4j</groupId>
            <artifactId>grep4j</artifactId>
            <version>1.8.7</version>
            <scope>test</scope>
        </dependency>
        <dependency>
            <groupId>org.opencb.opencga</groupId>
            <artifactId>opencga-storage-mongodb</artifactId>
            <version>${opencga.version}</version>
            <scope>test</scope>
        </dependency>
        <dependency>
            <groupId>org.opencb.opencga</groupId>
            <artifactId>opencga-storage-mongodb</artifactId>
            <version>${opencga.version}</version>
            <type>test-jar</type>
            <scope>test</scope>
        </dependency>
        <dependency>
            <groupId>junit</groupId>
            <artifactId>junit</artifactId>
        </dependency>

    </dependencies>

</project><|MERGE_RESOLUTION|>--- conflicted
+++ resolved
@@ -21,11 +21,7 @@
     <parent>
         <artifactId>opencga-storage</artifactId>
         <groupId>org.opencb.opencga</groupId>
-<<<<<<< HEAD
-        <version>2.2.8-SNAPSHOT</version>
-=======
         <version>2.2.9-SNAPSHOT</version>
->>>>>>> d5b39981
     </parent>
     <modelVersion>4.0.0</modelVersion>
 
