--- conflicted
+++ resolved
@@ -22,11 +22,7 @@
     <parent>
         <artifactId>opencga-storage</artifactId>
         <groupId>org.opencb.opencga</groupId>
-<<<<<<< HEAD
-        <version>2.12.0</version>
-=======
         <version>2.12.1</version>
->>>>>>> b5045eea
         <relativePath>../pom.xml</relativePath>
     </parent>
 
