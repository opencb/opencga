package org.opencb.opencga.storage.core.variant.adaptors;

import org.junit.Before;
import org.junit.Ignore;
import org.junit.Test;
import org.opencb.biodata.models.variant.StudyEntry;
import org.opencb.biodata.models.variant.Variant;
import org.opencb.commons.datastore.core.ObjectMap;
import org.opencb.commons.datastore.core.Query;
import org.opencb.commons.datastore.core.QueryOptions;
import org.opencb.opencga.core.results.VariantQueryResult;
import org.opencb.opencga.storage.core.metadata.StudyConfiguration;
import org.opencb.opencga.storage.core.variant.VariantStorageBaseTest;
import org.opencb.opencga.storage.core.variant.VariantStorageEngine;

import java.net.URI;
import java.util.ArrayList;
import java.util.List;

import static org.hamcrest.CoreMatchers.*;
import static org.junit.Assert.*;
import static org.opencb.biodata.models.variant.StudyEntry.FILTER;
import static org.opencb.biodata.models.variant.StudyEntry.QUAL;
import static org.opencb.opencga.storage.core.variant.adaptors.VariantMatchers.*;
import static org.opencb.opencga.storage.core.variant.adaptors.VariantQueryUtils.*;

/**
 * Created on 24/10/17.
 *
 * @author Jacobo Coll &lt;jacobo167@gmail.com&gt;
 */
@Ignore
public abstract class VariantDBAdaptorMultiFileTest extends VariantStorageBaseTest {

    protected static boolean loaded = false;
    private VariantDBAdaptor dbAdaptor;
    private Query query;
    private QueryOptions options = new QueryOptions();
    private VariantQueryResult<Variant> queryResult;

    @Before
    public void before() throws Exception {
        dbAdaptor = variantStorageEngine.getDBAdaptor();
        if (!loaded) {
            super.before();

            VariantStorageEngine storageEngine = getVariantStorageEngine();
            ObjectMap options = getOptions();

            int maxStudies = 2;
            int studyId = 1;
            int release = 1;
            List<URI> inputFiles = new ArrayList<>();
            StudyConfiguration studyConfiguration = new StudyConfiguration(studyId, "S_" + studyId);
            for (int fileId = 12877; fileId <= 12893; fileId++) {
                String fileName = "1K.end.platinum-genomes-vcf-NA" + fileId + "_S1.genome.vcf.gz";
                URI inputFile = getResourceUri("platinum/" + fileName);
                inputFiles.add(inputFile);
                studyConfiguration.getFileIds().put(fileName, fileId);
                studyConfiguration.getSampleIds().put("NA" + fileId, fileId);
                if (inputFiles.size() == 4) {
                    dbAdaptor.getStudyConfigurationManager().updateStudyConfiguration(studyConfiguration, null);
                    options.put(VariantStorageEngine.Options.STUDY_ID.key(), studyId);
                    storageEngine.getOptions().putAll(options);
                    storageEngine.getOptions().put(VariantStorageEngine.Options.RELEASE.key(), release++);
                    storageEngine.index(inputFiles.subList(0, 2), outputUri, true, true, true);
                    storageEngine.getOptions().put(VariantStorageEngine.Options.RELEASE.key(), release++);
                    storageEngine.index(inputFiles.subList(2, 4), outputUri, true, true, true);

                    studyId++;
                    studyConfiguration = new StudyConfiguration(studyId, "S_" + studyId);
                    inputFiles.clear();
                    if (studyId > maxStudies) {
                        break;
                    }
                }
            }
            loaded = true;
        }
    }

    protected ObjectMap getOptions() {
        return new ObjectMap();
    }

    @Test
    public void testIncludeStudies() throws Exception {
        query = new Query()
                .append(VariantQueryParam.INCLUDE_STUDY.key(), "S_1");
        queryResult = dbAdaptor.get(query, options);
        assertEquals(dbAdaptor.count(null).first().intValue(), queryResult.getNumResults());
        assertThat(queryResult, everyResult(allOf(withStudy("S_2", nullValue()), withStudy("S_3", nullValue()), withStudy("S_4", nullValue()))));
    }

    @Test
    public void testIncludeStudiesAll() throws Exception {
        query = new Query(VariantQueryParam.INCLUDE_STUDY.key(), ALL);
        queryResult = dbAdaptor.get(query, options);
        VariantQueryResult<Variant> allVariants = dbAdaptor.get(new Query(), options);

        assertThat(queryResult, everyResult(allVariants, notNullValue(Variant.class)));
    }

    @Test
    public void testIncludeStudiesNone() throws Exception {
        query = new Query(VariantQueryParam.INCLUDE_STUDY.key(), NONE);
        queryResult = dbAdaptor.get(query, options);

        assertEquals(dbAdaptor.count(null).first().intValue(), queryResult.getNumResults());
        assertThat(queryResult, everyResult(firstStudy(nullValue())));
    }

    @Test
    public void testIncludeFiles() throws Exception {
        query = new Query()
                .append(VariantQueryParam.INCLUDE_STUDY.key(), "S_1")
                .append(VariantQueryParam.INCLUDE_FILE.key(), "1K.end.platinum-genomes-vcf-NA12877_S1.genome.vcf.gz");
        queryResult = dbAdaptor.get(query, options);
        assertEquals(dbAdaptor.count(null).first().intValue(), queryResult.getNumResults());
        for (Variant variant : queryResult.getResult()) {
            assertTrue(variant.getStudies().size() <= 1);
            StudyEntry s_1 = variant.getStudy("S_1");
            if (s_1 != null) {
                assertTrue(s_1.getFiles().size() <= 1);
                if (s_1.getFiles().size() == 1) {
                    assertNotNull(s_1.getFile("12877"));
                }
            }
            assertTrue(variant.getStudies().size() <= 1);
        }
        assertThat(queryResult, everyResult(allOf(not(withStudy("S_2")), not(withStudy("S_3")), not(withStudy("S_4")))));
    }

    @Test
    public void testGetByStudies() throws Exception {
        query = new Query()
                .append(VariantQueryParam.STUDY.key(), "S_1");
        queryResult = dbAdaptor.get(query, options);
        VariantQueryResult<Variant> allVariants = dbAdaptor.get(new Query()
                .append(VariantQueryParam.INCLUDE_STUDY.key(), "S_1"), options);
        assertThat(queryResult, everyResult(allVariants, withStudy("S_1")));
    }

    @Test
    public void testGetByStudiesNegated() throws Exception {
        query = new Query()
                .append(VariantQueryParam.STUDY.key(), "S_1" + AND + NOT + "S_2");
        queryResult = dbAdaptor.get(query, options);
        VariantQueryResult<Variant> allVariants = dbAdaptor.get(new Query()
                .append(VariantQueryParam.INCLUDE_STUDY.key(), "S_1,S_2"), options);
        assertThat(queryResult, everyResult(allVariants, allOf(withStudy("S_1"), not(withStudy("S_2")))));
    }

    @Test
    public void testGetByFileName() throws Exception {
        query = new Query()
                .append(VariantQueryParam.STUDY.key(), "S_1")
                .append(VariantQueryParam.FILE.key(), "1K.end.platinum-genomes-vcf-NA12877_S1.genome.vcf.gz");
        queryResult = dbAdaptor.get(query, options);
        VariantQueryResult<Variant> allVariants = dbAdaptor.get(new Query()
                .append(VariantQueryParam.INCLUDE_STUDY.key(), "S_1")
                .append(VariantQueryParam.INCLUDE_SAMPLE.key(), "NA12877")
                .append(VariantQueryParam.INCLUDE_FILE.key(), "1K.end.platinum-genomes-vcf-NA12877_S1.genome.vcf.gz"), options);
        assertThat(queryResult, everyResult(allVariants, withStudy("S_1", withFileId("12877"))));

    }

    @Test
    public  void testGetByFileNamesOr() {
        query = new Query()
                .append(VariantQueryParam.STUDY.key(), "S_1")
                .append(VariantQueryParam.FILE.key(),
                        "1K.end.platinum-genomes-vcf-NA12877_S1.genome.vcf.gz"
                                + VariantQueryUtils.OR +
                        "1K.end.platinum-genomes-vcf-NA12878_S1.genome.vcf.gz");
        queryResult = dbAdaptor.get(query, options);
        VariantQueryResult<Variant> allVariants = dbAdaptor.get(new Query()
                .append(VariantQueryParam.INCLUDE_STUDY.key(), "S_1")
                .append(VariantQueryParam.INCLUDE_SAMPLE.key(), "NA12877,NA12878")
                .append(VariantQueryParam.INCLUDE_FILE.key(), "1K.end.platinum-genomes-vcf-NA12877_S1.genome.vcf.gz,1K.end.platinum-genomes-vcf-NA12878_S1.genome.vcf.gz"), options);
        assertThat(queryResult, everyResult(allVariants, withStudy("S_1", anyOf(withFileId("12877"), withFileId("12878")))));
    }

    @Test
    public void testGetByFileNamesAnd() {
        query = new Query()
                .append(VariantQueryParam.STUDY.key(), "S_1")
                .append(VariantQueryParam.FILE.key(),
                        "1K.end.platinum-genomes-vcf-NA12877_S1.genome.vcf.gz"
                                + AND +
                        "1K.end.platinum-genomes-vcf-NA12878_S1.genome.vcf.gz");
        queryResult = dbAdaptor.get(query, options);
        VariantQueryResult<Variant> allVariants = dbAdaptor.get(new Query()
                .append(VariantQueryParam.INCLUDE_STUDY.key(), "S_1")
                .append(VariantQueryParam.INCLUDE_SAMPLE.key(), "NA12877,NA12878")
                .append(VariantQueryParam.INCLUDE_FILE.key(), "1K.end.platinum-genomes-vcf-NA12877_S1.genome.vcf.gz,1K.end.platinum-genomes-vcf-NA12878_S1.genome.vcf.gz"), options);
        assertThat(queryResult, everyResult(allVariants, withStudy("S_1", allOf(withFileId("12877"), withFileId("12878")))));
    }

    @Test
    public void testGetByFileNamesAndNegated() {
        query = new Query()
                .append(VariantQueryParam.STUDY.key(), "S_1")
                .append(VariantQueryParam.FILE.key(),
                        "1K.end.platinum-genomes-vcf-NA12877_S1.genome.vcf.gz"
                                + AND + NOT +
                                "1K.end.platinum-genomes-vcf-NA12878_S1.genome.vcf.gz")
                .append(VariantQueryParam.INCLUDE_SAMPLE.key(), "NA12877,NA12878")
                .append(VariantQueryParam.INCLUDE_FILE.key(), "1K.end.platinum-genomes-vcf-NA12877_S1.genome.vcf.gz");
        queryResult = dbAdaptor.get(query, options);
        VariantQueryResult<Variant> allVariants = dbAdaptor.get(new Query()
                .append(VariantQueryParam.INCLUDE_STUDY.key(), "S_1")
                .append(VariantQueryParam.INCLUDE_SAMPLE.key(), "NA12877,NA12878")
                // Return file NA12878 to determine which variants must be discarded
                .append(VariantQueryParam.INCLUDE_FILE.key(), "1K.end.platinum-genomes-vcf-NA12877_S1.genome.vcf.gz,1K.end.platinum-genomes-vcf-NA12878_S1.genome.vcf.gz"), options);
        assertThat(queryResult, everyResult(allVariants, withStudy("S_1", allOf(withFileId("12877"), not(withFileId("12878"))))));
    }

    @Test
    public void testGetByFileNamesMultiStudiesAnd() {
        query = new Query()
                .append(VariantQueryParam.STUDY.key(), "S_1,S_2")
                .append(VariantQueryParam.FILE.key(),
                        "1K.end.platinum-genomes-vcf-NA12877_S1.genome.vcf.gz"
                                + AND +
                        "1K.end.platinum-genomes-vcf-NA12882_S1.genome.vcf.gz");
        queryResult = dbAdaptor.get(query, options);
        VariantQueryResult<Variant> allVariants = dbAdaptor.get(new Query()
                .append(VariantQueryParam.INCLUDE_STUDY.key(), "S_1,S_2")
                .append(VariantQueryParam.INCLUDE_SAMPLE.key(), "NA12877,NA12882")
                .append(VariantQueryParam.INCLUDE_FILE.key(), "1K.end.platinum-genomes-vcf-NA12877_S1.genome.vcf.gz,1K.end.platinum-genomes-vcf-NA12882_S1.genome.vcf.gz"), options);
        assertThat(queryResult, everyResult(allVariants, allOf(withStudy("S_1", withFileId("12877")), withStudy("S_2", withFileId("12882")))));
    }

    @Test
    public void testGetByFileNamesMultiStudiesOr() {
        query = new Query()
                .append(VariantQueryParam.STUDY.key(), "S_1,S_2")
                .append(VariantQueryParam.FILE.key(),
                        "1K.end.platinum-genomes-vcf-NA12877_S1.genome.vcf.gz"
                                + VariantQueryUtils.OR +
                        "1K.end.platinum-genomes-vcf-NA12882_S1.genome.vcf.gz");
        queryResult = dbAdaptor.get(query, options);
        VariantQueryResult<Variant> allVariants = dbAdaptor.get(new Query()
                .append(VariantQueryParam.INCLUDE_STUDY.key(), "S_1,S_2")
                .append(VariantQueryParam.INCLUDE_SAMPLE.key(), "NA12877,NA12882")
                .append(VariantQueryParam.INCLUDE_FILE.key(), "1K.end.platinum-genomes-vcf-NA12877_S1.genome.vcf.gz,1K.end.platinum-genomes-vcf-NA12882_S1.genome.vcf.gz"), options);
        assertThat(queryResult, everyResult(allVariants, anyOf(withStudy("S_1", withFileId("12877")), withStudy("S_2", withFileId("12882")))));
    }

    @Test
    public void testGetByFileNamesMultiStudiesImplicitAnd() {
        query = new Query()
                .append(VariantQueryParam.FILE.key(),
                        "1K.end.platinum-genomes-vcf-NA12877_S1.genome.vcf.gz"
                                + AND +
                                "1K.end.platinum-genomes-vcf-NA12882_S1.genome.vcf.gz");
        queryResult = dbAdaptor.get(query, options);
        VariantQueryResult<Variant> allVariants = dbAdaptor.get(new Query()
                .append(VariantQueryParam.INCLUDE_SAMPLE.key(), "NA12877,NA12882")
                .append(VariantQueryParam.INCLUDE_FILE.key(), "1K.end.platinum-genomes-vcf-NA12877_S1.genome.vcf.gz,1K.end.platinum-genomes-vcf-NA12882_S1.genome.vcf.gz"), options);
        assertThat(queryResult, everyResult(allVariants, allOf(withStudy("S_1", withFileId("12877")), withStudy("S_2", withFileId("12882")))));
    }

    @Test
    public void testGetByFileNamesMultiStudiesImplicitOr() {
        query = new Query()
                .append(VariantQueryParam.FILE.key(),
                        "1K.end.platinum-genomes-vcf-NA12877_S1.genome.vcf.gz"
                                + OR +
                                "1K.end.platinum-genomes-vcf-NA12882_S1.genome.vcf.gz");
        queryResult = dbAdaptor.get(query, options);
        VariantQueryResult<Variant> allVariants = dbAdaptor.get(new Query()
                .append(VariantQueryParam.INCLUDE_SAMPLE.key(), "NA12877,NA12882")
                .append(VariantQueryParam.INCLUDE_FILE.key(), "1K.end.platinum-genomes-vcf-NA12877_S1.genome.vcf.gz,1K.end.platinum-genomes-vcf-NA12882_S1.genome.vcf.gz"), options);
        assertThat(queryResult, everyResult(allVariants, anyOf(withStudy("S_1", withFileId("12877")), withStudy("S_2", withFileId("12882")))));
    }

    @Test
    public void testGetByFilter() {
        VariantQueryResult<Variant> allVariants = dbAdaptor.get(new Query()
                .append(VariantQueryParam.INCLUDE_SAMPLE.key(), "NA12877")
                .append(VariantQueryParam.INCLUDE_FILE.key(), "1K.end.platinum-genomes-vcf-NA12877_S1.genome.vcf.gz"), options);

        query = new Query()
                .append(VariantQueryParam.FILTER.key(), "LowGQX;LowMQ;LowQD;TruthSensitivityTranche99.90to100.00")
                .append(VariantQueryParam.FILE.key(), "1K.end.platinum-genomes-vcf-NA12877_S1.genome.vcf.gz");
        queryResult = dbAdaptor.get(query, options);
        System.out.println("queryResult.getNumResults() = " + queryResult.getNumResults());
        assertThat(queryResult, everyResult(allVariants, withStudy("S_1", withFileId("12877",
                with(FILTER, fileEntry -> fileEntry.getAttributes().get(FILTER), allOf(
                        containsString("LowGQX"),
                        containsString("LowMQ"),
                        containsString("LowQD"),
                        containsString("TruthSensitivityTranche99.90to100.00")
                ))))));

        query = new Query()
                .append(VariantQueryParam.FILTER.key(), "LowGQX,LowMQ")
                .append(VariantQueryParam.FILE.key(), "1K.end.platinum-genomes-vcf-NA12877_S1.genome.vcf.gz");
        queryResult = dbAdaptor.get(query, options);
        System.out.println("queryResult.getNumResults() = " + queryResult.getNumResults());
        assertThat(queryResult, everyResult(allVariants, withStudy("S_1", withFileId("12877",
                with(FILTER, fileEntry -> fileEntry.getAttributes().get(FILTER), anyOf(
                        containsString("LowGQX"),
                        containsString("LowMQ")
                ))))));

        query = new Query()
                .append(VariantQueryParam.FILTER.key(), "\"LowGQX;LowMQ;LowQD;TruthSensitivityTranche99.90to100.00\"")
                .append(VariantQueryParam.FILE.key(), "1K.end.platinum-genomes-vcf-NA12877_S1.genome.vcf.gz");
        queryResult = dbAdaptor.get(query, options);
        System.out.println("queryResult.getNumResults() = " + queryResult.getNumResults());
        assertThat(queryResult, everyResult(allVariants, withStudy("S_1", withFileId("12877",
                with(FILTER, fileEntry -> fileEntry.getAttributes().get(FILTER), is("LowGQX;LowMQ;LowQD;TruthSensitivityTranche99.90to100.00"))))));

        query = new Query()
                .append(VariantQueryParam.FILTER.key(), "\"LowGQX;LowMQ;LowQD;TruthSensitivityTranche99.90to100.00\",\"LowGQX;LowQD;SiteConflict\"")
                .append(VariantQueryParam.FILE.key(), "1K.end.platinum-genomes-vcf-NA12877_S1.genome.vcf.gz");
        queryResult = dbAdaptor.get(query, options);
        System.out.println("queryResult.getNumResults() = " + queryResult.getNumResults());
        assertThat(queryResult, everyResult(allVariants, withStudy("S_1", withFileId("12877",
                with(FILTER, fileEntry -> fileEntry.getAttributes().get(FILTER), anyOf(
                        is("LowGQX;LowMQ;LowQD;TruthSensitivityTranche99.90to100.00"),
                        is("LowGQX;LowQD;SiteConflict")
                ))))));
    }

    @Test
    public void testGetByNegatedFilter() {
        VariantQueryResult<Variant> allVariants = dbAdaptor.get(new Query()
                .append(VariantQueryParam.INCLUDE_SAMPLE.key(), "NA12877")
                .append(VariantQueryParam.INCLUDE_FILE.key(), "1K.end.platinum-genomes-vcf-NA12877_S1.genome.vcf.gz"), options);

        query = new Query()
                .append(VariantQueryParam.FILTER.key(), "LowGQX" + AND + "LowMQ" + AND + NOT + "SiteConflict")
                .append(VariantQueryParam.FILE.key(), "1K.end.platinum-genomes-vcf-NA12877_S1.genome.vcf.gz");
        queryResult = dbAdaptor.get(query, options);
        System.out.println("queryResult.getNumResults() = " + queryResult.getNumResults());
        assertThat(queryResult, everyResult(allVariants, withStudy("S_1", withFileId("12877",
                with(FILTER, fileEntry -> fileEntry.getAttributes().get(FILTER), allOf(
                        containsString("LowGQX"),
                        containsString("LowMQ"),
                        not(containsString("SiteConflict"))
                ))))));

        query = new Query()
                .append(VariantQueryParam.FILTER.key(), "LowGQX" + AND + "LowQD" + AND + NOT + "\"LowGQX;LowQD;SiteConflict\"")
                .append(VariantQueryParam.FILE.key(), "1K.end.platinum-genomes-vcf-NA12877_S1.genome.vcf.gz");
        queryResult = dbAdaptor.get(query, options);
        System.out.println("queryResult.getNumResults() = " + queryResult.getNumResults());
        assertThat(queryResult, everyResult(allVariants, withStudy("S_1", withFileId("12877",
                with(FILTER, fileEntry -> fileEntry.getAttributes().get(FILTER), allOf(
                        containsString("LowGQX"),
                        containsString("LowQD"),
                        not(is("LowGQX;LowQD;SiteConflict"))
                ))))));

    }

    @Test
    public void testGetByFilterMultiFile() {
        VariantQueryResult<Variant> allVariants = dbAdaptor.get(new Query()
                .append(VariantQueryParam.INCLUDE_SAMPLE.key(), "NA12877,NA12878")
                .append(VariantQueryParam.INCLUDE_FILE.key(), "1K.end.platinum-genomes-vcf-NA12877_S1.genome.vcf.gz,1K.end.platinum-genomes-vcf-NA12878_S1.genome.vcf.gz"), options);


        query = new Query()
                .append(VariantQueryParam.FILTER.key(), "LowGQX;LowMQ")
                .append(VariantQueryParam.FILE.key(),
                        "1K.end.platinum-genomes-vcf-NA12877_S1.genome.vcf.gz"
                                + OR +
                        "1K.end.platinum-genomes-vcf-NA12878_S1.genome.vcf.gz");
        queryResult = dbAdaptor.get(query, options);

        assertThat(queryResult, everyResult(allVariants, withStudy("S_1", anyOf(
                withFileId("12877", with(FILTER, fileEntry -> fileEntry.getAttributes().get(FILTER), allOf(containsString("LowGQX"), containsString("LowMQ")))),
                withFileId("12878", with(FILTER, fileEntry -> fileEntry.getAttributes().get(FILTER), allOf(containsString("LowGQX"), containsString("LowMQ"))))
        ))));

        query = new Query()
                .append(VariantQueryParam.FILTER.key(), "LowGQX;LowMQ")
                .append(VariantQueryParam.FILE.key(),
                        "1K.end.platinum-genomes-vcf-NA12877_S1.genome.vcf.gz"
                                + AND +
                        "1K.end.platinum-genomes-vcf-NA12878_S1.genome.vcf.gz");
        queryResult = dbAdaptor.get(query, options);

        assertThat(queryResult, everyResult(allVariants, withStudy("S_1", allOf(
                withFileId("12877", with(FILTER, fileEntry -> fileEntry.getAttributes().get(FILTER), allOf(containsString("LowGQX"), containsString("LowMQ")))),
                withFileId("12878", with(FILTER, fileEntry -> fileEntry.getAttributes().get(FILTER), allOf(containsString("LowGQX"), containsString("LowMQ"))))
        ))));

        query = new Query()
                .append(VariantQueryParam.FILTER.key(), "LowGQX")
                .append(VariantQueryParam.FILE.key(),
                        "1K.end.platinum-genomes-vcf-NA12877_S1.genome.vcf.gz"
                                + AND +
                        "1K.end.platinum-genomes-vcf-NA12878_S1.genome.vcf.gz");
        queryResult = dbAdaptor.get(query, options);

        assertThat(queryResult, everyResult(allVariants, withStudy("S_1", allOf(
                withFileId("12877", with(FILTER, fileEntry -> fileEntry.getAttributes().get(FILTER), containsString("LowGQX"))),
                withFileId("12878", with(FILTER, fileEntry -> fileEntry.getAttributes().get(FILTER), containsString("LowGQX")))
        ))));
    }

    @Test
    public void testGetByFilterMultiFileNegatedFiles() {
        VariantQueryResult<Variant> allVariants = dbAdaptor.get(new Query()
                .append(VariantQueryParam.INCLUDE_SAMPLE.key(), "NA12877")
                .append(VariantQueryParam.INCLUDE_FILE.key(), "1K.end.platinum-genomes-vcf-NA12877_S1.genome.vcf.gz,1K.end.platinum-genomes-vcf-NA12878_S1.genome.vcf.gz"), options);


        query = new Query()
                .append(VariantQueryParam.FILTER.key(), "LowGQX;LowMQ")
                .append(VariantQueryParam.FILE.key(),
                        "1K.end.platinum-genomes-vcf-NA12877_S1.genome.vcf.gz"
                                + AND + NOT +
                        "1K.end.platinum-genomes-vcf-NA12878_S1.genome.vcf.gz");
        queryResult = dbAdaptor.get(query, options);

        assertThat(queryResult, everyResult(allVariants, withStudy("S_1", allOf(
                withFileId("12877", with(FILTER, fileEntry -> fileEntry.getAttributes().get(FILTER), allOf(containsString("LowGQX"), containsString("LowMQ")))),
                not(withFileId("12878"))
        ))));
    }

    @Test
    public void testGetByFilterMultiStudy() {
        query = new Query()
                .append(VariantQueryParam.FILTER.key(), "LowGQX;LowMQ")
                .append(VariantQueryParam.FILE.key(),
                        "1K.end.platinum-genomes-vcf-NA12877_S1.genome.vcf.gz"
                                + VariantQueryUtils.OR +
                         "1K.end.platinum-genomes-vcf-NA12882_S1.genome.vcf.gz");
        queryResult = dbAdaptor.get(query, options);
        VariantQueryResult<Variant> allVariants = dbAdaptor.get(new Query()
                .append(VariantQueryParam.INCLUDE_SAMPLE.key(), "NA12877,NA12882")
                .append(VariantQueryParam.INCLUDE_FILE.key(), "1K.end.platinum-genomes-vcf-NA12877_S1.genome.vcf.gz,1K.end.platinum-genomes-vcf-NA12882_S1.genome.vcf.gz"), options);
        assertThat(queryResult, everyResult(allVariants, anyOf(
                withStudy("S_1", withFileId("12877", with(FILTER, fileEntry -> fileEntry.getAttributes().get(FILTER), allOf(containsString("LowGQX"), containsString("LowMQ"))))),
                withStudy("S_2", withFileId("12882", with(FILTER, fileEntry -> fileEntry.getAttributes().get(FILTER), allOf(containsString("LowGQX"), containsString("LowMQ")))))
        )));
    }

    @Test
<<<<<<< HEAD
    public void testGetByRelease() {
        query = new Query().append(VariantQueryParam.RELEASE.key(), 1);
        queryResult = dbAdaptor.get(query, options);
        VariantQueryResult<Variant> allVariants = dbAdaptor.get(new Query()
                .append(VariantQueryParam.STUDIES.key(), "S_1")
                .append(VariantQueryParam.FILES.key(), "1K.end.platinum-genomes-vcf-NA12877_S1.genome.vcf.gz,1K.end.platinum-genomes-vcf-NA12878_S1.genome.vcf.gz")
                .append(VariantQueryParam.RETURNED_STUDIES.key(), ALL)
                .append(VariantQueryParam.RETURNED_SAMPLES.key(), ALL)
                .append(VariantQueryParam.RETURNED_FILES.key(), ALL), options);
        assertThat(queryResult, everyResult(allVariants, withStudy("S_1", anyOf(withFileId("12877"), withFileId("12878")))));

        query = new Query().append(VariantQueryParam.RELEASE.key(), 2);
        queryResult = dbAdaptor.get(query, options);
        allVariants = dbAdaptor.get(new Query()
                .append(VariantQueryParam.STUDIES.key(), "S_1")
                .append(VariantQueryParam.RETURNED_STUDIES.key(), ALL)
                .append(VariantQueryParam.RETURNED_SAMPLES.key(), ALL)
                .append(VariantQueryParam.RETURNED_FILES.key(), ALL), options);
        assertThat(queryResult, everyResult(allVariants, withStudy("S_1", anyOf(withFileId("12877"), withFileId("12878"), withFileId("12879"), withFileId("12880")))));
=======
    public void testGetByQual() {
        VariantQueryResult<Variant> allVariants = dbAdaptor.get(new Query()
                .append(VariantQueryParam.INCLUDE_SAMPLE.key(), "NA12877")
                .append(VariantQueryParam.INCLUDE_FILE.key(), "1K.end.platinum-genomes-vcf-NA12877_S1.genome.vcf.gz"), options);

        query = new Query()
                .append(VariantQueryParam.QUAL.key(), ">50")
                .append(VariantQueryParam.FILE.key(), "1K.end.platinum-genomes-vcf-NA12877_S1.genome.vcf.gz");
        queryResult = dbAdaptor.get(query, options);
        System.out.println("queryResult.getNumResults() = " + queryResult.getNumResults());
        assertThat(queryResult, everyResult(allVariants, withStudy("S_1", withFileId("12877",
                with(QUAL, fileEntry -> fileEntry.getAttributes().get(QUAL), allOf(notNullValue(), with("", Double::valueOf, gt(50))))))));

        query = new Query()
                .append(VariantQueryParam.QUAL.key(), "<50")
                .append(VariantQueryParam.FILE.key(), "1K.end.platinum-genomes-vcf-NA12877_S1.genome.vcf.gz");
        queryResult = dbAdaptor.get(query, options);
        System.out.println("queryResult.getNumResults() = " + queryResult.getNumResults());
        assertThat(queryResult, everyResult(allVariants, withStudy("S_1", withFileId("12877",
                with(QUAL, fileEntry -> fileEntry.getAttributes().get(QUAL), allOf(notNullValue(), with("", Double::valueOf, lt(50))))))));

        query = new Query()
                .append(VariantQueryParam.QUAL.key(), "<50")
                .append(VariantQueryParam.FILTER.key(), "LowGQX,LowMQ")
                .append(VariantQueryParam.FILE.key(), "1K.end.platinum-genomes-vcf-NA12877_S1.genome.vcf.gz");
        queryResult = dbAdaptor.get(query, options);
        System.out.println("queryResult.getNumResults() = " + queryResult.getNumResults());
        assertThat(queryResult, everyResult(allVariants, withStudy("S_1", withFileId("12877",
                allOf(
                        with(QUAL, fileEntry -> fileEntry.getAttributes().get(QUAL), allOf(notNullValue(), with("", Double::valueOf, lt(50)))),
                        with(FILTER, fileEntry -> fileEntry.getAttributes().get(FILTER), anyOf(
                                containsString("LowGQX"),
                                containsString("LowMQ")
                        )))))));

>>>>>>> 7cde1e81
    }

}<|MERGE_RESOLUTION|>--- conflicted
+++ resolved
@@ -166,13 +166,13 @@
     }
 
     @Test
-    public  void testGetByFileNamesOr() {
+    public void testGetByFileNamesOr() {
         query = new Query()
                 .append(VariantQueryParam.STUDY.key(), "S_1")
                 .append(VariantQueryParam.FILE.key(),
                         "1K.end.platinum-genomes-vcf-NA12877_S1.genome.vcf.gz"
                                 + VariantQueryUtils.OR +
-                        "1K.end.platinum-genomes-vcf-NA12878_S1.genome.vcf.gz");
+                                "1K.end.platinum-genomes-vcf-NA12878_S1.genome.vcf.gz");
         queryResult = dbAdaptor.get(query, options);
         VariantQueryResult<Variant> allVariants = dbAdaptor.get(new Query()
                 .append(VariantQueryParam.INCLUDE_STUDY.key(), "S_1")
@@ -188,7 +188,7 @@
                 .append(VariantQueryParam.FILE.key(),
                         "1K.end.platinum-genomes-vcf-NA12877_S1.genome.vcf.gz"
                                 + AND +
-                        "1K.end.platinum-genomes-vcf-NA12878_S1.genome.vcf.gz");
+                                "1K.end.platinum-genomes-vcf-NA12878_S1.genome.vcf.gz");
         queryResult = dbAdaptor.get(query, options);
         VariantQueryResult<Variant> allVariants = dbAdaptor.get(new Query()
                 .append(VariantQueryParam.INCLUDE_STUDY.key(), "S_1")
@@ -223,7 +223,7 @@
                 .append(VariantQueryParam.FILE.key(),
                         "1K.end.platinum-genomes-vcf-NA12877_S1.genome.vcf.gz"
                                 + AND +
-                        "1K.end.platinum-genomes-vcf-NA12882_S1.genome.vcf.gz");
+                                "1K.end.platinum-genomes-vcf-NA12882_S1.genome.vcf.gz");
         queryResult = dbAdaptor.get(query, options);
         VariantQueryResult<Variant> allVariants = dbAdaptor.get(new Query()
                 .append(VariantQueryParam.INCLUDE_STUDY.key(), "S_1,S_2")
@@ -239,7 +239,7 @@
                 .append(VariantQueryParam.FILE.key(),
                         "1K.end.platinum-genomes-vcf-NA12877_S1.genome.vcf.gz"
                                 + VariantQueryUtils.OR +
-                        "1K.end.platinum-genomes-vcf-NA12882_S1.genome.vcf.gz");
+                                "1K.end.platinum-genomes-vcf-NA12882_S1.genome.vcf.gz");
         queryResult = dbAdaptor.get(query, options);
         VariantQueryResult<Variant> allVariants = dbAdaptor.get(new Query()
                 .append(VariantQueryParam.INCLUDE_STUDY.key(), "S_1,S_2")
@@ -370,7 +370,7 @@
                 .append(VariantQueryParam.FILE.key(),
                         "1K.end.platinum-genomes-vcf-NA12877_S1.genome.vcf.gz"
                                 + OR +
-                        "1K.end.platinum-genomes-vcf-NA12878_S1.genome.vcf.gz");
+                                "1K.end.platinum-genomes-vcf-NA12878_S1.genome.vcf.gz");
         queryResult = dbAdaptor.get(query, options);
 
         assertThat(queryResult, everyResult(allVariants, withStudy("S_1", anyOf(
@@ -383,7 +383,7 @@
                 .append(VariantQueryParam.FILE.key(),
                         "1K.end.platinum-genomes-vcf-NA12877_S1.genome.vcf.gz"
                                 + AND +
-                        "1K.end.platinum-genomes-vcf-NA12878_S1.genome.vcf.gz");
+                                "1K.end.platinum-genomes-vcf-NA12878_S1.genome.vcf.gz");
         queryResult = dbAdaptor.get(query, options);
 
         assertThat(queryResult, everyResult(allVariants, withStudy("S_1", allOf(
@@ -396,7 +396,7 @@
                 .append(VariantQueryParam.FILE.key(),
                         "1K.end.platinum-genomes-vcf-NA12877_S1.genome.vcf.gz"
                                 + AND +
-                        "1K.end.platinum-genomes-vcf-NA12878_S1.genome.vcf.gz");
+                                "1K.end.platinum-genomes-vcf-NA12878_S1.genome.vcf.gz");
         queryResult = dbAdaptor.get(query, options);
 
         assertThat(queryResult, everyResult(allVariants, withStudy("S_1", allOf(
@@ -417,7 +417,7 @@
                 .append(VariantQueryParam.FILE.key(),
                         "1K.end.platinum-genomes-vcf-NA12877_S1.genome.vcf.gz"
                                 + AND + NOT +
-                        "1K.end.platinum-genomes-vcf-NA12878_S1.genome.vcf.gz");
+                                "1K.end.platinum-genomes-vcf-NA12878_S1.genome.vcf.gz");
         queryResult = dbAdaptor.get(query, options);
 
         assertThat(queryResult, everyResult(allVariants, withStudy("S_1", allOf(
@@ -433,7 +433,7 @@
                 .append(VariantQueryParam.FILE.key(),
                         "1K.end.platinum-genomes-vcf-NA12877_S1.genome.vcf.gz"
                                 + VariantQueryUtils.OR +
-                         "1K.end.platinum-genomes-vcf-NA12882_S1.genome.vcf.gz");
+                                "1K.end.platinum-genomes-vcf-NA12882_S1.genome.vcf.gz");
         queryResult = dbAdaptor.get(query, options);
         VariantQueryResult<Variant> allVariants = dbAdaptor.get(new Query()
                 .append(VariantQueryParam.INCLUDE_SAMPLE.key(), "NA12877,NA12882")
@@ -445,27 +445,6 @@
     }
 
     @Test
-<<<<<<< HEAD
-    public void testGetByRelease() {
-        query = new Query().append(VariantQueryParam.RELEASE.key(), 1);
-        queryResult = dbAdaptor.get(query, options);
-        VariantQueryResult<Variant> allVariants = dbAdaptor.get(new Query()
-                .append(VariantQueryParam.STUDIES.key(), "S_1")
-                .append(VariantQueryParam.FILES.key(), "1K.end.platinum-genomes-vcf-NA12877_S1.genome.vcf.gz,1K.end.platinum-genomes-vcf-NA12878_S1.genome.vcf.gz")
-                .append(VariantQueryParam.RETURNED_STUDIES.key(), ALL)
-                .append(VariantQueryParam.RETURNED_SAMPLES.key(), ALL)
-                .append(VariantQueryParam.RETURNED_FILES.key(), ALL), options);
-        assertThat(queryResult, everyResult(allVariants, withStudy("S_1", anyOf(withFileId("12877"), withFileId("12878")))));
-
-        query = new Query().append(VariantQueryParam.RELEASE.key(), 2);
-        queryResult = dbAdaptor.get(query, options);
-        allVariants = dbAdaptor.get(new Query()
-                .append(VariantQueryParam.STUDIES.key(), "S_1")
-                .append(VariantQueryParam.RETURNED_STUDIES.key(), ALL)
-                .append(VariantQueryParam.RETURNED_SAMPLES.key(), ALL)
-                .append(VariantQueryParam.RETURNED_FILES.key(), ALL), options);
-        assertThat(queryResult, everyResult(allVariants, withStudy("S_1", anyOf(withFileId("12877"), withFileId("12878"), withFileId("12879"), withFileId("12880")))));
-=======
     public void testGetByQual() {
         VariantQueryResult<Variant> allVariants = dbAdaptor.get(new Query()
                 .append(VariantQueryParam.INCLUDE_SAMPLE.key(), "NA12877")
@@ -501,7 +480,28 @@
                                 containsString("LowMQ")
                         )))))));
 
->>>>>>> 7cde1e81
-    }
-
+    }
+
+    @Test
+    public void testGetByRelease() {
+        query = new Query().append(VariantQueryParam.RELEASE.key(), 1);
+        queryResult = dbAdaptor.get(query, options);
+        VariantQueryResult<Variant> allVariants = dbAdaptor.get(new Query()
+                .append(VariantQueryParam.STUDY.key(), "S_1")
+                .append(VariantQueryParam.FILE.key(), "1K.end.platinum-genomes-vcf-NA12877_S1.genome.vcf.gz,1K.end.platinum-genomes-vcf-NA12878_S1.genome.vcf.gz")
+                .append(VariantQueryParam.INCLUDE_STUDY.key(), ALL)
+                .append(VariantQueryParam.INCLUDE_SAMPLE.key(), ALL)
+                .append(VariantQueryParam.INCLUDE_FILE.key(), ALL), options);
+        assertThat(queryResult, everyResult(allVariants, withStudy("S_1", anyOf(withFileId("12877"), withFileId("12878")))));
+
+        query = new Query().append(VariantQueryParam.RELEASE.key(), 2);
+        queryResult = dbAdaptor.get(query, options);
+        allVariants = dbAdaptor.get(new Query()
+                .append(VariantQueryParam.STUDY.key(), "S_1")
+                .append(VariantQueryParam.INCLUDE_STUDY.key(), ALL)
+                .append(VariantQueryParam.INCLUDE_SAMPLE.key(), ALL)
+                .append(VariantQueryParam.INCLUDE_FILE.key(), ALL), options);
+        assertThat(queryResult, everyResult(allVariants, withStudy("S_1", anyOf(withFileId("12877"), withFileId("12878"), withFileId("12879"), withFileId("12880")))));
+
+    }
 }