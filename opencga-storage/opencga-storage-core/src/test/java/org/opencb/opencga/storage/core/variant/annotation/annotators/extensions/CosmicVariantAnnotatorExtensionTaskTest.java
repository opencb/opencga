--- conflicted
+++ resolved
@@ -153,14 +153,10 @@
         if (!Files.isDirectory(cosmicPath) && !cosmicPath.toFile().mkdirs()) {
             throw new IOException("Error creating the COSMIC path: " + cosmicPath.toAbsolutePath());
         }
-<<<<<<< HEAD
         Path cosmicFile = Paths.get(CosmicVariantAnnotatorExtensionTaskTest.class.getResource("/custom_annotation/Small_Cosmic_"
                 + COSMIC_VERSION + "_" + COSMIC_ASSEMBLY + ".tar.gz").getPath());
         Path targetPath = cosmicPath.resolve(cosmicFile.getFileName());
         Files.copy(cosmicFile, targetPath);
-=======
-        Path targetPath = Paths.get(VariantStorageBaseTest.getResourceUri("custom_annotation/cosmic.small.tsv.gz", cosmicPath));
->>>>>>> d25661c2
 
         if (!Files.exists(targetPath)) {
             throw new IOException("Error copying COSMIC file to " + targetPath);
