--- conflicted
+++ resolved
@@ -700,13 +700,6 @@
                 }
                 for (CohortMetadata cohort : cohorts.values()) {
                     try {
-<<<<<<< HEAD
-                        assertTrue(entry.getValue().getStats().containsKey(cohort.getName()));
-                        assertEquals(variant + " has incorrect stats for cohort \"" + cohort.getName() + "\":"+cohort.getId(),
-                                cohort.getSamples().size(),
-                                entry.getValue().getStats().get(cohort.getName()).getGenotypeCount().values().stream().reduce((a, b) -> a + b)
-                                        .orElse(0).intValue());
-=======
                         VariantStats variantStats = entry.getValue().getStats().get(cohort.getName());
                         assertNotNull(variantStats);
                         assertEquals(variant + " has incorrect stats for cohort \"" + cohort.getName() + "\":"+cohort.getId(),
@@ -715,7 +708,6 @@
                                         .stream()
                                         .mapToInt(Integer::intValue)
                                         .sum());
->>>>>>> 6c04fdf1
                     } catch (AssertionError error) {
                         System.out.println(variant + " = " + variant.toJson());
                         throw error;
