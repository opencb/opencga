--- conflicted
+++ resolved
@@ -59,11 +59,7 @@
     public ProjectMetadata.VariantAnnotationMetadata getVariantAnnotationMetadata() throws VariantAnnotatorException {
         return new ProjectMetadata.VariantAnnotationMetadata(-1, null, null,
                 new ProjectMetadata.VariantAnnotatorProgram("MyAnnotator", key, null),
-<<<<<<< HEAD
-                Collections.singletonList(new ObjectMap("data", "genes")), null, null);
-=======
                 Collections.singletonList(new ObjectMap("data", "genes")), null,null);
->>>>>>> 7a01c436
     }
 
 }