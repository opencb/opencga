--- conflicted
+++ resolved
@@ -71,15 +71,7 @@
     }
 
     protected void loadFiles() throws Exception {
-<<<<<<< HEAD
-        variantStorageEngine.getConfiguration().getCellbase().setUrl(ParamConstants.CELLBASE_URL);
-        variantStorageEngine.getConfiguration().getCellbase().setVersion(ParamConstants.CELLBASE_VERSION);
-        variantStorageEngine.getConfiguration().getCellbase().setDataRelease(ParamConstants.CELLBASE_DATA_RELEASE_GRCH38);
-        variantStorageEngine.getOptions().put(VariantStorageOptions.ASSEMBLY.key(), "grch38");
-        variantStorageEngine.reloadCellbaseConfiguration();
 
-=======
->>>>>>> 8bc7529f
         input1 = getResourceUri("variant-test-sv.vcf");
         studyMetadata = new StudyMetadata(1, "s1");
         variantStorageEngine.getOptions().append(VariantStorageOptions.ANNOTATOR_CELLBASE_EXCLUDE.key(), "expression,clinical");
