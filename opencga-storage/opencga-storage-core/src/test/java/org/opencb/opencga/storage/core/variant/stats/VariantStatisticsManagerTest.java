/*
 * Copyright 2015-2017 OpenCB
 *
 * Licensed under the Apache License, Version 2.0 (the "License");
 * you may not use this file except in compliance with the License.
 * You may obtain a copy of the License at
 *
 *     http://www.apache.org/licenses/LICENSE-2.0
 *
 * Unless required by applicable law or agreed to in writing, software
 * distributed under the License is distributed on an "AS IS" BASIS,
 * WITHOUT WARRANTIES OR CONDITIONS OF ANY KIND, either express or implied.
 * See the License for the specific language governing permissions and
 * limitations under the License.
 */

package org.opencb.opencga.storage.core.variant.stats;

import org.apache.commons.lang3.StringUtils;
import org.junit.*;
import org.junit.rules.ExpectedException;
import org.opencb.biodata.models.feature.Genotype;
import org.opencb.biodata.models.variant.StudyEntry;
import org.opencb.biodata.models.variant.Variant;
import org.opencb.biodata.models.variant.stats.VariantStats;
import org.opencb.biodata.tools.variant.stats.VariantStatsCalculator;
import org.opencb.commons.datastore.core.ObjectMap;
import org.opencb.commons.datastore.core.Query;
import org.opencb.commons.datastore.core.QueryOptions;
import org.opencb.opencga.storage.core.exceptions.StorageEngineException;
import org.opencb.opencga.storage.core.metadata.StudyConfiguration;
import org.opencb.opencga.storage.core.variant.VariantStorageBaseTest;
import org.opencb.opencga.storage.core.variant.VariantStorageEngine;
import org.opencb.opencga.storage.core.variant.VariantStorageEngineTest;
import org.opencb.opencga.storage.core.variant.adaptors.VariantDBAdaptor;
import org.opencb.opencga.storage.core.variant.adaptors.VariantDBIterator;

import java.io.IOException;
import java.net.URI;
import java.nio.file.Files;
import java.nio.file.Path;
import java.nio.file.Paths;
import java.nio.file.StandardCopyOption;
import java.util.*;

import static org.hamcrest.CoreMatchers.hasItem;
import static org.junit.Assert.*;

/**
 * Created by hpccoll1 on 01/06/15.
 */
@Ignore
public abstract class VariantStatisticsManagerTest extends VariantStorageBaseTest {

    public static final String VCF_TEST_FILE_NAME = "variant-test-file.vcf.gz";
    private StudyConfiguration studyConfiguration;
    private VariantDBAdaptor dbAdaptor;

    @Rule
    public ExpectedException thrown = ExpectedException.none();

    @BeforeClass
    public static void beforeClass() throws IOException {
        Path rootDir = getTmpRootDir();
        Path inputPath = rootDir.resolve(VCF_TEST_FILE_NAME);
        Files.copy(VariantStorageEngineTest.class.getClassLoader().getResourceAsStream(VCF_TEST_FILE_NAME), inputPath,
                StandardCopyOption.REPLACE_EXISTING);
        inputUri = inputPath.toUri();
    }

    @Override
    @Before
    public void before() throws Exception {
        studyConfiguration = newStudyConfiguration();
        clearDB(DB_NAME);
        runDefaultETL(inputUri, getVariantStorageEngine(), studyConfiguration,
                new ObjectMap(VariantStorageEngine.Options.ANNOTATE.key(), false));
        dbAdaptor = getVariantStorageEngine().getDBAdaptor();
    }

    @Test
    public void calculateStatsMultiCohortsTest() throws Exception {
        //Calculate stats for 2 cohorts at one time
        checkCohorts(dbAdaptor, studyConfiguration);

        QueryOptions options = new QueryOptions();
        options.put(VariantStorageEngine.Options.LOAD_BATCH_SIZE.key(), 100);
        Iterator<String> iterator = studyConfiguration.getSampleIds().keySet().iterator();

        /** Create cohorts **/
        HashSet<String> cohort1 = new HashSet<>();
        cohort1.add(iterator.next());
        cohort1.add(iterator.next());

        HashSet<String> cohort2 = new HashSet<>();
        cohort2.add(iterator.next());
        cohort2.add(iterator.next());

        Map<String, Set<String>> cohorts = new HashMap<>();
        cohorts.put("cohort1", cohort1);
        cohorts.put("cohort2", cohort2);

        //Calculate stats
        stats(options, studyConfiguration, cohorts, outputUri.resolve("cohort1.cohort2.stats"));

        checkCohorts(dbAdaptor, studyConfiguration);
    }

    @Test
    public void calculateStatsSeparatedCohortsTest() throws Exception {
        //Calculate stats for 2 cohorts separately

        String studyName = studyConfiguration.getStudyName();
        QueryOptions options = new QueryOptions();
        options.put(VariantStorageEngine.Options.LOAD_BATCH_SIZE.key(), 100);
        Iterator<String> iterator = studyConfiguration.getSampleIds().keySet().iterator();
        StudyConfiguration studyConfiguration;

        /** Create first cohort **/
        studyConfiguration = dbAdaptor.getStudyConfigurationManager().getStudyConfiguration(studyName, QueryOptions.empty()).first();
        HashSet<String> cohort1 = new HashSet<>();
        cohort1.add(iterator.next());
        cohort1.add(iterator.next());

        Map<String, Set<String>> cohorts;

        cohorts = new HashMap<>();
        cohorts.put("cohort1", cohort1);

        //Calculate stats for cohort1
        studyConfiguration = stats(options, studyConfiguration, cohorts, outputUri.resolve("cohort1.stats"));

        int cohort1Id = studyConfiguration.getCohortIds().get("cohort1");
        assertThat(studyConfiguration.getCalculatedStats(), hasItem(cohort1Id));
        checkCohorts(dbAdaptor, studyConfiguration);

        /** Create second cohort **/
        studyConfiguration = dbAdaptor.getStudyConfigurationManager().getStudyConfiguration(studyName, QueryOptions.empty()).first();
        HashSet<String> cohort2 = new HashSet<>();
        cohort2.add(iterator.next());
        cohort2.add(iterator.next());

        cohorts = new HashMap<>();
        cohorts.put("cohort2", cohort2);

        //Calculate stats for cohort2
        studyConfiguration = stats(options, studyConfiguration, cohorts, outputUri.resolve("cohort2.stats"));

        int cohort2Id = studyConfiguration.getCohortIds().get("cohort2");
        assertThat(studyConfiguration.getCalculatedStats(), hasItem(cohort1Id));
        assertThat(studyConfiguration.getCalculatedStats(), hasItem(cohort2Id));

        checkCohorts(dbAdaptor, studyConfiguration);

        //Try to recalculate stats for cohort2. Will fail
        studyConfiguration = dbAdaptor.getStudyConfigurationManager().getStudyConfiguration(studyName, QueryOptions.empty()).first();
        thrown.expect(StorageEngineException.class);
        stats(options, studyConfiguration, cohorts, outputUri.resolve("cohort2.stats"));

    }

<<<<<<< HEAD
    public StudyConfiguration stats(QueryOptions options, StudyConfiguration studyConfiguration, Map<String, Set<String>> cohorts,
                                    URI output) throws IOException, StorageEngineException {
        options.put(DefaultVariantStatisticsManager.OUTPUT, output.toString());
        variantStorageEngine.calculateStats(studyConfiguration.getStudyName(), cohorts, options);
=======
    public static StudyConfiguration stats(VariantStatisticsManager vsm, QueryOptions options, StudyConfiguration studyConfiguration,
                                           Map<String, Set<String>> cohorts, Map<String, Integer> cohortIds, VariantDBAdaptor dbAdaptor,
                                           URI resolve) throws IOException, StorageEngineException {
        if (vsm instanceof DefaultVariantStatisticsManager) {
            DefaultVariantStatisticsManager dvsm = (DefaultVariantStatisticsManager) vsm;
            URI stats = dvsm.createStats(dbAdaptor, resolve, cohorts, cohortIds, studyConfiguration, options);
            dvsm.loadStats(dbAdaptor, stats, studyConfiguration, options);
        } else {
            studyConfiguration.getCohortIds().putAll(cohortIds);
            cohorts.forEach((cohort, samples) -> {
                Set<Integer> sampleIds = samples.stream().map(studyConfiguration.getSampleIds()::get).collect(Collectors.toSet());
                studyConfiguration.getCohorts().put(cohortIds.get(cohort), sampleIds);
            });
            dbAdaptor.getStudyConfigurationManager().updateStudyConfiguration(studyConfiguration, null);
            vsm.calculateStatistics(studyConfiguration.getStudyName(), new ArrayList<>(cohorts.keySet()), options);
        }
>>>>>>> 08cbac90
        return dbAdaptor.getStudyConfigurationManager().getStudyConfiguration(studyConfiguration.getStudyId(), null).first();
    }

    static void checkCohorts(VariantDBAdaptor dbAdaptor, StudyConfiguration studyConfiguration) {
        for (VariantDBIterator iterator = dbAdaptor.iterator(new Query(), null);
             iterator.hasNext(); ) {
            Variant variant = iterator.next();
            for (StudyEntry sourceEntry : variant.getStudies()) {
                Map<String, VariantStats> cohortsStats = sourceEntry.getStats();
                String calculatedCohorts = cohortsStats.keySet().toString();
                for (Map.Entry<String, Integer> entry : studyConfiguration.getCohortIds().entrySet()) {
                    if (!studyConfiguration.getCalculatedStats().contains(entry.getValue())) {
                        continue;
                    }
                    assertTrue("CohortStats should contain stats for cohort " + entry.getKey() + ". Only contains stats for " +
                                    calculatedCohorts,
                            cohortsStats.containsKey(entry.getKey()));    //Check stats are calculated

                    VariantStats cohortStats = cohortsStats.get(entry.getKey());
                    assertEquals("Stats for cohort " + entry.getKey() + " have less genotypes than expected. "
                                    + cohortStats.getGenotypesCount(),
                            studyConfiguration.getCohorts().get(entry.getValue()).size(),  //Check numGenotypes are correct (equals to
                            // the number of samples)
                            cohortStats.getGenotypesCount().values().stream().reduce(0, (a, b) -> a + b).intValue());

                    HashMap<Genotype, Integer> genotypeCount = new HashMap<>();
                    for (Integer sampleId : studyConfiguration.getCohorts().get(entry.getValue())) {
                        String sampleName = studyConfiguration.getSampleIds().inverse().get(sampleId);
                        String gt = sourceEntry.getSampleData(sampleName, "GT");
                        genotypeCount.compute(new Genotype(gt), (key, value) -> value == null ? 1 : value + 1);
                    }

                    VariantStats stats = VariantStatsCalculator.calculate(variant, genotypeCount);

                    stats.getGenotypesCount().entrySet().removeIf(e -> e.getValue() == 0);
                    stats.getGenotypesFreq().entrySet().removeIf(e -> e.getValue() == 0);
                    cohortStats.getGenotypesCount().entrySet().removeIf(e -> e.getValue() == 0);
                    cohortStats.getGenotypesFreq().entrySet().removeIf(e -> e.getValue() == 0);

                    assertEquals(stats.getGenotypesCount(), cohortStats.getGenotypesCount());
                    assertEquals(stats.getGenotypesFreq(), cohortStats.getGenotypesFreq());
                    assertEquals(stats.getMaf(), cohortStats.getMaf());
                    if (StringUtils.isNotEmpty(stats.getMafAllele()) || StringUtils.isNotEmpty(cohortStats.getMafAllele())) {
                        assertEquals(stats.getMafAllele(), cohortStats.getMafAllele());
                    }
                    assertEquals(stats.getMgf(), cohortStats.getMgf());
                    assertEquals(stats.getRefAlleleFreq(), cohortStats.getRefAlleleFreq());
                    assertEquals(stats.getAltAlleleFreq(), cohortStats.getAltAlleleFreq());
                }
            }
        }
    }

}<|MERGE_RESOLUTION|>--- conflicted
+++ resolved
@@ -33,15 +33,15 @@
 import org.opencb.opencga.storage.core.variant.VariantStorageEngine;
 import org.opencb.opencga.storage.core.variant.VariantStorageEngineTest;
 import org.opencb.opencga.storage.core.variant.adaptors.VariantDBAdaptor;
-import org.opencb.opencga.storage.core.variant.adaptors.VariantDBIterator;
+import org.opencb.opencga.storage.core.variant.adaptors.iterators.VariantDBIterator;
 
 import java.io.IOException;
 import java.net.URI;
 import java.nio.file.Files;
 import java.nio.file.Path;
-import java.nio.file.Paths;
 import java.nio.file.StandardCopyOption;
 import java.util.*;
+import java.util.stream.Collectors;
 
 import static org.hamcrest.CoreMatchers.hasItem;
 import static org.junit.Assert.*;
@@ -159,12 +159,13 @@
 
     }
 
-<<<<<<< HEAD
     public StudyConfiguration stats(QueryOptions options, StudyConfiguration studyConfiguration, Map<String, Set<String>> cohorts,
                                     URI output) throws IOException, StorageEngineException {
         options.put(DefaultVariantStatisticsManager.OUTPUT, output.toString());
         variantStorageEngine.calculateStats(studyConfiguration.getStudyName(), cohorts, options);
-=======
+        return dbAdaptor.getStudyConfigurationManager().getStudyConfiguration(studyConfiguration.getStudyId(), null).first();
+    }
+
     public static StudyConfiguration stats(VariantStatisticsManager vsm, QueryOptions options, StudyConfiguration studyConfiguration,
                                            Map<String, Set<String>> cohorts, Map<String, Integer> cohortIds, VariantDBAdaptor dbAdaptor,
                                            URI resolve) throws IOException, StorageEngineException {
@@ -181,7 +182,6 @@
             dbAdaptor.getStudyConfigurationManager().updateStudyConfiguration(studyConfiguration, null);
             vsm.calculateStatistics(studyConfiguration.getStudyName(), new ArrayList<>(cohorts.keySet()), options);
         }
->>>>>>> 08cbac90
         return dbAdaptor.getStudyConfigurationManager().getStudyConfiguration(studyConfiguration.getStudyId(), null).first();
     }
 
