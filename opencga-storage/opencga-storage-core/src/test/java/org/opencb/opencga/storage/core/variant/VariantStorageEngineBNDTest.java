--- conflicted
+++ resolved
@@ -48,11 +48,8 @@
         variantStorageEngine.getConfiguration().getCellbase().setUrl(ParamConstants.CELLBASE_URL);
         variantStorageEngine.getConfiguration().getCellbase().setVersion(ParamConstants.CELLBASE_VERSION);
         variantStorageEngine.getConfiguration().getCellbase().setDataRelease(ParamConstants.CELLBASE_DATA_RELEASE_GRCH38);
-<<<<<<< HEAD
-=======
         variantStorageEngine.getOptions().put(VariantStorageOptions.ASSEMBLY.key(), "grch38");
 
->>>>>>> 8bc7529f
         if (!loaded) {
             clearDB(DB_NAME);
             loadFiles();
@@ -64,10 +61,8 @@
         variantStorageEngine.getConfiguration().getCellbase().setUrl(ParamConstants.CELLBASE_URL);
         variantStorageEngine.getConfiguration().getCellbase().setVersion(ParamConstants.CELLBASE_VERSION);
         variantStorageEngine.getConfiguration().getCellbase().setDataRelease(ParamConstants.CELLBASE_DATA_RELEASE_GRCH38);
-<<<<<<< HEAD
-=======
         variantStorageEngine.getOptions().put(VariantStorageOptions.ASSEMBLY.key(), "grch38");
->>>>>>> 8bc7529f
+
         studyMetadata = new StudyMetadata(1, "s1");
 //        variantStorageEngine.getOptions().append(VariantStorageOptions.ANNOTATOR_CELLBASE_EXCLUDE.key(), "expression,clinical");
         input1 = getResourceUri("variant-test-bnd.vcf");
