--- conflicted
+++ resolved
@@ -47,12 +47,8 @@
     public void before() throws Exception {
         variantStorageEngine.getConfiguration().getCellbase().setUrl(ParamConstants.CELLBASE_URL);
         variantStorageEngine.getConfiguration().getCellbase().setVersion(ParamConstants.CELLBASE_VERSION);
-<<<<<<< HEAD
-        variantStorageEngine.getConfiguration().getCellbase().setDataRelease(ParamConstants.CELLBASE_DATA_RELEASE);
-        variantStorageEngine.getOptions().put(VariantStorageOptions.ASSEMBLY.key(), "grch38");
-=======
         variantStorageEngine.getConfiguration().getCellbase().setDataRelease(ParamConstants.CELLBASE_DATA_RELEASE_GRCH38);
->>>>>>> 9fae390c
+
         if (!loaded) {
             clearDB(DB_NAME);
             loadFiles();
@@ -63,12 +59,8 @@
     protected void loadFiles() throws Exception {
         variantStorageEngine.getConfiguration().getCellbase().setUrl(ParamConstants.CELLBASE_URL);
         variantStorageEngine.getConfiguration().getCellbase().setVersion(ParamConstants.CELLBASE_VERSION);
-<<<<<<< HEAD
-        variantStorageEngine.getConfiguration().getCellbase().setDataRelease(ParamConstants.CELLBASE_DATA_RELEASE);
-        variantStorageEngine.getOptions().put(VariantStorageOptions.ASSEMBLY.key(), "grch38");
-=======
         variantStorageEngine.getConfiguration().getCellbase().setDataRelease(ParamConstants.CELLBASE_DATA_RELEASE_GRCH38);
->>>>>>> 9fae390c
+
         studyMetadata = new StudyMetadata(1, "s1");
 //        variantStorageEngine.getOptions().append(VariantStorageOptions.ANNOTATOR_CELLBASE_EXCLUDE.key(), "expression,clinical");
         input1 = getResourceUri("variant-test-bnd.vcf");
