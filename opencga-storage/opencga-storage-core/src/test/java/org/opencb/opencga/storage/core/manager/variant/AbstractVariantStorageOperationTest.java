--- conflicted
+++ resolved
@@ -334,13 +334,8 @@
         }
 
         // Check transformed file relations
-<<<<<<< HEAD
-        for (File inputFile : files) {
+        for (File inputFile : expectedLoadedFiles) {
             inputFile = catalogManager.getFileManager().get(inputFile.getId(), null, sessionId).first();
-=======
-        for (File inputFile : expectedLoadedFiles) {
-            inputFile = catalogManager.getFile(inputFile.getId(), null, sessionId).first();
->>>>>>> 84b38748
             assertNotNull(inputFile.getIndex().getTransformedFile());
             File transformedFile = catalogManager.getFileManager().get(inputFile.getIndex().getTransformedFile().getId(), new QueryOptions(), sessionId).first();
 
