--- conflicted
+++ resolved
@@ -16,6 +16,7 @@
 
 package org.opencb.opencga.storage.core.variant.io;
 
+import com.google.common.collect.BiMap;
 import htsjdk.samtools.SAMSequenceDictionary;
 import htsjdk.variant.variantcontext.*;
 import htsjdk.variant.variantcontext.Genotype;
@@ -35,10 +36,7 @@
 import org.opencb.commons.datastore.core.QueryOptions;
 import org.opencb.commons.io.DataWriter;
 import org.opencb.opencga.storage.core.metadata.StudyConfiguration;
-<<<<<<< HEAD
-=======
 import org.opencb.opencga.storage.core.variant.VariantStorageEngine;
->>>>>>> 51eb2180
 import org.opencb.opencga.storage.core.variant.adaptors.VariantDBAdaptor;
 import org.opencb.opencga.storage.core.variant.adaptors.VariantDBAdaptorUtils;
 import org.opencb.opencga.storage.core.variant.adaptors.VariantDBIterator;
@@ -99,17 +97,13 @@
         this.studyConfiguration = studyConfiguration;
         this.sourceDBAdaptor = sourceDBAdaptor;
         this.outputStream = outputStream;
-<<<<<<< HEAD
-        this.queryOptions = queryOptions;
+        this.queryOptions = queryOptions == null ? new QueryOptions() : queryOptions;
         studyId = this.studyConfiguration.getStudyId();
         studyIdString = Integer.toString(studyId);
     }
 
     public void setSampleNameConverter(Function<String, String> converter) {
         sampleNameConverter.set(converter);
-=======
-        this.queryOptions = queryOptions == null ? new QueryOptions() : queryOptions;
->>>>>>> 51eb2180
     }
 
     public void setConverterErrorListener(BiConsumer<Variant, RuntimeException> converterErrorListener) {
@@ -187,7 +181,6 @@
 
     @Override
     public boolean pre() {
-<<<<<<< HEAD
         LinkedHashSet<VCFHeaderLine> meta = new LinkedHashSet<>();
         sampleNames.clear();
         sampleNames.addAll(getSamples(queryOptions));
@@ -222,8 +215,8 @@
 
         /* FORMAT */
         meta.add(new VCFFormatHeaderLine("GT", 1, VCFHeaderLineType.String, "Genotype"));
-        meta.add(new VCFFormatHeaderLine("PF", VCFHeaderLineCount.A, VCFHeaderLineType.Integer,
-                "variant was PASS filter in original sample gvcf"));
+        meta.add(new VCFFormatHeaderLine("PF", 1, VCFHeaderLineType.Integer,
+                "Variant was PASS (1) filter in original vcf"));
 
         final VCFHeader header = new VCFHeader(meta, names);
         final SAMSequenceDictionary sequenceDictionary = header.getSequenceDictionary();
@@ -235,46 +228,6 @@
                 .unsetOption(Options.INDEX_ON_THE_FLY);
         if (sampleNames.isEmpty() || !this.exportGenotype.get()) {
             builder.setOption(Options.DO_NOT_WRITE_GENOTYPES);
-=======
-        final VCFHeader header;
-        try {
-            header = getVcfHeader(studyConfiguration, queryOptions);
-        } catch (IOException e) {
-            throw new UncheckedIOException(e);
-        }
-        header.addMetaDataLine(new VCFFormatHeaderLine("GT", 1, VCFHeaderLineType.String, "Genotype"));
-        header.addMetaDataLine(new VCFFormatHeaderLine("PF", 1, VCFHeaderLineType.Integer,
-                "Variant was PASS (1) filter in original vcf"));
-        header.addMetaDataLine(new VCFFilterHeaderLine("PASS", "Valid variant"));
-        header.addMetaDataLine(new VCFFilterHeaderLine(".", "No FILTER info"));
-
-        int studyId = studyConfiguration.getStudyId();
-        //TODO: Need to prefix with the studyID ? Exporter is single study
-        header.addMetaDataLine(new VCFInfoHeaderLine(studyId + "_PR", 1, VCFHeaderLineType.Float, "Pass rate"));
-        header.addMetaDataLine(new VCFInfoHeaderLine(studyId + "_CR", 1, VCFHeaderLineType.Float, "Call rate"));
-        header.addMetaDataLine(new VCFInfoHeaderLine(studyId + "_OPR", 1, VCFHeaderLineType.Float, "Overall Pass rate"));
-        for (String cohortName : studyConfiguration.getCohortIds().keySet()) {
-            if (cohortName.equals(StudyEntry.DEFAULT_COHORT)) {
-                header.addMetaDataLine(new VCFInfoHeaderLine(VCFConstants.ALLELE_COUNT_KEY, VCFHeaderLineCount.A,
-                        VCFHeaderLineType.Integer, "Total number of alternate alleles in called genotypes,"
-                        + " for each ALT allele, in the same order as listed"));
-                header.addMetaDataLine(new VCFInfoHeaderLine(VCFConstants.ALLELE_FREQUENCY_KEY, VCFHeaderLineCount.A,
-                        VCFHeaderLineType.Float, "Allele Frequency, for each ALT allele, calculated from AC and AN, in the range (0,1),"
-                        + " in the same order as listed"));
-                header.addMetaDataLine(new VCFInfoHeaderLine(VCFConstants.ALLELE_NUMBER_KEY, 1,
-                        VCFHeaderLineType.Integer, "Total number of alleles in called genotypes"));
-                continue;
-            }
-//            header.addMetaDataLine(new VCFInfoHeaderLine(cohortName + VCFConstants.ALLELE_COUNT_KEY, VCFHeaderLineCount.A,
-//                    VCFHeaderLineType.Integer, "Total number of alternate alleles in called genotypes,"
-//                    + " for each ALT allele, in the same order as listed"));
-            header.addMetaDataLine(new VCFInfoHeaderLine(cohortName + "_" + VCFConstants.ALLELE_FREQUENCY_KEY, VCFHeaderLineCount.A,
-                    VCFHeaderLineType.Float,
-                    "Allele frequency in the " + cohortName + " cohort calculated from AC and AN, in the range (0,1),"
-                            + " in the same order as listed"));
-//            header.addMetaDataLine(new VCFInfoHeaderLine(cohortName + VCFConstants.ALLELE_NUMBER_KEY, 1, VCFHeaderLineType.Integer,
-//                    "Total number of alleles in called genotypes"));
->>>>>>> 51eb2180
         }
         List<String> formatFields = studyConfiguration.getAttributes()
                 .getAsStringList(VariantStorageEngine.Options.EXTRA_GENOTYPE_FIELDS.key());
@@ -372,7 +325,61 @@
         return true;
     }
 
-<<<<<<< HEAD
+//    private VCFHeader getVcfHeader(StudyConfiguration studyConfiguration, QueryOptions options) throws IOException {
+//        List<String> returnedSamples = getReturnedSamples(studyConfiguration, options);
+//        //        get header from studyConfiguration
+//        Collection<String> headers = studyConfiguration.getHeaders().values();
+//        String fileHeader;
+//        if (headers.isEmpty()) {
+//            Iterator<VariantSource> iterator = sourceDBAdaptor.iterator(
+//                    new Query(VariantStorageEngine.Options.STUDY_ID.key(), studyConfiguration.getStudyId()),
+//                    new QueryOptions());
+//            if (iterator.hasNext()) {
+//                VariantSource source = iterator.next();
+//                fileHeader = source.getMetadata().get(VariantFileUtils.VARIANT_FILE_HEADER).toString();
+//            } else {
+//                fileHeader = null;
+//            }
+////            else {
+////                throw new IllegalStateException("file headers not available for study " + studyConfiguration.getStudyName()
+////                        + ". note: check files: " + studyConfiguration.getFileIds().values().toString());
+////            }
+//        } else {
+//            fileHeader = headers.iterator().next();
+//        }
+//
+//        if (fileHeader != null) {
+//            int lastLineIndex = fileHeader.lastIndexOf("#CHROM");
+//            if (lastLineIndex >= 0) {
+//                String substring = fileHeader.substring(0, lastLineIndex);
+//
+//                String samples = String.join("\t", returnedSamples);
+//                logger.debug("export will be done on samples: [{}]", samples);
+//
+//                if (returnedSamples.isEmpty()) {
+//                    fileHeader = substring + "#CHROM\tPOS\tID\tREF\tALT\tQUAL\tFILTER\tINFO\t";
+//                } else {
+//                    fileHeader = substring + "#CHROM\tPOS\tID\tREF\tALT\tQUAL\tFILTER\tINFO\tFORMAT\t" + samples;
+//                }
+//            }
+//
+//            return VariantFileMetadataToVCFHeaderConverter.parseVcfHeader(fileHeader);
+//        } else {
+//            HashSet<VCFHeaderLine> metaData = new HashSet<>();
+//            VCFHeader vcfHeader = new VCFHeader(metaData, returnedSamples);
+//            return vcfHeader;
+//        }
+//    }
+
+    private List<String> getReturnedSamples(StudyConfiguration studyConfiguration, QueryOptions options) {
+        Map<Integer, List<Integer>> returnedSamplesMap =
+                VariantDBAdaptorUtils.getReturnedSamples(new Query(options), options, studyConfiguration);
+        List<String> returnedSamples = returnedSamplesMap.get(studyConfiguration.getStudyId()).stream()
+                .map(sampleId -> studyConfiguration.getSampleIds().inverse().get(sampleId))
+                .collect(Collectors.toList());
+        return returnedSamples;
+    }
+
     protected List<String> getSamples(QueryOptions options) {
         if (!this.exportGenotype.get()) {
             logger.info("Do NOT export genotype -> sample list empty!!!");
@@ -408,61 +415,6 @@
             sampleNames.add(samplesPosition.get(i));
         }
         return sampleNames;
-=======
-    private VCFHeader getVcfHeader(StudyConfiguration studyConfiguration, QueryOptions options) throws IOException {
-        List<String> returnedSamples = getReturnedSamples(studyConfiguration, options);
-        //        get header from studyConfiguration
-        Collection<String> headers = studyConfiguration.getHeaders().values();
-        String fileHeader;
-        if (headers.isEmpty()) {
-            Iterator<VariantSource> iterator = sourceDBAdaptor.iterator(
-                    new Query(VariantStorageEngine.Options.STUDY_ID.key(), studyConfiguration.getStudyId()),
-                    new QueryOptions());
-            if (iterator.hasNext()) {
-                VariantSource source = iterator.next();
-                fileHeader = source.getMetadata().get(VariantFileUtils.VARIANT_FILE_HEADER).toString();
-            } else {
-                fileHeader = null;
-            }
-//            else {
-//                throw new IllegalStateException("file headers not available for study " + studyConfiguration.getStudyName()
-//                        + ". note: check files: " + studyConfiguration.getFileIds().values().toString());
-//            }
-        } else {
-            fileHeader = headers.iterator().next();
-        }
-
-        if (fileHeader != null) {
-            int lastLineIndex = fileHeader.lastIndexOf("#CHROM");
-            if (lastLineIndex >= 0) {
-                String substring = fileHeader.substring(0, lastLineIndex);
-
-                String samples = String.join("\t", returnedSamples);
-                logger.debug("export will be done on samples: [{}]", samples);
-
-                if (returnedSamples.isEmpty()) {
-                    fileHeader = substring + "#CHROM\tPOS\tID\tREF\tALT\tQUAL\tFILTER\tINFO\t";
-                } else {
-                    fileHeader = substring + "#CHROM\tPOS\tID\tREF\tALT\tQUAL\tFILTER\tINFO\tFORMAT\t" + samples;
-                }
-            }
-
-            return VariantFileMetadataToVCFHeaderConverter.parseVcfHeader(fileHeader);
-        } else {
-            HashSet<VCFHeaderLine> metaData = new HashSet<>();
-            VCFHeader vcfHeader = new VCFHeader(metaData, returnedSamples);
-            return vcfHeader;
-        }
-    }
-
-    private List<String> getReturnedSamples(StudyConfiguration studyConfiguration, QueryOptions options) {
-        Map<Integer, List<Integer>> returnedSamplesMap =
-                VariantDBAdaptorUtils.getReturnedSamples(new Query(options), options, studyConfiguration);
-        List<String> returnedSamples = returnedSamplesMap.get(studyConfiguration.getStudyId()).stream()
-                .map(sampleId -> studyConfiguration.getSampleIds().inverse().get(sampleId))
-                .collect(Collectors.toList());
-        return returnedSamples;
->>>>>>> 51eb2180
     }
 
     /**
@@ -497,20 +449,12 @@
         return alleles;
     }
 
-<<<<<<< HEAD
     public String buildAllele(String chromosome, Integer start, Integer end, String allele, Pair<Integer, Integer> adjustedRange) {
         if (start.equals(adjustedRange.getLeft()) && end.equals(adjustedRange.getRight())) {
             return allele; // same start / end
         }
         if (StringUtils.startsWith(allele, "*")) {
             return allele; // no need
-=======
-        VariantType type = variant.getType();
-        if (type == VariantType.INDEL) {
-            reference = "N" + reference;
-            alternate = "N" + alternate;
-            start -= 1; // adjust start
->>>>>>> 51eb2180
         }
         return getReferenceBase(chromosome, adjustedRange.getLeft(), start) + allele
                 + getReferenceBase(chromosome, end, adjustedRange.getRight());
@@ -582,57 +526,16 @@
         attributes.putIfNotNull(crk, DECIMAL_FORMAT_7.format(Double.valueOf(studyEntry.getAttributes().get("CR"))));
         attributes.putIfNotNull(oprk, DECIMAL_FORMAT_7.format(Double.valueOf(studyEntry.getAttributes().get("OPR"))));
 
-<<<<<<< HEAD
         String refAllele = allelesArray.get(0);
         for (String sampleName : this.sampleNames) {
             String gtStr = studyEntry.getSampleData(sampleName, "GT");
             String genotypeFilter = studyEntry.getSampleData(sampleName, "FT");
-=======
-            attributes.putIfNotNull(prk, studyEntry.getAttributes().get("PR"));
-            attributes.putIfNotNull(crk, studyEntry.getAttributes().get("CR"));
-            attributes.putIfNotNull(oprk, studyEntry.getAttributes().get("OPR"));
-
-            for (String sampleName : studyEntry.getOrderedSamplesName()) {
-                String gtStr = studyEntry.getSampleData(sampleName, "GT");
-                String genotypeFilter = studyEntry.getSampleData(sampleName, "FT");
-
-                if (gtStr != null) {
-                    List<String> gtSplit = new ArrayList<>(Arrays.asList(gtStr.split(",")));
-                    List<String> ftSplit = new ArrayList<>(Arrays.asList(
-                            (StringUtils.isBlank(genotypeFilter) ? "" : genotypeFilter).split(",")));
-                    boolean filterIsMatching = gtSplit.size() == ftSplit.size();
-                    while (gtSplit.size() > 1) {
-                        int idx = gtSplit.indexOf(".");
-                        if (idx < 0) {
-                            idx = gtSplit.indexOf("0/0");
-                        }
-                        if (idx < 0) {
-                            break;
-                        }
-                        gtSplit.remove(idx);
-                        ftSplit.remove(idx);
-                    }
-                    String gt = gtSplit.get(0);
-                    String ft = ftSplit.get(0);
-
-                    org.opencb.biodata.models.feature.Genotype genotype =
-                            new org.opencb.biodata.models.feature.Genotype(gt, reference, alternate);
-                    List<Allele> alleles = new ArrayList<>();
-                    for (int gtIdx : genotype.getAllelesIdx()) {
-                        if (gtIdx < originalAlleles.size() && gtIdx >= 0) {
-                            alleles.add(Allele.create(originalAlleles.get(gtIdx), gtIdx == 0)); // allele is ref. if the alleleIndex is 0
-                        } else {
-                            alleles.add(Allele.create(".", false)); // genotype of a secondary alternate, or an actual missing
-                        }
-                    }
->>>>>>> 51eb2180
 
             if (Objects.isNull(gtStr)) {
                 gtStr = noCallAllele;
                 genotypeFilter = noCallAllele;
             }
 
-<<<<<<< HEAD
             List<String> gtSplit = new ArrayList<>(Arrays.asList(gtStr.split(",")));
             List<String> ftSplit = new ArrayList<>(Arrays.asList(
                     (StringUtils.isBlank(genotypeFilter) ? "" : genotypeFilter).split(",")));
@@ -658,24 +561,6 @@
                     alleles.add(Allele.create(allelesArray.get(gtIdx), gtIdx == 0)); // allele is ref. if the alleleIndex is 0
                 } else {
                     alleles.add(Allele.create(noCallAllele, false)); // genotype of a secondary alternate, or an actual missing
-=======
-                    GenotypeBuilder builder = new GenotypeBuilder()
-                            .name(sampleName)
-                            .alleles(alleles)
-                            .phased(genotype.isPhased());
-                    if (genotypeFilter != null) {
-                        builder.attribute("PF", genotypeFilter);
-                    }
-                    for (String id : studyEntry.getFormat()) {
-                        if (id.equals("GT") || id.equals("FT")) {
-                            continue;
-                        }
-                        String value = studyEntry.getSampleData(sampleName, id);
-                        builder.attribute(id, value);
-                    }
-
-                    genotypes.add(builder.make());
->>>>>>> 51eb2180
                 }
             }
 
@@ -695,6 +580,14 @@
             if (genotypeFilter != null) {
                 builder.attribute("PF", genotypeFilter);
             }
+            for (String id : studyEntry.getFormat()) {
+                if (id.equals("GT") || id.equals("FT")) {
+                    continue;
+                }
+                String value = studyEntry.getSampleData(sampleName, id);
+                builder.attribute(id, value);
+            }
+
             genotypes.add(builder.make());
         }
 
