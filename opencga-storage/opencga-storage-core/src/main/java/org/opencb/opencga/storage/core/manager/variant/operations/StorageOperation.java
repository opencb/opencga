/*
 * Copyright 2015-2017 OpenCB
 *
 * Licensed under the Apache License, Version 2.0 (the "License");
 * you may not use this file except in compliance with the License.
 * You may obtain a copy of the License at
 *
 *     http://www.apache.org/licenses/LICENSE-2.0
 *
 * Unless required by applicable law or agreed to in writing, software
 * distributed under the License is distributed on an "AS IS" BASIS,
 * WITHOUT WARRANTIES OR CONDITIONS OF ANY KIND, either express or implied.
 * See the License for the specific language governing permissions and
 * limitations under the License.
 */

package org.opencb.opencga.storage.core.manager.variant.operations;

import com.fasterxml.jackson.databind.ObjectMapper;
import org.apache.commons.lang3.StringUtils;
import org.opencb.commons.datastore.core.ObjectMap;
import org.opencb.commons.datastore.core.QueryOptions;
import org.opencb.opencga.catalog.db.api.ProjectDBAdaptor;
import org.opencb.opencga.catalog.exceptions.CatalogException;
import org.opencb.opencga.catalog.exceptions.CatalogIOException;
import org.opencb.opencga.catalog.managers.CatalogManager;
import org.opencb.opencga.catalog.monitor.executors.AbstractExecutor;
import org.opencb.opencga.catalog.utils.FileScanner;
import org.opencb.opencga.core.models.*;
import org.opencb.opencga.storage.core.StorageEngineFactory;
import org.opencb.opencga.storage.core.exceptions.StorageEngineException;
import org.opencb.opencga.storage.core.manager.variant.metadata.CatalogStudyConfigurationFactory;
import org.opencb.opencga.storage.core.metadata.ProjectMetadata;
import org.opencb.opencga.storage.core.metadata.StudyConfiguration;
import org.opencb.opencga.storage.core.metadata.StudyConfigurationManager;
import org.opencb.opencga.storage.core.variant.VariantStorageEngine;
import org.opencb.opencga.storage.core.variant.annotation.annotators.AbstractCellBaseVariantAnnotator;
import org.slf4j.Logger;

import java.io.IOException;
import java.net.URI;
import java.nio.file.Path;
import java.util.Arrays;
import java.util.List;
import java.util.function.Predicate;

import static org.opencb.opencga.catalog.monitor.executors.AbstractExecutor.*;

/**
 * Created by pfurio on 23/08/16.
 */
public abstract class StorageOperation {

    public static final String CATALOG_PATH = "catalogPath";

    protected final CatalogManager catalogManager;
    protected final StorageEngineFactory storageEngineFactory;
    protected final Logger logger;
    private ObjectMapper objectMapper = new ObjectMapper();

    public StorageOperation(CatalogManager catalogManager, StorageEngineFactory storageEngineFactory, Logger logger) {
        this.catalogManager = catalogManager;
        this.storageEngineFactory = storageEngineFactory;
        this.logger = logger;
    }


    protected void outdirMustBeEmpty(Path outdir, ObjectMap options) throws CatalogIOException, StorageEngineException {
        if (!isCatalogPathDefined(options)) {
            // This restriction is only necessary if the output files are going to be moved to Catalog.
            // If CATALOG_PATH is NOT defined, output does not need to be empty.
            return;
        }
        List<URI> uris = catalogManager.getCatalogIOManagerFactory().get(outdir.toUri()).listFiles(outdir.toUri());
        if (!uris.isEmpty()) {
            // Only allow stdout and stderr files
            for (URI uri : uris) {
                // Obtain the extension
                int i = uri.toString().lastIndexOf(".");
                if (i <= 0) {
                    throw new StorageEngineException("Unable to execute storage operation. Outdir '" + outdir + "' must be empty!");
                }
                String extension = uri.toString().substring(i);
                // If the extension is not one of the ones created by the daemons, throw the exception.
                if (!ERR_LOG_EXTENSION.equalsIgnoreCase(extension) && !OUT_LOG_EXTENSION.equalsIgnoreCase(extension)) {
                    throw new StorageEngineException("Unable to execute storage operation. Outdir '" + outdir + "' must be empty!");
                }
            }
        }
    }

    private boolean isCatalogPathDefined(ObjectMap options) {
        return options != null && StringUtils.isNotEmpty(options.getString(CATALOG_PATH));
    }

    protected Long getCatalogOutdirId(long studyId, ObjectMap options, String sessionId) throws CatalogException {
        return getCatalogOutdirId(Long.toString(studyId), options, sessionId);
    }

    protected Long getCatalogOutdirId(String studyStr, ObjectMap options, String sessionId) throws CatalogException {
        Long catalogOutDirId;
        if (isCatalogPathDefined(options)) {
            String catalogOutDirIdStr = options.getString(CATALOG_PATH);
            catalogOutDirId = catalogManager.getFileManager().getUid(catalogOutDirIdStr, studyStr, sessionId).getResource().getUid();
            if (catalogOutDirId <= 0) {
                throw new CatalogException("Output directory " + catalogOutDirIdStr + " could not be found within catalog.");
            }
        } else {
            catalogOutDirId = null;
        }
        return catalogOutDirId;
    }

    public StudyConfiguration updateStudyConfiguration(String sessionId, long studyId, DataStore dataStore)
            throws IOException, CatalogException, StorageEngineException {

        updateStudyConfigurationFromCatalog(sessionId, studyId, dataStore, null);
        return updateCatalogFromStudyConfiguration(sessionId, studyId, dataStore);
    }

    public void updateStudyConfigurationFromCatalog(String sessionId, long studyId, DataStore dataStore, List<Long> filesToIndex)
            throws IOException, CatalogException, StorageEngineException {

        CatalogStudyConfigurationFactory studyConfigurationFactory = new CatalogStudyConfigurationFactory(catalogManager);
        StudyConfigurationManager studyConfigurationManager = getVariantStorageEngine(dataStore).getStudyConfigurationManager();
        try {
            // Update StudyConfiguration. Add new elements and so
            studyConfigurationFactory.updateStudyConfigurationFromCatalog(studyId, filesToIndex, studyConfigurationManager, sessionId);
        } catch (StorageEngineException e) {
            throw new StorageEngineException("Unable to update StudyConfiguration", e);
        }
    }

    public StudyConfiguration updateCatalogFromStudyConfiguration(String sessionId, long studyId, DataStore dataStore)
            throws IOException, CatalogException, StorageEngineException {

        CatalogStudyConfigurationFactory studyConfigurationFactory = new CatalogStudyConfigurationFactory(catalogManager);
        StudyConfigurationManager studyConfigurationManager = getVariantStorageEngine(dataStore).getStudyConfigurationManager();

        StudyConfiguration studyConfiguration = studyConfigurationManager.getStudyConfiguration((int) studyId, null).first();
        if (studyConfiguration != null) {
            // Update Catalog file and cohort status.
            studyConfigurationFactory.updateCatalogFromStudyConfiguration(studyConfiguration, sessionId);
        }
        return studyConfiguration;
    }

    protected Thread buildHook(Path outdir) {
        return buildHook(outdir, null);
    }

    protected Thread buildHook(Path outdir, Runnable onError) {
        return new Thread(() -> {
                try {
                    // If the status has not been changed by the method and is still running, we assume that the execution failed.
                    Job.JobStatus status = readJobStatus(outdir);
                    if (status.getName().equalsIgnoreCase(Job.JobStatus.RUNNING)) {
                        writeJobStatus(outdir, new Job.JobStatus(Job.JobStatus.ERROR, "Job finished with an error."));
                        if (onError != null) {
                            onError.run();
                        }
                    }
                } catch (IOException e) {
                    logger.error("Error modifying " + AbstractExecutor.JOB_STATUS_FILE, e);
                }
            });
    }

    protected List<File> copyResults(Path tmpOutdirPath, long catalogPathOutDir, String sessionId) throws CatalogException, IOException {
        File outDir = catalogManager.getFileManager().get(catalogPathOutDir, new QueryOptions(), sessionId).first();

        FileScanner fileScanner = new FileScanner(catalogManager);
//        CatalogIOManager ioManager = catalogManager.getCatalogIOManagerFactory().get(tmpOutdirPath.toUri());

        List<File> files;
        try {
            logger.info("Scanning files from {} to move to {}", tmpOutdirPath, outDir.getUri());
            // Avoid copy the job.status file!
            Predicate<URI> fileStatusFilter = uri -> !uri.getPath().endsWith(JOB_STATUS_FILE)
                    && !uri.getPath().endsWith(OUT_LOG_EXTENSION)
                    && !uri.getPath().endsWith(ERR_LOG_EXTENSION);
            files = fileScanner.scan(outDir, tmpOutdirPath.toUri(), FileScanner.FileScannerPolicy.DELETE, true, false, fileStatusFilter, -1,
                    sessionId);

            // TODO: Check whether we want to store the logs as well. At this point, we are also storing them.
            // Do not execute checksum for log files! They may not be closed yet
            fileStatusFilter = uri -> uri.getPath().endsWith(OUT_LOG_EXTENSION) || uri.getPath().endsWith(ERR_LOG_EXTENSION);
            files.addAll(fileScanner.scan(outDir, tmpOutdirPath.toUri(), FileScanner.FileScannerPolicy.DELETE, false, false,
                    fileStatusFilter, -1, sessionId));

        } catch (IOException e) {
            logger.warn("IOException when scanning temporal directory. Error: {}", e.getMessage());
            throw e;
        } catch (CatalogException e) {
            logger.warn("CatalogException when scanning temporal directory. Error: {}", e.getMessage());
            throw e;
        }
        return files;
    }

    public Job.JobStatus readJobStatus(Path outdir) throws IOException {
        return objectMapper.reader(Job.JobStatus.class).readValue(outdir.resolve(JOB_STATUS_FILE).toFile());
    }

    public void writeJobStatus(Path outdir, Job.JobStatus jobStatus) throws IOException {
        objectMapper.writer().writeValue(outdir.resolve(JOB_STATUS_FILE).toFile(), jobStatus);
    }

    public static DataStore getDataStore(CatalogManager catalogManager, long studyId, File.Bioformat bioformat, String sessionId)
            throws CatalogException {
        Study study = catalogManager.getStudyManager().get(String.valueOf((Long) studyId), new QueryOptions(), sessionId).first();
        return getDataStore(catalogManager, study, bioformat, sessionId);
    }

    public static DataStore getDataStore(CatalogManager catalogManager, Study study, File.Bioformat bioformat, String sessionId)
            throws CatalogException {
        DataStore dataStore;
        if (study.getDataStores() != null && study.getDataStores().containsKey(bioformat)) {
            dataStore = study.getDataStores().get(bioformat);
        } else {
<<<<<<< HEAD
            long projectId = catalogManager.getStudyManager().getProjectId(study.getUid());
            dataStore = getDataStoreByProjectId(catalogManager, projectId, bioformat, sessionId);
=======
            long projectId = catalogManager.getStudyManager().getProjectId(study.getId());
            dataStore = getDataStoreByProjectId(catalogManager, String.valueOf(projectId), bioformat, sessionId);
>>>>>>> 488f2f1c
        }
        return dataStore;
    }

    public static DataStore getDataStoreByProjectId(CatalogManager catalogManager, String projectStr, File.Bioformat bioformat,
                                                    String sessionId)
            throws CatalogException {
        DataStore dataStore;
        QueryOptions queryOptions = new QueryOptions(QueryOptions.INCLUDE,
<<<<<<< HEAD
                Arrays.asList(ProjectDBAdaptor.QueryParams.ID.key(), ProjectDBAdaptor.QueryParams.DATASTORES.key()));
        Project project = catalogManager.getProjectManager().get(String.valueOf((Long) projectId), queryOptions, sessionId).first();
=======
                Arrays.asList(ProjectDBAdaptor.QueryParams.ALIAS.key(), ProjectDBAdaptor.QueryParams.DATASTORES.key()));
        Project project = catalogManager.getProjectManager().get(projectStr, queryOptions, sessionId).first();
>>>>>>> 488f2f1c
        if (project.getDataStores() != null && project.getDataStores().containsKey(bioformat)) {
            dataStore = project.getDataStores().get(bioformat);
        } else { //get default datastore
            //Must use the UserByStudyId instead of the file owner.
            String userId = catalogManager.getProjectManager().getOwner(project.getId());
            // Replace possible dots at the userId. Usually a special character in almost all databases. See #532
            userId = userId.replace('.', '_');

            String databasePrefix = catalogManager.getConfiguration().getDatabasePrefix();

            String dbName = buildDatabaseName(databasePrefix, userId, project.getId());
            dataStore = new DataStore(StorageEngineFactory.get().getDefaultStorageManagerName(), dbName);
        }
        return dataStore;
    }

    protected VariantStorageEngine getVariantStorageEngine(DataStore dataStore) throws StorageEngineException {
        VariantStorageEngine variantStorageEngine;
        try {
            variantStorageEngine = storageEngineFactory.getVariantStorageEngine(dataStore.getStorageEngine(), dataStore.getDbName());
        } catch (ClassNotFoundException | IllegalAccessException | InstantiationException e) {
            throw new StorageEngineException("Unable to create StorageEngine", e);
        }
        return variantStorageEngine;
    }

    public static String buildDatabaseName(String databasePrefix, String userId, String alias) {
        String prefix;
        if (StringUtils.isNotEmpty(databasePrefix)) {
            prefix = databasePrefix;
            if (!prefix.endsWith("_")) {
                prefix += "_";
            }
        } else {
            prefix = "opencga_";
        }
        // Project alias contains the userId:
        // userId@projectAlias
        int idx = alias.indexOf('@');
        if (idx >= 0) {
            alias = alias.substring(idx + 1);
        }

        return prefix + userId + '_' + alias;
    }

    public static void updateProjectMetadata(CatalogManager catalog, StudyConfigurationManager scm, String project, String sessionId)
            throws CatalogException, StorageEngineException {
        final Project p = catalog.getProjectManager().get(project,
                new QueryOptions(QueryOptions.INCLUDE, Arrays.asList(
                        ProjectDBAdaptor.QueryParams.ORGANISM.key(), ProjectDBAdaptor.QueryParams.CURRENT_RELEASE.key())),
                sessionId)
                .first();

        StorageOperation.updateProjectMetadata(scm, p.getOrganism(), p.getCurrentRelease());
    }

    public static void updateProjectMetadata(StudyConfigurationManager scm, Project.Organism organism, int release)
            throws CatalogException, StorageEngineException {
        String scientificName = AbstractCellBaseVariantAnnotator.toCellBaseSpeciesName(organism.getScientificName());

        scm.lockAndUpdateProject(projectMetadata -> {
            if (projectMetadata == null) {
                projectMetadata = new ProjectMetadata();
            }
            projectMetadata.setSpecies(scientificName);
            projectMetadata.setAssembly(organism.getAssembly());
            projectMetadata.setRelease(release);
            return projectMetadata;
        });
    }

}<|MERGE_RESOLUTION|>--- conflicted
+++ resolved
@@ -218,13 +218,8 @@
         if (study.getDataStores() != null && study.getDataStores().containsKey(bioformat)) {
             dataStore = study.getDataStores().get(bioformat);
         } else {
-<<<<<<< HEAD
             long projectId = catalogManager.getStudyManager().getProjectId(study.getUid());
-            dataStore = getDataStoreByProjectId(catalogManager, projectId, bioformat, sessionId);
-=======
-            long projectId = catalogManager.getStudyManager().getProjectId(study.getId());
             dataStore = getDataStoreByProjectId(catalogManager, String.valueOf(projectId), bioformat, sessionId);
->>>>>>> 488f2f1c
         }
         return dataStore;
     }
@@ -234,18 +229,13 @@
             throws CatalogException {
         DataStore dataStore;
         QueryOptions queryOptions = new QueryOptions(QueryOptions.INCLUDE,
-<<<<<<< HEAD
                 Arrays.asList(ProjectDBAdaptor.QueryParams.ID.key(), ProjectDBAdaptor.QueryParams.DATASTORES.key()));
-        Project project = catalogManager.getProjectManager().get(String.valueOf((Long) projectId), queryOptions, sessionId).first();
-=======
-                Arrays.asList(ProjectDBAdaptor.QueryParams.ALIAS.key(), ProjectDBAdaptor.QueryParams.DATASTORES.key()));
         Project project = catalogManager.getProjectManager().get(projectStr, queryOptions, sessionId).first();
->>>>>>> 488f2f1c
         if (project.getDataStores() != null && project.getDataStores().containsKey(bioformat)) {
             dataStore = project.getDataStores().get(bioformat);
         } else { //get default datastore
             //Must use the UserByStudyId instead of the file owner.
-            String userId = catalogManager.getProjectManager().getOwner(project.getId());
+            String userId = catalogManager.getProjectManager().getOwner(project.getUid());
             // Replace possible dots at the userId. Usually a special character in almost all databases. See #532
             userId = userId.replace('.', '_');
 
