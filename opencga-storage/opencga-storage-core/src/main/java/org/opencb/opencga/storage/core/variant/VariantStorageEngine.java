--- conflicted
+++ resolved
@@ -1357,11 +1357,7 @@
     public VariantQueryExecutor getVariantQueryExecutor(ParsedVariantQuery variantQuery) {
         try {
             for (VariantQueryExecutor executor : getVariantQueryExecutors()) {
-<<<<<<< HEAD
                 if (executor.canUseThisExecutor(variantQuery)) {
-=======
-                if (executor.canUseThisExecutor(variantQuery, variantQuery.getInputOptions())) {
->>>>>>> d8116e9a
                     logger.info("Using VariantQueryExecutor : " + executor.getClass().getName());
                     logger.info("  Query : " + VariantQueryUtils.printQuery(variantQuery.getInputQuery()));
                     logger.info("  Options : " + variantQuery.getInputOptions().toJson());
