/*
 * Copyright 2015-2016 OpenCB
 *
 * Licensed under the Apache License, Version 2.0 (the "License");
 * you may not use this file except in compliance with the License.
 * You may obtain a copy of the License at
 *
 *     http://www.apache.org/licenses/LICENSE-2.0
 *
 * Unless required by applicable law or agreed to in writing, software
 * distributed under the License is distributed on an "AS IS" BASIS,
 * WITHOUT WARRANTIES OR CONDITIONS OF ANY KIND, either express or implied.
 * See the License for the specific language governing permissions and
 * limitations under the License.
 */

package org.opencb.opencga.storage.core.search.solr;

import org.apache.commons.lang3.StringUtils;
import org.apache.solr.client.solrj.SolrQuery;
import org.opencb.biodata.models.core.Region;
import org.opencb.commons.datastore.core.Query;
import org.opencb.commons.datastore.core.QueryOptions;
import org.opencb.opencga.storage.core.metadata.StudyConfigurationManager;
import org.opencb.opencga.storage.core.search.VariantSearchToVariantConverter;
import org.opencb.opencga.storage.core.variant.adaptors.VariantQueryUtils;
import org.opencb.opencga.storage.core.utils.CellBaseUtils;
import org.slf4j.Logger;
import org.slf4j.LoggerFactory;

import java.util.*;
import java.util.regex.Matcher;
import java.util.regex.Pattern;

import org.opencb.opencga.storage.core.variant.adaptors.VariantQueryParam;
import static org.opencb.opencga.storage.core.variant.adaptors.VariantQueryUtils.*;

/**
 * Created by wasim on 18/11/16.
 */
public class SolrQueryParser {

    private final StudyConfigurationManager studyConfigurationManager;
    private final CellBaseUtils cellbaseUtils;

    private static final Pattern STUDY_PATTERN = Pattern.compile("^([^=<>!]+):([^=<>!]+)(!=?|<=?|>=?|<<=?|>>=?|==?|=?)([^=<>!]+.*)$");
    private static final Pattern SCORE_PATTERN = Pattern.compile("^([^=<>!]+)(!=?|<=?|>=?|<<=?|>>=?|==?|=?)([^=<>!]+.*)$");

    protected static Logger logger = LoggerFactory.getLogger(SolrQueryParser.class);

    public SolrQueryParser(StudyConfigurationManager studyConfigurationManager, CellBaseUtils cellbaseUtils) {
        this.studyConfigurationManager = studyConfigurationManager;
        this.cellbaseUtils = cellbaseUtils;
    }

    /**
     * Create a SolrQuery object from Query and QueryOptions.
     *
     * @param query         Query
     * @param queryOptions  Query Options
     * @return              SolrQuery
     */
    public SolrQuery parse(Query query, QueryOptions queryOptions) {
        List<String> filterList = new ArrayList<>();

        SolrQuery solrQuery = new SolrQuery();

        //-------------------------------------
        // QueryOptions processing
        //-------------------------------------
        if (queryOptions.containsKey(QueryOptions.INCLUDE)) {
            solrQuery.setFields(queryOptions.getAsStringList(QueryOptions.INCLUDE).toString());
        }

        if (queryOptions.containsKey(QueryOptions.LIMIT)) {
            solrQuery.setRows(queryOptions.getInt(QueryOptions.LIMIT));
        }

        if (queryOptions.containsKey(QueryOptions.SKIP)) {
            solrQuery.setStart(queryOptions.getInt(QueryOptions.SKIP));
        }

        if (queryOptions.containsKey(QueryOptions.SORT)) {
            solrQuery.addSort(queryOptions.getString(QueryOptions.SORT), getSortOrder(queryOptions));
        }

        //-------------------------------------
        // Facet processing
        //-------------------------------------

        // facet fields (query parameter: facet)
        // multiple faceted fields are separated by ";"
        // nested faceted fields (i.e., Solr pivots) are separated by ">>", e.g.: studies>>type
        if (queryOptions.containsKey(QueryOptions.FACET)) {
            parseSolrFacetFields(queryOptions.get(QueryOptions.FACET).toString(), solrQuery);
        }

        // facet ranges,
        // query parameter name: facetRange
        // multiple facet ranges are separated by ";"
        // query parameter value: field:start:end:gap, e.g.: sift:0:1:0.5
        if (queryOptions.containsKey(QueryOptions.FACET_RANGE)) {
            parseSolrFacetRanges(queryOptions.get(QueryOptions.FACET_RANGE).toString(), solrQuery);
        }

        // facet intersections,
        if (queryOptions.containsKey(QueryOptions.FACET_INTERSECTION)) {
            parseSolrFacetIntersections(queryOptions.get(QueryOptions.FACET_INTERSECTION).toString(), solrQuery);
        }

        //-------------------------------------
        // Query processing
        //-------------------------------------

        // OR conditions
        // create a list for xrefs (without genes), genes, regions and cts
        // the function classifyIds function differentiates xrefs from genes
        List<String> xrefs = new ArrayList<>();
        List<String> genes = new ArrayList<>();
        List<Region> regions = new ArrayList<>();
        List<String> consequenceTypes = new ArrayList<>();

        // xref
        classifyIds(VariantQueryParam.ANNOT_XREF.key(), query, xrefs, genes);
        classifyIds(VariantQueryParam.ID.key(), query, xrefs, genes);
        classifyIds(VariantQueryParam.GENE.key(), query, xrefs, genes);
        classifyIds(VariantQueryParam.ANNOT_CLINVAR.key(), query, xrefs, genes);
        classifyIds(VariantQueryParam.ANNOT_COSMIC.key(), query, xrefs, genes);
//        classifyIds(VariantQueryParams.ANNOT_HPO.key(), query, xrefs, genes);

        // Convert region string to region objects
        if (query.containsKey(VariantQueryParam.REGION.key())) {
            regions = Region.parseRegions(query.getString(VariantQueryParam.REGION.key()));
        }

        // consequence types (cts)
        if (query.containsKey(VariantQueryParam.ANNOT_CONSEQUENCE_TYPE.key())
                && StringUtils.isNotEmpty(query.getString(VariantQueryParam.ANNOT_CONSEQUENCE_TYPE.key()))) {
            consequenceTypes = Arrays.asList(query.getString(VariantQueryParam.ANNOT_CONSEQUENCE_TYPE.key()).split("[,;]"));
        }

        // goal: [((xrefs OR regions) AND cts) OR (genes AND cts)] AND ... AND ...
        if (consequenceTypes.size() > 0) {
            if (genes.size() > 0) {
                // consequence types and genes
                String or = buildXrefOrRegionAndConsequenceType(xrefs, regions, consequenceTypes);
                if (xrefs.size() == 0 && regions.size() == 0) {
                    // no xrefs or regions: genes AND cts
                    filterList.add(buildGeneAndCt(genes, consequenceTypes));
                } else {
                    // otherwise: [((xrefs OR regions) AND cts) OR (genes AND cts)]
                    filterList.add("(" + or + ") OR (" + buildGeneAndCt(genes, consequenceTypes) + ")");
                }
            } else {
                // consequence types but no genes: (xrefs OR regions) AND cts
                // in this case, the resulting string will never be null, because there are some consequence types!!
                filterList.add(buildXrefOrRegionAndConsequenceType(xrefs, regions, consequenceTypes));
            }
        } else {
            // no consequence types: (xrefs OR regions) but we must add "OR genes", i.e.: xrefs OR regions OR genes
            // no consequence types: (xrefs OR regions) but we must add "OR genMINes", i.e.: xrefs OR regions OR genes
            // we must make an OR with xrefs, genes and regions and add it to the "AND" filter list
            String orXrefs = buildXrefOrGeneOrRegion(xrefs, genes, regions);
            if (!orXrefs.isEmpty()) {
                filterList.add(orXrefs);
            }
        }

        // now we continue with the other AND conditions...
        // type (t)
<<<<<<< HEAD
        String key = VariantQueryParam.STUDIES.key();
        if (isValidParam(query, VariantQueryParam.STUDIES)) {
            String value = query.getString(key);
            VariantQueryUtils.QueryOperation op = checkOperator(value);
            Set<Integer> studyIds = new HashSet<>(studyConfigurationManager.getStudyIds(splitValue(value, op), queryOptions));
            List<String> studyNames = new ArrayList<>(studyIds.size());
            Map<String, Integer> map = studyConfigurationManager.getStudies(null);
            if (map != null && map.size() > 1) {
                map.forEach((name, id) -> {
                    if (studyIds.contains(id)) {
                        String[] s = name.split(":");
                        studyNames.add(s[s.length - 1]);
                    }
                });

                if (op == null || op == VariantQueryUtils.QueryOperation.OR) {
                    filterList.add(parseCategoryTermValue("studies", StringUtils.join(studyNames, ",")));
                } else {
                    filterList.add(parseCategoryTermValue("studies", StringUtils.join(studyNames, ";")));
=======
        String key = VariantQueryParams.STUDIES.key();
        if (isValidParam(query, VariantQueryParams.STUDIES)) {
            try {
                String value = query.getString(key);
                VariantDBAdaptorUtils.QueryOperation op = checkOperator(value);
                Set<Integer> studyIds = new HashSet<>(variantDBAdaptorUtils.getStudyIds(splitValue(value, op), queryOptions));
                List<String> studyNames = new ArrayList<>(studyIds.size());
                Map<String, Integer> map = variantDBAdaptorUtils.getStudyConfigurationManager().getStudies(null);
                if (map != null && map.size() > 1) {
                    map.forEach((name, id) -> {
                        if (studyIds.contains(id)) {
                            String[] s = name.split(":");
                            studyNames.add(s[s.length - 1]);
                        }
                    });

                    if (op == null || op == VariantDBAdaptorUtils.QueryOperation.OR) {
                        filterList.add(parseCategoryTermValue("studies", StringUtils.join(studyNames, ",")));
                    } else {
                        filterList.add(parseCategoryTermValue("studies", StringUtils.join(studyNames, ";")));
                    }
>>>>>>> 7f3be988
                }
            } catch (NullPointerException e) {
                logger.error(e.getMessage());
                e.printStackTrace();
            }
        }

        // type (t)
        key = VariantQueryParam.TYPE.key();
        if (StringUtils.isNotEmpty(query.getString(key))) {
            filterList.add(parseCategoryTermValue("type", query.getString(key)));
        }

        // Gene biotype
        key = VariantQueryParam.ANNOT_BIOTYPE.key();
        if (StringUtils.isNotEmpty(query.getString(key))) {
            filterList.add(parseCategoryTermValue("biotypes", query.getString(key)));
        }

        // protein-substitution
        key = VariantQueryParam.ANNOT_PROTEIN_SUBSTITUTION.key();
        if (StringUtils.isNotEmpty(query.getString(key))) {
            filterList.add(parseScoreValue(query.getString(key)));
        }

        // conservation
        key = VariantQueryParam.ANNOT_CONSERVATION.key();
        if (StringUtils.isNotEmpty(query.getString(key))) {
            filterList.add(parseScoreValue(query.getString(key)));
        }

        // cadd, functional score
        key = VariantQueryParam.ANNOT_FUNCTIONAL_SCORE.key();
        if (StringUtils.isNotEmpty(query.getString(key))) {
            filterList.add(parseScoreValue(query.getString(key)));
        }

        // maf population frequency
        // in the model: "popFreq__1kG_phase3__CLM":0.005319148767739534
        key = VariantQueryParam.ANNOT_POPULATION_MINOR_ALLELE_FREQUENCY.key();
        if (StringUtils.isNotEmpty(query.getString(key))) {
            filterList.add(parsePopValue("popFreq", query.getString(key)));
        }

        // stats maf
        // in the model: "stats__1kg_phase3__ALL"=0.02
        key = VariantQueryParam.STATS_MAF.key();
        if (StringUtils.isNotEmpty(query.getString(key))) {
            filterList.add(parsePopValue("stats", query.getString(key)));
        }

        // GO
        key = VariantQueryParam.ANNOT_GO.key();
        if (StringUtils.isNotEmpty(query.getString(key))) {
            List<String> gos = Arrays.asList(query.getString(key).split(","));
            Set genesByGo = cellbaseUtils.getGenesByGo(gos);
            if (genesByGo != null && genesByGo.size() > 0) {
                filterList.add(parseCategoryTermValue("xrefs", StringUtils.join(genesByGo, ",")));
            }
        }

        // hpo
        key = VariantQueryParam.ANNOT_HPO.key();
        if (StringUtils.isNotEmpty(query.getString(key))) {
            filterList.add(parseCategoryTermValue("traits", query.getString(key)));
        }

        // clinvar
        key = VariantQueryParam.ANNOT_CLINVAR.key();
        if (StringUtils.isNotEmpty(query.getString(key))) {
            filterList.add(parseCategoryTermValue("traits", query.getString(key)));
        }

        // traits
        key = VariantQueryParam.ANNOT_TRAITS.key();
        if (StringUtils.isNotEmpty(query.getString(key))) {
            filterList.add(parseCategoryTermValue("traits", query.getString(key)));
        }

        logger.debug("query = {}\n", query.toJson());

        solrQuery.setQuery("*:*");
        filterList.forEach(filter -> {
            solrQuery.addFilterQuery(filter);
            logger.debug("Solr fq: {}\n", filter);
        });

        return solrQuery;
    }

    /**
     * Check if the target xref is a gene.
     *
     * @param xref    Target xref
     * @return        True or false
     */
    private boolean isGene(String xref) {
        // TODO: this function must be completed
        if (xref.isEmpty()) {
            return false;
        }
        if (xref.indexOf(":") == -1) {
            return true;
        }
        return true;
    }

    /**
     * Insert the IDs for this key in the query into the xref or gene list depending on they are or not genes.
     *
     * @param key     Key in the query
     * @param query   Query
     * @param xrefs   List to insert the xrefs (no genes)
     * @param genes   List to insert the genes
     */
    private void classifyIds(String key, Query query, List<String> xrefs, List<String> genes) {
        String value;
        if (query.containsKey(key)) {
            value = (String) query.get(key);
            if (StringUtils.isNotEmpty(value)) {
                List<String> items = Arrays.asList(value.split("[,;]"));
                for (String item: items) {
                    if (isGene(item)) {
                        genes.add(item);
                    } else {
                        xrefs.add(item);
                    }
                }
            }
        }
    }

    /**
     *
     * Parse string values, e.g.: dbSNP, type, chromosome,... This function takes into account multiple values and
     * the separator between them can be:
     *     "," or ";" to apply a "OR" condition
     *
     * @param name         Parameter name
     * @param value        Parameter value
     * @return             A list of strings, each string represents a boolean condition
     */
    private String parseCategoryTermValue(String name, String value) {
        StringBuilder filter = new StringBuilder();
        if (StringUtils.isNotEmpty(value)) {
            boolean or = value.contains(",");
            boolean and = value.contains(";");
            if (or && and) {
                throw new IllegalArgumentException("Command and semi-colon cannot be mixed: " + value);
            }
            String logicalComparator = or ? " OR " : " AND ";

            String[] values = value.split("[,;]");
            if (values.length == 1) {
                filter.append(name).append(":\"").append(value).append("\"");
            } else {
                filter.append("(");
                filter.append(name).append(":\"").append(values[0]).append("\"");
                for (int i = 1; i < values.length; i++) {
                    filter.append(logicalComparator);
                    filter.append(name).append(":\"").append(values[i]).append("\"");
                }
                filter.append(")");
            }
        }
        return filter.toString();
    }

    /**
     * Parse string values, e.g.: polyPhen, gerp, caddRaw,... This function takes into account multiple values and
     * the separator between them can be:
     *     "," to apply a "OR condition"
     *     ";" to apply a "AND condition"
     *
     * @param value        Parameter value
     * @return             The string with the boolean conditions
     */
    private String parseScoreValue(String value) {
        // In Solr, range queries can be inclusive or exclusive of the upper and lower bounds:
        //    - Inclusive range queries are denoted by square brackets.
        //    - Exclusive range queries are denoted by curly brackets.
        StringBuilder sb = new StringBuilder();
        if (StringUtils.isNotEmpty(value)) {
            boolean or = value.contains(",");
            boolean and = value.contains(";");
            if (or && and) {
                throw new IllegalArgumentException("Command and semi-colon cannot be mixed: " + value);
            }
            String logicalComparator = or ? " OR " : " AND ";

            Matcher matcher;
            String[] values = value.split("[,;]");
            if (values.length == 1) {
                matcher = SCORE_PATTERN.matcher(value);
                if (matcher.find()) {
                    // concat expression, e.g.: value:[0 TO 12]
                    sb.append(getRange("", matcher.group(1), matcher.group(2), matcher.group(3)));
                } else {
                    logger.debug("Invalid expression: {}", value);
                    throw new IllegalArgumentException("Invalid expression " +  value);
                }
            } else {
                List<String> list = new ArrayList<>(values.length);
                for (String v : values) {
                    matcher = SCORE_PATTERN.matcher(v);
                    if (matcher.find()) {
                        // concat expression, e.g.: value:[0 TO 12]
                        list.add(getRange("", matcher.group(1), matcher.group(2), matcher.group(3)));
                    } else {
                        throw new IllegalArgumentException("Invalid expression " +  value);
                    }
                }
                sb.append("(").append(StringUtils.join(list, logicalComparator)).append(")");
            }
        }
        return sb.toString();
    }

    /**
     * Parse population/stats values, e.g.: 1000g:all>0.4 or 1Kg_phase3:JPN<0.00982. This function takes into account
     * multiple values and the separator between them can be:
     *     "," to apply a "OR condition"
     *     ";" to apply a "AND condition"
     *
     * @param name         Paramenter type: propFreq or stats
     * @param value        Paramenter value
     * @return             The string with the boolean conditions
     */
    private String parsePopValue(String name, String value) {
        // In Solr, range queries can be inclusive or exclusive of the upper and lower bounds:
        //    - Inclusive range queries are denoted by square brackets.
        //    - Exclusive range queries are denoted by curly brackets.
        StringBuilder sb = new StringBuilder();
        if (StringUtils.isNotEmpty(value)) {
            boolean or = value.contains(",");
            boolean and = value.contains(";");
            if (or && and) {
                throw new IllegalArgumentException("Command and semi-colon cannot be mixed: " + value);
            }
            String logicalComparator = or ? " OR " : " AND ";

            Matcher matcher;
            String[] values = value.split("[,;]");
            if (values.length == 1) {
                matcher = STUDY_PATTERN.matcher(value);
                if (matcher.find()) {
                    // concat expression, e.g.: value:[0 TO 12]
                    sb.append(getRange(name + "__" + matcher.group(1) + "__", matcher.group(2),
                            matcher.group(3), matcher.group(4)));
                } else {
                    // error
                    throw new IllegalArgumentException("Invalid expression " +  value);
                }
            } else {
                List<String> list = new ArrayList<>(values.length);
                for (String v : values) {
                    matcher = STUDY_PATTERN.matcher(v);
                    if (matcher.find()) {
                        // concat expression, e.g.: value:[0 TO 12]
                        list.add(getRange(name + "__" + matcher.group(1) + "__", matcher.group(2),
                                matcher.group(3), matcher.group(4)));
                    } else {
                        throw new IllegalArgumentException("Invalid expression " +  value);
                    }
                }
                sb.append("(").append(StringUtils.join(list, logicalComparator)).append(")");
            }
        }
        return sb.toString();
    }

    /**
     * Get the name in the SearchVariantModel from the command line parameter name.
     *
     * @param name  Command line parameter name
     * @return      Name in the model
     */
    private String getSolrFieldName(String name) {
        switch (name) {
            case "cadd_scaled":
            case "caddScaled":
                return "caddScaled";
            case "cadd_raw":
            case "caddRaw":
                return "caddRaw";
            default:
                return name;
        }
    }

    /**
     * Build Solr query range, e.g.: query range [0 TO 23}.
     *
     * @param prefix    Prefix, e.g.: popFreq__study__cohort, stats__ or null
     * @param name      Parameter name, e.g.: sift, phylop, gerp, caddRaw,...
     * @param op        Operator, e.g.: =, !=, <, <=, <<, <<=, >,...
     * @param value     Parameter value, e.g.: 0.314, tolerated,...
     * @return          Solr query range
     */
    private String getRange(String prefix, String name, String op, String value) {
        StringBuilder sb = new StringBuilder();
        switch (op) {
            case "=":
            case "==":
                try {
                    Double v = Double.parseDouble(value);
                    // attention: negative values must be escaped
                    sb.append(prefix).append(getSolrFieldName(name)).append(":").append(v < 0 ? "\\" : "").append(value);
                } catch (NumberFormatException e) {
                    switch (name.toLowerCase()) {
                        case "sift":
                            sb.append(prefix).append("siftDesc").append(":\"").append(value).append("\"");
                            break;
                        case "polyphen":
                            sb.append(prefix).append("polyphenDesc").append(":\"").append(value).append("\"");
                            break;
                        default:
                            sb.append(prefix).append(getSolrFieldName(name)).append(":\"").append(value).append("\"");
                            break;
                    }
                }
                break;
            case "!=":
                switch (name.toLowerCase()) {
                    case "sift": {
                        try {
                            Double v = Double.parseDouble(value);
                            // attention: negative values must be escaped
                            sb.append("-").append(prefix).append("sift").append(":").append(v < 0 ? "\\" : "").append(v);
                        } catch (NumberFormatException e) {
                            sb.append("-").append(prefix).append("siftDesc").append(":\"").append(value).append("\"");
                        }
                        break;
                    }
                    case "polyphen": {
                        try {
                            Double v = Double.parseDouble(value);
                            // attention: negative values must be escaped
                            sb.append("-").append(prefix).append("polyphen").append(":").append(v < 0 ? "\\" : "").append(v);
                        } catch (NumberFormatException e) {
                            sb.append("-").append(prefix).append("polyphenDesc").append(":\"").append(value).append("\"");
                        }
                        break;
                    }
                    default: {
                        sb.append("-").append(prefix).append(getSolrFieldName(name)).append(":").append(value);
                    }
                }
                break;

            case "<":
                sb.append(prefix).append(getSolrFieldName(name)).append(":{")
                        .append(VariantSearchToVariantConverter.MISSING_VALUE).append(" TO ").append(value).append("}");
                break;
            case "<=":
                sb.append(prefix).append(getSolrFieldName(name)).append(":{")
                        .append(VariantSearchToVariantConverter.MISSING_VALUE).append(" TO ").append(value).append("]");
                break;
            case ">":
                sb.append(prefix).append(getSolrFieldName(name)).append(":{").append(value).append(" TO *]");
                break;
            case ">=":
                sb.append(prefix).append(getSolrFieldName(name)).append(":[").append(value).append(" TO *]");
                break;

            case "<<":
            case "<<=":
                String rightCloseOperator = op.equals("<<") ? "}" : "]";
                if (StringUtils.isNotEmpty(prefix) && (prefix.startsWith("popFreq_") || prefix.startsWith("stats_"))) {
                    sb.append("(");
                    sb.append("(* -").append(prefix).append(getSolrFieldName(name)).append(":*)");
                    sb.append(" OR ");
                    sb.append(prefix).append(getSolrFieldName(name)).append(":[0 TO ").append(value).append(rightCloseOperator);
                    sb.append(")");
                } else {
                    sb.append(prefix).append(getSolrFieldName(name)).append(":[")
                            .append(VariantSearchToVariantConverter.MISSING_VALUE).append(" TO ").append(value).append(rightCloseOperator);
                }
                break;
            case ">>":
            case ">>=":
                String leftCloseOperator = op.equals(">>") ? "{" : "[";
                sb.append("(");
                if (StringUtils.isNotEmpty(prefix) && (prefix.startsWith("popFreq_") || prefix.startsWith("stats_"))) {
                    sb.append(prefix).append(getSolrFieldName(name)).append(":").append(leftCloseOperator).append(value).append(" TO *]");
                    sb.append(" OR ");
                    sb.append("(* -").append(prefix).append(getSolrFieldName(name)).append(":*)");
                } else {
                    // attention: negative values must be escaped
                    sb.append(prefix).append(getSolrFieldName(name)).append(":").append(leftCloseOperator).append(value).append(" TO *]");
                    sb.append(" OR ");
                    sb.append(prefix).append(getSolrFieldName(name)).append(":\\").append(VariantSearchToVariantConverter.MISSING_VALUE);
                }
                sb.append(")");
                break;
            default:
                logger.debug("Unknown operator {}", op);
                break;
        }
        return sb.toString();
    }

    private SolrQuery.ORDER getSortOrder(QueryOptions queryOptions) {
        return queryOptions.getString(QueryOptions.ORDER).equals(QueryOptions.ASCENDING)
                ? SolrQuery.ORDER.asc : SolrQuery.ORDER.desc;
    }

    /**
     * Build an OR-condition with all xrefs, genes and regions.
     *
     * @param xrefs     List of xrefs
     * @param genes     List of genes
     * @param regions   List of regions
     * @return          OR-condition string
     */
    private String buildXrefOrGeneOrRegion(List<String> xrefs, List<String> genes, List<Region> regions) {
        StringBuilder sb = new StringBuilder();

        // first, concatenate xrefs and genes in single list
        List<String> ids = new ArrayList<>();
        if (xrefs != null && xrefs.size() > 0) {
            ids.addAll(xrefs);
        }
        if (genes != null && genes.size() > 0) {
            ids.addAll(genes);
        }
        if (ids.size() > 0) {
            for (String id : ids) {
                if (sb.length() > 0) {
                    sb.append(" OR ");
                }
                sb.append("xrefs:\"").append(id).append("\"");
            }
        }

        // and now regions
        for (Region region: regions) {
            if (StringUtils.isNotEmpty(region.getChromosome())) {
                if (sb.length() > 0) {
                    sb.append(" OR ");
                }
                sb.append("(");
                if (region.getStart() == 0 && region.getEnd() == Integer.MAX_VALUE) {
                    sb.append("chromosome:").append(region.getChromosome());
                } else if (region.getEnd() == Integer.MAX_VALUE) {
                    sb.append("chromosome:").append(region.getChromosome())
                            .append(" AND start:").append(region.getStart());
                } else {
                    sb.append("chromosome:").append(region.getChromosome())
                            .append(" AND start:[").append(region.getStart()).append(" TO *]")
                            .append(" AND end:[* TO ").append(region.getEnd()).append("]");
                }
                sb.append(")");
            }
        }

        return sb.toString();
    }

    /**
     * Build an OR-condition with all consequence types from the input list. It uses the VariantDBAdaptorUtils
     * to parse the consequence type (accession or term) into an integer.
     *
     * @param cts    List of consequence types
     * @return       OR-condition string
     */
    private String buildConsequenceTypeOr(List<String> cts) {
        StringBuilder sb = new StringBuilder();
        for (String ct : cts) {
            if (sb.length() > 0) {
                sb.append(" OR ");
            }
            sb.append("soAcc:").append(VariantQueryUtils.parseConsequenceType(ct));
        }
        return sb.toString();
    }

    /**
     * Build the condition: (xrefs OR regions) AND cts.
     *
     * @param xrefs      List of xrefs
     * @param regions    List of regions
     * @param cts        List of consequence types
     * @return           OR/AND condition string
     */
    private String buildXrefOrRegionAndConsequenceType(List<String> xrefs, List<Region> regions, List<String> cts) {
        String orCts = buildConsequenceTypeOr(cts);
        if (xrefs.size() == 0 && regions.size() == 0) {
            // consequences type but no xrefs, no genes, no regions
            // we must make an OR with all consequences types and add it to the "AND" filter list
            return orCts;
        } else {
            String orXrefs = buildXrefOrGeneOrRegion(xrefs, null, regions);
            return "(" +  orXrefs + ") AND (" + orCts + ")";
        }
    }

    /**
     * Build the condition: genes AND cts.
     *
     * @param genes    List of genes
     * @param cts      List of consequence types
     * @return         OR/AND condition string
     */
    private String buildGeneAndCt(List<String> genes, List<String> cts) {
        // in the VariantSearchModel the (gene AND ct) is modeled in the field: geneToSoAcc:gene_ct
        // and if there are multiple genes and consequence types, we have to build the combination of all of them in a OR expression
        StringBuilder sb = new StringBuilder();
        for (String gene: genes) {
            for (String ct: cts) {
                if (sb.length() > 0) {
                    sb.append(" OR ");
                }
                sb.append("geneToSoAcc:").append(gene).append("_").append(VariantQueryUtils.parseConsequenceType(ct));
            }
        }
        return sb.toString();
    }

    /**
     * Parse Solr facet fields from string containing facet definitions separated by semicolon.
     * This format is: field_name[field_values_1,field_values_2...]:skip:limit
     * Multiple facet fields are separated by semicolons (;)
     * and nested fields are separated by >>
     * E.g.:  chromosome[1,2,3,4,5];studies[1kg,exac]>>type[snv,indel]
     *
     * @param strFields   String containing the facet field definitions separated by semicolon
     * @param solrQuery   Solr query
     */
    public void parseSolrFacetFields(String strFields, SolrQuery solrQuery) {
        if (StringUtils.isNotEmpty(strFields) && solrQuery != null) {
            String[] fields = strFields.split("[;]");
            for (String field: fields) {
                String[] splits = field.split(">>");
                if (splits.length == 1) {
                    // Solr field
                    //solrQuery.addFacetField(field);
                    parseFacetField(field, solrQuery, false);
                } else {
                    // Solr pivots (nested fields)
                    StringBuilder sb = new StringBuilder();
                    for (String split: splits) {
                        String name = parseFacetField(split, solrQuery, true);
                        if (sb.length() > 0) {
                            sb.append(",");
                        }
                        sb.append(name);
                    }
                    solrQuery.addFacetPivotField(sb.toString());
                }
            }
        }
    }

    /**
     * Parse field string.
     * The expected format is: field_name[field_value_1,field_value_2,...]:skip:limit.
     *
     * @param field    The string to parse
     * @retrun         The field name
     */
    private String parseFacetField(String field, SolrQuery solrQuery, boolean pivot) {
        String name = "";
        String[] splits1 = field.split("[\\[\\]]");
        if (splits1.length == 1) {
            String[] splits2 = field.split(":");
            if (splits2.length >= 1) {
                name = splits2[0];
                if (!pivot) {
                    solrQuery.addFacetField(name);
                }
            }
            if (splits2.length >= 2 && StringUtils.isNotEmpty(splits2[1])) {
                solrQuery.set("f." + name + ".facet.offset", splits2[1]);
            }
            if (splits2.length >= 3 && StringUtils.isNotEmpty(splits2[2])) {
                solrQuery.set("f." + name + ".facet.limit", splits2[2]);
            }
        } else {
            // first, field name
            name = splits1[0];
            if (!pivot) {
                solrQuery.addFacetField(name);
            }

            // second, includes
            // nothing to do, if includes, the other ones will be removed later

            // third, skip and limit
            if (splits1.length >= 3) {
                String[] splits2 = splits1[2].split(":");
                if (splits2.length >= 2 && StringUtils.isNotEmpty(splits2[1])) {
                    solrQuery.set("f." + name + ".facet.offset", splits2[1]);
                }
                if (splits2.length >= 3 && StringUtils.isNotEmpty(splits2[2])) {
                    solrQuery.set("f." + name + ".facet.limit", splits2[2]);
                }
            }
        }
        return name;
    }


    /**
     * Parse Solr facet ranges from string containing facet definitions separated by semicolon.
     * This format is: field_name:start:end:gap, e.g.: sift:0:1:0.2;gerp:-1:3:0.5
     * Multiple facet ranges are separated by semicolons (;)
     *
     * @param strRanges   String containing the facet range definitions separated by semicolon
     * @param solrQuery   Solr query
     */
    public void parseSolrFacetRanges(String strRanges, SolrQuery solrQuery) {
        String[] ranges = strRanges.split("[;]");
        for (String range : ranges) {
            String[] split = range.split(":");
            if (split.length != 4) {
                logger.warn("Facet range '" + range + "' malformed. The expected range format is 'name:start:end:gap'");
            } else {
                try {
                    Number start, end, gap;
                    if (split[0].equals("start")) {
                        start = Integer.parseInt(split[1]);
                        end = Integer.parseInt(split[2]);
                        gap = Integer.parseInt(split[3]);
                    } else {
                        start = Double.parseDouble(split[1]);
                        end = Double.parseDouble(split[2]);
                        gap = Double.parseDouble(split[3]);
                    }
                    // Solr ranges
                    solrQuery.addNumericRangeFacet(split[0], start, end, gap);
                } catch (NumberFormatException e) {
                    logger.warn("Facet range '" + range + "' malformed. Range format is 'name:start:end:gap'"
                            + " where start, end and gap values are numbers.");
                }
            }
        }
    }

    /**
     * Parse Solr facet intersection from string containing facet definitions separated by semicolon.
     * This format is: field_name:value1:value2[:value3], e.g.: studies:1kG_phase3:EXAC:ESP6500
     * Multiple facet intersections are separated by semicolons (;)
     *
     * @param strIntersections   String containing the facet intersection
     * @param solrQuery   Solr query
     */
    public void parseSolrFacetIntersections(String strIntersections, SolrQuery solrQuery) {
        String[] intersections = strIntersections.split("[;]");
        for (String intersection: intersections) {
            String[] split = intersection.split(":");
            if (split.length == 3) {
                solrQuery.addFacetQuery("{!key=" + split[1] + "}" + split[0] + ":" + split[1]);
                solrQuery.addFacetQuery("{!key=" + split[2] + "}" + split[0] + ":" + split[2]);
                solrQuery.addFacetQuery("{!key=" + split[1] + "__" + split[2] + "}" + split[0] + ":" + split[1]
                        + " AND " + split[0] + ":" + split[2]);
            } else if (split.length == 4) {
                solrQuery.addFacetQuery("{!key=" + split[1] + "}" + split[0] + ":" + split[1]);
                solrQuery.addFacetQuery("{!key=" + split[2] + "}" + split[0] + ":" + split[2]);
                solrQuery.addFacetQuery("{!key=" + split[3] + "}" + split[0] + ":" + split[3]);
                solrQuery.addFacetQuery("{!key=" + split[1] + "__" + split[2] + "}" + split[0] + ":" + split[1]
                        + " AND " + split[0] + ":" + split[2]);
                solrQuery.addFacetQuery("{!key=" + split[1] + "__" + split[3] + "}" + split[0] + ":" + split[1]
                        + " AND " + split[0] + ":" + split[3]);
                solrQuery.addFacetQuery("{!key=" + split[2] + "__" + split[3] + "}" + split[0] + ":" + split[2]
                        + " AND " + split[0] + ":" + split[3]);
                solrQuery.addFacetQuery("{!key=" + split[1] + "__" + split[2] + "__" + split[3] + "}" + split[0]
                        + ":" + split[1] + " AND " + split[0]
                        + ":" + split[2] + " AND " + split[0] + ":" + split[3]);
            } else {
                logger.warn("Facet intersection '" + intersection + "' malformed. The expected intersection format"
                        + " is 'name:value1:value2[:value3]', value3 is optional");
            }
        }
    }
}<|MERGE_RESOLUTION|>--- conflicted
+++ resolved
@@ -168,35 +168,14 @@
 
         // now we continue with the other AND conditions...
         // type (t)
-<<<<<<< HEAD
         String key = VariantQueryParam.STUDIES.key();
         if (isValidParam(query, VariantQueryParam.STUDIES)) {
-            String value = query.getString(key);
-            VariantQueryUtils.QueryOperation op = checkOperator(value);
-            Set<Integer> studyIds = new HashSet<>(studyConfigurationManager.getStudyIds(splitValue(value, op), queryOptions));
-            List<String> studyNames = new ArrayList<>(studyIds.size());
-            Map<String, Integer> map = studyConfigurationManager.getStudies(null);
-            if (map != null && map.size() > 1) {
-                map.forEach((name, id) -> {
-                    if (studyIds.contains(id)) {
-                        String[] s = name.split(":");
-                        studyNames.add(s[s.length - 1]);
-                    }
-                });
-
-                if (op == null || op == VariantQueryUtils.QueryOperation.OR) {
-                    filterList.add(parseCategoryTermValue("studies", StringUtils.join(studyNames, ",")));
-                } else {
-                    filterList.add(parseCategoryTermValue("studies", StringUtils.join(studyNames, ";")));
-=======
-        String key = VariantQueryParams.STUDIES.key();
-        if (isValidParam(query, VariantQueryParams.STUDIES)) {
             try {
                 String value = query.getString(key);
-                VariantDBAdaptorUtils.QueryOperation op = checkOperator(value);
-                Set<Integer> studyIds = new HashSet<>(variantDBAdaptorUtils.getStudyIds(splitValue(value, op), queryOptions));
+                VariantQueryUtils.QueryOperation op = checkOperator(value);
+                Set<Integer> studyIds = new HashSet<>(studyConfigurationManager.getStudyIds(splitValue(value, op), queryOptions));
                 List<String> studyNames = new ArrayList<>(studyIds.size());
-                Map<String, Integer> map = variantDBAdaptorUtils.getStudyConfigurationManager().getStudies(null);
+                Map<String, Integer> map = studyConfigurationManager.getStudies(null);
                 if (map != null && map.size() > 1) {
                     map.forEach((name, id) -> {
                         if (studyIds.contains(id)) {
@@ -205,12 +184,11 @@
                         }
                     });
 
-                    if (op == null || op == VariantDBAdaptorUtils.QueryOperation.OR) {
+                    if (op == null || op == VariantQueryUtils.QueryOperation.OR) {
                         filterList.add(parseCategoryTermValue("studies", StringUtils.join(studyNames, ",")));
                     } else {
                         filterList.add(parseCategoryTermValue("studies", StringUtils.join(studyNames, ";")));
                     }
->>>>>>> 7f3be988
                 }
             } catch (NullPointerException e) {
                 logger.error(e.getMessage());
