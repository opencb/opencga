/*
 * Copyright 2015-2017 OpenCB
 *
 * Licensed under the Apache License, Version 2.0 (the "License");
 * you may not use this file except in compliance with the License.
 * You may obtain a copy of the License at
 *
 *     http://www.apache.org/licenses/LICENSE-2.0
 *
 * Unless required by applicable law or agreed to in writing, software
 * distributed under the License is distributed on an "AS IS" BASIS,
 * WITHOUT WARRANTIES OR CONDITIONS OF ANY KIND, either express or implied.
 * See the License for the specific language governing permissions and
 * limitations under the License.
 */
package org.opencb.opencga.storage.core.manager.clinical;

import htsjdk.variant.vcf.VCFConstants;
import org.apache.commons.collections.CollectionUtils;
import org.apache.commons.collections.MapUtils;
import org.apache.commons.lang.StringUtils;
import org.opencb.biodata.models.alignment.RegionCoverage;
import org.opencb.biodata.models.clinical.interpretation.Comment;
import org.opencb.biodata.models.clinical.interpretation.DiseasePanel;
import org.opencb.biodata.models.clinical.interpretation.ReportedLowCoverage;
import org.opencb.biodata.models.clinical.interpretation.ReportedVariant;
<<<<<<< HEAD
import org.opencb.biodata.models.clinical.pedigree.Pedigree;
import org.opencb.biodata.models.commons.Analyst;
import org.opencb.biodata.models.commons.Software;
import org.opencb.biodata.models.core.Exon;
import org.opencb.biodata.models.core.Gene;
import org.opencb.biodata.models.core.Region;
import org.opencb.biodata.models.core.Transcript;
import org.opencb.biodata.models.variant.Variant;
import org.opencb.biodata.tools.clinical.ReportedVariantCreator;
import org.opencb.biodata.tools.pedigree.ModeOfInheritance;
import org.opencb.cellbase.client.rest.CellBaseClient;
import org.opencb.commons.datastore.core.Query;
import org.opencb.commons.datastore.core.QueryOptions;
import org.opencb.commons.datastore.core.QueryResponse;
import org.opencb.commons.datastore.core.QueryResult;
import org.opencb.commons.datastore.core.result.FacetQueryResult;
import org.opencb.commons.utils.ListUtils;
import org.opencb.opencga.catalog.db.api.*;
=======
import org.opencb.commons.datastore.core.DataResult;
import org.opencb.commons.datastore.core.FacetField;
import org.opencb.commons.datastore.core.Query;
import org.opencb.commons.datastore.core.QueryOptions;
import org.opencb.opencga.catalog.db.api.ClinicalAnalysisDBAdaptor;
import org.opencb.opencga.catalog.db.api.DBIterator;
import org.opencb.opencga.catalog.db.api.StudyDBAdaptor;
>>>>>>> 6555a8c7
import org.opencb.opencga.catalog.exceptions.CatalogException;
import org.opencb.opencga.catalog.managers.CatalogManager;
import org.opencb.opencga.catalog.managers.ClinicalAnalysisManager;
import org.opencb.opencga.catalog.managers.FamilyManager;
import org.opencb.opencga.core.common.JacksonUtils;
import org.opencb.opencga.core.common.TimeUtils;
import org.opencb.opencga.core.models.*;
import org.opencb.opencga.core.results.VariantQueryResult;
import org.opencb.opencga.storage.core.StorageEngineFactory;
import org.opencb.opencga.storage.core.clinical.ClinicalVariantEngine;
import org.opencb.opencga.storage.core.clinical.ClinicalVariantException;
import org.opencb.opencga.storage.core.clinical.ReportedVariantIterator;
import org.opencb.opencga.storage.core.exceptions.StorageEngineException;
import org.opencb.opencga.storage.core.manager.AlignmentStorageManager;
import org.opencb.opencga.storage.core.manager.StorageManager;
import org.opencb.opencga.storage.core.manager.variant.VariantStorageManager;
import org.opencb.opencga.storage.core.metadata.models.SampleMetadata;
import org.opencb.opencga.storage.core.metadata.models.TaskMetadata;
import org.opencb.opencga.storage.core.variant.adaptors.VariantQueryParam;
import org.opencb.opencga.storage.core.variant.adaptors.VariantQueryUtils;
import org.opencb.opencga.storage.core.variant.adaptors.iterators.VariantDBIterator;
import org.opencb.oskar.analysis.exceptions.AnalysisException;

import java.io.IOException;
import java.nio.file.Path;
import java.util.*;
import java.util.stream.Collectors;

import static org.opencb.opencga.storage.core.manager.variant.VariantCatalogQueryUtils.*;
import static org.opencb.opencga.storage.core.variant.adaptors.VariantQueryParam.INCLUDE_SAMPLE;
import static org.opencb.opencga.storage.core.variant.adaptors.VariantQueryParam.STUDY;

public class ClinicalInterpretationManager extends StorageManager {

    public static final int LOW_COVERAGE_DEFAULT = 20;
    public static final int DEFAULT_COVERAGE_THRESHOLD = 20;

    private String database;

    private ClinicalAnalysisManager clinicalAnalysisManager;
    private ClinicalVariantEngine clinicalVariantEngine;
    private VariantStorageManager variantStorageManager;

    protected CellBaseClient cellBaseClient;
    protected AlignmentStorageManager alignmentStorageManager;

    private RoleInCancerManager roleInCancerManager;
    private ActionableVariantManager actionableVariantManager;

    private static Query defaultDeNovoQuery;
    private static Query defaultCompoundHeterozigousQuery;

    static {
        defaultDeNovoQuery = new Query()
                .append(VariantQueryParam.ANNOT_POPULATION_ALTERNATE_FREQUENCY.key(), "1kG_phase3:AFR<0.002;1kG_phase3:AMR<0.002;"
                        + "1kG_phase3:EAS<0.002;1kG_phase3:EUR<0.002;1kG_phase3:SAS<0.002;GNOMAD_EXOMES:AFR<0.001;GNOMAD_EXOMES:AMR<0.001;"
                        + "GNOMAD_EXOMES:EAS<0.001;GNOMAD_EXOMES:FIN<0.001;GNOMAD_EXOMES:NFE<0.001;GNOMAD_EXOMES:ASJ<0.001;"
                        + "GNOMAD_EXOMES:OTH<0.002")
                .append(VariantQueryParam.STATS_MAF.key(), "ALL<0.001")
                .append(VariantQueryParam.ANNOT_BIOTYPE.key(), ModeOfInheritance.proteinCoding)
                .append(VariantQueryParam.ANNOT_CONSEQUENCE_TYPE.key(), ModeOfInheritance.extendedLof)
                .append(VariantQueryParam.INCLUDE_GENOTYPE.key(), true)
                .append(VariantQueryParam.FILTER.key(), VCFConstants.PASSES_FILTERS_v4)
                .append(VariantQueryParam.UNKNOWN_GENOTYPE.key(), "./.");

        defaultCompoundHeterozigousQuery = new Query()
                .append(VariantQueryParam.ANNOT_BIOTYPE.key(), ModeOfInheritance.proteinCoding)
                .append(VariantQueryParam.ANNOT_CONSEQUENCE_TYPE.key(), ModeOfInheritance.extendedLof)
                .append(VariantQueryParam.INCLUDE_GENOTYPE.key(), true)
                .append(VariantQueryParam.FILTER.key(), VCFConstants.PASSES_FILTERS_v4)
                .append(VariantQueryParam.UNKNOWN_GENOTYPE.key(), "./.");
    }

    public ClinicalInterpretationManager(CatalogManager catalogManager, StorageEngineFactory storageEngineFactory) {
        this(catalogManager, storageEngineFactory, null, null);
    }

    public ClinicalInterpretationManager(CatalogManager catalogManager, StorageEngineFactory storageEngineFactory, Path roleInCancerPath,
                                         Path actionableVariantPath) {
        super(catalogManager, storageEngineFactory);

        this.clinicalAnalysisManager = catalogManager.getClinicalAnalysisManager();
        this.variantStorageManager = new VariantStorageManager(catalogManager, StorageEngineFactory.get(storageConfiguration));

        this.cellBaseClient = new CellBaseClient(storageConfiguration.getCellbase().toClientConfiguration());
        this.alignmentStorageManager = new AlignmentStorageManager(catalogManager, StorageEngineFactory.get(storageConfiguration));

        this.roleInCancerManager = new RoleInCancerManager(roleInCancerPath);
        this.actionableVariantManager = new ActionableVariantManager(actionableVariantPath);

        this.init();
    }


    @Override
    public void testConnection() throws StorageEngineException {
    }

    public DataResult<ReportedVariant> index(String token) throws IOException, ClinicalVariantException {
        return null;
    }

    public DataResult<ReportedVariant> index(String study, String token) throws IOException, ClinicalVariantException, CatalogException {
        DBIterator<ClinicalAnalysis> clinicalAnalysisDBIterator =
                clinicalAnalysisManager.iterator(study, new Query(), QueryOptions.empty(), token);

        while (clinicalAnalysisDBIterator.hasNext()) {
            ClinicalAnalysis clinicalAnalysis = clinicalAnalysisDBIterator.next();
            for (Interpretation interpretation : clinicalAnalysis.getInterpretations()) {
                interpretation.getAttributes().put("OPENCGA_CLINICAL_ANALYSIS", clinicalAnalysis);

                this.clinicalVariantEngine.insert(interpretation, database);
            }
        }
        return null;
    }

    public DataResult<ReportedVariant> query(Query query, QueryOptions options, String token)
            throws IOException, ClinicalVariantException, CatalogException {
        // Check permissions
        query = checkQueryPermissions(query, token);

        return clinicalVariantEngine.query(query, options, "");
    }

//    public DataResult<Interpretation> interpretationQuery(Query query, QueryOptions options, String token)
//            throws IOException, ClinicalVariantException, CatalogException {
//        // Check permissions
//        query = checkQueryPermissions(query, token);
//
//        return clinicalVariantEngine.interpretationQuery(query, options, "");
//    }

    public DataResult<FacetField> facet(Query query, QueryOptions queryOptions, String token)
            throws IOException, ClinicalVariantException, CatalogException {
        // Check permissions
        query = checkQueryPermissions(query, token);

        return clinicalVariantEngine.facet(query, queryOptions, "");
    }

    public ReportedVariantIterator iterator(Query query, QueryOptions options, String token)
            throws IOException, ClinicalVariantException, CatalogException {
        // Check permissions
        query = checkQueryPermissions(query, token);

        return clinicalVariantEngine.iterator(query, options, "");
    }

    public void addInterpretationComment(String study, long interpretationId, Comment comment, String token)
            throws IOException, ClinicalVariantException, CatalogException {
        // Check permissions
        checkInterpretationPermissions(study, interpretationId, token);

        clinicalVariantEngine.addInterpretationComment(interpretationId, comment, "");
    }

    public void addReportedVariantComment(String study, long interpretationId, String variantId, Comment comment, String token)
            throws IOException, ClinicalVariantException, CatalogException {
        // Check permissions
        checkInterpretationPermissions(study, interpretationId, token);

        clinicalVariantEngine.addReportedVariantComment(interpretationId, variantId, comment, "");
    }

    /*--------------------------------------------------------------------------*/
    /*                 Clinical interpretation analysis utils                   */
    /*--------------------------------------------------------------------------*/

    public List<Variant> getDeNovoVariants(String clinicalAnalysisId, String studyId, Query query, QueryOptions queryOptions,
                                           String sessionId)
            throws AnalysisException, CatalogException, StorageEngineException, IOException {
        logger.debug("Getting DeNovo variants");

        Query currentQuery = new Query(defaultDeNovoQuery).append(STUDY.key(), studyId);

        if (MapUtils.isNotEmpty(query)) {
            currentQuery.putAll(query);
        }

        // Get and check clinical analysis and proband
        ClinicalAnalysis clinicalAnalysis = getClinicalAnalysis(studyId, clinicalAnalysisId, sessionId);
        Individual proband = ClinicalUtils.getProband(clinicalAnalysis);

        QueryResult<Study> studyQueryResult = catalogManager.getStudyManager().get(studyId,
                new QueryOptions(QueryOptions.INCLUDE, StudyDBAdaptor.QueryParams.FQN.key()), sessionId);
        if (studyQueryResult.getNumResults() == 0) {
            throw new AnalysisException("Study " + studyId + " not found");
        }

        List<Variant> variants;

        String sampleId = proband.getSamples().get(0).getId();
        SampleMetadata sampleMetadata = variantStorageManager.getSampleMetadata(studyQueryResult.first().getFqn(), sampleId, sessionId);
        if (TaskMetadata.Status.READY.equals(sampleMetadata.getMendelianErrorStatus())) {
            logger.debug("Getting precomputed DE NOVO variants");

            // Mendelian errors are pre-calculated
            currentQuery.put(FAMILY.key(), clinicalAnalysis.getFamily().getId());
            currentQuery.put(FAMILY_SEGREGATION.key(), "DeNovo");
            currentQuery.put(INCLUDE_SAMPLE.key(), sampleId);

            logger.debug("Query: {}", currentQuery.safeToString());

            variants = variantStorageManager.get(currentQuery, queryOptions, sessionId).getResult();
        } else {
            // Get pedigree
            Pedigree pedigree = FamilyManager.getPedigreeFromFamily(clinicalAnalysis.getFamily(), proband.getId());

            // Discard members from the pedigree that do not have any samples. If we don't do this, we will always assume
            ClinicalUtils.removeMembersWithoutSamples(pedigree, clinicalAnalysis.getFamily());

            // Get the map of <individual ID, sample ID> and update proband information (to be able to navigate to the parents and their
            // samples easily)
            Map<String, String> sampleMap = ClinicalUtils.getSampleMap(clinicalAnalysis, proband);
            Map<String, List<String>> genotypeMap = ModeOfInheritance.deNovo(pedigree);
            List<String> samples = new ArrayList<>();
            List<String> genotypeList = new ArrayList<>();
            for (Map.Entry<String, List<String>> entry : genotypeMap.entrySet()) {
                if (sampleMap.containsKey(entry.getKey())) {
                    genotypeList.add(sampleMap.get(entry.getKey()) + ":" + StringUtils.join(entry.getValue(), VariantQueryUtils.OR));
                }
            }
            if (genotypeList.isEmpty()) {
                logger.error("No genotypes found");
                return null;
            }
            currentQuery.put(VariantQueryParam.GENOTYPE.key(), StringUtils.join(genotypeList, ";"));
            samples.add(sampleMap.get(proband.getId()));

            int motherSampleIdx = 1;
            int fatherSampleIdx = 2;

            if (proband.getMother() != null && StringUtils.isNotEmpty(proband.getMother().getId())
                    && sampleMap.containsKey(proband.getMother().getId())) {
                samples.add(sampleMap.get(proband.getMother().getId()));
            } else {
                motherSampleIdx = -1;
                fatherSampleIdx = 1;
            }
            if (proband.getFather() != null && StringUtils.isNotEmpty(proband.getFather().getId())
                    && sampleMap.containsKey(proband.getFather().getId())) {
                samples.add(sampleMap.get(proband.getFather().getId()));
            } else {
                fatherSampleIdx = -1;
            }

            currentQuery.put(INCLUDE_SAMPLE.key(), samples);
            cleanQuery(currentQuery);

            VariantDBIterator iterator = variantStorageManager.iterator(currentQuery, queryOptions, sessionId);
            variants = ModeOfInheritance.deNovo(iterator, 0, motherSampleIdx, fatherSampleIdx);
        }
        logger.debug("DeNovo variants obtained: {}", variants.size());

        return variants;
    }

    public Map<String, List<Variant>> getCompoundHeterozigousVariants(String clinicalAnalysisId, String studyId, Query query,
                                                                      QueryOptions queryOptions, String sessionId)
            throws AnalysisException, CatalogException, StorageEngineException, IOException {
        logger.debug("Getting Compound Heterozigous variants");

        Query currentQuery = new Query(defaultCompoundHeterozigousQuery).append(STUDY.key(), studyId);

        if (MapUtils.isNotEmpty(query)) {
            currentQuery.putAll(query);
        }

        // Get and check clinical analysis and proband
        ClinicalAnalysis clinicalAnalysis = getClinicalAnalysis(studyId, clinicalAnalysisId, sessionId);
        Individual proband = ClinicalUtils.getProband(clinicalAnalysis);

        // Get pedigree
        Pedigree pedigree = FamilyManager.getPedigreeFromFamily(clinicalAnalysis.getFamily(), proband.getId());

        // Discard members from the pedigree that do not have any samples. If we don't do this, we will always assume
        ClinicalUtils.removeMembersWithoutSamples(pedigree, clinicalAnalysis.getFamily());

        // Get the map of individual - sample id and update proband information (to be able to navigate to the parents and their
        // samples easily)
        Map<String, String> sampleMap = ClinicalUtils.getSampleMap(clinicalAnalysis, proband);

        Map<String, List<String>> genotypeMap = ModeOfInheritance.compoundHeterozygous(pedigree);

        List<String> samples = new ArrayList<>();
        List<String> genotypeList = new ArrayList<>();

        for (Map.Entry<String, List<String>> entry : genotypeMap.entrySet()) {
            if (sampleMap.containsKey(entry.getKey())) {
                samples.add(sampleMap.get(entry.getKey()));
                genotypeList.add(sampleMap.get(entry.getKey()) + ":" + StringUtils.join(entry.getValue(), VariantQueryUtils.OR));
            }
        }

        int probandSampleIdx = samples.indexOf(proband.getSamples().get(0).getId());
        int fatherSampleIdx = -1;
        int motherSampleIdx = -1;
        if (proband.getFather() != null && ListUtils.isNotEmpty(proband.getFather().getSamples())) {
            fatherSampleIdx = samples.indexOf(proband.getFather().getSamples().get(0).getId());
        }
        if (proband.getMother() != null && ListUtils.isNotEmpty(proband.getMother().getSamples())) {
            motherSampleIdx = samples.indexOf(proband.getMother().getSamples().get(0).getId());
        }

        if (genotypeList.isEmpty()) {
            logger.error("No genotypes found");
            return null;
        }

        currentQuery.put(VariantQueryParam.GENOTYPE.key(), StringUtils.join(genotypeList, ";"));
        cleanQuery(currentQuery);

        logger.debug("CH Samples: {}", StringUtils.join(samples, ","));
        logger.debug("CH Proband idx: {}, mother idx: {}, father idx: {}", probandSampleIdx, motherSampleIdx, fatherSampleIdx);
        logger.debug("CH Query: {}", JacksonUtils.getDefaultObjectMapper().writer().writeValueAsString(currentQuery));
        VariantDBIterator iterator = variantStorageManager.iterator(currentQuery, queryOptions, sessionId);

        return ModeOfInheritance.compoundHeterozygous(iterator, probandSampleIdx, motherSampleIdx, fatherSampleIdx);
    }

    public ClinicalAnalysis getClinicalAnalysis(String studyId, String clinicalAnalysisId, String sessionId)
            throws AnalysisException, CatalogException {
        QueryResult<ClinicalAnalysis> clinicalAnalysisQueryResult = catalogManager.getClinicalAnalysisManager()
                .get(studyId, clinicalAnalysisId, QueryOptions.empty(), sessionId);

        if (clinicalAnalysisQueryResult.getNumResults() == 0) {
            throw new AnalysisException("Clinical analysis " + clinicalAnalysisId + " not found in study " + studyId);
        }

        ClinicalAnalysis clinicalAnalysis = clinicalAnalysisQueryResult.first();

        if (clinicalAnalysis.getProband() == null || StringUtils.isEmpty(clinicalAnalysis.getProband().getId())) {
            throw new AnalysisException("Missing proband in clinical analysis " + clinicalAnalysisId);
        }

        return clinicalAnalysis;
    }

    public List<DiseasePanel> getDiseasePanels(Query query, String sessionId) throws AnalysisException {
        if (!query.containsKey(STUDY)) {
            throw new AnalysisException("Missing study in query");
        }
        List<DiseasePanel> diseasePanels = new ArrayList<>();
        if (!query.containsKey(PANEL)) {
            return diseasePanels;
        }
        return getDiseasePanels(query.getString(STUDY.key()), query.getAsStringList(query.getString(PANEL.key())), sessionId);
    }

    public List<DiseasePanel> getDiseasePanels(String studyId, List<String> diseasePanelIds, String sessionId)
            throws AnalysisException {
        List<DiseasePanel> diseasePanels = new ArrayList<>();
        List<QueryResult<Panel>> queryResults = null;
        try {
            queryResults = catalogManager.getPanelManager().get(studyId, diseasePanelIds, QueryOptions.empty(),
                    sessionId);
        } catch (CatalogException e) {
            throw new AnalysisException("Error accessing panel manager", e);
        }

        if (queryResults.size() != diseasePanelIds.size()) {
            throw new AnalysisException("The number of disease panels retrieved doesn't match the number of disease panels queried");
        }

        for (QueryResult<Panel> queryResult : queryResults) {
            if (queryResult.getNumResults() != 1) {
                throw new AnalysisException("The number of disease panels retrieved doesn't match the number of disease panels queried");
            }
            diseasePanels.add(queryResult.first());
        }

        return diseasePanels;
    }

    public List<Variant> getSecondaryFindings(String inputSampleId, String clinicalAnalysisId, String studyId, String sessionId)
            throws CatalogException, AnalysisException, IOException, StorageEngineException {
        String sampleId = inputSampleId;
        // sampleId has preference over clinicalAnalysisId
        if (StringUtils.isEmpty(sampleId)) {
            // Throws an Exception if it cannot fetch analysis ID or proband is null
            ClinicalAnalysis clinicalAnalysis = getClinicalAnalysis(studyId, clinicalAnalysisId, sessionId);
            if (CollectionUtils.isNotEmpty(clinicalAnalysis.getProband().getSamples())) {
                for (Sample sample : clinicalAnalysis.getProband().getSamples()) {
                    if (!sample.isSomatic()) {
                        sampleId = clinicalAnalysis.getProband().getSamples().get(0).getId();
                        break;
                    }
                }
            } else {
                throw new AnalysisException("Missing germline sample");
            }
        }

        List<Variant> variants = new ArrayList<>();

        // Prepare query object
        Query query = new Query();
        query.put(STUDY.key(), studyId);
        query.put(VariantQueryParam.SAMPLE.key(), sampleId);

        // Get the correct actionable variants for the assembly
        String assembly = getAssembly(studyId, sessionId);
        Map<String, List<String>> actionableVariants = actionableVariantManager.getActionableVariants(assembly);
        if (actionableVariants != null) {
            Iterator<String> iterator = actionableVariants.keySet().iterator();
            List<String> variantIds = new ArrayList<>();
            while (iterator.hasNext()) {
                String id = iterator.next();
                variantIds.add(id);
                if (variantIds.size() >= 1000) {
                    query.put(VariantQueryParam.ID.key(), variantIds);
                    VariantQueryResult<Variant> result = variantStorageManager.get(query, QueryOptions.empty(), sessionId);
                    variants.addAll(result.getResult());
                    variantIds.clear();
                }
            }

            if (variantIds.size() > 0) {
                query.put(VariantQueryParam.ID.key(), variantIds);
                VariantQueryResult<Variant> result = variantStorageManager.get(query, QueryOptions.empty(), sessionId);
                variants.addAll(result.getResult());
            }
        }

        return variants;
    }

    public List<ReportedVariant> getSecondaryFindings(ClinicalAnalysis clinicalAnalysis,  List<String> sampleNames,
                                                      String studyId, ReportedVariantCreator creator, String sessionId)
            throws StorageEngineException, AnalysisException, CatalogException, IOException {
        List<ReportedVariant> secondaryFindings = null;
        if (clinicalAnalysis.getConsent() != null
                && clinicalAnalysis.getConsent().getSecondaryFindings() == ClinicalConsent.ConsentStatus.YES) {
            List<Variant> variants = getSecondaryFindings(sampleNames.get(0), clinicalAnalysis.getId(), studyId,
                    sessionId);
            if (CollectionUtils.isNotEmpty(variants)) {
                secondaryFindings = creator.createSecondaryFindings(variants);
            }
        }
        return secondaryFindings;
    }

    public List<ReportedLowCoverage> getReportedLowCoverage(int maxCoverage, ClinicalAnalysis clinicalAnalysis,
                                                            List<DiseasePanel> diseasePanels, String studyId, String sessionId)
            throws AnalysisException {
        String clinicalAnalysisId = clinicalAnalysis.getId();

        // Sanity check
        if (clinicalAnalysis.getProband() == null || CollectionUtils.isEmpty(clinicalAnalysis.getProband().getSamples())) {
            throw new AnalysisException("Missing proband when computing reported low coverage");
        }
        String probandId;
        try {
            probandId = clinicalAnalysis.getProband().getSamples().get(0).getId();
        } catch (Exception e) {
            throw new AnalysisException("Missing proband when computing reported low coverage", e);
        }

        // Reported low coverage map
        List<ReportedLowCoverage> reportedLowCoverages = new ArrayList<>();

        Set<String> lowCoverageByGeneDone = new HashSet<>();

        // Look for the bam file of the proband
        QueryResult<File> fileQueryResult;
        try {
            fileQueryResult = catalogManager.getFileManager().get(studyId, new Query()
                            .append(FileDBAdaptor.QueryParams.SAMPLES.key(), probandId)
                            .append(FileDBAdaptor.QueryParams.FORMAT.key(), File.Format.BAM),
                    new QueryOptions(QueryOptions.INCLUDE, FileDBAdaptor.QueryParams.UUID.key()), sessionId);
        } catch (CatalogException e) {
            throw new AnalysisException(e.getMessage(), e);
        }
        if (fileQueryResult.getNumResults() > 1) {
            throw new AnalysisException("More than one BAM file found for proband " + probandId + " in clinical analysis "
                    + clinicalAnalysisId);
        }

        String bamFileId = fileQueryResult.getNumResults() == 1 ? fileQueryResult.first().getUuid() : null;

        if (bamFileId != null) {
            for (DiseasePanel diseasePanel : diseasePanels) {
                for (DiseasePanel.GenePanel genePanel : diseasePanel.getGenes()) {
                    String geneName = genePanel.getId();
                    if (!lowCoverageByGeneDone.contains(geneName)) {
                        reportedLowCoverages.addAll(getReportedLowCoverages(geneName, bamFileId, maxCoverage, studyId,
                                sessionId));
                        lowCoverageByGeneDone.add(geneName);
                    }
                }
            }
        }

        return reportedLowCoverages;
    }

    public List<ReportedLowCoverage> getReportedLowCoverages(String geneName, String bamFileId, int maxCoverage, String studyId,
                                                             String sessionId) {
        List<ReportedLowCoverage> reportedLowCoverages = new ArrayList<>();
        try {
            // Get gene exons from CellBase
            QueryResponse<Gene> geneQueryResponse = cellBaseClient.getGeneClient().get(Collections.singletonList(geneName),
                    QueryOptions.empty());
            List<RegionCoverage> regionCoverages;
            for (Transcript transcript: geneQueryResponse.getResponse().get(0).first().getTranscripts()) {
                for (Exon exon: transcript.getExons()) {
                    regionCoverages = alignmentStorageManager.getLowCoverageRegions(studyId, bamFileId,
                            new Region(exon.getChromosome(), exon.getStart(), exon.getEnd()), maxCoverage, sessionId).getResult();
                    for (RegionCoverage regionCoverage: regionCoverages) {
                        ReportedLowCoverage reportedLowCoverage = new ReportedLowCoverage(regionCoverage)
                                .setGeneName(geneName)
                                .setId(exon.getId());
                        reportedLowCoverages.add(reportedLowCoverage);
                    }
                }
            }
        } catch (Exception e) {
            logger.error("Error getting low coverage regions for panel genes.", e.getMessage());
        }
        // And for that exon regions, get low coverage regions
        return reportedLowCoverages;
    }

    public Analyst getAnalyst(String token) throws AnalysisException {
        try {
            String userId = catalogManager.getUserManager().getUserId(token);
            QueryResult<User> userQueryResult = catalogManager.getUserManager().get(userId, new QueryOptions(QueryOptions.INCLUDE,
                    Arrays.asList(UserDBAdaptor.QueryParams.EMAIL.key(), UserDBAdaptor.QueryParams.ORGANIZATION.key())), token);

            return new Analyst(userId, userQueryResult.first().getEmail(), userQueryResult.first().getOrganization());
        } catch (CatalogException e) {
            throw new AnalysisException(e);
        }
    }

    public String getAssembly(String studyId, String sessionId) throws CatalogException {
        String assembly = "";
        QueryResult<Project> projectQueryResult;
        projectQueryResult = catalogManager.getProjectManager().get(new Query(ProjectDBAdaptor.QueryParams.STUDY.key(), studyId),
                new QueryOptions(QueryOptions.INCLUDE, ProjectDBAdaptor.QueryParams.ORGANISM.key()), sessionId);
        if (CollectionUtils.isNotEmpty(projectQueryResult.getResult())) {
            assembly = projectQueryResult.first().getOrganism().getAssembly();
        }
        if (StringUtils.isNotEmpty(assembly)) {
            assembly = assembly.toLowerCase();
        }
        return assembly;
    }

    public Interpretation generateInterpretation(String analysisName, String clinicalAnalysisId, Query query,
                                                 List<ReportedVariant> primaryFindings, List<ReportedVariant> secondaryFindings,
                                                 List<DiseasePanel> diseasePanels, List<ReportedLowCoverage> reportedLowCoverages,
                                                 String sessionId)
            throws CatalogException {
        String userId = catalogManager.getUserManager().getUserId(sessionId);
        QueryResult<User> userQueryResult = catalogManager.getUserManager().get(userId, new QueryOptions(QueryOptions.INCLUDE,
                Arrays.asList(UserDBAdaptor.QueryParams.EMAIL.key(), UserDBAdaptor.QueryParams.ORGANIZATION.key())), sessionId);

        // Create Interpretation
        return new Interpretation()
                .setId(analysisName + "__" + TimeUtils.getTimeMillis())
                .setPrimaryFindings(primaryFindings)
                .setSecondaryFindings(secondaryFindings)
                .setLowCoverageRegions(reportedLowCoverages)
                .setAnalyst(new Analyst(userId, userQueryResult.first().getEmail(), userQueryResult.first().getOrganization()))
                .setClinicalAnalysisId(clinicalAnalysisId)
                .setCreationDate(TimeUtils.getTime())
                .setPanels(diseasePanels)
                .setFilters(query)
                .setSoftware(new Software().setName(analysisName));
    }

    public void calculateLowCoverageRegions(String studyId, List<String> inputGenes, List<DiseasePanel> diseasePanels,
                                            int maxCoverage, String probandSampleId, Map<String, List<File>> files,
                                            List<ReportedLowCoverage> reportedLowCoverages, String sessionId) {
        String bamFileId = null;
        if (files != null) {
            for (String sampleId : files.keySet()) {
                if (sampleId.equals(probandSampleId)) {
                    for (File file : files.get(sampleId)) {
                        if (File.Format.BAM.equals(file.getFormat())) {
                            bamFileId = file.getUuid();
                        }
                    }
                }
            }
        }

        if (bamFileId != null) {
            // We need the genes from Query.gene and Query.panel
            Set<String> genes = new HashSet<>(inputGenes);
            if (CollectionUtils.isNotEmpty(diseasePanels)) {
                for (DiseasePanel diseasePanel : diseasePanels) {
                    if (CollectionUtils.isNotEmpty(diseasePanel.getGenes())) {
                        genes.addAll(diseasePanel.getGenes().stream().map(DiseasePanel.GenePanel::getId).collect(Collectors.toList()));
                    }
                }
            }

            // Compute low coverage for genes found
            Iterator<String> iterator = genes.iterator();
            while (iterator.hasNext()) {
                String geneName = iterator.next();
                List<ReportedLowCoverage> lowCoverages = getReportedLowCoverages(geneName, bamFileId, maxCoverage, studyId, sessionId);
                if (ListUtils.isNotEmpty(lowCoverages)) {
                    reportedLowCoverages.addAll(lowCoverages);
                }
            }
        }
    }

    public RoleInCancerManager getRoleInCancerManager() {
        return roleInCancerManager;
    }

    public ActionableVariantManager getActionableVariantManager() {
        return actionableVariantManager;
    }

    /*--------------------------------------------------------------------------*/
    /*                    P R I V A T E     M E T H O D S                       */
    /*--------------------------------------------------------------------------*/

    // FIXME Class path to a new section in storage-configuration.yml file
    private void init() {
        try {
            this.database = catalogManager.getConfiguration().getDatabasePrefix() + "_clinical";

            this.clinicalVariantEngine = getClinicalStorageEngine();
        } catch (IllegalAccessException | InstantiationException | ClassNotFoundException e) {
            e.printStackTrace();
        }

    }

    private ClinicalVariantEngine getClinicalStorageEngine() throws ClassNotFoundException, IllegalAccessException, InstantiationException {
        String clazz = this.storageConfiguration.getClinical().getManager();
        ClinicalVariantEngine storageEngine = (ClinicalVariantEngine) Class.forName(clazz).newInstance();
        storageEngine.setStorageConfiguration(this.storageConfiguration);
        return storageEngine;
    }

    private Query checkQueryPermissions(Query query, String token) throws ClinicalVariantException, CatalogException {
        if (query == null) {
            throw new ClinicalVariantException("Query object is null");
        }

        // Get userId from token and Study numeric IDs from the query
        String userId = catalogManager.getUserManager().getUserId(token);
        List<String> studyIds = getStudyIds(userId, query);

        // If one specific clinical analysis, sample or individual is provided we expect a single valid study as well
        if (isCaseProvided(query)) {
            if (studyIds.size() == 1) {
                // This checks that the user has permission to the clinical analysis, family, sample or individual
                DataResult<ClinicalAnalysis> clinicalAnalysisQueryResult = catalogManager.getClinicalAnalysisManager()
                        .search(studyIds.get(0), query, QueryOptions.empty(), token);

                if (clinicalAnalysisQueryResult.getResults().isEmpty()) {
                    throw new ClinicalVariantException("Either the ID does not exist or the user does not have permissions to view it");
                } else {
                    if (!query.containsKey(ClinicalVariantEngine.QueryParams.CLINICAL_ANALYSIS_ID.key())) {
                        query.remove(ClinicalVariantEngine.QueryParams.FAMILY.key());
                        query.remove(ClinicalVariantEngine.QueryParams.SAMPLE.key());
                        query.remove(ClinicalVariantEngine.QueryParams.SUBJECT.key());
                        String clinicalAnalysisList = StringUtils.join(
                                clinicalAnalysisQueryResult.getResults().stream().map(ClinicalAnalysis::getId).collect(Collectors.toList()),
                                ",");
                        query.put("clinicalAnalysisId", clinicalAnalysisList);
                    }
                }
            } else {
                throw new ClinicalVariantException("No single valid study provided: "
                        + query.getString(ClinicalVariantEngine.QueryParams.STUDY.key()));
            }
        } else {
            // Get the owner of all the studies
            Set<String> users = new HashSet<>();
            for (String studyFqn : studyIds) {
                users.add(StringUtils.split(studyFqn, "@")[0]);
            }

            // There must be one single owner for all the studies, we do nt allow to query multiple databases
            if (users.size() == 1) {
                Query studyQuery = new Query(StudyDBAdaptor.QueryParams.ID.key(), StringUtils.join(studyIds, ","));
                DataResult<Study> studyQueryResult = catalogManager.getStudyManager().get(studyQuery, QueryOptions.empty(), token);

                // If the user is the owner we do not have to check anything else
                List<String> studyAliases = new ArrayList<>(studyIds.size());
                if (users.contains(userId)) {
                    for (Study study : studyQueryResult.getResults()) {
                        studyAliases.add(study.getAlias());
                    }
                } else {
                    for (Study study : studyQueryResult.getResults()) {
                        for (Group group : study.getGroups()) {
                            if (group.getName().equalsIgnoreCase("admins") && group.getUserIds().contains(userId)) {
                                studyAliases.add(study.getAlias());
                                break;
                            }
                        }
                    }
                }

                if (studyAliases.isEmpty()) {
                    throw new ClinicalVariantException("This user is not owner or admins for the provided studies");
                } else {
                    query.put(ClinicalVariantEngine.QueryParams.STUDY.key(), StringUtils.join(studyAliases, ","));
                }
            } else {
                throw new ClinicalVariantException("");
            }
        }
        return query;
    }

    private void checkInterpretationPermissions(String study, long interpretationId, String token)
            throws CatalogException, ClinicalVariantException {
        // Get user ID from token and study numeric ID
        String userId = catalogManager.getUserManager().getUserId(token);
        String studyId = catalogManager.getStudyManager().resolveId(study, userId).getFqn();

        // This checks that the user has permission to this interpretation
        Query query = new Query(ClinicalAnalysisDBAdaptor.QueryParams.INTERPRETATIONS_ID.key(), interpretationId);
        DataResult<ClinicalAnalysis> clinicalAnalysisQueryResult = catalogManager.getClinicalAnalysisManager()
                .search(studyId, query, QueryOptions.empty(), token);

        if (clinicalAnalysisQueryResult.getResults().isEmpty()) {
            throw new ClinicalVariantException("Either the interpretation ID (" + interpretationId + ") does not exist or the user does"
                    + " not have access permissions");
        }
    }

    private List<String> getStudyIds(String userId, Query query) throws CatalogException {
        List<String> studyIds = new ArrayList<>();

        if (query != null && query.containsKey(ClinicalVariantEngine.QueryParams.STUDY.key())) {
            String study = query.getString(ClinicalVariantEngine.QueryParams.STUDY.key());
            List<String> studies = Arrays.asList(study.split(","));
            studyIds = catalogManager.getStudyManager().resolveIds(studies, userId)
                    .stream()
                    .map(Study::getFqn)
                    .collect(Collectors.toList());
        }
        return studyIds;
    }

    private boolean isCaseProvided(Query query) {
        if (query != null) {
            return query.containsKey(ClinicalVariantEngine.QueryParams.CLINICAL_ANALYSIS_ID.key())
                    || query.containsKey(ClinicalVariantEngine.QueryParams.FAMILY.key())
                    || query.containsKey(ClinicalVariantEngine.QueryParams.SUBJECT.key())
                    || query.containsKey(ClinicalVariantEngine.QueryParams.SAMPLE.key());
        }
        return false;
    }

    private void cleanQuery(Query query) {
        if (query.containsKey(VariantQueryParam.GENOTYPE.key())) {
            query.remove(VariantQueryParam.SAMPLE.key());
            query.remove(FAMILY.key());
            query.remove(FAMILY_PHENOTYPE.key());
            query.remove(MODE_OF_INHERITANCE.key());
        }
    }
}<|MERGE_RESOLUTION|>--- conflicted
+++ resolved
@@ -24,7 +24,6 @@
 import org.opencb.biodata.models.clinical.interpretation.DiseasePanel;
 import org.opencb.biodata.models.clinical.interpretation.ReportedLowCoverage;
 import org.opencb.biodata.models.clinical.interpretation.ReportedVariant;
-<<<<<<< HEAD
 import org.opencb.biodata.models.clinical.pedigree.Pedigree;
 import org.opencb.biodata.models.commons.Analyst;
 import org.opencb.biodata.models.commons.Software;
@@ -36,29 +35,18 @@
 import org.opencb.biodata.tools.clinical.ReportedVariantCreator;
 import org.opencb.biodata.tools.pedigree.ModeOfInheritance;
 import org.opencb.cellbase.client.rest.CellBaseClient;
-import org.opencb.commons.datastore.core.Query;
-import org.opencb.commons.datastore.core.QueryOptions;
-import org.opencb.commons.datastore.core.QueryResponse;
-import org.opencb.commons.datastore.core.QueryResult;
-import org.opencb.commons.datastore.core.result.FacetQueryResult;
+import org.opencb.commons.datastore.core.*;
 import org.opencb.commons.utils.ListUtils;
 import org.opencb.opencga.catalog.db.api.*;
-=======
-import org.opencb.commons.datastore.core.DataResult;
-import org.opencb.commons.datastore.core.FacetField;
-import org.opencb.commons.datastore.core.Query;
-import org.opencb.commons.datastore.core.QueryOptions;
-import org.opencb.opencga.catalog.db.api.ClinicalAnalysisDBAdaptor;
-import org.opencb.opencga.catalog.db.api.DBIterator;
-import org.opencb.opencga.catalog.db.api.StudyDBAdaptor;
->>>>>>> 6555a8c7
 import org.opencb.opencga.catalog.exceptions.CatalogException;
 import org.opencb.opencga.catalog.managers.CatalogManager;
 import org.opencb.opencga.catalog.managers.ClinicalAnalysisManager;
 import org.opencb.opencga.catalog.managers.FamilyManager;
 import org.opencb.opencga.core.common.JacksonUtils;
 import org.opencb.opencga.core.common.TimeUtils;
+import org.opencb.opencga.core.exception.AnalysisException;
 import org.opencb.opencga.core.models.*;
+import org.opencb.opencga.core.results.OpenCGAResult;
 import org.opencb.opencga.core.results.VariantQueryResult;
 import org.opencb.opencga.storage.core.StorageEngineFactory;
 import org.opencb.opencga.storage.core.clinical.ClinicalVariantEngine;
@@ -73,7 +61,6 @@
 import org.opencb.opencga.storage.core.variant.adaptors.VariantQueryParam;
 import org.opencb.opencga.storage.core.variant.adaptors.VariantQueryUtils;
 import org.opencb.opencga.storage.core.variant.adaptors.iterators.VariantDBIterator;
-import org.opencb.oskar.analysis.exceptions.AnalysisException;
 
 import java.io.IOException;
 import java.nio.file.Path;
@@ -236,7 +223,7 @@
         ClinicalAnalysis clinicalAnalysis = getClinicalAnalysis(studyId, clinicalAnalysisId, sessionId);
         Individual proband = ClinicalUtils.getProband(clinicalAnalysis);
 
-        QueryResult<Study> studyQueryResult = catalogManager.getStudyManager().get(studyId,
+        OpenCGAResult<Study> studyQueryResult = catalogManager.getStudyManager().get(studyId,
                 new QueryOptions(QueryOptions.INCLUDE, StudyDBAdaptor.QueryParams.FQN.key()), sessionId);
         if (studyQueryResult.getNumResults() == 0) {
             throw new AnalysisException("Study " + studyId + " not found");
@@ -256,7 +243,7 @@
 
             logger.debug("Query: {}", currentQuery.safeToString());
 
-            variants = variantStorageManager.get(currentQuery, queryOptions, sessionId).getResult();
+            variants = variantStorageManager.get(currentQuery, queryOptions, sessionId).getResults();
         } else {
             // Get pedigree
             Pedigree pedigree = FamilyManager.getPedigreeFromFamily(clinicalAnalysis.getFamily(), proband.getId());
@@ -375,7 +362,7 @@
 
     public ClinicalAnalysis getClinicalAnalysis(String studyId, String clinicalAnalysisId, String sessionId)
             throws AnalysisException, CatalogException {
-        QueryResult<ClinicalAnalysis> clinicalAnalysisQueryResult = catalogManager.getClinicalAnalysisManager()
+        OpenCGAResult<ClinicalAnalysis> clinicalAnalysisQueryResult = catalogManager.getClinicalAnalysisManager()
                 .get(studyId, clinicalAnalysisId, QueryOptions.empty(), sessionId);
 
         if (clinicalAnalysisQueryResult.getNumResults() == 0) {
@@ -405,7 +392,7 @@
     public List<DiseasePanel> getDiseasePanels(String studyId, List<String> diseasePanelIds, String sessionId)
             throws AnalysisException {
         List<DiseasePanel> diseasePanels = new ArrayList<>();
-        List<QueryResult<Panel>> queryResults = null;
+        OpenCGAResult<Panel> queryResults = null;
         try {
             queryResults = catalogManager.getPanelManager().get(studyId, diseasePanelIds, QueryOptions.empty(),
                     sessionId);
@@ -413,15 +400,12 @@
             throw new AnalysisException("Error accessing panel manager", e);
         }
 
-        if (queryResults.size() != diseasePanelIds.size()) {
+        if (queryResults.getNumResults() != diseasePanelIds.size()) {
             throw new AnalysisException("The number of disease panels retrieved doesn't match the number of disease panels queried");
         }
 
-        for (QueryResult<Panel> queryResult : queryResults) {
-            if (queryResult.getNumResults() != 1) {
-                throw new AnalysisException("The number of disease panels retrieved doesn't match the number of disease panels queried");
-            }
-            diseasePanels.add(queryResult.first());
+        for (Panel panel : queryResults.getResults()) {
+            diseasePanels.add(panel);
         }
 
         return diseasePanels;
@@ -465,7 +449,7 @@
                 if (variantIds.size() >= 1000) {
                     query.put(VariantQueryParam.ID.key(), variantIds);
                     VariantQueryResult<Variant> result = variantStorageManager.get(query, QueryOptions.empty(), sessionId);
-                    variants.addAll(result.getResult());
+                    variants.addAll(result.getResults());
                     variantIds.clear();
                 }
             }
@@ -473,7 +457,7 @@
             if (variantIds.size() > 0) {
                 query.put(VariantQueryParam.ID.key(), variantIds);
                 VariantQueryResult<Variant> result = variantStorageManager.get(query, QueryOptions.empty(), sessionId);
-                variants.addAll(result.getResult());
+                variants.addAll(result.getResults());
             }
         }
 
@@ -517,12 +501,12 @@
         Set<String> lowCoverageByGeneDone = new HashSet<>();
 
         // Look for the bam file of the proband
-        QueryResult<File> fileQueryResult;
+        OpenCGAResult<File> fileQueryResult;
         try {
-            fileQueryResult = catalogManager.getFileManager().get(studyId, new Query()
+            fileQueryResult = catalogManager.getFileManager().get(studyId, null, new Query()
                             .append(FileDBAdaptor.QueryParams.SAMPLES.key(), probandId)
                             .append(FileDBAdaptor.QueryParams.FORMAT.key(), File.Format.BAM),
-                    new QueryOptions(QueryOptions.INCLUDE, FileDBAdaptor.QueryParams.UUID.key()), sessionId);
+                    new QueryOptions(QueryOptions.INCLUDE, FileDBAdaptor.QueryParams.UUID.key()), false, sessionId);
         } catch (CatalogException e) {
             throw new AnalysisException(e.getMessage(), e);
         }
@@ -560,7 +544,7 @@
             for (Transcript transcript: geneQueryResponse.getResponse().get(0).first().getTranscripts()) {
                 for (Exon exon: transcript.getExons()) {
                     regionCoverages = alignmentStorageManager.getLowCoverageRegions(studyId, bamFileId,
-                            new Region(exon.getChromosome(), exon.getStart(), exon.getEnd()), maxCoverage, sessionId).getResult();
+                            new Region(exon.getChromosome(), exon.getStart(), exon.getEnd()), maxCoverage, sessionId).getResults();
                     for (RegionCoverage regionCoverage: regionCoverages) {
                         ReportedLowCoverage reportedLowCoverage = new ReportedLowCoverage(regionCoverage)
                                 .setGeneName(geneName)
@@ -579,7 +563,7 @@
     public Analyst getAnalyst(String token) throws AnalysisException {
         try {
             String userId = catalogManager.getUserManager().getUserId(token);
-            QueryResult<User> userQueryResult = catalogManager.getUserManager().get(userId, new QueryOptions(QueryOptions.INCLUDE,
+            OpenCGAResult<User> userQueryResult = catalogManager.getUserManager().get(userId, new QueryOptions(QueryOptions.INCLUDE,
                     Arrays.asList(UserDBAdaptor.QueryParams.EMAIL.key(), UserDBAdaptor.QueryParams.ORGANIZATION.key())), token);
 
             return new Analyst(userId, userQueryResult.first().getEmail(), userQueryResult.first().getOrganization());
@@ -590,10 +574,10 @@
 
     public String getAssembly(String studyId, String sessionId) throws CatalogException {
         String assembly = "";
-        QueryResult<Project> projectQueryResult;
+        OpenCGAResult<Project> projectQueryResult;
         projectQueryResult = catalogManager.getProjectManager().get(new Query(ProjectDBAdaptor.QueryParams.STUDY.key(), studyId),
                 new QueryOptions(QueryOptions.INCLUDE, ProjectDBAdaptor.QueryParams.ORGANISM.key()), sessionId);
-        if (CollectionUtils.isNotEmpty(projectQueryResult.getResult())) {
+        if (CollectionUtils.isNotEmpty(projectQueryResult.getResults())) {
             assembly = projectQueryResult.first().getOrganism().getAssembly();
         }
         if (StringUtils.isNotEmpty(assembly)) {
@@ -608,7 +592,7 @@
                                                  String sessionId)
             throws CatalogException {
         String userId = catalogManager.getUserManager().getUserId(sessionId);
-        QueryResult<User> userQueryResult = catalogManager.getUserManager().get(userId, new QueryOptions(QueryOptions.INCLUDE,
+        OpenCGAResult<User> userQueryResult = catalogManager.getUserManager().get(userId, new QueryOptions(QueryOptions.INCLUDE,
                 Arrays.asList(UserDBAdaptor.QueryParams.EMAIL.key(), UserDBAdaptor.QueryParams.ORGANIZATION.key())), sessionId);
 
         // Create Interpretation
@@ -670,6 +654,10 @@
 
     public ActionableVariantManager getActionableVariantManager() {
         return actionableVariantManager;
+    }
+
+    public VariantStorageManager getVariantStorageManager() {
+        return variantStorageManager;
     }
 
     /*--------------------------------------------------------------------------*/
