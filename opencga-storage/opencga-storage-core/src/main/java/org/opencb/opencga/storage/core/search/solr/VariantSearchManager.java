/*
 * Copyright 2015-2016 OpenCB
 *
 * Licensed under the Apache License, Version 2.0 (the "License");
 * you may not use this file except in compliance with the License.
 * You may obtain a copy of the License at
 *
 *     http://www.apache.org/licenses/LICENSE-2.0
 *
 * Unless required by applicable law or agreed to in writing, software
 * distributed under the License is distributed on an "AS IS" BASIS,
 * WITHOUT WARRANTIES OR CONDITIONS OF ANY KIND, either express or implied.
 * See the License for the specific language governing permissions and
 * limitations under the License.
 */

package org.opencb.opencga.storage.core.search.solr;

import com.fasterxml.jackson.databind.ObjectMapper;
import com.fasterxml.jackson.databind.ObjectReader;
import org.apache.commons.lang3.StringUtils;
import org.apache.commons.lang3.time.StopWatch;
import org.apache.solr.client.solrj.SolrClient;
import org.apache.solr.client.solrj.SolrQuery;
import org.apache.solr.client.solrj.SolrServerException;
import org.apache.solr.client.solrj.impl.BinaryRequestWriter;
import org.apache.solr.client.solrj.impl.HttpSolrClient;
import org.apache.solr.client.solrj.request.CollectionAdminRequest;
import org.apache.solr.client.solrj.request.CoreAdminRequest;
import org.apache.solr.client.solrj.request.CoreStatus;
import org.apache.solr.client.solrj.request.SolrPing;
import org.apache.solr.client.solrj.response.*;
import org.apache.solr.common.SolrException;
import org.apache.solr.common.util.NamedList;
import org.opencb.biodata.formats.variant.io.VariantReader;
import org.opencb.biodata.models.variant.Variant;
import org.opencb.biodata.models.variant.VariantSource;
import org.opencb.biodata.models.variant.annotation.ConsequenceTypeMappings;
import org.opencb.commons.datastore.core.Query;
import org.opencb.commons.datastore.core.QueryOptions;
import org.opencb.commons.datastore.core.result.FacetedQueryResult;
import org.opencb.commons.datastore.core.result.FacetedQueryResultItem;
import org.opencb.commons.utils.FileUtils;
import org.opencb.opencga.core.results.VariantQueryResult;
import org.opencb.opencga.storage.core.config.StorageConfiguration;
import org.opencb.opencga.storage.core.exceptions.StorageEngineException;
import org.opencb.opencga.storage.core.exceptions.VariantSearchException;
import org.opencb.opencga.storage.core.metadata.StudyConfigurationManager;
import org.opencb.opencga.storage.core.search.VariantIterator;
import org.opencb.opencga.storage.core.search.VariantSearchIterator;
import org.opencb.opencga.storage.core.search.VariantSearchModel;
import org.opencb.opencga.storage.core.search.VariantSearchToVariantConverter;
import org.opencb.opencga.storage.core.utils.CellBaseUtils;
import org.opencb.opencga.storage.core.variant.adaptors.VariantDBIterator;
import org.opencb.opencga.storage.core.variant.io.VariantReaderUtils;
import org.slf4j.Logger;
import org.slf4j.LoggerFactory;

import java.io.BufferedReader;
import java.io.File;
import java.io.IOException;
import java.nio.file.Path;
import java.util.*;
import java.util.concurrent.TimeUnit;

/**
 * Created by wasim on 09/11/16.
 */
public class VariantSearchManager {

    public static final String CONF_SET = "OpenCGAConfSet";
    private SolrClient solrClient;
    private StorageConfiguration storageConfiguration;
    private VariantSearchToVariantConverter variantSearchToVariantConverter;
    private SolrQueryParser solrQueryParser;

    private Logger logger;

    public static final String SUMMARY = "summary";
    private static final int DEFAULT_INSERT_SIZE = 10000;

    @Deprecated
    public VariantSearchManager(String host, String collection) {
        this.solrClient = new HttpSolrClient.Builder(host + collection).build();
//        this.solrClient.setRequestWriter(new BinaryRequestWriter());
        variantSearchToVariantConverter = new VariantSearchToVariantConverter();
    }

    public VariantSearchManager(StudyConfigurationManager studyConfigurationManager, CellBaseUtils cellbaseUtils,
                                StorageConfiguration storageConfiguration) {
        this.storageConfiguration = storageConfiguration;

        logger = LoggerFactory.getLogger(VariantSearchManager.class);

        this.variantSearchToVariantConverter = new VariantSearchToVariantConverter();
        this.solrQueryParser = new SolrQueryParser(studyConfigurationManager, cellbaseUtils);

        init();
    }

//    public VariantSearchManager(String collection, StorageConfiguration storageConfiguration) {
////        this.host = storageConfiguration.getSearch().getHost();
////        this.collection = collection;
//        this.storageConfiguration = storageConfiguration;
//
//        this.solrClient = new HttpSolrClient.Builder(storageConfiguration.getSearch().getHost() + collection).build();
//        this.solrClient.setRequestWriter(new BinaryRequestWriter());
//
//        variantSearchToVariantConverter = new VariantSearchToVariantConverter();
//
//        logger = LoggerFactory.getLogger(VariantSearchManager.class);
//    }

    private void init() {
        this.solrClient = new HttpSolrClient.Builder(storageConfiguration.getSearch().getHost()).build();

        // Default implementation is HttpSolrClient and we can set up some parameters
        ((HttpSolrClient)this.solrClient).setRequestWriter(new BinaryRequestWriter());
        ((HttpSolrClient)this.solrClient).setSoTimeout(storageConfiguration.getSearch().getTimeout());
    }

<<<<<<< HEAD
    public boolean isAlive() throws IOException {
        try {
            return solrClient.ping().getResponse().get("status").equals("OK");
        } catch (SolrException | SolrServerException e) {
            logger.trace("Failed isAlive", e);
        }
        return false;
    }

    @Deprecated
=======
>>>>>>> 5381a6d2
    public boolean isAlive(String collection) {
        try {
            SolrPing solrPing = new SolrPing();
            SolrPingResponse response = solrPing.process(solrClient, collection);
            return response.getResponse().get("status").equals("OK");
        } catch (SolrServerException | IOException e) {
            return false;
        }
    }

    public void createIfNotExists(String collection) throws VariantSearchException {
        if (storageConfiguration.getSearch().getMode().equalsIgnoreCase("cloud")) {
            if (!existCollection(collection)) {
                // by default: config=OpenCGAConfSet, shards=1, replicas=1
                logger.info("Creating Solr collection " + collection);
                createCollection(collection, CONF_SET);
            } else {
                logger.info("Solr collection '" + collection + "' exists.");
            }
        } else {
            if (!existCore(collection)) {
                // by default: config=OpenCGAConfSet, shards=1, replicas=1
                logger.info("Creating Solr core " + collection);
                createCore(collection, CONF_SET);
            } else {
                logger.info("Solr core '" + collection + "' exists.");
            }
        }
    }

    /**
     * Create a Solr core from a configuration set directory. By default, the configuration set directory is located
     * inside the folder server/solr/configsets.
     *
     * @param coreName      Core name
     * @param configSet     Configuration set name
     */
    public void createCore(String coreName, String configSet) {
        try {
            logger.debug("Creating core={}, core={}, configSet={}", storageConfiguration.getSearch().getHost(), coreName, configSet);
//            HttpSolrClient solrClient = new HttpSolrClient.Builder(storageConfiguration.getSearch().getHost()).build();
            CoreAdminRequest.Create request = new CoreAdminRequest.Create();
            request.setCoreName(coreName);
            request.setConfigSet(configSet);
            request.process(solrClient);
        } catch (Exception e) {
            e.printStackTrace();
        }
    }

    /**
     * Check if a given core exists.
     *
     * @param coreName          Core name
     * @return                  True or false
     */
    public boolean existCore(String coreName) {
//        HttpSolrClient solrClient = new HttpSolrClient.Builder(storageConfiguration.getSearch().getHost()).build();
        try {
            CoreStatus status = CoreAdminRequest.getCoreStatus(coreName, solrClient);
            // if the status.response is null, catch the exception
            status.getInstanceDirectory();
        } catch (Exception e) {
            return false;
        }
        return true;
    }

//    /**
//     * * Create a Solr collection with default parameters: configuration, shards and replicas.
//     *
//     * @param collectionName             Collection name
//     * @throws VariantSearchException    Exception
//     */
//    public void createCollection(String collectionName, String config) throws VariantSearchException {
//        createCollection(collectionName, "OpenCGAConfSet", 1, 1);
//    }

    /**
     * Create a Solr collection from a configuration directory. The configuration has to be uploaded to the zookeeper,
     * $ ./bin/solr zk upconfig -n <config name> -d <path to the config dir> -z <host:port zookeeper>.
     * For Solr, collection name, configuration name and number of shards are mandatory in order to create a collection.
     * Number of replicas is optional.
     *
     * @param collectionName             Collection name
     * @param configSet                  Configuration name
     * @throws VariantSearchException    Exception
     */
    public void createCollection(String collectionName, String configSet) throws VariantSearchException {
        logger.debug("Creating collection: {}, collection={}, config={}, numShards={}, numReplicas={}",
                storageConfiguration.getSearch().getHost(), collectionName, configSet, 1, 1);
        try {
//            HttpSolrClient solrClient = new HttpSolrClient.Builder(storageConfiguration.getSearch().getHost()).build();
            CollectionAdminRequest request = CollectionAdminRequest.createCollection(collectionName, configSet, 1, 1);
            request.process(solrClient);
        } catch (Exception e) {
            throw new VariantSearchException(e.getMessage(), e);
        }
    }

    /**
     * Check if a given collection exists.
     *
     * @param collectionName            Collection name
     * @return                          True or false
     * @throws VariantSearchException   VariantSearchException
     */
    public boolean existCollection(String collectionName) throws VariantSearchException {
//        HttpSolrClient solrClient = new HttpSolrClient.Builder(storageConfiguration.getSearch().getHost()).build();
        try {
            List<String> collections = CollectionAdminRequest.listCollections(solrClient);
            for (String collection : collections) {
                if (collection.equals(collectionName)) {
                    return true;
                }
            }
            return false;
        } catch (Exception e) {
            throw new VariantSearchException(e.getMessage(), e);
        }
    }

    /**
     * Load a Solr core/collection from a Avro or JSON file.
     *
     * @param collection               Collection name
     * @param path      Path to the file to load
     * @throws IOException          IOException
     * @throws VariantSearchException  SolrServerException
     * @throws StorageEngineException  SolrServerException
     */
    public void load(String collection, Path path) throws IOException, VariantSearchException, StorageEngineException {
        // TODO: can we use VariantReaderUtils as implemented in the function load00 below ?
        // TODO: VarriantReaderUtils supports JSON, AVRO and VCF file formats.

        // Check path is not null and exists.
        FileUtils.checkFile(path);

        File file = path.toFile();
        if (file.getName().endsWith("json") || file.getName().endsWith("json.gz")) {
            loadJson(collection, path);
        } else if (file.getName().endsWith("avro") || file.getName().endsWith("avro.gz")) {
            loadAvro(collection, path);
        } else {
            throw new IOException("File format " + path + " not supported. Please, use Avro or JSON file formats.");
        }
    }

    /**
     * Load a Solr core/collection from a variant DB iterator.
     *
     * @param collection               Collection name
     * @param variantDBIterator        Iterator to retrieve the variants to load
     * @throws IOException             IOException
     * @throws VariantSearchException  VariantSearchException
     */
    public void load(String collection, VariantDBIterator variantDBIterator) throws IOException, VariantSearchException {
        if (variantDBIterator != null) {
            int count = 0;
            List<Variant> variantList = new ArrayList<>(DEFAULT_INSERT_SIZE);
            while (variantDBIterator.hasNext()) {
                variantList.add(variantDBIterator.next());
                count++;
                if (count % DEFAULT_INSERT_SIZE == 0) {
                    insert(collection, variantList);
                    variantList.clear();
                }
            }

            // insert the remaining variants
            if (variantList.size() > 0) {
                insert(collection, variantList);
            }

            logger.debug("Variant search loading done: {} variants.", count);
        }
    }

    /**
     * Return the list of Variant objects from a Solr core/collection
     * according a given query.
     *
     * @param collection    Collection name
     * @param query         Query
     * @param queryOptions  Query options
     * @return              List of Variant objects
     * @throws IOException          IOException
     * @throws VariantSearchException  VariantSearchException
     */
    public VariantQueryResult<Variant> query(String collection, Query query, QueryOptions queryOptions)
            throws IOException, VariantSearchException {
        // we don't initialize here the collection, the iterator does
        StopWatch stopWatch = StopWatch.createStarted();
        List<Variant> results = new ArrayList<>();
        VariantIterator iterator = iterator(collection, query, queryOptions);
        while (iterator.hasNext()) {
            results.add(iterator.next());
        }
        return new VariantQueryResult<>("", (int) stopWatch.getTime(TimeUnit.MILLISECONDS),
                results.size(), iterator.getNumFound(), "Data from Solr", "", results, null);
    }

    /**
     * Return the list of VariantSearchModel objects from a Solr core/collection
     * according a given query.
     *
     * @param collection    Collection name
     * @param query         Query
     * @param queryOptions  Query options
     * @return              List of VariantSearchModel objects
     * @throws IOException          IOException
     * @throws VariantSearchException  VariantSearchException
     */
    public List<VariantSearchModel> nativeQuery(String collection, Query query, QueryOptions queryOptions)
            throws IOException, VariantSearchException {
        // we don't initialize here the collection, the iterator does
        List<VariantSearchModel> results = new ArrayList<>();
        VariantSearchIterator iterator = nativeIterator(collection, query, queryOptions);
        while (iterator.hasNext()) {
            results.add(iterator.next());
        }
        return results;
    }

    /**
     * Return a Solr variant iterator to retrieve Variant objects from a Solr core/collection
     * according a given query.
     *
     * @param collection    Collection name
     * @param query         Query
     * @param queryOptions  Query options
     * @return              Solr Variant iterator
     * @throws IOException          IOException
     * @throws VariantSearchException  VariantSearchException
     */
    public VariantIterator iterator(String collection, Query query, QueryOptions queryOptions) throws VariantSearchException, IOException {
        try {
            SolrQuery solrQuery = solrQueryParser.parse(query, queryOptions);
            QueryResponse response = solrClient.query(collection, solrQuery);
            VariantIterator iterator = new VariantIterator((response.getBeans(VariantSearchModel.class).iterator()));
            iterator.setNumFound(response.getResults().getNumFound());
            return iterator;
        } catch (SolrServerException e) {
            throw new VariantSearchException(e.getMessage(), e);
        }
    }

    /**
     * Return a Solr variant iterator to retrieve VariantSearchModel objects from a Solr core/collection
     * according a given query.
     *
     * @param collection    Collection name
     * @param query         Query
     * @param queryOptions  Query options
     * @return              Solr VariantSearch iterator
     * @throws IOException          IOException
     * @throws VariantSearchException  VariantSearchException
     */
    public VariantSearchIterator nativeIterator(String collection, Query query, QueryOptions queryOptions)
            throws VariantSearchException, IOException {
        try {
            SolrQuery solrQuery = solrQueryParser.parse(query, queryOptions);
            QueryResponse response = solrClient.query(collection, solrQuery);
            return new VariantSearchIterator(response.getBeans(VariantSearchModel.class).iterator());
        } catch (SolrServerException e) {
            throw new VariantSearchException(e.getMessage(), e);
        }
    }

    /**
     * Return faceted data from a Solr core/collection
     * according a given query.
     *
     * @param collection    Collection name
     * @param query         Query
     * @param queryOptions  Query options (contains the facet and facetRange options)
     * @return              List of Variant objects
     * @throws IOException          IOException
     * @throws VariantSearchException  VariantSearchException
     */
    public FacetedQueryResult facetedQuery(String collection, Query query, QueryOptions queryOptions)
            throws IOException, VariantSearchException {
        StopWatch stopWatch = StopWatch.createStarted();
        try {
            SolrQuery solrQuery = solrQueryParser.parse(query, queryOptions);
            QueryResponse response = solrClient.query(collection, solrQuery);
            FacetedQueryResultItem item = toFacetedQueryResultItem(queryOptions, response);
            return new FacetedQueryResult("", (int) stopWatch.getTime(TimeUnit.MILLISECONDS),
                    1, 1, "Faceted data from Solr", "", item);
        } catch (SolrServerException e) {
            throw new VariantSearchException(e.getMessage(), e);
        }
    }

    @Deprecated
    public VariantSearchFacet getFacet(Query query, QueryOptions queryOptions) {
        SolrQuery solrQuery = solrQueryParser.parse(query, queryOptions);
        QueryResponse response = null;

        try {
            response = solrClient.query(solrQuery);
        } catch (SolrServerException | IOException e) {
            e.printStackTrace();
        }

        return getFacets(response);
    }

    /**-------------------------------------
     *  P R I V A T E    M E T H O D S
     -------------------------------------*/

    /**
     * Insert a variant into Solr.
     *
     * @param variant                   Variant to insert
     * @throws IOException              IOException
     * @throws VariantSearchException   VariantSearchException
     */
    private void insert(String collection, Variant variant) throws IOException, VariantSearchException {
        VariantSearchModel variantSearchModel = variantSearchToVariantConverter.convertToStorageType(variant);

        if (variantSearchModel != null && variantSearchModel.getId() != null) {
            UpdateResponse updateResponse;
            try {
                updateResponse = solrClient.addBean(collection, variantSearchModel);
                if (0 == updateResponse.getStatus()) {
                    solrClient.commit();
                }
            } catch (SolrServerException e) {
                throw new VariantSearchException(e.getMessage(), e);
            }
        }
    }

    /**
     * Insert a list of variants into Solr.
     *
     * @param variants  List of variants to insert
     * @throws IOException          IOException
     * @throws VariantSearchException  VariantSearchException
     */
    private void insert(String collection, List<Variant> variants) throws IOException, VariantSearchException {
        if (variants != null && variants.size() > 0) {
            List<VariantSearchModel> variantSearchModels = variantSearchToVariantConverter.convertListToStorageType(variants);

            if (!variantSearchModels.isEmpty()) {
                UpdateResponse updateResponse;
                try {
                    updateResponse = solrClient.addBeans(collection, variantSearchModels);
                    if (0 == updateResponse.getStatus()) {
                        solrClient.commit();
                    }
                } catch (SolrServerException e) {
                    throw new VariantSearchException(e.getMessage(), e);
                }
            }
        }
    }

    /**
     * Load a JSON file into the Solr core/collection.
     *
     * @param path          Path to the JSON file
     * @throws IOException
     * @throws VariantSearchException
     */
    private void loadJson(String collection, Path path) throws IOException, VariantSearchException {
        // This opens json and json.gz files automatically
        BufferedReader bufferedReader = FileUtils.newBufferedReader(path);

        // TODO: get the buffer size from configuration file
        List<Variant> variants = new ArrayList<>(DEFAULT_INSERT_SIZE);

        int count = 0;
        String line;
        ObjectReader objectReader = new ObjectMapper().readerFor(Variant.class);
        while ((line = bufferedReader.readLine()) != null) {
            Variant variant = objectReader.readValue(line);
            variants.add(variant);
            count++;
            if (count % DEFAULT_INSERT_SIZE == 0) {
                insert(collection, variants);
                variants.clear();
            }
        }

        // Insert the remaining variants
        if (variants.size() > 0) {
            insert(collection, variants);
        }

        // close
        bufferedReader.close();
    }

    private void loadAvro(String collection, Path path) throws IOException, VariantSearchException, StorageEngineException {
        // reader
        VariantSource source = null;
        VariantReader reader = VariantReaderUtils.getVariantReader(path, source);

        List<Variant> variants;

        // TODO: get the buffer size from configuration file
        int bufferSize = 10000;

        do {
            variants = reader.read(bufferSize);
            insert(collection, variants);
        } while (variants.size() == bufferSize);

        reader.close();
    }


    private FacetedQueryResultItem.Field processSolrPivot(String name, int index, Map<String, Set<String>> includes,
                                                          PivotField pivot) {
        String countName;
        FacetedQueryResultItem.Field field = null;
        if (pivot.getPivot() != null && pivot.getPivot().size() > 0) {
            field = new FacetedQueryResultItem().new Field();
            field.setName(name.split(",")[index]);

            long total = 0;
            List<FacetedQueryResultItem.Count> counts = new ArrayList<>();
            for (PivotField solrPivot : pivot.getPivot()) {
                FacetedQueryResultItem.Field nestedField = processSolrPivot(name, index + 1, includes, solrPivot);

                countName = solrPivot.getValue().toString();
                // discard Ensembl genes and trascripts
                if (!field.getName().equals("genes")
                        || (!countName.startsWith("ENSG0") && !countName.startsWith("ENST0"))) {
                    // and then check if this has to be include
                    if (toInclude(includes, field.getName(), solrPivot.getValue().toString())) {
                        FacetedQueryResultItem.Count count = new FacetedQueryResultItem()
                                .new Count(updateValueIfSoAcc(field.getName(), countName),
                                solrPivot.getCount(), nestedField);
                        counts.add(count);
                    }
                    total += solrPivot.getCount();
                }
            }
            field.setTotal(total);
            field.setCounts(counts);
        }

        return field;
    }

    Map<String, Set<String>> getIncludeMap(QueryOptions queryOptions) {
        Map<String, Set<String>> includeMap = new HashMap<>();

        if (queryOptions.containsKey(QueryOptions.FACET)) {
            String strFields = queryOptions.getString(QueryOptions.FACET);
            if (StringUtils.isNotEmpty(strFields)) {
                String[] fieldsBySc = strFields.split("[;]");
                for (String fieldSc : fieldsBySc) {
                    String[] fieldsByGt = fieldSc.split(">>");
                    for (String fieldGt : fieldsByGt) {
                        String[] splits1 = fieldGt.split("[\\[\\]]");
                        // first, name
                        String name = splits1[0];

                        // second, includes
                        if (splits1.length >= 2 && StringUtils.isNotEmpty(splits1[1])) {
                            // we have to split by "," to get the includes
                            String[] includes = splits1[1].split(",");
                            for (String include : includes) {
                                if (!includeMap.containsKey(name)) {
                                    includeMap.put(name, new HashSet<>());
                                }
                                includeMap.get(name).add(include);
                            }
                        }
                    }
                }
            }
        }
        return includeMap;
    }

    private boolean toInclude(Map<String, Set<String>> includes, String name, String value) {
        boolean ret = false;
        if (includes.size() == 0
                || !includes.containsKey(name)
                || (includes.containsKey(name) && includes.get(name).contains(value))) {
            ret = true;
        }
        return ret;
    }

    private String updateValueIfSoAcc(String fieldName, String fieldValue) {
        String value = fieldValue;
        if (fieldName.equals("soAcc")) {
            int so = Integer.parseInt(fieldValue);
            value = ConsequenceTypeMappings.accessionToTerm.get(so) + String.format(" (SO:%07d)", so);
        }
        return value;
    }

    private FacetedQueryResultItem toFacetedQueryResultItem(QueryOptions queryOptions, QueryResponse response) {
        Map<String, Set<String>> includes = getIncludeMap(queryOptions);

        String countName;

        // process Solr facet fields
        List<FacetedQueryResultItem.Field> fields = new ArrayList<>();
        if (response.getFacetFields() != null) {
            for (FacetField solrField: response.getFacetFields()) {
                FacetedQueryResultItem.Field field = new FacetedQueryResultItem().new Field();
                field.setName(solrField.getName());

                long total = 0;
                List<FacetedQueryResultItem.Count> counts = new ArrayList<>();
                for (FacetField.Count solrCount: solrField.getValues()) {
                    countName = solrCount.getName();
                    // discard Ensembl genes and trascripts
                    if (!field.getName().equals("genes")
                            || (!countName.startsWith("ENSG0") && !countName.startsWith("ENST0"))) {
                        // and then check if this has to be include
                        if (toInclude(includes, field.getName(), solrCount.getName())) {
                            FacetedQueryResultItem.Count count = new FacetedQueryResultItem()
                                    .new Count(updateValueIfSoAcc(field.getName(), countName), solrCount.getCount(), null);
                            counts.add(count);
                        }
                        total += solrCount.getCount();
                    }
                }
                // initialize field
                field.setTotal(total);
                field.setCounts(counts);

                fields.add(field);
            }
        }

        // process Solr facet pivots
        if (response.getFacetPivot() != null) {
            NamedList<List<PivotField>> facetPivot = response.getFacetPivot();
            for (int i = 0; i < facetPivot.size(); i++) {
                List<PivotField> solrPivots = facetPivot.getVal(i);
                if (solrPivots != null && solrPivots.size() > 0) {
                    // init field
                    FacetedQueryResultItem.Field field = new FacetedQueryResultItem().new Field();
                    field.setName(facetPivot.getName(i).split(",")[0]);

                    long total = 0;
                    List<FacetedQueryResultItem.Count> counts = new ArrayList<>();
                    for (PivotField solrPivot : solrPivots) {
                        FacetedQueryResultItem.Field nestedField = processSolrPivot(facetPivot.getName(i), 1, includes, solrPivot);

                        countName = solrPivot.getValue().toString();
                        // discard Ensembl genes and trascripts
                        if (!field.getName().equals("genes")
                                || (!countName.startsWith("ENSG0") && !countName.startsWith("ENST0"))) {
                            // and then check if this has to be include
                            if (toInclude(includes, field.getName(), solrPivot.getValue().toString())) {
                                FacetedQueryResultItem.Count count = new FacetedQueryResultItem()
                                        .new Count(updateValueIfSoAcc(field.getName(), solrPivot.getValue().toString()),
                                        solrPivot.getCount(), nestedField);
                                counts.add(count);
                            }
                            total += solrPivot.getCount();
                        }
                    }
                    // update field
                    field.setTotal(total);
                    field.setCounts(counts);

                    fields.add(field);
                }
            }
        }

        // process Solr facet range
        List<FacetedQueryResultItem.Range> ranges = new ArrayList<>();
        if (response.getFacetRanges() != null) {
            for (RangeFacet solrRange: response.getFacetRanges()) {
                List<Long> counts = new ArrayList<>();
                long total = 0;
                for (Object objCount: solrRange.getCounts()) {
                    long count = ((RangeFacet.Count) objCount).getCount();
                    total += count;
                    counts.add(count);
                }
                ranges.add(new FacetedQueryResultItem().new Range(solrRange.getName(),
                        (Number) solrRange.getStart(), (Number) solrRange.getEnd(),
                        (Number) solrRange.getGap(), total, counts));
            }
        }

        // process Solr facet intersections
        List<FacetedQueryResultItem.Intersection> intersections = new ArrayList<>();
        Map<String, List<List<String>>> intersectionMap = getInputIntersections(queryOptions);
        if (intersectionMap.size() > 0) {
            if (response.getFacetQuery() != null && response.getFacetQuery().size() > 0) {
                for (String key: intersectionMap.keySet()) {
                    List<List<String>> intersectionLists = intersectionMap.get(key);
                    for (List<String> list: intersectionLists) {
                        FacetedQueryResultItem.Intersection intersection = new FacetedQueryResultItem().new Intersection();
                        intersection.setName(key);
                        intersection.setSize(list.size());
                        if (list.size() == 2) {
                            Map<String, Long> counts = new LinkedHashMap<>();
                            String name = list.get(0);
                            counts.put(name, (long) response.getFacetQuery().get(name));
                            name = list.get(1);
                            counts.put(name, (long) response.getFacetQuery().get(name));
                            name = list.get(0) + "__" + list.get(1);
                            counts.put(name, (long) response.getFacetQuery().get(name));
                            intersection.setCounts(counts);

                            // add to the list
                            intersections.add(intersection);
                        } else if (list.size() == 3) {
                            Map<String, Long> map = new LinkedHashMap<>();
                            Map<String, Long> counts = new LinkedHashMap<>();
                            String name = list.get(0);
                            counts.put(name, (long) response.getFacetQuery().get(name));
                            name = list.get(1);
                            counts.put(name, (long) response.getFacetQuery().get(name));
                            name = list.get(2);
                            counts.put(name, (long) response.getFacetQuery().get(name));
                            name = list.get(0) + "__" + list.get(1);
                            counts.put(name, (long) response.getFacetQuery().get(name));
                            name = list.get(0) + "__" + list.get(2);
                            counts.put(name, (long) response.getFacetQuery().get(name));
                            name = list.get(1) + "__" + list.get(2);
                            counts.put(name, (long) response.getFacetQuery().get(name));
                            name = list.get(0) + "__" + list.get(1) + "__" + list.get(2);
                            counts.put(name, (long) response.getFacetQuery().get(name));
                            intersection.setCounts(counts);

                            // add to the list
                            intersections.add(intersection);
                        } else {
                            logger.warn("Facet intersection '" + intersection + "' malformed. The expected intersection format"
                                    + " is 'name:value1:value2[:value3]', value3 is optional");
                        }
                    }
                }
            } else {
                logger.warn("Something wrong happened (intersection input and output mismatch).");
            }
        }

        return new FacetedQueryResultItem(fields, ranges, intersections);
    }

    Map<String, List<List<String>>> getInputIntersections(QueryOptions queryOptions) {
        Map<String, List<List<String>>> inputIntersections = new HashMap<>();
        if (queryOptions.containsKey(QueryOptions.FACET)
                && StringUtils.isNotEmpty(queryOptions.getString(QueryOptions.FACET))) {
            String[] intersections = queryOptions.getString(QueryOptions.FACET).split("[;]");

            for (String intersection : intersections) {
                String[] splitA = intersection.split(":");
                if (splitA.length == 2) {
                    String[] splitB = splitA[1].split("\\^");
                    if (splitB.length == 2 || splitB.length == 3) {
                        if (!inputIntersections.containsKey(splitA[0])) {
                            inputIntersections.put(splitA[0], new LinkedList<>());
                        }
                        List<String> values = new LinkedList<>();
                        for (int i = 0; i < splitB.length; i++) {
                            values.add(splitB[i]);
                        }
                        inputIntersections.get(splitA[0]).add(values);
                    }
                }
            }
        }
        return inputIntersections;
    }

    /**
     *
     * @param response
     * @return
     */
    @Deprecated
    private VariantSearchFacet getFacets(QueryResponse response) {

        VariantSearchFacet variantSearchFacet = new VariantSearchFacet();

        if (response.getFacetFields() != null) {
            variantSearchFacet.setFacetFields(response.getFacetFields());
        }
        if (response.getFacetQuery() != null) {
            variantSearchFacet.setFacetQueries(response.getFacetQuery());
        }
        if (response.getFacetRanges() != null) {
            variantSearchFacet.setFacetRanges(response.getFacetRanges());
        }
        if (response.getIntervalFacets() != null) {
            variantSearchFacet.setFacetIntervales(response.getIntervalFacets());
        }

        return variantSearchFacet;
    }

    @Override
    public String toString() {
        final StringBuilder sb = new StringBuilder("VariantSearchManager{");
        sb.append("solrClient=").append(solrClient);
        sb.append(", storageConfiguration=").append(storageConfiguration);
        sb.append(", variantSearchToVariantConverter=").append(variantSearchToVariantConverter);
        sb.append(", solrQueryParser=").append(solrQueryParser);
        sb.append('}');
        return sb.toString();
    }

    public SolrClient getSolrClient() {
        return solrClient;
    }

    public VariantSearchManager setSolrClient(SolrClient solrClient) {
        this.solrClient = solrClient;
        return this;
    }
}<|MERGE_RESOLUTION|>--- conflicted
+++ resolved
@@ -30,7 +30,6 @@
 import org.apache.solr.client.solrj.request.CoreStatus;
 import org.apache.solr.client.solrj.request.SolrPing;
 import org.apache.solr.client.solrj.response.*;
-import org.apache.solr.common.SolrException;
 import org.apache.solr.common.util.NamedList;
 import org.opencb.biodata.formats.variant.io.VariantReader;
 import org.opencb.biodata.models.variant.Variant;
@@ -119,19 +118,6 @@
         ((HttpSolrClient)this.solrClient).setSoTimeout(storageConfiguration.getSearch().getTimeout());
     }
 
-<<<<<<< HEAD
-    public boolean isAlive() throws IOException {
-        try {
-            return solrClient.ping().getResponse().get("status").equals("OK");
-        } catch (SolrException | SolrServerException e) {
-            logger.trace("Failed isAlive", e);
-        }
-        return false;
-    }
-
-    @Deprecated
-=======
->>>>>>> 5381a6d2
     public boolean isAlive(String collection) {
         try {
             SolrPing solrPing = new SolrPing();
