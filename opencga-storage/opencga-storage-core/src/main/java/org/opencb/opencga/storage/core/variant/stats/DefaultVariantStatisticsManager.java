--- conflicted
+++ resolved
@@ -28,6 +28,7 @@
 import org.opencb.biodata.models.variant.metadata.Aggregation;
 import org.opencb.biodata.models.variant.stats.VariantSourceStats;
 import org.opencb.biodata.models.variant.stats.VariantStats;
+import org.opencb.biodata.tools.variant.stats.AggregationUtils;
 import org.opencb.biodata.tools.variant.stats.VariantAggregatedStatsCalculator;
 import org.opencb.commons.ProgressLogger;
 import org.opencb.commons.datastore.core.Query;
@@ -138,11 +139,7 @@
         StudyMetadata studyMetadata = metadataManager.getStudyMetadata(study);
         Map<String, Set<String>> cohortsMap = new LinkedHashMap<>(cohorts.size());
         for (String cohort : cohorts) {
-<<<<<<< HEAD
-            if (studyMetadata.isAggregated()) {
-=======
             if (isAggregated(studyMetadata, options)) {
->>>>>>> 6c04fdf1
                 cohortsMap.put(cohort, Collections.emptySet());
             } else {
                 Integer cohortId = metadataManager.getCohortId(studyMetadata.getId(), cohort);
@@ -198,13 +195,8 @@
         Aggregation aggregation = getAggregation(studyMetadata, options);
 
         // if no cohorts provided and the study is aggregated: try to get the cohorts from the tagMap
-<<<<<<< HEAD
-        if (cohorts == null || studyMetadata.isAggregated() && tagmap != null) {
-            if (studyMetadata.isAggregated() && tagmap != null) {
-=======
         if (cohorts == null || AggregationUtils.isAggregated(aggregation) && tagmap != null) {
             if (AggregationUtils.isAggregated(aggregation) && tagmap != null) {
->>>>>>> 6c04fdf1
                 cohorts = new LinkedHashMap<>();
                 for (String c : VariantAggregatedStatsCalculator.getCohorts(tagmap)) {
                     cohorts.put(c, Collections.emptySet());
@@ -228,20 +220,12 @@
         QueryOptions readerOptions = new QueryOptions(QueryOptions.SORT, true)
                 .append(QueryOptions.EXCLUDE, VariantField.ANNOTATION);
         logger.info("ReaderQueryOptions: " + readerOptions.toJson());
-<<<<<<< HEAD
-        VariantDBReader reader = new VariantDBReader(studyMetadata, variantDBAdaptor, readerQuery, readerOptions);
-=======
         VariantDBReader reader = new VariantDBReader(variantDBAdaptor, readerQuery, readerOptions);
->>>>>>> 6c04fdf1
         List<Task<Variant, String>> tasks = new ArrayList<>(numTasks);
         ProgressLogger progressLogger = buildCreateStatsProgressLogger(dbAdaptor, readerQuery, readerOptions);
         for (int i = 0; i < numTasks; i++) {
             tasks.add(new VariantStatsWrapperTask(overwrite, cohorts, studyMetadata, variantSourceStats, tagmap, progressLogger,
-<<<<<<< HEAD
-                    getAggregation(studyMetadata.getAggregation(), options)));
-=======
                     aggregation));
->>>>>>> 6c04fdf1
         }
         StringDataWriter writer = buildVariantStatsStringDataWriter(output);
 
