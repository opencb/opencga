package org.opencb.opencga.storage.core.alignment;

import org.opencb.opencga.storage.core.StorageManager;
<<<<<<< HEAD
import org.opencb.opencga.storage.core.alignment.iterators.AlignmentIterator;
import org.opencb.opencga.storage.core.alignment.local.LocalAlignmentDBAdaptor;
import org.opencb.opencga.storage.core.alignment.local.LocalAlignmentStorageETL;
import org.opencb.opencga.storage.core.cache.CacheManager;
=======
>>>>>>> 4e640ca2
import org.opencb.opencga.storage.core.config.StorageConfiguration;
import org.slf4j.LoggerFactory;

/**
 * Created by pfurio on 07/11/16.
 */
public abstract class AlignmentStorageManager extends StorageManager<AlignmentDBAdaptor> {

    public AlignmentStorageManager() {
        this.logger = LoggerFactory.getLogger(AlignmentStorageManager.class);
<<<<<<< HEAD

        this.cacheManager = new CacheManager(storageConfiguration);

        // Fixme: Initialize alignmentETL and alignmentDBAdaptor using reflection
        this.alignmentDBAdaptor = new LocalAlignmentDBAdaptor();
        this.alignmentETL = new LocalAlignmentStorageETL();
    }

    public void index(String studyIdStr, String fileIdStr, ObjectMap options, String sessionId)
            throws CatalogException, IOException, StorageManagerException {
        ObjectMap fileInfo = checkAndGetInfoFile(studyIdStr, fileIdStr, sessionId);
        List<URI> fileUris = Arrays.asList(((Path) fileInfo.get("filePath")).toUri());
        Path workspace = (Path) fileInfo.get("workspace");
        super.index(fileUris, workspace.toUri(), false, options.getBoolean("transform"), options.getBoolean("load"));
    }

    public QueryResult<ReadAlignment> query(String studyIdStr, String fileIdStr, Query query, QueryOptions options, String sessionId)
            throws CatalogException, IOException {
        ObjectMap fileInfo = checkAndGetInfoFile(studyIdStr, fileIdStr, sessionId);
        return alignmentDBAdaptor.get((Path) fileInfo.get("filePath"), query, options);
    }

    public AlignmentIterator<Reads.ReadAlignment> iterator(String studyId, String fileId, Query query, QueryOptions options,
                                                           String sessionId) throws CatalogException, IOException {
        return iterator(studyId, fileId, query, options, sessionId, Reads.ReadAlignment.class);
    }

    public <T> AlignmentIterator<T> iterator(String studyIdStr, String fileIdStr, Query query, QueryOptions options, String sessionId,
                                             Class<T> clazz) throws CatalogException, IOException {
        ObjectMap fileInfo = checkAndGetInfoFile(studyIdStr, fileIdStr, sessionId);
        return alignmentDBAdaptor.iterator((Path) fileInfo.get("filePath"), query, options, clazz);
    }

    public QueryResult<AlignmentGlobalStats> stats(String studyIdStr, String fileIdStr, Query query, QueryOptions options, String sessionId)
            throws Exception {
        ObjectMap fileInfo = checkAndGetInfoFile(studyIdStr, fileIdStr, sessionId);
        return alignmentDBAdaptor.stats((Path) fileInfo.get("filePath"), (Path) fileInfo.get("workspace"), query, options);
    }

    public QueryResult<RegionCoverage> coverage(String studyIdStr, String fileIdStr, Query query, QueryOptions options, String sessionId)
            throws Exception {
        ObjectMap fileInfo = checkAndGetInfoFile(studyIdStr, fileIdStr, sessionId);

        return alignmentDBAdaptor.coverage((Path) fileInfo.get("filePath"), (Path) fileInfo.get("workspace"), query, options);
    }


    public QueryResult<Long> count(String studyIdStr, String fileIdStr, Query query, QueryOptions options, String sessionId)
            throws CatalogException, IOException {
        ObjectMap fileInfo = checkAndGetInfoFile(studyIdStr, fileIdStr, sessionId);
        return alignmentDBAdaptor.count((Path) fileInfo.get("filePath"), query, options);
    }

    @Override
    public AlignmentDBAdaptor getDBAdaptor(String dbName) throws StorageManagerException {
        return null;
    }

    @Override
    public void testConnection() throws StorageManagerException {
=======
>>>>>>> 4e640ca2
    }

    public AlignmentStorageManager(StorageConfiguration configuration) {
        super(configuration);
        this.logger = LoggerFactory.getLogger(AlignmentStorageManager.class);
    }

    public AlignmentStorageManager(String storageEngineId, StorageConfiguration configuration) {
        super(storageEngineId, configuration);
        this.logger = LoggerFactory.getLogger(AlignmentStorageManager.class);
    }

}<|MERGE_RESOLUTION|>--- conflicted
+++ resolved
@@ -1,13 +1,6 @@
 package org.opencb.opencga.storage.core.alignment;
 
 import org.opencb.opencga.storage.core.StorageManager;
-<<<<<<< HEAD
-import org.opencb.opencga.storage.core.alignment.iterators.AlignmentIterator;
-import org.opencb.opencga.storage.core.alignment.local.LocalAlignmentDBAdaptor;
-import org.opencb.opencga.storage.core.alignment.local.LocalAlignmentStorageETL;
-import org.opencb.opencga.storage.core.cache.CacheManager;
-=======
->>>>>>> 4e640ca2
 import org.opencb.opencga.storage.core.config.StorageConfiguration;
 import org.slf4j.LoggerFactory;
 
@@ -18,69 +11,6 @@
 
     public AlignmentStorageManager() {
         this.logger = LoggerFactory.getLogger(AlignmentStorageManager.class);
-<<<<<<< HEAD
-
-        this.cacheManager = new CacheManager(storageConfiguration);
-
-        // Fixme: Initialize alignmentETL and alignmentDBAdaptor using reflection
-        this.alignmentDBAdaptor = new LocalAlignmentDBAdaptor();
-        this.alignmentETL = new LocalAlignmentStorageETL();
-    }
-
-    public void index(String studyIdStr, String fileIdStr, ObjectMap options, String sessionId)
-            throws CatalogException, IOException, StorageManagerException {
-        ObjectMap fileInfo = checkAndGetInfoFile(studyIdStr, fileIdStr, sessionId);
-        List<URI> fileUris = Arrays.asList(((Path) fileInfo.get("filePath")).toUri());
-        Path workspace = (Path) fileInfo.get("workspace");
-        super.index(fileUris, workspace.toUri(), false, options.getBoolean("transform"), options.getBoolean("load"));
-    }
-
-    public QueryResult<ReadAlignment> query(String studyIdStr, String fileIdStr, Query query, QueryOptions options, String sessionId)
-            throws CatalogException, IOException {
-        ObjectMap fileInfo = checkAndGetInfoFile(studyIdStr, fileIdStr, sessionId);
-        return alignmentDBAdaptor.get((Path) fileInfo.get("filePath"), query, options);
-    }
-
-    public AlignmentIterator<Reads.ReadAlignment> iterator(String studyId, String fileId, Query query, QueryOptions options,
-                                                           String sessionId) throws CatalogException, IOException {
-        return iterator(studyId, fileId, query, options, sessionId, Reads.ReadAlignment.class);
-    }
-
-    public <T> AlignmentIterator<T> iterator(String studyIdStr, String fileIdStr, Query query, QueryOptions options, String sessionId,
-                                             Class<T> clazz) throws CatalogException, IOException {
-        ObjectMap fileInfo = checkAndGetInfoFile(studyIdStr, fileIdStr, sessionId);
-        return alignmentDBAdaptor.iterator((Path) fileInfo.get("filePath"), query, options, clazz);
-    }
-
-    public QueryResult<AlignmentGlobalStats> stats(String studyIdStr, String fileIdStr, Query query, QueryOptions options, String sessionId)
-            throws Exception {
-        ObjectMap fileInfo = checkAndGetInfoFile(studyIdStr, fileIdStr, sessionId);
-        return alignmentDBAdaptor.stats((Path) fileInfo.get("filePath"), (Path) fileInfo.get("workspace"), query, options);
-    }
-
-    public QueryResult<RegionCoverage> coverage(String studyIdStr, String fileIdStr, Query query, QueryOptions options, String sessionId)
-            throws Exception {
-        ObjectMap fileInfo = checkAndGetInfoFile(studyIdStr, fileIdStr, sessionId);
-
-        return alignmentDBAdaptor.coverage((Path) fileInfo.get("filePath"), (Path) fileInfo.get("workspace"), query, options);
-    }
-
-
-    public QueryResult<Long> count(String studyIdStr, String fileIdStr, Query query, QueryOptions options, String sessionId)
-            throws CatalogException, IOException {
-        ObjectMap fileInfo = checkAndGetInfoFile(studyIdStr, fileIdStr, sessionId);
-        return alignmentDBAdaptor.count((Path) fileInfo.get("filePath"), query, options);
-    }
-
-    @Override
-    public AlignmentDBAdaptor getDBAdaptor(String dbName) throws StorageManagerException {
-        return null;
-    }
-
-    @Override
-    public void testConnection() throws StorageManagerException {
-=======
->>>>>>> 4e640ca2
     }
 
     public AlignmentStorageManager(StorageConfiguration configuration) {
