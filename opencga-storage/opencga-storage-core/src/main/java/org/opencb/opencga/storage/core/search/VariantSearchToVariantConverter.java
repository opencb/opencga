--- conflicted
+++ resolved
@@ -70,29 +70,6 @@
         VariantAnnotation variantAnnotation = new VariantAnnotation();
 
         // consequence types
-<<<<<<< HEAD
-=======
-
-//        String[] genes = (String[]) variantSearchModel.getGenes()
-//                .toArray(new String[variantSearchModel.getGenes().size()]);
-
-        // protein substitution scores: sift and polyphen
-        List<Score> scores;
-        ProteinVariantAnnotation proteinAnnotation = null;
-        System.out.println("sift: " + variantSearchModel.getSift());
-        if (variantSearchModel.getSift() >= 0 || variantSearchModel.getPolyphen() >= 0) {
-            proteinAnnotation = new ProteinVariantAnnotation();
-            scores = new ArrayList<>();
-            scores.add(new Score(variantSearchModel.getSift(), "sift", variantSearchModel.getSiftDesc()));
-            scores.add(new Score(variantSearchModel.getPolyphen(), "polyphen", variantSearchModel.getPolyphenDesc()));
-            proteinAnnotation.setSubstitutionScores(scores);
-        }
-
-//        String[] genes = variantSearchModel.getGenes().toArray(new String[variantSearchModel.getGenes().size()]);
-        Map<String, ConsequenceType> consequenceTypeMap = new HashMap<>();
-//        int i = 0;
-        List<ConsequenceType> consequenceTypes = new ArrayList<>();
->>>>>>> c8c4ce4f
         String gene = null;
         String ensGene = null;
         Map<String, ConsequenceType> consequenceTypeMap = new HashMap<>();
