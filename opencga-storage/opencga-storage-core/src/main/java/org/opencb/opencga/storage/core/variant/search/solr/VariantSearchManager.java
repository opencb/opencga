/*
 * Copyright 2015-2017 OpenCB
 *
 * Licensed under the Apache License, Version 2.0 (the "License");
 * you may not use this file except in compliance with the License.
 * You may obtain a copy of the License at
 *
 *     http://www.apache.org/licenses/LICENSE-2.0
 *
 * Unless required by applicable law or agreed to in writing, software
 * distributed under the License is distributed on an "AS IS" BASIS,
 * WITHOUT WARRANTIES OR CONDITIONS OF ANY KIND, either express or implied.
 * See the License for the specific language governing permissions and
 * limitations under the License.
 */

package org.opencb.opencga.storage.core.variant.search.solr;

import com.fasterxml.jackson.databind.ObjectMapper;
import com.fasterxml.jackson.databind.ObjectReader;
import org.apache.commons.lang3.StringUtils;
import org.apache.commons.lang3.time.StopWatch;
import org.apache.solr.client.solrj.SolrClient;
import org.apache.solr.client.solrj.SolrQuery;
import org.apache.solr.client.solrj.SolrServerException;
import org.apache.solr.client.solrj.response.UpdateResponse;
import org.apache.solr.common.SolrException;
import org.apache.solr.common.util.SimpleOrderedMap;
import org.opencb.biodata.formats.variant.io.VariantReader;
import org.opencb.biodata.models.core.Gene;
import org.opencb.biodata.models.variant.Variant;
import org.opencb.biodata.models.variant.annotation.ConsequenceTypeMappings;
import org.opencb.cellbase.client.rest.CellBaseClient;
import org.opencb.commons.ProgressLogger;
import org.opencb.commons.datastore.core.Query;
import org.opencb.commons.datastore.core.QueryOptions;
import org.opencb.commons.datastore.core.QueryResponse;
import org.opencb.commons.datastore.core.QueryResult;
import org.opencb.commons.datastore.core.result.FacetQueryResult;
import org.opencb.commons.datastore.solr.SolrCollection;
import org.opencb.commons.datastore.solr.SolrManager;
import org.opencb.commons.run.ParallelTaskRunner;
import org.opencb.commons.utils.CollectionUtils;
import org.opencb.commons.utils.FileUtils;
import org.opencb.commons.utils.ListUtils;
import org.opencb.opencga.core.common.TimeUtils;
import org.opencb.opencga.core.results.VariantQueryResult;
import org.opencb.opencga.storage.core.config.StorageConfiguration;
import org.opencb.opencga.storage.core.exceptions.StorageEngineException;
import org.opencb.opencga.storage.core.exceptions.VariantSearchException;
import org.opencb.opencga.storage.core.metadata.VariantStorageMetadataManager;
import org.opencb.opencga.storage.core.variant.adaptors.VariantField;
import org.opencb.opencga.storage.core.variant.adaptors.iterators.VariantDBIterator;
import org.opencb.opencga.storage.core.variant.io.VariantReaderUtils;
import org.opencb.opencga.storage.core.variant.search.VariantSearchModel;
import org.opencb.opencga.storage.core.variant.search.VariantSearchToVariantConverter;
import org.slf4j.Logger;
import org.slf4j.LoggerFactory;

import java.io.BufferedReader;
import java.io.File;
import java.io.IOException;
import java.nio.file.Path;
import java.util.*;
import java.util.concurrent.ExecutionException;
import java.util.concurrent.atomic.AtomicInteger;


/**
 * Created by imedina on 09/11/16.
 * Created by wasim on 09/11/16.
 */
public class VariantSearchManager {

    private SolrManager solrManager;
    private CellBaseClient cellBaseClient;
    private SolrQueryParser solrQueryParser;
    private StorageConfiguration storageConfiguration;
    private VariantSearchToVariantConverter variantSearchToVariantConverter;
    private int insertBatchSize;

    private Logger logger;

    public static final String CONF_SET = "OpenCGAConfSet-1.4.0";
    public static final String SEARCH_ENGINE_ID = "solr";
    public static final String USE_SEARCH_INDEX = "useSearchIndex";
    public static final int DEFAULT_INSERT_BATCH_SIZE = 10000;

    @Deprecated
    public VariantSearchManager(String host, String collection) {
        throw new UnsupportedOperationException("Not supported!!");
    }

    public VariantSearchManager(VariantStorageMetadataManager variantStorageMetadataManager, StorageConfiguration storageConfiguration) {
        this.storageConfiguration = storageConfiguration;

        this.solrQueryParser = new SolrQueryParser(variantStorageMetadataManager);
        this.cellBaseClient = new CellBaseClient(storageConfiguration.getCellbase().toClientConfiguration());
        this.variantSearchToVariantConverter = new VariantSearchToVariantConverter();

        this.solrManager = new SolrManager(storageConfiguration.getSearch().getHosts(), storageConfiguration.getSearch().getMode(),
                storageConfiguration.getSearch().getTimeout());

        // Set internal insert batch size from configuration and default value
        insertBatchSize = storageConfiguration.getSearch().getInsertBatchSize() > 0
                ? storageConfiguration.getSearch().getInsertBatchSize()
                : DEFAULT_INSERT_BATCH_SIZE;

        logger = LoggerFactory.getLogger(VariantSearchManager.class);
    }

    public boolean isAlive(String collection) {
        return solrManager.isAlive(collection);
    }

    public void create(String dbName) throws VariantSearchException {
        try {
            solrManager.create(dbName, CONF_SET);
        } catch (SolrException e) {
            throw new VariantSearchException("Error creating Solr collection '" + dbName + "'", e);
        }
    }

    public void create(String dbName, String configSet) throws VariantSearchException {
        try {
            solrManager.create(dbName, configSet);
        } catch (SolrException e) {
            throw new VariantSearchException("Error creating Solr collection '" + dbName + "'", e);
        }
    }

    public void createCore(String coreName, String configSet) throws VariantSearchException {
        try {
            solrManager.createCore(coreName, configSet);
        } catch (SolrException e) {
            throw new VariantSearchException("Error creating Solr core '" + coreName + "'", e);
        }
    }

    public void createCollection(String collectionName, String configSet) throws VariantSearchException {
        try {
            solrManager.createCollection(collectionName, configSet);
        } catch (SolrException e) {
            throw new VariantSearchException("Error creating Solr collection '" + collectionName + "'", e);
        }
    }

    public boolean exists(String dbName) throws VariantSearchException {
        try {
            return solrManager.exists(dbName);
        } catch (SolrException e) {
            throw new VariantSearchException("Error asking if Solr collection '" + dbName + "' exists", e);
        }
    }

    public boolean existsCore(String coreName) throws VariantSearchException {
        try {
            return solrManager.existsCore(coreName);
        } catch (SolrException e) {
            throw new VariantSearchException("Error asking if Solr core '" + coreName + "' exists", e);
        }
    }

    public boolean existsCollection(String collectionName) throws VariantSearchException {
        try {
            return solrManager.existsCollection(collectionName);
        } catch (SolrException e) {
            throw new VariantSearchException("Error asking if Solr collection '" + collectionName + "' exists", e);
        }
    }

    /**
     * Insert a list of variants into the given Solr collection.
     *
     * @param collection Solr collection where to insert
     * @param variants List of variants to insert
     * @throws IOException   IOException
     * @throws SolrServerException SolrServerException
     */
    public void insert(String collection, List<Variant> variants) throws IOException, SolrServerException {
        if (CollectionUtils.isNotEmpty(variants)) {
            List<VariantSearchModel> variantSearchModels = variantSearchToVariantConverter.convertListToStorageType(variants);

            if (!variantSearchModels.isEmpty()) {
                UpdateResponse updateResponse;
                updateResponse = solrManager.getSolrClient().addBeans(collection, variantSearchModels);
                if (updateResponse.getStatus() == 0) {
                    solrManager.getSolrClient().commit(collection);
                }
            }
        }
    }

    /**
     * Load a Solr core/collection from a Avro or JSON file.
     *
     * @param collection Collection name
     * @param path       Path to the file to load
     * @throws VariantSearchException VariantSearchException
     * @throws IOException            IOException
     */
    public void load(String collection, Path path) throws VariantSearchException, IOException {
        // TODO: can we use VariantReaderUtils as implemented in the function load00 below ?
        // TODO: VarriantReaderUtils supports JSON, AVRO and VCF file formats.

        // Check path is not null and exists.
        FileUtils.checkFile(path);

        File file = path.toFile();
        if (file.getName().endsWith("json") || file.getName().endsWith("json.gz")) {
            try {
                loadJson(collection, path);
            } catch (SolrServerException e) {
                throw new VariantSearchException("Error loading variants from JSON file.", e);
            }
        } else if (file.getName().endsWith("avro") || file.getName().endsWith("avro.gz")) {
            try {
                loadAvro(collection, path);
            } catch (StorageEngineException | SolrServerException e) {
                throw new VariantSearchException("Error loading variants from AVRO file.", e);
            }
        } else {
            throw new VariantSearchException("File format " + path + " not supported. Please, use Avro or JSON file formats.");
        }
    }

    /**
     * Load a Solr core/collection from a variant DB iterator.
     *
     * @param collection        Collection name
     * @param variantDBIterator Iterator to retrieve the variants to load
     * @param progressLogger    Progress logger
     * @param loadListener      Load listener
     * @return VariantSearchLoadResult
     * @throws VariantSearchException VariantSearchException
     */
    public VariantSearchLoadResult load(String collection, VariantDBIterator variantDBIterator, ProgressLogger progressLogger,
                                        VariantSearchLoadListener loadListener) throws VariantSearchException {
        if (variantDBIterator == null) {
            throw new VariantSearchException("Missing variant DB iterator when loading Solr variant collection");
        }

        AtomicInteger count = new AtomicInteger();
        AtomicInteger numLoadedVariants = new AtomicInteger();

        ParallelTaskRunner<Variant, Variant> ptr = new ParallelTaskRunner<>((n) -> {
            List<Variant> batch = new ArrayList<>(n);
            while (batch.size() < n && variantDBIterator.hasNext()) {
                batch.add(variantDBIterator.next());
            }
            count.addAndGet(batch.size());
            return batch;
        }, batch -> {
            progressLogger.increment(batch.size(), () -> "up to position " + batch.get(batch.size() - 1).toString());
            return batch;
        }, batch -> {
            try {
                loadListener.preLoad(batch);
                numLoadedVariants.addAndGet(batch.size());
                insert(collection, batch);
                loadListener.postLoad(batch);
            } catch (SolrServerException | IOException e) {
                throw new RuntimeException(e);
            }
            return true;
        }, ParallelTaskRunner.Config.builder()
                .setBatchSize(insertBatchSize)
<<<<<<< HEAD
                .setCapacity(3)
=======
                .setCapacity(2)
>>>>>>> 6c04fdf1
                .setNumTasks(1)
                .build());

        StopWatch stopWatch = StopWatch.createStarted();
        try {
            ptr.run();
        } catch (ExecutionException e) {
            throw new VariantSearchException("Error loading secondary index", e);
        }

        loadListener.close();

        logger.info("Variant Search loading done. " + numLoadedVariants + " variants indexed in " + TimeUtils.durationToString(stopWatch));
        return new VariantSearchLoadResult(count.get(), numLoadedVariants.get(), 0);
    }


    /**
     * Delete variants a Solr core/collection from a variant DB iterator.
     *
     * @param collection        Collection name
     * @param variantDBIterator Iterator to retrieve the variants to remove
     * @param progressLogger    Progress logger
     * @return VariantSearchLoadResult
     * @throws VariantSearchException VariantSearchException
     * @throws IOException IOException
     */
    public int delete(String collection, VariantDBIterator variantDBIterator, ProgressLogger progressLogger)
            throws VariantSearchException, IOException {
        if (variantDBIterator == null) {
            throw new VariantSearchException("Missing variant DB iterator when deleting variants");
        }

        int count = 0;
        List<String> variantList = new ArrayList<>(insertBatchSize);
        while (variantDBIterator.hasNext()) {
            Variant variant = variantDBIterator.next();
            progressLogger.increment(1, () -> "up to position " + variant.toString());
            variantList.add(variant.toString());
            count++;
            if (count % insertBatchSize == 0 || !variantDBIterator.hasNext()) {
                try {
                    delete(collection, variantList);
                } catch (SolrServerException e) {
                    throw new VariantSearchException("Error deleting variants.", e);
                }
                variantList.clear();
            }
        }
        logger.debug("Variant Search delete done: {} variants removed", count);
        return count;
    }

    /**
     * Return the list of Variant objects from a Solr core/collection
     * according a given query.
     *
     * @param collection   Collection name
     * @param query        Query
     * @param queryOptions Query options
     * @return List of Variant objects
     * @throws VariantSearchException VariantSearchException
     * @throws IOException   IOException
     */
    public VariantQueryResult<Variant> query(String collection, Query query, QueryOptions queryOptions)
            throws VariantSearchException, IOException {
        SolrQuery solrQuery = solrQueryParser.parse(query, queryOptions);
        SolrCollection solrCollection = solrManager.getCollection(collection);
        QueryResult<Variant> queryResult;
        try {
            queryResult = solrCollection.query(solrQuery, VariantSearchModel.class,
                    new VariantSearchToVariantConverter(VariantField.getIncludeFields(queryOptions)));
        } catch (SolrServerException e) {
            throw new VariantSearchException("Error executing variant query", e);
        }

        return new VariantQueryResult<>(queryResult, null, SEARCH_ENGINE_ID);
    }

    /**
     * Return the list of VariantSearchModel objects from a Solr core/collection
     * according a given query.
     *
     * @param collection   Collection name
     * @param query        Query
     * @param queryOptions Query options
     * @return List of VariantSearchModel objects
     * @throws VariantSearchException VariantSearchException
     * @throws IOException   IOException
     */
    public VariantQueryResult<VariantSearchModel> nativeQuery(String collection, Query query, QueryOptions queryOptions)
            throws VariantSearchException, IOException {
        SolrQuery solrQuery = solrQueryParser.parse(query, queryOptions);
        SolrCollection solrCollection = solrManager.getCollection(collection);
        QueryResult<VariantSearchModel> queryResult;
        try {
            queryResult = solrCollection.query(solrQuery, VariantSearchModel.class);
        } catch (SolrServerException e) {
            throw new VariantSearchException("Error executing variant query (nativeQuery)", e);
        }

        return new VariantQueryResult<>(queryResult, null, SEARCH_ENGINE_ID);
    }

    /**
     * Return a Solr variant iterator to retrieve Variant objects from a Solr core/collection
     * according a given query.
     *
     * @param collection   Collection name
     * @param query        Query
     * @param queryOptions Query options
     * @return Solr VariantSearch iterator
     * @throws VariantSearchException VariantSearchException
     * @throws IOException   IOException
     */
    public VariantSolrIterator iterator(String collection, Query query, QueryOptions queryOptions)
            throws VariantSearchException, IOException {
        try {
            SolrQuery solrQuery = solrQueryParser.parse(query, queryOptions);
            return new VariantSolrIterator(solrManager.getSolrClient(), collection, solrQuery,
                    new VariantSearchToVariantConverter(VariantField.getIncludeFields(queryOptions)));
        } catch (SolrServerException e) {
            throw new VariantSearchException("Error getting variant iterator", e);
        }
    }

    /**
     * Return a Solr variant iterator to retrieve VariantSearchModel objects from a Solr core/collection
     * according a given query.
     *
     * @param collection   Collection name
     * @param query        Query
     * @param queryOptions Query options
     * @return Solr VariantSearch iterator
     * @throws VariantSearchException VariantSearchException
     */
    public VariantSearchSolrIterator nativeIterator(String collection, Query query, QueryOptions queryOptions)
            throws VariantSearchException {
        try {
            SolrQuery solrQuery = solrQueryParser.parse(query, queryOptions);
            return new VariantSearchSolrIterator(solrManager.getSolrClient(), collection, solrQuery);
        } catch (SolrServerException e) {
            throw new VariantSearchException("Error getting variant iterator (native)", e);
        }
    }

    /**
     *
     * @param collection Collection name
     * @param query      Query
     * @return Number of results
     * @throws VariantSearchException VariantSearchException
     * @throws IOException IOException
     */
    public long count(String collection, Query query) throws VariantSearchException, IOException {
        SolrQuery solrQuery = solrQueryParser.parse(query, QueryOptions.empty());
        SolrCollection solrCollection = solrManager.getCollection(collection);

        try {
            return solrCollection.count(solrQuery).getResult().get(0);
        } catch (SolrServerException e) {
            throw new VariantSearchException("Error executing count for a given query", e);
        }
    }

    /**
     * Return faceted data from a Solr core/collection
     * according a given query.
     *
     * @param collection   Collection name
     * @param query        Query
     * @param queryOptions Query options (contains the facet and facetRange options)
     * @return List of Variant objects
     * @throws VariantSearchException VariantSearchException
     * @throws IOException IOException
     */
    public FacetQueryResult facetedQuery(String collection, Query query, QueryOptions queryOptions)
            throws VariantSearchException, IOException {
        // Pre-processing
        //   - As "genes" contains, for each gene: gene names, Ensembl gene ID and all its Ensembl transcript IDs,
        //     we do not have to repeat counts for all of them, by default, only for gene names
        //   - consequenceType is replaced by soAcc (i.e., by the field name in the Solr schema)
        boolean replaceSoAcc = false;
        boolean replaceGenes = false;
        if (queryOptions.containsKey(QueryOptions.FACET) && StringUtils.isNotEmpty(queryOptions.getString(QueryOptions.FACET))) {
            String facetQuery = queryOptions.getString(QueryOptions.FACET);

            // Gene management
            if (facetQuery.contains("genes[")
                    && (facetQuery.contains("genes;") || facetQuery.contains("genes>>") || facetQuery.endsWith("genes"))) {
                throw new VariantSearchException("Invalid gene facet query: " + facetQuery);
            }
            if (!facetQuery.contains("genes[") && facetQuery.contains("genes")) {
                // Force to query genes by prefix ENSG
                queryOptions.put(QueryOptions.FACET, facetQuery.replace("genes", "genes[ENSG0*]"));
                replaceGenes = true;
            }

            // Consequence type management
            facetQuery = queryOptions.getString(QueryOptions.FACET);
            if (facetQuery.contains("consequenceType")) {
                replaceSoAcc = true;

                facetQuery = facetQuery.replace("consequenceType", "soAcc");
                queryOptions.put(QueryOptions.FACET, facetQuery);

                String[] split = facetQuery.split("soAcc\\[");
                if (split.length > 1 || facetQuery.startsWith("soAcc[")) {
                    int start = 0;
                    StringBuilder newFacetQuery = new StringBuilder();
                    if (!facetQuery.startsWith("soAcc[")) {
                        newFacetQuery.append(split[0]);
                        start = 1;
                    }
                    for (int i = start; i < split.length; i++) {
                        newFacetQuery.append("soAcc");

                        // Manage values to include
                        int index = split[i].indexOf("]");
                        String strValues = split[i].substring(0, index);
                        String[] arrValues = strValues.split(",");
                        List<String> soAccs = new ArrayList<>();
                        for (String value: arrValues) {
                            String val = value.replace("SO:", "");
                            try {
                                // Try to get SO accession, and if it is a valid SO accession
                                int soAcc = Integer.parseInt(val);
                                if (ConsequenceTypeMappings.accessionToTerm.containsKey(soAcc)) {
                                    soAccs.add(String.valueOf(soAcc));
                                }
                            } catch (NumberFormatException e) {
                                // Otherwise, it is treated as a SO term, and check if it is a valid SO term
                                if (ConsequenceTypeMappings.termToAccession.containsKey(val)) {
                                    soAccs.add(String.valueOf(ConsequenceTypeMappings.termToAccession.get(val)));
                                }
                            }
                        }
                        if (ListUtils.isNotEmpty(soAccs)) {
                            newFacetQuery.append("[").append(StringUtils.join(soAccs, ",")).append("]");
                        }
                    }
                    queryOptions.put(QueryOptions.FACET, newFacetQuery.toString());
                }
            }
        }

        // Query
        SolrQuery solrQuery = solrQueryParser.parse(query, queryOptions);
        Postprocessing postprocessing = null;
        String jsonFacet = solrQuery.get("json.facet");
        if (StringUtils.isNotEmpty(jsonFacet) && jsonFacet.contains(SolrQueryParser.CHROM_DENSITY)) {
            postprocessing = new Postprocessing().setFacet(jsonFacet);
        }
        SolrCollection solrCollection = solrManager.getCollection(collection);

        FacetQueryResult facetResult;
        try {
            facetResult = solrCollection.facet(solrQuery, null, postprocessing);
        } catch (SolrServerException e) {
            throw new SolrException(SolrException.ErrorCode.SERVER_ERROR, e.getMessage(), e);
        }

        // Post-processing
        Map<String, String> ensemblGeneIdToGeneName = null;
        if (replaceGenes) {
            List<String> ensemblGeneIds = getEnsemblGeneIds(facetResult.getResults());
            QueryResponse<Gene> geneQueryResponse = cellBaseClient.getGeneClient().get(ensemblGeneIds, QueryOptions.empty());
            ensemblGeneIdToGeneName = new HashMap<>();
            for (Gene gene: geneQueryResponse.allResults()) {
                ensemblGeneIdToGeneName.put(gene.getId(), gene.getName());
            }
//            replaceEnsemblGeneIds(facetResult.getResults(), ensemblGeneIdToGeneName);
        }

        if (replaceGenes || replaceSoAcc) {
            facetPostProcessing(facetResult.getResults(), ensemblGeneIdToGeneName, replaceSoAcc);
        }

        return facetResult;
    }

    public void close() throws IOException {
        solrManager.close();
    }

    /*-------------------------------------
     *  P R I V A T E    M E T H O D S
     -------------------------------------*/

    /**
     * Load a JSON file into the Solr core/collection.
     *
     * @param path Path to the JSON file
     * @throws IOException
     * @throws SolrException
     */
    private void loadJson(String collection, Path path) throws IOException, SolrServerException {
        // This opens json and json.gz files automatically
        try (BufferedReader bufferedReader = FileUtils.newBufferedReader(path)) {
            // TODO: get the buffer size from configuration file
            List<Variant> variants = new ArrayList<>(insertBatchSize);
            int count = 0;
            String line;
            ObjectReader objectReader = new ObjectMapper().readerFor(Variant.class);
            while ((line = bufferedReader.readLine()) != null) {
                Variant variant = objectReader.readValue(line);
                variants.add(variant);
                count++;
                if (count % insertBatchSize == 0) {
                    logger.debug("Loading variants from '{}', {} variants loaded", path.toString(), count);
                    insert(collection, variants);
                    variants.clear();
                }
            }

            // Insert the remaining variants
            if (CollectionUtils.isNotEmpty(variants)) {
                logger.debug("Loading remaining variants from '{}', {} variants loaded", path.toString(), count);
                insert(collection, variants);
            }
        }
    }

    private void loadAvro(String collection, Path path) throws StorageEngineException, IOException, SolrServerException {
        // reader
        VariantReader reader = VariantReaderUtils.getVariantReader(path);

        // TODO: get the buffer size from configuration file
        int bufferSize = 10000;

        List<Variant> variants;
        do {
            variants = reader.read(bufferSize);
            insert(collection, variants);
        } while (CollectionUtils.isNotEmpty(variants));

        reader.close();
    }

    private void delete(String collection, List<String> variants) throws IOException, SolrServerException {
        if (CollectionUtils.isNotEmpty(variants)) {
            UpdateResponse updateResponse = solrManager.getSolrClient().deleteById(collection, variants);
            if (updateResponse.getStatus() == 0) {
                solrManager.getSolrClient().commit(collection);
            }
        }
    }

    private List<String> getEnsemblGeneIds(List<FacetQueryResult.Field> results) {
        Set<String> ensemblGeneIds = new HashSet<>();
        Queue<FacetQueryResult.Field> queue = new LinkedList<>();
        for (FacetQueryResult.Field facetField: results) {
            queue.add(facetField);
        }
        while (queue.size() > 0) {
            FacetQueryResult.Field facet = queue.remove();
            for (FacetQueryResult.Bucket bucket: facet.getBuckets()) {
                if (bucket.getValue().startsWith("ENSG0")) {
                    ensemblGeneIds.add(bucket.getValue());
                }
                if (ListUtils.isNotEmpty(bucket.getFields())) {
                    for (FacetQueryResult.Field facetField: bucket.getFields()) {
                        queue.add(facetField);
                    }
                }

            }
        }
        return new ArrayList<>(ensemblGeneIds);
    }

    private void facetPostProcessing(List<FacetQueryResult.Field> results, Map<String, String> ensemblGeneIdToGeneName,
                                     boolean replaceSoAcc) {
        Queue<FacetQueryResult.Field> queue = new LinkedList<>();
        for (FacetQueryResult.Field facetField: results) {
            queue.add(facetField);
        }
        while (queue.size() > 0) {
            FacetQueryResult.Field facet = queue.remove();
            boolean toSoTerm = false;
            if (replaceSoAcc && "soAcc".equals(facet.getName())) {
                facet.setName("consequenceType");
                toSoTerm = true;
            }
            for (FacetQueryResult.Bucket bucket: facet.getBuckets()) {
                if (toSoTerm) {
                    bucket.setValue(ConsequenceTypeMappings.accessionToTerm.get(Integer.parseInt(bucket.getValue())));
                } else if (ensemblGeneIdToGeneName != null && bucket.getValue().startsWith("ENSG0")) {
                    bucket.setValue(ensemblGeneIdToGeneName.getOrDefault(bucket.getValue(), bucket.getValue()));
                }

                // Add next fields
                if (ListUtils.isNotEmpty(bucket.getFields())) {
                    for (FacetQueryResult.Field facetField: bucket.getFields()) {
                        queue.add(facetField);
                    }
                }
            }
        }
    }

    private class Postprocessing implements SolrCollection.FacetPostprocessing {
        private String facet;

        public Postprocessing setFacet(String facet) {
            this.facet = facet;
            return this;
        }

        @Override
        public org.apache.solr.client.solrj.response.QueryResponse apply(
                org.apache.solr.client.solrj.response.QueryResponse response) {

            // Check buckets for chromosome length
            SimpleOrderedMap solrFacets = (SimpleOrderedMap) response.getResponse().get("facets");
            Iterator iterator = solrFacets.iterator();
            while (iterator.hasNext()) {
                Map.Entry<String, SimpleOrderedMap> next = (Map.Entry<String, SimpleOrderedMap>) iterator.next();
                if (next.getValue() instanceof SimpleOrderedMap) {
                    if (next.getKey().startsWith(SolrQueryParser.CHROM_DENSITY)) {
                        SimpleOrderedMap value = next.getValue();
                        if (value.get("chromosome") != null) {
                            List<SimpleOrderedMap<Object>> chromBuckets = (List<SimpleOrderedMap<Object>>)
                                    ((SimpleOrderedMap) value.get("chromosome")).get("buckets");
                            for (SimpleOrderedMap<Object> chromBucket: chromBuckets) {
                                String chrom = chromBucket.get("val").toString();
                                SimpleOrderedMap startMap = (SimpleOrderedMap) chromBucket.get("start");
                                if (startMap != null) {
                                    List<SimpleOrderedMap<Object>> startBuckets =
                                            (List<SimpleOrderedMap<Object>>) startMap.get("buckets");
                                    for (int i = startBuckets.size() - 1; i >= 0; i--) {
                                        int pos = (int) startBuckets.get(i).get("val");
                                        if (pos > SolrQueryParser.getChromosomeMap().get(chrom)) {
                                            startBuckets.remove(i);
                                        } else {
                                            // Should we update "val" to the chromosome length?
                                            break;
                                        }
                                    }
                                }
                            }
                        }
                    }
                }
            }

            // Check for chromosome density range
            return response;
        }
    }

    /*--------------------------------------
     *  toString and GETTERS and SETTERS
     -------------------------------------*/

    @Override
    public String toString() {
        final StringBuilder sb = new StringBuilder("VariantSearchManager{");
        sb.append("solrManager=").append(solrManager);
        sb.append(", solrQueryParser=").append(solrQueryParser);
        sb.append(", storageConfiguration=").append(storageConfiguration);
        sb.append(", variantSearchToVariantConverter=").append(variantSearchToVariantConverter);
        sb.append(", insertBatchSize=").append(insertBatchSize);
        sb.append('}');
        return sb.toString();
    }

    public SolrManager getSolrManager() {
        return solrManager;
    }

    public VariantSearchManager setSolrManager(SolrManager solrManager) {
        this.solrManager = solrManager;
        return this;
    }

    public SolrClient getSolrClient() {
        return solrManager.getSolrClient();
    }

    public VariantSearchManager setSolrClient(SolrClient solrClient) {
        this.solrManager.setSolrClient(solrClient);
        return this;
    }

    public SolrQueryParser getSolrQueryParser() {
        return solrQueryParser;
    }

    public VariantSearchManager setSolrQueryParser(SolrQueryParser solrQueryParser) {
        this.solrQueryParser = solrQueryParser;
        return this;
    }

    public StorageConfiguration getStorageConfiguration() {
        return storageConfiguration;
    }

    public VariantSearchManager setStorageConfiguration(StorageConfiguration storageConfiguration) {
        this.storageConfiguration = storageConfiguration;
        return this;
    }

    public VariantSearchToVariantConverter getVariantSearchToVariantConverter() {
        return variantSearchToVariantConverter;
    }

    public VariantSearchManager setVariantSearchToVariantConverter(VariantSearchToVariantConverter variantSearchToVariantConverter) {
        this.variantSearchToVariantConverter = variantSearchToVariantConverter;
        return this;
    }

    public int getInsertBatchSize() {
        return insertBatchSize;
    }

    public VariantSearchManager setInsertBatchSize(int insertBatchSize) {
        this.insertBatchSize = insertBatchSize;
        return this;
    }
}<|MERGE_RESOLUTION|>--- conflicted
+++ resolved
@@ -265,11 +265,7 @@
             return true;
         }, ParallelTaskRunner.Config.builder()
                 .setBatchSize(insertBatchSize)
-<<<<<<< HEAD
-                .setCapacity(3)
-=======
                 .setCapacity(2)
->>>>>>> 6c04fdf1
                 .setNumTasks(1)
                 .build());
 
