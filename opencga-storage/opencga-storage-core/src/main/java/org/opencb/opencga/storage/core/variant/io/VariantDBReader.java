/*
 * Copyright 2015 OpenCB
 *
 * Licensed under the Apache License, Version 2.0 (the "License");
 * you may not use this file except in compliance with the License.
 * You may obtain a copy of the License at
 *
 *     http://www.apache.org/licenses/LICENSE-2.0
 *
 * Unless required by applicable law or agreed to in writing, software
 * distributed under the License is distributed on an "AS IS" BASIS,
 * WITHOUT WARRANTIES OR CONDITIONS OF ANY KIND, either express or implied.
 * See the License for the specific language governing permissions and
 * limitations under the License.
 */

package org.opencb.opencga.storage.core.variant.io;

import org.opencb.biodata.formats.variant.io.VariantReader;
import org.opencb.biodata.models.variant.Variant;
import org.opencb.biodata.models.variant.VariantSource;
import org.opencb.datastore.core.QueryOptions;
import org.opencb.opencga.storage.core.StudyConfiguration;
import org.opencb.opencga.storage.core.variant.adaptors.VariantDBAdaptor;
import org.opencb.opencga.storage.core.variant.adaptors.VariantDBIterator;
import org.slf4j.Logger;
import org.slf4j.LoggerFactory;

import java.util.ArrayList;
import java.util.Arrays;
import java.util.LinkedList;
import java.util.List;

/**
 * Created by jmmut on 3/03/15.
 */
public class VariantDBReader implements VariantReader {
    private StudyConfiguration studyConfiguration;
    private VariantDBAdaptor variantDBAdaptor;
    private QueryOptions options;
    private VariantDBIterator iterator;
    protected static Logger logger = LoggerFactory.getLogger(VariantDBReader.class);

    public VariantDBReader(StudyConfiguration studyConfiguration, VariantDBAdaptor variantDBAdaptor, QueryOptions options) {
        this.studyConfiguration = studyConfiguration;
        this.variantDBAdaptor = variantDBAdaptor;
        this.options = options;
    }

    public VariantDBReader() {
    }

    @Override
    public List<String> getSampleNames() {
        return new LinkedList<>(studyConfiguration.getSampleIds().keySet());
    }

    @Override
    public String getHeader() {
        return null;
    }

    @Override
    public boolean open() {
        QueryOptions iteratorQueryOptions = new QueryOptions();
        if(options != null) { //Parse query options
            iteratorQueryOptions = options;
        }

        // TODO rethink this way to refer to the Variant fields (through DBObjectToVariantConverter)
<<<<<<< HEAD
        List<String> include = Arrays.asList("chromosome", "start", "end", "alternative", "reference", "sourceEntries");
        iteratorQueryOptions.add("include", include);   // add() does not overwrite in case a "include" was already specified
=======
        List<String> include = Arrays.asList("chromosome", "start", "end", "alternate", "reference", "sourceEntries");
        iteratorQueryOptions.add("include", include);
>>>>>>> 3473de3e

        iterator = variantDBAdaptor.iterator(iteratorQueryOptions);
        return iterator != null;
    }

    @Override
    public boolean close() {
        return false;
    }

    @Override
    public boolean pre() {
        return false;
    }

    @Override
    public boolean post() {
        return false;
    }

    @Override
    public List<Variant> read() {
        return read(1);
    }

    @Override
    public List<Variant> read(int batchSize) {

        long start = System.currentTimeMillis();
        List<Variant> variants = new ArrayList<>(batchSize);
        while (variants.size() < batchSize && iterator.hasNext()) {
            variants.add(iterator.next());
        }
        logger.debug("another batch of {} elements read. time: {}ms", variants.size(), System.currentTimeMillis() - start);
        logger.debug("time splitted: fetch = {}ms, convert = {}ms", iterator.getTimeFetching(), iterator.getTimeConverting());
        
        iterator.setTimeConverting(0);
        iterator.setTimeFetching(0);
        
        return variants;
    }
}<|MERGE_RESOLUTION|>--- conflicted
+++ resolved
@@ -68,13 +68,8 @@
         }
 
         // TODO rethink this way to refer to the Variant fields (through DBObjectToVariantConverter)
-<<<<<<< HEAD
-        List<String> include = Arrays.asList("chromosome", "start", "end", "alternative", "reference", "sourceEntries");
+        List<String> include = Arrays.asList("chromosome", "start", "end", "alternate", "reference", "sourceEntries");
         iteratorQueryOptions.add("include", include);   // add() does not overwrite in case a "include" was already specified
-=======
-        List<String> include = Arrays.asList("chromosome", "start", "end", "alternate", "reference", "sourceEntries");
-        iteratorQueryOptions.add("include", include);
->>>>>>> 3473de3e
 
         iterator = variantDBAdaptor.iterator(iteratorQueryOptions);
         return iterator != null;
