package org.opencb.opencga.storage.core.variant.transform;

import com.fasterxml.jackson.core.JsonProcessingException;
import com.fasterxml.jackson.databind.ObjectMapper;
import com.fasterxml.jackson.databind.ObjectWriter;
import htsjdk.variant.variantcontext.VariantContext;
import htsjdk.variant.vcf.VCFCodec;
import htsjdk.variant.vcf.VCFHeader;
import htsjdk.variant.vcf.VCFHeaderVersion;
import org.apache.avro.generic.GenericRecord;
import org.opencb.biodata.formats.variant.vcf4.FullVcfCodec;
import org.opencb.biodata.models.variant.*;
import org.opencb.biodata.models.variant.avro.FileEntry;
import org.opencb.biodata.models.variant.exceptions.NotAVariantException;
import org.opencb.biodata.tools.variant.converter.VariantContextToVariantConverter;
import org.opencb.biodata.tools.variant.stats.VariantGlobalStatsCalculator;
import org.opencb.commons.run.ParallelTaskRunner;
import org.opencb.opencga.storage.core.runner.StringDataWriter;
import org.opencb.opencga.storage.core.variant.io.json.GenericRecordAvroJsonMixin;
import org.opencb.opencga.storage.core.variant.io.json.VariantSourceJsonMixin;
import org.slf4j.Logger;
import org.slf4j.LoggerFactory;

import java.nio.file.Path;
import java.util.ArrayList;
import java.util.Collections;
import java.util.List;

/**
<<<<<<< HEAD
 * Created on 25/02/16.
=======
 * Created on 25/02/16 .
>>>>>>> 048f61ac
 *
 * @author Jacobo Coll &lt;jacobo167@gmail.com&gt;
 */
public abstract class VariantTransformTask<T> implements ParallelTaskRunner.Task<String, T>  {

    protected final VariantFactory factory;
    protected final VariantSource source;
    protected boolean includeSrc = false;

    protected final Logger logger = LoggerFactory.getLogger(VariantAvroTransformTask.class);
    protected final VCFCodec vcfCodec;
    protected final VariantContextToVariantConverter converter;
    protected final VariantNormalizer normalizer;
    protected final Path outputFileJsonFile;
    protected final VariantGlobalStatsCalculator variantStatsTask;


    public VariantTransformTask(VariantFactory factory,
                                VariantSource source, Path outputFileJsonFile, VariantGlobalStatsCalculator variantStatsTask,
                                boolean includesrc) {
        this.factory = factory;
        this.source = source;
        this.outputFileJsonFile = outputFileJsonFile;
        this.variantStatsTask = variantStatsTask;
        this.includeSrc = includesrc;

        this.vcfCodec = null;
        this.converter = null;
        this.normalizer = null;
    }

    public VariantTransformTask(VCFHeader header, VCFHeaderVersion version,
                                VariantSource source, Path outputFileJsonFile, VariantGlobalStatsCalculator variantStatsTask,
<<<<<<< HEAD
                                boolean includeSrc) {
=======
                                boolean includeSrc, boolean generateReferenceBlocks) {
>>>>>>> 048f61ac
        this.variantStatsTask = variantStatsTask;
        this.factory = null;
        this.source = source;
        this.outputFileJsonFile = outputFileJsonFile;
        this.includeSrc = includeSrc;

        this.vcfCodec = new FullVcfCodec();
        this.vcfCodec.setVCFHeader(header, version);
        this.converter = new VariantContextToVariantConverter(source.getStudyId(), source.getFileId(), source.getSamples());
        this.normalizer = new VariantNormalizer();
        normalizer.setGenerateReferenceBlocks(generateReferenceBlocks);
    }

    @Override
    public void pre() {
        synchronized (variantStatsTask) {
            variantStatsTask.pre();
        }
    }

    @Override
    public List<T> apply(List<String> batch) {
        List<Variant> transformedVariants = new ArrayList<>(batch.size());
        logger.debug("Transforming {} lines", batch.size());
        if (factory != null) {
            for (String line : batch) {
                if (line.startsWith("#") || line.trim().isEmpty()) {
                    continue;
                }
                List<Variant> variants;
                try {
                    variants = factory.create(source, line);
                } catch (NotAVariantException e1) {
                    variants = Collections.emptyList();
                } catch (Exception e) {
                    logger.error("Error parsing line: {}", line);
                    throw e;
                }
                for (Variant variant : variants) {
                    try {
                        if (!includeSrc) {
                            for (StudyEntry studyEntry : variant.getStudies()) {
                                for (FileEntry fileEntry : studyEntry.getFiles()) {
                                    if (fileEntry.getAttributes().containsKey(VariantVcfFactory.SRC)) {
                                        fileEntry.getAttributes().remove(VariantVcfFactory.SRC);
                                    }
                                }
                            }
                        }
                        transformedVariants.add(variant);
                    } catch (Exception e) {
                        logger.error("Error parsing line: {}", line);
                        throw new RuntimeException(e);
                    }
                }
                variantStatsTask.apply(variants);

            }
        } else {
            List<VariantContext> variantContexts = new ArrayList<>(batch.size());
            for (String line : batch) {
                if (line.startsWith("#") || line.trim().isEmpty()) {
                    continue;
                }
                variantContexts.add(vcfCodec.decode(line));
            }

            List<Variant> variants = converter.apply(variantContexts);

            List<Variant> normalizedVariants = normalizer.apply(variants);

            variantStatsTask.apply(normalizedVariants);

            transformedVariants.addAll(normalizedVariants);
        }

        return encodeVariants(transformedVariants);
    }

    @Override
    public void post() {
        synchronized (variantStatsTask) {
            variantStatsTask.post();
        }
        ObjectMapper jsonObjectMapper = new ObjectMapper();
        jsonObjectMapper.addMixIn(VariantSource.class, VariantSourceJsonMixin.class);
        jsonObjectMapper.addMixIn(GenericRecord.class, GenericRecordAvroJsonMixin.class);

        ObjectWriter variantSourceObjectWriter = jsonObjectMapper.writerFor(VariantSource.class);
        try {
            String sourceJsonString = variantSourceObjectWriter.writeValueAsString(source);
            StringDataWriter.write(outputFileJsonFile, Collections.singletonList(sourceJsonString));
        } catch (JsonProcessingException e) {
            e.printStackTrace();
        }
    }

    public boolean isIncludeSrc() {
        return includeSrc;
    }

    public VariantTransformTask setIncludeSrc(boolean includeSrc) {
        this.includeSrc = includeSrc;
        return this;
    }

    protected abstract List<T> encodeVariants(List<Variant> variants);

}<|MERGE_RESOLUTION|>--- conflicted
+++ resolved
@@ -27,11 +27,7 @@
 import java.util.List;
 
 /**
-<<<<<<< HEAD
  * Created on 25/02/16.
-=======
- * Created on 25/02/16 .
->>>>>>> 048f61ac
  *
  * @author Jacobo Coll &lt;jacobo167@gmail.com&gt;
  */
@@ -65,11 +61,7 @@
 
     public VariantTransformTask(VCFHeader header, VCFHeaderVersion version,
                                 VariantSource source, Path outputFileJsonFile, VariantGlobalStatsCalculator variantStatsTask,
-<<<<<<< HEAD
-                                boolean includeSrc) {
-=======
                                 boolean includeSrc, boolean generateReferenceBlocks) {
->>>>>>> 048f61ac
         this.variantStatsTask = variantStatsTask;
         this.factory = null;
         this.source = source;
