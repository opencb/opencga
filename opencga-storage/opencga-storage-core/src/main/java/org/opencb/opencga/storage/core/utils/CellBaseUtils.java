--- conflicted
+++ resolved
@@ -96,11 +96,7 @@
         try {
             long ts = System.currentTimeMillis();
             QueryOptions options = new QueryOptions(GENE_QUERY_OPTIONS); // Copy options. DO NOT REUSE QUERY OPTIONS
-<<<<<<< HEAD
-=======
             options.append(QueryOptions.LIMIT, ParentRestClient.REST_CALL_BATCH_SIZE * 2);
-
->>>>>>> 20c7c300
             CellBaseDataResponse<Gene> response = checkNulls(cellBaseClient.getGeneClient().get(geneStrs, options));
             logger.info("Query genes from CellBase " + cellBaseClient.getSpecies() + ":" + assembly + " " + geneStrs + "  -> "
                     + (System.currentTimeMillis() - ts) / 1000.0 + "s ");
@@ -279,9 +275,6 @@
         }
         return response;
     }
-<<<<<<< HEAD
-=======
-
     public String getAssembly() {
         return assembly;
     }
@@ -289,5 +282,5 @@
     public String getSpecies() {
         return cellBaseClient.getSpecies();
     }
->>>>>>> 20c7c300
+
 }