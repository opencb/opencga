--- conflicted
+++ resolved
@@ -28,8 +28,6 @@
 import org.opencb.cellbase.core.ParamConstants;
 import org.opencb.cellbase.core.result.CellBaseDataResponse;
 import org.opencb.cellbase.core.result.CellBaseDataResult;
-import org.opencb.cellbase.core.token.DataAccessTokenManager;
-import org.opencb.cellbase.core.token.DataAccessTokenSources;
 import org.opencb.commons.datastore.core.Query;
 import org.opencb.commons.datastore.core.QueryOptions;
 import org.opencb.opencga.core.cellbase.CellBaseValidator;
@@ -395,126 +393,4 @@
         return response;
     }
 
-<<<<<<< HEAD
-    public String getAssembly() {
-        return assembly;
-    }
-
-    public String getSpecies() {
-        return cellBaseClient.getSpecies();
-    }
-
-    public String getDataRelease() {
-        return cellBaseClient.getDataRelease();
-    }
-
-    public String getToken() {
-        return cellBaseClient.getToken();
-    }
-
-    public DataAccessTokenSources getTokenSources() {
-        DataAccessTokenManager tokenManager = new DataAccessTokenManager();
-        return tokenManager.decode(cellBaseClient.getToken());
-    }
-
-    public String getURL() {
-        return cellBaseClient.getClientConfiguration().getRest().getHosts().get(0);
-    }
-
-    public String getVersion() {
-        return cellBaseClient.getClientConfiguration().getVersion();
-    }
-
-    public void validateCellBaseConnection() throws IOException {
-        CellBaseDataResponse<SpeciesProperties> species = cellBaseClient.getMetaClient().species();
-        if (species == null || species.firstResult() == null) {
-            throw new IllegalArgumentException("Unable to access cellbase url '" + getURL() + "', version '" + getVersion() + "'");
-        }
-        String serverVersion = getVersionFromServerMajorMinor();
-        if (!supportsDataRelease(serverVersion)) {
-            logger.warn("DataRelease not supported on version '" + serverVersion + ".x'");
-        } else {
-            if (getDataRelease() == null) {
-                throw new IllegalArgumentException("Missing DataRelease for cellbase "
-                        + "url: '" + getURL() + "'"
-                        + ", version: '" + getVersion()
-                        + "', species: '" + getSpecies()
-                        + "', assembly: '" + getAssembly() + "'");
-            }
-            boolean dataReleaseExists = cellBaseClient.getMetaClient().dataReleases()
-                    .allResults()
-                    .stream()
-                    .anyMatch(dataRelease -> {
-                        return getDataRelease().equals(String.valueOf(dataRelease.getRelease()));
-                    });
-            if (!dataReleaseExists) {
-                throw new IllegalArgumentException("DataRelease '" + getDataRelease() + "' not found on cellbase "
-                        + "url: '" + getURL() + "'"
-                        + ", version: '" + getVersion()
-                        + "', species: '" + getSpecies()
-                        + "', assembly: '" + getAssembly() + "'");
-            }
-        }
-    }
-
-    public boolean supportsDataRelease() throws IOException {
-        return supportsDataRelease(getVersionFromServer());
-    }
-
-    public static boolean supportsDataRelease(String serverVersion) {
-        return !majorMinor(serverVersion).equals("5.0") && !major(serverVersion).equals("4");
-    }
-
-    public String getVersionFromServerMajor() throws IOException {
-        return major(getVersionFromServer());
-    }
-
-    public String getVersionFromServerMajorMinor() throws IOException {
-        String serverVersion = getVersionFromServer();
-        serverVersion = majorMinor(serverVersion);
-        return serverVersion;
-    }
-
-    private static String major(String version) {
-        return version.split("\\.")[0];
-    }
-
-    private static String majorMinor(String version) {
-        String[] split = version.split("\\.");
-        if (split.length > 1) {
-            version = split[0] + "." + split[1];
-        }
-        return version;
-    }
-
-    public String getVersionFromServer() throws IOException {
-        if (serverVersion == null) {
-            synchronized (this) {
-                String serverVersion = cellBaseClient.getMetaClient().about().firstResult().getString("Version");
-                if (StringUtils.isEmpty(serverVersion)) {
-                    serverVersion = cellBaseClient.getMetaClient().about().firstResult().getString("Version: ");
-                }
-                this.serverVersion = serverVersion;
-            }
-        }
-        return serverVersion;
-    }
-
-    public boolean isMinVersion(String minVersion) throws IOException {
-        String serverVersion = getVersionFromServer();
-        return VersionUtils.isMinVersion(minVersion, serverVersion);
-    }
-
-    @Override
-    public String toString() {
-        return "URL: '" + getURL() + "', "
-                + "version '" + getVersion() + "', "
-                + "species '" + getSpecies() + "', "
-                + "assembly '" + getAssembly() + "', "
-                + "dataRelease '" + getDataRelease() + "', "
-                + "token '" + getToken() + "'";
-
-    }
-=======
->>>>>>> 22947946
 }