--- conflicted
+++ resolved
@@ -395,10 +395,6 @@
             logger.info("Unable to return more than {} variants. Change limit from {} to {}", limitMax, limit, limitMax);
         }
         limit = (limit > 0) ? Math.min(limit, limitMax) : limitDefault;
-<<<<<<< HEAD
-        queryOptions.put("limit", limit);
-=======
->>>>>>> d8e8a38f
         return limit;
     }
 
