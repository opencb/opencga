/*
 * Copyright 2015-2017 OpenCB
 *
 * Licensed under the Apache License, Version 2.0 (the "License");
 * you may not use this file except in compliance with the License.
 * You may obtain a copy of the License at
 *
 *     http://www.apache.org/licenses/LICENSE-2.0
 *
 * Unless required by applicable law or agreed to in writing, software
 * distributed under the License is distributed on an "AS IS" BASIS,
 * WITHOUT WARRANTIES OR CONDITIONS OF ANY KIND, either express or implied.
 * See the License for the specific language governing permissions and
 * limitations under the License.
 */

package org.opencb.opencga.storage.core.variant.io;

import com.fasterxml.jackson.databind.MapperFeature;
import com.fasterxml.jackson.databind.ObjectMapper;
import org.opencb.biodata.models.variant.Variant;
import org.opencb.biodata.models.variant.metadata.VariantMetadata;
import org.opencb.commons.ProgressLogger;
import org.opencb.commons.datastore.core.Query;
import org.opencb.commons.datastore.core.QueryOptions;
import org.opencb.commons.io.DataWriter;
import org.opencb.commons.run.ParallelTaskRunner;
import org.opencb.opencga.storage.core.exceptions.StorageEngineException;
import org.opencb.opencga.storage.core.metadata.VariantMetadataFactory;
import org.opencb.opencga.storage.core.variant.VariantStorageEngine;
import org.opencb.opencga.storage.core.variant.io.VariantWriterFactory.VariantOutputFormat;
import org.opencb.opencga.storage.core.variant.io.db.VariantDBReader;
import org.slf4j.Logger;
import org.slf4j.LoggerFactory;

import javax.annotation.Nullable;
import java.io.File;
import java.io.FileOutputStream;
import java.io.IOException;
import java.io.OutputStream;
import java.net.URI;
import java.nio.file.Paths;
import java.util.concurrent.ExecutionException;
import java.util.concurrent.TimeUnit;
import java.util.zip.GZIPOutputStream;

/**
 * Prints the result of a given query in the selected output format, and the associated metadata.
 *
 * This class is intended to be extended by other exporters.
 *
 * Created on 06/12/16.
 * @author Jacobo Coll &lt;jacobo167@gmail.com&gt;
 */
public class VariantExporter {

    public static final String METADATA_FILE_EXTENSION = ".meta.json.gz";
    private final VariantStorageEngine engine;
    private final VariantWriterFactory variantWriterFactory;
    private final VariantMetadataFactory metadataFactory;

    private final Logger logger = LoggerFactory.getLogger(VariantExporter.class);

    public VariantExporter(VariantStorageEngine engine, VariantMetadataFactory metadataFactory) throws StorageEngineException {
        this.engine = engine;
        variantWriterFactory = new VariantWriterFactory(engine.getDBAdaptor());
        this.metadataFactory =metadataFactory;
    }

    /**
     * Exports the result of the given query and the associated metadata.
     * @param outputFileUri Optional output file. If null or empty, will print into the Standard output. Won't export any metadata.
     * @param outputFormat  Variant Output format.
     * @param query         Query with the variants to export
     * @param queryOptions  Query options
     * @throws IOException  If there is any IO error
     * @throws StorageEngineException  If there is any error exporting variants
     */
    public void export(@Nullable URI outputFileUri, VariantOutputFormat outputFormat, Query query, QueryOptions queryOptions)
            throws IOException, StorageEngineException {

        String outputFile = null;
        if (outputFileUri != null) {
            outputFile = outputFileUri.getPath();
        }
        outputFile = VariantWriterFactory.checkOutput(outputFile, outputFormat);

        try (OutputStream os = VariantWriterFactory.getOutputStream(outputFile, outputFormat)) {
            boolean logProgress = !VariantWriterFactory.isStandardOutput(outputFile);
            exportData(os, outputFormat, query, queryOptions, logProgress);
        }
        if (metadataFactory != null && !VariantWriterFactory.isStandardOutput(outputFile)) {
            VariantMetadata metadata = metadataFactory.makeVariantMetadata(query, queryOptions);
            writeMetadata(metadata, outputFile + METADATA_FILE_EXTENSION);
        }
    }

    protected void exportData(OutputStream outputStream, VariantOutputFormat outputFormat, Query query, QueryOptions queryOptions,
                              boolean logProgress)
            throws StorageEngineException, IOException {
        if (query == null) {
            query = new Query();
        }
        if (queryOptions == null) {
            queryOptions = new QueryOptions();
        }

        // DataReader
        VariantDBReader variantDBReader = new VariantDBReader(engine.iterator(query, queryOptions));

        // Task<Variant, Variant>
        ParallelTaskRunner.TaskWithException<Variant, Variant, Exception> progressTask;
<<<<<<< HEAD
        if (logProgress) {
=======
        if (!logProgress) {
            progressTask = batch -> batch;
        } else {
>>>>>>> bd742935
            final Query finalQuery = query;
            final QueryOptions finalQueryOptions = queryOptions;
            ProgressLogger progressLogger = new ProgressLogger("Export variants", () -> {
                Long count = engine.count(finalQuery).first();
                long limit = finalQueryOptions.getLong(QueryOptions.LIMIT, Long.MAX_VALUE);
                long skip = finalQueryOptions.getLong(QueryOptions.SKIP, 0);
                count = Math.min(limit, count - skip);
                return count;
            }, 200);
            progressTask = batch -> {
                progressLogger.increment(batch.size(), () -> "up to position " + batch.get(batch.size() - 1).toString());
                return batch;
            };
        } else {
            progressTask = batch -> batch;
        }

        // DataWriter
        DataWriter<Variant> variantDataWriter = variantWriterFactory.newDataWriter(outputFormat, outputStream, query, queryOptions);

        ParallelTaskRunner.Config config = ParallelTaskRunner.Config.builder().setNumTasks(1).setBatchSize(10).build();

        ParallelTaskRunner<Variant, Variant> ptr = new ParallelTaskRunner<>(variantDBReader, progressTask, variantDataWriter, config);
        try {
            ptr.run();
        } catch (ExecutionException e) {
            throw new StorageEngineException("Error exporting variants", e);
        }

        logger.info("Time fetching data: " + variantDBReader.getTimeFetching(TimeUnit.MILLISECONDS) / 1000.0 + 's');
        logger.info("Time converting data: " + variantDBReader.getTimeConverting(TimeUnit.MILLISECONDS) / 1000.0 + 's');

    }

    protected void writeMetadata(VariantMetadata metadata, String output) throws IOException {
        ObjectMapper objectMapper = new ObjectMapper().configure(MapperFeature.REQUIRE_SETTERS_FOR_GETTERS, true);
        File file = Paths.get(output).toFile();
        try (OutputStream os = new GZIPOutputStream(new FileOutputStream(file))) {
            objectMapper.writeValue(os, metadata);
        }
    }

}<|MERGE_RESOLUTION|>--- conflicted
+++ resolved
@@ -110,13 +110,7 @@
 
         // Task<Variant, Variant>
         ParallelTaskRunner.TaskWithException<Variant, Variant, Exception> progressTask;
-<<<<<<< HEAD
         if (logProgress) {
-=======
-        if (!logProgress) {
-            progressTask = batch -> batch;
-        } else {
->>>>>>> bd742935
             final Query finalQuery = query;
             final QueryOptions finalQueryOptions = queryOptions;
             ProgressLogger progressLogger = new ProgressLogger("Export variants", () -> {
