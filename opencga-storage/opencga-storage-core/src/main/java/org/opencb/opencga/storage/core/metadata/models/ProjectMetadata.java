--- conflicted
+++ resolved
@@ -327,19 +327,13 @@
         this.assembly = other.assembly;
         this.dataRelease = other.dataRelease;
         this.release = other.release;
-        this.attributes = other.attributes != null ? new ObjectMap(other.attributes) : new ObjectMap();
+        setAttributes(other.getAttributes() != null ? new ObjectMap(other.getAttributes()) : new ObjectMap());
         this.annotation = other.annotation != null ? new VariantAnnotationSets(other.annotation) : new VariantAnnotationSets();
         this.counters = other.counters != null ? new HashMap<>(other.counters) : new HashMap<>();
     }
 
     public ProjectMetadata copy() {
-<<<<<<< HEAD
-        return new ProjectMetadata(species, assembly, dataRelease, release, new ObjectMap(getAttributes()), new HashMap<>(counters),
-                annotation)
-                .setStatus(new HashMap<>(getStatus()));
-=======
         return new ProjectMetadata(this);
->>>>>>> 4a93981d
     }
 
     public String getSpecies() {
