--- conflicted
+++ resolved
@@ -158,19 +158,6 @@
             org.opencb.biodata.models.metadata.Sample sample = samplesMap.get(catalogSample.getId());
 
             List<AnnotationSet> annotationSets = catalogSample.getAnnotationSets();
-<<<<<<< HEAD
-            sample.setAnnotations(new LinkedHashMap<>(sample.getAnnotations()));
-            for (AnnotationSet annotationSet : annotationSets) {
-                String prefix = annotationSets.size() > 1 ? annotationSet.getId() + '.' : "";
-                Map<String, Object> annotations = annotationSet.getAnnotations();
-                for (Map.Entry<String, Object> annotationEntry : annotations.entrySet()) {
-                    Object value = annotationEntry.getValue();
-                    String stringValue;
-                    if (value instanceof Collection) {
-                        stringValue = ((Collection<?>) value).stream().map(Object::toString).collect(Collectors.joining(","));
-                    } else {
-                        stringValue = value.toString();
-=======
             if (annotationSets != null) {
                 sample.setAnnotations(new LinkedHashMap<>(sample.getAnnotations()));
                 for (AnnotationSet annotationSet : annotationSets) {
@@ -185,7 +172,6 @@
                             stringValue = value.toString();
                         }
                         sample.getAnnotations().put(prefix + annotationEntry.getKey(), stringValue);
->>>>>>> 488f2f1c
                     }
                 }
             }
