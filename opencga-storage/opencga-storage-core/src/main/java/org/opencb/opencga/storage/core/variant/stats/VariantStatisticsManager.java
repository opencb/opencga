/*
 * Copyright 2015 OpenCB
 *
 * Licensed under the Apache License, Version 2.0 (the "License");
 * you may not use this file except in compliance with the License.
 * You may obtain a copy of the License at
 *
 *     http://www.apache.org/licenses/LICENSE-2.0
 *
 * Unless required by applicable law or agreed to in writing, software
 * distributed under the License is distributed on an "AS IS" BASIS,
 * WITHOUT WARRANTIES OR CONDITIONS OF ANY KIND, either express or implied.
 * See the License for the specific language governing permissions and
 * limitations under the License.
 */

package org.opencb.opencga.storage.core.variant.stats;

import com.fasterxml.jackson.core.JsonFactory;
import com.fasterxml.jackson.core.JsonParser;
import com.fasterxml.jackson.core.JsonProcessingException;
import com.fasterxml.jackson.databind.ObjectMapper;
import com.fasterxml.jackson.databind.ObjectWriter;
import org.opencb.biodata.models.variant.Variant;
import org.opencb.biodata.models.variant.VariantSourceEntry;
import org.opencb.biodata.models.variant.stats.VariantSourceStats;
import org.opencb.biodata.models.variant.stats.VariantStats;
import org.opencb.commons.run.ParallelTaskRunner;
import org.opencb.datastore.core.QueryOptions;
import org.opencb.datastore.core.QueryResult;
import org.opencb.opencga.storage.core.StudyConfiguration;
import org.opencb.opencga.storage.core.runner.StringDataWriter;
import org.opencb.opencga.storage.core.variant.VariantStorageManager;
import org.opencb.opencga.storage.core.variant.adaptors.VariantDBAdaptor;
import org.opencb.opencga.storage.core.variant.io.VariantDBReader;
import org.opencb.opencga.storage.core.variant.io.json.VariantStatsJsonMixin;
import org.slf4j.Logger;
import org.slf4j.LoggerFactory;

import java.io.*;
import java.net.URI;
import java.nio.file.Path;
import java.nio.file.Paths;
import java.util.*;
import java.util.zip.GZIPInputStream;
import java.util.zip.GZIPOutputStream;

/**
 * Created by jmmut on 12/02/15.
 */
public class VariantStatisticsManager {

    private String VARIANT_STATS_SUFFIX = ".variants.stats.json.gz";
    private String SOURCE_STATS_SUFFIX = ".source.stats.json.gz";
    private final JsonFactory jsonFactory;
    private ObjectMapper jsonObjectMapper;
    protected static Logger logger = LoggerFactory.getLogger(VariantStatisticsManager.class);

    public VariantStatisticsManager() {
        jsonFactory = new JsonFactory();
        jsonObjectMapper = new ObjectMapper(jsonFactory);
        jsonObjectMapper.addMixInAnnotations(VariantStats.class, VariantStatsJsonMixin.class);
    }

    /**
     * retrieves batches of Variants, delegates to obtain VariantStatsWrappers from those Variants, and writes them to the output URI.
     *
     * @param variantDBAdaptor to obtain the Variants
     * @param output where to write the VariantStats
     * @param cohorts cohorts (subsets) of the samples. key: cohort name, value: list of sample names.
     * @param options filters to the query, batch size, number of threads to use...
     *
     * @return outputUri prefix for the file names (without the "._type_.stats.json.gz")
     * @throws IOException
     */
    public URI legacyCreateStats(VariantDBAdaptor variantDBAdaptor, URI output, Map<String, Set<String>> cohorts, StudyConfiguration studyConfiguration, QueryOptions options) throws IOException {

        /** Open output streams **/
        Path fileVariantsPath = Paths.get(output.getPath() + VARIANT_STATS_SUFFIX);
        OutputStream outputVariantsStream = getOutputStream(fileVariantsPath, options);
//        PrintWriter printWriter = new PrintWriter(getOutputStream(fileVariantsPath, options));

        Path fileSourcePath = Paths.get(output.getPath() + SOURCE_STATS_SUFFIX);
        OutputStream outputSourceStream = getOutputStream(fileSourcePath, options);

        /** Initialize Json serializer **/
        ObjectWriter variantsWriter = jsonObjectMapper.writerFor(VariantStatsWrapper.class);
        ObjectWriter sourceWriter = jsonObjectMapper.writerFor(VariantSourceStats.class);

        /** Variables for statistics **/
        int batchSize = options.getInt(VariantStorageManager.BATCH_SIZE, 1000); // future optimization, threads, etc
        boolean overwrite = options.getBoolean(VariantStorageManager.OVERWRITE_STATS, false);
        List<Variant> variantBatch = new ArrayList<>(batchSize);
        int retrievedVariants = 0;
        String fileId = options.getString(VariantStorageManager.FILE_ID);   //TODO: Change to int value
        String studyId = studyConfiguration.getStudyId() + "";                //TODO: Change to int value
//        VariantSource variantSource = options.get(VariantStorageManager.VARIANT_SOURCE, VariantSource.class);   // TODO Is this retrievable from the adaptor?
        VariantSourceStats variantSourceStats = new VariantSourceStats(fileId, studyId);

        options.put(VariantDBAdaptor.STUDIES, Collections.singletonList(studyId));
        options.put(VariantDBAdaptor.FILES, Collections.singletonList(fileId)); // query just the asked file


        VariantStatisticsCalculator variantStatisticsCalculator = new VariantStatisticsCalculator(overwrite);
        boolean defaultCohortAbsent = false;

        logger.info("starting stats calculation");
        long start = System.currentTimeMillis();

        Iterator<Variant> iterator = obtainIterator(variantDBAdaptor, options);
        while (iterator.hasNext()) {
            Variant variant = iterator.next();
            retrievedVariants++;
            variantBatch.add(variant);
//            variantBatch.add(filterSample(variant, samples));

            if (variantBatch.size() == batchSize) {
                List<VariantStatsWrapper> variantStatsWrappers = variantStatisticsCalculator.calculateBatch(variantBatch, studyId, fileId, cohorts);

                for (VariantStatsWrapper variantStatsWrapper : variantStatsWrappers) {
                    outputVariantsStream.write(variantsWriter.writeValueAsBytes(variantStatsWrapper));
                    if (variantStatsWrapper.getCohortStats().get(VariantSourceEntry.DEFAULT_COHORT) == null) {
                        defaultCohortAbsent = true;
                    }
                }

                // we don't want to overwrite file stats regarding all samples with stats about a subset of samples. Maybe if we change VariantSource.stats to a map with every subset...
                if (!defaultCohortAbsent) {
                    variantSourceStats.updateFileStats(variantBatch);
                    variantSourceStats.updateSampleStats(variantBatch, null);  // TODO test
                }
                logger.info("stats created up to position {}:{}", variantBatch.get(variantBatch.size()-1).getChromosome(), variantBatch.get(variantBatch.size()-1).getStart());
                variantBatch.clear();
            }
        }

        if (variantBatch.size() != 0) {
            List<VariantStatsWrapper> variantStatsWrappers = variantStatisticsCalculator.calculateBatch(variantBatch, studyId, fileId, cohorts);
            for (VariantStatsWrapper variantStatsWrapper : variantStatsWrappers) {
                outputVariantsStream.write(variantsWriter.writeValueAsBytes(variantStatsWrapper));
                    if (variantStatsWrapper.getCohortStats().get(VariantSourceEntry.DEFAULT_COHORT) == null) {
                        defaultCohortAbsent = true;
                    }
            }

            if (!defaultCohortAbsent) {
                variantSourceStats.updateFileStats(variantBatch);
                variantSourceStats.updateSampleStats(variantBatch, null);  // TODO test
            }
            logger.info("stats created up to position {}:{}", variantBatch.get(variantBatch.size()-1).getChromosome(), variantBatch.get(variantBatch.size()-1).getStart());
            variantBatch.clear();
        }
        logger.info("finishing stats calculation, time: {}ms", System.currentTimeMillis() - start);
        if (variantStatisticsCalculator.getSkippedFiles() != 0) {
            logger.warn("the sources in {} (of {}) variants were not found, and therefore couldn't run its stats", variantStatisticsCalculator.getSkippedFiles(), retrievedVariants);
            logger.info("note: maybe the file-id and study-id were not correct?");
        }
        if (variantStatisticsCalculator.getSkippedFiles() == retrievedVariants) {
            throw new IllegalArgumentException("given fileId and studyId were not found in any variant. Nothing to write.");
        }
        outputSourceStream.write(sourceWriter.writeValueAsBytes(variantSourceStats));
        outputVariantsStream.close();
        outputSourceStream.close();
        return output;
    }
    private OutputStream getOutputStream(Path filePath, QueryOptions options) throws IOException {
        OutputStream outputStream = new FileOutputStream(filePath.toFile());
        logger.info("will write stats to {}", filePath);
        if(filePath.toString().endsWith(".gz")) {
            outputStream = new GZIPOutputStream(outputStream);
        }
        return outputStream;
    }

    /** Gets iterator from OpenCGA Variant database. **/
    private Iterator<Variant> obtainIterator(VariantDBAdaptor variantDBAdaptor, QueryOptions options) {

        QueryOptions iteratorQueryOptions = new QueryOptions();
        if(options != null) { //Parse query options
            iteratorQueryOptions = options;
        }

        // TODO rethink this way to refer to the Variant fields (through DBObjectToVariantConverter)
        List<String> include = Arrays.asList("chromosome", "start", "end", "alternative", "reference", "sourceEntries");
        iteratorQueryOptions.add("include", include);

        return variantDBAdaptor.iterator(iteratorQueryOptions);
    }

    /**
     * retrieves batches of Variants, delegates to obtain VariantStatsWrappers from those Variants, and writes them to the output URI.
     *
     * @param variantDBAdaptor to obtain the Variants
     * @param output where to write the VariantStats
     * @param samples cohorts (subsets) of the samples. key: cohort name, value: list of sample names.
     * @param options (mandatory) fileId, (optional) filters to the query, batch size, number of threads to use...
     *
     * @return outputUri prefix for the file names (without the "._type_.stats.json.gz")
     * @throws IOException
     */
    public URI createStats(VariantDBAdaptor variantDBAdaptor, URI output, Map<String, Set<String>> samples, StudyConfiguration studyConfiguration, QueryOptions options) throws Exception {
        int numTasks = 6;
        int batchSize = 100;  // future optimization, threads, etc
        boolean overwrite = false;
        String fileId;
        if(options != null) { //Parse query options
            batchSize = options.getInt(VariantStorageManager.BATCH_SIZE, batchSize);
            numTasks = options.getInt(VariantStorageManager.LOAD_THREADS, numTasks);
            overwrite = options.getBoolean(VariantStorageManager.OVERWRITE_STATS, overwrite);
            fileId = options.getString(VariantStorageManager.FILE_ID);
        } else {
            logger.error("missing required fileId in QueryOptions");
            throw new Exception("createStats: need a fileId to calculate stats from.");
        }

        VariantSourceStats variantSourceStats = new VariantSourceStats(fileId, Integer.toString(studyConfiguration.getStudyId()));


       // reader, tasks and writer
        VariantDBReader reader = new VariantDBReader(studyConfiguration, variantDBAdaptor, options);
        List<ParallelTaskRunner.Task<Variant, String>> tasks = new ArrayList<>(numTasks);
        for (int i = 0; i < numTasks; i++) {
            tasks.add(new VariantStatsWrapperTask(overwrite, samples, studyConfiguration, fileId, variantSourceStats));
        }
        Path variantStatsPath = Paths.get(output.getPath() + VARIANT_STATS_SUFFIX);
        logger.info("will write stats to {}", variantStatsPath);
        StringDataWriter writer = new StringDataWriter(variantStatsPath);
        
        // runner 
        ParallelTaskRunner.Config config = new ParallelTaskRunner.Config(numTasks, batchSize, numTasks*2, false);
        ParallelTaskRunner runner = new ParallelTaskRunner<>(reader, tasks, writer, config);

        logger.info("starting stats creation");
        long start = System.currentTimeMillis();
        runner.run();
        logger.info("finishing stats creation, time: {}ms", System.currentTimeMillis() - start);

        // source stats
        Path fileSourcePath = Paths.get(output.getPath() + SOURCE_STATS_SUFFIX);
        OutputStream outputSourceStream = getOutputStream(fileSourcePath, options);
        ObjectWriter sourceWriter = jsonObjectMapper.writerFor(VariantSourceStats.class);
        outputSourceStream.write(sourceWriter.writeValueAsBytes(variantSourceStats));
        outputSourceStream.close();

        return output;
    }

    class VariantStatsWrapperTask implements ParallelTaskRunner.Task<Variant, String> {

        private boolean overwrite;
        private Map<String, Set<String>> samples;
        private StudyConfiguration studyConfiguration;
        private String fileId;
        private ObjectMapper jsonObjectMapper;
        private ObjectWriter variantsWriter;
        private VariantSourceStats variantSourceStats;

        public VariantStatsWrapperTask(boolean overwrite, Map<String, Set<String>> samples,
                                       StudyConfiguration studyConfiguration, String fileId,
                                       VariantSourceStats variantSourceStats) {
            this.overwrite = overwrite;
            this.samples = samples;
            this.studyConfiguration = studyConfiguration;
            this.fileId = fileId;
            jsonObjectMapper = new ObjectMapper(new JsonFactory());
            variantsWriter = jsonObjectMapper.writerFor(VariantStatsWrapper.class);
            this.variantSourceStats = variantSourceStats;
        }

        @Override
        public List<String> apply(List<Variant> variants) {

            List<String> strings = new ArrayList<>(variants.size());
            boolean defaultCohortAbsent = false;

            VariantStatisticsCalculator variantStatisticsCalculator = new VariantStatisticsCalculator(overwrite);
            List<VariantStatsWrapper> variantStatsWrappers = variantStatisticsCalculator.calculateBatch(variants, studyConfiguration.getStudyId()+"", fileId, samples);

            long start = System.currentTimeMillis();
            for (VariantStatsWrapper variantStatsWrapper : variantStatsWrappers) {
                try {
                    strings.add(variantsWriter.writeValueAsString(variantStatsWrapper));
                    if (variantStatsWrapper.getCohortStats().get(VariantSourceEntry.DEFAULT_COHORT) == null) {
                        defaultCohortAbsent = true;
                    }
                } catch (JsonProcessingException e) {
                    e.printStackTrace();
                }
            }
            // we don't want to overwrite file stats regarding all samples with stats about a subset of samples. Maybe if we change VariantSource.stats to a map with every subset...
            if (!defaultCohortAbsent) {
                synchronized (variantSourceStats) {
                    variantSourceStats.updateFileStats(variants);
                    variantSourceStats.updateSampleStats(variants, null);  // TODO test
                }
            }
            logger.debug("another batch  of {} elements calculated. time: {}ms", strings.size(), System.currentTimeMillis() - start);
            if (variants.size() != 0) {
                logger.info("stats created up to position {}:{}", variants.get(variants.size()-1).getChromosome(), variants.get(variants.size()-1).getStart());
            } else {
                logger.info("task with empty batch");
            }
            return strings;
        }
    }

    public void loadStats(VariantDBAdaptor variantDBAdaptor, URI uri, StudyConfiguration studyConfiguration, QueryOptions options) throws IOException {

        URI variantStatsUri = Paths.get(uri.getPath() + VARIANT_STATS_SUFFIX).toUri();
        URI sourceStatsUri = Paths.get(uri.getPath() + SOURCE_STATS_SUFFIX).toUri();

        logger.info("starting stats loading from {} and {}", variantStatsUri, sourceStatsUri);
        long start = System.currentTimeMillis();

<<<<<<< HEAD
        loadVariantStats(variantDBAdaptor, variantStatsUri, studyConfiguration, options);
        loadSourceStats(variantDBAdaptor, sourceStatsUri, studyConfiguration, options);
=======
        loadVariantStats(variantDBAdaptor, variantStatsUri, options);
        logger.info("variant stats loaded, next is loading source stats");
        loadSourceStats(variantDBAdaptor, sourceStatsUri, options);
>>>>>>> ddbc2f26

        logger.info("finishing stats loading, time: {}ms", System.currentTimeMillis() - start);
    }
    public void loadVariantStats(VariantDBAdaptor variantDBAdaptor, URI uri, StudyConfiguration studyConfiguration, QueryOptions options) throws IOException {

        /** Open input streams **/
        Path variantInput = Paths.get(uri.getPath());
        InputStream variantInputStream;
        variantInputStream = new FileInputStream(variantInput.toFile());
        variantInputStream = new GZIPInputStream(variantInputStream);

        /** Initialize Json parse **/
        JsonParser parser = jsonFactory.createParser(variantInputStream);

        int batchSize = options.getInt(VariantStorageManager.BATCH_SIZE, 1000);
        ArrayList<VariantStatsWrapper> statsBatch = new ArrayList<>(batchSize);
        int writes = 0;
        int variantsNumber = 0;

        while (parser.nextToken() != null) {
            variantsNumber++;
            statsBatch.add(parser.readValueAs(VariantStatsWrapper.class));

            if (statsBatch.size() == batchSize) {
                QueryResult writeResult = variantDBAdaptor.updateStats(statsBatch, studyConfiguration, options);
                writes += writeResult.getNumResults();
                logger.info("stats loaded up to position {}:{}", statsBatch.get(statsBatch.size()-1).getChromosome(), statsBatch.get(statsBatch.size()-1).getPosition());
                statsBatch.clear();
            }
        }

        if (!statsBatch.isEmpty()) {
            QueryResult writeResult = variantDBAdaptor.updateStats(statsBatch, studyConfiguration, options);
            writes += writeResult.getNumResults();
            logger.info("stats loaded up to position {}:{}", statsBatch.get(statsBatch.size()-1).getChromosome(), statsBatch.get(statsBatch.size()-1).getPosition());
            statsBatch.clear();
        }

        if (writes < variantsNumber) {
            logger.warn("provided statistics of {} variants, but only {} were updated", variantsNumber, writes);
            logger.info("note: maybe those variants didn't had the proper study? maybe the new and the old stats were the same?");
        }

    }
    public void loadSourceStats(VariantDBAdaptor variantDBAdaptor, URI uri, StudyConfiguration studyConfiguration, QueryOptions options) throws IOException {

        /** Open input streams **/
        Path sourceInput = Paths.get(uri.getPath());
        InputStream sourceInputStream;
        sourceInputStream = new FileInputStream(sourceInput.toFile());
        sourceInputStream = new GZIPInputStream(sourceInputStream);

        /** Initialize Json parse **/
        JsonParser sourceParser = jsonFactory.createParser(sourceInputStream);

        VariantSourceStats variantSourceStats;
//        if (sourceParser.nextToken() != null) {
        variantSourceStats = sourceParser.readValueAs(VariantSourceStats.class);
//        }

        // TODO if variantSourceStats doesn't have studyId and fileId, create another with variantSource.getStudyId() and variantSource.getFileId()
        variantDBAdaptor.getVariantSourceDBAdaptor().updateSourceStats(variantSourceStats, studyConfiguration, options);

    }

    /**
     * check that all SampleIds are in the StudyConfiguration
     *
     */
    public List<Integer> checkAndUpdateStudyConfigurationCohorts(StudyConfiguration studyConfiguration,
                                                        Map<String, Set<String>> cohorts, Map<String, Integer> cohortIds)
            throws IOException {
        List<Integer> cohortIdList = new ArrayList<>();

        for (Map.Entry<String, Set<String>> entry : cohorts.entrySet()) {
            String cohortName = entry.getKey();
            Set<String> samples = entry.getValue();
            final int cohortId;

            if (cohortIds == null || cohortIds.isEmpty()) {
                //Auto-generate cohortId. Max CohortId + 1
                int maxCohortId = 0;
                for (int cid : studyConfiguration.getCohortIds().values()) {
                    if (cid > maxCohortId) {
                        maxCohortId = cid;
                    }
                }
                cohortId = maxCohortId + 1;
            } else {
                if (!cohortIds.containsKey(cohortName)) {
                    //ERROR Missing cohortId
                    throw new IOException("Missing cohortId for the cohort : " + cohortName);
                }
                cohortId = cohortIds.get(entry.getKey());
            }
            if (studyConfiguration.getCohortIds().containsKey(cohortName)) {
                //ERROR Duplicated cohortName
                throw new IOException("Duplicated cohortName " + cohortName + ":" + cohortId + ". Appears in the StudyConfiguration as " +
                        cohortName + ":" + studyConfiguration.getCohortIds().get(cohortName));
            }
            if (studyConfiguration.getCohortIds().containsValue(cohortId)) {
                //ERROR Duplicated cohortId
                throw new IOException("Duplicated cohortId " + cohortName + ":" + cohortId + ". Appears in the StudyConfiguration as " +
                        StudyConfiguration.inverseMap(studyConfiguration.getCohortIds()).get(cohortId) + ":" + cohortId);
            }

            Set<Integer> sampleIds = new HashSet<>();
            for (String sample : samples) {
                if (!studyConfiguration.getSampleIds().containsKey(sample)) {
                    //ERROR Sample not found
                    throw new IOException("Sample " + sample + " not found in the StudyConfiguration");
                } else {
                    sampleIds.add(studyConfiguration.getSampleIds().get(sample));
                }
            }
            if (sampleIds.size() != samples.size()) {
                throw new IOException("Duplicated samples in cohort " + cohortName + ":" + cohortId);
            }

            cohortIdList.add(cohortId);
            studyConfiguration.getCohortIds().put(cohortName, cohortId);
            studyConfiguration.getCohorts().put(cohortId, sampleIds);
        }
        return cohortIdList;
    }

}<|MERGE_RESOLUTION|>--- conflicted
+++ resolved
@@ -312,14 +312,9 @@
         logger.info("starting stats loading from {} and {}", variantStatsUri, sourceStatsUri);
         long start = System.currentTimeMillis();
 
-<<<<<<< HEAD
         loadVariantStats(variantDBAdaptor, variantStatsUri, studyConfiguration, options);
+        logger.info("variant stats loaded, next is loading source stats");
         loadSourceStats(variantDBAdaptor, sourceStatsUri, studyConfiguration, options);
-=======
-        loadVariantStats(variantDBAdaptor, variantStatsUri, options);
-        logger.info("variant stats loaded, next is loading source stats");
-        loadSourceStats(variantDBAdaptor, sourceStatsUri, options);
->>>>>>> ddbc2f26
 
         logger.info("finishing stats loading, time: {}ms", System.currentTimeMillis() - start);
     }
