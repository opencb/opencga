/*
 * Copyright 2015-2017 OpenCB
 *
 * Licensed under the Apache License, Version 2.0 (the "License");
 * you may not use this file except in compliance with the License.
 * You may obtain a copy of the License at
 *
 *     http://www.apache.org/licenses/LICENSE-2.0
 *
 * Unless required by applicable law or agreed to in writing, software
 * distributed under the License is distributed on an "AS IS" BASIS,
 * WITHOUT WARRANTIES OR CONDITIONS OF ANY KIND, either express or implied.
 * See the License for the specific language governing permissions and
 * limitations under the License.
 */

package org.opencb.opencga.storage.core.variant.stats;

import org.opencb.biodata.models.variant.metadata.Aggregation;
import org.opencb.biodata.tools.variant.stats.AggregationUtils;
import org.opencb.commons.datastore.core.ObjectMap;
import org.opencb.commons.datastore.core.Query;
import org.opencb.commons.datastore.core.QueryOptions;
import org.opencb.opencga.storage.core.exceptions.StorageEngineException;
import org.opencb.opencga.storage.core.metadata.VariantStorageMetadataManager;
import org.opencb.opencga.storage.core.metadata.models.TaskMetadata;
import org.opencb.opencga.storage.core.metadata.models.CohortMetadata;
import org.opencb.opencga.storage.core.metadata.models.StudyMetadata;
import org.opencb.opencga.storage.core.variant.VariantStorageEngine;
import org.opencb.opencga.storage.core.variant.adaptors.VariantField;
import org.opencb.opencga.storage.core.variant.adaptors.VariantQueryParam;
<<<<<<< HEAD
=======
import org.opencb.opencga.storage.core.variant.adaptors.VariantQueryUtils;
>>>>>>> 6c04fdf1
import org.slf4j.Logger;
import org.slf4j.LoggerFactory;

import java.io.IOException;
import java.util.*;
import java.util.stream.Collectors;

import static org.opencb.opencga.storage.core.variant.VariantStorageEngine.Options.STATS_DEFAULT_GENOTYPE;
import static org.opencb.opencga.storage.core.variant.adaptors.VariantQueryUtils.AND;
import static org.opencb.opencga.storage.core.variant.adaptors.VariantQueryUtils.NOT;

/**
 * Created on 02/12/16.
 *
 * @author Jacobo Coll &lt;jacobo167@gmail.com&gt;
 */
public abstract class VariantStatisticsManager {

    private static Logger logger = LoggerFactory.getLogger(VariantStatisticsManager.class);

    /**
     *
     * @param study     Study
     * @param cohorts   Cohorts to calculate stats
     * @param options   Other options
     *                  {@link org.opencb.opencga.storage.core.variant.VariantStorageEngine.Options#AGGREGATION_MAPPING_PROPERTIES}
     *                  {@link org.opencb.opencga.storage.core.variant.VariantStorageEngine.Options#OVERWRITE_STATS}
     *                  {@link org.opencb.opencga.storage.core.variant.VariantStorageEngine.Options#UPDATE_STATS}
     *                  {@link org.opencb.opencga.storage.core.variant.VariantStorageEngine.Options#LOAD_THREADS}
     *                  {@link org.opencb.opencga.storage.core.variant.VariantStorageEngine.Options#LOAD_BATCH_SIZE}
     *                  {@link org.opencb.opencga.storage.core.variant.adaptors.VariantQueryParam#REGION}
     *
     * @throws StorageEngineException      If there is any problem related with the StorageEngine
     * @throws IOException                  If there is any IO problem
     */
    public abstract void calculateStatistics(String study, List<String> cohorts, QueryOptions options)
            throws IOException, StorageEngineException;


    public void preCalculateStats(
            VariantStorageMetadataManager metadataManager, StudyMetadata studyMetadata, List<String> cohorts,
            boolean overwrite, boolean updateStats, ObjectMap options) throws StorageEngineException {

        Map<String, Set<String>> cohortsWithSamples = new HashMap<>();
        for (String cohort : cohorts) {
            CohortMetadata cohortMetadata = metadataManager.getCohortMetadata(studyMetadata.getId(), cohort);
            Set<String> samples = new HashSet<>();
            for (Integer sample : cohortMetadata.getSamples()) {
                samples.add(metadataManager.getSampleName(studyMetadata.getId(), sample));
            }
            cohortsWithSamples.put(cohortMetadata.getName(), samples);
        }
        preCalculateStats(metadataManager, studyMetadata, cohortsWithSamples, overwrite, updateStats, options);
    }

    public void preCalculateStats(
            VariantStorageMetadataManager metadataManager, StudyMetadata studyMetadata, Map<String, Set<String>> cohorts,
            boolean overwrite, boolean updateStats, ObjectMap options) throws StorageEngineException {

        Collection<Integer> cohortIds = metadataManager.registerCohorts(studyMetadata.getName(), cohorts).values();
<<<<<<< HEAD
        checkCohorts(metadataManager, studyMetadata, cohorts, overwrite, updateStats,
                getAggregation(studyMetadata.getAggregation(), options));
=======
        checkCohorts(metadataManager, studyMetadata, cohorts, overwrite, updateStats, getAggregation(studyMetadata, options));
>>>>>>> 6c04fdf1

        metadataManager.updateStudyMetadata(studyMetadata.getName(), sm -> {
            for (Integer cohortId : cohortIds) {
                metadataManager.updateCohortMetadata(studyMetadata.getId(), cohortId,
                        cohort -> cohort.setStatsStatus(TaskMetadata.Status.RUNNING));
            }
            return sm;
        });
    }

    public void postCalculateStats(
            VariantStorageMetadataManager metadataManager, StudyMetadata studyMetadata, Collection<String> cohorts, boolean error)
            throws StorageEngineException {

        TaskMetadata.Status status = error ? TaskMetadata.Status.ERROR : TaskMetadata.Status.READY;
        for (String cohortName : cohorts) {
            Integer cohortId = metadataManager.getCohortId(studyMetadata.getId(), cohortName);
            metadataManager.updateCohortMetadata(studyMetadata.getId(), cohortId,
                    cohort -> cohort.setStatsStatus(status));
        }
    }

    public static void checkAndUpdateCalculatedCohorts(
            VariantStorageMetadataManager metadataManager, StudyMetadata studyMetadata, Collection<String> cohorts, boolean updateStats)
            throws StorageEngineException {
        for (String cohortName : cohorts) {
//            if (cohortName.equals(VariantSourceEntry.DEFAULT_COHORT)) {
//                continue;
//            }
            int studyId = studyMetadata.getId();
            Integer cohortId = metadataManager.getCohortId(studyMetadata.getId(), cohortName);
            metadataManager.updateCohortMetadata(studyId, cohortId, cohort -> {
                if (cohort.isInvalid()) {
//                throw new IOException("Cohort \"" + cohortName + "\" stats already calculated and INVALID");
                    LoggerFactory.getLogger(VariantStatisticsManager.class)
                            .debug("Cohort \"" + cohortName + "\" stats calculated and INVALID. Set as calculated");
                }
                if (cohort.isStatsReady()) {
                    if (!updateStats) {
                        throw new StorageEngineException("Cohort \"" + cohortName + "\" stats already calculated");
                    }
<<<<<<< HEAD
                }
                cohort.setStatsStatus(TaskMetadata.Status.RUNNING);
                return cohort;
            });
        }
    }

    /*
     * Check that all SampleIds are in the StudyMetadata.
     * <p>
     * If some cohort does not have samples, reads the content from StudyMetadata.
     * If there is no cohortId for come cohort, reads the content from StudyMetadata or auto-generate a cohortId
     * If some cohort has a different number of samples, check if this cohort is invalid.
     * <p>
     * Do not update the "calculatedStats" array. Just check that the provided cohorts are not calculated or invalid.
     * <p>
     * new requirements:
     * * an empty cohort is not an error if the study is aggregated
     * * there may be several empty cohorts, not just the ALL, because there may be several aggregated files with different sets of
     * hidden samples.
     * * if a cohort is already calculated, it is not an error if overwrite was provided
     *
     */
    protected static List<Integer> checkCohorts(
            VariantStorageMetadataManager metadataManager, StudyMetadata studyMetadata, Map<String, Set<String>> cohorts,
            boolean overwrite, boolean updateStats, Aggregation aggregation) throws StorageEngineException {

        List<Integer> cohortIdList = new ArrayList<>();

        for (Map.Entry<String, Set<String>> entry : cohorts.entrySet()) {
            String cohortName = entry.getKey();
            Set<String> samples = entry.getValue();
            CohortMetadata cohort = metadataManager.getCohortMetadata(studyMetadata.getId(), cohortName);
            final int cohortId = cohort.getId();

            final Collection<Integer> sampleIds;
            if (samples == null || samples.isEmpty()) {
                //There are not provided samples for this cohort. Take samples from StudyMetadata
                boolean aggregated = AggregationUtils.isAggregated(aggregation);
                if (aggregated) {
                    samples = Collections.emptySet();
                    sampleIds = Collections.emptySet();
                } else {
                    sampleIds = cohort.getSamples();
                    if (sampleIds == null || sampleIds.isEmpty()) {
//                if (sampleIds == null || (sampleIds.isEmpty()
//                        && Aggregation.NONE.equals(studyMetadata.getAggregation()))) {
                        //ERROR: StudyMetadata does not have samples for this cohort, and it is not an aggregated study
                        throw new StorageEngineException("Cohort \"" + cohortName + "\" is empty");
                    }
                    samples = new HashSet<>();
                    for (Integer sampleId : sampleIds) {
                        samples.add(metadataManager.getSampleName(studyMetadata.getId(), sampleId));
                    }
                }
=======
                }
                cohort.setStatsStatus(TaskMetadata.Status.RUNNING);
                return cohort;
            });
        }
    }

    /*
     * Check that all SampleIds are in the StudyMetadata.
     * <p>
     * If some cohort does not have samples, reads the content from StudyMetadata.
     * If there is no cohortId for come cohort, reads the content from StudyMetadata or auto-generate a cohortId
     * If some cohort has a different number of samples, check if this cohort is invalid.
     * <p>
     * Do not update the "calculatedStats" array. Just check that the provided cohorts are not calculated or invalid.
     * <p>
     * new requirements:
     * * an empty cohort is not an error if the study is aggregated
     * * there may be several empty cohorts, not just the ALL, because there may be several aggregated files with different sets of
     * hidden samples.
     * * if a cohort is already calculated, it is not an error if overwrite was provided
     *
     */
    protected static List<Integer> checkCohorts(
            VariantStorageMetadataManager metadataManager, StudyMetadata studyMetadata, Map<String, Set<String>> cohorts,
            boolean overwrite, boolean updateStats, Aggregation aggregation) throws StorageEngineException {

        List<Integer> cohortIdList = new ArrayList<>();

        for (Map.Entry<String, Set<String>> entry : cohorts.entrySet()) {
            String cohortName = entry.getKey();
            Set<String> samples = entry.getValue();
            CohortMetadata cohort = metadataManager.getCohortMetadata(studyMetadata.getId(), cohortName);
            final int cohortId = cohort.getId();

            final Collection<Integer> sampleIds;
            if (samples == null || samples.isEmpty()) {
                //There are not provided samples for this cohort. Take samples from StudyMetadata
                boolean aggregated = AggregationUtils.isAggregated(aggregation);
                if (aggregated) {
                    samples = Collections.emptySet();
                    sampleIds = Collections.emptySet();
                } else {
                    sampleIds = cohort.getSamples();
                    if (sampleIds == null || sampleIds.isEmpty()) {
//                if (sampleIds == null || (sampleIds.isEmpty()
//                        && Aggregation.NONE.equals(studyMetadata.getAggregation()))) {
                        //ERROR: StudyMetadata does not have samples for this cohort, and it is not an aggregated study
                        throw new StorageEngineException("Cohort \"" + cohortName + "\" is empty");
                    }
                    samples = new HashSet<>();
                    for (Integer sampleId : sampleIds) {
                        samples.add(metadataManager.getSampleName(studyMetadata.getId(), sampleId));
                    }
                }
>>>>>>> 6c04fdf1
                cohorts.put(cohortName, samples);
            } else {
                sampleIds = new HashSet<>(samples.size());
                for (String sample : samples) {
                    Integer sampleId = metadataManager.getSampleId(studyMetadata.getId(), sample);
                    if (sampleId == null) {
                        //ERROR Sample not found
                        throw new StorageEngineException("Sample " + sample + " not found in the StudyMetadata");
                    } else {
                        sampleIds.add(sampleId);
                    }
                }
                if (sampleIds.size() != samples.size()) {
                    throw new StorageEngineException("Duplicated samples in cohort " + cohortName + ":" + cohortId);
                }

                if (!sampleIds.equals(new HashSet<>(cohort.getSamples()))) {
                    if (!cohort.isInvalid() && cohort.isStatsReady()) {
                        //If provided samples are different than the stored in the StudyMetadata, and the cohort was not invalid.
                        throw new StorageEngineException("Different samples in cohort " + cohortName + ":" + cohortId + ". "
                                + "Samples in the StudyMetadata: " + cohort.getSamples().size() + ". "
                                + "Samples provided " + samples.size() + ". Invalidate stats to continue.");
                    }
                }
<<<<<<< HEAD
            }

//            if (studyMetadata.getInvalidStats().contains(cohortId)) {
//                throw new IOException("Cohort \"" + cohortName + "\" stats already calculated and INVALID");
//            }
            if (cohort.isStatsReady()) {
                if (!overwrite) {
                    if (updateStats) {
                        logger.debug("Cohort \"" + cohortName + "\" stats already calculated. Calculate only for missing positions");
                    } else {
                        throw new StorageEngineException("Cohort \"" + cohortName + "\" stats already calculated");
                    }
                }
            }

=======
            }

//            if (studyMetadata.getInvalidStats().contains(cohortId)) {
//                throw new IOException("Cohort \"" + cohortName + "\" stats already calculated and INVALID");
//            }
            if (cohort.isStatsReady()) {
                if (!overwrite) {
                    if (updateStats) {
                        logger.debug("Cohort \"" + cohortName + "\" stats already calculated. Calculate only for missing positions");
                    } else {
                        throw new StorageEngineException("Cohort \"" + cohortName + "\" stats already calculated");
                    }
                }
            }

>>>>>>> 6c04fdf1
            cohortIdList.add(cohortId);
        }
        return cohortIdList;
    }

    public static QueryOptions buildIncludeExclude() {
        return new QueryOptions(QueryOptions.EXCLUDE, Arrays.asList(VariantField.ANNOTATION, VariantField.STUDIES_STATS));
    }

    public static Query buildInputQuery(VariantStorageMetadataManager metadataManager, StudyMetadata study,
                                        Collection<?> cohorts, boolean overwrite, boolean updateStats,
                                        ObjectMap options) {
        int studyId = study.getId();
        Query readerQuery = new Query(VariantQueryParam.STUDY.key(), studyId)
                .append(VariantQueryParam.INCLUDE_STUDY.key(), studyId);
        if (options.containsKey(VariantQueryParam.REGION.key())) {
            Object region = options.get(VariantQueryParam.REGION.key());
            readerQuery.put(VariantQueryParam.REGION.key(), region);
        }
        if (updateStats && !overwrite) {
            //Get all variants that not contain any of the required cohorts
            readerQuery.append(VariantQueryParam.COHORT.key(),
                    cohorts.stream().map((cohort) -> NOT + study.getName() + ":" + cohort).collect(Collectors
                            .joining(AND)));
        }

        Set<Integer> sampleIds = new HashSet<>();
        for (Object cohort : cohorts) {
            Integer cohortId = metadataManager.getCohortId(studyId, cohort);
            CohortMetadata cohortMetadata = metadataManager.getCohortMetadata(studyId, cohortId);
            sampleIds.addAll(cohortMetadata.getSamples());
<<<<<<< HEAD
        }

        readerQuery.put(VariantQueryParam.INCLUDE_SAMPLE.key(), sampleIds);
=======
        }

        readerQuery.put(VariantQueryParam.INCLUDE_SAMPLE.key(), sampleIds);
        if (isAggregated(study, options) || sampleIds.isEmpty()) {
            readerQuery.put(VariantQueryParam.INCLUDE_FILE.key(), VariantQueryUtils.ALL);
        }
>>>>>>> 6c04fdf1
        readerQuery.append(VariantQueryParam.INCLUDE_GENOTYPE.key(), true);
        readerQuery.append(VariantQueryParam.UNKNOWN_GENOTYPE.key(),
                getUnknownGenotype(options));
        return readerQuery;
    }

    protected static String getUnknownGenotype(ObjectMap options) {
        return options.getString(STATS_DEFAULT_GENOTYPE.key(), STATS_DEFAULT_GENOTYPE.defaultValue());
    }

    public static Properties getAggregationMappingProperties(QueryOptions options) {
        return options.get(VariantStorageEngine.Options.AGGREGATION_MAPPING_PROPERTIES.key(), Properties.class, null);
    }

<<<<<<< HEAD
    protected static Aggregation getAggregation(Aggregation aggregation, ObjectMap options) {
        return AggregationUtils.valueOf(options.getString(VariantStorageEngine.Options.AGGREGATED_TYPE.key(), aggregation.toString()));
=======
    protected static Aggregation getAggregation(StudyMetadata studyMetadata, ObjectMap options) {
        return AggregationUtils.valueOf(options.getString(VariantStorageEngine.Options.AGGREGATED_TYPE.key(),
                studyMetadata.getAggregation().toString()));
    }

    protected static boolean isAggregated(StudyMetadata studyMetadata, ObjectMap options) {
        return AggregationUtils.isAggregated(getAggregation(studyMetadata, options));
>>>>>>> 6c04fdf1
    }

}<|MERGE_RESOLUTION|>--- conflicted
+++ resolved
@@ -29,10 +29,7 @@
 import org.opencb.opencga.storage.core.variant.VariantStorageEngine;
 import org.opencb.opencga.storage.core.variant.adaptors.VariantField;
 import org.opencb.opencga.storage.core.variant.adaptors.VariantQueryParam;
-<<<<<<< HEAD
-=======
 import org.opencb.opencga.storage.core.variant.adaptors.VariantQueryUtils;
->>>>>>> 6c04fdf1
 import org.slf4j.Logger;
 import org.slf4j.LoggerFactory;
 
@@ -93,12 +90,7 @@
             boolean overwrite, boolean updateStats, ObjectMap options) throws StorageEngineException {
 
         Collection<Integer> cohortIds = metadataManager.registerCohorts(studyMetadata.getName(), cohorts).values();
-<<<<<<< HEAD
-        checkCohorts(metadataManager, studyMetadata, cohorts, overwrite, updateStats,
-                getAggregation(studyMetadata.getAggregation(), options));
-=======
         checkCohorts(metadataManager, studyMetadata, cohorts, overwrite, updateStats, getAggregation(studyMetadata, options));
->>>>>>> 6c04fdf1
 
         metadataManager.updateStudyMetadata(studyMetadata.getName(), sm -> {
             for (Integer cohortId : cohortIds) {
@@ -140,7 +132,6 @@
                     if (!updateStats) {
                         throw new StorageEngineException("Cohort \"" + cohortName + "\" stats already calculated");
                     }
-<<<<<<< HEAD
                 }
                 cohort.setStatsStatus(TaskMetadata.Status.RUNNING);
                 return cohort;
@@ -196,63 +187,6 @@
                         samples.add(metadataManager.getSampleName(studyMetadata.getId(), sampleId));
                     }
                 }
-=======
-                }
-                cohort.setStatsStatus(TaskMetadata.Status.RUNNING);
-                return cohort;
-            });
-        }
-    }
-
-    /*
-     * Check that all SampleIds are in the StudyMetadata.
-     * <p>
-     * If some cohort does not have samples, reads the content from StudyMetadata.
-     * If there is no cohortId for come cohort, reads the content from StudyMetadata or auto-generate a cohortId
-     * If some cohort has a different number of samples, check if this cohort is invalid.
-     * <p>
-     * Do not update the "calculatedStats" array. Just check that the provided cohorts are not calculated or invalid.
-     * <p>
-     * new requirements:
-     * * an empty cohort is not an error if the study is aggregated
-     * * there may be several empty cohorts, not just the ALL, because there may be several aggregated files with different sets of
-     * hidden samples.
-     * * if a cohort is already calculated, it is not an error if overwrite was provided
-     *
-     */
-    protected static List<Integer> checkCohorts(
-            VariantStorageMetadataManager metadataManager, StudyMetadata studyMetadata, Map<String, Set<String>> cohorts,
-            boolean overwrite, boolean updateStats, Aggregation aggregation) throws StorageEngineException {
-
-        List<Integer> cohortIdList = new ArrayList<>();
-
-        for (Map.Entry<String, Set<String>> entry : cohorts.entrySet()) {
-            String cohortName = entry.getKey();
-            Set<String> samples = entry.getValue();
-            CohortMetadata cohort = metadataManager.getCohortMetadata(studyMetadata.getId(), cohortName);
-            final int cohortId = cohort.getId();
-
-            final Collection<Integer> sampleIds;
-            if (samples == null || samples.isEmpty()) {
-                //There are not provided samples for this cohort. Take samples from StudyMetadata
-                boolean aggregated = AggregationUtils.isAggregated(aggregation);
-                if (aggregated) {
-                    samples = Collections.emptySet();
-                    sampleIds = Collections.emptySet();
-                } else {
-                    sampleIds = cohort.getSamples();
-                    if (sampleIds == null || sampleIds.isEmpty()) {
-//                if (sampleIds == null || (sampleIds.isEmpty()
-//                        && Aggregation.NONE.equals(studyMetadata.getAggregation()))) {
-                        //ERROR: StudyMetadata does not have samples for this cohort, and it is not an aggregated study
-                        throw new StorageEngineException("Cohort \"" + cohortName + "\" is empty");
-                    }
-                    samples = new HashSet<>();
-                    for (Integer sampleId : sampleIds) {
-                        samples.add(metadataManager.getSampleName(studyMetadata.getId(), sampleId));
-                    }
-                }
->>>>>>> 6c04fdf1
                 cohorts.put(cohortName, samples);
             } else {
                 sampleIds = new HashSet<>(samples.size());
@@ -277,7 +211,6 @@
                                 + "Samples provided " + samples.size() + ". Invalidate stats to continue.");
                     }
                 }
-<<<<<<< HEAD
             }
 
 //            if (studyMetadata.getInvalidStats().contains(cohortId)) {
@@ -293,23 +226,6 @@
                 }
             }
 
-=======
-            }
-
-//            if (studyMetadata.getInvalidStats().contains(cohortId)) {
-//                throw new IOException("Cohort \"" + cohortName + "\" stats already calculated and INVALID");
-//            }
-            if (cohort.isStatsReady()) {
-                if (!overwrite) {
-                    if (updateStats) {
-                        logger.debug("Cohort \"" + cohortName + "\" stats already calculated. Calculate only for missing positions");
-                    } else {
-                        throw new StorageEngineException("Cohort \"" + cohortName + "\" stats already calculated");
-                    }
-                }
-            }
-
->>>>>>> 6c04fdf1
             cohortIdList.add(cohortId);
         }
         return cohortIdList;
@@ -341,18 +257,12 @@
             Integer cohortId = metadataManager.getCohortId(studyId, cohort);
             CohortMetadata cohortMetadata = metadataManager.getCohortMetadata(studyId, cohortId);
             sampleIds.addAll(cohortMetadata.getSamples());
-<<<<<<< HEAD
-        }
-
-        readerQuery.put(VariantQueryParam.INCLUDE_SAMPLE.key(), sampleIds);
-=======
         }
 
         readerQuery.put(VariantQueryParam.INCLUDE_SAMPLE.key(), sampleIds);
         if (isAggregated(study, options) || sampleIds.isEmpty()) {
             readerQuery.put(VariantQueryParam.INCLUDE_FILE.key(), VariantQueryUtils.ALL);
         }
->>>>>>> 6c04fdf1
         readerQuery.append(VariantQueryParam.INCLUDE_GENOTYPE.key(), true);
         readerQuery.append(VariantQueryParam.UNKNOWN_GENOTYPE.key(),
                 getUnknownGenotype(options));
@@ -367,10 +277,6 @@
         return options.get(VariantStorageEngine.Options.AGGREGATION_MAPPING_PROPERTIES.key(), Properties.class, null);
     }
 
-<<<<<<< HEAD
-    protected static Aggregation getAggregation(Aggregation aggregation, ObjectMap options) {
-        return AggregationUtils.valueOf(options.getString(VariantStorageEngine.Options.AGGREGATED_TYPE.key(), aggregation.toString()));
-=======
     protected static Aggregation getAggregation(StudyMetadata studyMetadata, ObjectMap options) {
         return AggregationUtils.valueOf(options.getString(VariantStorageEngine.Options.AGGREGATED_TYPE.key(),
                 studyMetadata.getAggregation().toString()));
@@ -378,7 +284,6 @@
 
     protected static boolean isAggregated(StudyMetadata studyMetadata, ObjectMap options) {
         return AggregationUtils.isAggregated(getAggregation(studyMetadata, options));
->>>>>>> 6c04fdf1
     }
 
 }