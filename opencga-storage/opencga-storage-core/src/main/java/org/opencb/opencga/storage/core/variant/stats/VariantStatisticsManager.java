/*
 * Copyright 2015 OpenCB
 *
 * Licensed under the Apache License, Version 2.0 (the "License");
 * you may not use this file except in compliance with the License.
 * You may obtain a copy of the License at
 *
 *     http://www.apache.org/licenses/LICENSE-2.0
 *
 * Unless required by applicable law or agreed to in writing, software
 * distributed under the License is distributed on an "AS IS" BASIS,
 * WITHOUT WARRANTIES OR CONDITIONS OF ANY KIND, either express or implied.
 * See the License for the specific language governing permissions and
 * limitations under the License.
 */

package org.opencb.opencga.storage.core.variant.stats;

import com.fasterxml.jackson.core.JsonFactory;
import com.fasterxml.jackson.core.JsonParser;
import com.fasterxml.jackson.core.JsonProcessingException;
import com.fasterxml.jackson.databind.ObjectMapper;
import com.fasterxml.jackson.databind.ObjectWriter;
import org.opencb.biodata.models.variant.Variant;
import org.opencb.biodata.models.variant.VariantSourceEntry;
import org.opencb.biodata.models.variant.stats.VariantSourceStats;
import org.opencb.biodata.models.variant.stats.VariantStats;
import org.opencb.commons.run.ParallelTaskRunner;
import org.opencb.datastore.core.QueryOptions;
import org.opencb.datastore.core.QueryResult;
import org.opencb.opencga.storage.core.StudyConfiguration;
import org.opencb.opencga.storage.core.runner.StringDataWriter;
import org.opencb.opencga.storage.core.variant.VariantStorageManager;
import org.opencb.opencga.storage.core.variant.adaptors.VariantDBAdaptor;
import org.opencb.opencga.storage.core.variant.io.VariantDBReader;
import org.opencb.opencga.storage.core.variant.io.json.VariantStatsJsonMixin;
import org.slf4j.Logger;
import org.slf4j.LoggerFactory;

import java.io.*;
import java.net.URI;
import java.nio.file.Path;
import java.nio.file.Paths;
import java.util.*;
import java.util.zip.GZIPInputStream;
import java.util.zip.GZIPOutputStream;

/**
 * Created by jmmut on 12/02/15.
 */
public class VariantStatisticsManager {

    private String VARIANT_STATS_SUFFIX = ".variants.stats.json.gz";
    private String SOURCE_STATS_SUFFIX = ".source.stats.json.gz";
    private final JsonFactory jsonFactory;
    private ObjectMapper jsonObjectMapper;
    protected static Logger logger = LoggerFactory.getLogger(VariantStatisticsManager.class);

    public VariantStatisticsManager() {
        jsonFactory = new JsonFactory();
        jsonObjectMapper = new ObjectMapper(jsonFactory);
        jsonObjectMapper.addMixInAnnotations(VariantStats.class, VariantStatsJsonMixin.class);
    }

    /**
     * retrieves batches of Variants, delegates to obtain VariantStatsWrappers from those Variants, and writes them to the output URI.
     *
     * @param variantDBAdaptor to obtain the Variants
     * @param output where to write the VariantStats
<<<<<<< HEAD
     * @param cohorts cohorts (subsets) of the samples. key: cohort name, value: list of sample names.
     * @param options filters to the query, batch size, number of threads to use...
=======
     * @param samples cohorts (subsets) of the samples. key: cohort name, value: list of sample names.
     * @param options VariantSource, filters to the query, batch size, number of threads to use...
>>>>>>> 435eacdf
     *
     * @return outputUri prefix for the file names (without the "._type_.stats.json.gz")
     * @throws IOException
     */
    public URI legacyCreateStats(VariantDBAdaptor variantDBAdaptor, URI output, Map<String, Set<String>> cohorts, StudyConfiguration studyConfiguration, QueryOptions options) throws IOException {

        /** Open output streams **/
        Path fileVariantsPath = Paths.get(output.getPath() + VARIANT_STATS_SUFFIX);
        OutputStream outputVariantsStream = getOutputStream(fileVariantsPath, options);
//        PrintWriter printWriter = new PrintWriter(getOutputStream(fileVariantsPath, options));

        Path fileSourcePath = Paths.get(output.getPath() + SOURCE_STATS_SUFFIX);
        OutputStream outputSourceStream = getOutputStream(fileSourcePath, options);

        /** Initialize Json serializer **/
        ObjectWriter variantsWriter = jsonObjectMapper.writerFor(VariantStatsWrapper.class);
        ObjectWriter sourceWriter = jsonObjectMapper.writerFor(VariantSourceStats.class);

        /** Variables for statistics **/
<<<<<<< HEAD
        int batchSize = options.getInt(VariantStorageManager.BATCH_SIZE, 1000); // future optimization, threads, etc
        boolean overwrite = options.getBoolean(VariantStorageManager.OVERWRITE_STATS, false);
        List<Variant> variantBatch = new ArrayList<>(batchSize);
        int retrievedVariants = 0;
        String fileId = options.getString(VariantStorageManager.FILE_ID);   //TODO: Change to int value
        String studyId = studyConfiguration.getStudyId() + "";                //TODO: Change to int value
//        VariantSource variantSource = options.get(VariantStorageManager.VARIANT_SOURCE, VariantSource.class);   // TODO Is this retrievable from the adaptor?
        VariantSourceStats variantSourceStats = new VariantSourceStats(fileId, studyId);
=======
        VariantSource variantSource = options.get(VariantStorageManager.VARIANT_SOURCE, VariantSource.class);   // TODO Is this retrievable from the adaptor?
        VariantSourceStats variantSourceStats = new VariantSourceStats(variantSource.getFileId(), variantSource.getStudyId());
        options.put(VariantDBAdaptor.STUDIES, Collections.singletonList(variantSource.getStudyId()));
        options.put(VariantDBAdaptor.FILES, Collections.singletonList(variantSource.getFileId())); // query just the asked file

        int batchSize = 1000;  // future optimization, threads, etc
        boolean overwrite = false;
        batchSize = options.getInt(BATCH_SIZE, batchSize);
        overwrite = options.getBoolean(VariantStorageManager.OVERWRITE_STATS, overwrite);

        List<Variant> variantBatch = new ArrayList<>(batchSize);
        int retrievedVariants = 0;
>>>>>>> 435eacdf
        VariantStatisticsCalculator variantStatisticsCalculator = new VariantStatisticsCalculator(overwrite);
        boolean defaultCohortAbsent = false;

        logger.info("starting stats calculation");
        long start = System.currentTimeMillis();

        Iterator<Variant> iterator = obtainIterator(variantDBAdaptor, options);
        while (iterator.hasNext()) {
            Variant variant = iterator.next();
            retrievedVariants++;
            variantBatch.add(variant);
//            variantBatch.add(filterSample(variant, samples));

            if (variantBatch.size() == batchSize) {
                List<VariantStatsWrapper> variantStatsWrappers = variantStatisticsCalculator.calculateBatch(variantBatch, studyId, fileId, cohorts);

                for (VariantStatsWrapper variantStatsWrapper : variantStatsWrappers) {
                    outputVariantsStream.write(variantsWriter.writeValueAsBytes(variantStatsWrapper));
                    if (variantStatsWrapper.getCohortStats().get(VariantSourceEntry.DEFAULT_COHORT) == null) {
                        defaultCohortAbsent = true;
                    }
                }

                // we don't want to overwrite file stats regarding all samples with stats about a subset of samples. Maybe if we change VariantSource.stats to a map with every subset...
                if (!defaultCohortAbsent) {
                    variantSourceStats.updateFileStats(variantBatch);
                    variantSourceStats.updateSampleStats(variantBatch, null);  // TODO test
                }
                logger.info("stats created up to position {}:{}", variantBatch.get(variantBatch.size()-1).getChromosome(), variantBatch.get(variantBatch.size()-1).getStart());
                variantBatch.clear();
            }
        }

        if (variantBatch.size() != 0) {
            List<VariantStatsWrapper> variantStatsWrappers = variantStatisticsCalculator.calculateBatch(variantBatch, studyId, fileId, cohorts);
            for (VariantStatsWrapper variantStatsWrapper : variantStatsWrappers) {
                outputVariantsStream.write(variantsWriter.writeValueAsBytes(variantStatsWrapper));
                    if (variantStatsWrapper.getCohortStats().get(VariantSourceEntry.DEFAULT_COHORT) == null) {
                        defaultCohortAbsent = true;
                    }
            }

            if (!defaultCohortAbsent) {
                variantSourceStats.updateFileStats(variantBatch);
                variantSourceStats.updateSampleStats(variantBatch, null);  // TODO test
            }
            logger.info("stats created up to position {}:{}", variantBatch.get(variantBatch.size()-1).getChromosome(), variantBatch.get(variantBatch.size()-1).getStart());
            variantBatch.clear();
        }
        logger.info("finishing stats calculation, time: {}ms", System.currentTimeMillis() - start);
        if (variantStatisticsCalculator.getSkippedFiles() != 0) {
            logger.warn("the sources in {} (of {}) variants were not found, and therefore couldn't run its stats", variantStatisticsCalculator.getSkippedFiles(), retrievedVariants);
            logger.info("note: maybe the file-id and study-id were not correct?");
        }
        if (variantStatisticsCalculator.getSkippedFiles() == retrievedVariants) {
            throw new IllegalArgumentException("given fileId and studyId were not found in any variant. Nothing to write.");
        }
        outputSourceStream.write(sourceWriter.writeValueAsBytes(variantSourceStats));
        outputVariantsStream.close();
        outputSourceStream.close();
        return output;
    }
    private OutputStream getOutputStream(Path filePath, QueryOptions options) throws IOException {
        OutputStream outputStream = new FileOutputStream(filePath.toFile());
        logger.info("will write stats to {}", filePath);
        if(filePath.toString().endsWith(".gz")) {
            outputStream = new GZIPOutputStream(outputStream);
        }
        return outputStream;
    }

    /** Gets iterator from OpenCGA Variant database. **/
    private Iterator<Variant> obtainIterator(VariantDBAdaptor variantDBAdaptor, QueryOptions options) {

        QueryOptions iteratorQueryOptions = new QueryOptions();
        if(options != null) { //Parse query options
            iteratorQueryOptions = options;
        }

        // TODO rethink this way to refer to the Variant fields (through DBObjectToVariantConverter)
        List<String> include = Arrays.asList("chromosome", "start", "end", "alternative", "reference", "sourceEntries");
        iteratorQueryOptions.add("include", include);

        return variantDBAdaptor.iterator(iteratorQueryOptions);
    }

    /**
     * retrieves batches of Variants, delegates to obtain VariantStatsWrappers from those Variants, and writes them to the output URI.
     *
     * @param variantDBAdaptor to obtain the Variants
     * @param output where to write the VariantStats
     * @param samples cohorts (subsets) of the samples. key: cohort name, value: list of sample names.
     * @param options (mandatory) fileId, (optional) filters to the query, batch size, number of threads to use...
     *
     * @return outputUri prefix for the file names (without the "._type_.stats.json.gz")
     * @throws IOException
     */
    public URI createStats(VariantDBAdaptor variantDBAdaptor, URI output, Map<String, Set<String>> samples, StudyConfiguration studyConfiguration, QueryOptions options) throws Exception {
        int numTasks = 6;
        int batchSize = 100;  // future optimization, threads, etc
        boolean overwrite = false;
        String fileId;
        if(options != null) { //Parse query options
            batchSize = options.getInt(VariantStorageManager.BATCH_SIZE, batchSize);
            numTasks = options.getInt(VariantStorageManager.LOAD_THREADS, numTasks);
            overwrite = options.getBoolean(VariantStorageManager.OVERWRITE_STATS, overwrite);
            fileId = options.getString(VariantStorageManager.FILE_ID);
        } else {
            logger.error("missing required fileId in QueryOptions");
            throw new Exception("createStats: need a fileId to calculate stats from.");
        }

        VariantSourceStats variantSourceStats = new VariantSourceStats(fileId, Integer.toString(studyConfiguration.getStudyId()));


       // reader, tasks and writer
        VariantDBReader reader = new VariantDBReader(studyConfiguration, variantDBAdaptor, options);
        List<ParallelTaskRunner.Task<Variant, String>> tasks = new ArrayList<>(numTasks);
        for (int i = 0; i < numTasks; i++) {
            tasks.add(new VariantStatsWrapperTask(overwrite, samples, studyConfiguration, fileId, variantSourceStats));
        }
        Path variantStatsPath = Paths.get(output.getPath() + VARIANT_STATS_SUFFIX);
        logger.info("will write stats to {}", variantStatsPath);
        StringDataWriter writer = new StringDataWriter(variantStatsPath);
        
        // runner 
        ParallelTaskRunner.Config config = new ParallelTaskRunner.Config(numTasks, batchSize, numTasks*2, false);
        ParallelTaskRunner runner = new ParallelTaskRunner<>(reader, tasks, writer, config);

        logger.info("starting stats creation");
        long start = System.currentTimeMillis();
        runner.run();
        logger.info("finishing stats creation, time: {}ms", System.currentTimeMillis() - start);

        // source stats
        Path fileSourcePath = Paths.get(output.getPath() + SOURCE_STATS_SUFFIX);
        OutputStream outputSourceStream = getOutputStream(fileSourcePath, options);
        ObjectWriter sourceWriter = jsonObjectMapper.writerFor(VariantSourceStats.class);
        outputSourceStream.write(sourceWriter.writeValueAsBytes(variantSourceStats));
        outputSourceStream.close();

        return output;
    }

    class VariantStatsWrapperTask implements ParallelTaskRunner.Task<Variant, String> {

        private boolean overwrite;
        private Map<String, Set<String>> samples;
        private StudyConfiguration studyConfiguration;
        private String fileId;
        private ObjectMapper jsonObjectMapper;
        private ObjectWriter variantsWriter;
        private VariantSourceStats variantSourceStats;

        public VariantStatsWrapperTask(boolean overwrite, Map<String, Set<String>> samples,
                                       StudyConfiguration studyConfiguration, String fileId,
                                       VariantSourceStats variantSourceStats) {
            this.overwrite = overwrite;
            this.samples = samples;
            this.studyConfiguration = studyConfiguration;
            this.fileId = fileId;
            jsonObjectMapper = new ObjectMapper(new JsonFactory());
            variantsWriter = jsonObjectMapper.writerFor(VariantStatsWrapper.class);
            this.variantSourceStats = variantSourceStats;
        }

        @Override
        public List<String> apply(List<Variant> variants) {

            List<String> strings = new ArrayList<>(variants.size());
            boolean defaultCohortAbsent = false;

            VariantStatisticsCalculator variantStatisticsCalculator = new VariantStatisticsCalculator(overwrite);
            List<VariantStatsWrapper> variantStatsWrappers = variantStatisticsCalculator.calculateBatch(variants, studyConfiguration.getStudyId()+"", fileId, samples);

            long start = System.currentTimeMillis();
            for (VariantStatsWrapper variantStatsWrapper : variantStatsWrappers) {
                try {
                    strings.add(variantsWriter.writeValueAsString(variantStatsWrapper));
                    if (variantStatsWrapper.getCohortStats().get(VariantSourceEntry.DEFAULT_COHORT) == null) {
                        defaultCohortAbsent = true;
                    }
                } catch (JsonProcessingException e) {
                    e.printStackTrace();
                }
            }
            // we don't want to overwrite file stats regarding all samples with stats about a subset of samples. Maybe if we change VariantSource.stats to a map with every subset...
            if (!defaultCohortAbsent) {
                synchronized (variantSourceStats) {
                    variantSourceStats.updateFileStats(variants);
                    variantSourceStats.updateSampleStats(variants, null);  // TODO test
                }
            }
            logger.debug("another batch  of {} elements calculated. time: {}ms", strings.size(), System.currentTimeMillis() - start);
            if (variants.size() != 0) {
                logger.info("stats created up to position {}:{}", variants.get(variants.size()-1).getChromosome(), variants.get(variants.size()-1).getStart());
            } else {
                logger.info("task with empty batch");
            }
            return strings;
        }
    }

    public void loadStats(VariantDBAdaptor variantDBAdaptor, URI uri, StudyConfiguration studyConfiguration, QueryOptions options) throws IOException {

        URI variantStatsUri = Paths.get(uri.getPath() + VARIANT_STATS_SUFFIX).toUri();
        URI sourceStatsUri = Paths.get(uri.getPath() + SOURCE_STATS_SUFFIX).toUri();

        logger.info("starting stats loading from {} and {}", variantStatsUri, sourceStatsUri);
        long start = System.currentTimeMillis();

        loadVariantStats(variantDBAdaptor, variantStatsUri, studyConfiguration, options);
        loadSourceStats(variantDBAdaptor, sourceStatsUri, studyConfiguration, options);

        logger.info("finishing stats loading, time: {}ms", System.currentTimeMillis() - start);
    }
    public void loadVariantStats(VariantDBAdaptor variantDBAdaptor, URI uri, StudyConfiguration studyConfiguration, QueryOptions options) throws IOException {

        /** Open input streams **/
        Path variantInput = Paths.get(uri.getPath());
        InputStream variantInputStream;
        variantInputStream = new FileInputStream(variantInput.toFile());
        variantInputStream = new GZIPInputStream(variantInputStream);

        /** Initialize Json parse **/
        JsonParser parser = jsonFactory.createParser(variantInputStream);

        int batchSize = options.getInt(VariantStorageManager.BATCH_SIZE, 1000);
        ArrayList<VariantStatsWrapper> statsBatch = new ArrayList<>(batchSize);
        int writes = 0;
        int variantsNumber = 0;

        while (parser.nextToken() != null) {
            variantsNumber++;
            statsBatch.add(parser.readValueAs(VariantStatsWrapper.class));

            if (statsBatch.size() == batchSize) {
                QueryResult writeResult = variantDBAdaptor.updateStats(statsBatch, studyConfiguration, options);
                writes += writeResult.getNumResults();
                logger.info("stats loaded up to position {}:{}", statsBatch.get(statsBatch.size()-1).getChromosome(), statsBatch.get(statsBatch.size()-1).getPosition());
                statsBatch.clear();
            }
        }

        if (!statsBatch.isEmpty()) {
            QueryResult writeResult = variantDBAdaptor.updateStats(statsBatch, studyConfiguration, options);
            writes += writeResult.getNumResults();
            logger.info("stats loaded up to position {}:{}", statsBatch.get(statsBatch.size()-1).getChromosome(), statsBatch.get(statsBatch.size()-1).getPosition());
            statsBatch.clear();
        }

        if (writes < variantsNumber) {
            logger.warn("provided statistics of {} variants, but only {} were updated", variantsNumber, writes);
            logger.info("note: maybe those variants didn't had the proper study? maybe the new and the old stats were the same?");
        }

    }
    public void loadSourceStats(VariantDBAdaptor variantDBAdaptor, URI uri, StudyConfiguration studyConfiguration, QueryOptions options) throws IOException {

        /** Open input streams **/
        Path sourceInput = Paths.get(uri.getPath());
        InputStream sourceInputStream;
        sourceInputStream = new FileInputStream(sourceInput.toFile());
        sourceInputStream = new GZIPInputStream(sourceInputStream);

        /** Initialize Json parse **/
        JsonParser sourceParser = jsonFactory.createParser(sourceInputStream);

        VariantSourceStats variantSourceStats;
//        if (sourceParser.nextToken() != null) {
        variantSourceStats = sourceParser.readValueAs(VariantSourceStats.class);
//        }

        // TODO if variantSourceStats doesn't have studyId and fileId, create another with variantSource.getStudyId() and variantSource.getFileId()
        variantDBAdaptor.getVariantSourceDBAdaptor().updateSourceStats(variantSourceStats, studyConfiguration, options);

    }

    /**
     * check that all SampleIds are in the StudyConfiguration
     *
     */
    public List<Integer> checkAndUpdateStudyConfigurationCohorts(StudyConfiguration studyConfiguration,
                                                        Map<String, Set<String>> cohorts, Map<String, Integer> cohortIds)
            throws IOException {
        List<Integer> cohortIdList = new ArrayList<>();

        for (Map.Entry<String, Set<String>> entry : cohorts.entrySet()) {
            String cohortName = entry.getKey();
            Set<String> samples = entry.getValue();
            final int cohortId;

            if (cohortIds == null || cohortIds.isEmpty()) {
                //Auto-generate cohortId. Max CohortId + 1
                int maxCohortId = 0;
                for (int cid : studyConfiguration.getCohortIds().values()) {
                    if (cid > maxCohortId) {
                        maxCohortId = cid;
                    }
                }
                cohortId = maxCohortId + 1;
            } else {
                if (!cohortIds.containsKey(cohortName)) {
                    //ERROR Missing cohortId
                    throw new IOException("Missing cohortId for the cohort : " + cohortName);
                }
                cohortId = cohortIds.get(entry.getKey());
            }
            if (studyConfiguration.getCohortIds().containsKey(cohortName)) {
                //ERROR Duplicated cohortName
                throw new IOException("Duplicated cohortName " + cohortName + ":" + cohortId + ". Appears in the StudyConfiguration as " +
                        cohortName + ":" + studyConfiguration.getCohortIds().get(cohortName));
            }
            if (studyConfiguration.getCohortIds().containsValue(cohortId)) {
                //ERROR Duplicated cohortId
                throw new IOException("Duplicated cohortId " + cohortName + ":" + cohortId + ". Appears in the StudyConfiguration as " +
                        StudyConfiguration.inverseMap(studyConfiguration.getCohortIds()).get(cohortId) + ":" + cohortId);
            }

            Set<Integer> sampleIds = new HashSet<>();
            for (String sample : samples) {
                if (!studyConfiguration.getSampleIds().containsKey(sample)) {
                    //ERROR Sample not found
                    throw new IOException("Sample " + sample + " not found in the StudyConfiguration");
                } else {
                    sampleIds.add(studyConfiguration.getSampleIds().get(sample));
                }
            }
            if (sampleIds.size() != samples.size()) {
                throw new IOException("Duplicated samples in cohort " + cohortName + ":" + cohortId);
            }

            cohortIdList.add(cohortId);
            studyConfiguration.getCohortIds().put(cohortName, cohortId);
            studyConfiguration.getCohorts().put(cohortId, sampleIds);
        }
        return cohortIdList;
    }

}<|MERGE_RESOLUTION|>--- conflicted
+++ resolved
@@ -67,13 +67,8 @@
      *
      * @param variantDBAdaptor to obtain the Variants
      * @param output where to write the VariantStats
-<<<<<<< HEAD
      * @param cohorts cohorts (subsets) of the samples. key: cohort name, value: list of sample names.
      * @param options filters to the query, batch size, number of threads to use...
-=======
-     * @param samples cohorts (subsets) of the samples. key: cohort name, value: list of sample names.
-     * @param options VariantSource, filters to the query, batch size, number of threads to use...
->>>>>>> 435eacdf
      *
      * @return outputUri prefix for the file names (without the "._type_.stats.json.gz")
      * @throws IOException
@@ -93,7 +88,6 @@
         ObjectWriter sourceWriter = jsonObjectMapper.writerFor(VariantSourceStats.class);
 
         /** Variables for statistics **/
-<<<<<<< HEAD
         int batchSize = options.getInt(VariantStorageManager.BATCH_SIZE, 1000); // future optimization, threads, etc
         boolean overwrite = options.getBoolean(VariantStorageManager.OVERWRITE_STATS, false);
         List<Variant> variantBatch = new ArrayList<>(batchSize);
@@ -102,20 +96,11 @@
         String studyId = studyConfiguration.getStudyId() + "";                //TODO: Change to int value
 //        VariantSource variantSource = options.get(VariantStorageManager.VARIANT_SOURCE, VariantSource.class);   // TODO Is this retrievable from the adaptor?
         VariantSourceStats variantSourceStats = new VariantSourceStats(fileId, studyId);
-=======
-        VariantSource variantSource = options.get(VariantStorageManager.VARIANT_SOURCE, VariantSource.class);   // TODO Is this retrievable from the adaptor?
-        VariantSourceStats variantSourceStats = new VariantSourceStats(variantSource.getFileId(), variantSource.getStudyId());
-        options.put(VariantDBAdaptor.STUDIES, Collections.singletonList(variantSource.getStudyId()));
-        options.put(VariantDBAdaptor.FILES, Collections.singletonList(variantSource.getFileId())); // query just the asked file
-
-        int batchSize = 1000;  // future optimization, threads, etc
-        boolean overwrite = false;
-        batchSize = options.getInt(BATCH_SIZE, batchSize);
-        overwrite = options.getBoolean(VariantStorageManager.OVERWRITE_STATS, overwrite);
-
-        List<Variant> variantBatch = new ArrayList<>(batchSize);
-        int retrievedVariants = 0;
->>>>>>> 435eacdf
+
+        options.put(VariantDBAdaptor.STUDIES, Collections.singletonList(studyId));
+        options.put(VariantDBAdaptor.FILES, Collections.singletonList(fileId)); // query just the asked file
+
+
         VariantStatisticsCalculator variantStatisticsCalculator = new VariantStatisticsCalculator(overwrite);
         boolean defaultCohortAbsent = false;
 
