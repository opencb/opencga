package org.opencb.opencga.storage.core.variant.transform;

import htsjdk.variant.vcf.VCFHeader;
import htsjdk.variant.vcf.VCFHeaderVersion;
import org.opencb.biodata.models.variant.Variant;
import org.opencb.biodata.models.variant.VariantFactory;
import org.opencb.biodata.models.variant.VariantSource;
import org.opencb.biodata.models.variant.avro.VariantAvro;
import org.opencb.biodata.tools.variant.stats.VariantGlobalStatsCalculator;
import org.opencb.hpg.bigdata.core.io.avro.AvroEncoder;

import java.io.IOException;
import java.nio.ByteBuffer;
import java.nio.file.Path;
import java.util.ArrayList;
import java.util.List;

/**
 * Created on 01/10/15.
 *
 * @author Jacobo Coll &lt;jacobo167@gmail.com&gt;
 */
public class VariantAvroTransformTask extends VariantTransformTask<ByteBuffer> {

<<<<<<< HEAD
    private final VariantFactory factory;
    private final VariantSource source;
    private final AvroEncoder<VariantAvro> encoder;
    private boolean includeSrc = false;

    private final VCFCodec vcfCodec;
    private final VariantContextToVariantConverter converter;
    private final VariantNormalizer normalizer;
    private final Path outputFileJsonFile;
    private final VariantGlobalStatsCalculator variantStatsTask;

    protected final Logger logger = LoggerFactory.getLogger(VariantAvroTransformTask.class);

    public VariantAvroTransformTask(VariantFactory factory,
                                    VariantSource source, Path outputFileJsonFile, VariantGlobalStatsCalculator variantStatsTask) {
        this.factory = factory;
        this.source = source;
        this.outputFileJsonFile = outputFileJsonFile;
        this.variantStatsTask = variantStatsTask;

        this.vcfCodec = null;
        this.converter = null;
        this.normalizer = null;
=======
    protected final AvroEncoder<VariantAvro> encoder;

    public VariantAvroTransformTask(VariantFactory factory, VariantSource source, Path outputFileJsonFile, VariantGlobalStatsCalculator variantStatsTask, boolean includesrc) {
        super(factory, source, outputFileJsonFile, variantStatsTask, includesrc);
>>>>>>> 31e29d09
        this.encoder = new AvroEncoder<>(VariantAvro.getClassSchema());
    }

    public VariantAvroTransformTask(VCFHeader header, VCFHeaderVersion version, VariantSource source, Path outputFileJsonFile, VariantGlobalStatsCalculator variantStatsTask, boolean includeSrc) {
        super(header, version, source, outputFileJsonFile, variantStatsTask, includeSrc);
        this.encoder = new AvroEncoder<>(VariantAvro.getClassSchema());
    }


    @Override
<<<<<<< HEAD
    public List<ByteBuffer> apply(List<String> batch) {
        List<VariantAvro> avros = new ArrayList<>(batch.size());
        logger.debug("Transforming {} lines", batch.size());
        if (factory != null) {
            for (String line : batch) {
                if (line.startsWith("#") || line.trim().isEmpty()) {
                    continue;
                }
                List<Variant> variants;
                try {
                    variants = factory.create(source, line);
                } catch (NotAVariantException e1) {
                    variants = Collections.emptyList();
                } catch (Exception e) {
                    logger.error("Error parsing line: {}", line);
                    throw e;
                }
                for (Variant variant : variants) {
                    try {
                        if (!includeSrc) {
                            for (StudyEntry studyEntry : variant.getStudies()) {
                                for (FileEntry fileEntry : studyEntry.getFiles()) {
                                    if (fileEntry.getAttributes().containsKey(VariantVcfFactory.SRC)) {
                                        fileEntry.getAttributes().remove(VariantVcfFactory.SRC);
                                    }
                                }
                            }
                        }
                        avros.add(variant.getImpl());
                    } catch (Exception e) {
                        logger.error("Error parsing line: {}", line);
                        throw new RuntimeException(e);
                    }
                }
                variantStatsTask.apply(variants);
            }
        } else {
            List<VariantContext> variantContexts = new ArrayList<>(batch.size());
            for (String line : batch) {
                if (line.startsWith("#") || line.trim().isEmpty()) {
                    continue;
                }
                variantContexts.add(vcfCodec.decode(line));
            }

            List<Variant> variants = converter.apply(variantContexts);
            List<Variant> normalizedVariants = normalizer.apply(variants);
            variantStatsTask.apply(normalizedVariants);

            for (Variant normalizedVariant : normalizedVariants) {
                avros.add(normalizedVariant.getImpl());
            }
        }

=======
    protected List<ByteBuffer> encodeVariants(List<Variant> variants) {
        List<VariantAvro> avros = new ArrayList<>(variants.size());
        variants.forEach(variant -> avros.add(variant.getImpl()));
>>>>>>> 31e29d09
        List<ByteBuffer> encoded;
        try {
            encoded = encoder.encode(avros);
        } catch (IOException e) {
            throw new RuntimeException(e);
        }
        return encoded;
    }
}<|MERGE_RESOLUTION|>--- conflicted
+++ resolved
@@ -22,106 +22,25 @@
  */
 public class VariantAvroTransformTask extends VariantTransformTask<ByteBuffer> {
 
-<<<<<<< HEAD
-    private final VariantFactory factory;
-    private final VariantSource source;
-    private final AvroEncoder<VariantAvro> encoder;
-    private boolean includeSrc = false;
-
-    private final VCFCodec vcfCodec;
-    private final VariantContextToVariantConverter converter;
-    private final VariantNormalizer normalizer;
-    private final Path outputFileJsonFile;
-    private final VariantGlobalStatsCalculator variantStatsTask;
-
-    protected final Logger logger = LoggerFactory.getLogger(VariantAvroTransformTask.class);
-
-    public VariantAvroTransformTask(VariantFactory factory,
-                                    VariantSource source, Path outputFileJsonFile, VariantGlobalStatsCalculator variantStatsTask) {
-        this.factory = factory;
-        this.source = source;
-        this.outputFileJsonFile = outputFileJsonFile;
-        this.variantStatsTask = variantStatsTask;
-
-        this.vcfCodec = null;
-        this.converter = null;
-        this.normalizer = null;
-=======
     protected final AvroEncoder<VariantAvro> encoder;
 
-    public VariantAvroTransformTask(VariantFactory factory, VariantSource source, Path outputFileJsonFile, VariantGlobalStatsCalculator variantStatsTask, boolean includesrc) {
+    public VariantAvroTransformTask(VariantFactory factory, VariantSource source, Path outputFileJsonFile,
+                                    VariantGlobalStatsCalculator variantStatsTask, boolean includesrc) {
         super(factory, source, outputFileJsonFile, variantStatsTask, includesrc);
->>>>>>> 31e29d09
         this.encoder = new AvroEncoder<>(VariantAvro.getClassSchema());
     }
 
-    public VariantAvroTransformTask(VCFHeader header, VCFHeaderVersion version, VariantSource source, Path outputFileJsonFile, VariantGlobalStatsCalculator variantStatsTask, boolean includeSrc) {
+    public VariantAvroTransformTask(VCFHeader header, VCFHeaderVersion version, VariantSource source, Path outputFileJsonFile,
+                                    VariantGlobalStatsCalculator variantStatsTask, boolean includeSrc) {
         super(header, version, source, outputFileJsonFile, variantStatsTask, includeSrc);
         this.encoder = new AvroEncoder<>(VariantAvro.getClassSchema());
     }
 
 
     @Override
-<<<<<<< HEAD
-    public List<ByteBuffer> apply(List<String> batch) {
-        List<VariantAvro> avros = new ArrayList<>(batch.size());
-        logger.debug("Transforming {} lines", batch.size());
-        if (factory != null) {
-            for (String line : batch) {
-                if (line.startsWith("#") || line.trim().isEmpty()) {
-                    continue;
-                }
-                List<Variant> variants;
-                try {
-                    variants = factory.create(source, line);
-                } catch (NotAVariantException e1) {
-                    variants = Collections.emptyList();
-                } catch (Exception e) {
-                    logger.error("Error parsing line: {}", line);
-                    throw e;
-                }
-                for (Variant variant : variants) {
-                    try {
-                        if (!includeSrc) {
-                            for (StudyEntry studyEntry : variant.getStudies()) {
-                                for (FileEntry fileEntry : studyEntry.getFiles()) {
-                                    if (fileEntry.getAttributes().containsKey(VariantVcfFactory.SRC)) {
-                                        fileEntry.getAttributes().remove(VariantVcfFactory.SRC);
-                                    }
-                                }
-                            }
-                        }
-                        avros.add(variant.getImpl());
-                    } catch (Exception e) {
-                        logger.error("Error parsing line: {}", line);
-                        throw new RuntimeException(e);
-                    }
-                }
-                variantStatsTask.apply(variants);
-            }
-        } else {
-            List<VariantContext> variantContexts = new ArrayList<>(batch.size());
-            for (String line : batch) {
-                if (line.startsWith("#") || line.trim().isEmpty()) {
-                    continue;
-                }
-                variantContexts.add(vcfCodec.decode(line));
-            }
-
-            List<Variant> variants = converter.apply(variantContexts);
-            List<Variant> normalizedVariants = normalizer.apply(variants);
-            variantStatsTask.apply(normalizedVariants);
-
-            for (Variant normalizedVariant : normalizedVariants) {
-                avros.add(normalizedVariant.getImpl());
-            }
-        }
-
-=======
     protected List<ByteBuffer> encodeVariants(List<Variant> variants) {
         List<VariantAvro> avros = new ArrayList<>(variants.size());
         variants.forEach(variant -> avros.add(variant.getImpl()));
->>>>>>> 31e29d09
         List<ByteBuffer> encoded;
         try {
             encoded = encoder.encode(avros);
