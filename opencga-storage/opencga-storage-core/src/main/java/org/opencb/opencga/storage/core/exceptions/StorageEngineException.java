--- conflicted
+++ resolved
@@ -87,11 +87,11 @@
         return new StorageEngineException("Unable to perform action over file \"" + fileName + "\" (" + fileId + "). " + message);
     }
 
-<<<<<<< HEAD
     public static StorageEngineException invalidReleaseException(int release, int currentRelease) {
         return new StorageEngineException("Unable to load files with release '" + release + "' "
                 + "when the current release is '" + currentRelease + "'.");
-=======
+    }
+
     public static StorageEngineException alreadyLoadedSamples(StudyConfiguration studyConfiguration, int fileId) {
         LinkedHashSet<Integer> sampleIds = studyConfiguration.getSamplesInFiles().get(fileId);
 
@@ -115,6 +115,5 @@
         return new StorageEngineException(
                 "Unable to load file '" + studyConfiguration.getFileIds().inverse().get(fileId) + "'. "
                         + "There was some already loaded samples, but not all of them.");
->>>>>>> 7cde1e81
     }
 }