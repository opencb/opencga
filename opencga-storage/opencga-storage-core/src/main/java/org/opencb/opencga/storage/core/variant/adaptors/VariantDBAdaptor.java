--- conflicted
+++ resolved
@@ -40,8 +40,6 @@
  * @author Ignacio Medina <igmecas@gmail.com>
  * @author Jacobo Coll <jacobo167@gmail.com>
  * @author Cristina Yenyxe Gonzalez Garcia <cgonzalez@cipf.es>
- *
- * TODO Implement {@link AutoCloseable}
  */
 public interface VariantDBAdaptor extends Iterable<Variant>, AutoCloseable {
 
@@ -80,11 +78,7 @@
                 + " e.g. phastCons>0.5,phylop<0.1"),
         ALTERNATE_FREQUENCY("alternate_frequency", TEXT_ARRAY, "Alternate Population Frequency: {study}:{population}[<|>|<=|>=]{number}"),
         REFERENCE_FREQUENCY("reference_frequency", TEXT_ARRAY, "Reference Population Frequency: {study}:{population}[<|>|<=|>=]{number}"),
-<<<<<<< HEAD
-        POPULATION_MINOR_ALLELE_FREQUENCY ("annot-population-maf", TEXT_ARRAY, "Population minor allele frequency: "
-=======
         POPULATION_MINOR_ALLELE_FREQUENCY("annot-population-maf", TEXT_ARRAY, "Population minor allele frequency: "
->>>>>>> ad26dc09
                 + "{study}:{population}[<|>|<=|>=]{number}"),
         UNKNOWN_GENOTYPE("unknownGenotype", TEXT, "Returned genotype for unknown genotypes. Common values: [0/0, 0|0, ./.]");
 
@@ -267,12 +261,8 @@
     QueryResult deleteStats(String studyName, String cohortName, QueryOptions options);
 
 
-<<<<<<< HEAD
-    default void preUpdateAnnotations() throws IOException {}
-=======
     default void preUpdateAnnotations() throws IOException {
     }
->>>>>>> ad26dc09
 
     QueryResult addAnnotations(List<VariantAnnotation> variantAnnotations, QueryOptions queryOptions);
 
@@ -282,6 +272,7 @@
 
 
     void close() throws IOException;
+
 
     /**
      * Given a genomic region, it retrieves a set of variants and, optionally, all the information
@@ -335,10 +326,6 @@
         throw new UnsupportedOperationException();
     }
 
-<<<<<<< HEAD
-    @Deprecated
-=======
->>>>>>> ad26dc09
     default VariantSourceDBAdaptor getVariantSourceDBAdaptor() {
         throw new UnsupportedOperationException();
     }
