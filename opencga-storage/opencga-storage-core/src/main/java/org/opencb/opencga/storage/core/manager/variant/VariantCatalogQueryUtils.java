/*
 * Copyright 2015-2017 OpenCB
 *
 * Licensed under the Apache License, Version 2.0 (the "License");
 * you may not use this file except in compliance with the License.
 * You may obtain a copy of the License at
 *
 *     http://www.apache.org/licenses/LICENSE-2.0
 *
 * Unless required by applicable law or agreed to in writing, software
 * distributed under the License is distributed on an "AS IS" BASIS,
 * WITHOUT WARRANTIES OR CONDITIONS OF ANY KIND, either express or implied.
 * See the License for the specific language governing permissions and
 * limitations under the License.
 */

package org.opencb.opencga.storage.core.manager.variant;

import org.apache.commons.lang3.StringUtils;
import org.opencb.biodata.models.clinical.interpretation.DiseasePanel.GenePanel;
import org.opencb.biodata.models.clinical.pedigree.Pedigree;
import org.opencb.biodata.models.clinical.pedigree.PedigreeManager;
import org.opencb.biodata.models.commons.Disorder;
import org.opencb.biodata.models.commons.Phenotype;
import org.opencb.biodata.models.variant.StudyEntry;
import org.opencb.biodata.tools.pedigree.ModeOfInheritance;
import org.opencb.commons.datastore.core.Query;
import org.opencb.commons.datastore.core.QueryOptions;
import org.opencb.commons.datastore.core.QueryParam;
import org.opencb.commons.datastore.core.QueryResult;
import org.opencb.opencga.catalog.db.api.CohortDBAdaptor;
import org.opencb.opencga.catalog.db.api.FileDBAdaptor;
import org.opencb.opencga.catalog.db.api.ProjectDBAdaptor;
import org.opencb.opencga.catalog.db.api.SampleDBAdaptor;
import org.opencb.opencga.catalog.exceptions.CatalogException;
import org.opencb.opencga.catalog.managers.*;
import org.opencb.opencga.core.models.*;
import org.opencb.opencga.storage.core.manager.CatalogUtils;
import org.opencb.opencga.storage.core.variant.adaptors.VariantField;
import org.opencb.opencga.storage.core.variant.adaptors.VariantQueryException;
import org.opencb.opencga.storage.core.variant.adaptors.VariantQueryParam;
import org.opencb.opencga.storage.core.variant.adaptors.VariantQueryUtils;
import org.slf4j.Logger;
import org.slf4j.LoggerFactory;

import java.util.*;
import java.util.function.Consumer;
import java.util.function.Function;
import java.util.stream.Collectors;

import static org.opencb.commons.datastore.core.QueryOptions.INCLUDE;
import static org.opencb.opencga.storage.core.variant.adaptors.VariantQueryParam.*;
import static org.opencb.opencga.storage.core.variant.adaptors.VariantQueryUtils.*;

/**
 * Created on 28/02/17.
 *
 * @author Jacobo Coll &lt;jacobo167@gmail.com&gt;
 */
public class VariantCatalogQueryUtils extends CatalogUtils {

    public static final String SAMPLE_ANNOTATION_DESC =
            "Selects some samples using metadata information from Catalog. e.g. age>20;phenotype=hpo:123,hpo:456;name=smith";
    public static final QueryParam SAMPLE_ANNOTATION
            = QueryParam.create("sampleAnnotation", SAMPLE_ANNOTATION_DESC, QueryParam.Type.TEXT_ARRAY);
    public static final String PROJECT_DESC = "Project [user@]project where project can be either the ID or the alias";
    public static final QueryParam PROJECT = QueryParam.create("project", PROJECT_DESC, QueryParam.Type.TEXT_ARRAY);

    public static final String FAMILY_DESC = "Filter variants where any of the samples from the given family contains the variant "
            + "(HET or HOM_ALT)";
    public static final QueryParam FAMILY =
            QueryParam.create("family", FAMILY_DESC, QueryParam.Type.TEXT);
    public static final String FAMILY_MEMBERS_DESC = "Sub set of the members of a given family";
    public static final QueryParam FAMILY_MEMBERS =
            QueryParam.create("familyMembers", FAMILY_MEMBERS_DESC, QueryParam.Type.TEXT);
    public static final String FAMILY_DISORDER_DESC = "Specify the disorder to use for the family segregation";
    public static final QueryParam FAMILY_DISORDER =
            QueryParam.create("familyDisorder", FAMILY_DISORDER_DESC, QueryParam.Type.TEXT);
    public static final String FAMILY_SEGREGATION_DESCR = "Filter by mode of inheritance from a given family. Accepted values: "
            + "[ monoallelic, monoallelicIncompletePenetrance, biallelic, "
            + "biallelicIncompletePenetrance, XlinkedBiallelic, XlinkedMonoallelic, Ylinked, MendelianError ]";
    public static final QueryParam FAMILY_SEGREGATION =
            QueryParam.create("familySegregation", FAMILY_SEGREGATION_DESCR, QueryParam.Type.TEXT);

    public static final String PANEL_DESC = "Filter by genes from the given disease panel";
    public static final QueryParam PANEL =
            QueryParam.create("panel", PANEL_DESC, QueryParam.Type.TEXT);

    private final StudyFilterValidator studyFilterValidator;
    private final FileFilterValidator fileFilterValidator;
    private final SampleFilterValidator sampleFilterValidator;
    private final GenotypeFilterValidator genotypeFilterValidator;
    private final CohortFilterValidator cohortFilterValidator;
    //    public static final QueryParam SAMPLE_FILTER_GENOTYPE = QueryParam.create("sampleFilterGenotype", "", QueryParam.Type.TEXT_ARRAY);
    protected static Logger logger = LoggerFactory.getLogger(VariantCatalogQueryUtils.class);

    public VariantCatalogQueryUtils(CatalogManager catalogManager) {
        super(catalogManager);
        studyFilterValidator = new StudyFilterValidator();
        fileFilterValidator = new FileFilterValidator();
        sampleFilterValidator = new SampleFilterValidator();
        genotypeFilterValidator = new GenotypeFilterValidator();
        cohortFilterValidator = new CohortFilterValidator();
    }

    public static VariantQueryException wrongReleaseException(VariantQueryParam param, String value, int release) {
        return new VariantQueryException("Unable to have '" + value + "' within '" + param.key() + "' filter. "
                + "Not part of release " + release);
    }

    /**
     * Transforms a high level Query to a query fully understandable by storage.
     * @param query     High level query. Will be modified by the method.
     * @param sessionId User's session id
     * @return          Modified input query (same instance)
     * @throws CatalogException if there is any catalog error
     */
    public Query parseQuery(Query query, String sessionId) throws CatalogException {
        if (query == null) {
            // Nothing to do!
            return null;
        }
        List<String> studies = getStudies(query, sessionId);
        String defaultStudyStr = getDefaultStudyId(studies);
        Integer release = getReleaseFilter(query, sessionId);

        studyFilterValidator.processFilter(query, VariantQueryParam.STUDY, release, sessionId, defaultStudyStr);
        studyFilterValidator.processFilter(query, VariantQueryParam.INCLUDE_STUDY, release, sessionId, defaultStudyStr);
        sampleFilterValidator.processFilter(query, VariantQueryParam.SAMPLE, release, sessionId, defaultStudyStr);
        sampleFilterValidator.processFilter(query, VariantQueryParam.INCLUDE_SAMPLE, release, sessionId, defaultStudyStr);
        genotypeFilterValidator.processFilter(query, VariantQueryParam.GENOTYPE, release, sessionId, defaultStudyStr);
        fileFilterValidator.processFilter(query, VariantQueryParam.FILE, release, sessionId, defaultStudyStr);
        fileFilterValidator.processFilter(query, VariantQueryParam.INCLUDE_FILE, release, sessionId, defaultStudyStr);
        cohortFilterValidator.processFilter(query, VariantQueryParam.COHORT, release, sessionId, defaultStudyStr);
        cohortFilterValidator.processFilter(query, VariantQueryParam.STATS_MAF, release, sessionId, defaultStudyStr);
        cohortFilterValidator.processFilter(query, VariantQueryParam.STATS_MGF, release, sessionId, defaultStudyStr);
        cohortFilterValidator.processFilter(query, VariantQueryParam.MISSING_ALLELES, release, sessionId, defaultStudyStr);
        cohortFilterValidator.processFilter(query, VariantQueryParam.MISSING_GENOTYPES, release, sessionId, defaultStudyStr);

        if (release != null) {
            // If no list of included files is specified:
            if (VariantQueryUtils.isIncludeFilesDefined(query, Collections.singleton(VariantField.STUDIES_FILES))) {
                List<String> includeFiles = new ArrayList<>();
                QueryOptions fileOptions = new QueryOptions(INCLUDE, FileDBAdaptor.QueryParams.UID.key());
                Query fileQuery = new Query(FileDBAdaptor.QueryParams.RELEASE.key(), "<=" + release)
                        .append(FileDBAdaptor.QueryParams.INDEX_STATUS_NAME.key(), FileIndex.IndexStatus.READY);

                for (String study : studies) {
                    for (File file : catalogManager.getFileManager().get(study, fileQuery, fileOptions, sessionId)
                            .getResult()) {
                        includeFiles.add(file.getName());
                    }
                }
                query.append(VariantQueryParam.INCLUDE_FILE.key(), includeFiles);
            }
            // If no list of included samples is specified:
            if (!VariantQueryUtils.isIncludeSamplesDefined(query, Collections.singleton(VariantField.STUDIES_SAMPLES_DATA))) {
                List<String> includeSamples = new ArrayList<>();
                Query sampleQuery = new Query(SampleDBAdaptor.QueryParams.RELEASE.key(), "<=" + release);
                QueryOptions sampleOptions = new QueryOptions(INCLUDE, SampleDBAdaptor.QueryParams.UID.key());

                for (String study : studies) {
                    Query cohortQuery = new Query(CohortDBAdaptor.QueryParams.ID.key(), StudyEntry.DEFAULT_COHORT);
                    QueryOptions cohortOptions = new QueryOptions(INCLUDE, CohortDBAdaptor.QueryParams.SAMPLE_UIDS.key());
                    // Get default cohort. It contains the list of indexed samples. If it doesn't exist, or is empty, do not include any
                    // sample from this study.
                    QueryResult<Cohort> result = catalogManager.getCohortManager().get(study, cohortQuery, cohortOptions,
                            sessionId);
                    if (result.first() != null || result.first().getSamples().isEmpty()) {
                        Set<String> sampleIds = result
                                .first()
                                .getSamples()
                                .stream()
                                .map(Sample::getId)
                                .collect(Collectors.toSet());
                        for (Sample s : catalogManager.getSampleManager().get(study, sampleQuery, sampleOptions,
                                sessionId).getResult()) {
                            if (sampleIds.contains(s.getId())) {
                                includeSamples.add(s.getId());
                            }
                        }
                    }
                }
                query.append(VariantQueryParam.INCLUDE_SAMPLE.key(), includeSamples);
            }
        }

        if (isValidParam(query, SAMPLE_ANNOTATION)) {
            String sampleAnnotation = query.getString(SAMPLE_ANNOTATION.key());
            Query sampleQuery = parseSampleAnnotationQuery(sampleAnnotation, SampleDBAdaptor.QueryParams::getParam);
            sampleQuery.append(SampleDBAdaptor.QueryParams.STUDY_UID.key(), defaultStudyStr);
            QueryOptions options = new QueryOptions(INCLUDE, SampleDBAdaptor.QueryParams.UID);
            List<String> sampleIds = catalogManager.getSampleManager().get(defaultStudyStr, sampleQuery, options, sessionId)
                    .getResult()
                    .stream()
                    .map(Sample::getId)
                    .collect(Collectors.toList());

            if (sampleIds.isEmpty()) {
                throw new VariantQueryException("Could not found samples with this annotation: " + sampleAnnotation);
            }

            String genotype = query.getString("sampleAnnotationGenotype");
//            String genotype = query.getString(VariantDBAdaptor.VariantQueryParams.GENOTYPE.key());
            if (StringUtils.isNotBlank(genotype)) {
                StringBuilder sb = new StringBuilder();
                for (String sampleId : sampleIds) {
                    sb.append(sampleId).append(IS)
                            .append(genotype)
                            .append(AND); // TODO: Should this be an AND (;) or an OR (,)?
                }
                query.append(VariantQueryParam.GENOTYPE.key(), sb.toString());
                if (!isValidParam(query, VariantQueryParam.INCLUDE_SAMPLE)) {
                    query.append(VariantQueryParam.INCLUDE_SAMPLE.key(), sampleIds);
                }
            } else {
                query.append(VariantQueryParam.SAMPLE.key(), sampleIds);
            }
        }


        if (isValidParam(query, FAMILY)) {
            String familyId = query.getString(FAMILY.key());
            if (StringUtils.isEmpty(defaultStudyStr)) {
                throw VariantQueryException.missingStudyFor("family", familyId, null);
            }
            Family family = catalogManager.getFamilyManager().get(defaultStudyStr, familyId, null, sessionId).first();

            if (family.getMembers().isEmpty()) {
                throw VariantQueryException.malformedParam(FAMILY, familyId, "Empty family");
            }
            List<String> familyMembers = query.getAsStringList(FAMILY_MEMBERS.key());
            if (familyMembers.size() == 1) {
                throw VariantQueryException.malformedParam(FAMILY_MEMBERS, familyMembers.toString(), "Only one member provided");
            }

            Set<Long> indexedSampleUids = catalogManager.getCohortManager()
                    .get(defaultStudyStr, StudyEntry.DEFAULT_COHORT,
                            new QueryOptions(INCLUDE, CohortDBAdaptor.QueryParams.SAMPLE_UIDS.key()), sessionId)
                    .first()
                    .getSamples()
                    .stream()
                    .map(Sample::getUid).collect(Collectors.toSet());

            boolean multipleSamplesPerIndividual = false;
            List<Long> sampleUids = new ArrayList<>();
            if (!familyMembers.isEmpty()) {
                family.getMembers().removeIf(member -> !familyMembers.contains(member.getId()));
                if (family.getMembers().size() != familyMembers.size()) {
                    List<String> actualFamilyMembers = family.getMembers().stream().map(Individual::getId).collect(Collectors.toList());
                    List<String> membersNotInFamily = familyMembers.stream()
                            .filter(member -> !actualFamilyMembers.contains(member))
                            .collect(Collectors.toList());
                    throw VariantQueryException.malformedParam(FAMILY_MEMBERS, familyMembers.toString(),
                            "Members " + membersNotInFamily + " not present in family '" + family.getId() + "'. "
                                    + "Family members: " + actualFamilyMembers);
                }
            }
            for (Iterator<Individual> iterator = family.getMembers().iterator(); iterator.hasNext();) {
                Individual member = iterator.next();
                int numSamples = 0;
                for (Iterator<Sample> sampleIt = member.getSamples().iterator(); sampleIt.hasNext();) {
                    Sample sample = sampleIt.next();
                    long uid = sample.getUid();
                    if (indexedSampleUids.contains(uid)) {
                        numSamples++;
                        sampleUids.add(uid);
                    } else {
                        sampleIt.remove();
                    }
                }
                if (numSamples == 0) {
                    iterator.remove();
                }
                multipleSamplesPerIndividual |= numSamples > 1;
            }
            if (sampleUids.size() == 1) {
                throw VariantQueryException.malformedParam(FAMILY, familyId, "Only one member of the family is indexed in storage");
            } else if (sampleUids.isEmpty()) {
                throw VariantQueryException.malformedParam(FAMILY, familyId, "Family not indexed in storage");
            }

            List<Sample> samples = catalogManager.getSampleManager()
                    .get(defaultStudyStr,
                            new Query(SampleDBAdaptor.QueryParams.UID.key(), sampleUids),
                            new QueryOptions(INCLUDE, Arrays.asList(
                                    SampleDBAdaptor.QueryParams.ID.key(),
                                    SampleDBAdaptor.QueryParams.UID.key())), sessionId)
                    .getResult();

            // If filter FAMILY is among with MODE_OF_INHERITANCE, fill the list of genotypes.
            // Otherwise, add the samples from the family to the SAMPLES query param.
            if (isValidParam(query, FAMILY_SEGREGATION)) {
                if (isValidParam(query, GENOTYPE)) {
                    throw VariantQueryException.malformedParam(FAMILY_SEGREGATION, query.getString(FAMILY_SEGREGATION.key()),
                            "Can not be used along with filter \"" + GENOTYPE.key() + '"');
                }
                if (isValidParam(query, SAMPLE)) {
                    throw VariantQueryException.malformedParam(FAMILY_SEGREGATION, query.getString(FAMILY_SEGREGATION.key()),
                            "Can not be used along with filter \"" + SAMPLE.key() + '"');
                }
                if (multipleSamplesPerIndividual) {
                    throw VariantQueryException.malformedParam(FAMILY, familyId,
                            "Some individuals from this family have multiple indexed samples");
                }
                Pedigree pedigree = FamilyManager.getPedigreeFromFamily(family);
                PedigreeManager pedigreeManager = new PedigreeManager(pedigree);

                String moiString = query.getString(FAMILY_SEGREGATION.key());
                if (moiString.equalsIgnoreCase("mendelianError")) {
//                    List<Member> children = pedigreeManager.getWithoutChildren();
//                    List<String> childrenIds = children.stream().map(Member::getId).collect(Collectors.toList());
//                    query.put(SAMPLE_MENDELIAN_ERROR.key(), childrenIds);
                    throw new VariantQueryException("Unsupported MendelianError");
                } else if (moiString.equalsIgnoreCase("CompoundHeterozygous")) {
                    throw new VariantQueryException("Unsupported CompoundHeterozygous");
                } else {
                    if (family.getDisorders().isEmpty()) {
                        throw VariantQueryException.malformedParam(FAMILY, familyId, "Family doesn't have disorders");
                    }
                    Disorder disorder;
                    if (isValidParam(query, FAMILY_DISORDER)) {
                        String phenotypeId = query.getString(FAMILY_DISORDER.key());
                        disorder = family.getDisorders()
                                .stream()
                                .filter(familyDisorder -> familyDisorder.getId().equals(phenotypeId))
                                .findFirst()
                                .orElse(null);
                        if (disorder == null) {
                            throw VariantQueryException.malformedParam(FAMILY_DISORDER, phenotypeId,
                                    "Available disorders: " + family.getDisorders()
                                            .stream()
                                            .map(Disorder::getId)
                                            .collect(Collectors.toList()));
                        }

                    } else {
                        if (family.getPhenotypes().size() > 1) {
                            throw VariantQueryException.missingParam(FAMILY_DISORDER,
                                    "More than one phenotype found for the family \"" + familyId + "\". "
                                            + "Available phenotypes: " + family.getPhenotypes()
                                            .stream()
                                            .map(Phenotype::getId)
                                            .collect(Collectors.toList()));
                        }
                        disorder = family.getDisorders().get(0);
                    }
<<<<<<< HEAD
=======
                    disorder = family.getDisorders().get(0);
                }
                Pedigree pedigree = FamilyManager.getPedigreeFromFamily(family, null);
>>>>>>> 45bfad0a

                    Map<String, List<String>> genotypes;
                    switch (moiString) {
                        case "MONOALLELIC":
                        case "monoallelic":
                        case "dominant":
                            genotypes = ModeOfInheritance.dominant(pedigree, disorder, false);
                            break;
                        case "MONOALLELIC_INCOMPLETE_PENETRANCE":
                        case "monoallelicIncompletePenetrance":
                            genotypes = ModeOfInheritance.dominant(pedigree, disorder, true);
                            break;
                        case "BIALLELIC":
                        case "biallelic":
                        case "recesive":
                            genotypes = ModeOfInheritance.recessive(pedigree, disorder, false);
                            break;
                        case "BIALLELIC_INCOMPLETE_PENETRANCE":
                        case "biallelicIncompletePenetrance":
                            genotypes = ModeOfInheritance.recessive(pedigree, disorder, true);
                            break;
                        case "XLINKED_MONOALLELIC":
                        case "XlinkedMonoallelic":
                            genotypes = ModeOfInheritance.xLinked(pedigree, disorder, true);
                            break;
                        case "XLINKED_BIALLELIC":
                        case "XlinkedBiallelic":
                            genotypes = ModeOfInheritance.xLinked(pedigree, disorder, false);
                            break;
                        case "YLINKED":
                        case "Ylinked":
                            genotypes = ModeOfInheritance.yLinked(pedigree, disorder);
                            break;
                        default:
                            throw VariantQueryException.malformedParam(FAMILY_SEGREGATION, moiString);
                    }
                    if (genotypes == null) {
                        throw VariantQueryException.malformedParam(FAMILY_SEGREGATION, moiString,
                                "Invalid segregation mode for the family '" + family.getId() + "'");
                    }

                    StringBuilder sb = new StringBuilder();

                    Map<String, Long> individualToSampleUid = new HashMap<>();
                    for (Individual member : family.getMembers()) {
                        for (Sample sample : member.getSamples()) {
                            long uid = sample.getUid();
                            if (indexedSampleUids.contains(uid)) {
                                individualToSampleUid.put(member.getId(), uid);
                            }
                        }
                    }
                    Map<Long, String> samplesUidToId = new HashMap<>();
                    for (Sample sample : samples) {
                        samplesUidToId.put(sample.getUid(), sample.getId());
                    }

                    Map<String, String> individualToSample = new HashMap<>();
                    for (Map.Entry<String, Long> entry : individualToSampleUid.entrySet()) {
                        individualToSample.put(entry.getKey(), samplesUidToId.get(entry.getValue()));
                    }

                    boolean firstSample = true;
                    for (Map.Entry<String, List<String>> entry : genotypes.entrySet()) {
                        if (firstSample) {
                            firstSample = false;
                        } else {
                            sb.append(AND);
                        }
                        sb.append(individualToSample.get(entry.getKey())).append(IS);

                        boolean firstGenotype = true;
                        for (String gt : entry.getValue()) {
                            if (firstGenotype) {
                                firstGenotype = false;
                            } else {
                                sb.append(OR);
                            }
                            sb.append(gt);
                        }
                    }

                    query.put(GENOTYPE.key(), sb.toString());
                }
            } else {
                if (isValidParam(query, FAMILY_DISORDER)) {
                    throw VariantQueryException.malformedParam(FAMILY_DISORDER, query.getString(FAMILY_DISORDER.key()),
                            "Require parameter \"" + FAMILY.key() + "\" and \"" + FAMILY_SEGREGATION.key() + "\" to use \""
                                    + FAMILY_DISORDER.key() + "\".");
                }

                List<String> sampleIds = new ArrayList<>();
                if (isValidParam(query, VariantQueryParam.SAMPLE)) {
//                    Pair<QueryOperation, List<String>> pair = splitValue(query.getString(VariantQueryParam.SAMPLE.key()));
//                    if (pair.getKey().equals(QueryOperation.AND)) {
//                        throw VariantQueryException.malformedParam(VariantQueryParam.SAMPLE, familyId,
//                                "Can not be used along with filter \"" + FAMILY.key() + "\" with operator AND (" + AND + ").");
//                    }
//                    sampleIds.addAll(pair.getValue());
                    throw VariantQueryException.malformedParam(VariantQueryParam.SAMPLE, familyId,
                            "Can not be used along with filter \"" + FAMILY.key() + "\"");
                }

                for (Sample sample : samples) {
                    sampleIds.add(sample.getId());
                }

                query.put(VariantQueryParam.SAMPLE.key(), String.join(OR, sampleIds));
            }
        } else if (isValidParam(query, FAMILY_MEMBERS)) {
            throw VariantQueryException.malformedParam(FAMILY_MEMBERS, query.getString(FAMILY_MEMBERS.key()),
                    "Require parameter \"" + FAMILY.key() + "\" to use \"" + FAMILY_MEMBERS.toString() + "\".");
        } else if (isValidParam(query, FAMILY_SEGREGATION)) {
            throw VariantQueryException.malformedParam(FAMILY_SEGREGATION, query.getString(FAMILY_SEGREGATION.key()),
                    "Require parameter \"" + FAMILY.key() + "\" to use \"" + FAMILY_SEGREGATION.toString() + "\".");
        } else if (isValidParam(query, FAMILY_DISORDER)) {
            throw VariantQueryException.malformedParam(FAMILY_DISORDER, query.getString(FAMILY_DISORDER.key()),
                    "Require parameter \"" + FAMILY.key() + "\" and \"" + FAMILY_SEGREGATION.key() + "\" to use \""
                            + FAMILY_DISORDER.toString() + "\".");
        }

        if (isValidParam(query, PANEL)) {
            Set<String> geneNames = new HashSet<>();
            List<String> panels = query.getAsStringList(PANEL.key());
            for (String panelId : panels) {
                Panel panel = getPanel(defaultStudyStr, panelId, sessionId);
                for (GenePanel genePanel : panel.getDiseasePanel().getGenes()) {
                    geneNames.add(genePanel.getName());
                }
            }

            if (isValidParam(query, GENE)) {
                geneNames.addAll(query.getAsStringList(GENE.key()));
            }
            query.put(GENE.key(), geneNames);

        }

        return query;
    }

    /**
     * Get the panel from catalog. If the panel is not found in the study, or the study is null, search through the global panels.
     *
     * @param studyId   StudyId
     * @param panelId   PanelId
     * @param sessionId users sessionId
     * @return The panel
     * @throws CatalogException if the panel does not exist, or the user does not have permissions to see it.
     */
    protected Panel getPanel(String studyId, String panelId, String sessionId) throws CatalogException {
        Panel panel = null;
        if (StringUtils.isNotEmpty(studyId)) {
            try {
                panel = catalogManager.getPanelManager().get(studyId, panelId, null, sessionId).first();
            } catch (CatalogException e) {
                logger.debug("Ignore Panel not found", e);
            }
        }
        if (panel == null) {
            panel = catalogManager.getPanelManager().get(PanelManager.INSTALLATION_PANELS, panelId, null, sessionId).first();
        }
        return panel;
    }

    public String getDefaultStudyId(Collection<String> studies) throws CatalogException {
        final String defaultStudyId;
        if (studies.size() == 1) {
            defaultStudyId = studies.iterator().next();
        } else {
            defaultStudyId = null;
        }
        return defaultStudyId;
    }

    public Integer getReleaseFilter(Query query, String sessionId) throws CatalogException {
        Integer release;
        if (isValidParam(query, VariantQueryParam.RELEASE)) {
            release = query.getInt(VariantQueryParam.RELEASE.key(), -1);
            if (release <= 0) {
                throw VariantQueryException.malformedParam(VariantQueryParam.RELEASE, query.getString(VariantQueryParam.RELEASE.key()));
            }
            Project project = getProjectFromQuery(query, sessionId,
                    new QueryOptions(INCLUDE, ProjectDBAdaptor.QueryParams.CURRENT_RELEASE.key()));
            int currentRelease = project.getCurrentRelease();
            if (release > currentRelease) {
                throw VariantQueryException.malformedParam(VariantQueryParam.RELEASE, query.getString(VariantQueryParam.RELEASE.key()));
            } else if (release == currentRelease) {
                // Using latest release. We don't need to filter by release!
                release = null;
            } // else, filter by release

        } else {
            release = null;
        }
        return release;
    }

    public abstract class FilterValidator {
        protected final QueryOptions RELEASE_OPTIONS = new QueryOptions(INCLUDE, Arrays.asList(
                FileDBAdaptor.QueryParams.ID.key(),
                FileDBAdaptor.QueryParams.NAME.key(),
                FileDBAdaptor.QueryParams.INDEX.key(),
                FileDBAdaptor.QueryParams.RELEASE.key()));

        /**
         * Splits the value from the query (if any) and translates the IDs to numerical Ids.
         * If a release value is given, checks that every element is part of that release.
         * @param query        Query with the data
         * @param param        Param to modify
         * @param release      Release filter, if any
         * @param sessionId    SessionId
         * @param defaultStudy Default study
         * @throws CatalogException if there is any catalog error
         */
        protected void processFilter(Query query, VariantQueryParam param, Integer release, String sessionId, String defaultStudy)
                throws CatalogException {
            if (VariantQueryUtils.isValidParam(query, param)) {
                String valuesStr = query.getString(param.key());
                // Do not try to transform ALL or NONE values
                if (isNoneOrAll(valuesStr)) {
                    return;
                }
                QueryOperation queryOperation = getQueryOperation(valuesStr);
                List<String> rawValues = splitValue(valuesStr, queryOperation);
                List<String> values = getValuesToValidate(rawValues);
                List<String> validatedValues = validate(defaultStudy, values, release, param, sessionId);

                StringBuilder sb = new StringBuilder();
                for (int i = 0; i < rawValues.size(); i++) {
                    String rawValue = rawValues.get(i);
                    String value = values.get(i);
                    String validatedValue = validatedValues.get(i);
                    if (sb.length() > 0) {
                        sb.append(queryOperation.separator());
                    }

                    if (!value.equals(validatedValue)) {
                        sb.append(StringUtils.replace(rawValue, value, validatedValue, 1));
                    } else {
                        sb.append(rawValue);
                    }

                }
                query.put(param.key(), sb.toString());
            }
        }

        protected QueryOperation getQueryOperation(String valuesStr) {
            QueryOperation queryOperation = VariantQueryUtils.checkOperator(valuesStr);
            if (queryOperation == null) {
                queryOperation = QueryOperation.OR;
            }
            return queryOperation;
        }

        protected List<String> splitValue(String valuesStr, QueryOperation queryOperation) {
            return VariantQueryUtils.splitValue(valuesStr, queryOperation);
        }

        protected List<String> getValuesToValidate(List<String> rawValues) {
            return rawValues.stream()
                    .map(value -> {
                        value = isNegated(value) ? removeNegation(value) : value;
                        String[] strings = VariantQueryUtils.splitOperator(value);
                        boolean withComparisionOperator = strings[0] != null;
                        if (withComparisionOperator) {
                            value = strings[0];
                        }
                        return value;
                    })
                    .collect(Collectors.toList());
        }


        protected abstract List<String> validate(String defaultStudyStr, List<String> values, Integer release, VariantQueryParam param,
                                                 String sessionId)
                throws CatalogException;

        protected final void checkRelease(Integer release, int resourceRelease, VariantQueryParam param, String value) {
            if (release != null && resourceRelease > release) {
                throw wrongReleaseException(param, value, release);
            }
        }

        protected final <T extends PrivateStudyUid> List<String> validate(String defaultStudyStr, List<String> values, Integer release,
                                                                          VariantQueryParam param, ResourceManager<T> manager,
                                                                          Function<T, String> getId, Function<T, Integer> getRelease,
                                                                          Consumer<T> valueValidator, String sessionId)
                throws CatalogException {
            List<QueryResult<T>> queryResults = manager.get(defaultStudyStr, values, null, RELEASE_OPTIONS, sessionId);
            List<String> validatedValues = new ArrayList<>(values.size());
            for (QueryResult<T> queryResult : queryResults) {
                T value = queryResult.first();
                if (valueValidator != null) {
                    valueValidator.accept(value);
                }
                String id = getId.apply(value);
                validatedValues.add(id);
                checkRelease(release, getRelease.apply(value), param, id);
            }
            return validatedValues;
        }
    }


    public class StudyFilterValidator extends FilterValidator {

        @Override
        protected List<String> validate(String defaultStudyStr, List<String> values, Integer release, VariantQueryParam param,
                                        String sessionId) throws CatalogException {
            if (release == null) {
                String userId = catalogManager.getUserManager().getUserId(sessionId);
                List<Study> studies = catalogManager.getStudyManager().resolveIds(values, userId);
                return studies.stream().map(Study::getFqn).collect(Collectors.toList());
            } else {
                List<String> validatedValues = new ArrayList<>(values.size());
                List<QueryResult<Study>> queryResults = catalogManager.getStudyManager().get(values, RELEASE_OPTIONS, false, sessionId);
                for (QueryResult<Study> queryResult : queryResults) {
                    Study study = queryResult.first();
                    validatedValues.add(study.getFqn());
                    checkRelease(release, study.getRelease(), param, study.getFqn());
                }
                return validatedValues;
            }
        }
    }

    public class FileFilterValidator extends FilterValidator {

        @Override
        protected List<String> validate(String defaultStudyStr, List<String> values, Integer release, VariantQueryParam param,
                                        String sessionId)
                throws CatalogException {
            if (release == null) {
                AbstractManager.MyResources<File> uids = catalogManager.getFileManager().getUids(values, defaultStudyStr, sessionId);
                return uids.getResourceList().stream().map(File::getName).collect(Collectors.toList());
            } else {
                return validate(defaultStudyStr, values, release, param, catalogManager.getFileManager(), File::getName,
                        file -> ((int) file.getIndex().getRelease()), file -> {
                            if (file.getIndex() == null
                                    || file.getIndex().getStatus() == null
                                    || file.getIndex().getStatus().getName() == null
                                    || !file.getIndex().getStatus().getName().equals(Status.READY)) {
                                throw new VariantQueryException("File '" + file.getName() + "' is not indexed");
                            }
                        },
                        sessionId);

            }
        }
    }

    public class SampleFilterValidator extends FilterValidator {

        @Override
        protected List<String> validate(String defaultStudyStr, List<String> values, Integer release, VariantQueryParam param,
                                        String sessionId) throws CatalogException {
            if (release == null) {
                AbstractManager.MyResources<Sample> uids = catalogManager.getSampleManager().getUids(values, defaultStudyStr, sessionId);
                return uids.getResourceList().stream().map(Sample::getId).collect(Collectors.toList());
            } else {
                return validate(defaultStudyStr, values, release, param, catalogManager.getSampleManager(),
                        Sample::getId, Sample::getRelease, null, sessionId);
            }
        }
    }

    public class GenotypeFilterValidator extends SampleFilterValidator {

        @Override
        protected QueryOperation getQueryOperation(String valuesStr) {
            Map<Object, List<String>> genotypesMap = new HashMap<>();
            return VariantQueryUtils.parseGenotypeFilter(valuesStr, genotypesMap);
        }

        @Override
        protected List<String> splitValue(String valuesStr, QueryOperation queryOperation) {
            Map<Object, List<String>> genotypesMap = new LinkedHashMap<>();
            VariantQueryUtils.parseGenotypeFilter(valuesStr, genotypesMap);

            return genotypesMap.entrySet().stream().map(entry -> entry.getKey() + ":" + String.join(",", entry.getValue()))
                    .collect(Collectors.toList());
        }

        @Override
        protected List<String> getValuesToValidate(List<String> rawValues) {
            return rawValues.stream().map(value -> value.split(":")[0]).collect(Collectors.toList());
        }
    }

    public class CohortFilterValidator extends FilterValidator {

        @Override
        protected List<String> validate(String defaultStudyStr, List<String> values, Integer release, VariantQueryParam param,
                                        String sessionId)
                throws CatalogException {
            if (release == null) {
                AbstractManager.MyResources<Cohort> uids = catalogManager.getCohortManager().getUids(values, defaultStudyStr, sessionId);
                return uids.getResourceList().stream().map(Cohort::getId).collect(Collectors.toList());
            } else {
                return validate(defaultStudyStr, values, release, param, catalogManager.getCohortManager(),
                        Cohort::getId, Cohort::getRelease, null, sessionId);
            }
        }
    }

}<|MERGE_RESOLUTION|>--- conflicted
+++ resolved
@@ -82,6 +82,11 @@
     public static final QueryParam FAMILY_SEGREGATION =
             QueryParam.create("familySegregation", FAMILY_SEGREGATION_DESCR, QueryParam.Type.TEXT);
 
+    @Deprecated
+    public static final QueryParam FAMILY_PHENOTYPE = FAMILY_DISORDER;
+    @Deprecated
+    public static final QueryParam MODE_OF_INHERITANCE = FAMILY_SEGREGATION;
+
     public static final String PANEL_DESC = "Filter by genes from the given disease panel";
     public static final QueryParam PANEL =
             QueryParam.create("panel", PANEL_DESC, QueryParam.Type.TEXT);
@@ -303,7 +308,7 @@
                     throw VariantQueryException.malformedParam(FAMILY, familyId,
                             "Some individuals from this family have multiple indexed samples");
                 }
-                Pedigree pedigree = FamilyManager.getPedigreeFromFamily(family);
+                Pedigree pedigree = FamilyManager.getPedigreeFromFamily(family, null);
                 PedigreeManager pedigreeManager = new PedigreeManager(pedigree);
 
                 String moiString = query.getString(FAMILY_SEGREGATION.key());
@@ -345,12 +350,6 @@
                         }
                         disorder = family.getDisorders().get(0);
                     }
-<<<<<<< HEAD
-=======
-                    disorder = family.getDisorders().get(0);
-                }
-                Pedigree pedigree = FamilyManager.getPedigreeFromFamily(family, null);
->>>>>>> 45bfad0a
 
                     Map<String, List<String>> genotypes;
                     switch (moiString) {
