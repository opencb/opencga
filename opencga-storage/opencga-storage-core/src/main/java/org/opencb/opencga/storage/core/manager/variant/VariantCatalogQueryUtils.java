/*
 * Copyright 2015-2017 OpenCB
 *
 * Licensed under the Apache License, Version 2.0 (the "License");
 * you may not use this file except in compliance with the License.
 * You may obtain a copy of the License at
 *
 *     http://www.apache.org/licenses/LICENSE-2.0
 *
 * Unless required by applicable law or agreed to in writing, software
 * distributed under the License is distributed on an "AS IS" BASIS,
 * WITHOUT WARRANTIES OR CONDITIONS OF ANY KIND, either express or implied.
 * See the License for the specific language governing permissions and
 * limitations under the License.
 */

package org.opencb.opencga.storage.core.manager.variant;

import org.apache.commons.collections.CollectionUtils;
import org.apache.commons.lang3.StringUtils;
<<<<<<< HEAD
=======
import org.opencb.biodata.models.clinical.interpretation.ClinicalProperty;
import org.opencb.biodata.models.clinical.interpretation.DiseasePanel;
>>>>>>> 6c04fdf1
import org.opencb.biodata.models.clinical.interpretation.DiseasePanel.GenePanel;
import org.opencb.biodata.models.clinical.pedigree.Member;
import org.opencb.biodata.models.clinical.pedigree.Pedigree;
import org.opencb.biodata.models.clinical.pedigree.PedigreeManager;
import org.opencb.biodata.models.commons.Disorder;
<<<<<<< HEAD
=======
import org.opencb.biodata.models.core.Region;
>>>>>>> 6c04fdf1
import org.opencb.biodata.models.variant.StudyEntry;
import org.opencb.biodata.tools.pedigree.ModeOfInheritance;
import org.opencb.commons.datastore.core.Query;
import org.opencb.commons.datastore.core.QueryOptions;
import org.opencb.commons.datastore.core.QueryParam;
import org.opencb.commons.datastore.core.QueryResult;
import org.opencb.opencga.catalog.db.api.*;
import org.opencb.opencga.catalog.exceptions.CatalogException;
import org.opencb.opencga.catalog.managers.*;
import org.opencb.opencga.core.models.*;
import org.opencb.opencga.storage.core.exceptions.StorageEngineException;
import org.opencb.opencga.storage.core.manager.CatalogUtils;
import org.opencb.opencga.storage.core.metadata.VariantStorageMetadataManager;
import org.opencb.opencga.storage.core.variant.adaptors.VariantField;
import org.opencb.opencga.storage.core.variant.adaptors.VariantQueryException;
import org.opencb.opencga.storage.core.variant.adaptors.VariantQueryParam;
import org.opencb.opencga.storage.core.variant.adaptors.VariantQueryUtils;
import org.slf4j.Logger;
import org.slf4j.LoggerFactory;

import java.util.*;
import java.util.function.Consumer;
import java.util.function.Function;
import java.util.stream.Collectors;

import static org.opencb.commons.datastore.core.QueryOptions.INCLUDE;
import static org.opencb.opencga.storage.core.variant.adaptors.VariantQueryParam.*;
import static org.opencb.opencga.storage.core.variant.adaptors.VariantQueryUtils.*;
import static org.opencb.opencga.storage.core.variant.query.CompoundHeterozygousQueryExecutor.MISSING_SAMPLE;

/**
 * Created on 28/02/17.
 *
 * @author Jacobo Coll &lt;jacobo167@gmail.com&gt;
 */
public class VariantCatalogQueryUtils extends CatalogUtils {

    public static final String SAMPLE_ANNOTATION_DESC =
            "Selects some samples using metadata information from Catalog. e.g. age>20;phenotype=hpo:123,hpo:456;name=smith";
    public static final QueryParam SAMPLE_ANNOTATION
            = QueryParam.create("sampleAnnotation", SAMPLE_ANNOTATION_DESC, QueryParam.Type.TEXT_ARRAY);
    public static final String PROJECT_DESC = "Project [user@]project where project can be either the ID or the alias";
    public static final QueryParam PROJECT = QueryParam.create("project", PROJECT_DESC, QueryParam.Type.TEXT_ARRAY);

    public static final String FAMILY_DESC = "Filter variants where any of the samples from the given family contains the variant "
            + "(HET or HOM_ALT)";
    public static final QueryParam FAMILY =
            QueryParam.create("family", FAMILY_DESC, QueryParam.Type.TEXT);
    public static final String FAMILY_MEMBERS_DESC = "Sub set of the members of a given family";
    public static final QueryParam FAMILY_MEMBERS =
            QueryParam.create("familyMembers", FAMILY_MEMBERS_DESC, QueryParam.Type.TEXT);
    public static final String FAMILY_DISORDER_DESC = "Specify the disorder to use for the family segregation";
    public static final QueryParam FAMILY_DISORDER =
            QueryParam.create("familyDisorder", FAMILY_DISORDER_DESC, QueryParam.Type.TEXT);
<<<<<<< HEAD
    public static final String FAMILY_SEGREGATION_DESCR = "Filter by mode of inheritance from a given family. Accepted values: "
            + "[ monoallelic, monoallelicIncompletePenetrance, biallelic, "
            + "biallelicIncompletePenetrance, XlinkedBiallelic, XlinkedMonoallelic, Ylinked, MendelianError, DeNovo ]";
=======
    public static final String FAMILY_PROBAND_DESC = "Specify the proband child to use for the family segregation";
    public static final QueryParam FAMILY_PROBAND =
            QueryParam.create("familyProband", FAMILY_PROBAND_DESC, QueryParam.Type.TEXT);
    public static final String FAMILY_SEGREGATION_DESCR = "Filter by mode of inheritance from a given family. Accepted values: "
            + "[ monoallelic, monoallelicIncompletePenetrance, biallelic, "
            + "biallelicIncompletePenetrance, XlinkedBiallelic, XlinkedMonoallelic, Ylinked, MendelianError, "
            + "DeNovo, CompoundHeterozygous ]";
>>>>>>> 6c04fdf1
    public static final QueryParam FAMILY_SEGREGATION =
            QueryParam.create("familySegregation", FAMILY_SEGREGATION_DESCR, QueryParam.Type.TEXT);

    @Deprecated
    public static final QueryParam FAMILY_PHENOTYPE = FAMILY_DISORDER;
    @Deprecated
    public static final QueryParam MODE_OF_INHERITANCE = FAMILY_SEGREGATION;

    public static final String PANEL_DESC = "Filter by genes from the given disease panel";
    public static final QueryParam PANEL =
            QueryParam.create("panel", PANEL_DESC, QueryParam.Type.TEXT);

    private final StudyFilterValidator studyFilterValidator;
    private final FileFilterValidator fileFilterValidator;
    private final SampleFilterValidator sampleFilterValidator;
    private final GenotypeFilterValidator genotypeFilterValidator;
    private final CohortFilterValidator cohortFilterValidator;
    //    public static final QueryParam SAMPLE_FILTER_GENOTYPE = QueryParam.create("sampleFilterGenotype", "", QueryParam.Type.TEXT_ARRAY);
    protected static Logger logger = LoggerFactory.getLogger(VariantCatalogQueryUtils.class);

    public VariantCatalogQueryUtils(CatalogManager catalogManager) {
        super(catalogManager);
        studyFilterValidator = new StudyFilterValidator();
        fileFilterValidator = new FileFilterValidator();
        sampleFilterValidator = new SampleFilterValidator();
        genotypeFilterValidator = new GenotypeFilterValidator();
        cohortFilterValidator = new CohortFilterValidator();
    }

    public static VariantQueryException wrongReleaseException(VariantQueryParam param, String value, int release) {
        return new VariantQueryException("Unable to have '" + value + "' within '" + param.key() + "' filter. "
                + "Not part of release " + release);
    }

    /**
     * Transforms a high level Query to a query fully understandable by storage.
     * @param query     High level query. Will be modified by the method.
     * @param sessionId User's session id
     * @return          Modified input query (same instance)
     * @throws CatalogException if there is any catalog error
     */
    public Query parseQuery(Query query, String sessionId) throws CatalogException {
        if (query == null) {
            // Nothing to do!
            return null;
        }
        List<String> studies = getStudies(query, sessionId);
        String defaultStudyStr = getDefaultStudyId(studies);
        Integer release = getReleaseFilter(query, sessionId);

        studyFilterValidator.processFilter(query, VariantQueryParam.STUDY, release, sessionId, defaultStudyStr);
        studyFilterValidator.processFilter(query, VariantQueryParam.INCLUDE_STUDY, release, sessionId, defaultStudyStr);
        sampleFilterValidator.processFilter(query, VariantQueryParam.SAMPLE, release, sessionId, defaultStudyStr);
        sampleFilterValidator.processFilter(query, VariantQueryParam.INCLUDE_SAMPLE, release, sessionId, defaultStudyStr);
        genotypeFilterValidator.processFilter(query, VariantQueryParam.GENOTYPE, release, sessionId, defaultStudyStr);
        fileFilterValidator.processFilter(query, VariantQueryParam.FILE, release, sessionId, defaultStudyStr);
        fileFilterValidator.processFilter(query, VariantQueryParam.INCLUDE_FILE, release, sessionId, defaultStudyStr);
        cohortFilterValidator.processFilter(query, VariantQueryParam.COHORT, release, sessionId, defaultStudyStr);
        cohortFilterValidator.processFilter(query, VariantQueryParam.STATS_MAF, release, sessionId, defaultStudyStr);
        cohortFilterValidator.processFilter(query, VariantQueryParam.STATS_MGF, release, sessionId, defaultStudyStr);
        cohortFilterValidator.processFilter(query, VariantQueryParam.MISSING_ALLELES, release, sessionId, defaultStudyStr);
        cohortFilterValidator.processFilter(query, VariantQueryParam.MISSING_GENOTYPES, release, sessionId, defaultStudyStr);

        if (release != null) {
            // If no list of included files is specified:
            if (VariantQueryUtils.isIncludeFilesDefined(query, Collections.singleton(VariantField.STUDIES_FILES))) {
                List<String> includeFiles = new ArrayList<>();
                QueryOptions fileOptions = new QueryOptions(INCLUDE, FileDBAdaptor.QueryParams.UID.key());
                Query fileQuery = new Query(FileDBAdaptor.QueryParams.RELEASE.key(), "<=" + release)
                        .append(FileDBAdaptor.QueryParams.INDEX_STATUS_NAME.key(), FileIndex.IndexStatus.READY);

                for (String study : studies) {
                    for (File file : catalogManager.getFileManager().get(study, fileQuery, fileOptions, sessionId)
                            .getResult()) {
                        includeFiles.add(file.getName());
                    }
                }
                query.append(VariantQueryParam.INCLUDE_FILE.key(), includeFiles);
            }
            // If no list of included samples is specified:
            if (!VariantQueryUtils.isIncludeSamplesDefined(query, Collections.singleton(VariantField.STUDIES_SAMPLES_DATA))) {
                List<String> includeSamples = new ArrayList<>();
                Query sampleQuery = new Query(SampleDBAdaptor.QueryParams.RELEASE.key(), "<=" + release);
                QueryOptions sampleOptions = new QueryOptions(INCLUDE, SampleDBAdaptor.QueryParams.UID.key());

                for (String study : studies) {
                    Query cohortQuery = new Query(CohortDBAdaptor.QueryParams.ID.key(), StudyEntry.DEFAULT_COHORT);
                    QueryOptions cohortOptions = new QueryOptions(INCLUDE, CohortDBAdaptor.QueryParams.SAMPLE_UIDS.key());
                    // Get default cohort. It contains the list of indexed samples. If it doesn't exist, or is empty, do not include any
                    // sample from this study.
                    QueryResult<Cohort> result = catalogManager.getCohortManager().get(study, cohortQuery, cohortOptions,
                            sessionId);
                    if (result.first() != null || result.first().getSamples().isEmpty()) {
                        Set<String> sampleIds = result
                                .first()
                                .getSamples()
                                .stream()
                                .map(Sample::getId)
                                .collect(Collectors.toSet());
                        for (Sample s : catalogManager.getSampleManager().get(study, sampleQuery, sampleOptions,
                                sessionId).getResult()) {
                            if (sampleIds.contains(s.getId())) {
                                includeSamples.add(s.getId());
                            }
                        }
                    }
                }
                query.append(VariantQueryParam.INCLUDE_SAMPLE.key(), includeSamples);
            }
        }

        if (isValidParam(query, SAMPLE_ANNOTATION)) {
            String sampleAnnotation = query.getString(SAMPLE_ANNOTATION.key());
            Query sampleQuery = parseSampleAnnotationQuery(sampleAnnotation, SampleDBAdaptor.QueryParams::getParam);
            sampleQuery.append(SampleDBAdaptor.QueryParams.STUDY_UID.key(), defaultStudyStr);
            QueryOptions options = new QueryOptions(INCLUDE, SampleDBAdaptor.QueryParams.UID);
            List<String> sampleIds = catalogManager.getSampleManager().get(defaultStudyStr, sampleQuery, options, sessionId)
                    .getResult()
                    .stream()
                    .map(Sample::getId)
                    .collect(Collectors.toList());

            if (sampleIds.isEmpty()) {
                throw new VariantQueryException("Could not found samples with this annotation: " + sampleAnnotation);
            }

            String genotype = query.getString("sampleAnnotationGenotype");
//            String genotype = query.getString(VariantDBAdaptor.VariantQueryParams.GENOTYPE.key());
            if (StringUtils.isNotBlank(genotype)) {
                StringBuilder sb = new StringBuilder();
                for (String sampleId : sampleIds) {
                    sb.append(sampleId).append(IS)
                            .append(genotype)
                            .append(AND); // TODO: Should this be an AND (;) or an OR (,)?
                }
                query.append(VariantQueryParam.GENOTYPE.key(), sb.toString());
                if (!isValidParam(query, VariantQueryParam.INCLUDE_SAMPLE)) {
                    query.append(VariantQueryParam.INCLUDE_SAMPLE.key(), sampleIds);
                }
            } else {
                query.append(VariantQueryParam.SAMPLE.key(), sampleIds);
            }
        }


        if (isValidParam(query, FAMILY)) {
            String familyId = query.getString(FAMILY.key());
            if (StringUtils.isEmpty(defaultStudyStr)) {
                throw VariantQueryException.missingStudyFor("family", familyId, null);
            }
            Family family = catalogManager.getFamilyManager().get(defaultStudyStr, familyId, null, sessionId).first();

            if (family.getMembers().isEmpty()) {
                throw VariantQueryException.malformedParam(FAMILY, familyId, "Empty family");
            }
            List<String> familyMembers = query.getAsStringList(FAMILY_MEMBERS.key());
            if (familyMembers.size() == 1) {
                throw VariantQueryException.malformedParam(FAMILY_MEMBERS, familyMembers.toString(), "Only one member provided");
            }

            // Use search instead of get to avoid smartResolutor to fetch all samples
            Set<Long> indexedSampleUids = catalogManager.getCohortManager()
                    .search(defaultStudyStr, new Query(CohortDBAdaptor.QueryParams.ID.key(), StudyEntry.DEFAULT_COHORT),
                            new QueryOptions(INCLUDE, CohortDBAdaptor.QueryParams.SAMPLE_UIDS.key()), sessionId)
                    .first()
                    .getSamples()
                    .stream()
                    .map(Sample::getUid).collect(Collectors.toSet());

            boolean multipleSamplesPerIndividual = false;
            List<Long> sampleUids = new ArrayList<>();
            Map<String, Long> individualToSampleUid = new HashMap<>();
            if (!familyMembers.isEmpty()) {
                family.getMembers().removeIf(member -> !familyMembers.contains(member.getId()));
                if (family.getMembers().size() != familyMembers.size()) {
                    List<String> actualFamilyMembers = family.getMembers().stream().map(Individual::getId).collect(Collectors.toList());
                    List<String> membersNotInFamily = familyMembers.stream()
                            .filter(member -> !actualFamilyMembers.contains(member))
                            .collect(Collectors.toList());
                    throw VariantQueryException.malformedParam(FAMILY_MEMBERS, familyMembers.toString(),
                            "Members " + membersNotInFamily + " not present in family '" + family.getId() + "'. "
                                    + "Family members: " + actualFamilyMembers);
                }
            }
            for (Iterator<Individual> iterator = family.getMembers().iterator(); iterator.hasNext();) {
                Individual member = iterator.next();
                int numSamples = 0;
                for (Iterator<Sample> sampleIt = member.getSamples().iterator(); sampleIt.hasNext();) {
                    Sample sample = sampleIt.next();
                    long uid = sample.getUid();
                    if (indexedSampleUids.contains(uid)) {
                        numSamples++;
                        sampleUids.add(uid);
                        individualToSampleUid.put(member.getId(), uid);
                    } else {
                        sampleIt.remove();
                    }
                }
                if (numSamples == 0) {
                    iterator.remove();
                }
                multipleSamplesPerIndividual |= numSamples > 1;
            }
            if (sampleUids.size() == 1) {
                throw VariantQueryException.malformedParam(FAMILY, familyId, "Only one member of the family is indexed in storage");
            } else if (sampleUids.isEmpty()) {
                throw VariantQueryException.malformedParam(FAMILY, familyId, "Family not indexed in storage");
            }

            List<Sample> samples = catalogManager.getSampleManager()
                    .get(defaultStudyStr,
                            new Query(SampleDBAdaptor.QueryParams.UID.key(), sampleUids),
                            new QueryOptions(INCLUDE, Arrays.asList(
                                    SampleDBAdaptor.QueryParams.ID.key(),
                                    SampleDBAdaptor.QueryParams.UID.key())), sessionId)
                    .getResult();
            Map<Long, Sample> sampleMap = samples.stream().collect(Collectors.toMap(Sample::getUid, s -> s));

            // By default, include all samples from the family
            if (!isValidParam(query, INCLUDE_SAMPLE)) {
                query.append(INCLUDE_SAMPLE.key(), samples.stream().map(Sample::getId).collect(Collectors.toList()));
            }

            // If filter FAMILY is among with MODE_OF_INHERITANCE, fill the list of genotypes.
            // Otherwise, add the samples from the family to the SAMPLES query param.
            if (isValidParam(query, FAMILY_SEGREGATION)) {
                if (isValidParam(query, GENOTYPE)) {
                    throw VariantQueryException.malformedParam(FAMILY_SEGREGATION, query.getString(FAMILY_SEGREGATION.key()),
                            "Can not be used along with filter \"" + GENOTYPE.key() + '"');
                }
                if (isValidParam(query, SAMPLE)) {
                    throw VariantQueryException.malformedParam(FAMILY_SEGREGATION, query.getString(FAMILY_SEGREGATION.key()),
                            "Can not be used along with filter \"" + SAMPLE.key() + '"');
                }
                if (multipleSamplesPerIndividual) {
                    throw VariantQueryException.malformedParam(FAMILY, familyId,
                            "Some individuals from this family have multiple indexed samples");
                }
                Pedigree pedigree = FamilyManager.getPedigreeFromFamily(family, null);
                PedigreeManager pedigreeManager = new PedigreeManager(pedigree);

<<<<<<< HEAD
                String moiString = query.getString(FAMILY_SEGREGATION.key());
                if (moiString.equalsIgnoreCase("mendelianError") || moiString.equalsIgnoreCase("deNovo")) {
                    List<Member> children = pedigreeManager.getWithoutChildren();
                    List<String> childrenIds = children.stream().map(Member::getId).collect(Collectors.toList());
                    List<String> childrenSampleIds = new ArrayList<>(childrenIds.size());

                    for (String childrenId : childrenIds) {
                        Long sampleUid = individualToSampleUid.get(childrenId);
                        Sample sample = samples.stream().filter(s -> s.getUid() == sampleUid).findFirst().orElse(null);
                        if (sample == null) {
                            throw new VariantQueryException("Sample not found for individual \"" + childrenId + '"');
                        }
                        childrenSampleIds.add(sample.getId());
                    }

                    if (moiString.equalsIgnoreCase("deNovo")) {
                        query.put(SAMPLE_DE_NOVO.key(), childrenSampleIds);
                    } else {
                        query.put(SAMPLE_MENDELIAN_ERROR.key(), childrenSampleIds);
                    }
                } else if (moiString.equalsIgnoreCase("CompoundHeterozygous")) {
                    throw new VariantQueryException("Unsupported CompoundHeterozygous");
                } else {
                    if (family.getDisorders().isEmpty()) {
                        throw VariantQueryException.malformedParam(FAMILY, familyId, "Family doesn't have disorders");
                    }
                    Disorder disorder;
                    if (isValidParam(query, FAMILY_DISORDER)) {
                        String phenotypeId = query.getString(FAMILY_DISORDER.key());
                        disorder = family.getDisorders()
                                .stream()
                                .filter(familyDisorder -> familyDisorder.getId().equals(phenotypeId))
                                .findFirst()
                                .orElse(null);
                        if (disorder == null) {
                            throw VariantQueryException.malformedParam(FAMILY_DISORDER, phenotypeId,
                                    "Available disorders: " + family.getDisorders()
                                            .stream()
                                            .map(Disorder::getId)
                                            .collect(Collectors.toList()));
                        }

                    } else {
                        if (family.getDisorders().size() > 1) {
                            throw VariantQueryException.missingParam(FAMILY_DISORDER,
                                    "More than one disorder found for the family \"" + familyId + "\". "
                                            + "Available disorders: " + family.getDisorders()
                                            .stream()
                                            .map(Disorder::getId)
                                            .collect(Collectors.toList()));
=======
                String proband = query.getString(FAMILY_PROBAND.key());
                String moiString = query.getString(FAMILY_SEGREGATION.key());
                if (moiString.equalsIgnoreCase("mendelianError") || moiString.equalsIgnoreCase("deNovo")) {
                    List<Member> children;
                    if (StringUtils.isNotEmpty(proband)) {
                        Member probandMember = pedigree.getMembers()
                                .stream()
                                .filter(member -> member.getId().equals(proband))
                                .findFirst()
                                .orElse(null);
                        if (probandMember == null) {
                            throw VariantQueryException.malformedParam(FAMILY_PROBAND, proband,
                                    "Individual '" + proband + "' " + "not found in family '" + familyId + "'.");
                        }
                        children = Collections.singletonList(probandMember);
                    } else {
                        children = pedigreeManager.getWithoutChildren();
                    }
                    List<String> childrenIds = children.stream().map(Member::getId).collect(Collectors.toList());
                    List<String> childrenSampleIds = new ArrayList<>(childrenIds.size());

                    for (String childrenId : childrenIds) {
                        Long sampleUid = individualToSampleUid.get(childrenId);
                        Sample sample = sampleMap.get(sampleUid);
                        if (sample == null) {
                            throw new VariantQueryException("Sample not found for individual \"" + childrenId + '"');
                        }
                        childrenSampleIds.add(sample.getId());
                    }

                    if (moiString.equalsIgnoreCase("deNovo")) {
                        query.put(SAMPLE_DE_NOVO.key(), childrenSampleIds);
                    } else {
                        query.put(SAMPLE_MENDELIAN_ERROR.key(), childrenSampleIds);
                    }
                } else if (moiString.equalsIgnoreCase("CompoundHeterozygous")) {
                    List<Member> children;
                    if (StringUtils.isNotEmpty(proband)) {
                        Member probandMember = pedigree.getMembers()
                                .stream()
                                .filter(member -> member.getId().equals(proband))
                                .findFirst()
                                .orElse(null);
                        if (probandMember == null) {
                            throw VariantQueryException.malformedParam(FAMILY_PROBAND, proband,
                                    "Individual '" + proband + "' " + "not found in family '" + familyId + "'.");
                        }
                        children = Collections.singletonList(probandMember);
                    } else {
                        children = pedigreeManager.getWithoutChildren();
                        if (children.size() > 1) {
                            String childrenStr = children.stream().map(Member::getId).collect(Collectors.joining("', '", "[ '", "' ]"));
                            throw new VariantQueryException(
                                    "Unsupported compoundHeterozygous method with families with more than one child."
                                    + " Specify proband with parameter '" + FAMILY_PROBAND.key() + "'."
                                    + " Available children: " + childrenStr);
                        }
                    }

                    Member child = children.get(0);

                    String childId = sampleMap.get(individualToSampleUid.get(child.getId())).getId();
                    String fatherId = MISSING_SAMPLE;
                    String motherId = MISSING_SAMPLE;
                    if (child.getFather() != null && child.getFather().getId() != null) {
                        Sample fatherSample = sampleMap.get(individualToSampleUid.get(child.getFather().getId()));
                        if (fatherSample != null) {
                            fatherId = fatherSample.getId();
                        }
                    }

                    if (child.getMother() != null && child.getMother().getId() != null) {
                        Sample motherSample = sampleMap.get(individualToSampleUid.get(child.getMother().getId()));
                        if (motherSample != null) {
                            motherId = motherSample.getId();
>>>>>>> 6c04fdf1
                        }
                        disorder = family.getDisorders().get(0);
                    }

<<<<<<< HEAD
                    Map<String, List<String>> genotypes;
                    switch (moiString) {
                        case "MONOALLELIC":
                        case "monoallelic":
                        case "dominant":
                            genotypes = ModeOfInheritance.dominant(pedigree, disorder, false);
                            break;
                        case "MONOALLELIC_INCOMPLETE_PENETRANCE":
                        case "monoallelicIncompletePenetrance":
                            genotypes = ModeOfInheritance.dominant(pedigree, disorder, true);
                            break;
                        case "BIALLELIC":
                        case "biallelic":
                        case "recesive":
                            genotypes = ModeOfInheritance.recessive(pedigree, disorder, false);
                            break;
                        case "BIALLELIC_INCOMPLETE_PENETRANCE":
                        case "biallelicIncompletePenetrance":
                            genotypes = ModeOfInheritance.recessive(pedigree, disorder, true);
                            break;
                        case "XLINKED_MONOALLELIC":
                        case "XlinkedMonoallelic":
                            genotypes = ModeOfInheritance.xLinked(pedigree, disorder, true);
                            break;
                        case "XLINKED_BIALLELIC":
                        case "XlinkedBiallelic":
                            genotypes = ModeOfInheritance.xLinked(pedigree, disorder, false);
                            break;
                        case "YLINKED":
                        case "Ylinked":
                            genotypes = ModeOfInheritance.yLinked(pedigree, disorder);
                            break;
                        default:
                            throw VariantQueryException.malformedParam(FAMILY_SEGREGATION, moiString);
                    }
                    if (genotypes == null) {
                        throw VariantQueryException.malformedParam(FAMILY_SEGREGATION, moiString,
                                "Invalid segregation mode for the family '" + family.getId() + "'");
                    }

=======
                    if (fatherId.equals(MISSING_SAMPLE) && motherId.equals(MISSING_SAMPLE)) {
                        throw VariantQueryException.malformedParam(FAMILY_SEGREGATION, moiString,
                                "Require at least one parent to get compound heterozygous");
                    }

                    query.append(SAMPLE_COMPOUND_HETEROZYGOUS.key(), Arrays.asList(childId, fatherId, motherId));
                } else {
                    if (family.getDisorders().isEmpty()) {
                        throw VariantQueryException.malformedParam(FAMILY, familyId, "Family doesn't have disorders");
                    }
                    Disorder disorder;
                    if (isValidParam(query, FAMILY_DISORDER)) {
                        String phenotypeId = query.getString(FAMILY_DISORDER.key());
                        disorder = family.getDisorders()
                                .stream()
                                .filter(familyDisorder -> familyDisorder.getId().equals(phenotypeId))
                                .findFirst()
                                .orElse(null);
                        if (disorder == null) {
                            throw VariantQueryException.malformedParam(FAMILY_DISORDER, phenotypeId,
                                    "Available disorders: " + family.getDisorders()
                                            .stream()
                                            .map(Disorder::getId)
                                            .collect(Collectors.toList()));
                        }

                    } else {
                        if (family.getDisorders().size() > 1) {
                            throw VariantQueryException.missingParam(FAMILY_DISORDER,
                                    "More than one disorder found for the family \"" + familyId + "\". "
                                            + "Available disorders: " + family.getDisorders()
                                            .stream()
                                            .map(Disorder::getId)
                                            .collect(Collectors.toList()));
                        }
                        disorder = family.getDisorders().get(0);
                    }

                    Map<String, List<String>> genotypes;
                    switch (moiString) {
                        case "MONOALLELIC":
                        case "monoallelic":
                        case "dominant":
                            genotypes = ModeOfInheritance.dominant(pedigree, disorder, ClinicalProperty.Penetrance.COMPLETE);
                            break;
                        case "MONOALLELIC_INCOMPLETE_PENETRANCE":
                        case "monoallelicIncompletePenetrance":
                            genotypes = ModeOfInheritance.dominant(pedigree, disorder, ClinicalProperty.Penetrance.INCOMPLETE);
                            break;
                        case "BIALLELIC":
                        case "biallelic":
                        case "recesive":
                            genotypes = ModeOfInheritance.recessive(pedigree, disorder, ClinicalProperty.Penetrance.COMPLETE);
                            break;
                        case "BIALLELIC_INCOMPLETE_PENETRANCE":
                        case "biallelicIncompletePenetrance":
                            genotypes = ModeOfInheritance.recessive(pedigree, disorder, ClinicalProperty.Penetrance.INCOMPLETE);
                            break;
                        case "XLINKED_MONOALLELIC":
                        case "XlinkedMonoallelic":
                            genotypes = ModeOfInheritance.xLinked(pedigree, disorder, true, ClinicalProperty.Penetrance.COMPLETE);
                            break;
                        case "XLINKED_BIALLELIC":
                        case "XlinkedBiallelic":
                            genotypes = ModeOfInheritance.xLinked(pedigree, disorder, false, ClinicalProperty.Penetrance.COMPLETE);
                            break;
                        case "YLINKED":
                        case "Ylinked":
                            genotypes = ModeOfInheritance.yLinked(pedigree, disorder, ClinicalProperty.Penetrance.COMPLETE);
                            break;
                        default:
                            throw VariantQueryException.malformedParam(FAMILY_SEGREGATION, moiString);
                    }
                    if (ModeOfInheritance.isEmptyMapOfGenotypes(genotypes)) {
                        throw VariantQueryException.malformedParam(FAMILY_SEGREGATION, moiString,
                                "Invalid segregation mode for the family '" + family.getId() + "'");
                    }

>>>>>>> 6c04fdf1
                    StringBuilder sb = new StringBuilder();

                    Map<Long, String> samplesUidToId = new HashMap<>();
                    for (Sample sample : samples) {
                        samplesUidToId.put(sample.getUid(), sample.getId());
<<<<<<< HEAD
                    }

                    Map<String, String> individualToSample = new HashMap<>();
                    for (Map.Entry<String, Long> entry : individualToSampleUid.entrySet()) {
                        individualToSample.put(entry.getKey(), samplesUidToId.get(entry.getValue()));
                    }

=======
                    }

                    Map<String, String> individualToSample = new HashMap<>();
                    for (Map.Entry<String, Long> entry : individualToSampleUid.entrySet()) {
                        individualToSample.put(entry.getKey(), samplesUidToId.get(entry.getValue()));
                    }

>>>>>>> 6c04fdf1
                    boolean firstSample = true;
                    for (Map.Entry<String, List<String>> entry : genotypes.entrySet()) {
                        if (firstSample) {
                            firstSample = false;
                        } else {
                            sb.append(AND);
                        }
                        sb.append(individualToSample.get(entry.getKey())).append(IS);

                        boolean firstGenotype = true;
                        for (String gt : entry.getValue()) {
                            if (firstGenotype) {
                                firstGenotype = false;
                            } else {
                                sb.append(OR);
                            }
                            sb.append(gt);
                        }
                    }

                    query.put(GENOTYPE.key(), sb.toString());
                }
            } else {
                if (isValidParam(query, FAMILY_DISORDER)) {
                    throw VariantQueryException.malformedParam(FAMILY_DISORDER, query.getString(FAMILY_DISORDER.key()),
                            "Require parameter \"" + FAMILY.key() + "\" and \"" + FAMILY_SEGREGATION.key() + "\" to use \""
                                    + FAMILY_DISORDER.key() + "\".");
                }

                List<String> sampleIds = new ArrayList<>();
                if (isValidParam(query, VariantQueryParam.SAMPLE)) {
//                    Pair<QueryOperation, List<String>> pair = splitValue(query.getString(VariantQueryParam.SAMPLE.key()));
//                    if (pair.getKey().equals(QueryOperation.AND)) {
//                        throw VariantQueryException.malformedParam(VariantQueryParam.SAMPLE, familyId,
//                                "Can not be used along with filter \"" + FAMILY.key() + "\" with operator AND (" + AND + ").");
//                    }
//                    sampleIds.addAll(pair.getValue());
                    throw VariantQueryException.malformedParam(VariantQueryParam.SAMPLE, familyId,
                            "Can not be used along with filter \"" + FAMILY.key() + "\"");
                }

                for (Sample sample : samples) {
                    sampleIds.add(sample.getId());
                }

                query.put(VariantQueryParam.SAMPLE.key(), String.join(OR, sampleIds));
            }
        } else if (isValidParam(query, FAMILY_MEMBERS)) {
            throw VariantQueryException.malformedParam(FAMILY_MEMBERS, query.getString(FAMILY_MEMBERS.key()),
                    "Require parameter \"" + FAMILY.key() + "\" to use \"" + FAMILY_MEMBERS.toString() + "\".");
<<<<<<< HEAD
=======
        } else if (isValidParam(query, FAMILY_PROBAND)) {
            throw VariantQueryException.malformedParam(FAMILY_PROBAND, query.getString(FAMILY_PROBAND.key()),
                    "Require parameter \"" + FAMILY.key() + "\" to use \"" + FAMILY_PROBAND.toString() + "\".");
>>>>>>> 6c04fdf1
        } else if (isValidParam(query, FAMILY_SEGREGATION)) {
            throw VariantQueryException.malformedParam(FAMILY_SEGREGATION, query.getString(FAMILY_SEGREGATION.key()),
                    "Require parameter \"" + FAMILY.key() + "\" to use \"" + FAMILY_SEGREGATION.toString() + "\".");
        } else if (isValidParam(query, FAMILY_DISORDER)) {
            throw VariantQueryException.malformedParam(FAMILY_DISORDER, query.getString(FAMILY_DISORDER.key()),
                    "Require parameter \"" + FAMILY.key() + "\" and \"" + FAMILY_SEGREGATION.key() + "\" to use \""
                            + FAMILY_DISORDER.toString() + "\".");
        }

        if (isValidParam(query, PANEL)) {
<<<<<<< HEAD
            Set<String> geneNames = new HashSet<>();
            List<String> panels = query.getAsStringList(PANEL.key());
            for (String panelId : panels) {
                Panel panel = getPanel(defaultStudyStr, panelId, sessionId);
                for (GenePanel genePanel : panel.getDiseasePanel().getGenes()) {
                    geneNames.add(genePanel.getName());
                }
=======
            String assembly = null;
            Set<String> geneNames = new HashSet<>();
            Set<Region> regions = new HashSet<>();
            Set<String> variants = new HashSet<>();
            List<String> panels = query.getAsStringList(PANEL.key());
            for (String panelId : panels) {
                Panel panel = getPanel(defaultStudyStr, panelId, sessionId);
                for (GenePanel genePanel : panel.getGenes()) {
                    geneNames.add(genePanel.getName());
                }

                if (CollectionUtils.isNotEmpty(panel.getRegions()) || CollectionUtils.isNotEmpty(panel.getVariants())) {
                    if (assembly == null) {
                        Project project = getProjectFromQuery(query, sessionId,
                                new QueryOptions(INCLUDE, ProjectDBAdaptor.QueryParams.ORGANISM.key()));
                        assembly = project.getOrganism().getAssembly();
                    }
                    if (panel.getRegions() != null) {
                        for (DiseasePanel.RegionPanel region : panel.getRegions()) {
                            for (DiseasePanel.Coordinate coordinate : region.getCoordinates()) {
                                if (coordinate.getAssembly().equalsIgnoreCase(assembly)) {
                                    regions.add(Region.parseRegion(coordinate.getLocation()));
                                }
                            }
                        }
                    }
                    // TODO: Check assembly of variants
//                    if (panel.getVariants() != null) {
//                        for (DiseasePanel.VariantPanel variant : panel.getVariants()) {
//                            variant.getId()
//                        }
//                    }
                }
>>>>>>> 6c04fdf1
            }

            if (isValidParam(query, GENE)) {
                geneNames.addAll(query.getAsStringList(GENE.key()));
            }
            query.put(GENE.key(), geneNames);
            query.put(SKIP_MISSING_GENES, true);
        }

        logger.debug("Catalog parsed query : " + VariantQueryUtils.printQuery(query));

        return query;
    }

    /**
     * Get the panel from catalog. If the panel is not found in the study, or the study is null, search through the global panels.
     *
     * @param studyId   StudyId
     * @param panelId   PanelId
     * @param sessionId users sessionId
     * @return The panel
     * @throws CatalogException if the panel does not exist, or the user does not have permissions to see it.
     */
    protected Panel getPanel(String studyId, String panelId, String sessionId) throws CatalogException {
        Panel panel = null;
        if (StringUtils.isNotEmpty(studyId)) {
            try {
                panel = catalogManager.getPanelManager().get(studyId, panelId, null, sessionId).first();
            } catch (CatalogException e) {
                logger.debug("Ignore Panel not found", e);
            }
        }
        if (panel == null) {
            panel = catalogManager.getPanelManager().get(PanelManager.INSTALLATION_PANELS, panelId, null, sessionId).first();
        }
        return panel;
    }

    public String getDefaultStudyId(Collection<String> studies) throws CatalogException {
        final String defaultStudyId;
        if (studies.size() == 1) {
            defaultStudyId = studies.iterator().next();
        } else {
            defaultStudyId = null;
        }
        return defaultStudyId;
    }

    public Integer getReleaseFilter(Query query, String sessionId) throws CatalogException {
        Integer release;
        if (isValidParam(query, VariantQueryParam.RELEASE)) {
            release = query.getInt(VariantQueryParam.RELEASE.key(), -1);
            if (release <= 0) {
                throw VariantQueryException.malformedParam(VariantQueryParam.RELEASE, query.getString(VariantQueryParam.RELEASE.key()));
            }
            Project project = getProjectFromQuery(query, sessionId,
                    new QueryOptions(INCLUDE, ProjectDBAdaptor.QueryParams.CURRENT_RELEASE.key()));
            int currentRelease = project.getCurrentRelease();
            if (release > currentRelease) {
                throw VariantQueryException.malformedParam(VariantQueryParam.RELEASE, query.getString(VariantQueryParam.RELEASE.key()));
            } else if (release == currentRelease) {
                // Using latest release. We don't need to filter by release!
                release = null;
            } // else, filter by release

        } else {
            release = null;
        }
        return release;
    }

    public List<List<String>> getTriosFromFamily(
            String studyFqn, Family family, VariantStorageMetadataManager metadataManager, boolean skipIncompleteFamily, String sessionId)
            throws StorageEngineException, CatalogException {
        int studyId = metadataManager.getStudyId(studyFqn);
        List<List<String>> trios = new LinkedList<>();
        Map<Long, Individual> members = family.getMembers().stream().collect(Collectors.toMap(Individual::getUid, i -> i));
        for (Individual individual : family.getMembers()) {
            String fatherSample = null;
            String motherSample = null;
            String childSample = null;

            if (CollectionUtils.isNotEmpty(individual.getSamples())) {
                for (Sample sample : individual.getSamples()) {
                    sample = catalogManager.getSampleManager().get(studyFqn,
                            new Query(SampleDBAdaptor.QueryParams.UID.key(), sample.getUid()),
                            new QueryOptions(QueryOptions.INCLUDE, SampleDBAdaptor.QueryParams.ID.key()), sessionId).first();
                    Integer sampleId = metadataManager.getSampleId(studyId, sample.getId(), true);
                    if (sampleId != null) {
                        childSample = sample.getId();
                        break;
                    }
                }
            }
            if (individual.getFather() != null && members.containsKey(individual.getFather().getUid())) {
                Individual father = members.get(individual.getFather().getUid());
                if (CollectionUtils.isNotEmpty(father.getSamples())) {
                    for (Sample sample : father.getSamples()) {
                        sample = catalogManager.getSampleManager().get(studyFqn,
                                new Query(SampleDBAdaptor.QueryParams.UID.key(), sample.getUid()),
                                new QueryOptions(QueryOptions.INCLUDE, SampleDBAdaptor.QueryParams.ID.key()), sessionId).first();
                        Integer sampleId = metadataManager.getSampleId(studyId, sample.getId(), true);
                        if (sampleId != null) {
                            fatherSample = sample.getId();
                            break;
                        }
                    }
                }
            }
            if (individual.getMother() != null && members.containsKey(individual.getMother().getUid())) {
                Individual mother = members.get(individual.getMother().getUid());
                if (CollectionUtils.isNotEmpty(mother.getSamples())) {
                    for (Sample sample : mother.getSamples()) {
                        sample = catalogManager.getSampleManager().get(studyFqn,
                                new Query(SampleDBAdaptor.QueryParams.UID.key(), sample.getUid()),
                                new QueryOptions(QueryOptions.INCLUDE, SampleDBAdaptor.QueryParams.ID.key()), sessionId).first();
                        Integer sampleId = metadataManager.getSampleId(studyId, sample.getId(), true);
                        if (sampleId != null) {
                            motherSample = sample.getId();
                            break;
                        }
                    }
                }
            }

            // Allow one missing parent
            if (childSample != null && (fatherSample != null || motherSample != null)) {
                trios.add(Arrays.asList(
                        fatherSample == null ? "-" : fatherSample,
                        motherSample == null ? "-" : motherSample,
                        childSample));
            }
        }
        if (trios.size() == 0) {
            if (skipIncompleteFamily) {
                logger.debug("Skip family '" + family.getId() + "'. ");
            } else {
                throw new StorageEngineException("Can not calculate mendelian errors on family '" + family.getId() + "'");
            }
        }
        return trios;
    }

    public abstract class FilterValidator {
        protected final QueryOptions RELEASE_OPTIONS = new QueryOptions(INCLUDE, Arrays.asList(
                FileDBAdaptor.QueryParams.ID.key(),
                FileDBAdaptor.QueryParams.NAME.key(),
                FileDBAdaptor.QueryParams.INDEX.key(),
                FileDBAdaptor.QueryParams.RELEASE.key()));

        /**
         * Splits the value from the query (if any) and translates the IDs to numerical Ids.
         * If a release value is given, checks that every element is part of that release.
         * @param query        Query with the data
         * @param param        Param to modify
         * @param release      Release filter, if any
         * @param sessionId    SessionId
         * @param defaultStudy Default study
         * @throws CatalogException if there is any catalog error
         */
        protected void processFilter(Query query, VariantQueryParam param, Integer release, String sessionId, String defaultStudy)
                throws CatalogException {
            if (VariantQueryUtils.isValidParam(query, param)) {
                String valuesStr = query.getString(param.key());
                // Do not try to transform ALL or NONE values
                if (isNoneOrAll(valuesStr)) {
                    return;
                }
                QueryOperation queryOperation = getQueryOperation(valuesStr);
                List<String> rawValues = splitValue(valuesStr, queryOperation);
                List<String> values = getValuesToValidate(rawValues);
                List<String> validatedValues = validate(defaultStudy, values, release, param, sessionId);

                StringBuilder sb = new StringBuilder();
                for (int i = 0; i < rawValues.size(); i++) {
                    String rawValue = rawValues.get(i);
                    String value = values.get(i);
                    String validatedValue = validatedValues.get(i);
                    if (sb.length() > 0) {
                        sb.append(queryOperation.separator());
                    }

                    if (!value.equals(validatedValue)) {
                        sb.append(StringUtils.replace(rawValue, value, validatedValue, 1));
                    } else {
                        sb.append(rawValue);
                    }

                }
                query.put(param.key(), sb.toString());
            }
        }

        protected QueryOperation getQueryOperation(String valuesStr) {
            QueryOperation queryOperation = VariantQueryUtils.checkOperator(valuesStr);
            if (queryOperation == null) {
                queryOperation = QueryOperation.OR;
            }
            return queryOperation;
        }

        protected List<String> splitValue(String valuesStr, QueryOperation queryOperation) {
            return VariantQueryUtils.splitValue(valuesStr, queryOperation);
        }

        protected List<String> getValuesToValidate(List<String> rawValues) {
            return rawValues.stream()
                    .map(value -> {
                        value = isNegated(value) ? removeNegation(value) : value;
                        String[] strings = VariantQueryUtils.splitOperator(value);
                        boolean withComparisionOperator = strings[0] != null;
                        if (withComparisionOperator) {
                            value = strings[0];
                        }
                        return value;
                    })
                    .collect(Collectors.toList());
        }


        protected abstract List<String> validate(String defaultStudyStr, List<String> values, Integer release, VariantQueryParam param,
                                                 String sessionId)
                throws CatalogException;

        protected final void checkRelease(Integer release, int resourceRelease, VariantQueryParam param, String value) {
            if (release != null && resourceRelease > release) {
                throw wrongReleaseException(param, value, release);
            }
        }

        protected final <T extends PrivateStudyUid> List<String> validate(String defaultStudyStr, List<String> values, Integer release,
                                                                          VariantQueryParam param, ResourceManager<T> manager,
                                                                          Function<T, String> getId, Function<T, Integer> getRelease,
                                                                          Consumer<T> valueValidator, String sessionId)
                throws CatalogException {
            List<QueryResult<T>> queryResults = manager.get(defaultStudyStr, values, RELEASE_OPTIONS, sessionId);
            List<String> validatedValues = new ArrayList<>(values.size());
            for (QueryResult<T> queryResult : queryResults) {
                T value = queryResult.first();
                if (valueValidator != null) {
                    valueValidator.accept(value);
                }
                String id = getId.apply(value);
                validatedValues.add(id);
                checkRelease(release, getRelease.apply(value), param, id);
            }
            return validatedValues;
        }
    }


    public class StudyFilterValidator extends FilterValidator {

        @Override
        protected List<String> validate(String defaultStudyStr, List<String> values, Integer release, VariantQueryParam param,
                                        String sessionId) throws CatalogException {
            if (release == null) {
                String userId = catalogManager.getUserManager().getUserId(sessionId);
                List<Study> studies = catalogManager.getStudyManager().resolveIds(values, userId);
                return studies.stream().map(Study::getFqn).collect(Collectors.toList());
            } else {
                List<String> validatedValues = new ArrayList<>(values.size());
                List<QueryResult<Study>> queryResults = catalogManager.getStudyManager().get(values, RELEASE_OPTIONS, false, sessionId);
                for (QueryResult<Study> queryResult : queryResults) {
                    Study study = queryResult.first();
                    validatedValues.add(study.getFqn());
                    checkRelease(release, study.getRelease(), param, study.getFqn());
                }
                return validatedValues;
            }
        }
    }

    public class FileFilterValidator extends FilterValidator {

        @Override
        protected List<String> validate(String defaultStudyStr, List<String> values, Integer release, VariantQueryParam param,
                                        String sessionId)
                throws CatalogException {
            if (release == null) {
                List<QueryResult<File>> files = catalogManager.getFileManager().get(defaultStudyStr, values,
                        FileManager.INCLUDE_FILE_IDS, sessionId);
                return files.stream().map(QueryResult::first).map(File::getName).collect(Collectors.toList());
            } else {
                return validate(defaultStudyStr, values, release, param, catalogManager.getFileManager(), File::getName,
                        file -> ((int) file.getIndex().getRelease()), file -> {
                            if (file.getIndex() == null
                                    || file.getIndex().getStatus() == null
                                    || file.getIndex().getStatus().getName() == null
                                    || !file.getIndex().getStatus().getName().equals(Status.READY)) {
                                throw new VariantQueryException("File '" + file.getName() + "' is not indexed");
                            }
                        },
                        sessionId);

            }
        }
    }

    public class SampleFilterValidator extends FilterValidator {

        @Override
        protected List<String> validate(String defaultStudyStr, List<String> values, Integer release, VariantQueryParam param,
                                        String sessionId) throws CatalogException {
            if (release == null) {
                List<QueryResult<Sample>> samples = catalogManager.getSampleManager().get(defaultStudyStr, values,
                        SampleManager.INCLUDE_SAMPLE_IDS, sessionId);
                return samples.stream().map(QueryResult::first).map(Sample::getId).collect(Collectors.toList());
            } else {
                return validate(defaultStudyStr, values, release, param, catalogManager.getSampleManager(),
                        Sample::getId, Sample::getRelease, null, sessionId);
            }
        }
    }

    public class GenotypeFilterValidator extends SampleFilterValidator {

        @Override
        protected QueryOperation getQueryOperation(String valuesStr) {
            Map<Object, List<String>> genotypesMap = new HashMap<>();
            return VariantQueryUtils.parseGenotypeFilter(valuesStr, genotypesMap);
        }

        @Override
        protected List<String> splitValue(String valuesStr, QueryOperation queryOperation) {
            Map<Object, List<String>> genotypesMap = new LinkedHashMap<>();
            VariantQueryUtils.parseGenotypeFilter(valuesStr, genotypesMap);

            return genotypesMap.entrySet().stream().map(entry -> entry.getKey() + ":" + String.join(",", entry.getValue()))
                    .collect(Collectors.toList());
        }

        @Override
        protected List<String> getValuesToValidate(List<String> rawValues) {
            return rawValues.stream().map(value -> value.split(":")[0]).collect(Collectors.toList());
        }
    }

    public class CohortFilterValidator extends FilterValidator {

        @Override
        protected List<String> validate(String defaultStudyStr, List<String> values, Integer release, VariantQueryParam param,
                                        String sessionId)
                throws CatalogException {
            if (release == null) {
                // Query cohort by cohort if
                if (StringUtils.isEmpty(defaultStudyStr) || values.stream().anyMatch(value -> value.contains(":"))) {
                    List<String> validated = new ArrayList<>(values.size());
                    for (String value : values) {
                        String[] split = VariantQueryUtils.splitStudyResource(value);
                        String study = defaultStudyStr;
                        if (split.length == 2) {
                            study = split[0];
                            value = split[1];
                        }
                        Cohort cohort = catalogManager.getCohortManager().get(study, value, CohortManager.INCLUDE_COHORT_IDS,
                                sessionId).first();
                        String fqn = catalogManager.getStudyManager().get(study,
                                new QueryOptions(INCLUDE, StudyDBAdaptor.QueryParams.FQN.key()), sessionId).first().getFqn();
                        if (fqn.equals(defaultStudyStr)) {
                            validated.add(cohort.getId());
                        } else {
                            validated.add(fqn + ":" + cohort.getId());
                        }
                    }
                    return validated;
                } else {
                    List<QueryResult<Cohort>> cohorts = catalogManager.getCohortManager().get(defaultStudyStr, values,
                            CohortManager.INCLUDE_COHORT_IDS, sessionId);
                    return cohorts.stream().map(QueryResult::first).map(Cohort::getId).collect(Collectors.toList());
                }
            } else {
                return validate(defaultStudyStr, values, release, param, catalogManager.getCohortManager(),
                        Cohort::getId, Cohort::getRelease, null, sessionId);
            }
        }
    }

}<|MERGE_RESOLUTION|>--- conflicted
+++ resolved
@@ -18,20 +18,14 @@
 
 import org.apache.commons.collections.CollectionUtils;
 import org.apache.commons.lang3.StringUtils;
-<<<<<<< HEAD
-=======
 import org.opencb.biodata.models.clinical.interpretation.ClinicalProperty;
 import org.opencb.biodata.models.clinical.interpretation.DiseasePanel;
->>>>>>> 6c04fdf1
 import org.opencb.biodata.models.clinical.interpretation.DiseasePanel.GenePanel;
 import org.opencb.biodata.models.clinical.pedigree.Member;
 import org.opencb.biodata.models.clinical.pedigree.Pedigree;
 import org.opencb.biodata.models.clinical.pedigree.PedigreeManager;
 import org.opencb.biodata.models.commons.Disorder;
-<<<<<<< HEAD
-=======
 import org.opencb.biodata.models.core.Region;
->>>>>>> 6c04fdf1
 import org.opencb.biodata.models.variant.StudyEntry;
 import org.opencb.biodata.tools.pedigree.ModeOfInheritance;
 import org.opencb.commons.datastore.core.Query;
@@ -86,11 +80,6 @@
     public static final String FAMILY_DISORDER_DESC = "Specify the disorder to use for the family segregation";
     public static final QueryParam FAMILY_DISORDER =
             QueryParam.create("familyDisorder", FAMILY_DISORDER_DESC, QueryParam.Type.TEXT);
-<<<<<<< HEAD
-    public static final String FAMILY_SEGREGATION_DESCR = "Filter by mode of inheritance from a given family. Accepted values: "
-            + "[ monoallelic, monoallelicIncompletePenetrance, biallelic, "
-            + "biallelicIncompletePenetrance, XlinkedBiallelic, XlinkedMonoallelic, Ylinked, MendelianError, DeNovo ]";
-=======
     public static final String FAMILY_PROBAND_DESC = "Specify the proband child to use for the family segregation";
     public static final QueryParam FAMILY_PROBAND =
             QueryParam.create("familyProband", FAMILY_PROBAND_DESC, QueryParam.Type.TEXT);
@@ -98,7 +87,6 @@
             + "[ monoallelic, monoallelicIncompletePenetrance, biallelic, "
             + "biallelicIncompletePenetrance, XlinkedBiallelic, XlinkedMonoallelic, Ylinked, MendelianError, "
             + "DeNovo, CompoundHeterozygous ]";
->>>>>>> 6c04fdf1
     public static final QueryParam FAMILY_SEGREGATION =
             QueryParam.create("familySegregation", FAMILY_SEGREGATION_DESCR, QueryParam.Type.TEXT);
 
@@ -340,58 +328,6 @@
                 Pedigree pedigree = FamilyManager.getPedigreeFromFamily(family, null);
                 PedigreeManager pedigreeManager = new PedigreeManager(pedigree);
 
-<<<<<<< HEAD
-                String moiString = query.getString(FAMILY_SEGREGATION.key());
-                if (moiString.equalsIgnoreCase("mendelianError") || moiString.equalsIgnoreCase("deNovo")) {
-                    List<Member> children = pedigreeManager.getWithoutChildren();
-                    List<String> childrenIds = children.stream().map(Member::getId).collect(Collectors.toList());
-                    List<String> childrenSampleIds = new ArrayList<>(childrenIds.size());
-
-                    for (String childrenId : childrenIds) {
-                        Long sampleUid = individualToSampleUid.get(childrenId);
-                        Sample sample = samples.stream().filter(s -> s.getUid() == sampleUid).findFirst().orElse(null);
-                        if (sample == null) {
-                            throw new VariantQueryException("Sample not found for individual \"" + childrenId + '"');
-                        }
-                        childrenSampleIds.add(sample.getId());
-                    }
-
-                    if (moiString.equalsIgnoreCase("deNovo")) {
-                        query.put(SAMPLE_DE_NOVO.key(), childrenSampleIds);
-                    } else {
-                        query.put(SAMPLE_MENDELIAN_ERROR.key(), childrenSampleIds);
-                    }
-                } else if (moiString.equalsIgnoreCase("CompoundHeterozygous")) {
-                    throw new VariantQueryException("Unsupported CompoundHeterozygous");
-                } else {
-                    if (family.getDisorders().isEmpty()) {
-                        throw VariantQueryException.malformedParam(FAMILY, familyId, "Family doesn't have disorders");
-                    }
-                    Disorder disorder;
-                    if (isValidParam(query, FAMILY_DISORDER)) {
-                        String phenotypeId = query.getString(FAMILY_DISORDER.key());
-                        disorder = family.getDisorders()
-                                .stream()
-                                .filter(familyDisorder -> familyDisorder.getId().equals(phenotypeId))
-                                .findFirst()
-                                .orElse(null);
-                        if (disorder == null) {
-                            throw VariantQueryException.malformedParam(FAMILY_DISORDER, phenotypeId,
-                                    "Available disorders: " + family.getDisorders()
-                                            .stream()
-                                            .map(Disorder::getId)
-                                            .collect(Collectors.toList()));
-                        }
-
-                    } else {
-                        if (family.getDisorders().size() > 1) {
-                            throw VariantQueryException.missingParam(FAMILY_DISORDER,
-                                    "More than one disorder found for the family \"" + familyId + "\". "
-                                            + "Available disorders: " + family.getDisorders()
-                                            .stream()
-                                            .map(Disorder::getId)
-                                            .collect(Collectors.toList()));
-=======
                 String proband = query.getString(FAMILY_PROBAND.key());
                 String moiString = query.getString(FAMILY_SEGREGATION.key());
                 if (moiString.equalsIgnoreCase("mendelianError") || moiString.equalsIgnoreCase("deNovo")) {
@@ -467,53 +403,9 @@
                         Sample motherSample = sampleMap.get(individualToSampleUid.get(child.getMother().getId()));
                         if (motherSample != null) {
                             motherId = motherSample.getId();
->>>>>>> 6c04fdf1
-                        }
-                        disorder = family.getDisorders().get(0);
-                    }
-
-<<<<<<< HEAD
-                    Map<String, List<String>> genotypes;
-                    switch (moiString) {
-                        case "MONOALLELIC":
-                        case "monoallelic":
-                        case "dominant":
-                            genotypes = ModeOfInheritance.dominant(pedigree, disorder, false);
-                            break;
-                        case "MONOALLELIC_INCOMPLETE_PENETRANCE":
-                        case "monoallelicIncompletePenetrance":
-                            genotypes = ModeOfInheritance.dominant(pedigree, disorder, true);
-                            break;
-                        case "BIALLELIC":
-                        case "biallelic":
-                        case "recesive":
-                            genotypes = ModeOfInheritance.recessive(pedigree, disorder, false);
-                            break;
-                        case "BIALLELIC_INCOMPLETE_PENETRANCE":
-                        case "biallelicIncompletePenetrance":
-                            genotypes = ModeOfInheritance.recessive(pedigree, disorder, true);
-                            break;
-                        case "XLINKED_MONOALLELIC":
-                        case "XlinkedMonoallelic":
-                            genotypes = ModeOfInheritance.xLinked(pedigree, disorder, true);
-                            break;
-                        case "XLINKED_BIALLELIC":
-                        case "XlinkedBiallelic":
-                            genotypes = ModeOfInheritance.xLinked(pedigree, disorder, false);
-                            break;
-                        case "YLINKED":
-                        case "Ylinked":
-                            genotypes = ModeOfInheritance.yLinked(pedigree, disorder);
-                            break;
-                        default:
-                            throw VariantQueryException.malformedParam(FAMILY_SEGREGATION, moiString);
-                    }
-                    if (genotypes == null) {
-                        throw VariantQueryException.malformedParam(FAMILY_SEGREGATION, moiString,
-                                "Invalid segregation mode for the family '" + family.getId() + "'");
-                    }
-
-=======
+                        }
+                    }
+
                     if (fatherId.equals(MISSING_SAMPLE) && motherId.equals(MISSING_SAMPLE)) {
                         throw VariantQueryException.malformedParam(FAMILY_SEGREGATION, moiString,
                                 "Require at least one parent to get compound heterozygous");
@@ -592,13 +484,11 @@
                                 "Invalid segregation mode for the family '" + family.getId() + "'");
                     }
 
->>>>>>> 6c04fdf1
                     StringBuilder sb = new StringBuilder();
 
                     Map<Long, String> samplesUidToId = new HashMap<>();
                     for (Sample sample : samples) {
                         samplesUidToId.put(sample.getUid(), sample.getId());
-<<<<<<< HEAD
                     }
 
                     Map<String, String> individualToSample = new HashMap<>();
@@ -606,15 +496,6 @@
                         individualToSample.put(entry.getKey(), samplesUidToId.get(entry.getValue()));
                     }
 
-=======
-                    }
-
-                    Map<String, String> individualToSample = new HashMap<>();
-                    for (Map.Entry<String, Long> entry : individualToSampleUid.entrySet()) {
-                        individualToSample.put(entry.getKey(), samplesUidToId.get(entry.getValue()));
-                    }
-
->>>>>>> 6c04fdf1
                     boolean firstSample = true;
                     for (Map.Entry<String, List<String>> entry : genotypes.entrySet()) {
                         if (firstSample) {
@@ -665,12 +546,9 @@
         } else if (isValidParam(query, FAMILY_MEMBERS)) {
             throw VariantQueryException.malformedParam(FAMILY_MEMBERS, query.getString(FAMILY_MEMBERS.key()),
                     "Require parameter \"" + FAMILY.key() + "\" to use \"" + FAMILY_MEMBERS.toString() + "\".");
-<<<<<<< HEAD
-=======
         } else if (isValidParam(query, FAMILY_PROBAND)) {
             throw VariantQueryException.malformedParam(FAMILY_PROBAND, query.getString(FAMILY_PROBAND.key()),
                     "Require parameter \"" + FAMILY.key() + "\" to use \"" + FAMILY_PROBAND.toString() + "\".");
->>>>>>> 6c04fdf1
         } else if (isValidParam(query, FAMILY_SEGREGATION)) {
             throw VariantQueryException.malformedParam(FAMILY_SEGREGATION, query.getString(FAMILY_SEGREGATION.key()),
                     "Require parameter \"" + FAMILY.key() + "\" to use \"" + FAMILY_SEGREGATION.toString() + "\".");
@@ -681,15 +559,6 @@
         }
 
         if (isValidParam(query, PANEL)) {
-<<<<<<< HEAD
-            Set<String> geneNames = new HashSet<>();
-            List<String> panels = query.getAsStringList(PANEL.key());
-            for (String panelId : panels) {
-                Panel panel = getPanel(defaultStudyStr, panelId, sessionId);
-                for (GenePanel genePanel : panel.getDiseasePanel().getGenes()) {
-                    geneNames.add(genePanel.getName());
-                }
-=======
             String assembly = null;
             Set<String> geneNames = new HashSet<>();
             Set<Region> regions = new HashSet<>();
@@ -723,7 +592,6 @@
 //                        }
 //                    }
                 }
->>>>>>> 6c04fdf1
             }
 
             if (isValidParam(query, GENE)) {
