--- conflicted
+++ resolved
@@ -63,7 +63,6 @@
             }
         }
 
-<<<<<<< HEAD
         // Check invalid positional filter
         ParsedVariantQuery.VariantQueryXref xrefs = VariantQueryParser.parseXrefs(query);
         boolean withGeneAliasFilter = VariantQueryUtils.isValidParam(query, VariantQueryParam.ANNOT_GENE_ROLE_IN_CANCER)
@@ -76,16 +75,14 @@
                 return true;
             }
         }
-=======
+
         if (VariantQueryUtils.NON_EXISTING_REGION.equals(query.getString(REGION.key()))) {
-            ParsedVariantQuery.VariantQueryXref xrefs = VariantQueryParser.parseXrefs(query);
             if (xrefs.getGenes().isEmpty() && xrefs.getVariants().isEmpty()) {
                 // Nothing to return
                 return true;
             }
         }
 
->>>>>>> 3a289ef7
         return false;
     }
 
