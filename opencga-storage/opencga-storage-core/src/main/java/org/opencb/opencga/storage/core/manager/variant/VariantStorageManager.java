/*
 * Copyright 2015-2017 OpenCB
 *
 * Licensed under the Apache License, Version 2.0 (the "License");
 * you may not use this file except in compliance with the License.
 * You may obtain a copy of the License at
 *
 *     http://www.apache.org/licenses/LICENSE-2.0
 *
 * Unless required by applicable law or agreed to in writing, software
 * distributed under the License is distributed on an "AS IS" BASIS,
 * WITHOUT WARRANTIES OR CONDITIONS OF ANY KIND, either express or implied.
 * See the License for the specific language governing permissions and
 * limitations under the License.
 */

package org.opencb.opencga.storage.core.manager.variant;

import org.apache.commons.collections.CollectionUtils;
import org.apache.commons.lang3.StringUtils;
import org.apache.commons.lang3.time.StopWatch;
import org.opencb.biodata.models.core.Region;
import org.opencb.biodata.models.variant.StudyEntry;
import org.opencb.biodata.models.variant.Variant;
import org.opencb.biodata.models.variant.avro.VariantAnnotation;
import org.opencb.biodata.models.variant.avro.VariantType;
import org.opencb.biodata.models.variant.metadata.VariantMetadata;
import org.opencb.biodata.tools.variant.converters.ga4gh.Ga4ghVariantConverter;
import org.opencb.biodata.tools.variant.converters.ga4gh.factories.AvroGa4GhVariantFactory;
import org.opencb.biodata.tools.variant.converters.ga4gh.factories.ProtoGa4GhVariantFactory;
import org.opencb.commons.datastore.core.DataResult;
import org.opencb.commons.datastore.core.ObjectMap;
import org.opencb.commons.datastore.core.Query;
import org.opencb.commons.datastore.core.QueryOptions;
import org.opencb.commons.datastore.core.result.FacetQueryResult;
import org.opencb.commons.datastore.solr.SolrManager;
import org.opencb.opencga.catalog.audit.AuditRecord;
import org.opencb.opencga.catalog.db.api.DBIterator;
import org.opencb.opencga.catalog.db.api.SampleDBAdaptor;
import org.opencb.opencga.catalog.exceptions.CatalogAuthorizationException;
import org.opencb.opencga.catalog.exceptions.CatalogException;
import org.opencb.opencga.catalog.managers.CatalogManager;
import org.opencb.opencga.core.models.*;
import org.opencb.opencga.core.results.VariantQueryResult;
import org.opencb.opencga.storage.core.StorageEngineFactory;
import org.opencb.opencga.storage.core.StoragePipelineResult;
import org.opencb.opencga.storage.core.exceptions.StorageEngineException;
import org.opencb.opencga.storage.core.exceptions.VariantSearchException;
import org.opencb.opencga.storage.core.manager.StorageManager;
import org.opencb.opencga.storage.core.manager.models.StudyInfo;
import org.opencb.opencga.storage.core.manager.variant.metadata.CatalogVariantMetadataFactory;
import org.opencb.opencga.storage.core.manager.variant.operations.*;
import org.opencb.opencga.storage.core.metadata.VariantMetadataFactory;
import org.opencb.opencga.storage.core.metadata.VariantStorageMetadataManager;
import org.opencb.opencga.storage.core.metadata.models.ProjectMetadata;
import org.opencb.opencga.storage.core.metadata.models.SampleMetadata;
import org.opencb.opencga.storage.core.metadata.models.VariantScoreMetadata;
import org.opencb.opencga.storage.core.variant.BeaconResponse;
import org.opencb.opencga.storage.core.variant.VariantStorageEngine;
import org.opencb.opencga.storage.core.variant.adaptors.*;
import org.opencb.opencga.storage.core.variant.adaptors.iterators.VariantDBIterator;
import org.opencb.opencga.storage.core.variant.adaptors.sample.VariantSampleData;
import org.opencb.opencga.storage.core.variant.annotation.VariantAnnotatorException;
import org.opencb.opencga.storage.core.variant.io.VariantWriterFactory.VariantOutputFormat;
import org.opencb.opencga.storage.core.variant.score.VariantScoreFormatDescriptor;
import org.opencb.opencga.storage.core.variant.search.solr.VariantSearchManager;

import java.io.IOException;
import java.net.URI;
import java.net.URISyntaxException;
import java.util.*;
import java.util.concurrent.TimeUnit;
import java.util.stream.Collectors;

import static org.opencb.commons.datastore.core.QueryOptions.INCLUDE;
import static org.opencb.commons.datastore.core.QueryOptions.empty;
import static org.opencb.opencga.catalog.db.api.StudyDBAdaptor.QueryParams.FQN;
import static org.opencb.opencga.storage.core.variant.adaptors.VariantQueryParam.*;
import static org.opencb.opencga.storage.core.variant.adaptors.VariantQueryUtils.NONE;
import static org.opencb.opencga.storage.core.variant.adaptors.VariantQueryUtils.addDefaultLimit;

public class VariantStorageManager extends StorageManager {

    private final VariantCatalogQueryUtils catalogUtils;

    public VariantStorageManager(CatalogManager catalogManager, StorageEngineFactory storageEngineFactory) {
        super(catalogManager, storageEngineFactory);
        catalogUtils = new VariantCatalogQueryUtils(catalogManager);
    }

    public void clearCache(String studyId, String type, String sessionId) throws CatalogException {
        String userId = catalogManager.getUserManager().getUserId(sessionId);

    }

    // -------------------------//
    //   Import/Export methods  //
    // -------------------------//

    /**
     * Loads the given file into an empty study.
     * <p>
     * The input file should have, in the same directory, a metadata file, with the same name ended with
     * {@link org.opencb.opencga.storage.core.variant.io.VariantExporter#METADATA_FILE_EXTENSION}
     *
     * @param inputUri  Variants input file in avro format.
     * @param study     Study where to load the variants
     * @param sessionId User's session id
     * @throws CatalogException       if there is any error with Catalog
     * @throws IOException            if there is any I/O error
     * @throws StorageEngineException if there si any error loading the variants
     */
    public void importData(URI inputUri, String study, String sessionId)
            throws CatalogException, IOException, StorageEngineException {

        VariantExportStorageOperation op = new VariantExportStorageOperation(catalogManager, storageConfiguration);
        StudyInfo studyInfo = getStudyInfo(study, Collections.emptyList(), sessionId);
        op.importData(studyInfo, inputUri, sessionId);

    }

    /**
     * Exports the result of the given query and the associated metadata.
     *
     * @param outputFile   Optional output file. If null or empty, will print into the Standard output. Won't export any metadata.
     * @param outputFormat Output format.
     * @param study        Study to export
     * @param sessionId    User's session id
     * @return List of generated files
     * @throws CatalogException       if there is any error with Catalog
     * @throws IOException            If there is any IO error
     * @throws StorageEngineException If there is any error exporting variants
     */
    public List<URI> exportData(String outputFile, VariantOutputFormat outputFormat, String study, String sessionId)
            throws StorageEngineException, CatalogException, IOException {
        Query query = new Query(VariantQueryParam.INCLUDE_STUDY.key(), study)
                .append(VariantQueryParam.STUDY.key(), study);
        return exportData(outputFile, outputFormat, null, query, new QueryOptions(), sessionId);
    }

    /**
     * Exports the result of the given query and the associated metadata.
     * @param outputFile    Optional output file. If null or empty, will print into the Standard output. Won't export any metadata.
     * @param outputFormat  Variant Output format.
     * @param variantsFile  Optional variants file.
     * @param query         Query with the variants to export
     * @param queryOptions  Query options
     * @param sessionId     User's session id
     * @return              List of generated files
     * @throws CatalogException if there is any error with Catalog
     * @throws IOException  If there is any IO error
     * @throws StorageEngineException  If there is any error exporting variants
     */
    public List<URI> exportData(String outputFile, VariantOutputFormat outputFormat, String variantsFile,
                                Query query, QueryOptions queryOptions, String sessionId)
            throws CatalogException, IOException, StorageEngineException {
        if (query == null) {
            query = new Query();
        }
        VariantExportStorageOperation op = new VariantExportStorageOperation(catalogManager, storageConfiguration);

        catalogUtils.parseQuery(query, sessionId);
        Collection<String> studies = checkSamplesPermissions(query, queryOptions, sessionId).keySet();
        if (studies.isEmpty()) {
            studies = catalogUtils.getStudies(query, sessionId);
        }
        List<StudyInfo> studyInfos = new ArrayList<>(studies.size());
        for (String study : studies) {
            studyInfos.add(getStudyInfo(study, Collections.emptyList(), sessionId));
        }

        return op.exportData(studyInfos, query, outputFormat, outputFile, variantsFile, sessionId, queryOptions);
    }

    // --------------------------//
    //   Data Operation methods  //
    // --------------------------//

    public List<StoragePipelineResult> index(String study, String fileId, String outDir, ObjectMap config, String sessionId)
            throws CatalogException, StorageEngineException, IOException, URISyntaxException {
        return index(study, Arrays.asList(fileId.split(",")), outDir, config, sessionId);
    }

    public List<StoragePipelineResult> index(String study, List<String> files, String outDir, ObjectMap config, String sessionId)
            throws CatalogException, StorageEngineException, IOException, URISyntaxException {
        VariantFileIndexerStorageOperation indexOperation = new VariantFileIndexerStorageOperation(catalogManager, storageConfiguration);

        QueryOptions options = new QueryOptions(config);
        StudyInfo studyInfo = getStudyInfo(study, files, sessionId);
        return indexOperation.index(studyInfo, outDir, options, sessionId);
    }

    public void searchIndexSamples(String study, List<String> samples, QueryOptions queryOptions, String sessionId)
            throws StorageEngineException, IOException, VariantSearchException,
            IllegalAccessException, ClassNotFoundException, InstantiationException, CatalogException {
        DataStore dataStore = getDataStore(study, sessionId);
        VariantStorageEngine variantStorageEngine =
                storageEngineFactory.getVariantStorageEngine(dataStore.getStorageEngine(), dataStore.getDbName());
        variantStorageEngine.getOptions().putAll(queryOptions);

        variantStorageEngine.secondaryIndexSamples(study, samples);
    }

    public void removeSearchIndexSamples(String study, List<String> samples, QueryOptions queryOptions, String sessionId)
            throws CatalogException, IllegalAccessException, InstantiationException, ClassNotFoundException,
            StorageEngineException, VariantSearchException {
        DataStore dataStore = getDataStore(study, sessionId);
        VariantStorageEngine variantStorageEngine =
                storageEngineFactory.getVariantStorageEngine(dataStore.getStorageEngine(), dataStore.getDbName());
        variantStorageEngine.getOptions().putAll(queryOptions);

        variantStorageEngine.removeSecondaryIndexSamples(study, samples);

    }

    public void searchIndex(String study, String sessionId) throws StorageEngineException, IOException, VariantSearchException,
            IllegalAccessException, ClassNotFoundException, InstantiationException, CatalogException {
        searchIndex(new Query(STUDY.key(), study), new QueryOptions(), false, sessionId);
    }

    public void searchIndex(Query query, QueryOptions queryOptions, boolean overwrite, String sessionId) throws StorageEngineException,
            IOException, VariantSearchException, IllegalAccessException, InstantiationException, ClassNotFoundException, CatalogException {
//        String userId = catalogManager.getUserManager().getUserId(sessionId);
//        long studyId = catalogManager.getStudyManager().getId(userId, study);
        String study = catalogUtils.getAnyStudy(query, sessionId);
        DataStore dataStore = getDataStore(study, sessionId);
        VariantStorageEngine variantStorageEngine =
                storageEngineFactory.getVariantStorageEngine(dataStore.getStorageEngine(), dataStore.getDbName());
        catalogUtils.parseQuery(query, sessionId);
        variantStorageEngine.searchIndex(query, queryOptions, overwrite);
    }

    public void removeStudy(String study, String sessionId, QueryOptions options)
            throws CatalogException, IOException, StorageEngineException {
        VariantRemoveStorageOperation removeOperation = new VariantRemoveStorageOperation(catalogManager, storageEngineFactory);

        StudyInfo studyInfo = getStudyInfo(study, Collections.emptyList(), sessionId);
        removeOperation.removeStudy(studyInfo, options, sessionId);
    }

    public List<File> removeFile(List<String> files, String study, String sessionId, QueryOptions options)
            throws CatalogException, IOException, StorageEngineException {
        VariantRemoveStorageOperation removeOperation = new VariantRemoveStorageOperation(catalogManager, storageEngineFactory);

        StudyInfo studyInfo = getStudyInfo(study, files, sessionId);
        return removeOperation.removeFiles(studyInfo, options, sessionId);
    }

    public List<File> annotate(String study, Query query, String outDir, ObjectMap config, String sessionId)
            throws StorageEngineException, URISyntaxException, CatalogException, IOException {
        return annotate(null, study, query, outDir, config, sessionId);
    }

    public List<File> annotate(String project, String studies, Query query, String outDir, ObjectMap config, String sessionId)
            throws CatalogException, StorageEngineException, IOException, URISyntaxException {
        VariantAnnotationStorageOperation annotOperation = new VariantAnnotationStorageOperation(catalogManager, storageConfiguration);

        List<String> studyIds;
        if (StringUtils.isNotEmpty(studies)) {
            studyIds = Arrays.asList(studies.split(","));
        } else if (StringUtils.isEmpty(studies) && StringUtils.isEmpty(project)) {
            // If non study or project is given, read all the studies from the user
            String userId = catalogManager.getUserManager().getUserId(sessionId);
            studyIds = catalogManager.getStudyManager().resolveIds(Collections.emptyList(), userId).stream()
                    .map(Study::getFqn)
                    .collect(Collectors.toList());
        } else {
            // If project is present, no study information is needed
            studyIds = Collections.emptyList();
        }
        List<StudyInfo> studiesList = new ArrayList<>(studyIds.size());
        for (String studyId : studyIds) {
            studiesList.add(getStudyInfo(studyId, Collections.emptyList(), sessionId));
        }
        return annotOperation.annotateVariants(project, studiesList, query, outDir, sessionId, config);
    }

    public void saveAnnotation(String project, String annotationName, ObjectMap params, String sessionId)
            throws StorageEngineException, VariantAnnotatorException, CatalogException, IllegalAccessException, InstantiationException,
            ClassNotFoundException {

        DataStore dataStore = getDataStoreByProjectId(project, sessionId);
        VariantStorageEngine variantStorageEngine =
                storageEngineFactory.getVariantStorageEngine(dataStore.getStorageEngine(), dataStore.getDbName());

        StorageOperation.updateProjectMetadata(catalogManager, variantStorageEngine.getMetadataManager(), project, sessionId);

        variantStorageEngine.saveAnnotation(annotationName, params);
    }

    public void deleteAnnotation(String project, String annotationName, ObjectMap params, String sessionId)
            throws StorageEngineException, VariantAnnotatorException, CatalogException, IllegalAccessException,
            InstantiationException, ClassNotFoundException {

        DataStore dataStore = getDataStoreByProjectId(project, sessionId);
        VariantStorageEngine variantStorageEngine =
                storageEngineFactory.getVariantStorageEngine(dataStore.getStorageEngine(), dataStore.getDbName());

        StorageOperation.updateProjectMetadata(catalogManager, variantStorageEngine.getMetadataManager(), project, sessionId);

        variantStorageEngine.deleteAnnotation(annotationName, params);
    }

    public DataResult<VariantAnnotation> getAnnotation(String name, Query query, QueryOptions options, String sessionId)
            throws StorageEngineException, CatalogException, IOException {
        QueryOptions finalOptions = VariantQueryUtils.validateAnnotationQueryOptions(options);
        return secure(query, finalOptions, sessionId, (engine) -> engine.getAnnotation(name, query, finalOptions));
    }

    public DataResult<ProjectMetadata.VariantAnnotationMetadata> getAnnotationMetadata(String name, String project, String sessionId)
            throws StorageEngineException, CatalogException, IOException {
        Query query = new Query(VariantCatalogQueryUtils.PROJECT.key(), project);
        return secure(query, empty(), sessionId, (engine) -> engine.getAnnotationMetadata(name));
    }

    public void stats(String study, List<String> cohorts, String outDir, ObjectMap config, String sessionId)
            throws CatalogException, StorageEngineException, IOException, URISyntaxException {
        VariantStatsStorageOperation statsOperation = new VariantStatsStorageOperation(catalogManager, storageConfiguration);

        statsOperation.calculateStats(study, cohorts, outDir, new QueryOptions(config), sessionId);
    }

    public void deleteStats(List<String> cohorts, String studyId, String sessionId) {
        throw new UnsupportedOperationException();
    }

    public List<VariantScoreMetadata> listVariantScores(String study, String sessionId) throws CatalogException, StorageEngineException {
        String userId = catalogManager.getUserManager().getUserId(sessionId);
        String studyFqn = catalogManager.getStudyManager().resolveId(study, userId).getFqn();
        DataStore dataStore = getDataStore(studyFqn, sessionId);
        VariantStorageEngine engine = getVariantStorageEngine(dataStore);

        return engine.getMetadataManager().getStudyMetadata(studyFqn).getVariantScores();
    }

    public void loadVariantScore(String study, URI scoreFile, String scoreName, String cohort1, String cohort2,
                                 VariantScoreFormatDescriptor descriptor, ObjectMap options, String sessionId)
            throws CatalogException, StorageEngineException {
        String userId = catalogManager.getUserManager().getUserId(sessionId);
        String studyFqn = catalogManager.getStudyManager().resolveId(study, userId).getFqn();

        DataStore dataStore = getDataStore(studyFqn, sessionId);
        VariantStorageEngine engine = getVariantStorageEngine(dataStore);

        Cohort cohort1Obj = catalogManager.getCohortManager().get(study, cohort1, new QueryOptions(), sessionId).first();
        List<String> cohort1Samples = cohort1Obj.getSamples().stream().map(Sample::getId).collect(Collectors.toList());
        engine.getMetadataManager().registerCohort(studyFqn, cohort1Obj.getId(), cohort1Samples);
        cohort1 = cohort1Obj.getId();

        if (StringUtils.isNotEmpty(cohort2)) {
            Cohort cohort2Obj = catalogManager.getCohortManager().get(study, cohort2, new QueryOptions(), sessionId).first();
            List<String> cohort2Samples = cohort2Obj.getSamples().stream().map(Sample::getId).collect(Collectors.toList());
            engine.getMetadataManager().registerCohort(studyFqn, cohort2Obj.getId(), cohort2Samples);
            cohort2 = cohort2Obj.getId();
        }

        engine.loadVariantScore(scoreFile, study, scoreName, cohort1, cohort2, descriptor, options);
    }

    public void removeVariantScore(String study, String scoreName, ObjectMap options, String sessionId)
            throws CatalogException, StorageEngineException {
        String userId = catalogManager.getUserManager().getUserId(sessionId);
        String studyFqn = catalogManager.getStudyManager().resolveId(study, userId).getFqn();

        DataStore dataStore = getDataStore(studyFqn, sessionId);
        VariantStorageEngine engine = getVariantStorageEngine(dataStore);


        engine.removeVariantScore(study, scoreName, options);
    }

    public void sampleIndex(String studyStr, List<String> samples, ObjectMap config, String sessionId)
            throws CatalogException, IllegalAccessException, InstantiationException, ClassNotFoundException, StorageEngineException {

        String userId = catalogManager.getUserManager().getUserId(sessionId);
        Study study = catalogManager.getStudyManager().resolveId(studyStr, userId);

        DataStore dataStore = getDataStore(study.getFqn(), sessionId);
        VariantStorageEngine engine =
                storageEngineFactory.getVariantStorageEngine(dataStore.getStorageEngine(), dataStore.getDbName());

        if (CollectionUtils.isEmpty(samples)) {
            throw new IllegalArgumentException("Empty list of samples");
        }

        engine.sampleIndex(study.getFqn(), samples, config);
    }

    public void sampleIndexAnnotate(String studyStr, List<String> samples, ObjectMap config, String sessionId)
            throws CatalogException, IllegalAccessException, InstantiationException, ClassNotFoundException, StorageEngineException {

        String userId = catalogManager.getUserManager().getUserId(sessionId);
        Study study = catalogManager.getStudyManager().resolveId(studyStr, userId);

        DataStore dataStore = getDataStore(study.getFqn(), sessionId);
        VariantStorageEngine engine =
                storageEngineFactory.getVariantStorageEngine(dataStore.getStorageEngine(), dataStore.getDbName());

        if (CollectionUtils.isEmpty(samples)) {
            throw new IllegalArgumentException("Empty list of samples");
        }

        engine.sampleIndexAnnotate(study.getFqn(), samples, config);
    }

    public void familyIndex(String studyStr, List<String> familiesStr, ObjectMap config, String sessionId)
            throws CatalogException, IllegalAccessException, InstantiationException, ClassNotFoundException, StorageEngineException {

        String userId = catalogManager.getUserManager().getUserId(sessionId);
        Study study = catalogManager.getStudyManager().resolveId(studyStr, userId);

        DataStore dataStore = getDataStore(study.getFqn(), sessionId);
        VariantStorageEngine engine =
                storageEngineFactory.getVariantStorageEngine(dataStore.getStorageEngine(), dataStore.getDbName());

        if (CollectionUtils.isEmpty(familiesStr)) {
            throw new IllegalArgumentException("Empty list of families");
        }

        List<List<String>> trios = new LinkedList<>();

        VariantStorageMetadataManager metadataManager = engine.getMetadataManager();

        if (familiesStr.size() == 1 && familiesStr.get(0).equals(VariantQueryUtils.ALL)) {
            DBIterator<Family> iterator = catalogManager.getFamilyManager().iterator(studyStr, new Query(), new QueryOptions(), sessionId);
            while (iterator.hasNext()) {
                Family family = iterator.next();
                trios.addAll(catalogUtils.getTriosFromFamily(study.getFqn(), family, metadataManager, true, sessionId));
            }
        } else {
            boolean skipIncompleteFamily = config.getBoolean("skipIncompleteFamily", false);
            for (String familyId : familiesStr) {
                Family family = catalogManager.getFamilyManager().get(studyStr, familyId, null, sessionId).first();
                trios.addAll(catalogUtils.getTriosFromFamily(study.getFqn(), family, metadataManager, skipIncompleteFamily, sessionId));
            }
        }

        engine.familyIndex(study.getFqn(), trios, config);
    }

    public void fillGaps(String studyStr, List<String> samples, ObjectMap config, String sessionId)
            throws CatalogException, IllegalAccessException, InstantiationException, ClassNotFoundException, StorageEngineException {

        String userId = catalogManager.getUserManager().getUserId(sessionId);
        Study study = catalogManager.getStudyManager().resolveId(studyStr, userId);

        DataStore dataStore = getDataStore(study.getFqn(), sessionId);
        VariantStorageEngine variantStorageEngine =
                storageEngineFactory.getVariantStorageEngine(dataStore.getStorageEngine(), dataStore.getDbName());

        if (samples == null || samples.size() < 2) {
            throw new IllegalArgumentException("Fill gaps operation requires at least two samples!");
        }
        variantStorageEngine.fillGaps(study.getFqn(), samples, config);
    }

    public void fillMissing(String studyStr, boolean overwrite, ObjectMap config, String sessionId)
            throws CatalogException, IllegalAccessException, InstantiationException, ClassNotFoundException, StorageEngineException {
        String userId = catalogManager.getUserManager().getUserId(sessionId);
        Study study = catalogManager.getStudyManager().resolveId(studyStr, userId);

        DataStore dataStore = getDataStore(study.getFqn(), sessionId);
        VariantStorageEngine variantStorageEngine =
                storageEngineFactory.getVariantStorageEngine(dataStore.getStorageEngine(), dataStore.getDbName());

        variantStorageEngine.fillMissing(study.getFqn(), config, overwrite);
    }

    // ---------------------//
    //   Query methods      //
    // ---------------------//

    public VariantQueryResult<Variant> get(Query query, QueryOptions queryOptions, String sessionId)
            throws CatalogException, StorageEngineException, IOException {
        return secure(query, queryOptions, sessionId, AuditRecord.Action.SEARCH, engine -> {
            logger.debug("getVariants {}, {}", query, queryOptions);
            VariantQueryResult<Variant> result = engine.get(query, queryOptions);
            logger.debug("gotVariants {}, {}, in {}ms", result.getNumResults(), result.getNumTotalResults(), result.getTime());
            return result;
        });
    }

    @SuppressWarnings("unchecked")
    public <T> VariantQueryResult<T> get(Query query, QueryOptions queryOptions, String sessionId, Class<T> clazz)
            throws CatalogException, IOException, StorageEngineException {
        VariantQueryResult<Variant> result = get(query, queryOptions, sessionId);
        List<T> variants;
        if (clazz == Variant.class) {
            return (VariantQueryResult<T>) result;
        } else if (clazz == org.ga4gh.models.Variant.class) {
            Ga4ghVariantConverter<org.ga4gh.models.Variant> converter = new Ga4ghVariantConverter<>(new AvroGa4GhVariantFactory());
            variants = (List<T>) converter.apply(result.getResults());
        } else if (clazz == ga4gh.Variants.Variant.class) {
            Ga4ghVariantConverter<ga4gh.Variants.Variant> converter = new Ga4ghVariantConverter<>(new ProtoGa4GhVariantFactory());
            variants = (List<T>) converter.apply(result.getResults());
        } else {
            throw new IllegalArgumentException("Unknown variant format " + clazz);
        }
        return new VariantQueryResult<>(
                result.getTime(),
                result.getNumResults(),
                result.getNumMatches(),
                result.getEvents(),
                variants,
                result.getSamples(),
                result.getSource(),
                result.getApproximateCount(),
                result.getApproximateCountSamplingSize(), null);

    }

    public DataResult<VariantMetadata> getMetadata(Query query, QueryOptions queryOptions, String sessionId)
            throws CatalogException, IOException, StorageEngineException {
        return secure(query, queryOptions, sessionId, engine -> {
            StopWatch watch = StopWatch.createStarted();
            VariantMetadataFactory metadataFactory = new CatalogVariantMetadataFactory(catalogManager, engine.getDBAdaptor(), sessionId);
            VariantMetadata metadata = metadataFactory.makeVariantMetadata(query, queryOptions);
            return new DataResult<>(((int) watch.getTime()), Collections.emptyList(), 1, Collections.singletonList(metadata), 1);
        });
    }

    //TODO: GroupByFieldEnum
    public DataResult groupBy(String field, Query query, QueryOptions queryOptions, String sessionId)
            throws CatalogException, StorageEngineException, IOException {
        return (DataResult) secure(query, queryOptions, sessionId, engine -> engine.groupBy(query, field, queryOptions));
    }

    public DataResult rank(Query query, String field, int limit, boolean asc, String sessionId)
            throws StorageEngineException, CatalogException, IOException {
        int limitMax = 30;
        int limitDefault = 10;
        return (DataResult) secure(query, null, sessionId,
                engine -> engine.rank(query, field, (limit > 0) ? Math.min(limit, limitMax) : limitDefault, asc));
    }

    public DataResult<Long> count(Query query, String sessionId) throws CatalogException, StorageEngineException, IOException {
        return secure(query, new QueryOptions(QueryOptions.EXCLUDE, VariantField.STUDIES), sessionId,
                engine -> engine.count(query));
    }

    public DataResult distinct(Query query, String field, String sessionId)
            throws CatalogException, IOException, StorageEngineException {
        return (DataResult) secure(query, new QueryOptions(QueryOptions.EXCLUDE, VariantField.STUDIES), sessionId,
                engine -> engine.distinct(query, field));
    }

    public VariantQueryResult<Variant> getPhased(Variant variant, String study, String sample, String sessionId, QueryOptions options)
            throws CatalogException, IOException, StorageEngineException {
        return secure(new Query(VariantQueryParam.STUDY.key(), study), options, sessionId,
                engine -> engine.getPhased(variant.toString(), study, sample, options, 5000));
    }

    public DataResult getFrequency(Query query, int interval, String sessionId)
            throws CatalogException, IOException, StorageEngineException {
        return (DataResult) secure(query, null, sessionId, engine -> {
            String[] regions = getRegions(query);
            if (regions.length != 1) {
                throw new IllegalArgumentException("Unable to calculate histogram with " + regions.length + " regions.");
            }
            return engine.getFrequency(query, Region.parseRegion(regions[0]), interval);
        });
    }

    public VariantIterable iterable(String sessionId) throws CatalogException, StorageEngineException {
        return (query, options) -> {
            try {
                return iterator(query, options, sessionId);
            } catch (CatalogException | StorageEngineException e) {
                throw new VariantQueryException("Error getting variant iterator", e);
            }
        };
    }

    public VariantDBIterator iterator(String sessionId) throws CatalogException, StorageEngineException {
        return iterator(null, null, sessionId);
    }

    public VariantDBIterator iterator(Query query, QueryOptions queryOptions, String sessionId)
            throws CatalogException, StorageEngineException {
        String study = catalogUtils.getAnyStudy(query, sessionId);

        DataStore dataStore = getDataStore(study, sessionId);
        VariantStorageEngine storageEngine = getVariantStorageEngine(dataStore);
        catalogUtils.parseQuery(query, sessionId);
        checkSamplesPermissions(query, queryOptions, storageEngine.getMetadataManager(), sessionId);
        return storageEngine.iterator(query, queryOptions);
    }

//    public <T> VariantDBIterator<T> iterator(Query query, QueryOptions queryOptions, Class<T> clazz, String sessionId) {
//        return null;
//    }

    public VariantQueryResult<Variant> intersect(Query query, QueryOptions queryOptions, List<String> studyIds, String sessionId)
            throws CatalogException, IOException, StorageEngineException {
        Query intersectQuery = new Query(query);
        intersectQuery.put(VariantQueryParam.STUDY.key(), String.join(VariantQueryUtils.AND, studyIds));
        return get(intersectQuery, queryOptions, sessionId);
    }

    public DataResult<VariantSampleData> getSampleData(String variant, String study, QueryOptions inputOptions, String sessionId)
            throws CatalogException, IOException, StorageEngineException {
        Query query = new Query(VariantQueryParam.STUDY.key(), study);
        QueryOptions options = inputOptions == null ? new QueryOptions() : new QueryOptions(inputOptions);
        options.remove(QueryOptions.INCLUDE);
        options.remove(QueryOptions.EXCLUDE);
        options.remove(VariantField.SUMMARY);
        return secure(query, options, sessionId, AuditRecord.Action.SAMPLE_DATA, engine -> {
            String studyFqn = query.getString(STUDY.key());
            options.putAll(query);
            return engine.getSampleData(variant, studyFqn, options);
        });
    }

    public SampleMetadata getSampleMetadata(String study, String sample, String sessionId)
            throws CatalogException, IOException, StorageEngineException {
        Query query = new Query(STUDY.key(), study)
                .append(SAMPLE.key(), sample)
                .append(INCLUDE_FILE.key(), VariantQueryUtils.NONE);
        return secure(query, new QueryOptions(), sessionId, engine -> {

            VariantStorageMetadataManager metadataManager = engine.getMetadataManager();
            int studyId = metadataManager.getStudyId(study);
            Integer sampleId = metadataManager.getSampleId(studyId, sample);
            if (sampleId == null) {
                // Sample does not exist in storage!
                throw VariantQueryException.sampleNotFound(sample, study);
            } else {
                return metadataManager.getSampleMetadata(studyId, sampleId);
            }
        });
    }

    public DataStore getDataStore(String study, String sessionId) throws CatalogException {
        return StorageOperation.getDataStore(catalogManager, study, File.Bioformat.VARIANT, sessionId);
    }

    public DataStore getDataStoreByProjectId(String project, String sessionId) throws CatalogException {
        return StorageOperation.getDataStoreByProjectId(catalogManager, project, File.Bioformat.VARIANT, sessionId);
    }

    protected VariantStorageEngine getVariantStorageEngine(Query query, String sessionId) throws CatalogException, StorageEngineException {
        String study = catalogUtils.getAnyStudy(query, sessionId);

        catalogUtils.parseQuery(query, sessionId);
        DataStore dataStore = getDataStore(study, sessionId);
        return getVariantStorageEngine(dataStore);
    }

    protected VariantStorageEngine getVariantStorageEngine(DataStore dataStore) throws StorageEngineException {
        try {
            return storageEngineFactory.getVariantStorageEngine(dataStore.getStorageEngine(), dataStore.getDbName());
        } catch (ClassNotFoundException | IllegalAccessException | InstantiationException e) {
            throw new StorageEngineException("Unable to get VariantDBAdaptor", e);
        }
    }

    public boolean isSolrAvailable() {
        SolrManager solrManager = null;
        try {
            solrManager = new SolrManager(
                    storageConfiguration.getSearch().getHosts(),
                    storageConfiguration.getSearch().getMode(),
                    storageConfiguration.getSearch().getTimeout());
            String collectionName = "test_connection";
            if (!solrManager.exists(collectionName)) {
                solrManager.create(collectionName, VariantSearchManager.CONF_SET);
            }
        } catch (Exception e) {
            logger.warn("Ignore exception checking if Solr is available", e);
            return false;
        } finally {
            if (solrManager != null) {
                try {
                    solrManager.close();
                } catch (IOException e) {
                    logger.warn("Ignore exception closing Solr", e);
                    return false;
                }
            }
        }
        return true;
    }

    public void checkQueryPermissions(Query query, QueryOptions queryOptions, String sessionId)
            throws CatalogException, StorageEngineException {
        VariantStorageEngine variantStorageEngine = getVariantStorageEngine(query, sessionId);
        checkSamplesPermissions(query, queryOptions, variantStorageEngine.getMetadataManager(), sessionId);
    }

    public Set<String> getIndexedSamples(String study, String sessionId) throws CatalogException {
        return catalogManager
                .getCohortManager()
                .get(study, StudyEntry.DEFAULT_COHORT, new QueryOptions(), sessionId)
                .first()
                .getSamples()
                .stream()
                .map(Sample::getId)
                .collect(Collectors.toSet());
    }

    // Permission related methods

    private interface VariantReadOperation<R> {
        R apply(VariantStorageEngine engine) throws StorageEngineException;
    }

    private <R> R secure(Query query, QueryOptions queryOptions, String sessionId, VariantReadOperation<R> supplier)
            throws CatalogException, StorageEngineException {
        VariantStorageEngine variantStorageEngine = getVariantStorageEngine(query, sessionId);
        checkSamplesPermissions(query, queryOptions, variantStorageEngine.getMetadataManager(), sessionId);
        return supplier.apply(variantStorageEngine);
    }

<<<<<<< HEAD
    private <R> R secure(Query query, QueryOptions queryOptions, String sessionId, String auditAction,
                                             VariantReadOperation<R> supplier)
            throws CatalogException, StorageEngineException {
=======
    private <R> R secure(Query query, QueryOptions queryOptions, String sessionId, AuditRecord.Action auditAction,
                         VariantReadOperation<R> supplier)
            throws CatalogException, StorageEngineException, IOException {
>>>>>>> 0bbd2981
        ObjectMap auditAttributes = new ObjectMap()
                .append("query", new Query(query))
                .append("queryOptions", new QueryOptions(queryOptions));
        R result = null;
        String userId = catalogManager.getUserManager().getUserId(sessionId);
        String dbName = null;
        Exception exception = null;
        StopWatch totalStopWatch = StopWatch.createStarted();
        StopWatch storageStopWatch = null;
        try {
            String study = catalogUtils.getAnyStudy(query, sessionId);

            StopWatch stopWatch = StopWatch.createStarted();
            catalogUtils.parseQuery(query, sessionId);
            auditAttributes.append("catalogParseQueryTimeMillis", stopWatch.getTime(TimeUnit.MILLISECONDS));
            DataStore dataStore = getDataStore(study, sessionId);
            dbName = dataStore.getDbName();
            VariantStorageEngine variantStorageEngine = getVariantStorageEngine(dataStore);

            stopWatch.reset();
            checkSamplesPermissions(query, queryOptions, variantStorageEngine.getMetadataManager(), sessionId);
            auditAttributes.append("checkPermissionsTimeMillis", stopWatch.getTime(TimeUnit.MILLISECONDS));

            storageStopWatch = StopWatch.createStarted();
            result = supplier.apply(variantStorageEngine);
            return result;
        } catch (Exception e) {
            exception = e;
            throw e;
        } finally {
            auditAttributes.append("storageTimeMillis", storageStopWatch == null
                    ? -1
                    : storageStopWatch.getTime(TimeUnit.MILLISECONDS));
            if (result instanceof DataResult) {
                auditAttributes.append("dbTime", ((DataResult) result).getTime());
                auditAttributes.append("numResults", ((DataResult) result).getResults().size());
            }
            auditAttributes.append("totalTimeMillis", totalStopWatch.getTime(TimeUnit.MILLISECONDS));
            auditAttributes.append("error", result == null);
            if (exception != null) {
                auditAttributes.append("errorType", exception.getClass());
                auditAttributes.append("errorMessage", exception.getMessage());
            }
            logger.debug("catalogParseQueryTimeMillis = " + auditAttributes.getInt("catalogParseQueryTimeMillis"));
            logger.debug("checkPermissionsTimeMillis = " + auditAttributes.getInt("checkPermissionsTimeMillis"));
            logger.debug("storageTimeMillis = " + auditAttributes.getInt("storageTimeMillis"));
            logger.debug("dbTime = " + auditAttributes.getInt("dbTime"));
            logger.debug("totalTimeMillis = " + auditAttributes.getInt("totalTimeMillis"));
            catalogManager.getAuditManager().audit(userId, auditAction, AuditRecord.Resource.VARIANT, "", "", "", "", new ObjectMap(),
                    new AuditRecord.Status(AuditRecord.Status.Result.SUCCESS), auditAttributes);
        }
    }

    private Map<String, List<Sample>> checkSamplesPermissions(Query query, QueryOptions queryOptions, String sessionId)
            throws CatalogException, StorageEngineException, IOException {
        String study = catalogUtils.getAnyStudy(query, sessionId);
        DataStore dataStore = getDataStore(study, sessionId);
        VariantStorageEngine variantStorageEngine = getVariantStorageEngine(dataStore);
        return checkSamplesPermissions(query, queryOptions, variantStorageEngine.getMetadataManager(), sessionId);
    }

    // package protected for test visibility
    Map<String, List<Sample>> checkSamplesPermissions(Query query, QueryOptions queryOptions, VariantStorageMetadataManager mm,
                                                      String sessionId)
            throws CatalogException {
        final Map<String, List<Sample>> samplesMap = new HashMap<>();
        Set<VariantField> returnedFields = VariantField.getIncludeFields(queryOptions);
        if (!returnedFields.contains(VariantField.STUDIES)) {
            // FIXME: What if filtering by fields with no permissions?
            return Collections.emptyMap();
        }

        if (VariantQueryUtils.isIncludeSamplesDefined(query, returnedFields)) {
            Map<String, List<String>> samplesToReturn = VariantQueryUtils.getSamplesMetadata(query, queryOptions, mm);
            for (Map.Entry<String, List<String>> entry : samplesToReturn.entrySet()) {
                String studyId = entry.getKey();
                if (!entry.getValue().isEmpty()) {
                    DataResult<Sample> samplesQueryResult = catalogManager.getSampleManager().get(studyId, entry.getValue(),
                            new QueryOptions(INCLUDE, SampleDBAdaptor.QueryParams.ID.key()), sessionId);
                    if (samplesQueryResult.getNumResults() != entry.getValue().size()) {
                        throw new CatalogAuthorizationException("Permission denied. User "
                                + catalogManager.getUserManager().getUserId(sessionId) + " can't read all the requested samples");
                    }
                    samplesMap.put(studyId, samplesQueryResult.getResults());
                } else {
                    samplesMap.put(studyId, Collections.emptyList());
                }
            }
        } else {
            logger.debug("Missing include samples! Obtaining samples to include from catalog.");
            List<String> includeStudies = VariantQueryUtils.getIncludeStudies(query, queryOptions, mm)
                    .stream()
                    .map(mm::getStudyName)
                    .collect(Collectors.toList());
            List<Study> studies = catalogManager.getStudyManager().get(includeStudies,
                    new QueryOptions(INCLUDE, FQN.key()), false, sessionId).getResults();
            if (!returnedFields.contains(VariantField.STUDIES_SAMPLES_DATA)) {
                for (String returnedStudy : includeStudies) {
                    samplesMap.put(returnedStudy, Collections.emptyList());
                }
            } else {
                List<String> includeSamples = new LinkedList<>();
                for (Study study : studies) {
                    DataResult<Sample> samplesQueryResult = catalogManager.getSampleManager().search(study.getFqn(), new Query(),
                                    new QueryOptions(INCLUDE, SampleDBAdaptor.QueryParams.ID.key()).append("lazy", true), sessionId);
                    samplesQueryResult.getResults().sort(Comparator.comparing(Sample::getId));
                    samplesMap.put(study.getFqn(), samplesQueryResult.getResults());
                    int studyId = mm.getStudyId(study.getFqn());
                    for (Iterator<Sample> iterator = samplesQueryResult.getResults().iterator(); iterator.hasNext();) {
                        Sample sample = iterator.next();
                        if (mm.getSampleId(studyId, sample.getId(), true) != null) {
                            includeSamples.add(sample.getId());
                        } else {
                            iterator.remove();
                        }
                    }
                }
                if (includeSamples.isEmpty()) {
                    query.append(VariantQueryParam.INCLUDE_SAMPLE.key(), NONE);
                } else {
                    query.append(VariantQueryParam.INCLUDE_SAMPLE.key(), includeSamples);
                }
            }
        }
        return samplesMap;
    }

    // Some aux methods

    private String[] getRegions(Query query) {
        String[] regions;
        String regionStr = query.getString(VariantQueryParam.REGION.key());
        if (!StringUtils.isEmpty(regionStr)) {
            regions = regionStr.split(",");
        } else {
            regions = new String[0];
        }
        return regions;
    }

    public static Query getVariantQuery(Map<String, ?> queryOptions) {
        Query query = new Query();

        for (VariantQueryParam queryParams : VariantQueryParam.values()) {
            if (queryOptions.containsKey(queryParams.key())) {
                query.put(queryParams.key(), queryOptions.get(queryParams.key()));
            }
        }
        if (queryOptions.containsKey(VariantCatalogQueryUtils.SAMPLE_ANNOTATION.key())) {
            query.put(VariantCatalogQueryUtils.SAMPLE_ANNOTATION.key(), queryOptions.get(VariantCatalogQueryUtils.SAMPLE_ANNOTATION.key()));
        }
        if (queryOptions.containsKey(VariantCatalogQueryUtils.PROJECT.key())) {
            query.put(VariantCatalogQueryUtils.PROJECT.key(), queryOptions.get(VariantCatalogQueryUtils.PROJECT.key()));
        }
        if (queryOptions.containsKey(VariantCatalogQueryUtils.FAMILY.key())) {
            query.put(VariantCatalogQueryUtils.FAMILY.key(), queryOptions.get(VariantCatalogQueryUtils.FAMILY.key()));
        }
        if (queryOptions.containsKey(VariantCatalogQueryUtils.FAMILY_DISORDER.key())) {
            query.put(VariantCatalogQueryUtils.FAMILY_DISORDER.key(), queryOptions.get(VariantCatalogQueryUtils.FAMILY_DISORDER.key()));
        }
        if (queryOptions.containsKey(VariantCatalogQueryUtils.FAMILY_PROBAND.key())) {
            query.put(VariantCatalogQueryUtils.FAMILY_PROBAND.key(), queryOptions.get(VariantCatalogQueryUtils.FAMILY_PROBAND.key()));
        }
        if (queryOptions.containsKey(VariantCatalogQueryUtils.FAMILY_SEGREGATION.key())) {
            query.put(VariantCatalogQueryUtils.FAMILY_SEGREGATION.key(),
                    queryOptions.get(VariantCatalogQueryUtils.FAMILY_SEGREGATION.key()));
        }
        if (queryOptions.containsKey(VariantCatalogQueryUtils.FAMILY_MEMBERS.key())) {
            query.put(VariantCatalogQueryUtils.FAMILY_MEMBERS.key(),
                    queryOptions.get(VariantCatalogQueryUtils.FAMILY_MEMBERS.key()));
        }
        if (queryOptions.containsKey(VariantCatalogQueryUtils.PANEL.key())) {
            query.put(VariantCatalogQueryUtils.PANEL.key(), queryOptions.get(VariantCatalogQueryUtils.PANEL.key()));
        }

        return query;
    }

    @Override
    public void testConnection() throws StorageEngineException {

    }

    // ---------------------//
    //   Facet methods      //
    // ---------------------//

    public FacetQueryResult facet(Query query, QueryOptions queryOptions, String sessionId)
            throws CatalogException, StorageEngineException, IOException {
        return secure(query, queryOptions, sessionId, AuditRecord.Action.FACET, engine -> {
            addDefaultLimit(queryOptions, engine.getOptions());
            logger.debug("getFacets {}, {}", query, queryOptions);
            FacetQueryResult result = engine.facet(query, queryOptions);
            logger.debug("getFacets in {}ms", result.getDbTime());
            return result;
        });
    }

    public List<BeaconResponse> beacon(String beaconsStr, BeaconResponse.Query beaconQuery, String sessionId)
            throws CatalogException, IOException, StorageEngineException {
        if (beaconsStr.startsWith("[")) {
            beaconsStr = beaconsStr.substring(1);
        }
        if (beaconsStr.endsWith("]")) {
            beaconsStr = beaconsStr.substring(0, beaconsStr.length() - 1);
        }

        List<String> beaconsList = Arrays.asList(beaconsStr.split(","));

        List<BeaconResponse.Beacon> beacons = new ArrayList<>(beaconsList.size());
        for (String studyStr : beaconsList) {
            beacons.add(new BeaconResponse.Beacon(studyStr, null, null, null));
        }

        List<BeaconResponse> responses = new ArrayList<>(beacons.size());

        for (BeaconResponse.Beacon beacon : beacons) {
            Query query = new Query();
            query.put(STUDY.key(), beacon.getId());
            int position1based = beaconQuery.getPosition() + 1;
            query.put(REGION.key(), new Region(beaconQuery.getChromosome(), position1based, position1based));
            query.putIfNotEmpty(REFERENCE.key(), beaconQuery.getReference());
            switch (beaconQuery.getAllele().toUpperCase()) {
                case "D":
                case "DEL":
                    query.put(TYPE.key(), VariantType.DELETION);
                    break;
                case "I":
                case "INS":
                    query.put(TYPE.key(), VariantType.INSERTION);
                    break;
                default:
                    query.put(ALTERNATE.key(), beaconQuery.getAllele());
                    break;
            }

            Long count = count(query, sessionId).first();
            if (count > 1) {
                throw new VariantQueryException("Unexpected beacon count for query " + query + ". Got " + count + " results!");
            }
            BeaconResponse beaconResponse = new BeaconResponse(beacon, beaconQuery, count == 1, null);

            responses.add(beaconResponse);
        }
        return responses;
    }
}<|MERGE_RESOLUTION|>--- conflicted
+++ resolved
@@ -711,15 +711,9 @@
         return supplier.apply(variantStorageEngine);
     }
 
-<<<<<<< HEAD
-    private <R> R secure(Query query, QueryOptions queryOptions, String sessionId, String auditAction,
-                                             VariantReadOperation<R> supplier)
-            throws CatalogException, StorageEngineException {
-=======
     private <R> R secure(Query query, QueryOptions queryOptions, String sessionId, AuditRecord.Action auditAction,
                          VariantReadOperation<R> supplier)
             throws CatalogException, StorageEngineException, IOException {
->>>>>>> 0bbd2981
         ObjectMap auditAttributes = new ObjectMap()
                 .append("query", new Query(query))
                 .append("queryOptions", new QueryOptions(queryOptions));
