--- conflicted
+++ resolved
@@ -93,12 +93,8 @@
                 studyStr = null;
                 alias = project.getId();
                 organism = project.getOrganism();
-<<<<<<< HEAD
-                dataStore = getDataStoreByProjectId(catalogManager, project.getUid(), File.Bioformat.VARIANT, sessionId);
-=======
                 currentRelease = project.getCurrentRelease();
-                dataStore = getDataStoreByProjectId(catalogManager, String.valueOf(project.getId()), File.Bioformat.VARIANT, sessionId);
->>>>>>> 488f2f1c
+                dataStore = getDataStoreByProjectId(catalogManager, projectStr, File.Bioformat.VARIANT, sessionId);
                 studyIds = Collections.emptyList();
             } else {
                 StudyInfo info = studyInfos.get(0);
