--- conflicted
+++ resolved
@@ -118,8 +118,6 @@
             ListUtils.concat(
                     new ArrayList<>(LOF_SET),
                     Arrays.asList(VariantAnnotationConstants.MISSENSE_VARIANT))));
-<<<<<<< HEAD
-=======
 
     public static final Set<String> IMPORTANT_TRANSCRIPT_FLAGS = Collections.unmodifiableSet(new HashSet<>(Arrays.asList(
             "canonical",
@@ -131,7 +129,6 @@
             "EGLH_HaemOnc",
             "TSO500"
     )));
->>>>>>> 5f94d544
 
     public static final Set<VariantQueryParam> MODIFIER_QUERY_PARAMS = Collections.unmodifiableSet(new HashSet<>(Arrays.asList(
             INCLUDE_STUDY,
@@ -207,17 +204,10 @@
         }
 
         public static BiotypeConsquenceTypeFlagCombination fromQuery(Query query) {
-<<<<<<< HEAD
-            return fromQuery(query, Arrays.asList("basic", "CCDS"));
-        }
-
-        public static BiotypeConsquenceTypeFlagCombination fromQuery(Query query, List<String> knownFlags) {
-=======
             return fromQuery(query, IMPORTANT_TRANSCRIPT_FLAGS);
         }
 
         public static BiotypeConsquenceTypeFlagCombination fromQuery(Query query, Collection<String> knownFlags) {
->>>>>>> 5f94d544
             // Do not change the order of the following lines, it must match the Enum values!
             String combination = isValidParam(query, ANNOT_BIOTYPE) ? "BIOTYPE_" : "";
             combination += isValidParam(query, ANNOT_CONSEQUENCE_TYPE) ? "CT_" : "";
