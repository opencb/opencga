/*
 * Copyright 2015-2017 OpenCB
 *
 * Licensed under the Apache License, Version 2.0 (the "License");
 * you may not use this file except in compliance with the License.
 * You may obtain a copy of the License at
 *
 *     http://www.apache.org/licenses/LICENSE-2.0
 *
 * Unless required by applicable law or agreed to in writing, software
 * distributed under the License is distributed on an "AS IS" BASIS,
 * WITHOUT WARRANTIES OR CONDITIONS OF ANY KIND, either express or implied.
 * See the License for the specific language governing permissions and
 * limitations under the License.
 */

package org.opencb.opencga.storage.core.manager;

import org.apache.commons.lang3.time.StopWatch;
import org.codehaus.jackson.map.ObjectMapper;
import org.codehaus.jackson.map.ObjectReader;
import org.codehaus.jackson.map.ObjectWriter;
import org.ga4gh.models.ReadAlignment;
import org.opencb.biodata.models.alignment.RegionCoverage;
import org.opencb.biodata.models.core.Region;
import org.opencb.biodata.tools.alignment.stats.AlignmentGlobalStats;
import org.opencb.commons.datastore.core.ObjectMap;
import org.opencb.commons.datastore.core.Query;
import org.opencb.commons.datastore.core.QueryOptions;
import org.opencb.commons.datastore.core.QueryResult;
import org.opencb.commons.utils.FileUtils;
import org.opencb.opencga.catalog.db.api.FileDBAdaptor;
import org.opencb.opencga.catalog.exceptions.CatalogException;
import org.opencb.opencga.catalog.managers.CatalogManager;
import org.opencb.opencga.catalog.utils.ParamUtils;
import org.opencb.opencga.core.models.File;
import org.opencb.opencga.core.models.Study;
import org.opencb.opencga.storage.core.StorageEngineFactory;
import org.opencb.opencga.storage.core.alignment.AlignmentStorageEngine;
import org.opencb.opencga.storage.core.alignment.iterators.AlignmentIterator;
import org.opencb.opencga.storage.core.alignment.local.LocalAlignmentStorageEngine;
import org.opencb.opencga.storage.core.exceptions.StorageEngineException;
import org.opencb.opencga.storage.core.manager.models.FileInfo;
import org.opencb.opencga.storage.core.manager.models.StudyInfo;

import java.io.IOException;
import java.net.URI;
import java.nio.file.Files;
import java.nio.file.Path;
import java.nio.file.Paths;
import java.util.Arrays;
import java.util.List;
import java.util.Map;

/**
 * Created by pfurio on 31/10/16.
 */
public class AlignmentStorageManager extends StorageManager {

    private AlignmentStorageEngine alignmentStorageEngine;

    private static final String GLOBAL_STATS = "globalStats";

    public AlignmentStorageManager(CatalogManager catalogManager, StorageEngineFactory storageEngineFactory) {
        super(catalogManager, storageEngineFactory);

        // TODO: Create this alignmentStorageEngine by reflection
        this.alignmentStorageEngine = new LocalAlignmentStorageEngine();
    }


    public void index(String studyIdStr, String fileIdStr, Path outDir, ObjectMap options, String sessionId) throws Exception {
        options = ParamUtils.defaultObject(options, ObjectMap::new);
        StopWatch watch = new StopWatch();

        StudyInfo studyInfo = getStudyInfo(studyIdStr, fileIdStr, sessionId);
        checkAlignmentBioformat(studyInfo.getFileInfos());
        FileInfo fileInfo = studyInfo.getFileInfo();
//        ObjectMap fileAndStudyId = getFileAndStudyId(studyIdStr, fileIdStr, sessionId);
//        long studyId = fileAndStudyId.getLong("studyId");
//        long fileId = fileAndStudyId.getLong("fileId");
//        Path filePath = getFilePath(fileId, sessionId);
//        Path workspace = getWorkspace(studyId, sessionId);

        Path linkedBamFilePath = Files.createSymbolicLink(outDir.resolve(fileInfo.getName()), fileInfo.getPhysicalFilePath());

        List<URI> fileUris = Arrays.asList(linkedBamFilePath.toUri());

        // TODO: Check if index is already created and link bai file
        logger.info("Creating index...");
        watch.start();
        try {
            alignmentStorageEngine.index(fileUris, outDir.toUri(), false, options.getBoolean("transform"), options.getBoolean("load"));
        } finally {
            // Remove symbolic link
            Files.delete(linkedBamFilePath);
        }
        watch.stop();
        logger.info("Indexing took {} seconds", watch.getTime() / 1000.0);

        // Create the stats and store them in catalog
        logger.info("Calculating the stats...");
        watch.reset();
        watch.start();
        QueryResult<AlignmentGlobalStats> stats = alignmentStorageEngine.getDBAdaptor().stats(fileInfo.getPhysicalFilePath(), outDir);

        if (stats != null && stats.getNumResults() == 1) {
            // Store the stats in catalog
            ObjectWriter objectWriter = new ObjectMapper().typedWriter(AlignmentGlobalStats.class);
            ObjectMap globalStats = new ObjectMap(GLOBAL_STATS, objectWriter.writeValueAsString(stats.first()));
            ObjectMap alignmentStats = new ObjectMap(FileDBAdaptor.QueryParams.STATS.key(), globalStats);
            catalogManager.getFileManager().update(studyIdStr, fileInfo.getPath(), alignmentStats, new QueryOptions(), sessionId);

            // Remove the stats file
            Path statsFile = outDir.resolve(fileInfo.getName() + ".stats");
            if (statsFile.toFile().exists()) {
                Files.delete(statsFile);
            }
        }
        watch.stop();
        logger.info("Stats calculation took {} seconds", watch.getTime() / 1000.0);

        // Create the coverage
        logger.info("Calculating the coverage...");
        watch.reset();
        watch.start();
//        alignmentStorageEngine.getDBAdaptor().coverage(fileInfo.getPath(), studyInfo.getWorkspace());
        watch.stop();
        logger.info("Coverage calculation took {} seconds", watch.getTime() / 1000.0);
    }

    public QueryResult<ReadAlignment> query(String studyIdStr, String fileIdStr, Query query, QueryOptions options, String sessionId)
            throws CatalogException, IOException, StorageEngineException {
        query = ParamUtils.defaultObject(query, Query::new);
        options = ParamUtils.defaultObject(options, QueryOptions::new);

        StudyInfo studyInfo = getStudyInfo(studyIdStr, fileIdStr, sessionId);
        checkAlignmentBioformat(studyInfo.getFileInfos());

        return alignmentStorageEngine.getDBAdaptor().get(studyInfo.getFileInfo().getPhysicalFilePath(), query, options);
    }

    public AlignmentIterator<ReadAlignment> iterator(String studyId, String fileId, Query query, QueryOptions options,
                                                     String sessionId) throws CatalogException, IOException, StorageEngineException {
        return iterator(studyId, fileId, query, options, sessionId, ReadAlignment.class);
    }

    public <T> AlignmentIterator<T> iterator(String studyIdStr, String fileIdStr, Query query, QueryOptions options, String sessionId,
                                             Class<T> clazz) throws CatalogException, IOException, StorageEngineException {
        query = ParamUtils.defaultObject(query, Query::new);
        options = ParamUtils.defaultObject(options, QueryOptions::new);

        StudyInfo studyInfo = getStudyInfo(studyIdStr, fileIdStr, sessionId);
        checkAlignmentBioformat(studyInfo.getFileInfos());
//        ObjectMap fileAndStudyId = getFileAndStudyId(studyIdStr, fileIdStr, sessionId);
//        long fileId = fileAndStudyId.getLong("fileId");
//        Path filePath = getFilePath(fileId, sessionId);

        return alignmentStorageEngine.getDBAdaptor().iterator(studyInfo.getFileInfo().getPhysicalFilePath(), query, options, clazz);
//        return alignmentDBAdaptor.iterator((Path) fileInfo.get("filePath"), query, options, clazz);
    }

    public QueryResult<AlignmentGlobalStats> stats(String studyIdStr, String fileIdStr, Query query, QueryOptions options, String sessionId)
            throws Exception {
        query = ParamUtils.defaultObject(query, Query::new);
        options = ParamUtils.defaultObject(options, QueryOptions::new);

        StudyInfo studyInfo = getStudyInfo(studyIdStr, fileIdStr, sessionId);
        checkAlignmentBioformat(studyInfo.getFileInfos());
        FileInfo fileInfo = studyInfo.getFileInfo();
//        ObjectMap fileAndStudyId = getFileAndStudyId(studyIdStr, fileIdStr, sessionId);
//        long studyId = fileAndStudyId.getLong("studyId");
//        long fileId = fileAndStudyId.getLong("fileId");

        if (query.isEmpty() && options.isEmpty()) {
            QueryOptions includeOptions = new QueryOptions(QueryOptions.INCLUDE, FileDBAdaptor.QueryParams.STATS.key());
            QueryResult<File> fileQueryResult = catalogManager.getFileManager().get(fileInfo.getFileUid(), includeOptions, sessionId);

            logger.info("Obtaining the stats from catalog...");

            if (fileQueryResult.getNumResults() == 1) {
                Map<String, Object> stats = fileQueryResult.first().getStats();
                Object value = stats.get(GLOBAL_STATS);
                if (value != null && value instanceof String) {
                    ObjectReader reader = new ObjectMapper().reader(AlignmentGlobalStats.class);
                    AlignmentGlobalStats globalStats = reader.readValue((String) value);
                    return new QueryResult<>("Get stats", fileQueryResult.getDbTime(), 1, 1, fileQueryResult.getWarningMsg(),
                            fileQueryResult.getErrorMsg(), Arrays.asList(globalStats));
                }

            }
        }

        // Calculate the stats
        logger.info("Calculating the stats...");
//        Path filePath = getFilePath(fileId, sessionId);
//        Path workspace = getWorkspace(studyId, sessionId);
        return alignmentStorageEngine.getDBAdaptor().stats(fileInfo.getPhysicalFilePath(), studyInfo.getWorkspace(), query, options);

//        return alignmentDBAdaptor.stats((Path) fileInfo.get("filePath"), (Path) fileInfo.get("workspace"), query, options);
    }

    public QueryResult<RegionCoverage> coverage(String studyIdStr, String fileIdStr, Region region, int windowSize, String sessionId)
            throws Exception {
        File file = extractAlignmentOrCoverageFile(studyIdStr, fileIdStr, sessionId);
        return alignmentStorageEngine.getDBAdaptor().coverage(Paths.get(file.getUri()), region, windowSize);
<<<<<<< HEAD
=======
    }

    public QueryResult<RegionCoverage> coverage(String studyIdStr, String fileIdStr, Region region, int minCoverage, int maxCoverage,
                                                String sessionId) throws Exception {
        File file = extractAlignmentOrCoverageFile(studyIdStr, fileIdStr, sessionId);
        return alignmentStorageEngine.getDBAdaptor().coverage(Paths.get(file.getUri()), region, minCoverage, maxCoverage);
>>>>>>> 6c04fdf1
    }

    public QueryResult<RegionCoverage> getLowCoverageRegions(String studyIdStr, String fileIdStr, Region region, int minCoverage,
                                                             String sessionId) throws Exception {
        File file = extractAlignmentOrCoverageFile(studyIdStr, fileIdStr, sessionId);
        return alignmentStorageEngine.getDBAdaptor().getLowCoverageRegions(Paths.get(file.getUri()), region, minCoverage);
    }

<<<<<<< HEAD
=======
    public QueryResult<Long> getTotalCounts(String studyIdStr, String fileIdStr, String sessionId) throws Exception {
        File file = extractAlignmentOrCoverageFile(studyIdStr, fileIdStr, sessionId);
        return alignmentStorageEngine.getDBAdaptor().getTotalCounts(Paths.get(file.getUri()));
    }


>>>>>>> 6c04fdf1
    File extractAlignmentOrCoverageFile(String studyIdStr, String fileIdStr, String sessionId) throws CatalogException {
        QueryResult<File> fileQueryResult = catalogManager.getFileManager().get(studyIdStr, fileIdStr,
                new QueryOptions(QueryOptions.INCLUDE, Arrays.asList(FileDBAdaptor.QueryParams.URI.key(),
                        FileDBAdaptor.QueryParams.BIOFORMAT.key(), FileDBAdaptor.QueryParams.FORMAT.key())), sessionId);
        if (fileQueryResult.getNumResults() == 0) {
            throw new CatalogException("File " + fileIdStr + " not found");
        }

        File.Bioformat bioformat = fileQueryResult.first().getBioformat();
        if (bioformat != File.Bioformat.ALIGNMENT && bioformat != File.Bioformat.COVERAGE) {
            throw new CatalogException("File " + fileQueryResult.first().getName() + " not supported. "
                    + "Expecting an alignment or coverage file.");
        }
        return fileQueryResult.first();
    }

    public QueryResult<Long> count(String studyIdStr, String fileIdStr, Query query, QueryOptions options, String sessionId)
            throws CatalogException, IOException, StorageEngineException {
        query = ParamUtils.defaultObject(query, Query::new);
        options = ParamUtils.defaultObject(options, QueryOptions::new);

        StudyInfo studyInfo = getStudyInfo(studyIdStr, fileIdStr, sessionId);
//        ObjectMap fileAndStudyId = getFileAndStudyId(studyIdStr, fileIdStr, sessionId);
//        long fileId = fileAndStudyId.getLong("fileId");
//        Path filePath = getFilePath(fileId, sessionId);

        return alignmentStorageEngine.getDBAdaptor().count(studyInfo.getFileInfo().getPhysicalFilePath(), query, options);
    }

    private void checkAlignmentBioformat(List<FileInfo> fileInfo) throws CatalogException {
        for (FileInfo file : fileInfo) {
            if (!file.getBioformat().equals(File.Bioformat.ALIGNMENT)) {
                throw new CatalogException("File " + file.getName() + " not supported. Expecting an alignment file.");
            }
        }
    }

    @Override
    public void testConnection() throws StorageEngineException {
    }

    @Deprecated
    private Path getFilePath(long fileId, String sessionId) throws CatalogException, IOException {
        QueryOptions fileOptions = new QueryOptions(QueryOptions.INCLUDE,
                Arrays.asList(FileDBAdaptor.QueryParams.URI.key(), FileDBAdaptor.QueryParams.NAME.key()));
        QueryResult<File> fileQueryResult = catalogManager.getFileManager().get(fileId, fileOptions, sessionId);

        if (fileQueryResult.getNumResults() != 1) {
            logger.error("Critical error: File {} not found in catalog.", fileId);
            throw new CatalogException("Critical error: File " + fileId + " not found in catalog");
        }

        Path path = Paths.get(fileQueryResult.first().getUri().getRawPath());
        FileUtils.checkFile(path);

        return path;
    }

    @Deprecated
    private Path getWorkspace(long studyId, String sessionId) throws CatalogException, IOException {
        // Obtain the study uri
        QueryOptions studyOptions = new QueryOptions(QueryOptions.INCLUDE, FileDBAdaptor.QueryParams.URI.key());
        QueryResult<Study> studyQueryResult = catalogManager.getStudyManager().get(String.valueOf((Long) studyId), studyOptions, sessionId);
        if (studyQueryResult .getNumResults() != 1) {
            logger.error("Critical error: Study {} not found in catalog.", studyId);
            throw new CatalogException("Critical error: Study " + studyId + " not found in catalog");
        }

        Path workspace = Paths.get(studyQueryResult.first().getUri().getRawPath()).resolve(".opencga").resolve("alignments");
        if (!workspace.toFile().exists()) {
            Files.createDirectories(workspace);
        }

        return workspace;
    }

}<|MERGE_RESOLUTION|>--- conflicted
+++ resolved
@@ -204,15 +204,12 @@
             throws Exception {
         File file = extractAlignmentOrCoverageFile(studyIdStr, fileIdStr, sessionId);
         return alignmentStorageEngine.getDBAdaptor().coverage(Paths.get(file.getUri()), region, windowSize);
-<<<<<<< HEAD
-=======
     }
 
     public QueryResult<RegionCoverage> coverage(String studyIdStr, String fileIdStr, Region region, int minCoverage, int maxCoverage,
                                                 String sessionId) throws Exception {
         File file = extractAlignmentOrCoverageFile(studyIdStr, fileIdStr, sessionId);
         return alignmentStorageEngine.getDBAdaptor().coverage(Paths.get(file.getUri()), region, minCoverage, maxCoverage);
->>>>>>> 6c04fdf1
     }
 
     public QueryResult<RegionCoverage> getLowCoverageRegions(String studyIdStr, String fileIdStr, Region region, int minCoverage,
@@ -221,15 +218,12 @@
         return alignmentStorageEngine.getDBAdaptor().getLowCoverageRegions(Paths.get(file.getUri()), region, minCoverage);
     }
 
-<<<<<<< HEAD
-=======
     public QueryResult<Long> getTotalCounts(String studyIdStr, String fileIdStr, String sessionId) throws Exception {
         File file = extractAlignmentOrCoverageFile(studyIdStr, fileIdStr, sessionId);
         return alignmentStorageEngine.getDBAdaptor().getTotalCounts(Paths.get(file.getUri()));
     }
 
 
->>>>>>> 6c04fdf1
     File extractAlignmentOrCoverageFile(String studyIdStr, String fileIdStr, String sessionId) throws CatalogException {
         QueryResult<File> fileQueryResult = catalogManager.getFileManager().get(studyIdStr, fileIdStr,
                 new QueryOptions(QueryOptions.INCLUDE, Arrays.asList(FileDBAdaptor.QueryParams.URI.key(),
