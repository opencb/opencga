package org.opencb.opencga.storage.core.variant;

import org.opencb.biodata.formats.io.FileFormatException;
import org.opencb.biodata.formats.pedigree.io.PedigreePedReader;
import org.opencb.biodata.formats.pedigree.io.PedigreeReader;
import org.opencb.biodata.formats.variant.io.VariantReader;
import org.opencb.biodata.formats.variant.io.VariantWriter;
import org.opencb.biodata.formats.variant.vcf4.io.VariantVcfReader;
import org.opencb.biodata.models.variant.*;
import org.opencb.biodata.tools.variant.tasks.VariantRunner;
import org.opencb.commons.run.Task;
import org.opencb.datastore.core.ObjectMap;
import org.opencb.datastore.core.QueryOptions;
import org.opencb.opencga.lib.common.TimeUtils;
import org.opencb.opencga.storage.core.StorageManager;
import org.opencb.opencga.storage.core.StorageManagerException;
import org.opencb.opencga.storage.core.runner.SimpleThreadRunner;
import org.opencb.opencga.storage.core.runner.StringDataReader;
import org.opencb.opencga.storage.core.runner.StringDataWriter;
import org.opencb.opencga.storage.core.variant.adaptors.VariantDBAdaptor;
import org.opencb.opencga.storage.core.variant.annotation.VariantAnnotationManager;
import org.opencb.opencga.storage.core.variant.annotation.VariantAnnotator;
import org.opencb.opencga.storage.core.variant.annotation.VariantAnnotatorException;
import org.opencb.opencga.storage.core.variant.io.json.VariantJsonReader;
import org.opencb.opencga.storage.core.variant.io.json.VariantJsonWriter;
import org.opencb.opencga.storage.core.variant.stats.VariantStatisticsManager;
import org.slf4j.Logger;
import org.slf4j.LoggerFactory;

import java.io.FileInputStream;
import java.io.IOException;
import java.io.InputStreamReader;
import java.net.URI;
import java.nio.file.Path;
import java.nio.file.Paths;
import java.util.*;

/**
 * Created by imedina on 13/08/14.
 */
public abstract class VariantStorageManager implements StorageManager<VariantWriter, VariantDBAdaptor> {


    public static final String INCLUDE_STATS = "includeStats";              //Include existing stats on the original file.
    public static final String INCLUDE_SAMPLES = "includeSamples";          //Include sample information (genotypes)
    public static final String INCLUDE_SRC = "includeSrc";                  //Include original source file on the transformed file and the final db
    public static final String COMPRESS_GENOTYPES = "compressGenotypes";    //Stores sample information as compressed genotypes
//    @Deprecated public static final String VARIANT_SOURCE = "variantSource";            //VariantSource object
    public static final String STUDY_CONFIGURATION = "studyConfiguration";      //
    public static final String AGGREGATED_TYPE = "aggregatedType";
    public static final String FILE_ID = "fileId";
    public static final String SAMPLE_IDS = "sampleIds";
    public static final String COMPRESS_METHOD = "compressMethod";

    public static final String CALCULATE_STATS = "calculateStats";          //Calculate stats on the postLoad step
    public static final String OVERWRITE_STATS = "overwriteStats";          //Overwrite stats already present
<<<<<<< HEAD
=======
    public static final String VARIANT_SOURCE = "variantSource";            //VariantSource object
    public static final String AGGREGATION_MAPPING_PROPERTIES = "aggregationMappingFile";
    public static final String DB_NAME = "dbName";
>>>>>>> 3331aca3

    public static final String DB_NAME = "dbName";
    public static final String SPECIES = "species";

    public static final String ASSEMBLY = "assembly";
    public static final String ANNOTATE = "annotate";
    public static final String ANNOTATION_SOURCE = "annotationSource";
    public static final String ANNOTATOR_PROPERTIES = "annotatorProperties";
    public static final String OVERWRITE_ANNOTATIONS = "overwriteAnnotations";

    public static final String BATCH_SIZE = "batchSize";
    public static final String TRANSFORM_THREADS = "transformThreads";
    public static final String LOAD_THREADS = "loadThreads";
    public static final String OPENCGA_STORAGE_VARIANT_TRANSFORM_THREADS      = "OPENCGA.STORAGE.VARIANT.TRANSFORM.THREADS";
    public static final String OPENCGA_STORAGE_VARIANT_LOAD_THREADS           = "OPENCGA.STORAGE.VARIANT.LOAD.THREADS";
    public static final String OPENCGA_STORAGE_VARIANT_TRANSFORM_BATCH_SIZE   = "OPENCGA.STORAGE.VARIANT.TRANSFORM.BATCH_SIZE";
    public static final String OPENCGA_STORAGE_VARIANT_INCLUDE_SRC            = "OPENCGA.STORAGE.VARIANT.INCLUDE_SRC";
    public static final String OPENCGA_STORAGE_VARIANT_INCLUDE_SAMPLES        = "OPENCGA.STORAGE.VARIANT.INCLUDE_SAMPLES";
    public static final String OPENCGA_STORAGE_VARIANT_INCLUDE_STATS          = "OPENCGA.STORAGE.VARIANT.INCLUDE_STATS";

    protected Properties properties;
    protected static Logger logger = LoggerFactory.getLogger(VariantStorageManager.class);

    public VariantStorageManager() {
        this.properties = new Properties();
    }

    @Override
    public void addConfigUri(URI configUri){
        if(configUri != null
                && Paths.get(configUri.getPath()).toFile().exists()
                && (configUri.getScheme() == null || configUri.getScheme().equals("file"))) {
            try {
                properties.load(new InputStreamReader(new FileInputStream(configUri.getPath())));
            } catch (IOException e) {
                e.printStackTrace();
            }
        }
    }

    @Override
    public URI extract(URI from, URI to, ObjectMap params) {
        return from;
    }

    @Override
    public URI preTransform(URI input, ObjectMap params) throws IOException, FileFormatException {
        return input;
    }

    /**
     * Transform raw variant files into biodata model.
     *
     * @param inputUri         Input file. Accepted formats: *.vcf, *.vcf.gz
     * @param pedigreeUri      Pedigree input file. Accepted formats: *.ped
     * @param outputUri
     * @param params
     * @throws IOException
     */
    @Override
    final public URI transform(URI inputUri, URI pedigreeUri, URI outputUri, ObjectMap params) throws IOException {
        // input: VcfReader
        // output: JsonWriter

        Path input = Paths.get(inputUri.getPath());
        Path pedigree = pedigreeUri == null? null : Paths.get(pedigreeUri.getPath());
        Path output = Paths.get(outputUri.getPath());


        boolean includeSamples = params.getBoolean(INCLUDE_SAMPLES, Boolean.parseBoolean(properties.getProperty(OPENCGA_STORAGE_VARIANT_INCLUDE_SAMPLES, "false")));
        boolean includeStats = params.getBoolean(INCLUDE_STATS, Boolean.parseBoolean(properties.getProperty(OPENCGA_STORAGE_VARIANT_INCLUDE_STATS, "false")));
        boolean includeSrc = params.getBoolean(INCLUDE_SRC, Boolean.parseBoolean(properties.getProperty(OPENCGA_STORAGE_VARIANT_INCLUDE_SRC, "false")));

        StudyConfiguration studyConfiguration = params.get(STUDY_CONFIGURATION, StudyConfiguration.class);
        Integer fileId = params.getInt(FILE_ID);    //TODO: Transform into an optional field
        VariantSource.Aggregation aggregation = params.get(AGGREGATED_TYPE, VariantSource.Aggregation.class, VariantSource.Aggregation.NONE);
        String fileName = input.getFileName().toString();
        VariantSource source = new VariantSource(
                fileName,
                fileId.toString(),
                Integer.toString(studyConfiguration.getStudyId()),
                studyConfiguration.getStudyName(), null, aggregation);

        int batchSize = params.getInt(BATCH_SIZE, Integer.parseInt(properties.getProperty(OPENCGA_STORAGE_VARIANT_TRANSFORM_BATCH_SIZE, "100")));
        String compression = params.getString(COMPRESS_METHOD, "snappy");
        String extension = "";
        int numThreads = params.getInt(VariantStorageManager.TRANSFORM_THREADS, 8);
        int capacity = params.getInt("blockingQueueCapacity", numThreads*2);

        if (compression.equalsIgnoreCase("gzip") || compression.equalsIgnoreCase("gz")) {
            extension = ".gz";
        } else if (compression.equalsIgnoreCase("snappy") || compression.equalsIgnoreCase("snz")) {
            extension = ".snappy";
        } else if (!compression.isEmpty()) {
            throw new IllegalArgumentException("Unknown compression method " + compression);
        }

        // TODO Create a utility to determine which extensions are variants files
        final VariantVcfFactory factory;
        if (fileName.endsWith(".vcf") || fileName.endsWith(".vcf.gz") || fileName.endsWith(".vcf.snappy")) {
            switch (aggregation) {
                default:
                case NONE:
                    factory = new VariantVcfFactory();
                    break;
                case BASIC:
                    factory = new VariantAggregatedVcfFactory();
                    break;
                case EVS:
                    factory = new VariantVcfEVSFactory(params.get(AGGREGATION_MAPPING_PROPERTIES, Properties.class, null));
                    break;
            }
        } else {
            throw new IOException("Variants input file format not supported");
        }


        Path outputVariantJsonFile = output.resolve(fileName + ".variants.json" + extension);
        Path outputFileJsonFile = output.resolve(fileName + ".file.json" + extension);

        logger.info("Transforming variants...");
        long start, end;
        if (numThreads == 1) { //Run transformation with a SingleThread runner. The legacy way
            if (!extension.equals(".gz")) { //FIXME: Add compatibility with snappy compression
                logger.warn("Force using gzip compression");
                extension = ".gz";
                outputVariantJsonFile = output.resolve(fileName + ".variants.json" + extension);
                outputFileJsonFile = output.resolve(fileName + ".file.json" + extension);
            }

            //Ped Reader
            PedigreeReader pedReader = null;
            if(pedigree != null && pedigree.toFile().exists()) {    //FIXME Add "endsWith(".ped") ??
                pedReader = new PedigreePedReader(pedigree.toString());
            }

            //Reader
            VariantReader reader = new VariantVcfReader(source, input.toAbsolutePath().toString());

            //Writers
            VariantJsonWriter jsonWriter = new VariantJsonWriter(source, output);
            jsonWriter.includeSrc(includeSrc);
            jsonWriter.includeSamples(includeSamples);
            jsonWriter.includeStats(includeStats);

            List<VariantWriter> writers = Collections.<VariantWriter>singletonList(jsonWriter);

            //Runner
            VariantRunner vr = new VariantRunner(source, reader, pedReader, writers, Collections.<Task<Variant>>emptyList(), batchSize);

            logger.info("Single thread transform...");
            start = System.currentTimeMillis();
            vr.run();
            end = System.currentTimeMillis();

        } else {
            //Read VariantSource
            source = readVariantSource(input, source);

            //Reader
            StringDataReader dataReader = new StringDataReader(input);

            //Writers
            StringDataWriter dataWriter = new StringDataWriter(outputVariantJsonFile);

            SimpleThreadRunner runner = new SimpleThreadRunner(
                    dataReader,
                    Collections.<Task>singletonList(new VariantJsonTransformTask(factory, source, outputFileJsonFile)),
                    dataWriter,
                    batchSize,
                    capacity,
                    numThreads);

            logger.info("Multi thread transform...");
            start = System.currentTimeMillis();
            runner.run();
            end = System.currentTimeMillis();
        }
        logger.info("end - start = " + (end - start) / 1000.0 + "s");
        logger.info("Variants transformed!");

<<<<<<< HEAD
        return outputUri.resolve(outputVariantJsonFile.getFileName().toString());
=======
    static public VariantSource readVariantSource(Path input, VariantSource source) {
        VariantReader reader = new VariantVcfReader(source, input.toAbsolutePath().toString());
        reader.open();
        reader.pre();
        source.addMetadata("variantFileHeader", reader.getHeader());
        reader.post();
        reader.close();
        return source;
>>>>>>> 3331aca3
    }

    @Override
    public URI postTransform(URI input, ObjectMap params) throws IOException, FileFormatException {
        return input;
    }

    @Override
    public URI preLoad(URI input, URI output, ObjectMap params) throws IOException {
        StudyConfiguration studyConfiguration = params.get(STUDY_CONFIGURATION, StudyConfiguration.class);
        VariantSource source = readVariantSource(Paths.get(input.getPath()), null);

        /*
         * Before load file, add to the StudyConfiguration.
         * FileID and FileName is read from the VariantSource
         * Will fail if:
         *     fileId is not an integer
         *     fileId was already in the studyConfiguration
         *     fileName was already in the studyConfiguration
         */

        int fileId;
        String fileName = source.getFileName();
        try {
            fileId = Integer.parseInt(source.getFileId());
        } catch (NumberFormatException e) {
            throw new IOException("FileId " + source.getFileId() + " is not an integer", e);
        }

        if (studyConfiguration.getFileIds().containsKey(fileName)) {
            throw new IOException("FileName " + fileName + " was already in the StudyConfiguration " +
                    "(" + fileName + ":" + studyConfiguration.getFileIds().get(fileName) + ")");
        }
        if (studyConfiguration.getFileIds().containsKey(fileId)) {
            throw new IOException("FileId " + fileId + " was already in the StudyConfiguration" +
                    "(" + StudyConfiguration.inverseMap(studyConfiguration.getFileIds()).get(fileId) + ":" + fileId + ")");
        }
        studyConfiguration.getFileIds().put(fileName, fileId);


        /*
         * Before load file, the StudyConfiguration has to be updated with the new sample names.
         *  Will read param SAMPLE_IDS like [<sampleName>:<sampleId>,]*
         *  If SAMPLE_IDS is missing, will auto-generate sampleIds
         *  Will fail if:
         *      param SAMPLE_IDS is malformed
         *      any given sampleId is not an integer
         *      any given sampleName is not in the input file
         *      any given sampleName was already in the StudyConfiguration (so, was already loaded)
         *      some sample was missing in the given SAMPLE_IDS param
         */

        if (params.containsKey(SAMPLE_IDS) && !params.getAsStringList(SAMPLE_IDS).isEmpty()) {
            for (String sampleEntry : params.getAsStringList(SAMPLE_IDS)) {
                String[] split = sampleEntry.split(":");
                if (split.length != 2) {
                    throw new IOException("Param " + sampleEntry + " is malformed");
                }
                String sampleName = split[0];
                int sampleId;
                try {
                    sampleId = Integer.getInteger(split[1]);
                } catch (NumberFormatException e) {
                    throw new IOException("SampleId " + split[1] + " is not an integer", e);
                }

                if (!source.getSamplesPosition().containsKey(sampleName)) {
                    //ERROR
                    throw new IOException("Given sampleName is not in the input file");
                } else {
                    if (!studyConfiguration.getSampleIds().containsKey(sampleName)) {
                        //Add sample to StudyConfiguration
                        studyConfiguration.getSampleIds().put(sampleName, sampleId);
                    } else {
                        if (studyConfiguration.getSampleIds().get(sampleName) == sampleId) {
                            throw new IOException("Sample " + sampleName + ":" + sampleId + " was already in the StudyConfiguration");
                        } else {
                            throw new IOException("Sample " + sampleName + ":" + sampleId + " was already in the StudyConfiguration with a different sampleId: " + studyConfiguration.getSampleIds().get(sampleName));
                        }
                    }
                }
            }

            //Check that all samples has a sampleId
            List<String> missingSamples = new LinkedList<>();
            for (String sampleName : source.getSamples()) {
                if (!studyConfiguration.getSampleIds().containsKey(sampleName)) {
                    missingSamples.add(sampleName);
                }
            }
            if (!missingSamples.isEmpty()) {
                throw new IOException("Samples " + missingSamples.toString() + " has not assigned sampleId");
            }

        } else {
            //Find the grader sample Id in the studyConfiguration, in order to add more sampleIds if necessary.
            int maxId = 0;
            for (Integer i : studyConfiguration.getSampleIds().values()) {
                if (i > maxId) {
                    maxId = i;
                }
            }
            //Assign new sampleIds
            for (String sample : source.getSamples()) {
                if (!studyConfiguration.getSampleIds().containsKey(sample)) {
                    //If the sample was not in the original studyId, a new SampleId is assigned.

                    int sampleId;
                    int samplesSize = studyConfiguration.getSampleIds().size();
                    Integer samplePosition = source.getSamplesPosition().get(sample);
                    if (!studyConfiguration.getSampleIds().containsValue(samplePosition)) {
                        //1- Use with the SamplePosition
                        sampleId = samplePosition;
                    } else if (!studyConfiguration.getSampleIds().containsValue(samplesSize)) {
                        //2- Use the number of samples in the StudyConfiguration.
                        sampleId = samplesSize;
                    } else {
                        //3- Use the maxId
                        sampleId = maxId + 1;
                    }
                    studyConfiguration.getSampleIds().put(sample, sampleId);
                    if (sampleId > maxId) {
                        maxId = sampleId;
                    }
                }
            }
        }

        return input;
    }

    @Override
    public URI postLoad(URI input, URI output, ObjectMap params) throws IOException, StorageManagerException {
        boolean annotate = params.getBoolean(ANNOTATE);
        VariantAnnotationManager.AnnotationSource annotationSource = params.get(ANNOTATION_SOURCE, VariantAnnotationManager.AnnotationSource.class);
        Properties annotatorProperties = params.get(ANNOTATOR_PROPERTIES, Properties.class);

        String dbName = params.getString(DB_NAME, null);
        String species = params.getString(SPECIES, "hsapiens");
        String assembly = params.getString(ASSEMBLY, "");
        int fileId = params.getInt(FILE_ID);
        StudyConfiguration studyConfiguration = params.get(STUDY_CONFIGURATION, StudyConfiguration.class);
//        VariantSource variantSource = params.get(VARIANT_SOURCE, VariantSource.class);

        if (annotate) {

            VariantAnnotator annotator;
            try {
                annotator = VariantAnnotationManager.buildVariantAnnotator(annotationSource, annotatorProperties, species, assembly);
            } catch (VariantAnnotatorException e) {
                e.printStackTrace();
                logger.error("Can't annotate variants." , e);
                return input;
            }

            VariantAnnotationManager variantAnnotationManager = new VariantAnnotationManager(annotator, getDBAdaptor(dbName, params));

            QueryOptions annotationOptions = new QueryOptions();
            if (!params.getBoolean(OVERWRITE_ANNOTATIONS, false)) {
                annotationOptions.put(VariantDBAdaptor.ANNOTATION_EXISTS, false);
            }
            annotationOptions.put(VariantDBAdaptor.FILES, Collections.singletonList(fileId));    // annotate just the indexed variants

            annotationOptions.add(VariantAnnotationManager.OUT_DIR, output.getPath());
            annotationOptions.add(VariantAnnotationManager.FILE_NAME, dbName + "." + TimeUtils.getTime());
            variantAnnotationManager.annotate(annotationOptions);
//            URI annotationFile = variantAnnotationManager.createAnnotation(Paths.get(output.getPath()), dbName + "." + TimeUtils.getTime(), annotationOptions);
//            variantAnnotationManager.loadAnnotation(annotationFile, annotationOptions);
        }

        if (params.getBoolean(CALCULATE_STATS)) {
            // TODO add filters
            logger.debug("about to calculate stats");
            VariantStatisticsManager variantStatisticsManager = new VariantStatisticsManager();
            URI statsUri = variantStatisticsManager.createStats(getDBAdaptor(dbName, params), output.resolve(buildFilename(studyConfiguration.getStudyId(), fileId) + "." + TimeUtils.getTime()), null, new QueryOptions(params));
            variantStatisticsManager.loadStats(getDBAdaptor(dbName, params), statsUri, new QueryOptions(params));
        }

        return input;
    }

    public static String buildFilename(int studyId, int fileId) {
        return studyId + "_" + fileId;
    }

    public static VariantSource readVariantSource(Path input, VariantSource source) throws IOException {
        if (source == null) {
            source = new VariantSource("", "", "", "");
        }
        if (input.toFile().getName().contains("json")) {
            VariantJsonReader reader = getVariantJsonReader(input, source);
            reader.open();
            reader.pre();
            reader.post();
            reader.close();
        } else {
            VariantReader reader = new VariantVcfReader(source, input.toAbsolutePath().toString());
            reader.open();
            reader.pre();
            source.addMetadata("variantFileHeader", reader.getHeader());
            reader.post();
            reader.close();
        }
        return source;
    }

    protected static VariantJsonReader getVariantJsonReader(Path input, VariantSource source) throws IOException {
        VariantJsonReader variantJsonReader;
        if (    input.toString().endsWith(".json") ||
                input.toString().endsWith(".json.gz") ||
                input.toString().endsWith(".json.snappy") ||
                input.toString().endsWith(".json.snz")) {
            String sourceFile = input.toAbsolutePath().toString().replace("variants.json", "file.json");
            variantJsonReader = new VariantJsonReader(source, input.toAbsolutePath().toString(), sourceFile);
        } else {
            throw new IOException("Variants input file format not supported for file: " + input);
        }
        return variantJsonReader;
    }


}<|MERGE_RESOLUTION|>--- conflicted
+++ resolved
@@ -14,6 +14,7 @@
 import org.opencb.opencga.lib.common.TimeUtils;
 import org.opencb.opencga.storage.core.StorageManager;
 import org.opencb.opencga.storage.core.StorageManagerException;
+import org.opencb.opencga.storage.core.StudyConfiguration;
 import org.opencb.opencga.storage.core.runner.SimpleThreadRunner;
 import org.opencb.opencga.storage.core.runner.StringDataReader;
 import org.opencb.opencga.storage.core.runner.StringDataWriter;
@@ -54,12 +55,7 @@
 
     public static final String CALCULATE_STATS = "calculateStats";          //Calculate stats on the postLoad step
     public static final String OVERWRITE_STATS = "overwriteStats";          //Overwrite stats already present
-<<<<<<< HEAD
-=======
-    public static final String VARIANT_SOURCE = "variantSource";            //VariantSource object
     public static final String AGGREGATION_MAPPING_PROPERTIES = "aggregationMappingFile";
-    public static final String DB_NAME = "dbName";
->>>>>>> 3331aca3
 
     public static final String DB_NAME = "dbName";
     public static final String SPECIES = "species";
@@ -241,18 +237,7 @@
         logger.info("end - start = " + (end - start) / 1000.0 + "s");
         logger.info("Variants transformed!");
 
-<<<<<<< HEAD
         return outputUri.resolve(outputVariantJsonFile.getFileName().toString());
-=======
-    static public VariantSource readVariantSource(Path input, VariantSource source) {
-        VariantReader reader = new VariantVcfReader(source, input.toAbsolutePath().toString());
-        reader.open();
-        reader.pre();
-        source.addMetadata("variantFileHeader", reader.getHeader());
-        reader.post();
-        reader.close();
-        return source;
->>>>>>> 3331aca3
     }
 
     @Override
