--- conflicted
+++ resolved
@@ -57,7 +57,6 @@
 /**
  * Created by imedina on 13/08/14.
  */
-<<<<<<< HEAD
 public abstract class VariantStorageManager extends StorageManager<VariantWriter, VariantDBAdaptor> {
 
 //    public static final String INCLUDE_STATS = "include.stats";              //Include existing stats on the original file.
@@ -86,11 +85,29 @@
 //    public static final String LOAD_THREADS = "load.threads";
 //    public static final String ANNOTATE = "annotate";
 
+    public enum IncludeSrc {
+        NO, FIRST_8_COLUMNS, FULL;
+
+        public static IncludeSrc parse(String value) {
+            for (IncludeSrc element : IncludeSrc.values()) {
+                if (element.toString().equalsIgnoreCase(value)) {
+                    return element;
+                }
+            }
+            // no match found
+            StringBuilder stringBuilder = new StringBuilder("\"").append(value)
+                    .append("\" is an invalid IncludeSrc option, it must be one of: ");
+            for (IncludeSrc element : IncludeSrc.values()) {
+                stringBuilder.append(element).append(", ");
+            }
+            throw new IllegalArgumentException(stringBuilder.toString());
+        }
+    };
+
     public enum Options {
         INCLUDE_STATS ("include.stats", true),              //Include existing stats on the original file.
         INCLUDE_GENOTYPES ("include.genotypes", true),      //Include sample information (genotypes)
-        @Deprecated
-        INCLUDE_SRC ("include.src", false),                  //Include original source file on the transformed file and the final db
+        INCLUDE_SRC ("include.src", "NO"),                  //Include original source file on the transformed file and the final db
         COMPRESS_GENOTYPES ("compressGenotypes", true),    //Stores sample information as compressed genotypes
 
         STUDY_CONFIGURATION ("studyConfiguration", ""),      //
@@ -123,39 +140,6 @@
             this.key = key;
             this.value = value;
         }
-=======
-public abstract class VariantStorageManager implements StorageManager<VariantWriter, VariantDBAdaptor> {
-
-    public enum IncludeSrc {
-        NO, FIRST_8_COLUMNS, FULL;
-
-        public static IncludeSrc parse(String value) {
-            for (IncludeSrc element : IncludeSrc.values()) {
-                if (element.toString().equalsIgnoreCase(value)) {
-                    return element;
-                }
-            }
-            // no match found
-            StringBuilder stringBuilder = new StringBuilder("\"").append(value)
-                    .append("\" is an invalid IncludeSrc option, it must be one of: ");
-            for (IncludeSrc element : IncludeSrc.values()) {
-                stringBuilder.append(element).append(", ");
-            }
-            throw new IllegalArgumentException(stringBuilder.toString());
-        }
-    };
-
-    public static final String INCLUDE_STATS = "includeStats";              //Include existing stats on the original file.
-    public static final String INCLUDE_SAMPLES = "includeSamples";          //Include sample information (genotypes)
-    public static final String INCLUDE_SRC = "includeSrc";                  //Include original source file on the transformed file and the final db
-    public static final String COMPRESS_GENOTYPES = "compressGenotypes";    //Stores sample information as compressed genotypes
-    public static final String CALCULATE_STATS = "calculateStats";          //Calculate stats on the postLoad step
-    public static final String OVERWRITE_STATS = "overwriteStats";          //Overwrite stats already present
-    public static final String VARIANT_SOURCE = "variantSource";            //VariantSource object
-    public static final String AGGREGATION_MAPPING_PROPERTIES = "aggregationMappingFile";
-    public static final String DB_NAME = "dbName";
-    public static final String SAMPLE_IDS = "sampleIds";
->>>>>>> 38616d24
 
         public String key() {
             return key;
@@ -226,10 +210,9 @@
         Path pedigree = pedigreeUri == null ? null : Paths.get(pedigreeUri.getPath());
         Path output = Paths.get(outputUri.getPath());
 
-<<<<<<< HEAD
         boolean includeSamples = options.getBoolean(Options.INCLUDE_GENOTYPES.key, false);
         boolean includeStats = options.getBoolean(Options.INCLUDE_STATS.key, false);
-        boolean includeSrc = options.getBoolean(Options.INCLUDE_SRC.key, Options.INCLUDE_SRC.defaultValue());
+        IncludeSrc includeSrc = IncludeSrc.parse(options.getString(Options.INCLUDE_SRC.key, Options.INCLUDE_SRC.defaultValue()));
 
         StudyConfiguration studyConfiguration = getStudyConfiguration(options);
         Integer fileId = options.getInt(Options.FILE_ID.key);    //TODO: Transform into an optional field
@@ -257,25 +240,6 @@
             extension = ".snappy";
         } else if (!compression.isEmpty()) {
             throw new IllegalArgumentException("Unknown compression method " + compression);
-=======
-
-        boolean includeSamples = params.getBoolean(INCLUDE_SAMPLES, Boolean.parseBoolean(properties.getProperty(OPENCGA_STORAGE_VARIANT_INCLUDE_SAMPLES, "false")));
-//        boolean includeEffect = params.getBoolean(INCLUDE_EFFECT, Boolean.parseBoolean(properties.getProperty(OPENCGA_STORAGE_VARIANT_INCLUDE_EFFECT, "false")));
-        boolean includeStats = params.getBoolean(INCLUDE_STATS, Boolean.parseBoolean(properties.getProperty(OPENCGA_STORAGE_VARIANT_INCLUDE_STATS, "false")));
-        IncludeSrc includeSrc = params.get(INCLUDE_SRC, IncludeSrc.class, IncludeSrc.parse(properties.getProperty(OPENCGA_STORAGE_VARIANT_INCLUDE_SRC, "NO")));
-
-        logger.debug("including {} source vcf line", includeSrc.toString());
-        VariantSource source = params.get(VARIANT_SOURCE, VariantSource.class);
-        //VariantSource source = new VariantSource(input.getFileName().toString(), params.get("fileId").toString(), params.get("studyId").toString(), params.get("study").toString());
-
-        int batchSize = params.getInt(BATCH_SIZE, Integer.parseInt(properties.getProperty(OPENCGA_STORAGE_VARIANT_TRANSFORM_BATCH_SIZE, "100")));
-        String extension = params.getString("compressExtension", "snappy");
-        int numTasks = params.getInt("transformThreads", 8);
-        int capacity = params.getInt("blockingQueueCapacity", numTasks*2);
-
-        if (!extension.startsWith(".") && !extension.isEmpty()) {
-            extension = "." + extension;
->>>>>>> 38616d24
         }
 
         // TODO Create a utility to determine which extensions are variants files
