--- conflicted
+++ resolved
@@ -108,14 +108,8 @@
         INCLUDE_STATS ("include.stats", true),              //Include existing stats on the original file.
         @Deprecated
         INCLUDE_GENOTYPES ("include.genotypes", true),      //Include sample information (genotypes)
-<<<<<<< HEAD
         INCLUDE_SRC ("include.src", "NO"),                  //Include original source file on the transformed file and the final db
-        COMPRESS_GENOTYPES ("compressGenotypes", true),    //Stores sample information as compressed genotypes
-=======
-        @Deprecated
-        INCLUDE_SRC ("include.src", false),                  //Include original source file on the transformed file and the final db
 //        COMPRESS_GENOTYPES ("compressGenotypes", true),    //Stores sample information as compressed genotypes
->>>>>>> 444b1b88
 
         STUDY_CONFIGURATION ("studyConfiguration", ""),      //
         STUDY_CONFIGURATION_MANAGER_CLASS_NAME ("studyConfigurationManagerClassName", ""),
