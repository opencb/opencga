--- conflicted
+++ resolved
@@ -61,8 +61,8 @@
 
     public static final String OPENCGA_STORAGE_VARIANT_TRANSFORM_BATCH_SIZE   = "OPENCGA.STORAGE.VARIANT.TRANSFORM.BATCH_SIZE";
     public static final String OPENCGA_STORAGE_VARIANT_INCLUDE_SRC            = "OPENCGA.STORAGE.VARIANT.INCLUDE_SRC";
+    public static final String OPENCGA_STORAGE_VARIANT_INCLUDE_SAMPLES        = "OPENCGA.STORAGE.VARIANT.INCLUDE_SAMPLES";
     public static final String OPENCGA_STORAGE_VARIANT_INCLUDE_STATS          = "OPENCGA.STORAGE.VARIANT.INCLUDE_STATS";
-    public static final String OPENCGA_STORAGE_VARIANT_INCLUDE_SAMPLES        = "OPENCGA.STORAGE.VARIANT.INCLUDE_SAMPLES";
 
     protected Properties properties;
     protected static Logger logger = LoggerFactory.getLogger(VariantStorageManager.class);
@@ -113,16 +113,12 @@
         Path pedigree = pedigreeUri == null? null : Paths.get(pedigreeUri.getPath());
         Path output = Paths.get(outputUri.getPath());
 
-<<<<<<< HEAD
-        boolean includeSamples = params.getBoolean(INCLUDE_SAMPLES);
-        boolean includeEffect = params.getBoolean(INCLUDE_EFFECT);
-//        boolean includeStats = params.getBoolean(INCLUDE_STATS);
-=======
+
         boolean includeSamples = params.getBoolean(INCLUDE_SAMPLES, Boolean.parseBoolean(properties.getProperty(OPENCGA_STORAGE_VARIANT_INCLUDE_SAMPLES, "false")));
 //        boolean includeEffect = params.getBoolean(INCLUDE_EFFECT, Boolean.parseBoolean(properties.getProperty(OPENCGA_STORAGE_VARIANT_INCLUDE_EFFECT, "false")));
         boolean includeStats = params.getBoolean(INCLUDE_STATS, Boolean.parseBoolean(properties.getProperty(OPENCGA_STORAGE_VARIANT_INCLUDE_STATS, "false")));
         boolean includeSrc = params.getBoolean(INCLUDE_SRC, Boolean.parseBoolean(properties.getProperty(OPENCGA_STORAGE_VARIANT_INCLUDE_SRC, "false")));
->>>>>>> 03b0bfeb
+
         VariantSource source = params.get(VARIANT_SOURCE, VariantSource.class);
         //VariantSource source = new VariantSource(input.getFileName().toString(), params.get("fileId").toString(), params.get("studyId").toString(), params.get("study").toString());
 
@@ -168,13 +164,8 @@
 
         for (VariantWriter variantWriter : writers) {
             variantWriter.includeSamples(includeSamples);
-<<<<<<< HEAD
-            variantWriter.includeEffect(includeEffect);
-//            variantWriter.includeStats(includeStats);
-=======
 //            variantWriter.includeEffect(includeEffect);   //Deprecated
             variantWriter.includeStats(includeStats);
->>>>>>> 03b0bfeb
         }
 
         //Runner
