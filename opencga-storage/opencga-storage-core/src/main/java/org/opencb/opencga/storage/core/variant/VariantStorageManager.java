--- conflicted
+++ resolved
@@ -18,12 +18,6 @@
 import org.opencb.datastore.core.ObjectMap;
 import org.opencb.datastore.core.QueryOptions;
 import org.opencb.datastore.core.QueryResult;
-<<<<<<< HEAD
-import org.opencb.opencga.catalog.CatalogException;
-import org.opencb.opencga.catalog.CatalogManager;
-import org.opencb.opencga.catalog.beans.File;
-=======
->>>>>>> aadba07b
 import org.opencb.opencga.lib.common.TimeUtils;
 import org.opencb.opencga.storage.core.StorageManager;
 import org.opencb.opencga.storage.core.StorageManagerException;
@@ -76,76 +70,10 @@
     protected Properties properties;
     protected static Logger logger = LoggerFactory.getLogger(VariantStorageManager.class);
 
-<<<<<<< HEAD
-    private CatalogManager catalogManager = null;
-
-=======
->>>>>>> aadba07b
     public VariantStorageManager() {
         this.properties = new Properties();
     }
 
-<<<<<<< HEAD
-//    public final QueryResult<Variant> getAllVariants(QueryOptions options, String sessionId) throws StorageManagerException {
-//        List<Integer> files = options.getListAs(VariantDBAdaptor.FILES, Integer.class);
-//        Map<Integer, File> fileMap = getFilesMap(files, sessionId);
-//        checkFiles(fileMap.values());
-//
-//        String dbName = options.getString(DB_NAME, catalogManager.getUserIdBySessionId(sessionId));
-//        VariantDBAdaptor dbAdaptor = getDBAdaptor(dbName, options);
-//
-//        return dbAdaptor.getAllVariants(options);
-//    }
-//
-//    public final List<QueryResult<Variant>> getAllVariantsByRegionList(
-//            List<Region> regionList, QueryOptions options, String sessionId)
-//            throws StorageManagerException {
-//
-//        List<Integer> files = options.getListAs(VariantDBAdaptor.FILES, Integer.class);
-//        Map<Integer, File> fileMap = getFilesMap(files, sessionId);
-//        checkFiles(fileMap.values());
-//
-//        String dbName = options.getString(DB_NAME, catalogManager.getUserIdBySessionId(sessionId));
-//        VariantDBAdaptor dbAdaptor = getDBAdaptor(dbName, options);
-//
-//        return dbAdaptor.getAllVariantsByRegionList(regionList, options);
-//    }
-//
-//    private CatalogManager getCatalogManager () throws CatalogException {
-//        if (catalogManager == null) {
-//            catalogManager = new CatalogManager(properties);
-//        }
-//        return catalogManager;
-//    }
-//
-//    private Map<Integer, File> getFilesMap(List<Integer> files, String sessionId) throws StorageManagerException {
-//        Map<Integer, File> fileMap;
-//        fileMap = new HashMap<>();
-//        try {
-//            for (Integer fileId : files) {
-//                QueryResult<File> fileQueryResult = catalogManager.getFile(fileId, sessionId);
-//                File file = fileQueryResult.getResult().get(0);
-//                fileMap.put(fileId, file);
-//            }
-//        } catch (CatalogException e) {
-//            throw new StorageManagerException("CatalogManager problem", e);
-//        }
-//        return fileMap;
-//    }
-//
-//    private void checkFiles(Collection<File> values) throws StorageManagerException {
-//        for (File file : values) {
-//            if (!file.getType().equals(File.Type.INDEX)) {
-//                throw new StorageManagerException("Expected file type = INDEX");
-//            } else if (!file.getBioformat().equals(File.Bioformat.VARIANT)) {
-//                throw new StorageManagerException("Expected file bioformat = VARIANT");
-//            }
-//        }
-//    }
-
-
-=======
->>>>>>> aadba07b
     @Override
     public void addConfigUri(URI configUri){
         if(configUri != null
