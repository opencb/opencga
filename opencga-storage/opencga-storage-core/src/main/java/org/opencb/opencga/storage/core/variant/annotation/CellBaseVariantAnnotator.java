--- conflicted
+++ resolved
@@ -24,11 +24,6 @@
 import com.fasterxml.jackson.databind.ObjectWriter;
 import org.opencb.biodata.models.variant.Variant;
 import org.opencb.biodata.models.variant.avro.VariantAnnotation;
-<<<<<<< HEAD
-import org.opencb.biodata.models.variant.avro.VariantType;
-import org.opencb.biodata.models.variation.GenomicVariant;
-=======
->>>>>>> 34a431c3
 import org.opencb.cellbase.core.client.CellBaseClient;
 import org.opencb.cellbase.core.db.DBAdaptorFactory;
 import org.opencb.cellbase.core.db.api.variation.VariantAnnotationDBAdaptor;
@@ -242,14 +237,7 @@
                         );
                         logger.debug("Skip variant! {}", variant);
                     } else {
-<<<<<<< HEAD
-                        GenomicVariant genomicVariant = new GenomicVariant(variant.getChromosome(), variant.getStart(),
-                                variant.getReference().isEmpty() && variant.getType() == VariantType.INDEL ? "-" : variant.getReference(),
-                                variant.getAlternate().isEmpty() && variant.getType() == VariantType.INDEL ? "-" : variant.getAlternate());
-                        genomicVariantList.add(genomicVariant);
-=======
                         variantList.add(variant);
->>>>>>> 34a431c3
                     }
                 }
 
@@ -305,13 +293,8 @@
 
     private List<VariantAnnotation> getVariantAnnotationsREST(List<Variant> variants) throws IOException {
         QueryResponse<QueryResult<VariantAnnotation>> queryResponse;
-<<<<<<< HEAD
-//        List<String> genomicVariantStringList = new ArrayList<>(genomicVariantList.size());
-//        for (GenomicVariant genomicVariant : genomicVariantList) {
-=======
 //        List<String> genomicVariantStringList = new ArrayList<>(variants.size());
 //        for (GenomicVariant genomicVariant : variants) {
->>>>>>> 34a431c3
 //            genomicVariantStringList.add(genomicVariant.toString());
 //        }
 
@@ -320,15 +303,9 @@
             queryResponse = cellBaseClient.nativeGet(
                     CellBaseClient.Category.genomic.toString(),
                     CellBaseClient.SubCategory.variant.toString(),
-<<<<<<< HEAD
-                    genomicVariantList.stream().map(Object::toString).collect(Collectors.joining(",")),
-                    "full_annotation",
-                    new QueryOptions("post", false), VariantAnnotation.class);
-=======
                     variants.stream().map(Object::toString).collect(Collectors.joining(",")),
                     "full_annotation",
                     new QueryOptions("post", true), VariantAnnotation.class);
->>>>>>> 34a431c3
             if (queryResponse == null) {
                 logger.warn("CellBase REST fail. Returned null. {}", cellBaseClient.getLastQuery());
                 queryError = true;
