--- conflicted
+++ resolved
@@ -187,25 +187,6 @@
     }
 
     private List<VariantAnnotation> getVariantAnnotationsREST(List<Variant> variants) throws IOException {
-<<<<<<< HEAD
-        org.opencb.commons.datastore.core.QueryResponse<org.opencb.commons.datastore.core.QueryResult<VariantAnnotation>> queryResponse;
-//        List<String> genomicVariantStringList = new ArrayList<>(variants.size());
-//        for (GenomicVariant genomicVariant : variants) {
-//            genomicVariantStringList.add(genomicVariant.toString());
-//        }
-
-        boolean queryError = false;
-        try {
-            queryResponse = cellBaseClient.nativeGet(
-                    CellBaseClient.Category.genomic.toString(),
-                    CellBaseClient.SubCategory.variant.toString(),
-                    variants.stream().map(Object::toString).collect(Collectors.joining(",")),
-                    "full_annotation",
-//                    new QueryOptions("post", true),
-                    new org.opencb.commons.datastore.core.QueryOptions("post", true),
-                    VariantAnnotation.class
-            );
-=======
 
         org.opencb.commons.datastore.core.QueryResponse<org.opencb.commons.datastore.core.QueryResult<VariantAnnotation>> queryResponse;
 
@@ -222,7 +203,6 @@
                     CellBaseClient.SubCategory.variant,
                     variants,
                     queryOptions);
->>>>>>> 3fdea499
 
             if (queryResponse == null) {
                 logger.warn("CellBase REST fail. Returned null. {} for variants {}", cellBaseClient.getLastQuery(),
@@ -263,10 +243,6 @@
             return variantAnnotationList;
         }
 
-<<<<<<< HEAD
-        Collection<org.opencb.commons.datastore.core.QueryResult<VariantAnnotation>> response = queryResponse.getResponse();
-=======
->>>>>>> 3fdea499
 
         List<org.opencb.commons.datastore.core.QueryResult<VariantAnnotation>> queryResults = queryResponse.getResponse();
 
