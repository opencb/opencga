--- conflicted
+++ resolved
@@ -99,10 +99,7 @@
       password: "${OPENCGA.STORAGE.VARIANT.DB.PASSWORD}"
   variant:
     manager: "org.opencb.opencga.storage.hadoop.variant.HadoopVariantStorageManager"
-<<<<<<< HEAD
-    options: {}
-=======
-    options: 
+    options:
       #Generic options
       database.name: "opencga"
       annotator: cellbase_rest
@@ -113,7 +110,6 @@
       hadoop.env: "HADOOP_USER_CLASSPATH_FIRST=true,HADOOP_CLASSPATH=${OPENCGA.INSTALLATION.DIR}/libs/protobuf-java-3.0.0-beta-1.jar"
       opencga.storage.hadoop.jar-with-dependencies: "${OPENCGA.INSTALLATION.DIR}/opencga-storage-hadoop-0.7-dev-jar-with-dependencies.jar"
       fs.defaultFS: "${OPENCGA.STORAGE.HADOOP.HDFS.DEFAULT_FS}"
->>>>>>> 8f7d3079
     database:
       hosts:
       - "${OPENCGA.STORAGE.HADOOP.VARIANT.DB.HOSTS}"
