---
defaultStorageEngineId: "${OPENCGA.STORAGE.ENGINE.DEFAULT}"
logLevel: "info"
logFile: ""

## This value can be set up using maven profiles in your .m2/settings.xml
studyMetadataManager: "${OPENCGA.STORAGE.STUDY.METADATA.MANAGER}"

## CellBase client configuration, this is used mainly when annotating variants
## This can be set up using maven profiles in your .m2/settings.xml
cellbase:
  hosts:      ## 'remote' URL hosts to annotate variants, for example: http://bioinfo.hpc.cam.ac.uk/cellbase/webservices/rest/
  - "${OPENCGA.CELLBASE.HOST}"
  version: "${OPENCGA.CELLBASE.VERSION}"
  database:   ## 'local' connection to CellBase MongoDB
    hosts:
    - ""
    user: ""
    password: ""
    options: {}         ## This is intended for database specific options such as --authenticationDatabase in MongoDB
  preferred: "remote"   ## This accept two values: 'local' and 'remote' to fetch data

## Storage Query Server configuration. When CLI is launched in 'server' mode a RESTful web server
## is launched in the specified port. Only authorized hosts are allowed to query data.
server:
  rest: 9090
  grpc: 9091
  authManager: "org.opencb.opencga.storage.server.common.DefaultAuthManager"       ## Path to the AuthManager implementation class
  storageEngine: "mongodb"
  authorizedHosts: ["0.0.0.0"]
  options: {}

benchmark:
  storageEngine: "mongodb"
  numRepetitions: 3
  load: false
  queries: ["count", "distinct"]
  databaseName: "opencga"
  table: "variants"
  concurrency: 1
  database:   ## 'local' connection to CellBase MongoDB
      hosts:
      - "localhost:27017"
      user: ""
      password: ""
      options: {}         ## This is intended for database specific options such as --authenticationDatabase in MongoDB

## The following section defines all availables storage engine plugins installed
## Default plugin is 'mongodb' storage engine
storageEngines:
- id: "mongodb"
  options: {}     ## this field is intended to be removed, try not to use it.
  alignment:
    manager: "org.opencb.opencga.storage.mongodb.alignment.MongoDBAlignmentStorageManager"
    options:
      database.name: "opencga"
      tools.samtools: "${OPENCGA.INSTALLATION.DIR}/tools/samtools/samtools"
      transform.region_size: 200000
      transform.coverage_chunk_size: 1000
      mean_coverage_size_list: [200, 10000]
    database:
      hosts:
      - "${OPENCGA.STORAGE.ALIGNMENT.DB.HOSTS}"
      user: "${OPENCGA.STORAGE.ALIGNMENT.DB.USER}"
      password: "${OPENCGA.STORAGE.ALIGNMENT.DB.PASSWORD}"
      options: {}
  variant:
    manager: "org.opencb.opencga.storage.mongodb.variant.MongoDBVariantStorageManager"
    options:
      database.name: "opencga"
      collection.variants: "variants"
      collection.studies: "studies"
      include.stats: false
      annotator: cellbase_rest
      species: "hsapiens"
      assembly: "GRCh37"
      transform.batch_size: 200
      transform.threads: 4
      load.batch_size: 100
      load.bulk_size: 100
      load.compress_genotypes: true
      load.threads: 4
      ## To delete:
      include.genotypes: true
      include.src: false
      collection.files: "files"
    database:
      hosts:
      - "${OPENCGA.STORAGE.VARIANT.DB.HOSTS}"
      user: "${OPENCGA.STORAGE.VARIANT.DB.USER}"
      password: "${OPENCGA.STORAGE.VARIANT.DB.PASSWORD}"
      options:    ## This is intended for database specific options such as --authenticationDatabase in MongoDB
        authenticationDatabase: ${OPENCGA.STORAGE.VARIANT.DB.AUTHENTICATION_DATABASE}

## For using this plugin you need to have a Hadoop cluster and run the CLI from a well configured Hadoop client
- id: "hadoop"
  options: {}
  alignment:
    manager: "org.opencb.opencga.storage.hadoop.alignment.MongoDBAlignmentStorageManager"
    options:
      fs.defaultFS: "${OPENCGA.STORAGE.HADOOP.HDFS.DEFAULT_FS}"
    database:
      hosts:
<<<<<<< HEAD
      - "who-master:60000"
      user: "admin"
      password: "password"
=======
      - "${OPENCGA.STORAGE.VARIANT.DB.HOSTS}"
      user: "${OPENCGA.STORAGE.VARIANT.DB.USER}"
      password: "${OPENCGA.STORAGE.VARIANT.DB.PASSWORD}"
>>>>>>> 83325ae1
  variant:
    manager: "org.opencb.opencga.storage.hadoop.variant.HadoopVariantStorageManager"
    options:
      #Generic options
      database.name: "opencga"
      annotator: cellbase_rest
      species: "hsapiens"
      assembly: "GRCh37"
      #Plugin specific options
      hadoop.bin: "hadoop"
      hadoop.env: "HADOOP_USER_CLASSPATH_FIRST=true,HADOOP_CLASSPATH=${OPENCGA.INSTALLATION.DIR}/libs/protobuf-java-3.0.0-beta-1.jar"
      opencga.storage.hadoop.jar-with-dependencies: "${OPENCGA.INSTALLATION.DIR}/opencga-storage-hadoop-${opencga.version}-jar-with-dependencies.jar"
      opencga.archive.chunk_size: 1000
      opencga.archive.table.compression: "gz"
      opencga.variant.table.compression: "snappy"
      fs.defaultFS: "${OPENCGA.STORAGE.HADOOP.HDFS.DEFAULT_FS}"
    database:
      hosts:
<<<<<<< HEAD
      - "who-master:60000"
      user: "admin"
      password: "password"
=======
      - "${OPENCGA.STORAGE.HADOOP.VARIANT.DB.HOSTS}"
      user: "${OPENCGA.STORAGE.HADOOP.VARIANT.DB.USER}"
      password: "${OPENCGA.STORAGE.HADOOP.VARIANT.DB.PASSWORD}"
>>>>>>> 83325ae1
<|MERGE_RESOLUTION|>--- conflicted
+++ resolved
@@ -101,15 +101,9 @@
       fs.defaultFS: "${OPENCGA.STORAGE.HADOOP.HDFS.DEFAULT_FS}"
     database:
       hosts:
-<<<<<<< HEAD
-      - "who-master:60000"
-      user: "admin"
-      password: "password"
-=======
       - "${OPENCGA.STORAGE.VARIANT.DB.HOSTS}"
       user: "${OPENCGA.STORAGE.VARIANT.DB.USER}"
       password: "${OPENCGA.STORAGE.VARIANT.DB.PASSWORD}"
->>>>>>> 83325ae1
   variant:
     manager: "org.opencb.opencga.storage.hadoop.variant.HadoopVariantStorageManager"
     options:
@@ -128,12 +122,6 @@
       fs.defaultFS: "${OPENCGA.STORAGE.HADOOP.HDFS.DEFAULT_FS}"
     database:
       hosts:
-<<<<<<< HEAD
-      - "who-master:60000"
-      user: "admin"
-      password: "password"
-=======
       - "${OPENCGA.STORAGE.HADOOP.VARIANT.DB.HOSTS}"
       user: "${OPENCGA.STORAGE.HADOOP.VARIANT.DB.USER}"
-      password: "${OPENCGA.STORAGE.HADOOP.VARIANT.DB.PASSWORD}"
->>>>>>> 83325ae1
+      password: "${OPENCGA.STORAGE.HADOOP.VARIANT.DB.PASSWORD}"