--- conflicted
+++ resolved
@@ -116,16 +116,12 @@
         <dependency>
             <groupId>org.apache.solr</groupId>
             <artifactId>solr-solrj</artifactId>
-<<<<<<< HEAD
-            <version>5.2.1</version>
-=======
             <version>6.2.0</version>
         </dependency>
         <dependency>
             <groupId>org.apache.httpcomponents</groupId>
             <artifactId>httpclient</artifactId>
             <version>4.3.4</version>
->>>>>>> bf2b4c8c
         </dependency>
     </dependencies>
 
