/*
 * Copyright 2015 OpenCB
 *
 * Licensed under the Apache License, Version 2.0 (the "License");
 * you may not use this file except in compliance with the License.
 * You may obtain a copy of the License at
 *
 *     http://www.apache.org/licenses/LICENSE-2.0
 *
 * Unless required by applicable law or agreed to in writing, software
 * distributed under the License is distributed on an "AS IS" BASIS,
 * WITHOUT WARRANTIES OR CONDITIONS OF ANY KIND, either express or implied.
 * See the License for the specific language governing permissions and
 * limitations under the License.
 */

package org.opencb.opencga.server.ws;

import org.apache.tools.ant.types.Commandline;
import org.glassfish.jersey.media.multipart.FormDataBodyPart;
import org.glassfish.jersey.media.multipart.MultiPart;
import org.junit.AfterClass;
import org.junit.Before;
import org.junit.BeforeClass;
import org.junit.Test;
import org.opencb.biodata.models.variant.StudyEntry;
<<<<<<< HEAD
import org.opencb.commons.datastore.core.Query;
import org.opencb.commons.datastore.core.QueryOptions;
=======
import org.opencb.biodata.models.variant.Variant;
import org.opencb.datastore.core.ObjectMap;
import org.opencb.datastore.core.QueryOptions;
import org.opencb.datastore.core.QueryResult;
>>>>>>> 8ebfaf1f
import org.opencb.datastore.mongodb.MongoDataStoreManager;
import org.opencb.opencga.analysis.AnalysisExecutionException;
import org.opencb.opencga.analysis.AnalysisJobExecutor;
import org.opencb.opencga.catalog.authorization.AuthorizationManager;
import org.opencb.opencga.catalog.db.api.CatalogSampleDBAdaptor;
import org.opencb.opencga.catalog.exceptions.CatalogException;
import org.opencb.opencga.catalog.models.*;
import org.opencb.opencga.storage.app.StorageServerMain;
import org.opencb.opencga.storage.core.alignment.adaptors.AlignmentDBAdaptor;

import javax.ws.rs.client.Entity;
import javax.ws.rs.client.WebTarget;
import javax.ws.rs.core.MediaType;
import java.io.IOException;
import java.util.Arrays;
import java.util.List;
import java.util.stream.Collectors;

import static org.junit.Assert.assertEquals;
import static org.junit.Assert.assertNotNull;

public class OpenCGAWSServerTest {

    public static final String TEST_SERVER_USER = "test_server_user";
    private static WSServerTestUtils serverTestUtils;
    private WebTarget webTarget;

    @BeforeClass
    static public void initServer() throws Exception {
        serverTestUtils = new WSServerTestUtils();
        serverTestUtils.initServer();
    }

    @AfterClass
    static public void shutdownServer() throws Exception {
        serverTestUtils.shutdownServer();
    }


    @Before
    public void init() throws Exception {

        //Drop default user mongoDB database.
        String databaseName = WSServerTestUtils.DATABASE_PREFIX + TEST_SERVER_USER + "_" + ProjectWSServerTest.PROJECT_ALIAS;
        new MongoDataStoreManager("localhost", 27017).drop(databaseName);

        serverTestUtils.setUp();
        webTarget = serverTestUtils.getWebTarget();

    }

    /** First echo message to test Server connectivity **/
    @Test
    public void testConnectivity() throws InterruptedException, IOException {
        String message = "Test";
        WebTarget testPath = webTarget.path("test").path("echo").path(message);
        System.out.println("testPath = " + testPath);
        String s = testPath.request().get(String.class);
        assertEquals("Expected [" + message + "], actual [" + s + "]", message, s);

        testPath = webTarget.path("test").path("echo");
        System.out.println("testPath = " + testPath);
        MultiPart multiPart = new MultiPart();
        multiPart.setMediaType(MediaType.MULTIPART_FORM_DATA_TYPE);
        FormDataBodyPart bodyPart = new FormDataBodyPart("message", message);
        multiPart.bodyPart(bodyPart);

        s = testPath.request().post(Entity.entity(multiPart, multiPart.getMediaType()), String.class);
        assertEquals("Expected [" + message + "], actual [" + s + "]", message, s);
    }

    /** User tests **/
    @Test
    public void userTests() throws IOException {
        UserWSServerTest userTest = new UserWSServerTest(webTarget);
        User user = userTest.createUser(TEST_SERVER_USER);
        String sessionId = userTest.loginUser(user.getId());
        userTest.updateUser(user.getId(), sessionId);
    }

    @Test
    public void workflowCreation() throws Exception {
        UserWSServerTest userTest = new UserWSServerTest(webTarget);
        User user = userTest.createUser(TEST_SERVER_USER);
        String sessionId = userTest.loginUser(user.getId());
        user = userTest.info(user.getId(), sessionId);

        ProjectWSServerTest prTest = new ProjectWSServerTest(webTarget);
        Project project = prTest.createProject(user.getId(), sessionId);
        prTest.modifyProject(project.getId(), sessionId);
        project = prTest.info(project.getId(), sessionId);
        userTest.getAllProjects(user.getId(), sessionId);

        StudyWSServerTest stTest = new StudyWSServerTest(webTarget);
        Study study = stTest.createStudy(project.getId(), sessionId);
        stTest.modifyStudy(study.getId(), sessionId);
        study = stTest.info(study.getId(), sessionId);
        prTest.getAllStudies(project.getId(), sessionId);

        FileWSServerTest fileTest = new FileWSServerTest();
        fileTest.setWebTarget(webTarget);
        File fileVcf = fileTest.uploadVcf(study.getId(), sessionId);
        assertEquals(File.FileStatus.READY, fileVcf.getStatus().getStatus());
        assertEquals(File.Bioformat.VARIANT, fileVcf.getBioformat());
        Job indexJobVcf = fileTest.index(fileVcf.getId(), sessionId);

        /* Emulate DAEMON working */
        indexJobVcf = runStorageJob(sessionId, indexJobVcf);
        assertEquals(Job.JobStatus.READY, indexJobVcf.getStatus().getStatus());

        QueryOptions queryOptions = new QueryOptions("limit", 10);
        queryOptions.put("region", "1");
        List<Sample> samples = OpenCGAWSServer.catalogManager.getAllSamples(study.getId(),
                new Query(CatalogSampleDBAdaptor.QueryParams.ID.key(), fileVcf.getSampleIds()), new QueryOptions(), sessionId).getResult();
        List<String> sampleNames = samples.stream().map(Sample::getName).collect(Collectors.toList());
        List<Variant> variants = fileTest.fetchVariants(fileVcf.getId(), sessionId, queryOptions);
        assertEquals(10, variants.size());
        for (Variant variant : variants) {
            for (StudyEntry sourceEntry : variant.getStudies()) {
                assertEquals(sampleNames.size(), sourceEntry.getSamplesData().size());
                assertNotNull("Stats must be calculated", sourceEntry.getStats(StudyEntry.DEFAULT_COHORT));
            }
            assertNotNull("Must be annotated", variant.getAnnotation());
        }

        //Create a new user with permissions just over 2 samples.
        String userTest2 = OpenCGAWSServer.catalogManager.createUser("userTest2", "userTest2", "my@email.com", "1234", "ACME", new QueryOptions()).first().getId();
        String sessionId2 = OpenCGAWSServer.catalogManager.login(userTest2, "1234", "127.0.0.1").first().getString("sessionId");
        OpenCGAWSServer.catalogManager.addMemberToGroup(study.getId(), AuthorizationManager.MEMBERS_GROUP, userTest2, sessionId);

        QueryResult<Sample> allSamples = OpenCGAWSServer.catalogManager.getAllSamples(study.getId(), new QueryOptions(CatalogSampleDBAdaptor.SampleFilterOption.name.toString(), "NA19685,NA19661"), sessionId);
        OpenCGAWSServer.catalogManager.shareSample(allSamples.getResult().get(0).getId(),
                new AclEntry("@" + AuthorizationManager.MEMBERS_GROUP, true, false, false, false), sessionId);
        OpenCGAWSServer.catalogManager.shareSample(allSamples.getResult().get(1).getId(),
                new AclEntry(userTest2, true, false, false, false), sessionId);

        variants = stTest.fetchVariants(study.getId(), sessionId2, queryOptions);
        assertEquals(10, variants.size());
        for (Variant variant : variants) {
            for (StudyEntry sourceEntry : variant.getStudies()) {
                assertEquals(2, sourceEntry.getSamplesData().size());
                assertNotNull("Stats must be calculated", sourceEntry.getStats(StudyEntry.DEFAULT_COHORT));
            }
            assertNotNull("Must be annotated", variant.getAnnotation());
        }


        Cohort myCohort = OpenCGAWSServer.catalogManager.createCohort(study.getId(), "MyCohort", Cohort.Type.FAMILY, "", samples.stream().map(Sample::getId).collect(Collectors.toList()), null, sessionId).first();
        assertEquals(Cohort.CohortStatus.NONE, OpenCGAWSServer.catalogManager.getCohort(myCohort.getId(), null, sessionId).first().getStatus().getStatus());

        long outputId = OpenCGAWSServer.catalogManager.getFileParent(fileVcf.getId(), null, sessionId).first().getId();
        Job calculateVariantStatsJob = fileTest.calculateVariantStats(myCohort.getId(), outputId, sessionId);

        /* Emulate DAEMON working */
        calculateVariantStatsJob = runStorageJob(sessionId, calculateVariantStatsJob);
        assertEquals(Job.JobStatus.READY, calculateVariantStatsJob.getStatus().getStatus());
        assertEquals(Cohort.CohortStatus.READY, OpenCGAWSServer.catalogManager.getCohort(myCohort.getId(), null, sessionId).first().getStatus().getStatus());



        File fileBam = fileTest.uploadBam(study.getId(), sessionId);
        assertEquals(File.FileStatus.READY, fileBam.getStatus().getStatus());
        assertEquals(File.Bioformat.ALIGNMENT, fileBam.getBioformat());
        Job indexJobBam = fileTest.index(fileBam.getId(), sessionId);

        /* Emulate DAEMON working */
        indexJobBam = runStorageJob(sessionId, indexJobBam);
        assertEquals(Job.JobStatus.READY, indexJobBam.getStatus().getStatus());

        queryOptions = new QueryOptions("limit", 10);
        queryOptions.put("region", "20:60000-60200");
        queryOptions.put(AlignmentDBAdaptor.QO_INCLUDE_COVERAGE, false);
        fileTest.fetchAlignments(fileBam.getId(), sessionId, queryOptions);
//        assertEquals(10, alignments.size());

    }

    /**
     * Do not execute Job using its command line, won't find the opencga-storage.sh
     * Call directly to the OpenCGAStorageMain
     */
    private Job runStorageJob(String sessionId, Job storageJob) throws AnalysisExecutionException, IOException, CatalogException {
        String[] args = Commandline.translateCommandline(storageJob.getCommandLine());
        storageJob.setCommandLine("Executing Storage CLI " + storageJob.getCommandLine());
        StorageServerMain.privateMain((Arrays.copyOfRange(args, 1, args.length)));
        storageJob.setCommandLine("echo 'Executing fake job CLI' " + storageJob.getCommandLine());
        AnalysisJobExecutor.execute(OpenCGAWSServer.catalogManager, storageJob, sessionId);
        return OpenCGAWSServer.catalogManager.getJob(storageJob.getId(), null, sessionId).first();
    }

}<|MERGE_RESOLUTION|>--- conflicted
+++ resolved
@@ -24,22 +24,18 @@
 import org.junit.BeforeClass;
 import org.junit.Test;
 import org.opencb.biodata.models.variant.StudyEntry;
-<<<<<<< HEAD
 import org.opencb.commons.datastore.core.Query;
 import org.opencb.commons.datastore.core.QueryOptions;
-=======
 import org.opencb.biodata.models.variant.Variant;
-import org.opencb.datastore.core.ObjectMap;
-import org.opencb.datastore.core.QueryOptions;
-import org.opencb.datastore.core.QueryResult;
->>>>>>> 8ebfaf1f
-import org.opencb.datastore.mongodb.MongoDataStoreManager;
+import org.opencb.commons.datastore.core.QueryResult;
+import org.opencb.commons.datastore.mongodb.MongoDataStoreManager;
 import org.opencb.opencga.analysis.AnalysisExecutionException;
 import org.opencb.opencga.analysis.AnalysisJobExecutor;
 import org.opencb.opencga.catalog.authorization.AuthorizationManager;
 import org.opencb.opencga.catalog.db.api.CatalogSampleDBAdaptor;
 import org.opencb.opencga.catalog.exceptions.CatalogException;
 import org.opencb.opencga.catalog.models.*;
+import org.opencb.opencga.storage.app.StorageMain;
 import org.opencb.opencga.storage.app.StorageServerMain;
 import org.opencb.opencga.storage.core.alignment.adaptors.AlignmentDBAdaptor;
 
@@ -163,10 +159,11 @@
         String sessionId2 = OpenCGAWSServer.catalogManager.login(userTest2, "1234", "127.0.0.1").first().getString("sessionId");
         OpenCGAWSServer.catalogManager.addMemberToGroup(study.getId(), AuthorizationManager.MEMBERS_GROUP, userTest2, sessionId);
 
-        QueryResult<Sample> allSamples = OpenCGAWSServer.catalogManager.getAllSamples(study.getId(), new QueryOptions(CatalogSampleDBAdaptor.SampleFilterOption.name.toString(), "NA19685,NA19661"), sessionId);
-        OpenCGAWSServer.catalogManager.shareSample(allSamples.getResult().get(0).getId(),
+        QueryResult<Sample> allSamples = OpenCGAWSServer.catalogManager.getAllSamples(study.getId(),
+                new Query(CatalogSampleDBAdaptor.QueryParams.NAME.key(), "NA19685,NA19661"), new QueryOptions(), sessionId);
+        OpenCGAWSServer.catalogManager.shareSample(allSamples.getResult().get(0).getId() + "", "@" + AuthorizationManager.MEMBERS_GROUP,
                 new AclEntry("@" + AuthorizationManager.MEMBERS_GROUP, true, false, false, false), sessionId);
-        OpenCGAWSServer.catalogManager.shareSample(allSamples.getResult().get(1).getId(),
+        OpenCGAWSServer.catalogManager.shareSample(allSamples.getResult().get(1).getId() + "", userTest2,
                 new AclEntry(userTest2, true, false, false, false), sessionId);
 
         variants = stTest.fetchVariants(study.getId(), sessionId2, queryOptions);
@@ -217,7 +214,7 @@
     private Job runStorageJob(String sessionId, Job storageJob) throws AnalysisExecutionException, IOException, CatalogException {
         String[] args = Commandline.translateCommandline(storageJob.getCommandLine());
         storageJob.setCommandLine("Executing Storage CLI " + storageJob.getCommandLine());
-        StorageServerMain.privateMain((Arrays.copyOfRange(args, 1, args.length)));
+        StorageMain.privateMain((Arrays.copyOfRange(args, 1, args.length)));
         storageJob.setCommandLine("echo 'Executing fake job CLI' " + storageJob.getCommandLine());
         AnalysisJobExecutor.execute(OpenCGAWSServer.catalogManager, storageJob, sessionId);
         return OpenCGAWSServer.catalogManager.getJob(storageJob.getId(), null, sessionId).first();
