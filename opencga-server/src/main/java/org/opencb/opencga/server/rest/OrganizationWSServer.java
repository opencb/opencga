--- conflicted
+++ resolved
@@ -80,7 +80,7 @@
             @ApiParam(value = ParamConstants.ORGANIZATION_DESCRIPTION, required = true) @PathParam(ParamConstants.ORGANIZATION) String organizationId,
             @ApiParam(value = ParamConstants.INCLUDE_RESULT_DESCRIPTION, defaultValue = "false") @QueryParam(ParamConstants.INCLUDE_RESULT_PARAM) boolean includeResult,
             @ApiParam(value = "Action to be performed if the array of admins is being updated.", allowableValues = "ADD,REMOVE", defaultValue = "ADD")
-                @QueryParam("adminsAction") ParamUtils.AddRemoveAction adminsAction,
+            @QueryParam("adminsAction") ParamUtils.AddRemoveAction adminsAction,
             @ApiParam(value = "JSON containing the params to be updated.", required = true) OrganizationUpdateParams parameters) {
         return run(() -> {
             if (adminsAction != null) {
@@ -178,25 +178,17 @@
     public Response updateNote(
             @ApiParam(value = FieldConstants.NOTES_ID_DESCRIPTION) @PathParam(FieldConstants.NOTES_ID_PARAM) String noteId,
             @ApiParam(value = "Action to be performed if the array of tags is being updated.", allowableValues = "ADD,REMOVE,SET", defaultValue = "ADD")
-                @QueryParam("tagsAction") ParamUtils.BasicUpdateAction tagsAction,
+            @QueryParam("tagsAction") ParamUtils.BasicUpdateAction tagsAction,
             @ApiParam(value = ParamConstants.INCLUDE_RESULT_DESCRIPTION, defaultValue = "false") @QueryParam(ParamConstants.INCLUDE_RESULT_PARAM) boolean includeResult,
             @ApiParam(value = "JSON containing the Note fields to be updated.", required = true) NoteUpdateParams parameters) {
-<<<<<<< HEAD
-        return run(() -> catalogManager.getNotesManager().updateOrganizationNote(noteId, parameters, queryOptions, token));
-=======
-        try {
-            if (tagsAction == null) {
-                tagsAction = ParamUtils.BasicUpdateAction.ADD;
+        return run(() -> {
+            if (tagsAction != null) {
+                Map<String, Object> actionMap = new HashMap<>();
+                actionMap.put(NoteDBAdaptor.QueryParams.TAGS.key(), tagsAction);
+                queryOptions.put(Constants.ACTIONS, actionMap);
             }
-            Map<String, Object> actionMap = new HashMap<>();
-            actionMap.put(NoteDBAdaptor.QueryParams.TAGS.key(), tagsAction);
-            queryOptions.put(Constants.ACTIONS, actionMap);
-            OpenCGAResult<Note> result = catalogManager.getNotesManager().updateOrganizationNote(noteId, parameters, queryOptions, token);
-            return createOkResponse(result);
-        } catch (Exception e) {
-            return createErrorResponse(e);
-        }
->>>>>>> d8116e9a
+            return catalogManager.getNotesManager().updateOrganizationNote(noteId, parameters, queryOptions, token);
+        });
     }
 
     @DELETE
