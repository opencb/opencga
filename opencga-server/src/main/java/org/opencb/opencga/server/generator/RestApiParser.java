--- conflicted
+++ resolved
@@ -295,12 +295,7 @@
         param.setParam(RestParamType.BODY);
         param.setParentName(parentParamName);
         param.setTypeClass(propertyClass.getName() + ";");
-<<<<<<< HEAD
-
-//        innerParam.setDefaultValue(property.getMetadata().getDefaultValue());
-
-
-=======
+
         param.setRequired(isRequired(property));
         if (property.getField() != null) {
             DataField dataField = property.getField().getAnnotated().getAnnotation(DataField.class);
@@ -308,7 +303,11 @@
                 param.setDefaultValue(dataField.defaultValue());
             }
         }
->>>>>>> e59c6af9
+        param.setComplex(!CommandLineUtils.isPrimitiveType(propertyClass.getName()));
+        param.setDescription(getDescriptionField(variablePrefix, property));
+//        innerParam.setDefaultValue(property.getMetadata().getDefaultValue());
+
+
         param.setComplex(!CommandLineUtils.isPrimitiveType(propertyClass.getName()));
 
         if (property.getField() != null && property.getField().getAnnotation(DataField.class) != null) {
