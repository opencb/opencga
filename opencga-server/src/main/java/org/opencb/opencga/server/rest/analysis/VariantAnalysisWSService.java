--- conflicted
+++ resolved
@@ -208,11 +208,7 @@
             @ApiParam(value = ParamConstants.JOB_TAGS_DESCRIPTION) @QueryParam(ParamConstants.JOB_TAGS) String jobTags,
             @ApiParam(value = ParamConstants.STUDY_DESCRIPTION) @QueryParam(ParamConstants.STUDY_PARAM) String study,
             VariantIndexParams params) {
-<<<<<<< HEAD
         return submitJob(VariantFileIndexerStorageOperation.ID, study, params, jobName, jobDescription, jobTags);
-=======
-        return submitJob("variant-index", study, params, jobName, jobDescription, jobTags);
->>>>>>> 2ae441c8
     }
 
     @GET
@@ -539,11 +535,7 @@
             VariantExportParams params) {
         logger.info("count {} , limit {} , skip {}", count, limit, skip);
         // FIXME: What if exporting from multiple studies?
-<<<<<<< HEAD
         return submitJob(VariantExportStorageOperation.ID, study, params, jobName, jobDescription, jobTags);
-=======
-        return submitJob("variant-export", study, params, jobName, jobDescription, jobTags);
->>>>>>> 2ae441c8
     }
 
     @GET
@@ -622,11 +614,7 @@
             @ApiParam(value = ParamConstants.JOB_DESCRIPTION_DESCRIPTION) @QueryParam(ParamConstants.JOB_DESCRIPTION) String jobDescription,
             @ApiParam(value = ParamConstants.JOB_TAGS_DESCRIPTION) @QueryParam(ParamConstants.JOB_TAGS) String jobTags,
             StatsRunParams params) {
-<<<<<<< HEAD
         return submitJob(VariantStatsAnalysis.ID, study, params, jobName, jobDescription, jobTags);
-=======
-        return submitJob("variant-stats", study, params, jobName, jobDescription, jobTags);
->>>>>>> 2ae441c8
     }
 
     public static class StatsExportParams extends RestBodyParams {
@@ -877,11 +865,7 @@
             @ApiParam(value = ParamConstants.JOB_DESCRIPTION_DESCRIPTION) @QueryParam(ParamConstants.JOB_DESCRIPTION) String jobDescription,
             @ApiParam(value = ParamConstants.JOB_TAGS_DESCRIPTION) @QueryParam(ParamConstants.JOB_TAGS) String jobTags,
             SampleStatsRunParams params) {
-<<<<<<< HEAD
         return submitJob(SampleVariantStatsAnalysis.ID, study, params, jobName, jobDescription, jobTags);
-=======
-        return submitJob("variant-sample-stats", study, params, jobName, jobDescription, jobTags);
->>>>>>> 2ae441c8
     }
 
     @GET
@@ -952,11 +936,7 @@
             @ApiParam(value = ParamConstants.JOB_DESCRIPTION_DESCRIPTION) @QueryParam(ParamConstants.JOB_DESCRIPTION) String jobDescription,
             @ApiParam(value = ParamConstants.JOB_TAGS_DESCRIPTION) @QueryParam(ParamConstants.JOB_TAGS) String jobTags,
             CohortStatsRunParams params) {
-<<<<<<< HEAD
         return submitJob(CohortVariantStatsAnalysis.ID, study, params, jobName, jobDescription, jobTags);
-=======
-        return submitJob("variant-cohort-stats", study, params, jobName, jobDescription, jobTags);
->>>>>>> 2ae441c8
     }
 
     @GET
