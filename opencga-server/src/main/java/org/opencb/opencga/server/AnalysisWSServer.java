--- conflicted
+++ resolved
@@ -19,57 +19,6 @@
         super(version, uriInfo, httpServletRequest);
     }
 
-<<<<<<< HEAD
-    @GET
-    @Path("/create")
-    @Produces("application/json")
-    @ApiOperation(value = "Create analysis")
-
-    public Response create(
-            @ApiParam(value = "studyId", required = true) @QueryParam("studyId") int studyId,
-            @ApiParam(value = "name", required = true) @QueryParam("name") String name,
-            @ApiParam(value = "alias", required = true) @QueryParam("alias") String alias,
-            @ApiParam(value = "description", required = true) @QueryParam("description") String description
-    ) {
-        QueryResult queryResult;
-        try {
-            queryResult = catalogManager.createAnalysis(studyId, name, alias, description, sessionId);
-            return createOkResponse(queryResult);
-
-        } catch (CatalogManagerException e) {
-            e.printStackTrace();
-            return createErrorResponse(e.getMessage());
-        }
-
-    }
-
-
-    @GET
-    @Path("/{analysisId}/info")
-    @Produces("application/json")
-    @ApiOperation(value = "Get analysisInfo")
-    public Response info(
-            @ApiParam(value = "analysisId", required = true) @PathParam("analysisId") int analysisId) {
-        try {
-            return createOkResponse(catalogManager.getAnalysis(analysisId, sessionId));
-        } catch (CatalogManagerException e) {
-            return createErrorResponse(e.getMessage());
-        }
-    }
-
-    @GET
-    @Path("/{analysisId}/jobs")
-    @Produces("application/json")
-    @ApiOperation(value = "Get all jobs")
-    public Response getAllJobs(
-            @ApiParam(value = "analysisId", required = true) @PathParam("analysisId") int analysisId) {
-        try {
-            return createOkResponse(catalogManager.getJobsByAnalysis(analysisId, sessionId));
-        } catch (CatalogManagerException e) {
-            return createErrorResponse(e.getMessage());
-        }
-    }
-=======
 //    @GET
 //    @Path("/create")
 //    @Produces("application/json")
@@ -124,6 +73,5 @@
 //            return createErrorResponse(e.getMessage());
 //        }
 //    }
->>>>>>> f55a31a2
 
 }