/*
 * Copyright 2015-2020 OpenCB
 *
 * Licensed under the Apache License, Version 2.0 (the "License");
 * you may not use this file except in compliance with the License.
 * You may obtain a copy of the License at
 *
 *     http://www.apache.org/licenses/LICENSE-2.0
 *
 * Unless required by applicable law or agreed to in writing, software
 * distributed under the License is distributed on an "AS IS" BASIS,
 * WITHOUT WARRANTIES OR CONDITIONS OF ANY KIND, either express or implied.
 * See the License for the specific language governing permissions and
 * limitations under the License.
 */

package org.opencb.opencga.server.rest;

import io.swagger.annotations.*;
import org.apache.commons.lang3.ObjectUtils;
import org.apache.commons.lang3.StringUtils;
import org.opencb.commons.datastore.core.DataResult;
import org.opencb.commons.datastore.core.FacetField;
import org.opencb.commons.datastore.core.ObjectMap;
import org.opencb.commons.datastore.core.QueryOptions;
import org.opencb.opencga.analysis.sample.SampleTsvAnnotationLoader;
import org.opencb.opencga.catalog.db.api.SampleDBAdaptor;
import org.opencb.opencga.catalog.managers.SampleManager;
import org.opencb.opencga.catalog.utils.CatalogSampleAnnotationsLoader;
import org.opencb.opencga.catalog.utils.Constants;
import org.opencb.opencga.catalog.utils.ParamUtils;
import org.opencb.opencga.core.api.ParamConstants;
import org.opencb.opencga.core.exceptions.VersionException;
import org.opencb.opencga.core.models.common.RgaIndex;
import org.opencb.opencga.core.models.common.TsvAnnotationParams;
import org.opencb.opencga.core.models.file.File;
import org.opencb.opencga.core.models.job.Job;
import org.opencb.opencga.core.models.sample.*;

import javax.servlet.http.HttpServletRequest;
import javax.ws.rs.*;
import javax.ws.rs.core.*;
import java.io.IOException;
import java.util.Collections;
import java.util.HashMap;
import java.util.List;
import java.util.Map;

/**
 * Created by jacobo on 15/12/14.
 */
@Path("/{apiVersion}/samples")
@Produces(MediaType.APPLICATION_JSON)
@Api(value = "Samples", description = "Methods for working with 'samples' endpoint")
public class SampleWSServer extends OpenCGAWSServer {

    private SampleManager sampleManager;

    public SampleWSServer(@Context UriInfo uriInfo, @Context HttpServletRequest httpServletRequest, @Context HttpHeaders httpHeaders) throws IOException, VersionException {
        super(uriInfo, httpServletRequest, httpHeaders);
        sampleManager = catalogManager.getSampleManager();
    }

    @GET
    @Path("/{samples}/info")
    @ApiOperation(value = "Get sample information", response = Sample.class)
    @ApiImplicitParams({
            @ApiImplicitParam(name = QueryOptions.INCLUDE, value = ParamConstants.INCLUDE_DESCRIPTION, example = "name,attributes",
                    dataType = "string", paramType = "query"),
            @ApiImplicitParam(name = QueryOptions.EXCLUDE, value = ParamConstants.EXCLUDE_DESCRIPTION, example = "id,status", dataType =
                    "string", paramType = "query"),
            @ApiImplicitParam(name = ParamConstants.SAMPLE_INCLUDE_INDIVIDUAL_PARAM, value =
                    ParamConstants.SAMPLE_INCLUDE_INDIVIDUAL_DESCRIPTION,
                    defaultValue = "false", dataType = "boolean", paramType = "query"),
            @ApiImplicitParam(name = ParamConstants.FLATTEN_ANNOTATIONS, value = "Flatten the annotations?", defaultValue = "false",
                    dataType = "boolean", paramType = "query")
    })
    public Response infoSample(
            @ApiParam(value = ParamConstants.SAMPLES_DESCRIPTION, required = true) @PathParam("samples") String samplesStr,
            @ApiParam(value = ParamConstants.STUDY_DESCRIPTION) @QueryParam(ParamConstants.STUDY_PARAM) String studyStr,
            @ApiParam(value = ParamConstants.SAMPLE_VERSION_DESCRIPTION) @QueryParam(ParamConstants.SAMPLE_VERSION_PARAM) String version,
            @ApiParam(value = ParamConstants.DELETED_DESCRIPTION, defaultValue = "false") @QueryParam(ParamConstants.DELETED_PARAM) boolean deleted) {
        try {
            query.remove(ParamConstants.STUDY_PARAM);
            query.remove("samples");

            List<String> sampleList = getIdList(samplesStr);
            DataResult<Sample> sampleQueryResult = sampleManager.get(studyStr, sampleList, query, queryOptions, true, token);
            return createOkResponse(sampleQueryResult);
        } catch (Exception e) {
            return createErrorResponse(e);
        }
    }

    @POST
    @Path("/create")
    @ApiOperation(value = "Create sample", response = Sample.class,
            notes = "Create a sample and optionally associate it to an existing individual.")
    public Response createSamplePOST(
            @ApiParam(value = ParamConstants.STUDY_DESCRIPTION) @QueryParam(ParamConstants.STUDY_PARAM) String studyStr,
            @ApiParam(value = "JSON containing sample information", required = true) SampleCreateParams params) {
        try {
            params = ObjectUtils.defaultIfNull(params, new SampleCreateParams());

            Sample sample = params.toSample();

            return createOkResponse(sampleManager.create(studyStr, sample, queryOptions, token));
        } catch (Exception e) {
            return createErrorResponse(e);
        }
    }

    @GET
    @Path("/load")
    @ApiOperation(value = "Load samples from a ped file [EXPERIMENTAL]", response = Sample.class)
    public Response loadSamples(
            @ApiParam(value = ParamConstants.STUDY_DESCRIPTION) @QueryParam(ParamConstants.STUDY_PARAM) String studyStr,
            @ApiParam(value = "file", required = true) @QueryParam("file") String fileStr,
            @ApiParam(value = "variableSet", required = false) @QueryParam("variableSet") String variableSet) {
        try {
            File pedigreeFile = catalogManager.getFileManager().get(studyStr, fileStr, null, token).first();
            CatalogSampleAnnotationsLoader loader = new CatalogSampleAnnotationsLoader(catalogManager);
            DataResult<Sample> sampleQueryResult = loader.loadSampleAnnotations(pedigreeFile, variableSet, token);
            return createOkResponse(sampleQueryResult);
        } catch (Exception e) {
            return createErrorResponse(e);
        }
    }

    @GET
    @Path("/search")
    @ApiOperation(value = "Sample search method", response = Sample.class)
    @ApiImplicitParams({
            @ApiImplicitParam(name = QueryOptions.INCLUDE, value = ParamConstants.INCLUDE_DESCRIPTION, example = "name,attributes",
                    dataType = "string", paramType = "query"),
            @ApiImplicitParam(name = QueryOptions.EXCLUDE, value = ParamConstants.EXCLUDE_DESCRIPTION, example = "id,status", dataType =
                    "string", paramType = "query"),
            @ApiImplicitParam(name = QueryOptions.LIMIT, value = ParamConstants.LIMIT_DESCRIPTION, dataType = "integer", paramType =
                    "query"),
            @ApiImplicitParam(name = QueryOptions.SKIP, value = ParamConstants.SKIP_DESCRIPTION, dataType = "integer", paramType = "query"),
            @ApiImplicitParam(name = QueryOptions.COUNT, value = ParamConstants.COUNT_DESCRIPTION, defaultValue = "false", dataType =
                    "boolean", paramType = "query"),
            @ApiImplicitParam(name = ParamConstants.SAMPLE_INCLUDE_INDIVIDUAL_PARAM, value =
                    ParamConstants.SAMPLE_INCLUDE_INDIVIDUAL_DESCRIPTION,
                    defaultValue = "false", dataType = "boolean", paramType = "query"),
            @ApiImplicitParam(name = ParamConstants.FLATTEN_ANNOTATIONS, value = "Flatten the annotations?", defaultValue = "false",
                    dataType = "boolean", paramType = "query")
    })
    public Response search(
            @ApiParam(value = ParamConstants.STUDY_DESCRIPTION) @QueryParam(ParamConstants.STUDY_PARAM) String studyStr,
            @ApiParam(value = ParamConstants.SAMPLES_ID_DESCRIPTION) @QueryParam(ParamConstants.SAMPLE_ID_PARAM) String id,
            @ApiParam(value = ParamConstants.SAMPLES_UUID_DESCRIPTION) @QueryParam(ParamConstants.SAMPLE_UUID_PARAM) String uuid,
            @ApiParam(value = ParamConstants.SAMPLE_SOMATIC_DESCRIPTION) @QueryParam(ParamConstants.SAMPLE_SOMATIC_PARAM) Boolean somatic,
            @ApiParam(value = ParamConstants.SAMPLE_INDIVIDUAL_ID_DESCRIPTION) @QueryParam(ParamConstants.SAMPLE_INDIVIDUAL_ID_PARAM) String individual,
            @ApiParam(value = ParamConstants.SAMPLE_FILE_IDS_DESCRIPTION) @QueryParam(ParamConstants.SAMPLE_FILE_IDS_PARAM) String fileIds,
            @ApiParam(value = ParamConstants.SAMPLE_COHORT_IDS_DESCRIPTION) @QueryParam(ParamConstants.SAMPLE_COHORT_IDS_PARAM) String cohortIds,
            @ApiParam(value = ParamConstants.CREATION_DATE_DESCRIPTION) @QueryParam(ParamConstants.CREATION_DATE_PARAM) String creationDate,
            @ApiParam(value = ParamConstants.MODIFICATION_DATE_DESCRIPTION) @QueryParam(ParamConstants.MODIFICATION_DATE_PARAM) String modificationDate,
            @ApiParam(value = ParamConstants.INTERNAL_STATUS_DESCRIPTION) @QueryParam(ParamConstants.INTERNAL_STATUS_PARAM) String internalStatus,
            @ApiParam(value = ParamConstants.STATUS_DESCRIPTION) @QueryParam(ParamConstants.STATUS_PARAM) String status,
            @ApiParam(value = ParamConstants.SAMPLE_PROCESSING_PRODUCT_DESCRIPTION) @QueryParam(ParamConstants.SAMPLE_PROCESSING_PRODUCT_PARAM) String product,
            @ApiParam(value = ParamConstants.SAMPLE_PROCESSING_PREPARATION_METHOD_DESCRIPTION) @QueryParam(ParamConstants.SAMPLE_PROCESSING_PREPARATION_METHOD_PARAM) String preparationMethod,
            @ApiParam(value = ParamConstants.SAMPLE_PROCESSING_EXTRACTION_METHOD_DESCRIPTION) @QueryParam(ParamConstants.SAMPLE_PROCESSING_EXTRACTION_METHOD_PARAM) String extractionMethod,
            @ApiParam(value = ParamConstants.SAMPLE_PROCESSING_LAB_SAMPLE_ID_DESCRIPTION) @QueryParam(ParamConstants.SAMPLE_PROCESSING_LAB_SAMPLE_ID_PARAM) String labSampleId,
            @ApiParam(value = ParamConstants.SAMPLE_COLLECTION_TISSUE_DESCRIPTION) @QueryParam(ParamConstants.SAMPLE_COLLECTION_TISSUE_PARAM) String tissue,
            @ApiParam(value = ParamConstants.SAMPLE_COLLECTION_ORGAN_DESCRIPTION) @QueryParam(ParamConstants.SAMPLE_COLLECTION_ORGAN_PARAM) String organ,
            @ApiParam(value = ParamConstants.SAMPLE_COLLECTION_METHOD_DESCRIPTION) @QueryParam(ParamConstants.SAMPLE_COLLECTION_METHOD_PARAM) String method,
            @ApiParam(value = ParamConstants.PHENOTYPES_DESCRIPTION) @QueryParam(ParamConstants.PHENOTYPES_PARAM) String phenotypes,
            @ApiParam(value = ParamConstants.ANNOTATION_DESCRIPTION) @QueryParam(Constants.ANNOTATION) String annotation,
            @ApiParam(value = ParamConstants.ACL_DESCRIPTION) @QueryParam(ParamConstants.ACL_PARAM) String acl,
            @ApiParam(value = ParamConstants.SAMPLE_RGA_STATUS_DESCRIPTION) @QueryParam(ParamConstants.SAMPLE_RGA_STATUS_PARAM) RgaIndex.Status rgaStatus,
            @ApiParam(value = ParamConstants.RELEASE_DESCRIPTION) @QueryParam(ParamConstants.RELEASE_PARAM) String release,
            @ApiParam(value = ParamConstants.SNAPSHOT_DESCRIPTION) @QueryParam(ParamConstants.SNAPSHOT_PARAM) int snapshot,
            @ApiParam(value = ParamConstants.DELETED_DESCRIPTION, defaultValue = "false") @QueryParam(ParamConstants.DELETED_PARAM) boolean deleted,

<<<<<<< HEAD
            @ApiParam(value = "Sample variant stats id. If filtering by other stats fields and not provided, it will be automatically set" +
                    " to ALL")
            @QueryParam(SampleDBAdaptor.STATS_ID) String statsId,
            @ApiParam(value = "Sample variant stats variantCount.") @QueryParam(SampleDBAdaptor.STATS_VARIANT_COUNT) String variantCount,
            @ApiParam(value = "Sample variant stats chromosomeCount.") @QueryParam("stats.chromosomeCount") String chromosomeCount,
            @ApiParam(value = "Sample variant stats typeCount.") @QueryParam("stats.typeCount") String typeCount,
            @ApiParam(value = "Sample variant stats genotypeCount.") @QueryParam("stats.genotypeCount") String genotypeCount,
            @ApiParam(value = "Sample variant stats tiTvRatio.") @QueryParam("stats.tiTvRatio") String tiTvRatio,
            @ApiParam(value = "Sample variant stats qualityAvg.") @QueryParam("stats.qualityAvg") String qualityAvg,
            @ApiParam(value = "Sample variant stats qualityStdDev.") @QueryParam("stats.qualityStdDev") String qualityStdDev,
            @ApiParam(value = "Sample variant stats heterozygosityRate.") @QueryParam("stats.heterozygosityRate") String heterozygosityRate,
            @ApiParam(value = "Sample variant stats depthCount.") @QueryParam("stats.depthCount") String depthCount,
            @ApiParam(value = "Sample variant stats biotypeCount.") @QueryParam("stats.biotypeCount") String biotypeCount,
            @ApiParam(value = "Sample variant stats clinicalSignificanceCount.") @QueryParam("stats.clinicalSignificanceCount") String clinicalSignificanceCount,
            @ApiParam(value = "Sample variant stats consequenceTypeCount.") @QueryParam("stats.consequenceTypeCount") String consequenceTypeCount) {
=======
            // Variants stats query params
            @ApiParam(value = ParamConstants.SAMPLE_VARIANT_STATS_ID_DESCRIPTION) @QueryParam(ParamConstants.SAMPLE_VARIANT_STATS_ID_PARAM) String statsId,
            @ApiParam(value = ParamConstants.SAMPLE_VARIANT_STATS_COUNT_DESCRIPTION) @QueryParam(ParamConstants.SAMPLE_VARIANT_STATS_COUNT_PARAM) String variantCount,
            @ApiParam(value = ParamConstants.SAMPLE_VARIANT_STATS_CHROMOSOME_COUNT_DESCRIPTION) @QueryParam(ParamConstants.SAMPLE_VARIANT_STATS_CHROMOSOME_COUNT_PARAM) String chromosomeCount,
            @ApiParam(value = ParamConstants.SAMPLE_VARIANT_STATS_TYPE_COUNT_DESCRIPTION) @QueryParam(ParamConstants.SAMPLE_VARIANT_STATS_TYPE_COUNT_PARAM) String typeCount,
            @ApiParam(value = ParamConstants.SAMPLE_VARIANT_STATS_GENOTYPE_COUNT_DESCRIPTION) @QueryParam(ParamConstants.SAMPLE_VARIANT_STATS_GENOTYPE_COUNT_PARAM) String genotypeCount,
            @ApiParam(value = ParamConstants.SAMPLE_VARIANT_STATS_TI_TV_RATIO_DESCRIPTION) @QueryParam(ParamConstants.SAMPLE_VARIANT_STATS_TI_TV_RATIO_PARAM) String tiTvRatio,
            @ApiParam(value = ParamConstants.SAMPLE_VARIANT_STATS_QUALITY_AVG_DESCRIPTION) @QueryParam(ParamConstants.SAMPLE_VARIANT_STATS_QUALITY_AVG_PARAM) String qualityAvg,
            @ApiParam(value = ParamConstants.SAMPLE_VARIANT_STATS_QUALITY_STD_DEV_DESCRIPTION) @QueryParam(ParamConstants.SAMPLE_VARIANT_STATS_QUALITY_STD_DEV_PARAM) String qualityStdDev,
            @ApiParam(value = ParamConstants.SAMPLE_VARIANT_STATS_HETEROZYGOSITY_RATE_DESCRIPTION) @QueryParam(ParamConstants.SAMPLE_VARIANT_STATS_HETEROZYGOSITY_RATE_PARAM) String heterozygosityRate,
            @ApiParam(value = ParamConstants.SAMPLE_VARIANT_STATS_DEPTH_COUNT_DESCRIPTION) @QueryParam(ParamConstants.SAMPLE_VARIANT_STATS_DEPTH_COUNT_PARAM) String depthCount,
            @ApiParam(value = ParamConstants.SAMPLE_VARIANT_STATS_BIOTYPE_COUNT_DESCRIPTION) @QueryParam(ParamConstants.SAMPLE_VARIANT_STATS_BIOTYPE_COUNT_PARAM) String biotypeCount,
            @ApiParam(value = ParamConstants.SAMPLE_VARIANT_STATS_CLINICAL_SIGNIFICANCE_COUNT_DESCRIPTION) @QueryParam(ParamConstants.SAMPLE_VARIANT_STATS_CLINICAL_SIGNIFICANCE_COUNT_PARAM) String clinicalSignificanceCount,
            @ApiParam(value = ParamConstants.SAMPLE_VARIANT_STATS_CONSEQUENCE_TYPE_COUNT_DESCRIPTION) @QueryParam(ParamConstants.SAMPLE_VARIANT_STATS_CONSEQUENCE_TYPE_COUNT_PARAM) String consequenceTypeCount) {
>>>>>>> 1722bf87
        try {
            query.remove(ParamConstants.STUDY_PARAM);
            return createOkResponse(sampleManager.search(studyStr, query, queryOptions, token));
        } catch (Exception e) {
            return createErrorResponse(e);
        }
    }

    @GET
    @Path("/distinct")
    @ApiOperation(value = "Sample distinct method", response = Object.class)
    public Response distinct(
            @ApiParam(value = ParamConstants.STUDY_DESCRIPTION) @QueryParam(ParamConstants.STUDY_PARAM) String studyStr,
            @ApiParam(value = ParamConstants.SAMPLES_ID_DESCRIPTION) @QueryParam(ParamConstants.SAMPLE_ID_PARAM) String id,
            @ApiParam(value = ParamConstants.SAMPLES_UUID_DESCRIPTION) @QueryParam(ParamConstants.SAMPLE_UUID_PARAM) String uuid,
            @ApiParam(value = ParamConstants.SAMPLE_SOMATIC_DESCRIPTION) @QueryParam(ParamConstants.SAMPLE_SOMATIC_PARAM) Boolean somatic,
            @ApiParam(value = ParamConstants.SAMPLE_INDIVIDUAL_ID_DESCRIPTION) @QueryParam(ParamConstants.SAMPLE_INDIVIDUAL_ID_PARAM) String individual,
            @ApiParam(value = ParamConstants.SAMPLE_FILE_IDS_DESCRIPTION) @QueryParam(ParamConstants.SAMPLE_FILE_IDS_PARAM) String fileIds,
            @ApiParam(value = ParamConstants.SAMPLE_COHORT_IDS_DESCRIPTION) @QueryParam(ParamConstants.SAMPLE_COHORT_IDS_PARAM) String cohortIds,
            @ApiParam(value = ParamConstants.CREATION_DATE_DESCRIPTION) @QueryParam(ParamConstants.CREATION_DATE_PARAM) String creationDate,
            @ApiParam(value = ParamConstants.MODIFICATION_DATE_DESCRIPTION) @QueryParam(ParamConstants.MODIFICATION_DATE_PARAM) String modificationDate,
            @ApiParam(value = ParamConstants.INTERNAL_STATUS_DESCRIPTION) @QueryParam(ParamConstants.INTERNAL_STATUS_PARAM) String internalStatus,
            @ApiParam(value = ParamConstants.STATUS_DESCRIPTION) @QueryParam(ParamConstants.STATUS_PARAM) String status,
            @ApiParam(value = ParamConstants.SAMPLE_PROCESSING_PRODUCT_DESCRIPTION) @QueryParam(ParamConstants.SAMPLE_PROCESSING_PRODUCT_PARAM) String product,
            @ApiParam(value = ParamConstants.SAMPLE_PROCESSING_PREPARATION_METHOD_DESCRIPTION) @QueryParam(ParamConstants.SAMPLE_PROCESSING_PREPARATION_METHOD_PARAM) String preparationMethod,
            @ApiParam(value = ParamConstants.SAMPLE_PROCESSING_EXTRACTION_METHOD_DESCRIPTION) @QueryParam(ParamConstants.SAMPLE_PROCESSING_EXTRACTION_METHOD_PARAM) String extractionMethod,
            @ApiParam(value = ParamConstants.SAMPLE_PROCESSING_LAB_SAMPLE_ID_DESCRIPTION) @QueryParam(ParamConstants.SAMPLE_PROCESSING_LAB_SAMPLE_ID_PARAM) String labSampleId,
            @ApiParam(value = ParamConstants.SAMPLE_COLLECTION_TISSUE_DESCRIPTION) @QueryParam(ParamConstants.SAMPLE_COLLECTION_TISSUE_PARAM) String tissue,
            @ApiParam(value = ParamConstants.SAMPLE_COLLECTION_ORGAN_DESCRIPTION) @QueryParam(ParamConstants.SAMPLE_COLLECTION_ORGAN_PARAM) String organ,
            @ApiParam(value = ParamConstants.SAMPLE_COLLECTION_METHOD_DESCRIPTION) @QueryParam(ParamConstants.SAMPLE_COLLECTION_METHOD_PARAM) String method,
            @ApiParam(value = ParamConstants.PHENOTYPES_DESCRIPTION) @QueryParam(ParamConstants.PHENOTYPES_PARAM) String phenotypes,
            @ApiParam(value = ParamConstants.ANNOTATION_DESCRIPTION) @QueryParam(Constants.ANNOTATION) String annotation,
            @ApiParam(value = ParamConstants.ACL_DESCRIPTION) @QueryParam(ParamConstants.ACL_PARAM) String acl,
            @ApiParam(value = ParamConstants.SAMPLE_RGA_STATUS_DESCRIPTION) @QueryParam(ParamConstants.SAMPLE_RGA_STATUS_PARAM) RgaIndex.Status rgaStatus,
            @ApiParam(value = ParamConstants.RELEASE_DESCRIPTION) @QueryParam(ParamConstants.RELEASE_PARAM) String release,
            @ApiParam(value = ParamConstants.SNAPSHOT_DESCRIPTION) @QueryParam(ParamConstants.SNAPSHOT_PARAM) int snapshot,
            @ApiParam(value = ParamConstants.DELETED_DESCRIPTION, defaultValue = "false") @QueryParam(ParamConstants.DELETED_PARAM) boolean deleted,

            // Variants stats query params
            @ApiParam(value = ParamConstants.SAMPLE_VARIANT_STATS_ID_DESCRIPTION) @QueryParam(ParamConstants.SAMPLE_VARIANT_STATS_ID_PARAM) String statsId,
            @ApiParam(value = ParamConstants.SAMPLE_VARIANT_STATS_COUNT_DESCRIPTION) @QueryParam(ParamConstants.SAMPLE_VARIANT_STATS_COUNT_PARAM) String variantCount,
            @ApiParam(value = ParamConstants.SAMPLE_VARIANT_STATS_CHROMOSOME_COUNT_DESCRIPTION) @QueryParam(ParamConstants.SAMPLE_VARIANT_STATS_CHROMOSOME_COUNT_PARAM) String chromosomeCount,
            @ApiParam(value = ParamConstants.SAMPLE_VARIANT_STATS_TYPE_COUNT_DESCRIPTION) @QueryParam(ParamConstants.SAMPLE_VARIANT_STATS_TYPE_COUNT_PARAM) String typeCount,
            @ApiParam(value = ParamConstants.SAMPLE_VARIANT_STATS_GENOTYPE_COUNT_DESCRIPTION) @QueryParam(ParamConstants.SAMPLE_VARIANT_STATS_GENOTYPE_COUNT_PARAM) String genotypeCount,
            @ApiParam(value = ParamConstants.SAMPLE_VARIANT_STATS_TI_TV_RATIO_DESCRIPTION) @QueryParam(ParamConstants.SAMPLE_VARIANT_STATS_TI_TV_RATIO_PARAM) String tiTvRatio,
            @ApiParam(value = ParamConstants.SAMPLE_VARIANT_STATS_QUALITY_AVG_DESCRIPTION) @QueryParam(ParamConstants.SAMPLE_VARIANT_STATS_QUALITY_AVG_PARAM) String qualityAvg,
            @ApiParam(value = ParamConstants.SAMPLE_VARIANT_STATS_QUALITY_STD_DEV_DESCRIPTION) @QueryParam(ParamConstants.SAMPLE_VARIANT_STATS_QUALITY_STD_DEV_PARAM) String qualityStdDev,
            @ApiParam(value = ParamConstants.SAMPLE_VARIANT_STATS_HETEROZYGOSITY_RATE_DESCRIPTION) @QueryParam(ParamConstants.SAMPLE_VARIANT_STATS_HETEROZYGOSITY_RATE_PARAM) String heterozygosityRate,
            @ApiParam(value = ParamConstants.SAMPLE_VARIANT_STATS_DEPTH_COUNT_DESCRIPTION) @QueryParam(ParamConstants.SAMPLE_VARIANT_STATS_DEPTH_COUNT_PARAM) String depthCount,
            @ApiParam(value = ParamConstants.SAMPLE_VARIANT_STATS_BIOTYPE_COUNT_DESCRIPTION) @QueryParam(ParamConstants.SAMPLE_VARIANT_STATS_BIOTYPE_COUNT_PARAM) String biotypeCount,
            @ApiParam(value = ParamConstants.SAMPLE_VARIANT_STATS_CLINICAL_SIGNIFICANCE_COUNT_DESCRIPTION) @QueryParam(ParamConstants.SAMPLE_VARIANT_STATS_CLINICAL_SIGNIFICANCE_COUNT_PARAM) String clinicalSignificanceCount,
            @ApiParam(value = ParamConstants.SAMPLE_VARIANT_STATS_CONSEQUENCE_TYPE_COUNT_DESCRIPTION) @QueryParam(ParamConstants.SAMPLE_VARIANT_STATS_CONSEQUENCE_TYPE_COUNT_PARAM) String consequenceTypeCount,
            @ApiParam(value = ParamConstants.DISTINCT_FIELD_DESCRIPTION, required = true) @QueryParam(ParamConstants.DISTINCT_FIELD_PARAM) String field) {
        try {
            query.remove(ParamConstants.STUDY_PARAM);
            query.remove(ParamConstants.DISTINCT_FIELD_PARAM);
            return createOkResponse(sampleManager.distinct(studyStr, field, query, token));
        } catch (Exception e) {
            return createErrorResponse(e);
        }
    }

<<<<<<< HEAD
    @POST
    @Path("/update")
    @Consumes(MediaType.APPLICATION_JSON)
    @ApiOperation(value = "Update some sample attributes", hidden = true, response = Sample.class)
    public Response updateByPost(
            @ApiParam(value = ParamConstants.STUDY_DESCRIPTION)
            @QueryParam(ParamConstants.STUDY_PARAM) String studyStr,
            @ApiParam(value = ParamConstants.SAMPLE_ID_DESCRIPTION) @QueryParam("id") String id,
            @ApiParam(value = ParamConstants.SAMPLE_NAME_DESCRIPTION) @QueryParam("name") String name,
            @ApiParam(value = "Sample source") @QueryParam("source") String source,
            @ApiParam(value = "Sample type") @QueryParam("type") String type,
            @ApiParam(value = "Somatic") @QueryParam("somatic") Boolean somatic,
            @ApiParam(value = ParamConstants.INDIVIDUAL_DESCRIPTION) @QueryParam("individual") String individual,
            @ApiParam(value = "Creation date (Format: yyyyMMddHHmmss)") @QueryParam("creationDate") String creationDate,
            @ApiParam(value = "Comma separated list of phenotype ids or names") @QueryParam("phenotypes") String phenotypes,
            @ApiParam(value = ParamConstants.ANNOTATION_DESCRIPTION) @QueryParam("annotation") String annotation,
            @ApiParam(value = "Text attributes (Format: sex=male,age>20 ...)") @QueryParam("attributes") String attributes,
            @ApiParam(value = "Numerical attributes (Format: sex=male,age>20 ...)") @QueryParam("nattributes") String nattributes,
            @ApiParam(value = "Release value (Current release from the moment the samples were first created)")
            @QueryParam("release") String release,

            @ApiParam(value = "Create a new version of sample", defaultValue = "false")
            @QueryParam(Constants.INCREMENT_VERSION) boolean incVersion,
            @ApiParam(value = "Action to be performed if the array of annotationSets is being updated.", allowableValues = "ADD,SET," +
                    "REMOVE", defaultValue = "ADD")
            @QueryParam("annotationSetsAction") ParamUtils.BasicUpdateAction annotationSetsAction,
            @ApiParam(value = "body") SampleUpdateParams parameters) {
        try {
            query.remove(ParamConstants.STUDY_PARAM);
            if (annotationSetsAction == null) {
                annotationSetsAction = ParamUtils.BasicUpdateAction.ADD;
            }
            Map<String, Object> actionMap = new HashMap<>();
            actionMap.put(SampleDBAdaptor.QueryParams.ANNOTATION_SETS.key(), annotationSetsAction);
            QueryOptions options = new QueryOptions(Constants.ACTIONS, actionMap);

            return createOkResponse(sampleManager.update(studyStr, query, parameters, true, options, token));
        } catch (Exception e) {
            return createErrorResponse(e);
        }
    }
=======
//    @POST
//    @Path("/update")
//    @Consumes(MediaType.APPLICATION_JSON)
//    @ApiOperation(value = "Update some sample attributes", hidden = true, response = Sample.class)
//    public Response updateByPost(
//            @ApiParam(value = ParamConstants.STUDY_DESCRIPTION)
//            @QueryParam(ParamConstants.STUDY_PARAM) String studyStr,
//            @ApiParam(value = ParamConstants.SAMPLE_ID_DESCRIPTION) @QueryParam("id") String id,
//            @ApiParam(value = ParamConstants.SAMPLE_NAME_DESCRIPTION) @QueryParam("name") String name,
//            @ApiParam(value = "Sample source") @QueryParam("source") String source,
//            @ApiParam(value = "Sample type") @QueryParam("type") String type,
//            @ApiParam(value = "Somatic") @QueryParam("somatic") Boolean somatic,
//            @ApiParam(value = ParamConstants.INDIVIDUAL_DESCRIPTION) @QueryParam("individual") String individual,
//            @ApiParam(value = "Creation date (Format: yyyyMMddHHmmss)") @QueryParam("creationDate") String creationDate,
//            @ApiParam(value = "Comma separated list of phenotype ids or names") @QueryParam("phenotypes") String phenotypes,
//            @ApiParam(value = ParamConstants.ANNOTATION_DESCRIPTION) @QueryParam("annotation") String annotation,
//            @ApiParam(value = "Text attributes (Format: sex=male,age>20 ...)") @QueryParam("attributes") String attributes,
//            @ApiParam(value = "Numerical attributes (Format: sex=male,age>20 ...)") @QueryParam("nattributes") String nattributes,
//            @ApiParam(value = "Release value (Current release from the moment the samples were first created)")
//            @QueryParam("release") String release,
//
//            @ApiParam(value = "Create a new version of sample", defaultValue = "false")
//            @QueryParam(Constants.INCREMENT_VERSION) boolean incVersion,
//            @ApiParam(value = "Action to be performed if the array of annotationSets is being updated.", allowableValues = "ADD,SET,REMOVE", defaultValue = "ADD")
//            @QueryParam("annotationSetsAction") ParamUtils.BasicUpdateAction annotationSetsAction,
//            @ApiParam(value = "body") SampleUpdateParams parameters) {
//        try {
//            query.remove(ParamConstants.STUDY_PARAM);
//            if (annotationSetsAction == null) {
//                annotationSetsAction = ParamUtils.BasicUpdateAction.ADD;
//            }
//            Map<String, Object> actionMap = new HashMap<>();
//            actionMap.put(SampleDBAdaptor.QueryParams.ANNOTATION_SETS.key(), annotationSetsAction);
//            QueryOptions options = new QueryOptions(Constants.ACTIONS, actionMap);
//
//            return createOkResponse(sampleManager.update(studyStr, query, parameters, true, options, token));
//        } catch (Exception e) {
//            return createErrorResponse(e);
//        }
//    }
>>>>>>> 1722bf87

    @POST
    @Path("/{samples}/update")
    @Consumes(MediaType.APPLICATION_JSON)
    @ApiOperation(value = "Update some sample attributes", response = Sample.class)
    public Response updateByPost(
            @ApiParam(value = ParamConstants.SAMPLES_DESCRIPTION, required = true) @PathParam("samples") String sampleStr,
            @ApiParam(value = ParamConstants.STUDY_DESCRIPTION) @QueryParam(ParamConstants.STUDY_PARAM) String studyStr,
            @ApiParam(value = "Create a new version of sample", defaultValue = "false")
<<<<<<< HEAD
            @QueryParam(Constants.INCREMENT_VERSION) boolean incVersion,
            @ApiParam(value = "Action to be performed if the array of annotationSets is being updated.", allowableValues = "ADD,SET," +
                    "REMOVE", defaultValue = "ADD")
            @QueryParam("annotationSetsAction") ParamUtils.BasicUpdateAction annotationSetsAction,
=======
                @QueryParam(Constants.INCREMENT_VERSION) boolean incVersion,
            @ApiParam(value = "Action to be performed if the array of annotationSets is being updated.", allowableValues = "ADD,SET,REMOVE", defaultValue = "ADD")
                @QueryParam("annotationSetsAction") ParamUtils.BasicUpdateAction annotationSetsAction,
            @ApiParam(value = ParamConstants.SAMPLE_PHENOTYPES_ACTION_DESCRIPTION, allowableValues = "ADD,SET,REMOVE", defaultValue = "ADD")
                @QueryParam(ParamConstants.SAMPLE_PHENOTYPES_ACTION_PARAM) ParamUtils.BasicUpdateAction phenotypesAction,
>>>>>>> 1722bf87
            @ApiParam(value = "body") SampleUpdateParams parameters) {
        try {
            if (annotationSetsAction == null) {
                annotationSetsAction = ParamUtils.BasicUpdateAction.ADD;
            }
            if (phenotypesAction == null) {
                phenotypesAction = ParamUtils.BasicUpdateAction.ADD;
            }
            Map<String, Object> actionMap = new HashMap<>();
            actionMap.put(SampleDBAdaptor.QueryParams.ANNOTATION_SETS.key(), annotationSetsAction);
            actionMap.put(SampleDBAdaptor.QueryParams.PHENOTYPES.key(), phenotypesAction);
            QueryOptions options = new QueryOptions(Constants.ACTIONS, actionMap);

            return createOkResponse(sampleManager.update(studyStr, getIdList(sampleStr), parameters, true, options, token));
        } catch (Exception e) {
            return createErrorResponse(e);
        }
    }

    @POST
    @Path("/annotationSets/load")
    @Consumes(MediaType.APPLICATION_JSON)
    @ApiOperation(value = "Load annotation sets from a TSV file", response = Job.class)
    public Response loadTsvAnnotations(
            @ApiParam(value = ParamConstants.STUDY_DESCRIPTION) @QueryParam(ParamConstants.STUDY_PARAM) String studyStr,
            @ApiParam(value = ParamConstants.VARIABLE_SET_DESCRIPTION, required = true) @QueryParam("variableSetId") String variableSetId,
            @ApiParam(value = "Path where the TSV file is located in OpenCGA or where it should be located.", required = true)
            @QueryParam("path") String path,
            @ApiParam(value = "Flag indicating whether to create parent directories if they don't exist (only when TSV file was not " +
                    "previously associated).")
            @DefaultValue("false") @QueryParam("parents") boolean parents,
            @ApiParam(value = "Annotation set id. If not provided, variableSetId will be used.") @QueryParam("annotationSetId") String annotationSetId,
            @ApiParam(value = ParamConstants.TSV_ANNOTATION_DESCRIPTION) TsvAnnotationParams params) {
        try {
            ObjectMap additionalParams = new ObjectMap()
                    .append("parents", parents)
                    .append("annotationSetId", annotationSetId);

            return createOkResponse(catalogManager.getSampleManager().loadTsvAnnotations(studyStr, variableSetId, path, params,
                    additionalParams, SampleTsvAnnotationLoader.ID, token));
        } catch (Exception e) {
            return createErrorResponse(e);
        }
    }

    @POST
    @Path("/{sample}/annotationSets/{annotationSet}/annotations/update")
    @Consumes(MediaType.APPLICATION_JSON)
    @ApiOperation(value = "Update annotations from an annotationSet", response = Sample.class)
    public Response updateAnnotations(
            @ApiParam(value = ParamConstants.SAMPLE_ID_DESCRIPTION, required = true) @PathParam("sample") String sampleStr,
            @ApiParam(value = ParamConstants.STUDY_DESCRIPTION) @QueryParam(ParamConstants.STUDY_PARAM) String studyStr,
            @ApiParam(value = ParamConstants.ANNOTATION_SET_ID) @PathParam("annotationSet") String annotationSetId,
            @ApiParam(value = ParamConstants.ANNOTATION_SET_UPDATE_ACTION_DESCRIPTION, allowableValues = "ADD,SET,REMOVE,RESET,REPLACE",
                    defaultValue = "ADD")
            @QueryParam("action") ParamUtils.CompleteUpdateAction action,
            @ApiParam(value = "Create a new version of sample", defaultValue = "false") @QueryParam(Constants.INCREMENT_VERSION)
                    boolean incVersion,
            @ApiParam(value = ParamConstants.ANNOTATION_SET_UPDATE_PARAMS_DESCRIPTION) Map<String, Object> updateParams) {
        try {
            if (action == null) {
                action = ParamUtils.CompleteUpdateAction.ADD;
            }
            return createOkResponse(catalogManager.getSampleManager().updateAnnotations(studyStr, sampleStr, annotationSetId,
                    updateParams, action, queryOptions, token));
        } catch (Exception e) {
            return createErrorResponse(e);
        }
    }

    @DELETE
    @Path("/{samples}/delete")
    @ApiOperation(value = "Delete samples", response = Sample.class)
    @ApiImplicitParams({
            @ApiImplicitParam(name = Constants.FORCE, value = ParamConstants.SAMPLE_FORCE_DELETE_DESCRIPTION, dataType = "boolean",
                    defaultValue = "false", paramType = "query"),
            @ApiImplicitParam(name = Constants.EMPTY_FILES_ACTION, value = ParamConstants.SAMPLE_EMPTY_FILES_ACTION_DESCRIPTION,
                    dataType = "string", defaultValue = "NONE", paramType = "query"),
            @ApiImplicitParam(name = Constants.DELETE_EMPTY_COHORTS, value = ParamConstants.SAMPLE_DELETE_EMPTY_COHORTS_DESCRIPTION,
                    dataType = "boolean", defaultValue = "false", paramType = "query")
    })
    public Response delete(
            @ApiParam(value = ParamConstants.STUDY_DESCRIPTION) @QueryParam(ParamConstants.STUDY_PARAM) String studyStr,
            @ApiParam(value = ParamConstants.SAMPLES_DESCRIPTION) @PathParam("samples") String samples) {
        try {
            queryOptions.put(Constants.EMPTY_FILES_ACTION, query.getString(Constants.EMPTY_FILES_ACTION, "NONE"));
            queryOptions.put(Constants.DELETE_EMPTY_COHORTS, query.getBoolean(Constants.DELETE_EMPTY_COHORTS, false));

            return createOkResponse(sampleManager.delete(studyStr, getIdList(samples), queryOptions, true, token));
        } catch (Exception e) {
            return createErrorResponse(e);
        }
    }

    @GET
    @Path("/{samples}/acl")
    @ApiOperation(value = "Returns the acl of the samples. If member is provided, it will only return the acl for the member.", response
            = Map.class)
    public Response getAcls(@ApiParam(value = ParamConstants.SAMPLES_DESCRIPTION, required = true) @PathParam("samples") String sampleIdsStr,
                            @ApiParam(value = ParamConstants.STUDY_DESCRIPTION) @QueryParam(ParamConstants.STUDY_PARAM) String studyStr,
                            @ApiParam(value = "User or group id") @QueryParam("member") String member,
                            @ApiParam(value = ParamConstants.SILENT_DESCRIPTION, defaultValue = "false") @QueryParam(Constants.SILENT) boolean silent) {
        try {
            List<String> idList = getIdList(sampleIdsStr);
            return createOkResponse(sampleManager.getAcls(studyStr, idList, member, silent, token));
        } catch (Exception e) {
            return createErrorResponse(e);
        }
    }

    @POST
    @Path("/acl/{members}/update")
    @ApiOperation(value = "Update the set of permissions granted for the member", response = Map.class)
    public Response updateAcl(
            @ApiParam(value = ParamConstants.STUDY_DESCRIPTION) @QueryParam(ParamConstants.STUDY_PARAM) String studyStr,
            @ApiParam(value = "Comma separated list of user or group ids", required = true) @PathParam("members") String memberId,
            @ApiParam(value = ParamConstants.ACL_ACTION_DESCRIPTION, required = true, defaultValue = "ADD") @QueryParam(ParamConstants.ACL_ACTION_PARAM) ParamUtils.AclAction action,
            @ApiParam(value = "JSON containing the parameters to update the permissions. If propagate flag is set to true, it will "
                    + "propagate the permissions defined to the individuals that are associated to the matching samples", required = true)
                    SampleAclUpdateParams params) {
        try {
            params = ObjectUtils.defaultIfNull(params, new SampleAclUpdateParams());
            SampleAclParams sampleAclParams = new SampleAclParams(
                    params.getIndividual(), params.getFamily(), params.getFile(), params.getCohort(), params.getPermissions());
            List<String> idList = StringUtils.isEmpty(params.getSample()) ? Collections.emptyList() : getIdList(params.getSample(), false);
            return createOkResponse(sampleManager.updateAcl(studyStr, idList, memberId, sampleAclParams, action, token));
        } catch (Exception e) {
            return createErrorResponse(e);
        }
    }

    @GET
    @Path("/aggregationStats")
    @ApiOperation(value = "Fetch catalog sample stats", response = FacetField.class)
    public Response getAggregationStats(
            @ApiParam(value = ParamConstants.STUDY_DESCRIPTION) @QueryParam(ParamConstants.STUDY_PARAM) String studyStr,
            @ApiParam(value = "Source") @QueryParam("source") String source,
            @ApiParam(value = "Creation year") @QueryParam("creationYear") String creationYear,
            @ApiParam(value = "Creation month (JANUARY, FEBRUARY...)") @QueryParam("creationMonth") String creationMonth,
            @ApiParam(value = "Creation day") @QueryParam("creationDay") String creationDay,
            @ApiParam(value = "Creation day of week (MONDAY, TUESDAY...)") @QueryParam("creationDayOfWeek") String creationDayOfWeek,
            @ApiParam(value = "Status") @QueryParam("status") String status,
            @ApiParam(value = "Type") @QueryParam("type") String type,
            @ApiParam(value = "Phenotypes") @QueryParam("phenotypes") String phenotypes,
            @ApiParam(value = "Release") @QueryParam("release") String release,
            @ApiParam(value = "Version") @QueryParam("version") String version,
            @ApiParam(value = "Somatic") @QueryParam("somatic") Boolean somatic,
            @ApiParam(value = ParamConstants.ANNOTATION_DESCRIPTION) @QueryParam("annotation") String annotation,

            @ApiParam(value = "Calculate default stats", defaultValue = "false") @QueryParam("default") boolean defaultStats,

            @ApiParam(value = "List of fields separated by semicolons, e.g.: studies;type. For nested fields use >>, e.g.: " +
                    "studies>>biotype;type;numSamples[0..10]:1") @QueryParam("field") String facet) {
        try {
            query.remove(ParamConstants.STUDY_PARAM);
            query.remove("field");

            queryOptions.put(QueryOptions.FACET, facet);

            DataResult<FacetField> queryResult = catalogManager.getSampleManager().facet(studyStr, query, queryOptions, defaultStats,
                    token);
            return createOkResponse(queryResult);
        } catch (Exception e) {
            return createErrorResponse(e);
        }
    }
}<|MERGE_RESOLUTION|>--- conflicted
+++ resolved
@@ -173,23 +173,6 @@
             @ApiParam(value = ParamConstants.SNAPSHOT_DESCRIPTION) @QueryParam(ParamConstants.SNAPSHOT_PARAM) int snapshot,
             @ApiParam(value = ParamConstants.DELETED_DESCRIPTION, defaultValue = "false") @QueryParam(ParamConstants.DELETED_PARAM) boolean deleted,
 
-<<<<<<< HEAD
-            @ApiParam(value = "Sample variant stats id. If filtering by other stats fields and not provided, it will be automatically set" +
-                    " to ALL")
-            @QueryParam(SampleDBAdaptor.STATS_ID) String statsId,
-            @ApiParam(value = "Sample variant stats variantCount.") @QueryParam(SampleDBAdaptor.STATS_VARIANT_COUNT) String variantCount,
-            @ApiParam(value = "Sample variant stats chromosomeCount.") @QueryParam("stats.chromosomeCount") String chromosomeCount,
-            @ApiParam(value = "Sample variant stats typeCount.") @QueryParam("stats.typeCount") String typeCount,
-            @ApiParam(value = "Sample variant stats genotypeCount.") @QueryParam("stats.genotypeCount") String genotypeCount,
-            @ApiParam(value = "Sample variant stats tiTvRatio.") @QueryParam("stats.tiTvRatio") String tiTvRatio,
-            @ApiParam(value = "Sample variant stats qualityAvg.") @QueryParam("stats.qualityAvg") String qualityAvg,
-            @ApiParam(value = "Sample variant stats qualityStdDev.") @QueryParam("stats.qualityStdDev") String qualityStdDev,
-            @ApiParam(value = "Sample variant stats heterozygosityRate.") @QueryParam("stats.heterozygosityRate") String heterozygosityRate,
-            @ApiParam(value = "Sample variant stats depthCount.") @QueryParam("stats.depthCount") String depthCount,
-            @ApiParam(value = "Sample variant stats biotypeCount.") @QueryParam("stats.biotypeCount") String biotypeCount,
-            @ApiParam(value = "Sample variant stats clinicalSignificanceCount.") @QueryParam("stats.clinicalSignificanceCount") String clinicalSignificanceCount,
-            @ApiParam(value = "Sample variant stats consequenceTypeCount.") @QueryParam("stats.consequenceTypeCount") String consequenceTypeCount) {
-=======
             // Variants stats query params
             @ApiParam(value = ParamConstants.SAMPLE_VARIANT_STATS_ID_DESCRIPTION) @QueryParam(ParamConstants.SAMPLE_VARIANT_STATS_ID_PARAM) String statsId,
             @ApiParam(value = ParamConstants.SAMPLE_VARIANT_STATS_COUNT_DESCRIPTION) @QueryParam(ParamConstants.SAMPLE_VARIANT_STATS_COUNT_PARAM) String variantCount,
@@ -204,7 +187,6 @@
             @ApiParam(value = ParamConstants.SAMPLE_VARIANT_STATS_BIOTYPE_COUNT_DESCRIPTION) @QueryParam(ParamConstants.SAMPLE_VARIANT_STATS_BIOTYPE_COUNT_PARAM) String biotypeCount,
             @ApiParam(value = ParamConstants.SAMPLE_VARIANT_STATS_CLINICAL_SIGNIFICANCE_COUNT_DESCRIPTION) @QueryParam(ParamConstants.SAMPLE_VARIANT_STATS_CLINICAL_SIGNIFICANCE_COUNT_PARAM) String clinicalSignificanceCount,
             @ApiParam(value = ParamConstants.SAMPLE_VARIANT_STATS_CONSEQUENCE_TYPE_COUNT_DESCRIPTION) @QueryParam(ParamConstants.SAMPLE_VARIANT_STATS_CONSEQUENCE_TYPE_COUNT_PARAM) String consequenceTypeCount) {
->>>>>>> 1722bf87
         try {
             query.remove(ParamConstants.STUDY_PARAM);
             return createOkResponse(sampleManager.search(studyStr, query, queryOptions, token));
@@ -267,49 +249,6 @@
         }
     }
 
-<<<<<<< HEAD
-    @POST
-    @Path("/update")
-    @Consumes(MediaType.APPLICATION_JSON)
-    @ApiOperation(value = "Update some sample attributes", hidden = true, response = Sample.class)
-    public Response updateByPost(
-            @ApiParam(value = ParamConstants.STUDY_DESCRIPTION)
-            @QueryParam(ParamConstants.STUDY_PARAM) String studyStr,
-            @ApiParam(value = ParamConstants.SAMPLE_ID_DESCRIPTION) @QueryParam("id") String id,
-            @ApiParam(value = ParamConstants.SAMPLE_NAME_DESCRIPTION) @QueryParam("name") String name,
-            @ApiParam(value = "Sample source") @QueryParam("source") String source,
-            @ApiParam(value = "Sample type") @QueryParam("type") String type,
-            @ApiParam(value = "Somatic") @QueryParam("somatic") Boolean somatic,
-            @ApiParam(value = ParamConstants.INDIVIDUAL_DESCRIPTION) @QueryParam("individual") String individual,
-            @ApiParam(value = "Creation date (Format: yyyyMMddHHmmss)") @QueryParam("creationDate") String creationDate,
-            @ApiParam(value = "Comma separated list of phenotype ids or names") @QueryParam("phenotypes") String phenotypes,
-            @ApiParam(value = ParamConstants.ANNOTATION_DESCRIPTION) @QueryParam("annotation") String annotation,
-            @ApiParam(value = "Text attributes (Format: sex=male,age>20 ...)") @QueryParam("attributes") String attributes,
-            @ApiParam(value = "Numerical attributes (Format: sex=male,age>20 ...)") @QueryParam("nattributes") String nattributes,
-            @ApiParam(value = "Release value (Current release from the moment the samples were first created)")
-            @QueryParam("release") String release,
-
-            @ApiParam(value = "Create a new version of sample", defaultValue = "false")
-            @QueryParam(Constants.INCREMENT_VERSION) boolean incVersion,
-            @ApiParam(value = "Action to be performed if the array of annotationSets is being updated.", allowableValues = "ADD,SET," +
-                    "REMOVE", defaultValue = "ADD")
-            @QueryParam("annotationSetsAction") ParamUtils.BasicUpdateAction annotationSetsAction,
-            @ApiParam(value = "body") SampleUpdateParams parameters) {
-        try {
-            query.remove(ParamConstants.STUDY_PARAM);
-            if (annotationSetsAction == null) {
-                annotationSetsAction = ParamUtils.BasicUpdateAction.ADD;
-            }
-            Map<String, Object> actionMap = new HashMap<>();
-            actionMap.put(SampleDBAdaptor.QueryParams.ANNOTATION_SETS.key(), annotationSetsAction);
-            QueryOptions options = new QueryOptions(Constants.ACTIONS, actionMap);
-
-            return createOkResponse(sampleManager.update(studyStr, query, parameters, true, options, token));
-        } catch (Exception e) {
-            return createErrorResponse(e);
-        }
-    }
-=======
 //    @POST
 //    @Path("/update")
 //    @Consumes(MediaType.APPLICATION_JSON)
@@ -350,7 +289,6 @@
 //            return createErrorResponse(e);
 //        }
 //    }
->>>>>>> 1722bf87
 
     @POST
     @Path("/{samples}/update")
@@ -360,18 +298,11 @@
             @ApiParam(value = ParamConstants.SAMPLES_DESCRIPTION, required = true) @PathParam("samples") String sampleStr,
             @ApiParam(value = ParamConstants.STUDY_DESCRIPTION) @QueryParam(ParamConstants.STUDY_PARAM) String studyStr,
             @ApiParam(value = "Create a new version of sample", defaultValue = "false")
-<<<<<<< HEAD
             @QueryParam(Constants.INCREMENT_VERSION) boolean incVersion,
-            @ApiParam(value = "Action to be performed if the array of annotationSets is being updated.", allowableValues = "ADD,SET," +
-                    "REMOVE", defaultValue = "ADD")
+            @ApiParam(value = "Action to be performed if the array of annotationSets is being updated.", allowableValues = "ADD,SET,REMOVE", defaultValue = "ADD")
             @QueryParam("annotationSetsAction") ParamUtils.BasicUpdateAction annotationSetsAction,
-=======
-                @QueryParam(Constants.INCREMENT_VERSION) boolean incVersion,
-            @ApiParam(value = "Action to be performed if the array of annotationSets is being updated.", allowableValues = "ADD,SET,REMOVE", defaultValue = "ADD")
-                @QueryParam("annotationSetsAction") ParamUtils.BasicUpdateAction annotationSetsAction,
             @ApiParam(value = ParamConstants.SAMPLE_PHENOTYPES_ACTION_DESCRIPTION, allowableValues = "ADD,SET,REMOVE", defaultValue = "ADD")
-                @QueryParam(ParamConstants.SAMPLE_PHENOTYPES_ACTION_PARAM) ParamUtils.BasicUpdateAction phenotypesAction,
->>>>>>> 1722bf87
+            @QueryParam(ParamConstants.SAMPLE_PHENOTYPES_ACTION_PARAM) ParamUtils.BasicUpdateAction phenotypesAction,
             @ApiParam(value = "body") SampleUpdateParams parameters) {
         try {
             if (annotationSetsAction == null) {
