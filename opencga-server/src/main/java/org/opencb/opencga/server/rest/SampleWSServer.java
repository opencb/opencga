/*
 * Copyright 2015-2017 OpenCB
 *
 * Licensed under the Apache License, Version 2.0 (the "License");
 * you may not use this file except in compliance with the License.
 * You may obtain a copy of the License at
 *
 *     http://www.apache.org/licenses/LICENSE-2.0
 *
 * Unless required by applicable law or agreed to in writing, software
 * distributed under the License is distributed on an "AS IS" BASIS,
 * WITHOUT WARRANTIES OR CONDITIONS OF ANY KIND, either express or implied.
 * See the License for the specific language governing permissions and
 * limitations under the License.
 */

package org.opencb.opencga.server.rest;

import com.fasterxml.jackson.annotation.JsonProperty;
import io.swagger.annotations.*;
import org.apache.commons.lang3.StringUtils;
import org.opencb.commons.datastore.core.ObjectMap;
import org.opencb.commons.datastore.core.QueryOptions;
import org.opencb.commons.datastore.core.QueryResult;
import org.opencb.opencga.catalog.db.api.SampleDBAdaptor;
import org.opencb.opencga.catalog.exceptions.CatalogException;
import org.opencb.opencga.catalog.managers.AbstractManager;
import org.opencb.opencga.catalog.managers.SampleManager;
import org.opencb.opencga.catalog.managers.StudyManager;
import org.opencb.opencga.catalog.utils.CatalogSampleAnnotationsLoader;
import org.opencb.opencga.catalog.utils.Constants;
import org.opencb.opencga.core.exception.VersionException;
import org.opencb.opencga.core.models.*;
import org.opencb.opencga.core.models.acls.AclParams;
import org.opencb.opencga.server.WebServiceException;

import javax.servlet.http.HttpServletRequest;
import javax.ws.rs.*;
import javax.ws.rs.core.*;
import java.io.IOException;
import java.util.*;

/**
 * Created by jacobo on 15/12/14.
 */
@Path("/{apiVersion}/samples")
@Produces(MediaType.APPLICATION_JSON)
@Api(value = "Samples", position = 7, description = "Methods for working with 'samples' endpoint")
public class SampleWSServer extends OpenCGAWSServer {

    private SampleManager sampleManager;

    public SampleWSServer(@Context UriInfo uriInfo, @Context HttpServletRequest httpServletRequest, @Context HttpHeaders httpHeaders) throws IOException, VersionException {
        super(uriInfo, httpServletRequest, httpHeaders);
        sampleManager = catalogManager.getSampleManager();
    }

    @GET
    @Path("/{samples}/info")
    @ApiOperation(value = "Get sample information", position = 1, response = Sample.class)
    @ApiImplicitParams({
            @ApiImplicitParam(name = "include", value = "Fields included in the response, whole JSON path must be provided", example = "name,attributes", dataType = "string", paramType = "query"),
            @ApiImplicitParam(name = "exclude", value = "Fields excluded in the response, whole JSON path must be provided", example = "id,status", dataType = "string", paramType = "query"),
            @ApiImplicitParam(name = "includeIndividual", value = "Include Individual object as an attribute (this replaces old lazy parameter)",
                    defaultValue = "false", dataType = "boolean", paramType = "query")
    })
    public Response infoSample(
            @ApiParam(value = "Comma separated list of sample IDs or names up to a maximum of 100", required = true) @PathParam("samples") String samplesStr,
            @ApiParam(value = "Study [[user@]project:]study where study and project can be either the id or alias")
            @QueryParam("study") String studyStr,
            @ApiParam(value = "Sample version") @QueryParam("version") Integer version,
            @ApiParam(value = "Fetch all sample versions", defaultValue = "false") @QueryParam(Constants.ALL_VERSIONS)
                    boolean allVersions,
            @ApiParam(value = "Boolean to accept either only complete (false) or partial (true) results", defaultValue = "false") @QueryParam("silent") boolean silent) {
        try {
            List<String> sampleList = getIdList(samplesStr);
            List<QueryResult<Sample>> sampleQueryResult = sampleManager.get(studyStr, sampleList, query, queryOptions, silent, sessionId);
            return createOkResponse(sampleQueryResult);
        } catch (Exception e) {
            return createErrorResponse(e);
        }
    }

    @POST
    @Path("/create")
    @ApiOperation(value = "Create sample", position = 2, response = Sample.class,
            notes = "WARNING: The Individual object in the body is deprecated and will be completely removed in a future release. From"
                    + " that moment on it will not be possible to create an individual when creating a new sample. To do that you must "
                    + "use the individual/create web service, this web service allows now to create a new individual with its samples. "
                    + "This web service now allows to create a new sample and associate it to an existing individual.")
    public Response createSamplePOST(
            @ApiParam(value = "DEPRECATED: studyId", hidden = true) @QueryParam("studyId") String studyIdStr,
            @ApiParam(value = "Study [[user@]project:]study where study and project can be either the id or alias") @QueryParam("study")
                    String studyStr,
            @ApiParam(value = "Individual id or name to whom the sample will correspond.") @QueryParam("individual") String individual,
<<<<<<< HEAD
            @ApiParam(value="JSON containing sample information", required = true) CreateSamplePOST params){
=======
            @ApiParam(value = "JSON containing sample information", required = true) CreateSamplePOST params) {
>>>>>>> a9c96e08
        try {
            if (StringUtils.isNotEmpty(studyIdStr)) {
                studyStr = studyIdStr;
            }

            Sample sample = params.toSample(studyStr, catalogManager.getStudyManager(), sessionId);
            Individual tmpIndividual = sample.getIndividual();
            if (StringUtils.isNotEmpty(individual)) {
                tmpIndividual = new Individual().setName(individual);
            }
            return createOkResponse(sampleManager.create(studyStr, sample, queryOptions, sessionId));
        } catch (Exception e) {
            return createErrorResponse(e);
        }
    }

    @GET
    @Path("/load")
    @ApiOperation(value = "Load samples from a ped file", position = 3)
    public Response loadSamples(@ApiParam(value = "DEPRECATED: studyId", hidden = true) @QueryParam("studyId") String studyIdStr,
                                @ApiParam(value = "Study [[user@]project:]study where study and project can be either the id or alias")
                                @QueryParam("study") String studyStr,
                                @ApiParam(value = "DEPRECATED: use file instead", hidden = true) @QueryParam("fileId") String fileIdStr,
                                @ApiParam(value = "file", required = true) @QueryParam("file") String fileStr,
                                @ApiParam(value = "variableSetId", hidden = true) @QueryParam("variableSetId") Long variableSetId,
                                @ApiParam(value = "variableSet", required = false) @QueryParam("variableSet") String variableSet) {
        try {
            if (StringUtils.isNotEmpty(studyIdStr)) {
                studyStr = studyIdStr;
            }
            if (StringUtils.isNotEmpty(fileStr)) {
                fileIdStr = fileStr;
            }
            if (variableSetId != null) {
                variableSet = Long.toString(variableSetId);
            }
            AbstractManager.MyResourceId resourceId = catalogManager.getFileManager().getId(fileIdStr, studyStr, sessionId);
            Long varSetId;
            if (StringUtils.isNotBlank(variableSet)) {
                varSetId = catalogManager.getStudyManager().getVariableSetId(variableSet, studyStr, sessionId).getResourceId();
            } else {
                varSetId = null;
            }

            File pedigreeFile = catalogManager.getFileManager().get(resourceId.getResourceId(), null, sessionId).first();
            CatalogSampleAnnotationsLoader loader = new CatalogSampleAnnotationsLoader(catalogManager);
            QueryResult<Sample> sampleQueryResult = loader.loadSampleAnnotations(pedigreeFile, varSetId, sessionId);
            return createOkResponse(sampleQueryResult);
        } catch (Exception e) {
            return createErrorResponse(e);
        }
    }

    @GET
    @Path("/search")
    @ApiOperation(value = "Sample search method", position = 4, response = Sample[].class)
    @ApiImplicitParams({
            @ApiImplicitParam(name = "include", value = "Fields included in the response, whole JSON path must be provided", example = "name,attributes", dataType = "string", paramType = "query"),
            @ApiImplicitParam(name = "exclude", value = "Fields excluded in the response, whole JSON path must be provided", example = "id,status", dataType = "string", paramType = "query"),
            @ApiImplicitParam(name = "limit", value = "Number of results to be returned in the queries", dataType = "integer", paramType = "query"),
            @ApiImplicitParam(name = "skip", value = "Number of results to skip in the queries", dataType = "integer", paramType = "query"),
            @ApiImplicitParam(name = "count", value = "Total number of results", defaultValue = "false", dataType = "boolean", paramType = "query"),
            @ApiImplicitParam(name = "includeIndividual", value = "Include Individual object as an attribute (this replaces old lazy parameter)",
                    defaultValue = "false", dataType = "boolean", paramType = "query")
    })
    public Response search(@ApiParam(value = "DEPRECATED: use study instead", hidden = true) @QueryParam("studyId") String studyIdStr,
                           @ApiParam(value = "Study [[user@]project:]{study1,study2|*}  where studies and project can be either the id or"
                                   + " alias.", required = false) @QueryParam("study") String studyStr,
                           @ApiParam(value = "DEPRECATED: use /info instead", hidden = true) @QueryParam("id") String id,
                           @ApiParam(value = "name") @QueryParam("name") String name,
                           @ApiParam(value = "source") @QueryParam("source") String source,
                           @ApiParam(value = "type") @QueryParam("type") String type,
                           @ApiParam(value = "somatic") @QueryParam("somatic") Boolean somatic,
                           @ApiParam(value = "Individual id or name", hidden = true) @QueryParam("individual.id") String individualId,
                           @ApiParam(value = "Individual id or name") @QueryParam("individual") String individual,
                           @ApiParam(value = "Creation date (Format: yyyyMMddHHmmss)") @QueryParam("creationDate") String creationDate,
                           @ApiParam(value = "Comma separated list of phenotype ids or names") @QueryParam("phenotypes") String phenotypes,
                           @ApiParam(value = "annotationsetName") @QueryParam("annotationsetName") String annotationsetName,
                           @ApiParam(value = "variableSetId", hidden = true) @QueryParam("variableSetId") String variableSetId,
                           @ApiParam(value = "variableSet") @QueryParam("variableSet") String variableSet,
                           @ApiParam(value = "Annotation, e.g: key1=value(,key2=value)") @QueryParam("annotation") String annotation,
                           @ApiParam(value = "Text attributes (Format: sex=male,age>20 ...)", required = false) @DefaultValue("") @QueryParam("attributes") String attributes,
                           @ApiParam(value = "Numerical attributes (Format: sex=male,age>20 ...)", required = false) @DefaultValue("")
                           @QueryParam("nattributes") String nattributes,
                           @ApiParam(value = "Skip count", defaultValue = "false") @QueryParam("skipCount") boolean skipCount,
                           @ApiParam(value = "Release value (Current release from the moment the samples were first created)")
                           @QueryParam("release") String release,
                           @ApiParam(value = "Snapshot value (Latest version of samples in the specified release)") @QueryParam("snapshot")
                                   int snapshot) {
        try {
            queryOptions.put(QueryOptions.SKIP_COUNT, skipCount);

            if (StringUtils.isNotEmpty(studyIdStr)) {
                studyStr = studyIdStr;
            }

            // TODO: individualId is deprecated. Remember to remove this if after next release
            if (query.containsKey(SampleDBAdaptor.QueryParams.INDIVIDUAL_ID.key())) {
                if (!query.containsKey(SampleDBAdaptor.QueryParams.INDIVIDUAL.key())) {
                    query.put(SampleDBAdaptor.QueryParams.INDIVIDUAL.key(), query.get(SampleDBAdaptor.QueryParams.INDIVIDUAL_ID.key()));
                }
                query.remove(SampleDBAdaptor.QueryParams.INDIVIDUAL_ID.key());
            }

            QueryResult<Sample> queryResult;
            if (count) {
                queryResult = sampleManager.count(studyStr, query, sessionId);
            } else {
                queryResult = sampleManager.search(studyStr, query, queryOptions, sessionId);
            }
            return createOkResponse(queryResult);
        } catch (Exception e) {
            return createErrorResponse(e);
        }
    }

    @POST
    @Path("/{sample}/update")
    @Consumes(MediaType.APPLICATION_JSON)
    @ApiOperation(value = "Update some sample attributes", position = 6)
    public Response updateByPost(@ApiParam(value = "sampleId", required = true) @PathParam("sample") String sampleStr,
                                 @ApiParam(value = "Study [[user@]project:]study where study and project can be either the id or alias")
                                 @QueryParam("study") String studyStr,
                                 @ApiParam(value = "Create a new version of sample", defaultValue = "false")
                                 @QueryParam(Constants.INCREMENT_VERSION) boolean incVersion,
                                 @ApiParam(value = "params", required = true) UpdateSamplePOST parameters) {
        try {
            ObjectMap params = new ObjectMap(jsonObjectMapper.writeValueAsString(parameters));
            if (params.containsKey(SampleDBAdaptor.QueryParams.INDIVIDUAL_ID.key())) {
                if (!params.containsKey(SampleDBAdaptor.QueryParams.INDIVIDUAL.key())) {
                    params.put(SampleDBAdaptor.QueryParams.INDIVIDUAL.key(), params.get(SampleDBAdaptor.QueryParams.INDIVIDUAL_ID.key()));
                }
                params.remove(SampleDBAdaptor.QueryParams.INDIVIDUAL_ID.key());
            }

            if (params.size() == 0) {
                throw new CatalogException("Missing parameters to update.");
            }

            return createOkResponse(sampleManager.update(studyStr, sampleStr, params, queryOptions, sessionId));
        } catch (Exception e) {
            return createErrorResponse(e);
        }
    }

    @GET
    @Path("/{samples}/delete")
    @ApiOperation(value = "Delete a sample [WARNING]", position = 9,
            notes = "Usage of this webservice might lead to unexpected behaviour and therefore is discouraged to use. Deletes are " +
                    "planned to be fully implemented and tested in version 1.4.0")
    public Response delete(@ApiParam(value = "Comma separated list of sample IDs or names up to a maximum of 100", required = true) @PathParam("samples")
                                   String sampleStr,
                           @ApiParam(value = "Study [[user@]project:]study where study and project can be either the id or alias")
                           @QueryParam("study") String studyStr,
                           @QueryParam("silent") boolean silent) {
        try {
            List<QueryResult<Sample>> delete = catalogManager.getSampleManager().delete(studyStr, sampleStr, queryOptions, sessionId);
            return createOkResponse(delete);
        } catch (CatalogException | IOException e) {
            return createErrorResponse(e);
        }
    }

    @GET
    @Path("/groupBy")
    @ApiOperation(value = "Group samples by several fields", position = 10,
            notes = "Only group by categorical variables. Grouping by continuous variables might cause unexpected behaviour")
    @ApiImplicitParams({
            @ApiImplicitParam(name = "count", value = "Count the number of elements matching the group", dataType = "boolean",
                    paramType = "query"),
            @ApiImplicitParam(name = "limit", value = "Maximum number of documents (groups) to be returned", dataType = "integer",
                    paramType = "query", defaultValue = "50")
    })
    public Response groupBy(@ApiParam(value = "Comma separated list of fields by which to group by.", required = true) @DefaultValue("")
                            @QueryParam("fields") String fields,
                            @ApiParam(value = "DEPRECATED: use study instead", hidden = true) @DefaultValue("") @QueryParam("studyId")
                                    String studyIdStr,
                            @ApiParam(value = "Study [[user@]project:]study where study and project can be either the id or alias")
                            @QueryParam("study") String studyStr,
                            @ApiParam(value = "Comma separated list of names.") @QueryParam("name") String name,
                            @ApiParam(value = "source") @QueryParam("source") String source,
                            @ApiParam(value = "Individual id or name", hidden = true) @QueryParam("individual.id") String individualId,
                            @ApiParam(value = "Individual id or name") @QueryParam("individual") String individual,
                            @ApiParam(value = "annotationsetName") @QueryParam("annotationsetName") String annotationsetName,
                            @ApiParam(value = "variableSetId", hidden = true) @QueryParam("variableSetId") String variableSetId,
                            @ApiParam(value = "variableSet") @QueryParam("variableSet") String variableSet,
                            @ApiParam(value = "Annotation, e.g: key1=value(,key2=value)") @QueryParam("annotation") String annotation,
                            @ApiParam(value = "Release value (Current release from the moment the families were first created)")
                            @QueryParam("release") String release,
                            @ApiParam(value = "Snapshot value (Latest version of families in the specified release)") @QueryParam("snapshot")
                                    int snapshot) {
        try {
            if (StringUtils.isNotEmpty(studyIdStr)) {
                studyStr = studyIdStr;
            }

            // TODO: individualId is deprecated. Remember to remove this if after next release
            if (query.containsKey(SampleDBAdaptor.QueryParams.INDIVIDUAL_ID.key())) {
                if (!query.containsKey(SampleDBAdaptor.QueryParams.INDIVIDUAL.key())) {
                    query.put(SampleDBAdaptor.QueryParams.INDIVIDUAL.key(), query.get(SampleDBAdaptor.QueryParams.INDIVIDUAL_ID.key()));
                }
                query.remove(SampleDBAdaptor.QueryParams.INDIVIDUAL_ID.key());
            }
            QueryResult result = sampleManager.groupBy(studyStr, query, fields, queryOptions, sessionId);
            return createOkResponse(result);
        } catch (Exception e) {
            return createErrorResponse(e);
        }
    }

    @GET
    @Path("/{sample}/annotationsets/search")
    @ApiOperation(value = "Search annotation sets", position = 11)
    public Response searchAnnotationSetGET(
            @ApiParam(value = "sampleId", required = true) @PathParam("sample") String sampleStr,
            @ApiParam(value = "Study [[user@]project:]study where study and project can be either the id or alias") @QueryParam("study") String studyStr,
            @ApiParam(value = "Variable set id or name", hidden = true) @QueryParam("variableSetId") String variableSetId,
            @ApiParam(value = "Variable set id or name", required = true) @QueryParam("variableSet") String variableSet,
            @ApiParam(value = "Annotation, e.g: key1=value(,key2=value)") @QueryParam("annotation") String annotation,
            @ApiParam(value = "Indicates whether to show the annotations as key-value", defaultValue = "false") @QueryParam("asMap") boolean asMap) {
        try {
            if (StringUtils.isNotEmpty(variableSetId)) {
                variableSet = variableSetId;
            }
            if (asMap) {
                return createOkResponse(sampleManager.searchAnnotationSetAsMap(sampleStr, studyStr, variableSet, annotation, sessionId));
            } else {
                return createOkResponse(sampleManager.searchAnnotationSet(sampleStr, studyStr, variableSet, annotation, sessionId));
            }
        } catch (CatalogException e) {
            return createErrorResponse(e);
        }
    }

    @GET
    @Path("/{samples}/annotationsets")
    @ApiOperation(value = "Return the annotation sets of the sample", position = 12)
    public Response getAnnotationSet(
            @ApiParam(value = "Comma separated list sample IDs or names up to a maximum of 100", required = true) @PathParam("samples") String samplesStr,
            @ApiParam(value = "Study [[user@]project:]study where study and project can be either the id or alias") @QueryParam("study") String studyStr,
            @ApiParam(value = "Indicates whether to show the annotations as key-value", defaultValue = "false") @QueryParam("asMap") boolean asMap,
            @ApiParam(value = "Annotation set name. If provided, only chosen annotation set will be shown") @QueryParam("name") String annotationsetName,
            @ApiParam(value = "Boolean to accept either only complete (false) or partial (true) results", defaultValue = "false") @QueryParam("silent") boolean silent) throws WebServiceException {
        try {
            List<String> idList = getIdList(samplesStr);
            if (asMap) {
                return createOkResponse(sampleManager.getAnnotationSetAsMap(idList, studyStr, annotationsetName, silent, sessionId));
            } else {
                return createOkResponse(sampleManager.getAnnotationSet(idList, studyStr, annotationsetName, silent, sessionId));
            }
        } catch (CatalogException e) {
            return createErrorResponse(e);
        }
    }

    @GET
    @Path("/{sample}/annotationsets/info")
    @ApiOperation(value = "Return the annotation sets of the sample [DEPRECATED]", position = 12, hidden = true,
            notes = "Use /{sample}/annotationsets instead")
    public Response infoAnnotationSetGET(
            @ApiParam(value = "Sample id or name", required = true) @PathParam("sample") String sampleStr,
            @ApiParam(value = "Study [[user@]project:]study where study and project can be either the id or alias") @QueryParam("study") String studyStr,
            @ApiParam(value = "Indicates whether to show the annotations as key-value", defaultValue = "false") @QueryParam("asMap") boolean asMap) {
        try {
            if (asMap) {
                return createOkResponse(sampleManager.getAllAnnotationSetsAsMap(sampleStr, studyStr, sessionId));
            } else {
                return createOkResponse(sampleManager.getAllAnnotationSets(sampleStr, studyStr, sessionId));
            }
        } catch (CatalogException e) {
            return createErrorResponse(e);
        }
    }


    @GET
    @Path("/{sample}/annotationsets/{annotationsetName}/info")
    @ApiOperation(value = "Return the annotation set [DEPRECATED]", position = 16, hidden = true,
            notes = "Use /{sample}/annotationsets/info instead")
    public Response infoAnnotationGET(@ApiParam(value = "sampleId", required = true) @PathParam("sample") String sampleStr,
                                      @ApiParam(value = "Study [[user@]project:]study where study and project can be either the id or alias")
                                      @QueryParam("study") String studyStr,
                                      @ApiParam(value = "annotationsetName", required = true) @PathParam("annotationsetName") String annotationsetName,
                                      @ApiParam(value = "Indicates whether to show the annotations as key-value",
                                              defaultValue = "false") @QueryParam("asMap") boolean asMap) {
        try {
            if (asMap) {
                return createOkResponse(catalogManager.getSampleManager().getAnnotationSetAsMap(sampleStr, studyStr, annotationsetName,
                        sessionId));
            } else {
                return createOkResponse(catalogManager.getSampleManager().getAnnotationSet(sampleStr, studyStr, annotationsetName,
                        sessionId));
            }
        } catch (CatalogException e) {
            return createErrorResponse(e);
        }
    }

    @POST
    @Path("/{sample}/annotationsets/create")
    @Consumes(MediaType.APPLICATION_JSON)
    @ApiOperation(value = "Create an annotation set for the sample", position = 13)
    public Response annotateSamplePOST(
            @ApiParam(value = "SampleId", required = true) @PathParam("sample") String sampleStr,
            @ApiParam(value = "Study [[user@]project:]study where study and project can be either the id or alias") @QueryParam("study")
                    String studyStr,
            @ApiParam(value = "Variable set id or name", hidden = true) @QueryParam("variableSetId") String variableSetId,
            @ApiParam(value = "Variable set id or name", required = true) @QueryParam("variableSet") String variableSet,
            @ApiParam(value = "JSON containing the annotation set name and the array of annotations. The name should be unique for the "
                    + "sample", required = true) CohortWSServer.AnnotationsetParameters params) {
        try {
            if (StringUtils.isNotEmpty(variableSetId)) {
                variableSet = variableSetId;
            }
            QueryResult<AnnotationSet> queryResult = sampleManager.createAnnotationSet(sampleStr, studyStr, variableSet, params.name,
                    params.annotations, Collections.emptyMap(), sessionId);
            return createOkResponse(queryResult);
        } catch (CatalogException e) {
            return createErrorResponse(e);
        }
    }

    @GET
    @Path("/{sample}/annotationsets/{annotationsetName}/delete")
    @ApiOperation(value = "Delete the annotation set or the annotations within the annotation set", position = 14)
    public Response deleteAnnotationGET(@ApiParam(value = "sampleId", required = true) @PathParam("sample") String sampleStr,
                                        @ApiParam(value = "Study [[user@]project:]study where study and project can be either the id or alias")
                                        @QueryParam("study") String studyStr,
                                        @ApiParam(value = "annotationsetName", required = true) @PathParam("annotationsetName") String annotationsetName,
                                        @ApiParam(value = "[NOT IMPLEMENTED] Comma separated list of annotation names to be deleted", required = false) @QueryParam("annotations") String annotations) {
        try {
            QueryResult<AnnotationSet> queryResult;
            if (annotations != null) {
                queryResult = sampleManager.deleteAnnotations(sampleStr, studyStr, annotationsetName, annotations, sessionId);
            } else {
                queryResult = sampleManager.deleteAnnotationSet(sampleStr, studyStr, annotationsetName, sessionId);
            }
            return createOkResponse(queryResult);
        } catch (CatalogException e) {
            return createErrorResponse(e);
        }
    }

    @POST
    @Path("/{sample}/annotationsets/{annotationsetName}/update")
    @Consumes(MediaType.APPLICATION_JSON)
    @ApiOperation(value = "Update the annotations", position = 15)
    public Response updateAnnotationGET(
            @ApiParam(value = "sampleId", required = true) @PathParam("sample") String sampleIdStr,
            @ApiParam(value = "Study [[user@]project:]study where study and project can be either the id or alias") @QueryParam("study") String studyStr,
            @ApiParam(value = "annotationsetName", required = true) @PathParam("annotationsetName") String annotationsetName,
            @ApiParam(value = "JSON containing key:value annotations to update", required = true) Map<String, Object> annotations) {
        try {
            QueryResult<AnnotationSet> queryResult = sampleManager.updateAnnotationSet(sampleIdStr, studyStr, annotationsetName,
                    annotations, sessionId);
            return createOkResponse(queryResult);
        } catch (CatalogException e) {
            return createErrorResponse(e);
        }
    }

    @GET
    @Path("/{samples}/acl")
    @ApiOperation(value = "Returns the acl of the samples. If member is provided, it will only return the acl for the member.", position = 18)
    public Response getAcls(@ApiParam(value = "Comma separated list of sample IDs or names up to a maximum of 100", required = true) @PathParam("samples")
                                    String sampleIdsStr,
                            @ApiParam(value = "Study [[user@]project:]study where study and project can be either the id or alias")
                            @QueryParam("study") String studyStr,
                            @ApiParam(value = "User or group id") @QueryParam("member") String member,
                            @ApiParam(value = "Boolean to accept either only complete (false) or partial (true) results", defaultValue = "false") @QueryParam("silent") boolean silent) {
        try {
            List<String> idList = getIdList(sampleIdsStr);
                return createOkResponse(sampleManager.getAcls(studyStr, idList, member,silent, sessionId));
        } catch (Exception e) {
            return createErrorResponse(e);
        }
    }

    @POST
    @Path("/{sample}/acl/{memberId}/update")
    @ApiOperation(value = "Update the set of permissions granted for the member [DEPRECATED]", position = 21, hidden = true,
            notes = "DEPRECATED: The usage of this webservice is discouraged. A different entrypoint /acl/{members}/update has been added "
                    + "to also support changing permissions using queries.")
    public Response updateAclPOST(
            @ApiParam(value = "Sample id or name", required = true) @PathParam("sample") String sampleIdStr,
            @ApiParam(value = "Study [[user@]project:]study where study and project can be either the id or alias") @QueryParam("study")
                    String studyStr,
            @ApiParam(value = "Member id", required = true) @PathParam("memberId") String memberId,
            @ApiParam(value = "JSON containing one of the keys 'add', 'set' or 'remove'", required = true) StudyWSServer.MemberAclUpdateOld params) {
        try {
            Sample.SampleAclParams sampleAclParams = getAclParams(params.add, params.remove, params.set);
            List<String> idList = getIdList(sampleIdStr);
            return createOkResponse(sampleManager.updateAcl(studyStr, idList, memberId, sampleAclParams, sessionId));
        } catch (Exception e) {
            return createErrorResponse(e);
        }
    }

    // Temporal method used by deprecated methods. This will be removed at some point.
    @Override
    protected Sample.SampleAclParams getAclParams(@ApiParam(value = "Comma separated list of permissions to add", required = false)
                                                  @QueryParam("add") String addPermissions,
                                                  @ApiParam(value = "Comma separated list of permissions to remove", required = false)
                                                  @QueryParam("remove") String removePermissions,
                                                  @ApiParam(value = "Comma separated list of permissions to set", required = false)
                                                  @QueryParam("set") String setPermissions) throws CatalogException {
        int count = 0;
        count += StringUtils.isNotEmpty(setPermissions) ? 1 : 0;
        count += StringUtils.isNotEmpty(addPermissions) ? 1 : 0;
        count += StringUtils.isNotEmpty(removePermissions) ? 1 : 0;
        if (count > 1) {
            throw new CatalogException("Only one of add, remove or set parameters are allowed.");
        } else if (count == 0) {
            throw new CatalogException("One of add, remove or set parameters is expected.");
        }

        String permissions = null;
        AclParams.Action action = null;
        if (StringUtils.isNotEmpty(addPermissions)) {
            permissions = addPermissions;
            action = AclParams.Action.ADD;
        }
        if (StringUtils.isNotEmpty(setPermissions)) {
            permissions = setPermissions;
            action = AclParams.Action.SET;
        }
        if (StringUtils.isNotEmpty(removePermissions)) {
            permissions = removePermissions;
            action = AclParams.Action.REMOVE;
        }
        return new Sample.SampleAclParams(permissions, action, null, null, null);
    }

    public static class SampleAcl extends AclParams {
        public String sample;
        public String individual;
        public String file;
        public String cohort;

        public boolean propagate;
    }

    @POST
    @Path("/acl/{members}/update")
    @ApiOperation(value = "Update the set of permissions granted for the member", position = 21)
    public Response updateAcl(
            @ApiParam(value = "Study [[user@]project:]study where study and project can be either the id or alias") @QueryParam("study")
                    String studyStr,
            @ApiParam(value = "Comma separated list of user or group ids", required = true) @PathParam("members") String memberId,
            @ApiParam(value = "JSON containing the parameters to update the permissions. If propagate flag is set to true, it will "
                    + "propagate the permissions defined to the individuals that are associated to the matching samples", required = true)
                    SampleAcl params) {
        try {
            Sample.SampleAclParams sampleAclParams = new Sample.SampleAclParams(
                    params.getPermissions(), params.getAction(), params.individual, params.file, params.cohort, params.propagate);
            List<String> idList = getIdList(params.sample);
            return createOkResponse(sampleManager.updateAcl(studyStr, idList, memberId, sampleAclParams, sessionId));
        } catch (Exception e) {
            return createErrorResponse(e);
        }
    }

    private static class SamplePOST {
        public String name;
        public String description;
        public String type;
        public String source;
        public boolean somatic;
        public List<OntologyTerm> phenotypes;
        public List<CommonModels.AnnotationSetParams> annotationSets;
        public Map<String, Object> stats;
        public Map<String, Object> attributes;
    }

    public static class UpdateSamplePOST extends SamplePOST {
        @JsonProperty("individual.id")
        public String individualId;
        public String individual;
    }

    public static class CreateSamplePOST extends SamplePOST {
        public IndividualWSServer.IndividualPOST individual;

        public Sample toSample(String studyStr, StudyManager studyManager, String sessionId) throws CatalogException {
            List<AnnotationSet> annotationSetList = new ArrayList<>();
            if (annotationSets != null) {
                for (CommonModels.AnnotationSetParams annotationSet : annotationSets) {
                    if (annotationSet != null) {
                        annotationSetList.add(annotationSet.toAnnotationSet(studyStr, studyManager, sessionId));
                    }
                }
            }

            return new Sample(-1, name, source, individual != null ? individual.toIndividual(studyStr, studyManager, sessionId) : null,
                    description, type, somatic, 1, 1, annotationSetList, phenotypes, stats, attributes);
        }
    }
}<|MERGE_RESOLUTION|>--- conflicted
+++ resolved
@@ -93,11 +93,7 @@
             @ApiParam(value = "Study [[user@]project:]study where study and project can be either the id or alias") @QueryParam("study")
                     String studyStr,
             @ApiParam(value = "Individual id or name to whom the sample will correspond.") @QueryParam("individual") String individual,
-<<<<<<< HEAD
-            @ApiParam(value="JSON containing sample information", required = true) CreateSamplePOST params){
-=======
             @ApiParam(value = "JSON containing sample information", required = true) CreateSamplePOST params) {
->>>>>>> a9c96e08
         try {
             if (StringUtils.isNotEmpty(studyIdStr)) {
                 studyStr = studyIdStr;
