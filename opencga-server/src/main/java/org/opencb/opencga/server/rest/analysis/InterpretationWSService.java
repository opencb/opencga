package org.opencb.opencga.server.rest.analysis;

import com.fasterxml.jackson.core.JsonProcessingException;
import io.swagger.annotations.*;
import org.apache.commons.collections.MapUtils;
import org.apache.commons.lang3.NotImplementedException;
import org.apache.commons.lang3.ObjectUtils;
import org.apache.commons.lang3.StringUtils;
import org.opencb.biodata.models.clinical.interpretation.*;
import org.opencb.biodata.models.commons.Analyst;
import org.opencb.biodata.models.commons.Disorder;
import org.opencb.biodata.models.commons.Software;
import org.opencb.biodata.models.variant.Variant;
import org.opencb.biodata.tools.clinical.TeamReportedVariantCreator;
import org.opencb.commons.datastore.core.*;
import org.opencb.opencga.analysis.clinical.*;
import org.opencb.opencga.analysis.clinical.interpretation.*;
import org.opencb.opencga.analysis.exceptions.AnalysisException;
import org.opencb.opencga.catalog.db.api.ClinicalAnalysisDBAdaptor;
import org.opencb.opencga.catalog.db.api.InterpretationDBAdaptor;
import org.opencb.opencga.catalog.managers.ClinicalAnalysisManager;
import org.opencb.opencga.catalog.managers.InterpretationManager;
import org.opencb.opencga.catalog.utils.Constants;
import org.opencb.opencga.catalog.utils.ParamUtils;
import org.opencb.opencga.core.exception.VersionException;
import org.opencb.opencga.core.models.Interpretation;
import org.opencb.opencga.core.models.*;
import org.opencb.opencga.core.models.acls.AclParams;
import org.opencb.opencga.storage.core.StorageEngineFactory;
import org.opencb.opencga.storage.core.manager.variant.VariantCatalogQueryUtils;
import org.opencb.opencga.storage.core.manager.variant.VariantStorageManager;
import org.opencb.opencga.storage.core.variant.adaptors.VariantField;

import javax.servlet.http.HttpServletRequest;
import javax.ws.rs.QueryParam;
import javax.ws.rs.*;
import javax.ws.rs.core.*;
import java.io.IOException;
import java.util.*;
import java.util.concurrent.atomic.AtomicBoolean;
import java.util.stream.Collectors;

import static org.opencb.opencga.core.common.JacksonUtils.getUpdateObjectMapper;
import static org.opencb.opencga.storage.core.clinical.ReportedVariantQueryParam.*;
import static org.opencb.opencga.storage.core.variant.adaptors.VariantQueryParam.*;

@Path("/{apiVersion}/analysis/clinical")
@Produces(MediaType.APPLICATION_JSON)
@Api(value = "Analysis - Clinical Interpretation", position = 4, description = "Methods for working with Clinical Interpretations")
public class InterpretationWSService extends AnalysisWSService {

    private final ClinicalAnalysisManager clinicalManager;
    private final InterpretationManager catalogInterpretationManager;
//    private final ClinicalInterpretationManager clinicalInterpretationManager;

    protected static AtomicBoolean externalFilesLoaded;
    private static Map<String, Map<String, List<String>>> actionableVariantsByAssembly = null;
    private static Map<String, ClinicalProperty.RoleInCancer> roleInCancer = null;

    public InterpretationWSService(@Context UriInfo uriInfo, @Context HttpServletRequest httpServletRequest,
                                   @Context HttpHeaders httpHeaders) throws IOException, VersionException {
        super(uriInfo, httpServletRequest, httpHeaders);

//        clinicalInterpretationManager = new ClinicalInterpretationManager(catalogManager, storageEngineFactory);
        catalogInterpretationManager = catalogManager.getInterpretationManager();
        clinicalManager = catalogManager.getClinicalAnalysisManager();
    }

    public InterpretationWSService(String version, @Context UriInfo uriInfo, @Context HttpServletRequest httpServletRequest,
                                   @Context HttpHeaders httpHeaders) throws IOException, VersionException {
        super(version, uriInfo, httpServletRequest, httpHeaders);

//        clinicalInterpretationManager = new ClinicalInterpretationManager(catalogManager, storageEngineFactory);
        catalogInterpretationManager = catalogManager.getInterpretationManager();
        clinicalManager = catalogManager.getClinicalAnalysisManager();
    }

    @POST
    @Path("/create")
    @Consumes(MediaType.APPLICATION_JSON)
    @ApiOperation(value = "Create a new clinical analysis", position = 1, response = ClinicalAnalysis.class)
    public Response create(
            @ApiParam(value = "Study [[user@]project:]study where study and project can be either the id or alias") @QueryParam("study")
                    String studyStr,
            @ApiParam(name = "params", value = "JSON containing clinical analysis information", required = true)
                    ClinicalAnalysisParameters params) {
        try {
            return createOkResponse(clinicalManager.create(studyStr, params.toClinicalAnalysis(), queryOptions, sessionId));
        } catch (Exception e) {
            return createErrorResponse(e);
        }
    }

    @POST
    @Path("/{clinicalAnalysis}/update")
    @Consumes(MediaType.APPLICATION_JSON)
    @ApiOperation(value = "Update a clinical analysis", position = 1, response = ClinicalAnalysis.class)
    public Response update(
            @ApiParam(value = "Clinical analysis ID") @PathParam(value = "clinicalAnalysis") String clinicalAnalysisStr,
            @ApiParam(value = "Study [[user@]project:]study where study and project can be either the id or alias") @QueryParam("study")
                    String studyStr,
            @ApiParam(name = "params", value = "JSON containing clinical analysis information", required = true)
                    ClinicalAnalysisParameters params) {
        try {
            ObjectMap parameters = new ObjectMap(getUpdateObjectMapper().writeValueAsString(params.toClinicalAnalysis()));

            if (parameters.containsKey(ClinicalAnalysisDBAdaptor.QueryParams.INTERPRETATIONS.key())) {
                Map<String, Object> actionMap = new HashMap<>();
                actionMap.put(ClinicalAnalysisDBAdaptor.QueryParams.INTERPRETATIONS.key(), ParamUtils.UpdateAction.SET.name());
                queryOptions.put(Constants.ACTIONS, actionMap);
            }

            // We remove the following parameters that are always going to appear because of Jackson
            parameters.remove(ClinicalAnalysisDBAdaptor.QueryParams.UID.key());
            parameters.remove(ClinicalAnalysisDBAdaptor.QueryParams.RELEASE.key());

            return createOkResponse(clinicalManager.update(studyStr, clinicalAnalysisStr, parameters, queryOptions, sessionId));
        } catch (Exception e) {
            return createErrorResponse(e);
        }
    }

    @POST
    @Path("/{clinicalAnalysis}/interpretations/update")
    @Consumes(MediaType.APPLICATION_JSON)
    @ApiOperation(value = "Add or remove Interpretations to/from a Clinical Analysis", position = 1, response = ClinicalAnalysis.class)
    public Response interpretationUpdate(
            @ApiParam(value = "Clinical analysis ID") @PathParam(value = "clinicalAnalysis") String clinicalAnalysisStr,
            @ApiParam(value = "Study [[user@]project:]study where study and project can be either the id or alias") @QueryParam("study")
                    String studyStr,
            @ApiParam(value = "Action to be performed if the array of interpretations is being updated.", defaultValue = "ADD")
            @QueryParam("action") ParamUtils.BasicUpdateAction interpretationAction,
            @ApiParam(name = "params", value = "JSON containing clinical analysis information", required = true)
                    ClinicalInterpretationParameters params) {
        try {
            if (interpretationAction == null) {
                interpretationAction = ParamUtils.BasicUpdateAction.ADD;
            }

            if (interpretationAction == ParamUtils.BasicUpdateAction.ADD) {
                Interpretation interpretation = params.toClinicalInterpretation();
                interpretation.setClinicalAnalysisId(clinicalAnalysisStr);
                return createOkResponse(catalogInterpretationManager.create(studyStr, clinicalAnalysisStr, interpretation, queryOptions, sessionId));
            } else {
                // TODO: Implement delete interpretation
                return createErrorResponse(new NotImplementedException("Delete still not supported"));
            }
        } catch (Exception e) {
            return createErrorResponse(e);
        }
    }

    @GET
    @Path("/{clinicalAnalyses}/info")
    @ApiOperation(value = "Clinical analysis info", position = 3, response = ClinicalAnalysis[].class)
    @ApiImplicitParams({
            @ApiImplicitParam(name = "include", value = "Fields included in the response, whole JSON path must be provided",
                    example = "name,attributes", dataType = "string", paramType = "query"),
            @ApiImplicitParam(name = "exclude", value = "Fields excluded in the response, whole JSON path must be provided",
                    example = "id,status", dataType = "string", paramType = "query")
    })
    public Response info(@ApiParam(value = "Comma separated list of clinical analysis IDs up to a maximum of 100")
                         @PathParam(value = "clinicalAnalyses") String clinicalAnalysisStr,
                         @ApiParam(value = "Study [[user@]project:]study where study and project can be either the id or alias")
                         @QueryParam("study") String studyStr,
                         @ApiParam(value = "Boolean to retrieve all possible entries that are queried for, false to raise an "
                                 + "exception whenever one of the entries looked for cannot be shown for whichever reason",
                                 defaultValue = "false") @QueryParam("silent") boolean silent) {
        try {
            query.remove("study");
            query.remove("clinicalAnalyses");

            List<String> analysisList = getIdList(clinicalAnalysisStr);
            List<QueryResult<ClinicalAnalysis>> analysisResult = clinicalManager.get(studyStr, analysisList, queryOptions, silent, sessionId);
            return createOkResponse(analysisResult);
        } catch (Exception e) {
            return createErrorResponse(e);
        }
    }

    @GET
    @Path("/search")
    @ApiOperation(value = "Clinical analysis search.", position = 12, response = ClinicalAnalysis[].class)
    @ApiImplicitParams({
            @ApiImplicitParam(name = "include", value = "Fields included in the response, whole JSON path must be provided", example = "name,attributes", dataType = "string", paramType = "query"),
            @ApiImplicitParam(name = "exclude", value = "Fields excluded in the response, whole JSON path must be provided", example = "id,status", dataType = "string", paramType = "query"),
            @ApiImplicitParam(name = "limit", value = "Number of results to be returned in the queries", dataType = "integer", paramType = "query"),
            @ApiImplicitParam(name = "skip", value = "Number of results to skip in the queries", dataType = "integer", paramType = "query"),
            @ApiImplicitParam(name = "count", value = "Total number of results", defaultValue = "false", dataType = "boolean", paramType = "query")
    })
    public Response search(
            @ApiParam(value = "Study [[user@]project:]{study} where study and project can be either the id or alias.")
            @QueryParam("study") String studyStr,
            @ApiParam(value = "Clinical analysis type") @QueryParam("type") String type,
            @ApiParam(value = "Priority") @QueryParam("priority") String priority,
            @ApiParam(value = "Clinical analysis status") @QueryParam("status") String status,
            @ApiParam(value = "Creation date (Format: yyyyMMddHHmmss. Examples: >2018, 2017-2018, <201805...)")
            @QueryParam("creationDate") String creationDate,
            @ApiParam(value = "Modification date (Format: yyyyMMddHHmmss. Examples: >2018, 2017-2018, <201805...)")
            @QueryParam("modificationDate") String modificationDate,
            @ApiParam(value = "Due date (Format: yyyyMMddHHmmss. Examples: >2018, 2017-2018, <201805...)") @QueryParam("dueDate") String dueDate,
            @ApiParam(value = "Description") @QueryParam("description") String description,
            @ApiParam(value = "Family id") @QueryParam("family") String family,
            @ApiParam(value = "Proband id") @QueryParam("proband") String proband,
            @ApiParam(value = "Proband sample") @QueryParam("sample") String sample,
            @ApiParam(value = "Clinical analyst assignee") @QueryParam("analystAssignee") String assignee,
            @ApiParam(value = "Disorder id or name") @QueryParam("disorder") String disorder,
            @ApiParam(value = "Flags") @QueryParam("flags") String flags,
            @ApiParam(value = "Release value") @QueryParam("release") String release,
            @ApiParam(value = "Text attributes (Format: sex=male,age>20 ...)") @QueryParam("attributes") String attributes) {
        try {
            query.remove("study");

            QueryResult<ClinicalAnalysis> queryResult;
            if (count) {
                queryResult = clinicalManager.count(studyStr, query, sessionId);
            } else {
                queryResult = clinicalManager.search(studyStr, query, queryOptions, sessionId);
            }
            return createOkResponse(queryResult);
        } catch (Exception e) {
            return createErrorResponse(e);
        }
    }

//    @GET
//    @Path("/groupBy")
//    @ApiOperation(value = "Group clinical analysis by several fields", position = 10, hidden = true,
//            notes = "Only group by categorical variables. Grouping by continuous variables might cause unexpected behaviour")
//    @ApiImplicitParams({
//            @ApiImplicitParam(name = "count", value = "Count the number of elements matching the group", dataType = "boolean",
//                    paramType = "query"),
//            @ApiImplicitParam(name = "limit", value = "Maximum number of documents (groups) to be returned", dataType = "integer",
//                    paramType = "query", defaultValue = "50")
//    })
//    public Response groupBy(
//            @ApiParam(value = "Comma separated list of fields by which to group by.", required = true) @DefaultValue("") @QueryParam("fields") String fields,
//            @ApiParam(value = "Study [[user@]project:]study where study and project can be either the id or alias") @QueryParam("study")
//                    String studyId,
//            @ApiParam(value = "Comma separated list of ids.") @QueryParam("id") String id,
//            @ApiParam(value = "DEPRECATED: Comma separated list of names.") @QueryParam("name") String name,
//            @ApiParam(value = "Clinical analysis type") @QueryParam("type") ClinicalAnalysis.Type type,
//            @ApiParam(value = "Clinical analysis status") @QueryParam("status") String status,
//            @ApiParam(value = "Germline") @QueryParam("germline") String germline,
//            @ApiParam(value = "Somatic") @QueryParam("somatic") String somatic,
//            @ApiParam(value = "Family") @QueryParam("family") String family,
//            @ApiParam(value = "Proband") @QueryParam("proband") String proband,
//            @ApiParam(value = "Sample") @QueryParam("sample") String sample,
//            @ApiParam(value = "Release value (Current release from the moment the families were first created)") @QueryParam("release") String release) {
//        try {
//            query.remove("study");
//            query.remove("fields");
//
//            QueryResult result = clinicalManager.groupBy(studyId, query, fields, queryOptions, sessionId);
//            return createOkResponse(result);
//        } catch (Exception e) {
//            return createErrorResponse(e);
//        }
//    }

    @GET
    @Path("/{clinicalAnalyses}/acl")
    @ApiOperation(value = "Returns the acl of the clinical analyses. If member is provided, it will only return the acl for the member.",
            position = 18)
    public Response getAcls(
            @ApiParam(value = "Comma separated list of clinical analysis IDs or names up to a maximum of 100", required = true)
            @PathParam("clinicalAnalyses") String clinicalAnalysis,
            @ApiParam(value = "Study [[user@]project:]study") @QueryParam("study") String studyStr,
            @ApiParam(value = "User or group id") @QueryParam("member") String member,
            @ApiParam(value = "Boolean to retrieve all possible entries that are queried for, false to raise an "
                    + "exception whenever one of the entries looked for cannot be shown for whichever reason",
                    defaultValue = "false") @QueryParam("silent") boolean silent) {
        try {
            List<String> idList = getIdList(clinicalAnalysis);
            return createOkResponse(clinicalManager.getAcls(studyStr, idList, member, silent, sessionId));
        } catch (Exception e) {
            return createErrorResponse(e);
        }
    }

    public static class ClinicalAnalysisAcl extends AclParams {
        public String clinicalAnalysis;
    }

    @POST
    @Path("/acl/{members}/update")
    @ApiOperation(value = "Update the set of permissions granted for the member", position = 21)
    public Response updateAcl(
            @ApiParam(value = "Study [[user@]project:]study") @QueryParam("study") String studyStr,
            @ApiParam(value = "Comma separated list of user or group ids", required = true) @PathParam("members") String memberId,
            @ApiParam(value = "JSON containing the parameters to add ACLs", required = true) ClinicalAnalysisAcl params) {
        try {
            params = ObjectUtils.defaultIfNull(params, new ClinicalAnalysisAcl());
            AclParams clinicalAclParams = new AclParams(params.getPermissions(), params.getAction());
            List<String> idList = getIdList(params.clinicalAnalysis);
            return createOkResponse(clinicalManager.updateAcl(studyStr, idList, memberId, clinicalAclParams, sessionId));
        } catch (Exception e) {
            return createErrorResponse(e);
        }
    }


    private static class SampleParams {
        public String id;
    }

    private static class ProbandParam {
        public String id;
        public List<SampleParams> samples;
    }

    private static class FamilyParam {
        public String id;
        public List<ProbandParam> members;
    }

    private static class ClinicalAnalystParam {
        public String assignee;
    }

    private static class ClinicalAnalysisParameters {
        public String id;
        @Deprecated
        public String name;
        public String description;
        public ClinicalAnalysis.Type type;

        public Disorder disorder;

        public Map<String, List<String>> files;

        public ProbandParam proband;
        public FamilyParam family;
        public Map<String, ClinicalAnalysis.FamiliarRelationship> roleToProband;
        public ClinicalAnalystParam analyst;
        public ClinicalAnalysis.ClinicalStatus status;
        public List<ClinicalInterpretationParameters> interpretations;

        public ClinicalConsent consent;

        public String dueDate;
        public List<Comment> comments;
        public List<Alert> alerts;
        public ClinicalAnalysis.Priority priority;
        public List<String> flags;

        public Map<String, Object> attributes;

        public ClinicalAnalysis toClinicalAnalysis() {

            Individual individual = null;
            if (proband != null) {
                individual = new Individual().setId(proband.id);
                if (proband.samples != null) {
                    List<Sample> sampleList = proband.samples.stream()
                            .map(sample -> new Sample().setId(sample.id))
                            .collect(Collectors.toList());
                    individual.setSamples(sampleList);
                }
            }

            Map<String, List<File>> fileMap = new HashMap<>();
            if (files != null) {
                for (Map.Entry<String, List<String>> entry : files.entrySet()) {
                    List<File> fileList = entry.getValue().stream().map(fileId -> new File().setId(fileId)).collect(Collectors.toList());
                    fileMap.put(entry.getKey(), fileList);
                }
            }

            Family f = null;
            if (family != null) {
                f = new Family().setId(family.id);
                if (family.members != null) {
                    List<Individual> members = new ArrayList<>(family.members.size());
                    for (ProbandParam member : family.members) {
                        Individual auxIndividual = new Individual().setId(member.id);
                        if (member.samples != null) {
                            List<Sample> samples = member.samples.stream().map(s -> new Sample().setId(s.id)).collect(Collectors.toList());
                            auxIndividual.setSamples(samples);
                        }
                        members.add(auxIndividual);
                    }
                    f.setMembers(members);
                }
            }

            List<Interpretation> interpretationList =
                    interpretations != null
                            ? interpretations.stream()
                            .map(ClinicalInterpretationParameters::toClinicalInterpretation)
                            .collect(Collectors.toList())
                            : new ArrayList<>();
            String clinicalId = StringUtils.isEmpty(id) ? name : id;
            String assignee = analyst != null ? analyst.assignee : "";
            return new ClinicalAnalysis(clinicalId, description, type, disorder, fileMap, individual, f, roleToProband, consent,
                    interpretationList, priority, new ClinicalAnalysis.ClinicalAnalyst(assignee, ""), flags, null,
                    dueDate, comments, alerts, status, 1, attributes).setName(name);
        }
    }
    
    /*
    
    /interpretation    
    
     */


//    @POST
//    @Path("/interpretation/create")
//    @Consumes(MediaType.APPLICATION_JSON)
//    @ApiOperation(value = "Create a new clinical interpretation", position = 1,
//            response = org.opencb.biodata.models.clinical.interpretation.Interpretation.class)
//    public Response create(
//            @ApiParam(value = "[[user@]project:]study id") @QueryParam("study") String studyId,
//            @ApiParam(value = "Clinical analysis the interpretation belongs to") @QueryParam("clinicalAnalysis") String clinicalAnalysis,
//            @ApiParam(name = "params", value = "JSON containing clinical interpretation information", required = true)
//                    ClinicalInterpretationParameters params) {
//        try {
//            return createOkResponse(catalogInterpretationManager.create(studyId, params.toClinicalInterpretation(), queryOptions, sessionId));
//        } catch (Exception e) {
//            return createErrorResponse(e);
//        }
//    }

    @POST
    @Path("/{clinicalAnalysis}/interpretations/{interpretation}/update")
    @Consumes(MediaType.APPLICATION_JSON)
    @ApiOperation(value = "Update Interpretation fields", position = 1,
            response = org.opencb.biodata.models.clinical.interpretation.Interpretation.class)
    public Response update(
            @ApiParam(value = "[[user@]project:]study id") @QueryParam("study") String studyStr,
            @ApiParam(value = "Interpretation id") @PathParam("interpretation") String interpretationId,
//            @ApiParam(value = "Create a new version of clinical interpretation", defaultValue = "false")
//                @QueryParam(Constants.INCREMENT_VERSION) boolean incVersion,
            @ApiParam(name = "params", value = "JSON containing clinical interpretation information", required = true)
                    ClinicalInterpretationParameters params) {
        try {
            return createOkResponse(catalogInterpretationManager.update(studyStr, interpretationId, params.toInterpretationObjectMap(),
                    queryOptions, sessionId));
        } catch (Exception e) {
            return createErrorResponse(e);
        }
    }

    @POST
    @Path("/{clinicalAnalysis}/interpretations/{interpretation}/comments/update")
    @Consumes(MediaType.APPLICATION_JSON)
    @ApiOperation(value = "Update comments of an Interpretation", position = 1,
            response = org.opencb.biodata.models.clinical.interpretation.Interpretation.class)
    public Response commentsUpdate(
            @ApiParam(value = "[[user@]project:]study id") @QueryParam("study") String studyStr,
            @ApiParam(value = "Interpretation id") @PathParam("interpretation") String interpretationId,
            // TODO: Think about having an action in this web service. Are we ever going to allow people to set or remove comments?
            @ApiParam(value = "Action to be performed.", defaultValue = "ADD") @QueryParam("action") ParamUtils.UpdateAction action,
            @ApiParam(name = "params", value = "JSON containing a list of comments", required = true)
                    List<Comment> comments) {
        try {
            ObjectMap params = new ObjectMap(InterpretationDBAdaptor.UpdateParams.COMMENTS.key(), comments);

            Map<String, Object> actionMap = new HashMap<>();
            actionMap.put(InterpretationDBAdaptor.UpdateParams.COMMENTS.key(), action.name());
            queryOptions.put(Constants.ACTIONS, actionMap);

            return createOkResponse(catalogInterpretationManager.update(studyStr, interpretationId, params, queryOptions, sessionId));
        } catch (Exception e) {
            return createErrorResponse(e);
        }
    }

    @POST
    @Path("/{clinicalAnalysis}/interpretations/{interpretation}/primaryFindings/update")
    @Consumes(MediaType.APPLICATION_JSON)
    @ApiOperation(value = "Update reported variants of an interpretation", position = 1,
            response = org.opencb.biodata.models.clinical.interpretation.Interpretation.class)
    public Response reportedVariantUpdate(
            @ApiParam(value = "[[user@]project:]study id") @QueryParam("study") String studyStr,
            @ApiParam(value = "Interpretation id") @PathParam("interpretation") String interpretationId,
            @ApiParam(value = "Action to be performed.", defaultValue = "ADD") @QueryParam("action") ParamUtils.UpdateAction action,
            @ApiParam(name = "params", value = "JSON containing a list of reported variants", required = true)
                    List<ReportedVariant> reportedVariants) {
        try {
            ObjectMap params = new ObjectMap(InterpretationDBAdaptor.UpdateParams.REPORTED_VARIANTS.key(), Arrays.asList(reportedVariants));

            Map<String, Object> actionMap = new HashMap<>();
            actionMap.put(InterpretationDBAdaptor.UpdateParams.REPORTED_VARIANTS.key(), action.name());
            queryOptions.put(Constants.ACTIONS, actionMap);

            return createOkResponse(catalogInterpretationManager.update(studyStr, interpretationId, params, queryOptions, sessionId));
        } catch (Exception e) {
            return createErrorResponse(e);
        }
    }

    @GET
    @Path("/interpretation/index")
    @ApiOperation(value = "Index clinical analysis interpretations in the clinical variant database", position = 14, response = QueryResponse.class)
    public Response index(@ApiParam(value = "Comma separated list of interpretation IDs to be indexed in the clinical variant database") @QueryParam(value = "interpretationId") String interpretationId,
                          @ApiParam(value = "Comma separated list of clinical analysis IDs to be indexed in the clinical variant database") @QueryParam("clinicalAnalysisId") String clinicalAnalysisId,
                          @ApiParam(value = "Reset the clinical variant database and import the specified interpretations") @QueryParam("false") boolean reset,
                          @ApiParam(value = "Study [[user@]project:]study where study and project can be either the id or alias") @QueryParam("study") String study) {
//        try {
//            clinicalInterpretationManager.index(study, sessionId);
//            return Response.ok().build();
//        } catch (IOException | ClinicalVariantException | CatalogException e) {
//            return createErrorResponse(e);
//        }
        return createErrorResponse(new NotImplementedException("Operation not yet implemented"));
    }

    @GET
    @Path("/interpretation/query")
    @ApiOperation(value = "Query for reported variants", position = 14, response = QueryResponse.class)
    @ApiImplicitParams({
            @ApiImplicitParam(name = QueryOptions.INCLUDE, value = "Fields included in the response, whole JSON path must be provided", example = "name,attributes", dataType = "string", paramType = "query"),
            @ApiImplicitParam(name = QueryOptions.EXCLUDE, value = "Fields excluded in the response, whole JSON path must be provided", example = "id,status", dataType = "string", paramType = "query"),
            @ApiImplicitParam(name = QueryOptions.LIMIT, value = "Number of results to be returned in the queries", dataType = "integer", paramType = "query"),
            @ApiImplicitParam(name = QueryOptions.SKIP, value = "Number of results to skip in the queries", dataType = "integer", paramType = "query"),
            @ApiImplicitParam(name = QueryOptions.COUNT, value = "Total number of results", dataType = "boolean", paramType = "query"),
            @ApiImplicitParam(name = QueryOptions.SKIP_COUNT, value = "Do not count total number of results", dataType = "boolean", paramType = "query"),
            @ApiImplicitParam(name = QueryOptions.SORT, value = "Sort the results", dataType = "boolean", paramType = "query"),
            @ApiImplicitParam(name = VariantField.SUMMARY, value = "Fast fetch of main variant parameters", dataType = "boolean", paramType = "query"),
            @ApiImplicitParam(name = "approximateCount", value = "Get an approximate count, instead of an exact total count. Reduces execution time", dataType = "boolean", paramType = "query"),
            @ApiImplicitParam(name = "approximateCountSamplingSize", value = "Sampling size to get the approximate count. "
                    + "Larger values increase accuracy but also increase execution time", dataType = "integer", paramType = "query"),

            // Variant filters
            @ApiImplicitParam(name = "id", value = ID_DESCR, dataType = "string", paramType = "query"),
            @ApiImplicitParam(name = "region", value = REGION_DESCR, dataType = "string", paramType = "query"),
            @ApiImplicitParam(name = "type", value = TYPE_DESCR, dataType = "string", paramType = "query"),
            @ApiImplicitParam(name = "reference", value = REFERENCE_DESCR, dataType = "string", paramType = "query"),
            @ApiImplicitParam(name = "alternate", value = ALTERNATE_DESCR, dataType = "string", paramType = "query"),

            // Study filters
            @ApiImplicitParam(name = "project", value = VariantCatalogQueryUtils.PROJECT_DESC, dataType = "string", paramType = "query"),
            @ApiImplicitParam(name = "study", value = STUDY_DESCR, dataType = "string", paramType = "query"),
            @ApiImplicitParam(name = "file", value = FILE_DESCR, dataType = "string", paramType = "query"),
            @ApiImplicitParam(name = "filter", value = FILTER_DESCR, dataType = "string", paramType = "query"),
            @ApiImplicitParam(name = "qual", value = QUAL_DESCR, dataType = "string", paramType = "query"),
            @ApiImplicitParam(name = "info", value = INFO_DESCR, dataType = "string", paramType = "query"),

            @ApiImplicitParam(name = "sample", value = SAMPLE_DESCR, dataType = "string", paramType = "query"),
            @ApiImplicitParam(name = "genotype", value = GENOTYPE_DESCR, dataType = "string", paramType = "query"),
            @ApiImplicitParam(name = "format", value = FORMAT_DESCR, dataType = "string", paramType = "query"),
            @ApiImplicitParam(name = "sampleAnnotation", value = VariantCatalogQueryUtils.SAMPLE_ANNOTATION_DESC, dataType = "string", paramType = "query"),
            @ApiImplicitParam(name = "sampleMetadata", value = SAMPLE_METADATA_DESCR, dataType = "boolean", paramType = "query"),
            @ApiImplicitParam(name = "unknownGenotype", value = UNKNOWN_GENOTYPE_DESCR, dataType = "string", paramType = "query"),
            @ApiImplicitParam(name = "sampleLimit", value = SAMPLE_LIMIT_DESCR, dataType = "integer", paramType = "query"),
            @ApiImplicitParam(name = "sampleSkip", value = SAMPLE_SKIP_DESCR, dataType = "integer", paramType = "query"),

            @ApiImplicitParam(name = "cohort", value = COHORT_DESCR, dataType = "string", paramType = "query"),
            @ApiImplicitParam(name = "cohortStatsRef", value = STATS_REF_DESCR, dataType = "string", paramType = "query"),
            @ApiImplicitParam(name = "cohortStatsAlt", value = STATS_ALT_DESCR, dataType = "string", paramType = "query"),
            @ApiImplicitParam(name = "cohortStatsMaf", value = STATS_MAF_DESCR, dataType = "string", paramType = "query"),
            @ApiImplicitParam(name = "cohortStatsMgf", value = STATS_MGF_DESCR, dataType = "string", paramType = "query"),
            @ApiImplicitParam(name = "missingAlleles", value = MISSING_ALLELES_DESCR, dataType = "string", paramType = "query"),
            @ApiImplicitParam(name = "missingGenotypes", value = MISSING_GENOTYPES_DESCR, dataType = "string", paramType = "query"),

            @ApiImplicitParam(name = "includeStudy", value = INCLUDE_STUDY_DESCR, dataType = "string", paramType = "query"),
            @ApiImplicitParam(name = "includeFile", value = INCLUDE_FILE_DESCR, dataType = "string", paramType = "query"),
            @ApiImplicitParam(name = "includeSample", value = INCLUDE_SAMPLE_DESCR, dataType = "string", paramType = "query"),
            @ApiImplicitParam(name = "includeFormat", value = INCLUDE_FORMAT_DESCR, dataType = "string", paramType = "query"),
            @ApiImplicitParam(name = "includeGenotype", value = INCLUDE_GENOTYPE_DESCR, dataType = "string", paramType = "query"),

            // Annotation filters
            @ApiImplicitParam(name = "annotationExists", value = ANNOT_EXISTS_DESCR, dataType = "boolean", paramType = "query"),
            @ApiImplicitParam(name = "gene", value = GENE_DESCR, dataType = "string", paramType = "query"),
            @ApiImplicitParam(name = "ct", value = ANNOT_CONSEQUENCE_TYPE_DESCR, dataType = "string", paramType = "query"),
            @ApiImplicitParam(name = "xref", value = ANNOT_XREF_DESCR, dataType = "string", paramType = "query"),
            @ApiImplicitParam(name = "biotype", value = ANNOT_BIOTYPE_DESCR, dataType = "string", paramType = "query"),
            @ApiImplicitParam(name = "proteinSubstitution", value = ANNOT_PROTEIN_SUBSTITUTION_DESCR, dataType = "string", paramType = "query"),
            @ApiImplicitParam(name = "conservation", value = ANNOT_CONSERVATION_DESCR, dataType = "string", paramType = "query"),
            @ApiImplicitParam(name = "populationFrequencyAlt", value = ANNOT_POPULATION_ALTERNATE_FREQUENCY_DESCR, dataType = "string", paramType = "query"),
            @ApiImplicitParam(name = "populationFrequencyRef", value = ANNOT_POPULATION_REFERENCE_FREQUENCY_DESCR, dataType = "string", paramType = "query"),
            @ApiImplicitParam(name = "populationFrequencyMaf", value = ANNOT_POPULATION_MINOR_ALLELE_FREQUENCY_DESCR, dataType = "string", paramType = "query"),
            @ApiImplicitParam(name = "transcriptFlag", value = ANNOT_TRANSCRIPT_FLAG_DESCR, dataType = "string", paramType = "query"),
            @ApiImplicitParam(name = "geneTraitId", value = ANNOT_GENE_TRAIT_ID_DESCR, dataType = "string", paramType = "query"),
            @ApiImplicitParam(name = "go", value = ANNOT_GO_DESCR, dataType = "string", paramType = "query"),
            @ApiImplicitParam(name = "expression", value = ANNOT_EXPRESSION_DESCR, dataType = "string", paramType = "query"),
            @ApiImplicitParam(name = "proteinKeyword", value = ANNOT_PROTEIN_KEYWORD_DESCR, dataType = "string", paramType = "query"),
            @ApiImplicitParam(name = "drug", value = ANNOT_DRUG_DESCR, dataType = "string", paramType = "query"),
            @ApiImplicitParam(name = "functionalScore", value = ANNOT_FUNCTIONAL_SCORE_DESCR, dataType = "string", paramType = "query"),
            @ApiImplicitParam(name = "clinicalSignificance", value = ANNOT_CLINICAL_SIGNIFICANCE_DESCR, dataType = "string", paramType = "query"),
            @ApiImplicitParam(name = "customAnnotation", value = CUSTOM_ANNOTATION_DESCR, dataType = "string", paramType = "query"),

            // WARN: Only available in Solr
            @ApiImplicitParam(name = "trait", value = ANNOT_TRAIT_DESCR, dataType = "string", paramType = "query"),

            // Clinical analysis
            @ApiImplicitParam(name = "clinicalAnalysisId", value = CA_ID_DESCR, dataType = "string", paramType = "query"),
            @ApiImplicitParam(name = "clinicalAnalysisName", value = CA_NAME_DESCR, dataType = "string", paramType = "query"),
            @ApiImplicitParam(name = "clinicalAnalysisDescr", value = CA_DESCRIPTION_DESCR, dataType = "string", paramType = "query"),
            @ApiImplicitParam(name = "clinicalAnalysisFiles", value = CA_FILE_DESCR, dataType = "string", paramType = "query"),
            @ApiImplicitParam(name = "clinicalAnalysisProbandId", value = CA_PROBAND_ID_DESCR, dataType = "string", paramType = "query"),
            @ApiImplicitParam(name = "clinicalAnalysisProbandDisorders", value = CA_PROBAND_DISORDERS_DESCR, dataType = "string", paramType = "query"),
            @ApiImplicitParam(name = "clinicalAnalysisProbandPhenotypes", value = CA_PROBAND_PHENOTYPES_DESCR, dataType = "string", paramType = "query"),
            @ApiImplicitParam(name = "clinicalAnalysisFamilyId", value = CA_FAMILY_ID_DESCR, dataType = "string", paramType = "query"),
            @ApiImplicitParam(name = "clinicalAnalysisFamMemberIds", value = CA_FAMILY_MEMBER_IDS_DESCR, dataType = "string", paramType = "query"),

            // Interpretation
            @ApiImplicitParam(name = "interpretationId", value = INT_ID_DESCR, dataType = "string", paramType = "query"),
            @ApiImplicitParam(name = "interpretationSoftwareName", value = INT_SOFTWARE_NAME_DESCR, dataType = "string", paramType = "query"),
            @ApiImplicitParam(name = "interpretationSoftwareVersion", value = INT_SOFTWARE_VERSION_DESCR, dataType = "string", paramType = "query"),
            @ApiImplicitParam(name = "interpretationAnalystName", value = INT_ANALYST_NAME_DESCR, dataType = "string", paramType = "query"),
            @ApiImplicitParam(name = "interpretationPanels", value = INT_PANELS_DESCR, dataType = "string", paramType = "query"),
            @ApiImplicitParam(name = "interpretationDescription", value = INT_DESCRIPTION_DESCR, dataType = "string", paramType = "query"),
            @ApiImplicitParam(name = "interpretationDependencies", value = INT_DEPENDENCY_DESCR, dataType = "string", paramType = "query"),
            @ApiImplicitParam(name = "interpretationFilters", value = INT_FILTERS_DESCR, dataType = "string", paramType = "query"),
            @ApiImplicitParam(name = "interpretationComments", value = INT_COMMENTS_DESCR, dataType = "string", paramType = "query"),
            @ApiImplicitParam(name = "interpretationCreationDate", value = INT_CREATION_DATE_DESCR, dataType = "string", paramType = "query"),

            // Reported variant
            @ApiImplicitParam(name = "reportedVariantDeNovoQualityScore", value = RV_DE_NOVO_QUALITY_SCORE_DESCR, dataType = "string", paramType = "query"),
            @ApiImplicitParam(name = "reportedVariantComments", value = RV_COMMENTS_DESCR, dataType = "string", paramType = "query"),

            // Reported event
            @ApiImplicitParam(name = "reportedEventPhenotypeNames", value = RE_PHENOTYPE_NAMES_DESCR, dataType = "string", paramType = "query"),
            @ApiImplicitParam(name = "reportedEventConsequenceTypeIds", value = RE_CONSEQUENCE_TYPE_IDS_DESCR, dataType = "string", paramType = "query"),
            @ApiImplicitParam(name = "reportedEventXrefs", value = RE_XREFS_DESCR, dataType = "string", paramType = "query"),
            @ApiImplicitParam(name = "reportedEventPanelIds", value = RE_PANEL_IDS_DESCR, dataType = "string", paramType = "query"),
            @ApiImplicitParam(name = "reportedEventAcmg", value = RE_ACMG_DESCR, dataType = "string", paramType = "query"),
            @ApiImplicitParam(name = "reportedEventClinicalSignificance", value = RE_CLINICAL_SIGNIFICANCE_DESCR, dataType = "string", paramType = "query"),
            @ApiImplicitParam(name = "reportedEventDrugResponse", value = RE_DRUG_RESPONSE_DESCR, dataType = "string", paramType = "query"),
            @ApiImplicitParam(name = "reportedEventTraitAssociation", value = RE_TRAIT_ASSOCIATION_DESCR, dataType = "string", paramType = "query"),
            @ApiImplicitParam(name = "reportedEventFunctionalEffect", value = RE_FUNCTIONAL_EFFECT_DESCR, dataType = "string", paramType = "query"),
            @ApiImplicitParam(name = "reportedEventTumorigenesis", value = RE_TUMORIGENESIS_DESCR, dataType = "string", paramType = "query"),
            @ApiImplicitParam(name = "reportedEventOtherClassification", value = RE_OTHER_CLASSIFICATION_DESCR, dataType = "string", paramType = "query"),
            @ApiImplicitParam(name = "reportedEventRolesInCancer", value = RE_ROLES_IN_CANCER_DESCR, dataType = "string", paramType = "query")
    })
    public Response query(@ApiParam(value = "Study [[user@]project:]study where study and project can be either the id or alias") @QueryParam("study") String study) {
        return Response.ok().build();
    }

    @GET
    @Path("/interpretation/stats")
    @ApiOperation(value = "Clinical interpretation analysis", position = 14, response = QueryResponse.class)
    @ApiImplicitParams({
            @ApiImplicitParam(name = QueryOptions.INCLUDE, value = "Fields included in the response, whole JSON path must be provided", example = "name,attributes", dataType = "string", paramType = "query"),
            @ApiImplicitParam(name = QueryOptions.EXCLUDE, value = "Fields excluded in the response, whole JSON path must be provided", example = "id,status", dataType = "string", paramType = "query"),
            @ApiImplicitParam(name = QueryOptions.LIMIT, value = "Number of results to be returned in the queries", dataType = "integer", paramType = "query"),
            @ApiImplicitParam(name = QueryOptions.SKIP, value = "Number of results to skip in the queries", dataType = "integer", paramType = "query"),
            @ApiImplicitParam(name = QueryOptions.COUNT, value = "Total number of results", dataType = "boolean", paramType = "query"),
            @ApiImplicitParam(name = QueryOptions.SKIP_COUNT, value = "Do not count total number of results", dataType = "boolean", paramType = "query"),
            @ApiImplicitParam(name = QueryOptions.SORT, value = "Sort the results", dataType = "boolean", paramType = "query"),
            @ApiImplicitParam(name = VariantField.SUMMARY, value = "Fast fetch of main variant parameters", dataType = "boolean", paramType = "query"),
            @ApiImplicitParam(name = "approximateCount", value = "Get an approximate count, instead of an exact total count. Reduces execution time", dataType = "boolean", paramType = "query"),
            @ApiImplicitParam(name = "approximateCountSamplingSize", value = "Sampling size to get the approximate count. "
                    + "Larger values increase accuracy but also increase execution time", dataType = "integer", paramType = "query"),

            // Variant filters
            @ApiImplicitParam(name = "id", value = ID_DESCR, dataType = "string", paramType = "query"),
            @ApiImplicitParam(name = "region", value = REGION_DESCR, dataType = "string", paramType = "query"),
            @ApiImplicitParam(name = "type", value = TYPE_DESCR, dataType = "string", paramType = "query"),
            @ApiImplicitParam(name = "reference", value = REFERENCE_DESCR, dataType = "string", paramType = "query"),
            @ApiImplicitParam(name = "alternate", value = ALTERNATE_DESCR, dataType = "string", paramType = "query"),

            // Study filters
            @ApiImplicitParam(name = "project", value = VariantCatalogQueryUtils.PROJECT_DESC, dataType = "string", paramType = "query"),
            @ApiImplicitParam(name = "study", value = STUDY_DESCR, dataType = "string", paramType = "query"),
            @ApiImplicitParam(name = "file", value = FILE_DESCR, dataType = "string", paramType = "query"),
            @ApiImplicitParam(name = "filter", value = FILTER_DESCR, dataType = "string", paramType = "query"),
            @ApiImplicitParam(name = "qual", value = QUAL_DESCR, dataType = "string", paramType = "query"),
            @ApiImplicitParam(name = "info", value = INFO_DESCR, dataType = "string", paramType = "query"),

            @ApiImplicitParam(name = "sample", value = SAMPLE_DESCR, dataType = "string", paramType = "query"),
            @ApiImplicitParam(name = "genotype", value = GENOTYPE_DESCR, dataType = "string", paramType = "query"),
            @ApiImplicitParam(name = "format", value = FORMAT_DESCR, dataType = "string", paramType = "query"),
            @ApiImplicitParam(name = "sampleAnnotation", value = VariantCatalogQueryUtils.SAMPLE_ANNOTATION_DESC, dataType = "string", paramType = "query"),
            @ApiImplicitParam(name = "sampleMetadata", value = SAMPLE_METADATA_DESCR, dataType = "boolean", paramType = "query"),
            @ApiImplicitParam(name = "unknownGenotype", value = UNKNOWN_GENOTYPE_DESCR, dataType = "string", paramType = "query"),
            @ApiImplicitParam(name = "sampleLimit", value = SAMPLE_LIMIT_DESCR, dataType = "integer", paramType = "query"),
            @ApiImplicitParam(name = "sampleSkip", value = SAMPLE_SKIP_DESCR, dataType = "integer", paramType = "query"),

            @ApiImplicitParam(name = "cohort", value = COHORT_DESCR, dataType = "string", paramType = "query"),
            @ApiImplicitParam(name = "cohortStatsRef", value = STATS_REF_DESCR, dataType = "string", paramType = "query"),
            @ApiImplicitParam(name = "cohortStatsAlt", value = STATS_ALT_DESCR, dataType = "string", paramType = "query"),
            @ApiImplicitParam(name = "cohortStatsMaf", value = STATS_MAF_DESCR, dataType = "string", paramType = "query"),
            @ApiImplicitParam(name = "cohortStatsMgf", value = STATS_MGF_DESCR, dataType = "string", paramType = "query"),
            @ApiImplicitParam(name = "missingAlleles", value = MISSING_ALLELES_DESCR, dataType = "string", paramType = "query"),
            @ApiImplicitParam(name = "missingGenotypes", value = MISSING_GENOTYPES_DESCR, dataType = "string", paramType = "query"),

            @ApiImplicitParam(name = "includeStudy", value = INCLUDE_STUDY_DESCR, dataType = "string", paramType = "query"),
            @ApiImplicitParam(name = "includeFile", value = INCLUDE_FILE_DESCR, dataType = "string", paramType = "query"),
            @ApiImplicitParam(name = "includeSample", value = INCLUDE_SAMPLE_DESCR, dataType = "string", paramType = "query"),
            @ApiImplicitParam(name = "includeFormat", value = INCLUDE_FORMAT_DESCR, dataType = "string", paramType = "query"),
            @ApiImplicitParam(name = "includeGenotype", value = INCLUDE_GENOTYPE_DESCR, dataType = "string", paramType = "query"),

            // Annotation filters
            @ApiImplicitParam(name = "annotationExists", value = ANNOT_EXISTS_DESCR, dataType = "boolean", paramType = "query"),
            @ApiImplicitParam(name = "gene", value = GENE_DESCR, dataType = "string", paramType = "query"),
            @ApiImplicitParam(name = "ct", value = ANNOT_CONSEQUENCE_TYPE_DESCR, dataType = "string", paramType = "query"),
            @ApiImplicitParam(name = "xref", value = ANNOT_XREF_DESCR, dataType = "string", paramType = "query"),
            @ApiImplicitParam(name = "biotype", value = ANNOT_BIOTYPE_DESCR, dataType = "string", paramType = "query"),
            @ApiImplicitParam(name = "proteinSubstitution", value = ANNOT_PROTEIN_SUBSTITUTION_DESCR, dataType = "string", paramType = "query"),
            @ApiImplicitParam(name = "conservation", value = ANNOT_CONSERVATION_DESCR, dataType = "string", paramType = "query"),
            @ApiImplicitParam(name = "populationFrequencyAlt", value = ANNOT_POPULATION_ALTERNATE_FREQUENCY_DESCR, dataType = "string", paramType = "query"),
            @ApiImplicitParam(name = "populationFrequencyRef", value = ANNOT_POPULATION_REFERENCE_FREQUENCY_DESCR, dataType = "string", paramType = "query"),
            @ApiImplicitParam(name = "populationFrequencyMaf", value = ANNOT_POPULATION_MINOR_ALLELE_FREQUENCY_DESCR, dataType = "string", paramType = "query"),
            @ApiImplicitParam(name = "transcriptFlag", value = ANNOT_TRANSCRIPT_FLAG_DESCR, dataType = "string", paramType = "query"),
            @ApiImplicitParam(name = "geneTraitId", value = ANNOT_GENE_TRAIT_ID_DESCR, dataType = "string", paramType = "query"),
            @ApiImplicitParam(name = "go", value = ANNOT_GO_DESCR, dataType = "string", paramType = "query"),
            @ApiImplicitParam(name = "expression", value = ANNOT_EXPRESSION_DESCR, dataType = "string", paramType = "query"),
            @ApiImplicitParam(name = "proteinKeyword", value = ANNOT_PROTEIN_KEYWORD_DESCR, dataType = "string", paramType = "query"),
            @ApiImplicitParam(name = "drug", value = ANNOT_DRUG_DESCR, dataType = "string", paramType = "query"),
            @ApiImplicitParam(name = "functionalScore", value = ANNOT_FUNCTIONAL_SCORE_DESCR, dataType = "string", paramType = "query"),
            @ApiImplicitParam(name = "clinicalSignificance", value = ANNOT_CLINICAL_SIGNIFICANCE_DESCR, dataType = "string", paramType = "query"),
            @ApiImplicitParam(name = "customAnnotation", value = CUSTOM_ANNOTATION_DESCR, dataType = "string", paramType = "query"),

            // WARN: Only available in Solr
            @ApiImplicitParam(name = "trait", value = ANNOT_TRAIT_DESCR, dataType = "string", paramType = "query"),

            // Facet fields
            @ApiImplicitParam(name = "field", value = "Facet field for categorical fields", dataType = "string", paramType = "query"),
            @ApiImplicitParam(name = "fieldRange", value = "Facet field range for continuous fields", dataType = "string", paramType = "query")
    })
    public Response stats(@ApiParam(value = "Study [[user@]project:]study where study and project can be either the id or alias") @QueryParam("study") String studyStr,
                          @ApiParam(value = "Clinical analysis ID") @QueryParam("clinicalAnalysisId") String clinicalAnalysisId,
                          @ApiParam(value = "Disease (HPO term)") @QueryParam("disease") String disease,
                          @ApiParam(value = "Family ID") @QueryParam("familyId") String familyId,
                          @ApiParam(value = "Comma separated list of subject IDs") @QueryParam("subjectIds") List<String> subjectIds,
                          @ApiParam(value = "Clinical analysis type, e.g. DUO, TRIO, ...") @QueryParam("type") String type,
                          @ApiParam(value = "Panel ID") @QueryParam("panelId") String panelId,
                          @ApiParam(value = "Panel version") @QueryParam("panelVersion") String panelVersion,
                          @ApiParam(value = "Save interpretation in Catalog") @QueryParam("save") Boolean save,
                          @ApiParam(value = "ID of the stored interpretation") @QueryParam("interpretationId") String interpretationId,
                          @ApiParam(value = "Name of the stored interpretation") @QueryParam("interpretationName") String interpretationName) {
        return Response.ok().build();
    }


    @GET
    @Path("/interpretation/tools/team")
    @ApiOperation(value = "TEAM interpretation analysis", position = 14, response = QueryResponse.class)
    @ApiImplicitParams({
            // Interpretation filters
            @ApiImplicitParam(name = FamilyInterpretationAnalysis.INCLUDE_LOW_COVERAGE_PARAM, value = "Include low coverage regions", dataType = "boolean", paramType = "query", defaultValue = "false"),
            @ApiImplicitParam(name = FamilyInterpretationAnalysis.MAX_LOW_COVERAGE_PARAM, value = "Max. low coverage", dataType = "integer", paramType = "query", defaultValue =  "" + FamilyInterpretationAnalysis.LOW_COVERAGE_DEFAULT),
    })
    public Response team(
            @ApiParam(value = "Study [[user@]project:]study") @QueryParam("study") String studyStr,
            @ApiParam(value = "Clinical analysis ID") @QueryParam("clinicalAnalysisId") String clinicalAnalysisId,
            @ApiParam(value = "Comma separated list of disease panel IDs") @QueryParam("panelIds") String panelIds,
            @ApiParam(value= VariantCatalogQueryUtils.FAMILY_SEGREGATION_DESCR) @QueryParam("familySegregation") String segregation,
            @ApiParam(value = "Save interpretation in Catalog") @QueryParam("save") boolean save) {
        try {
            // Get analysis options from query
            QueryOptions queryOptions = new QueryOptions(uriInfo.getQueryParameters(), true);
            ObjectMap teamAnalysisOptions = getAnalysisOptions(queryOptions);

            List<String> panelList = null;
            if (StringUtils.isNotEmpty(panelIds)) {
                panelList = Arrays.asList(panelIds.split(","));
            }

            Object result;
            if (save) {
                // Queue job
                result = catalogInterpretationManager.queue(studyStr, "team", clinicalAnalysisId, panelList, teamAnalysisOptions, sessionId);
            } else {
                ClinicalProperty.ModeOfInheritance moi;
                try {
                    moi = ClinicalProperty.ModeOfInheritance.valueOf(segregation);
                } catch (IllegalArgumentException e) {
                    return createErrorResponse(new AnalysisException("Unknown 'familySegregation' value: " + segregation));
                }

                // Execute TEAM analysis
<<<<<<< HEAD
                TeamInterpretationAnalysis teamAnalysis = new TeamInterpretationAnalysis(clinicalAnalysisId, studyStr, panelList, moi,
                        teamAnalysisOptions, opencgaHome, sessionId);
=======
                TeamAnalysis teamAnalysis = new TeamAnalysis(clinicalAnalysisId, panelList, moi, studyStr, roleInCancer,
                        actionableVariantsByAssembly.get(assembly), teamAnalysisOptions, opencgaHome.toString(), sessionId);
>>>>>>> 1edd2eb7
                result = teamAnalysis.execute();
            }
            return createAnalysisOkResponse(result);
        } catch (Exception e) {
            return createErrorResponse(e);
        }
    }

    @GET
    @Path("/interpretation/tools/tiering")
    @ApiOperation(value = "GEL Tiering interpretation analysis", position = 14, response = QueryResponse.class)
    @ApiImplicitParams({
            // Interpretation filters
            @ApiImplicitParam(name = FamilyInterpretationAnalysis.INCLUDE_LOW_COVERAGE_PARAM, value = "Include low coverage regions", dataType = "boolean", paramType = "query", defaultValue = "false"),
            @ApiImplicitParam(name = FamilyInterpretationAnalysis.MAX_LOW_COVERAGE_PARAM, value = "Max. low coverage", dataType = "integer", paramType = "query", defaultValue =  "" + FamilyInterpretationAnalysis.LOW_COVERAGE_DEFAULT),
    })
    public Response tiering(
            @ApiParam(value = "Study [[user@]project:]study") @QueryParam("study") String studyId,
            @ApiParam(value = "Clinical analysis ID") @QueryParam("clinicalAnalysisId") String clinicalAnalysisId,
            @ApiParam(value = "Comma separated list of disease panel IDs") @QueryParam("panelIds") String panelIds,
            @ApiParam(value = "Penetrance", defaultValue = "COMPLETE") @QueryParam("penetrance") ClinicalProperty.Penetrance penetrance,
            @ApiParam(value = "Save interpretation in Catalog") @QueryParam("save") boolean save) {
        try {
            // Get analysis options from query
            QueryOptions queryOptions = new QueryOptions(uriInfo.getQueryParameters(), true);
            ObjectMap tieringAnalysisOptions = getAnalysisOptions(queryOptions);

            if (penetrance == null) {
                penetrance = ClinicalProperty.Penetrance.COMPLETE;
            }

            List<String> panelList = null;
            if (StringUtils.isNotEmpty(panelIds)) {
                panelList = Arrays.asList(panelIds.split(","));
            }


            Object result;
            if (save) {
                // Queue job
                result = catalogInterpretationManager.queue(studyId, "tiering", clinicalAnalysisId, panelList, tieringAnalysisOptions, sessionId);
            } else {
                // Execute tiering analysis
<<<<<<< HEAD
                TieringInterpretationAnalysis tieringAnalysis = new TieringInterpretationAnalysis(clinicalAnalysisId, studyId, panelList,
                        penetrance, tieringAnalysisOptions, opencgaHome, sessionId);
=======
                TieringAnalysis tieringAnalysis = new TieringAnalysis(clinicalAnalysisId, panelList, studyStr, roleInCancer,
                        actionableVariantsByAssembly.get(assembly), penetrance, tieringAnalysisOptions, opencgaHome.toString(), sessionId);
>>>>>>> 1edd2eb7
                result = tieringAnalysis.execute();
            }

            return createAnalysisOkResponse(result);
        } catch (Exception e) {
            return createErrorResponse(e);
        }
    }

    @GET
    @Path("/interpretation/tools/custom")
    @ApiOperation(value = "Interpretation custom analysis", position = 15, response = QueryResponse.class)
    @ApiImplicitParams({
            @ApiImplicitParam(name = QueryOptions.INCLUDE, value = "Fields included in the response, whole JSON path must be provided", example = "name,attributes", dataType = "string", paramType = "query"),
            @ApiImplicitParam(name = QueryOptions.EXCLUDE, value = "Fields excluded in the response, whole JSON path must be provided", example = "id,status", dataType = "string", paramType = "query"),
            @ApiImplicitParam(name = QueryOptions.LIMIT, value = "Number of results to be returned in the queries", dataType = "integer", paramType = "query"),
            @ApiImplicitParam(name = QueryOptions.SKIP, value = "Number of results to skip in the queries", dataType = "integer", paramType = "query"),
            @ApiImplicitParam(name = QueryOptions.SKIP, value = "Number of results to skip in the queries", dataType = "integer", paramType = "query"),
            @ApiImplicitParam(name = QueryOptions.SORT, value = "Sort the results", dataType = "boolean", paramType = "query"),
            @ApiImplicitParam(name = VariantField.SUMMARY, value = "Fast fetch of main variant parameters", dataType = "boolean", paramType = "query"),

            // Interpretation filters
            @ApiImplicitParam(name = FamilyInterpretationAnalysis.INCLUDE_LOW_COVERAGE_PARAM, value = "Include low coverage regions", dataType = "boolean", paramType = "query", defaultValue = "false"),
            @ApiImplicitParam(name = FamilyInterpretationAnalysis.MAX_LOW_COVERAGE_PARAM, value = "Max. low coverage", dataType = "integer", paramType = "query", defaultValue =  "" + FamilyInterpretationAnalysis.LOW_COVERAGE_DEFAULT),
            @ApiImplicitParam(name = FamilyInterpretationAnalysis.SKIP_DIAGNOSTIC_VARIANTS_PARAM, value = "Skip diagnostic variants", dataType = "boolean", paramType = "query", defaultValue = "false"),
            @ApiImplicitParam(name = FamilyInterpretationAnalysis.SKIP_UNTIERED_VARIANTS_PARAM, value = "Skip variants without tier assigned", dataType = "boolean", paramType = "query", defaultValue = "false"),

            // Variant filters
            @ApiImplicitParam(name = "id", value = ID_DESCR, dataType = "string", paramType = "query"),
            @ApiImplicitParam(name = "region", value = REGION_DESCR, dataType = "string", paramType = "query"),
            @ApiImplicitParam(name = "type", value = TYPE_DESCR, dataType = "string", paramType = "query"),
            @ApiImplicitParam(name = "reference", value = REFERENCE_DESCR, dataType = "string", paramType = "query"),
            @ApiImplicitParam(name = "alternate", value = ALTERNATE_DESCR, dataType = "string", paramType = "query"),

            // Study filters
            @ApiImplicitParam(name = "project", value = VariantCatalogQueryUtils.PROJECT_DESC, dataType = "string", paramType = "query"),
//            @ApiImplicitParam(name = "study", value = STUDY_DESCR, dataType = "string", paramType = "query"),
            @ApiImplicitParam(name = "file", value = FILE_DESCR, dataType = "string", paramType = "query"),
            @ApiImplicitParam(name = "filter", value = FILTER_DESCR, dataType = "string", paramType = "query"),
            @ApiImplicitParam(name = "qual", value = QUAL_DESCR, dataType = "string", paramType = "query"),
            @ApiImplicitParam(name = "info", value = INFO_DESCR, dataType = "string", paramType = "query"),

            @ApiImplicitParam(name = "sample", value = SAMPLE_DESCR, dataType = "string", paramType = "query"),
            @ApiImplicitParam(name = "genotype", value = GENOTYPE_DESCR, dataType = "string", paramType = "query"),
            @ApiImplicitParam(name = "format", value = FORMAT_DESCR, dataType = "string", paramType = "query"),
            @ApiImplicitParam(name = "sampleAnnotation", value = VariantCatalogQueryUtils.SAMPLE_ANNOTATION_DESC, dataType = "string", paramType = "query"),
            @ApiImplicitParam(name = "sampleMetadata", value = SAMPLE_METADATA_DESCR, dataType = "boolean", paramType = "query"),
            @ApiImplicitParam(name = "unknownGenotype", value = UNKNOWN_GENOTYPE_DESCR, dataType = "string", paramType = "query"),
            @ApiImplicitParam(name = "sampleLimit", value = SAMPLE_LIMIT_DESCR, dataType = "integer", paramType = "query"),
            @ApiImplicitParam(name = "sampleSkip", value = SAMPLE_SKIP_DESCR, dataType = "integer", paramType = "query"),

            @ApiImplicitParam(name = "cohort", value = COHORT_DESCR, dataType = "string", paramType = "query"),
            @ApiImplicitParam(name = "cohortStatsRef", value = STATS_REF_DESCR, dataType = "string", paramType = "query"),
            @ApiImplicitParam(name = "cohortStatsAlt", value = STATS_ALT_DESCR, dataType = "string", paramType = "query"),
            @ApiImplicitParam(name = "cohortStatsMaf", value = STATS_MAF_DESCR, dataType = "string", paramType = "query"),
            @ApiImplicitParam(name = "cohortStatsMgf", value = STATS_MGF_DESCR, dataType = "string", paramType = "query"),
            @ApiImplicitParam(name = "missingAlleles", value = MISSING_ALLELES_DESCR, dataType = "string", paramType = "query"),
            @ApiImplicitParam(name = "missingGenotypes", value = MISSING_GENOTYPES_DESCR, dataType = "string", paramType = "query"),

            @ApiImplicitParam(name = "family", value = VariantCatalogQueryUtils.FAMILY_DESC, dataType = "string", paramType = "query"),
            @ApiImplicitParam(name = "familyDisorder", value = VariantCatalogQueryUtils.FAMILY_DISORDER_DESC, dataType = "string", paramType = "query"),
            @ApiImplicitParam(name = "familySegregation", value = VariantCatalogQueryUtils.FAMILY_SEGREGATION_DESCR, dataType = "string", paramType = "query"),
            @ApiImplicitParam(name = "familyMembers", value = VariantCatalogQueryUtils.FAMILY_MEMBERS_DESC, dataType = "string", paramType = "query"),
            @ApiImplicitParam(name = "familyProband", value = VariantCatalogQueryUtils.FAMILY_PROBAND_DESC, dataType = "string", paramType = "query"),

            @ApiImplicitParam(name = "penetrance", value = "Penetrance", dataType = "string", paramType = "query", defaultValue = "COMPLETE"),

            @ApiImplicitParam(name = "includeStudy", value = INCLUDE_STUDY_DESCR, dataType = "string", paramType = "query"),
            @ApiImplicitParam(name = "includeFile", value = INCLUDE_FILE_DESCR, dataType = "string", paramType = "query"),
            @ApiImplicitParam(name = "includeSample", value = INCLUDE_SAMPLE_DESCR, dataType = "string", paramType = "query"),
            @ApiImplicitParam(name = "includeFormat", value = INCLUDE_FORMAT_DESCR, dataType = "string", paramType = "query"),
            @ApiImplicitParam(name = "includeGenotype", value = INCLUDE_GENOTYPE_DESCR, dataType = "string", paramType = "query"),

            // Annotation filters
            @ApiImplicitParam(name = "annotationExists", value = ANNOT_EXISTS_DESCR, dataType = "boolean", paramType = "query"),
            @ApiImplicitParam(name = "gene", value = GENE_DESCR, dataType = "string", paramType = "query"),
            @ApiImplicitParam(name = "ct", value = ANNOT_CONSEQUENCE_TYPE_DESCR, dataType = "string", paramType = "query"),
            @ApiImplicitParam(name = "xref", value = ANNOT_XREF_DESCR, dataType = "string", paramType = "query"),
            @ApiImplicitParam(name = "biotype", value = ANNOT_BIOTYPE_DESCR, dataType = "string", paramType = "query"),
            @ApiImplicitParam(name = "proteinSubstitution", value = ANNOT_PROTEIN_SUBSTITUTION_DESCR, dataType = "string", paramType = "query"),
            @ApiImplicitParam(name = "conservation", value = ANNOT_CONSERVATION_DESCR, dataType = "string", paramType = "query"),
            @ApiImplicitParam(name = "populationFrequencyAlt", value = ANNOT_POPULATION_ALTERNATE_FREQUENCY_DESCR, dataType = "string", paramType = "query"),
            @ApiImplicitParam(name = "populationFrequencyRef", value = ANNOT_POPULATION_REFERENCE_FREQUENCY_DESCR, dataType = "string", paramType = "query"),
            @ApiImplicitParam(name = "populationFrequencyMaf", value = ANNOT_POPULATION_MINOR_ALLELE_FREQUENCY_DESCR, dataType = "string", paramType = "query"),
            @ApiImplicitParam(name = "transcriptFlag", value = ANNOT_TRANSCRIPT_FLAG_DESCR, dataType = "string", paramType = "query"),
            @ApiImplicitParam(name = "geneTraitId", value = ANNOT_GENE_TRAIT_ID_DESCR, dataType = "string", paramType = "query"),
            @ApiImplicitParam(name = "go", value = ANNOT_GO_DESCR, dataType = "string", paramType = "query"),
            @ApiImplicitParam(name = "expression", value = ANNOT_EXPRESSION_DESCR, dataType = "string", paramType = "query"),
            @ApiImplicitParam(name = "proteinKeyword", value = ANNOT_PROTEIN_KEYWORD_DESCR, dataType = "string", paramType = "query"),
            @ApiImplicitParam(name = "drug", value = ANNOT_DRUG_DESCR, dataType = "string", paramType = "query"),
            @ApiImplicitParam(name = "functionalScore", value = ANNOT_FUNCTIONAL_SCORE_DESCR, dataType = "string", paramType = "query"),
            @ApiImplicitParam(name = "clinicalSignificance", value = ANNOT_CLINICAL_SIGNIFICANCE_DESCR, dataType = "string", paramType = "query"),
            @ApiImplicitParam(name = "customAnnotation", value = CUSTOM_ANNOTATION_DESCR, dataType = "string", paramType = "query"),

            @ApiImplicitParam(name = "panel", value = VariantCatalogQueryUtils.PANEL_DESC, dataType = "string", paramType = "query"),

            // WARN: Only available in Solr
            @ApiImplicitParam(name = "trait", value = ANNOT_TRAIT_DESCR, dataType = "string", paramType = "query"),

    })
    public Response customAnalysis(
            @ApiParam(value = "Clinical analysis ID") @QueryParam("clinicalAnalysisId") String clinicalAnalysisId,
            @ApiParam(value = "Study [[user@]project:]study where study and project can be either the id or alias") @QueryParam("study")
                    String studyId) {
        try {
            // Get all query options
            QueryOptions queryOptions = new QueryOptions(uriInfo.getQueryParameters(), true);
            Query query = VariantAnalysisWSService.getVariantQuery(queryOptions);
            ObjectMap customAnalysisOptions = getAnalysisOptions(queryOptions);
            customAnalysisOptions.put(FamilyInterpretationAnalysis.SKIP_UNTIERED_VARIANTS_PARAM, false);

<<<<<<< HEAD
            String dataDir = configuration.getDataDir();
            String opencgaHome = Paths.get(dataDir).getParent().toString();

            // Execute custom analysis
            CustomInterpretationAnalysis customAnalysis = new CustomInterpretationAnalysis(clinicalAnalysisId, studyId, query,
                    customAnalysisOptions, opencgaHome, sessionId);
=======
            // Get assembly from study for actionable variants
            String assembly = InterpretationAnalysisUtils.getAssembly(catalogManager, studyStr, sessionId);

            // Execute custom analysis
            CustomAnalysis customAnalysis = new CustomAnalysis(clinicalAnalysisId, query, studyStr, roleInCancer,
                    actionableVariantsByAssembly.get(assembly), penetrance, customAnalysisOptions, opencgaHome.toString(), sessionId);
>>>>>>> 1edd2eb7
            InterpretationResult interpretationResult = customAnalysis.execute();
            return createAnalysisOkResponse(interpretationResult);
        } catch (Exception e) {
            return createErrorResponse(e);
        }
    }

    @GET
    @Path("/interpretation/tools/cancerTiering")
    @ApiOperation(value = "Cancer Tiering interpretation analysis", position = 14, response = QueryResponse.class)
    @ApiImplicitParams({
            // Interpretation filters
            @ApiImplicitParam(name = FamilyInterpretationAnalysis.INCLUDE_LOW_COVERAGE_PARAM, value = "Include low coverage regions", dataType = "boolean", paramType = "query", defaultValue = "false"),
            @ApiImplicitParam(name = FamilyInterpretationAnalysis.MAX_LOW_COVERAGE_PARAM, value = "Max. low coverage", dataType = "integer", paramType = "query", defaultValue =  "" + FamilyInterpretationAnalysis.LOW_COVERAGE_DEFAULT),
    })
    public Response cancerTiering(
            @ApiParam(value = "Study [[user@]project:]study") @QueryParam("study") String studyId,
            @ApiParam(value = "Clinical analysis ID") @QueryParam("clinicalAnalysisId") String clinicalAnalysisId) { //},
//            @ApiParam(value = "Save interpretation in Catalog") @QueryParam("save") boolean save) {
        try {
            // Get analysis options from query
            QueryOptions queryOptions = new QueryOptions(uriInfo.getQueryParameters(), true);
            ObjectMap options = new ObjectMap();

            String param = FamilyInterpretationAnalysis.INCLUDE_LOW_COVERAGE_PARAM;
            options.put(param, queryOptions.getBoolean(param, false));

            param = FamilyInterpretationAnalysis.MAX_LOW_COVERAGE_PARAM;
            options.put(param, queryOptions.getInt(param, FamilyInterpretationAnalysis.LOW_COVERAGE_DEFAULT));

            String dataDir = configuration.getDataDir();
            String opencgaHome = Paths.get(dataDir).getParent().toString();

            Object result;
//            if (save) {
//                // Queue job
//                result = catalogInterpretationManager.queue(studyId, "cancerTiering", clinicalAnalysisId, panelList, tieringAnalysisOptions, sessionId);
//            } else {

            // Execute cancer tiering analysis
            List<String> variantsIdsToDiscard = null;

            CancerTieringInterpretationAnalysis cancerTieringInterpretationAnalysis = new CancerTieringInterpretationAnalysis(
                    clinicalAnalysisId, studyId, variantsIdsToDiscard, options, opencgaHome, sessionId);

            result = cancerTieringInterpretationAnalysis.execute();
//            }

            return createAnalysisOkResponse(result);
        } catch (Exception e) {
            return createErrorResponse(e);
        }
    }

    @GET
    @Path("/interpretation/secondaryFindings")
    @ApiOperation(value = "Search for secondary findings for a list of samples", position = 14, response = QueryResponse.class)
    public Response secondaryFindings(
            @ApiParam(value = "Sample ID") @QueryParam("sample") String sampleId,
            @ApiParam(value = "Clinical analysis ID, the proband will be used") @QueryParam("clinicalAnalysisId") String clinicalAnalysisId,
            @ApiParam(value = "Study [[user@]project:]study where study and project can be either the id or alias") @QueryParam("study") String studyId) {
        try {
            String dataDir = configuration.getDataDir();
            String opencgaHome = Paths.get(dataDir).getParent().toString();

            List<String> sampleNames = new ArrayList<>();
            if (StringUtils.isNotEmpty(sampleId)) {
                sampleNames.addAll(Arrays.asList(sampleId.split("/")));
            }

            SecondaryFindingsAnalysis secondaryFindingsAnalysis = new SecondaryFindingsAnalysis(sampleId, clinicalAnalysisId, studyId,
                    null, opencgaHome, sessionId);
            List<Variant> variants = secondaryFindingsAnalysis.execute().getResult();

            return createAnalysisOkResponse(variants);
        } catch (Exception e) {
            return createErrorResponse(e);
        }
    }

    private static class ClinicalInterpretationParameters {
        public String id;
        public String description;
        public String clinicalAnalysisId;
        public List<DiseasePanel> panels;
        public Software software;
        public Analyst analyst;
        public List<Software> dependencies;
        public Map<String, Object> filters;
        public String creationDate;
        public List<ReportedVariant> primaryFindings;
        public List<ReportedVariant> secondaryFindings;
        public List<ReportedLowCoverage> reportedLowCoverages;
        public List<Comment> comments;
        public Map<String, Object> attributes;

        public Interpretation  toClinicalInterpretation() {
            return new Interpretation(id, description, clinicalAnalysisId, panels, software, analyst, dependencies, filters, creationDate,
                    primaryFindings, secondaryFindings, reportedLowCoverages, comments, attributes);
        }

        public ObjectMap toInterpretationObjectMap() throws JsonProcessingException {
            return new ObjectMap(getUpdateObjectMapper().writeValueAsString(this.toClinicalInterpretation()));
        }
    }

    private ObjectMap getAnalysisOptions(QueryOptions queryOptions) {
        // Get all query options
        String param;
        ObjectMap analysisOptions = new ObjectMap(queryOptions);

        param = FamilyInterpretationAnalysis.INCLUDE_LOW_COVERAGE_PARAM;
        analysisOptions.put(param, queryOptions.getBoolean(param, false));

        param = FamilyInterpretationAnalysis.MAX_LOW_COVERAGE_PARAM;
        analysisOptions.put(param, queryOptions.getInt(param, FamilyInterpretationAnalysis.LOW_COVERAGE_DEFAULT));

        param = FamilyInterpretationAnalysis.SKIP_DIAGNOSTIC_VARIANTS_PARAM;
        analysisOptions.put(param, queryOptions.getBoolean(param, true));

        param = FamilyInterpretationAnalysis.SKIP_UNTIERED_VARIANTS_PARAM;
        analysisOptions.put(param, queryOptions.getBoolean(param, true));

        return analysisOptions;
    }
<<<<<<< HEAD
=======

    private void loadExternalFiles() throws IOException {
        roleInCancer = InterpretationAnalysisUtils.getRoleInCancer(opencgaHome);
        actionableVariantsByAssembly = InterpretationAnalysisUtils.getActionableVariantsByAssembly(opencgaHome);
    }
>>>>>>> 1edd2eb7
}<|MERGE_RESOLUTION|>--- conflicted
+++ resolved
@@ -2,7 +2,6 @@
 
 import com.fasterxml.jackson.core.JsonProcessingException;
 import io.swagger.annotations.*;
-import org.apache.commons.collections.MapUtils;
 import org.apache.commons.lang3.NotImplementedException;
 import org.apache.commons.lang3.ObjectUtils;
 import org.apache.commons.lang3.StringUtils;
@@ -11,9 +10,8 @@
 import org.opencb.biodata.models.commons.Disorder;
 import org.opencb.biodata.models.commons.Software;
 import org.opencb.biodata.models.variant.Variant;
-import org.opencb.biodata.tools.clinical.TeamReportedVariantCreator;
 import org.opencb.commons.datastore.core.*;
-import org.opencb.opencga.analysis.clinical.*;
+import org.opencb.opencga.analysis.clinical.SecondaryFindingsAnalysis;
 import org.opencb.opencga.analysis.clinical.interpretation.*;
 import org.opencb.opencga.analysis.exceptions.AnalysisException;
 import org.opencb.opencga.catalog.db.api.ClinicalAnalysisDBAdaptor;
@@ -26,9 +24,7 @@
 import org.opencb.opencga.core.models.Interpretation;
 import org.opencb.opencga.core.models.*;
 import org.opencb.opencga.core.models.acls.AclParams;
-import org.opencb.opencga.storage.core.StorageEngineFactory;
 import org.opencb.opencga.storage.core.manager.variant.VariantCatalogQueryUtils;
-import org.opencb.opencga.storage.core.manager.variant.VariantStorageManager;
 import org.opencb.opencga.storage.core.variant.adaptors.VariantField;
 
 import javax.servlet.http.HttpServletRequest;
@@ -36,6 +32,7 @@
 import javax.ws.rs.*;
 import javax.ws.rs.core.*;
 import java.io.IOException;
+import java.nio.file.Paths;
 import java.util.*;
 import java.util.concurrent.atomic.AtomicBoolean;
 import java.util.stream.Collectors;
@@ -764,13 +761,8 @@
                 }
 
                 // Execute TEAM analysis
-<<<<<<< HEAD
                 TeamInterpretationAnalysis teamAnalysis = new TeamInterpretationAnalysis(clinicalAnalysisId, studyStr, panelList, moi,
-                        teamAnalysisOptions, opencgaHome, sessionId);
-=======
-                TeamAnalysis teamAnalysis = new TeamAnalysis(clinicalAnalysisId, panelList, moi, studyStr, roleInCancer,
-                        actionableVariantsByAssembly.get(assembly), teamAnalysisOptions, opencgaHome.toString(), sessionId);
->>>>>>> 1edd2eb7
+                        teamAnalysisOptions, opencgaHome.toString(), sessionId);
                 result = teamAnalysis.execute();
             }
             return createAnalysisOkResponse(result);
@@ -814,13 +806,8 @@
                 result = catalogInterpretationManager.queue(studyId, "tiering", clinicalAnalysisId, panelList, tieringAnalysisOptions, sessionId);
             } else {
                 // Execute tiering analysis
-<<<<<<< HEAD
                 TieringInterpretationAnalysis tieringAnalysis = new TieringInterpretationAnalysis(clinicalAnalysisId, studyId, panelList,
-                        penetrance, tieringAnalysisOptions, opencgaHome, sessionId);
-=======
-                TieringAnalysis tieringAnalysis = new TieringAnalysis(clinicalAnalysisId, panelList, studyStr, roleInCancer,
-                        actionableVariantsByAssembly.get(assembly), penetrance, tieringAnalysisOptions, opencgaHome.toString(), sessionId);
->>>>>>> 1edd2eb7
+                        penetrance, tieringAnalysisOptions, opencgaHome.toString(), sessionId);
                 result = tieringAnalysis.execute();
             }
 
@@ -932,21 +919,9 @@
             ObjectMap customAnalysisOptions = getAnalysisOptions(queryOptions);
             customAnalysisOptions.put(FamilyInterpretationAnalysis.SKIP_UNTIERED_VARIANTS_PARAM, false);
 
-<<<<<<< HEAD
-            String dataDir = configuration.getDataDir();
-            String opencgaHome = Paths.get(dataDir).getParent().toString();
-
             // Execute custom analysis
             CustomInterpretationAnalysis customAnalysis = new CustomInterpretationAnalysis(clinicalAnalysisId, studyId, query,
-                    customAnalysisOptions, opencgaHome, sessionId);
-=======
-            // Get assembly from study for actionable variants
-            String assembly = InterpretationAnalysisUtils.getAssembly(catalogManager, studyStr, sessionId);
-
-            // Execute custom analysis
-            CustomAnalysis customAnalysis = new CustomAnalysis(clinicalAnalysisId, query, studyStr, roleInCancer,
-                    actionableVariantsByAssembly.get(assembly), penetrance, customAnalysisOptions, opencgaHome.toString(), sessionId);
->>>>>>> 1edd2eb7
+                    customAnalysisOptions, opencgaHome.toString(), sessionId);
             InterpretationResult interpretationResult = customAnalysis.execute();
             return createAnalysisOkResponse(interpretationResult);
         } catch (Exception e) {
@@ -1072,12 +1047,4 @@
 
         return analysisOptions;
     }
-<<<<<<< HEAD
-=======
-
-    private void loadExternalFiles() throws IOException {
-        roleInCancer = InterpretationAnalysisUtils.getRoleInCancer(opencgaHome);
-        actionableVariantsByAssembly = InterpretationAnalysisUtils.getActionableVariantsByAssembly(opencgaHome);
-    }
->>>>>>> 1edd2eb7
 }