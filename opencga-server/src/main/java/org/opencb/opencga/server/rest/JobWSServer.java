/*
 * Copyright 2015-2017 OpenCB
 *
 * Licensed under the Apache License, Version 2.0 (the "License");
 * you may not use this file except in compliance with the License.
 * You may obtain a copy of the License at
 *
 *     http://www.apache.org/licenses/LICENSE-2.0
 *
 * Unless required by applicable law or agreed to in writing, software
 * distributed under the License is distributed on an "AS IS" BASIS,
 * WITHOUT WARRANTIES OR CONDITIONS OF ANY KIND, either express or implied.
 * See the License for the specific language governing permissions and
 * limitations under the License.
 */

package org.opencb.opencga.server.rest;

import io.swagger.annotations.*;
import org.apache.commons.lang3.ObjectUtils;
import org.apache.commons.lang3.StringUtils;
import org.opencb.commons.datastore.core.DataResult;
import org.opencb.commons.datastore.core.Query;
import org.opencb.commons.datastore.core.QueryOptions;
import org.opencb.opencga.catalog.db.api.JobDBAdaptor;
import org.opencb.opencga.catalog.exceptions.CatalogException;
import org.opencb.opencga.catalog.managers.JobManager;
import org.opencb.opencga.core.analysis.result.AnalysisResult;
import org.opencb.opencga.core.exception.VersionException;
import org.opencb.opencga.core.models.File;
import org.opencb.opencga.core.models.Job;
import org.opencb.opencga.core.models.acls.AclParams;
import org.opencb.opencga.core.models.common.Enums;

import javax.servlet.http.HttpServletRequest;
import javax.ws.rs.*;
import javax.ws.rs.core.*;
import java.io.IOException;
import java.util.Arrays;
import java.util.Collections;
import java.util.List;
import java.util.Map;
import java.util.stream.Collectors;

@Path("/{apiVersion}/jobs")
@Produces(MediaType.APPLICATION_JSON)
@Api(value = "Jobs", position = 5, description = "Methods for working with 'jobs' endpoint")
public class JobWSServer extends OpenCGAWSServer {

    private JobManager jobManager;

    public JobWSServer(@Context UriInfo uriInfo, @Context HttpServletRequest httpServletRequest, @Context HttpHeaders httpHeaders)
            throws IOException, VersionException {
        super(uriInfo, httpServletRequest, httpHeaders);
        jobManager = catalogManager.getJobManager();
    }


    public static class InputJob {

        public InputJob() {
        }

<<<<<<< HEAD
        public InputJob(String id, String name, String description, String commandLine, Map<String, String> params, Enums.ExecutionStatus status) {
=======
        public InputJob(String id, String name, String description, String commandLine, Map<String, Object> params, Job.JobStatus status) {
>>>>>>> 7bc5d185
            this.id = id;
            this.name = name;
            this.description = description;
            this.commandLine = commandLine;
            this.params = params;
            this.status = status;
        }

        private String id;
        private String name;
        private String description;

        private Enums.Priority priority;

        private String commandLine;

        private Map<String, Object> params;

        private String creationDate;
        private Enums.ExecutionStatus status;

        private TinyFile outDir;
        private List<TinyFile> input;    // input files to this job
        private List<TinyFile> output;   // output files of this job
        private List<String> tags;

        private AnalysisResult result;

        private TinyFile log;
        private TinyFile errorLog;

        private Map<String, Object> attributes;

        public String getId() {
            return id;
        }

        public String getName() {
            return name;
        }

        public String getDescription() {
            return description;
        }

        public String getCommandLine() {
            return commandLine;
        }

        public Map<String, Object> getParams() {
            return params;
        }

        public String getCreationDate() {
            return creationDate;
        }

        public Enums.ExecutionStatus getStatus() {
            return status;
        }

        public TinyFile getOutDir() {
            return outDir;
        }

        public List<TinyFile> getInput() {
            return input != null ? input : Collections.emptyList();
        }

        public List<TinyFile> getOutput() {
            return output != null ? output : Collections.emptyList();
        }

        public List<String> getTags() {
            return tags;
        }

        public AnalysisResult getResult() {
            return result;
        }

        public TinyFile getLog() {
            return log;
        }

        public TinyFile getErrorLog() {
            return errorLog;
        }

        public Map<String, Object> getAttributes() {
            return attributes;
        }

        public Job toJob() {
            return new Job(id, null, name, description, null, commandLine, params, creationDate, null, priority, status,
                    outDir != null ? outDir.toFile() : null,
                    getInput().stream().map(TinyFile::toFile).collect(Collectors.toList()),
                    getOutput().stream().map(TinyFile::toFile).collect(Collectors.toList()), tags, result,
                    log != null ? log.toFile() : null, errorLog != null ? errorLog.toFile() : null, 1, attributes);
        }

    }

    public class TinyFile {
        private String path;

        public TinyFile() {
        }

        public String getPath() {
            return path;
        }

        public File toFile() {
            return new File().setPath(path);
        }

    }

    // TODO: Change the name for register. We are not "creating" a job, meaning that it will be put into execution, we are just registering
    // TODO: it, so it would be necessary changing the path name "create" per "register"
    @POST
    @Path("/create")
    @Consumes(MediaType.APPLICATION_JSON)
    @ApiOperation(value = "Register an executed job with POST method",
            notes = "Registers a job that has been previously run outside catalog into catalog. <br>"
                    + "Required values: [name, toolName, commandLine, outDirId]", response = Job.class)
    public Response createJobPOST(
            @ApiParam(value = "DEPRECATED: studyId", hidden = true) @QueryParam("studyId") String studyIdStr,
            @ApiParam(value = "Study [[user@]project:]study where study and project can be either the id or alias")
            @QueryParam("study") String studyStr,
            @ApiParam(value = "job", required = true) InputJob inputJob) {
        try {
            if (StringUtils.isNotEmpty(studyIdStr)) {
                studyStr = studyIdStr;
            }

            DataResult<Job> result = catalogManager.getJobManager().create(studyStr, inputJob.toJob(), queryOptions, token);
            return createOkResponse(result);
        } catch (Exception e) {
            return createErrorResponse(e);
        }
    }

    @POST
    @Path("/execute")
    @ApiOperation(value = "Execute an analysis using an internal or external tool", response = Job.class)
    public Response execute(
            @ApiParam(value = "Study [[user@]project:]study") @QueryParam("study")String studyStr,
            @ApiParam(value = "Analysis id") @QueryParam("analysisId")String analysisId,
            @ApiParam(value = "Json containing the execution parameters", required = true) JobExecutionParams params) {
        try {
            // TODO: Depending on the analysis id, we will need to obtain the command/subcommand to generate the command line

            DataResult<Job> queryResult = catalogManager.getJobManager().submit(studyStr, "", "",  Enums.Priority.MEDIUM, params.params,
                    token);
            return createOkResponse(queryResult);
        } catch(Exception e) {
            return createErrorResponse(e);
        }
    }

    @GET
    @Path("/{jobIds}/info")
    @ApiOperation(value = "Get job information", position = 2, response = Job[].class)
    @ApiImplicitParams({
            @ApiImplicitParam(name = "include", value = "Fields included in the response, whole JSON path must be provided",
                    example = "name,attributes", dataType = "string", paramType = "query"),
            @ApiImplicitParam(name = "exclude", value = "Fields excluded in the response, whole JSON path must be provided",
                    example = "id,status", dataType = "string", paramType = "query"),
    })
    public Response info(
            @ApiParam(value = "Comma separated list of job ids or names up to a maximum of 100", required = true)
            @PathParam("jobIds") String jobIds,
            @ApiParam(value = "Study [[user@]project:]study where study and project can be either the id or alias")
                @QueryParam("study") String studyStr,
            @ApiParam(value = "Boolean to retrieve deleted jobs", defaultValue = "false") @QueryParam("deleted") boolean deleted) {
        try {
            List<String> idList = getIdList(jobIds);
            return createOkResponse(catalogManager.getJobManager().get(studyStr, idList, new Query("deleted", deleted), queryOptions,
                    true, token));
        } catch (Exception e) {
            return createErrorResponse(e);
        }
    }

    @GET
    @Path("/search")
    @ApiOperation(value = "Job search method", position = 12, response = Job[].class)
    @ApiImplicitParams({
            @ApiImplicitParam(name = "include", value = "Fields included in the response, whole JSON path must be provided", example = "name,attributes", dataType = "string", paramType = "query"),
            @ApiImplicitParam(name = "exclude", value = "Fields excluded in the response, whole JSON path must be provided", example = "id,status", dataType = "string", paramType = "query"),
            @ApiImplicitParam(name = "limit", value = "Number of results to be returned in the queries", dataType = "integer", paramType = "query"),
            @ApiImplicitParam(name = "skip", value = "Number of results to skip in the queries", dataType = "integer", paramType = "query"),
            @ApiImplicitParam(name = "count", value = "Total number of results", defaultValue = "false", dataType = "boolean", paramType = "query")
    })
    public Response search(
            @ApiParam(value = "DEPRECATED: studyId", hidden = true) @QueryParam("studyId") String studyId,
            @ApiParam(value = "Study [[user@]project:]study where study and project can be either the id or alias")
            @QueryParam("study") String studyStr,
            @ApiParam(value = "name", required = false) @DefaultValue("") @QueryParam("name") String name,
            @ApiParam(value = "tool name", required = false) @DefaultValue("") @QueryParam("toolName") String tool,
            @ApiParam(value = "status", required = false) @DefaultValue("") @QueryParam("status") String status,
            @ApiParam(value = "Boolean to retrieve deleted jobs", defaultValue = "false") @QueryParam("deleted") boolean deleted,
            @ApiParam(value = "Creation date (Format: yyyyMMddHHmmss. Examples: >2018, 2017-2018, <201805...)")
            @QueryParam("creationDate") String creationDate,
            @ApiParam(value = "Modification date (Format: yyyyMMddHHmmss. Examples: >2018, 2017-2018, <201805...)")
            @QueryParam("modificationDate") String modificationDate,
            @ApiParam(value = "ownerId", required = false) @DefaultValue("") @QueryParam("ownerId") String ownerId,
            @ApiParam(value = "date", required = false) @DefaultValue("") @QueryParam("date") String date,
            @ApiParam(value = "Comma separated list of input file ids", required = false) @DefaultValue("") @QueryParam("inputFiles") String inputFiles,
            @ApiParam(value = "Comma separated list of output file ids", required = false) @DefaultValue("")
            @QueryParam("outputFiles") String outputFiles,
            @ApiParam(value = "Release value") @QueryParam("release") String release,
            @ApiParam(value = "Skip count", defaultValue = "false") @QueryParam("skipCount") boolean skipCount) {
        try {
            queryOptions.put(QueryOptions.SKIP_COUNT, skipCount);
            query.remove("study");

            if (StringUtils.isNotEmpty(studyId)) {
                studyStr = studyId;
            }

            // TODO this must be changed: only one queryOptions need to be passed
            if (query.containsKey(JobDBAdaptor.QueryParams.NAME.key())
                    && (query.get(JobDBAdaptor.QueryParams.NAME.key()) == null
                    || query.getString(JobDBAdaptor.QueryParams.NAME.key()).isEmpty())) {
                query.remove(JobDBAdaptor.QueryParams.NAME.key());
                logger.debug("Name attribute empty, it's been removed");
            }
            DataResult<Job> result;
            if (count) {
                result = catalogManager.getJobManager().count(studyStr, query, token);
            } else {
                result = catalogManager.getJobManager().search(studyStr, query, queryOptions, token);
            }
            return createOkResponse(result);
        } catch (Exception e) {
            return createErrorResponse(e);
        }
    }

    @GET
    @Path("/{jobId}/visit")
    @ApiOperation(value = "Increment job visits", position = 3)
    public Response visit(
            @ApiParam(value = "Study [[user@]project:]study where study and project can be either the id or alias")
            @QueryParam("study") String studyStr,
            @ApiParam(value = "jobId", required = true) @PathParam("jobId") String jobId) {
        try {
            return createOkResponse(catalogManager.getJobManager().visit(studyStr, jobId, token));
        } catch (CatalogException e) {
            return createErrorResponse(e);
        }
    }

    @DELETE
    @Path("/{jobs}/delete")
    @ApiOperation(value = "Delete existing jobs")
    public Response delete(
            @ApiParam(value = "Study [[user@]project:]study where study and project can be either the id or alias")
                @QueryParam("study") String studyStr,
            @ApiParam(value = "Comma separated list of job ids") @PathParam("jobs") String jobs) {
        try {
            return createOkResponse(jobManager.delete(studyStr, getIdList(jobs), queryOptions, true, token));
        } catch (Exception e) {
            return createErrorResponse(e);
        }
    }

    @DELETE
    @Path("/delete")
    @ApiOperation(value = "Delete existing jobs")
    public Response delete(
            @ApiParam(value = "Study [[user@]project:]study where study and project can be either the id or alias")
            @QueryParam("study") String studyStr,
            @ApiParam(value = "id") @DefaultValue("") @QueryParam("id") String id,
            @ApiParam(value = "name") @QueryParam("name") String name,
            @ApiParam(value = "tool name") @QueryParam("toolName") String tool,
            @ApiParam(value = "status") @QueryParam("status") String status,
            @ApiParam(value = "ownerId") @QueryParam("ownerId") String ownerId,
            @ApiParam(value = "date") @QueryParam("date") String date,
            @ApiParam(value = "Comma separated list of input file ids") @QueryParam("inputFiles") String inputFiles,
            @ApiParam(value = "Comma separated list of output file ids") @QueryParam("outputFiles") String outputFiles,
            @ApiParam(value = "Release value") @QueryParam("release") String release) {
        try {
            query.remove("study");
            return createOkResponse(jobManager.delete(studyStr, query, queryOptions, true, token));
        } catch (Exception e) {
            return createErrorResponse(e);
        }
    }

    @GET
    @Path("/groupBy")
    @ApiOperation(value = "Group jobs by several fields", position = 10, hidden = true,
            notes = "Only group by categorical variables. Grouping by continuous variables might cause unexpected behaviour")
    @ApiImplicitParams({
            @ApiImplicitParam(name = "count", value = "Count the number of elements matching the group", dataType = "boolean",
                    paramType = "query"),
            @ApiImplicitParam(name = "limit", value = "Maximum number of documents (groups) to be returned", dataType = "integer",
                    paramType = "query", defaultValue = "50")
    })
    public Response groupBy(@ApiParam(value = "Comma separated list of fields by which to group by.", required = true) @DefaultValue("")
                            @QueryParam("fields") String fields,
                            @ApiParam(value = "DEPRECATED: studyId", hidden = true) @DefaultValue("") @QueryParam("studyId") String studyId,
                            @ApiParam(value = "Study [[user@]project:]study where study and project can be either the id or alias")
                            @QueryParam("study") String studyStr,
                            @ApiParam(value = "name", required = false) @DefaultValue("") @QueryParam("name") String name,
                            @ApiParam(value = "path", required = false) @DefaultValue("") @QueryParam("path") String path,
                            @ApiParam(value = "status", required = false) @DefaultValue("") @QueryParam("status") File.FileStatus status,
                            @ApiParam(value = "ownerId", required = false) @DefaultValue("") @QueryParam("ownerId") String ownerId,
                            @ApiParam(value = "creationDate", required = false) @DefaultValue("")
                            @QueryParam("creationDate") String creationDate) {
        try {
            query.remove("study");
            query.remove("fields");

            if (StringUtils.isEmpty(fields)) {
                throw new CatalogException("Empty fields parameter.");
            }
            DataResult result = catalogManager.getJobManager().groupBy(studyStr, query, Arrays.asList(fields.split(",")), queryOptions,
                    token);
            return createOkResponse(result);
        } catch (Exception e) {
            return createErrorResponse(e);
        }
    }

    @GET
    @Path("/{jobIds}/acl")
    @ApiOperation(value = "Return the acl of the job. If member is provided, it will only return the acl for the member.", position = 18)
    public Response getAcls(@ApiParam(value = "Comma separated list of job ids up to a maximum of 100", required = true) @PathParam("jobIds") String jobIdsStr,
                            @ApiParam(value = "User or group id") @QueryParam("member") String member,
                            @ApiParam(value = "Boolean to retrieve all possible entries that are queried for, false to raise an "
                                    + "exception whenever one of the entries looked for cannot be shown for whichever reason",
                                    defaultValue = "false") @QueryParam("silent") boolean silent) {
        try {
            List<String> idList = getIdList(jobIdsStr);
            return createOkResponse(jobManager.getAcls(null, idList, member, silent, token));
        } catch (Exception e) {
            return createErrorResponse(e);
        }
    }

    @POST
    @Path("/{jobId}/acl/{memberId}/update")
    @ApiOperation(value = "Update the set of permissions granted for the member [DEPRECATED]", position = 21, hidden = true,
            notes = "DEPRECATED: The usage of this webservice is discouraged. A different entrypoint /acl/{members}/update has been added "
                    + "to also support changing permissions using queries.")
    public Response updateAclPOST(
            @ApiParam(value = "jobId", required = true) @PathParam("jobId") String jobIdStr,
            @ApiParam(value = "Member id", required = true) @PathParam("memberId") String memberId,
            @ApiParam(value = "JSON containing one of the keys 'add', 'set' or 'remove'", required = true) StudyWSServer.MemberAclUpdateOld params) {
        try {
            AclParams aclParams = getAclParams(params.add, params.remove, params.set);
            List<String> idList = getIdList(jobIdStr);
            return createOkResponse(jobManager.updateAcl(null, idList, memberId, aclParams, token));
        } catch (Exception e) {
            return createErrorResponse(e);
        }
    }

    public static class JobAcl extends AclParams {
        public String job;
    }

    @POST
    @Path("/acl/{members}/update")
    @ApiOperation(value = "Update the set of permissions granted for the member", position = 21)
    public Response updateAcl(
            @ApiParam(value = "Comma separated list of user or group ids", required = true) @PathParam("members") String memberId,
            @ApiParam(value = "JSON containing the parameters to add ACLs", required = true) JobAcl params) {
        try {
            ObjectUtils.defaultIfNull(params, new JobAcl());
            AclParams aclParams = new AclParams(params.getPermissions(), params.getAction());
            List<String> idList = getIdList(params.job, false);
            return createOkResponse(jobManager.updateAcl(null, idList, memberId, aclParams, token));
        } catch (Exception e) {
            return createErrorResponse(e);
        }
    }

    public class JobExecutionParams {
        private String id;
        private String name;
        private String description;

        private Map<String, Object> params;

        public JobExecutionParams() {
        }

        public String getId() {
            return id;
        }

        public JobExecutionParams setId(String id) {
            this.id = id;
            return this;
        }

        public String getName() {
            return name;
        }

        public JobExecutionParams setName(String name) {
            this.name = name;
            return this;
        }

        public String getDescription() {
            return description;
        }

        public JobExecutionParams setDescription(String description) {
            this.description = description;
            return this;
        }

        public Map<String, Object> getParams() {
            return params;
        }

        public JobExecutionParams setParams(Map<String, Object> params) {
            this.params = params;
            return this;
        }
    }

}<|MERGE_RESOLUTION|>--- conflicted
+++ resolved
@@ -61,11 +61,7 @@
         public InputJob() {
         }
 
-<<<<<<< HEAD
-        public InputJob(String id, String name, String description, String commandLine, Map<String, String> params, Enums.ExecutionStatus status) {
-=======
-        public InputJob(String id, String name, String description, String commandLine, Map<String, Object> params, Job.JobStatus status) {
->>>>>>> 7bc5d185
+        public InputJob(String id, String name, String description, String commandLine, Map<String, Object> params, Enums.ExecutionStatus status) {
             this.id = id;
             this.name = name;
             this.description = description;
