/*
 * Copyright 2015-2020 OpenCB
 *
 * Licensed under the Apache License, Version 2.0 (the "License");
 * you may not use this file except in compliance with the License.
 * You may obtain a copy of the License at
 *
 *     http://www.apache.org/licenses/LICENSE-2.0
 *
 * Unless required by applicable law or agreed to in writing, software
 * distributed under the License is distributed on an "AS IS" BASIS,
 * WITHOUT WARRANTIES OR CONDITIONS OF ANY KIND, either express or implied.
 * See the License for the specific language governing permissions and
 * limitations under the License.
 */

package org.opencb.opencga.server.generator.writers;

import org.apache.commons.lang3.StringUtils;
import org.opencb.opencga.server.generator.config.CategoryConfig;
import org.opencb.opencga.server.generator.config.CommandLineConfiguration;
import org.opencb.opencga.server.generator.models.RestApi;
import org.opencb.opencga.server.generator.models.RestCategory;
import org.opencb.opencga.server.generator.models.RestEndpoint;
import org.opencb.opencga.server.generator.models.RestParameter;
import org.opencb.opencga.server.generator.utils.CommandLineUtils;

import java.io.File;
import java.io.FileOutputStream;
import java.io.IOException;
import java.util.Arrays;
import java.util.HashMap;
import java.util.Map;

public abstract class ParentClientRestApiWriter {

    protected Map<String, String> validTypes;
    protected RestApi restApi;
    protected CommandLineConfiguration config;
    protected Map<String, RestCategory> availableCategories = new HashMap<>();
    protected Map<String, CategoryConfig> availableCategoryConfigs = new HashMap<>();
    protected Map<String, String> invalidNames = new HashMap<>();

    public ParentClientRestApiWriter(RestApi restApi, CommandLineConfiguration config) {
        this.restApi = restApi;
        this.config = config;
        init();
    }

    protected static String reverseCommandName(String commandName) {
        if (commandName.contains("-")) {
            String[] phrase = commandName.split("-");
            if (phrase.length == 2) {
                commandName = getKebabCase(phrase[1]) + "-" + getKebabCase(phrase[0]);
            } else if (phrase.length == 3) {
                commandName = getKebabCase(phrase[1]) + "-" + getKebabCase(phrase[2]) + "-" + getKebabCase(phrase[0]);
            }
        }
        return commandName.toLowerCase();
    }

    public static String getCommandName(RestCategory restCategory, RestEndpoint restEndpoint) {
        return getMethodName(restCategory, restEndpoint).replaceAll("_", "-");
    }

    protected static String getMethodName(RestCategory restCategory, RestEndpoint restEndpoint) {

        String methodName = "";
        String subpath = restEndpoint.getPath().replace(restCategory.getPath() + "/", "");
        return getMethodName(subpath);
    }

    protected static String getMethodName(String subpath) {
        String methodName = "";
        // String subpath = restEndpoint.getPath().replace(restCategory.getPath() + "/", "");
        String[] items = subpath.split("/");
        if (items.length == 1) {
            methodName = items[0];
        } else if (items.length == 2) {
            if (notAny(items)) {
                methodName = items[1] + "_" + items[0];
            } else if (items[0].contains("}") && (!items[1].contains("}"))) {
                methodName = items[1];
            }
        } else if (items.length == 3) {
            if (notAny(items)) {
                methodName = items[2] + "_" + items[0] + "_" + items[1];
            } else if (items[0].contains("}") && (!items[1].contains("}")) && (!items[2].contains("}"))) {
                methodName = items[2] + "_" + items[1];
            } else if (items[1].contains("}") && (!items[0].contains("}")) && (!items[2].contains("}"))) {
                methodName = items[2] + "_" + items[0];
            }
        } else if (items.length == 4) {
            if (notAny(items)) {
                methodName = items[0] + "_" + items[1] + "_" + items[2] + "_" + items[3];
//                 methodName = items[3] + "_" + items[1] + "_" + items[2];
            } else if (items[0].contains("}") && items[2].contains("}") && (!items[1].contains("}")) && (!items[3].contains("}"))) {
                methodName = items[3] + "_" + items[1];
            }
        } else if (items.length == 5) {
            if (items[0].contains("}") && items[2].contains("}") && (!items[1].contains("}")) && (!items[3].contains("}"))
                    && (!items[4].contains("}"))) {
                //methodName = items[4] + "_" + items[3];
                methodName = items[4] + "_" + items[1] + "_" + items[3];
            } else if (!subpath.contains("{") && !subpath.contains("}")) {
                methodName = items[4] + "_" + items[0] + "_" + items[1] + "_" + items[2] + "_" + items[3];
            }
        }

        return methodName;
    }

    private static boolean notAny(String[] items) {
        for (String item : items) {
            if (item.contains("{")) {
                return false;
            }
        }
        return true;
    }

    protected static String getAsCamelCase(String s) {
        if (s.contains("-")) {
            s = s.replaceAll("-", "_");
        }
        if (s.contains(" ")) {
            s = s.replaceAll(" ", "_");
        }
        return getAsCamelCase(s, "_");
    }

    protected static String getKebabCase(String camelStr) {
        String ret = camelStr.replaceAll("([A-Z]+)([A-Z][a-z])", "$1-$2").replaceAll("([a-z])([A-Z])", "$1-$2");
        return ret.toLowerCase();
    }

    protected static String getAsCamelCase(String s, String separator) {
        String[] words = s.split(separator);
        StringBuilder builder = new StringBuilder();
        for (int i = 0; i < words.length; i++) {
            String word = words[i].trim();
            if (i == 0) {
                word = word.isEmpty() ? word : Character.toLowerCase(word.charAt(0)) + word.substring(1);
            } else {
                word = word.isEmpty() ? word : Character.toUpperCase(word.charAt(0)) + word.substring(1);
            }
            builder.append(word);
        }
        return builder.toString();
    }

    protected boolean isReferenceParam(String type) {
        return Arrays.asList("java.util.List<org.opencb.opencga.core.models.panel.PanelReferenceParam>").contains(type);
    }

    protected abstract String getClassImports(String key);

    protected abstract String getClassHeader(String key);

    protected abstract String getClassMethods(String key);

    protected abstract String getClassFileName(String key);

    public void write() {
        for (String key : availableCategories.keySet()) {
            StringBuffer sb = new StringBuffer();
            sb.append(getClassImports(key));
            sb.append(getClassHeader(key));
            sb.append(getClassMethods(key));
            sb.append("}");

            File file = new File(getClassFileName(key));
            try {
                writeToFile(file, sb);
            } catch (IOException e) {
                e.printStackTrace();
            }
        }
    }

    public String getCategoryCommandName(RestCategory restCategory, CategoryConfig categoryConfig) {
        if (!StringUtils.isEmpty(categoryConfig.getCommandName())) {
            return categoryConfig.getCommandName();
        }
        return restCategory.getPath().substring(restCategory.getPath().lastIndexOf("/") + 1);
    }

    protected void writeToFile(File file, StringBuffer sb) throws IOException {
        String str = sb.toString();
        FileOutputStream outputStream = new FileOutputStream(file.getAbsolutePath());
        byte[] strToBytes = str.getBytes();
        outputStream.write(strToBytes);
        outputStream.close();
    }

    private void init() {
        for (CategoryConfig categoryConfig : config.getApiConfig().getCategoryConfigList()) {
            for (RestCategory restCategory : restApi.getCategories()) {
                if (!categoryConfig.isIgnore() && categoryConfig.getName().equals(getIdCategory(restCategory))) {
                    availableCategories.put(getIdCategory(restCategory), restCategory);
                    availableCategoryConfigs.put(getIdCategory(restCategory), categoryConfig);
                }
            }
        }

        invalidNames = new HashMap<>();
        invalidNames.put("default", "default_values");

        validTypes = new HashMap<>();
        validTypes.put("String", "String");
        validTypes.put("Map", "Map<String, ?>");
        validTypes.put("string", "String");
        validTypes.put("object", "Object");
        validTypes.put("Object", "Object");
        validTypes.put("integer", "Integer");
        validTypes.put("int", "Integer");
        validTypes.put("float", "Float");
        validTypes.put("Float", "Float");
        validTypes.put("double", "Double");
        validTypes.put("Double", "Double");
        validTypes.put("map", "ObjectMap");
        validTypes.put("boolean", "boolean");
        validTypes.put("Boolean", "Boolean");
        validTypes.put("enum", "String");
        validTypes.put("long", "Long");
        validTypes.put("Long", "Long");
        validTypes.put("ObjectMap", "Map<String, ?>");
        validTypes.put("Query", "Map<String, Object>");
        validTypes.put("java.lang.String", "String");
        validTypes.put("java.lang.Boolean", "Boolean");
        validTypes.put("java.lang.Integer", "Integer");
        validTypes.put("java.lang.Long", "Integer");
        validTypes.put("java.lang.Short", "Integer");
        validTypes.put("java.lang.Double", "Double");
        validTypes.put("java.lang.Float", "Float");
        validTypes.put("List", "String");
        validTypes.put("java.util.List", "String");
    }

    public String getValidValue(RestParameter parameter) {
        String type = parameter.getType();
        if (type.equals("Map")) {
            return parameter.getGenericType();
        }
        if (StringUtils.containsIgnoreCase(type, "boolean")) {
            if (StringUtils.containsIgnoreCase(parameter.getTypeClass(), "java.lang")) {
                return "Boolean";
            } else {
                return "boolean";
            }
        }
        return validTypes.getOrDefault(type, type);
    }

    public String getIdCategory(RestCategory cat) {
        String res = getCleanPath(cat.getPath());
        return getAsCamelCase(res, "_");
    }

    public String getAsVariableName(String path) {
        return CommandLineUtils.getAsVariableName(path);
    }

    public String getAsClassName(String name) {
        return (Character.toUpperCase(name.charAt(0)) + name.substring(1)).replace(" ", "").replace("-", "");
    }

    public String getPathAsClassName(String path) {

        String res = getCleanPath(path);
        res = getAsCamelCase(res, "_");
        return (Character.toUpperCase(res.charAt(0)) + res.substring(1));
    }

    private String getCleanPath(String path) {
        return path.replace("/{apiVersion}/", "").replace("/", "_");
    }

<<<<<<< HEAD
=======
    public static String getCommandName(RestCategory restCategory, RestEndpoint restEndpoint) {
        return getMethodName(restCategory, restEndpoint).replaceAll("_", "-");
    }

    protected static String getMethodName(RestCategory restCategory, RestEndpoint restEndpoint) {

        String methodName = "";
        String subpath = restEndpoint.getPath().replace(restCategory.getPath() + "/", "");
        return getMethodName(subpath);
    }

    protected static String getMethodName(String subpath) {
        String methodName = "";
        // String subpath = restEndpoint.getPath().replace(restCategory.getPath() + "/", "");
        String[] items = subpath.split("/");
        if (items.length == 1) {
            methodName = items[0];
        } else if (items.length == 2) {
            if (notAny(items)) {
                methodName = items[1] + "_" + items[0];
            } else if (items[0].contains("}") && (!items[1].contains("}"))) {
                methodName = items[1];
            }
        } else if (items.length == 3) {
            if (notAny(items)) {
                methodName = items[2] + "_" + items[0] + "_" + items[1];
            } else if (items[0].contains("}") && (!items[1].contains("}")) && (!items[2].contains("}"))) {
                methodName = items[2] + "_" + items[1];
            } else if (items[1].contains("}") && (!items[0].contains("}")) && (!items[2].contains("}"))) {
                methodName = items[2] + "_" + items[0];
            }
        } else if (items.length == 4) {
            if (notAny(items)) {
                methodName = items[0] + "_" + items[1] + "_" + items[2] + "_" + items[3];
//                 methodName = items[3] + "_" + items[1] + "_" + items[2];
            } else if (items[0].contains("}") && items[2].contains("}") && (!items[1].contains("}")) && (!items[3].contains("}"))) {
                methodName = items[3] + "_" + items[1];
            }
        } else if (items.length == 5) {
            if (items[0].contains("}") && items[2].contains("}") && (!items[1].contains("}")) && (!items[3].contains("}"))
                    && (!items[4].contains("}"))) {
                //methodName = items[4] + "_" + items[3];
                methodName = items[4] + "_" + items[1] + "_" + items[3];
            } else if (!subpath.contains("{") && !subpath.contains("}")) {
                methodName = items[4] + "_" + items[0] + "_" + items[1] + "_" + items[2] + "_" + items[3];
            }
        }

        return methodName;
    }

    private static boolean notAny(String[] items) {
        for (String item : items) {
            if (item.contains("{")) {
                return false;
            }
        }
        return true;
    }

    protected static String getAsCamelCase(String s) {
        if (s.contains("-")) {
            s = s.replaceAll("-", "_");
        }
        if (s.contains(" ")) {
            s = s.replaceAll(" ", "_");
        }
        return getAsCamelCase(s, "_");
    }

    protected static String getKebabCase(String camelStr) {
        String ret = camelStr.replaceAll("([A-Z]+)([A-Z][a-z])", "$1-$2").replaceAll("([a-z])([A-Z])", "$1-$2");
        return ret.toLowerCase();
    }

    protected static String getAsCamelCase(String s, String separator) {
        String[] words = s.split(separator);
        StringBuilder builder = new StringBuilder();
        for (int i = 0; i < words.length; i++) {
            String word = words[i].trim();
            if (i == 0) {
                word = word.isEmpty() ? word : Character.toLowerCase(word.charAt(0)) + word.substring(1);
            } else {
                word = word.isEmpty() ? word : Character.toUpperCase(word.charAt(0)) + word.substring(1);
            }
            builder.append(word);
        }
        return builder.toString();
    }

>>>>>>> e59c6af9
    public Map<String, RestCategory> getAvailableCategories() {
        return availableCategories;
    }

    public ParentClientRestApiWriter setAvailableCategories(Map<String, RestCategory> availableCategories) {
        this.availableCategories = availableCategories;
        return this;
    }

    public Map<String, CategoryConfig> getAvailableCategoryConfigs() {
        return availableCategoryConfigs;
    }

    public ParentClientRestApiWriter setAvailableCategoryConfigs(Map<String, CategoryConfig> availableCategoryConfigs) {
        this.availableCategoryConfigs = availableCategoryConfigs;
        return this;
    }
}<|MERGE_RESOLUTION|>--- conflicted
+++ resolved
@@ -57,17 +57,6 @@
             }
         }
         return commandName.toLowerCase();
-    }
-
-    public static String getCommandName(RestCategory restCategory, RestEndpoint restEndpoint) {
-        return getMethodName(restCategory, restEndpoint).replaceAll("_", "-");
-    }
-
-    protected static String getMethodName(RestCategory restCategory, RestEndpoint restEndpoint) {
-
-        String methodName = "";
-        String subpath = restEndpoint.getPath().replace(restCategory.getPath() + "/", "");
-        return getMethodName(subpath);
     }
 
     protected static String getMethodName(String subpath) {
@@ -276,8 +265,7 @@
         return path.replace("/{apiVersion}/", "").replace("/", "_");
     }
 
-<<<<<<< HEAD
-=======
+
     public static String getCommandName(RestCategory restCategory, RestEndpoint restEndpoint) {
         return getMethodName(restCategory, restEndpoint).replaceAll("_", "-");
     }
@@ -289,86 +277,6 @@
         return getMethodName(subpath);
     }
 
-    protected static String getMethodName(String subpath) {
-        String methodName = "";
-        // String subpath = restEndpoint.getPath().replace(restCategory.getPath() + "/", "");
-        String[] items = subpath.split("/");
-        if (items.length == 1) {
-            methodName = items[0];
-        } else if (items.length == 2) {
-            if (notAny(items)) {
-                methodName = items[1] + "_" + items[0];
-            } else if (items[0].contains("}") && (!items[1].contains("}"))) {
-                methodName = items[1];
-            }
-        } else if (items.length == 3) {
-            if (notAny(items)) {
-                methodName = items[2] + "_" + items[0] + "_" + items[1];
-            } else if (items[0].contains("}") && (!items[1].contains("}")) && (!items[2].contains("}"))) {
-                methodName = items[2] + "_" + items[1];
-            } else if (items[1].contains("}") && (!items[0].contains("}")) && (!items[2].contains("}"))) {
-                methodName = items[2] + "_" + items[0];
-            }
-        } else if (items.length == 4) {
-            if (notAny(items)) {
-                methodName = items[0] + "_" + items[1] + "_" + items[2] + "_" + items[3];
-//                 methodName = items[3] + "_" + items[1] + "_" + items[2];
-            } else if (items[0].contains("}") && items[2].contains("}") && (!items[1].contains("}")) && (!items[3].contains("}"))) {
-                methodName = items[3] + "_" + items[1];
-            }
-        } else if (items.length == 5) {
-            if (items[0].contains("}") && items[2].contains("}") && (!items[1].contains("}")) && (!items[3].contains("}"))
-                    && (!items[4].contains("}"))) {
-                //methodName = items[4] + "_" + items[3];
-                methodName = items[4] + "_" + items[1] + "_" + items[3];
-            } else if (!subpath.contains("{") && !subpath.contains("}")) {
-                methodName = items[4] + "_" + items[0] + "_" + items[1] + "_" + items[2] + "_" + items[3];
-            }
-        }
-
-        return methodName;
-    }
-
-    private static boolean notAny(String[] items) {
-        for (String item : items) {
-            if (item.contains("{")) {
-                return false;
-            }
-        }
-        return true;
-    }
-
-    protected static String getAsCamelCase(String s) {
-        if (s.contains("-")) {
-            s = s.replaceAll("-", "_");
-        }
-        if (s.contains(" ")) {
-            s = s.replaceAll(" ", "_");
-        }
-        return getAsCamelCase(s, "_");
-    }
-
-    protected static String getKebabCase(String camelStr) {
-        String ret = camelStr.replaceAll("([A-Z]+)([A-Z][a-z])", "$1-$2").replaceAll("([a-z])([A-Z])", "$1-$2");
-        return ret.toLowerCase();
-    }
-
-    protected static String getAsCamelCase(String s, String separator) {
-        String[] words = s.split(separator);
-        StringBuilder builder = new StringBuilder();
-        for (int i = 0; i < words.length; i++) {
-            String word = words[i].trim();
-            if (i == 0) {
-                word = word.isEmpty() ? word : Character.toLowerCase(word.charAt(0)) + word.substring(1);
-            } else {
-                word = word.isEmpty() ? word : Character.toUpperCase(word.charAt(0)) + word.substring(1);
-            }
-            builder.append(word);
-        }
-        return builder.toString();
-    }
-
->>>>>>> e59c6af9
     public Map<String, RestCategory> getAvailableCategories() {
         return availableCategories;
     }
