/*
 * Copyright 2015-2020 OpenCB
 *
 * Licensed under the Apache License, Version 2.0 (the "License");
 * you may not use this file except in compliance with the License.
 * You may obtain a copy of the License at
 *
 *     http://www.apache.org/licenses/LICENSE-2.0
 *
 * Unless required by applicable law or agreed to in writing, software
 * distributed under the License is distributed on an "AS IS" BASIS,
 * WITHOUT WARRANTIES OR CONDITIONS OF ANY KIND, either express or implied.
 * See the License for the specific language governing permissions and
 * limitations under the License.
 */

package org.opencb.opencga.server.rest.analysis;

import org.apache.commons.lang3.ObjectUtils;
import org.apache.commons.lang3.StringUtils;
import org.opencb.biodata.models.clinical.interpretation.ClinicalVariant;
import org.opencb.commons.datastore.core.*;
import org.opencb.opencga.analysis.clinical.ClinicalAnalysisLoadTask;
import org.opencb.opencga.analysis.clinical.ClinicalInterpretationManager;
import org.opencb.opencga.analysis.clinical.ClinicalTsvAnnotationLoader;
import org.opencb.opencga.analysis.clinical.exomiser.ExomiserInterpretationAnalysis;
import org.opencb.opencga.analysis.clinical.rga.AuxiliarRgaAnalysis;
import org.opencb.opencga.analysis.clinical.rga.RgaAnalysis;
import org.opencb.opencga.analysis.clinical.team.TeamInterpretationAnalysis;
import org.opencb.opencga.analysis.clinical.tiering.CancerTieringInterpretationAnalysis;
import org.opencb.opencga.analysis.clinical.tiering.TieringInterpretationAnalysis;
import org.opencb.opencga.analysis.clinical.zetta.ZettaInterpretationAnalysis;
import org.opencb.opencga.analysis.rga.RgaManager;
import org.opencb.opencga.analysis.rga.RgaQueryParams;
import org.opencb.opencga.analysis.variant.manager.VariantStorageManager;
import org.opencb.opencga.analysis.wrappers.exomiser.ExomiserAnalysisUtils;
import org.opencb.opencga.catalog.db.api.ClinicalAnalysisDBAdaptor;
import org.opencb.opencga.catalog.db.api.InterpretationDBAdaptor;
import org.opencb.opencga.catalog.managers.ClinicalAnalysisManager;
import org.opencb.opencga.catalog.managers.InterpretationManager;
import org.opencb.opencga.catalog.utils.Constants;
import org.opencb.opencga.catalog.utils.ParamUtils;
import org.opencb.opencga.core.api.ParamConstants;
import org.opencb.opencga.core.exceptions.VersionException;
import org.opencb.opencga.core.models.AclParams;
import org.opencb.opencga.core.models.analysis.knockout.*;
import org.opencb.opencga.core.models.clinical.*;
import org.opencb.opencga.core.models.common.TsvAnnotationParams;
import org.opencb.opencga.core.models.job.Job;
import org.opencb.opencga.core.models.job.JobType;
import org.opencb.opencga.core.models.sample.Sample;
import org.opencb.opencga.core.models.study.configuration.ClinicalAnalysisStudyConfiguration;
import org.opencb.opencga.core.models.variant.VariantQueryParams;
import org.opencb.opencga.core.tools.annotations.*;

import javax.servlet.http.HttpServletRequest;
import javax.ws.rs.QueryParam;
import javax.ws.rs.*;
import javax.ws.rs.core.*;
import java.io.IOException;
import java.util.HashMap;
import java.util.List;
import java.util.Map;
import java.util.concurrent.atomic.AtomicReference;

import static org.opencb.opencga.core.api.ParamConstants.*;
import static org.opencb.opencga.core.models.variant.VariantQueryParams.SAVED_FILTER_DESCR;
import static org.opencb.opencga.server.rest.analysis.VariantWebService.getVariantQuery;

@Path("/{apiVersion}/analysis/clinical")
@Produces(MediaType.APPLICATION_JSON)
@Api(value = "Analysis - Clinical", position = 4, description = "Methods for working with Clinical Interpretations")
public class ClinicalWebService extends AnalysisWebService {

    private final ClinicalAnalysisManager clinicalManager;
    private final InterpretationManager catalogInterpretationManager;
    private final ClinicalInterpretationManager clinicalInterpretationManager;
    public static final AtomicReference<RgaManager> rgaManagerAtomicRef = new AtomicReference<>();
    public static final AtomicReference<VariantStorageManager> variantStorageManagerAtomicRef = new AtomicReference<>();

    public ClinicalWebService(@Context UriInfo uriInfo, @Context HttpServletRequest httpServletRequest, @Context HttpHeaders httpHeaders)
            throws IOException, VersionException {
        super(uriInfo, httpServletRequest, httpHeaders);

        clinicalInterpretationManager = new ClinicalInterpretationManager(catalogManager, storageEngineFactory, opencgaHome);
        catalogInterpretationManager = catalogManager.getInterpretationManager();
        clinicalManager = catalogManager.getClinicalAnalysisManager();
    }

    private RgaManager getRgaManager() {
        RgaManager rgaManager = rgaManagerAtomicRef.get();
        if (rgaManager == null) {
            synchronized (rgaManagerAtomicRef) {
                rgaManager = rgaManagerAtomicRef.get();
                if (rgaManager == null) {
                    VariantStorageManager variantStorageManager = getVariantStorageManager();
                    rgaManager = new RgaManager(catalogManager, variantStorageManager);
                    rgaManagerAtomicRef.set(rgaManager);
                }
            }
        }
        return rgaManager;
    }

    private VariantStorageManager getVariantStorageManager() {
        VariantStorageManager variantStorageManager = variantStorageManagerAtomicRef.get();
        if (variantStorageManager == null) {
            synchronized (variantStorageManagerAtomicRef) {
                variantStorageManager = variantStorageManagerAtomicRef.get();
                if (variantStorageManager == null) {
                    variantStorageManager = new VariantStorageManager(catalogManager, storageEngineFactory);
                    variantStorageManagerAtomicRef.set(variantStorageManager);
                }
            }
        }
        return variantStorageManager;
    }

//    public ClinicalWebService(String version, @Context UriInfo uriInfo, @Context HttpServletRequest httpServletRequest,
//                              @Context HttpHeaders httpHeaders) throws IOException, VersionException {
//        super(version, uriInfo, httpServletRequest, httpHeaders);
//
//        clinicalInterpretationManager = new ClinicalInterpretationManager(catalogManager, storageEngineFactory,
//                Paths.get(opencgaHome + "/analysis/resources/roleInCancer.txt"),
//                Paths.get(opencgaHome + "/analysis/resources/"));
//        catalogInterpretationManager = catalogManager.getInterpretationManager();
//        clinicalManager = catalogManager.getClinicalAnalysisManager();
//    }

    @POST
    @Path("/clinical/configuration/update")
    @ApiOperation(value = "Update Clinical Analysis configuration.", response = ObjectMap.class)
    public Response clinicalConfigure(
            @ApiParam(value = ParamConstants.STUDY_DESCRIPTION) @QueryParam(ParamConstants.STUDY_PARAM) String study,
            @ApiParam(value = "Configuration params to update") ClinicalAnalysisStudyConfiguration params) {
        return run(() -> clinicalManager.configureStudy(study, params, token));
    }

    @POST
    @Path("/create")
    @Consumes(MediaType.APPLICATION_JSON)
    @ApiOperation(value = "Create a new clinical analysis", response = ClinicalAnalysis.class)
    @ApiImplicitParams({
            @ApiImplicitParam(name = QueryOptions.INCLUDE, value = ParamConstants.INCLUDE_DESCRIPTION,
                    dataType = "string", paramType = "query"),
            @ApiImplicitParam(name = QueryOptions.EXCLUDE, value = ParamConstants.EXCLUDE_DESCRIPTION,
                    dataType = "string", paramType = "query")
    })
    public Response create(
            @ApiParam(value = ParamConstants.STUDY_DESCRIPTION) @QueryParam(ParamConstants.STUDY_PARAM) String studyStr,
            @ApiParam(value = ParamConstants.CLINICAL_ANALYSIS_SKIP_CREATE_DEFAULT_INTERPRETATION_DESCRIPTION)
            @QueryParam(ParamConstants.CLINICAL_ANALYSIS_SKIP_CREATE_DEFAULT_INTERPRETATION_PARAM) boolean skipCreateInterpretation,
            @ApiParam(value = ParamConstants.INCLUDE_RESULT_DESCRIPTION, defaultValue = "false") @QueryParam(ParamConstants.INCLUDE_RESULT_PARAM) boolean includeResult,
            @ApiParam(name = "body", value = "JSON containing clinical analysis information", required = true)
                    ClinicalAnalysisCreateParams params) {
        try {
            return createOkResponse(clinicalManager.create(studyStr, params.toClinicalAnalysis(), skipCreateInterpretation, queryOptions,
                    token));
        } catch (Exception e) {
            return createErrorResponse(e);
        }
    }

    @POST
    @Path("/load")
    @ApiOperation(value = ClinicalAnalysisLoadTask.DESCRIPTION, response = Job.class)
    public Response load(
            @ApiParam(value = ParamConstants.STUDY_DESCRIPTION) @QueryParam(ParamConstants.STUDY_PARAM) String study,
            @ApiParam(value = ParamConstants.JOB_ID_CREATION_DESCRIPTION) @QueryParam(ParamConstants.JOB_ID) String jobId,
            @ApiParam(value = ParamConstants.JOB_DESCRIPTION_DESCRIPTION) @QueryParam(ParamConstants.JOB_DESCRIPTION) String jobDescription,
            @ApiParam(value = ParamConstants.JOB_DEPENDS_ON_DESCRIPTION) @QueryParam(JOB_DEPENDS_ON) String dependsOn,
            @ApiParam(value = ParamConstants.JOB_TAGS_DESCRIPTION) @QueryParam(ParamConstants.JOB_TAGS) String jobTags,
            @ApiParam(value = ParamConstants.JOB_SCHEDULED_START_TIME_DESCRIPTION) @QueryParam(ParamConstants.JOB_SCHEDULED_START_TIME) String scheduledStartTime,
            @ApiParam(value = ParamConstants.JOB_PRIORITY_DESCRIPTION) @QueryParam(ParamConstants.SUBMIT_JOB_PRIORITY_PARAM) String jobPriority,
            @ApiParam(value = ParamConstants.JOB_DRY_RUN_DESCRIPTION) @QueryParam(ParamConstants.JOB_DRY_RUN) Boolean dryRun,
            @ApiParam(value = ClinicalAnalysisLoadParams.DESCRIPTION, required = true) ClinicalAnalysisLoadParams params) {
        try {
            // Execute load as a job
            return submitJob(study, JobType.NATIVE, ClinicalAnalysisLoadTask.ID, params, jobId, jobDescription, dependsOn, jobTags, scheduledStartTime, jobPriority, dryRun);
        } catch (Exception e) {
            return createErrorResponse("Load clinical analyses from file", e.getMessage());
        }
    }

    @POST
    @Path("/update")
    @Consumes(MediaType.APPLICATION_JSON)
    @ApiOperation(value = "Update clinical analysis attributes", response = ClinicalAnalysis.class, hidden = true)
    public Response update(
            @ApiParam(value = ParamConstants.STUDY_DESCRIPTION) @QueryParam(ParamConstants.STUDY_PARAM) String studyStr,
            @ApiParam(value = "Clinical analysis type") @QueryParam("type") String type,
            @ApiParam(value = "Priority") @QueryParam("priority") String priority,
            @ApiParam(value = "Clinical analysis status") @QueryParam("status") String status,
            @ApiParam(value = ParamConstants.CREATION_DATE_DESCRIPTION)
            @QueryParam("creationDate") String creationDate,
            @ApiParam(value = ParamConstants.MODIFICATION_DATE_DESCRIPTION)
            @QueryParam("modificationDate") String modificationDate,
            @ApiParam(value = "Due date (Format: yyyyMMddHHmmss. Examples: >2018, 2017-2018, <201805...)") @QueryParam("dueDate") String dueDate,
            @ApiParam(value = "Description") @QueryParam("description") String description,
            @ApiParam(value = "Family") @QueryParam("family") String family,
            @ApiParam(value = "Proband") @QueryParam("proband") String proband,
            @ApiParam(value = "Proband sample") @QueryParam("sample") String sample,
            @ApiParam(value = "Clinical analyst assignee") @QueryParam("analystAssignee") String assignee,
            @ApiParam(value = "Disorder ID or name") @QueryParam("disorder") String disorder,
            @ApiParam(value = "Flags") @QueryParam("flags") String flags,
            @ApiParam(value = "Release value") @QueryParam("release") String release,
            @ApiParam(value = "Text attributes (Format: sex=male,age>20 ...)") @QueryParam("attributes") String attributes,

            @ApiParam(name = "body", value = "JSON containing clinical analysis information", required = true)
                    ClinicalAnalysisUpdateParams params) {
        try {
            query.remove(ParamConstants.STUDY_PARAM);
            return createOkResponse(clinicalManager.update(studyStr, query, params, true, queryOptions, token));
        } catch (Exception e) {
            return createErrorResponse(e);
        }
    }

    @POST
    @Path("/{clinicalAnalyses}/update")
    @Consumes(MediaType.APPLICATION_JSON)
    @ApiOperation(value = "Update clinical analysis attributes", response = ClinicalAnalysis.class)
    @ApiImplicitParams({
            @ApiImplicitParam(name = QueryOptions.INCLUDE, value = ParamConstants.INCLUDE_DESCRIPTION,
                    dataType = "string", paramType = "query"),
            @ApiImplicitParam(name = QueryOptions.EXCLUDE, value = ParamConstants.EXCLUDE_DESCRIPTION,
                    dataType = "string", paramType = "query")
    })
    public Response update(
            @ApiParam(value = "Comma separated list of clinical analysis IDs") @PathParam(value = "clinicalAnalyses") String clinicalAnalysisStr,
            @ApiParam(value = ParamConstants.STUDY_DESCRIPTION) @QueryParam(ParamConstants.STUDY_PARAM) String studyStr,
            @ApiParam(value = "Action to be performed if the array of comments is being updated.", allowableValues = "ADD,REMOVE,REPLACE", defaultValue = "ADD")
            @QueryParam("commentsAction") ParamUtils.AddRemoveReplaceAction commentsAction,
            @ApiParam(value = "Action to be performed if the array of flags is being updated.", allowableValues = "ADD,SET,REMOVE", defaultValue = "ADD")
            @QueryParam("flagsAction") ParamUtils.BasicUpdateAction flagsAction,
            @ApiParam(value = "Action to be performed if the array of analysts is being updated.", allowableValues = "ADD,SET,REMOVE", defaultValue = "ADD")
            @QueryParam("analystsAction") ParamUtils.BasicUpdateAction analystsAction,
            @ApiParam(value = "Action to be performed if the array of files is being updated.", allowableValues = "ADD,SET,REMOVE", defaultValue = "ADD")
            @QueryParam("filesAction") ParamUtils.BasicUpdateAction filesAction,
            @ApiParam(value = "Action to be performed if the array of panels is being updated.", allowableValues = "ADD,SET,REMOVE", defaultValue = "ADD")
            @QueryParam("panelsAction") ParamUtils.BasicUpdateAction panelsAction,
            @ApiParam(value = "Action to be performed if the array of annotationSets is being updated.", allowableValues = "ADD,SET,REMOVE", defaultValue = "ADD")
            @QueryParam("annotationSetsAction") ParamUtils.BasicUpdateAction annotationSetsAction,
            @ApiParam(value = ParamConstants.INCLUDE_RESULT_DESCRIPTION, defaultValue = "false") @QueryParam(ParamConstants.INCLUDE_RESULT_PARAM) boolean includeResult,
            @ApiParam(name = "body", value = "JSON containing clinical analysis information", required = true) ClinicalAnalysisUpdateParams params) {
        try {
            if (annotationSetsAction == null) {
                annotationSetsAction = ParamUtils.BasicUpdateAction.ADD;
            }
            if (commentsAction == null) {
                commentsAction = ParamUtils.AddRemoveReplaceAction.ADD;
            }
            if (flagsAction == null) {
                flagsAction = ParamUtils.BasicUpdateAction.ADD;
            }
            if (filesAction == null) {
                filesAction = ParamUtils.BasicUpdateAction.ADD;
            }
            if (panelsAction == null) {
                panelsAction = ParamUtils.BasicUpdateAction.ADD;
            }
            if (analystsAction == null) {
                analystsAction = ParamUtils.BasicUpdateAction.ADD;
            }

            Map<String, Object> actionMap = new HashMap<>();
            actionMap.put(ClinicalAnalysisDBAdaptor.QueryParams.ANNOTATION_SETS.key(), annotationSetsAction);
            actionMap.put(ClinicalAnalysisDBAdaptor.QueryParams.COMMENTS.key(), commentsAction);
            actionMap.put(ClinicalAnalysisDBAdaptor.QueryParams.FLAGS.key(), flagsAction);
            actionMap.put(ClinicalAnalysisDBAdaptor.QueryParams.FILES.key(), filesAction);
            actionMap.put(ClinicalAnalysisDBAdaptor.QueryParams.PANELS.key(), panelsAction);
            actionMap.put(ClinicalAnalysisDBAdaptor.QueryParams.ANALYSTS.key(), analystsAction);
            queryOptions.put(Constants.ACTIONS, actionMap);

            return createOkResponse(clinicalManager.update(studyStr, getIdList(clinicalAnalysisStr), params, true, queryOptions, token));
        } catch (Exception e) {
            return createErrorResponse(e);
        }
    }

    @POST
    @Path("/{clinicalAnalysis}/report/update")
    @Consumes(MediaType.APPLICATION_JSON)
    @ApiOperation(value = "Update clinical analysis report", response = ClinicalReport.class)
    @ApiImplicitParams({
            @ApiImplicitParam(name = QueryOptions.INCLUDE, value = ParamConstants.INCLUDE_DESCRIPTION,
                    dataType = "string", paramType = "query"),
            @ApiImplicitParam(name = QueryOptions.EXCLUDE, value = ParamConstants.EXCLUDE_DESCRIPTION,
                    dataType = "string", paramType = "query")
    })
    public Response updateReport(
            @ApiParam(value = "Clinical analysis ID") @PathParam(value = "clinicalAnalysis") String clinicalAnalysisStr,
            @ApiParam(value = ParamConstants.STUDY_DESCRIPTION) @QueryParam(ParamConstants.STUDY_PARAM) String studyStr,
            @ApiParam(value = "Action to be performed if the array of comments is being updated.", allowableValues = "ADD,REMOVE,REPLACE", defaultValue = "ADD")
            @QueryParam("commentsAction") ParamUtils.AddRemoveReplaceAction commentsAction,
            @ApiParam(value = "Action to be performed if the array of supporting evidences is being updated.", allowableValues = "ADD,SET,REMOVE", defaultValue = "ADD")
            @QueryParam("supportingEvidencesAction") ParamUtils.BasicUpdateAction supportingEvidencesAction,
            @ApiParam(value = "Action to be performed if the array of files is being updated.", allowableValues = "ADD,SET,REMOVE", defaultValue = "ADD")
            @QueryParam("filesAction") ParamUtils.BasicUpdateAction filesAction,
            @ApiParam(value = ParamConstants.INCLUDE_RESULT_DESCRIPTION, defaultValue = "false") @QueryParam(ParamConstants.INCLUDE_RESULT_PARAM) boolean includeResult,
            @ApiParam(name = "body", value = "JSON containing clinical report information", required = true) ClinicalReport params) {
        try {
            if (commentsAction == null) {
                commentsAction = ParamUtils.AddRemoveReplaceAction.ADD;
            }
            if (supportingEvidencesAction == null) {
                supportingEvidencesAction = ParamUtils.BasicUpdateAction.ADD;
            }
            if (filesAction == null) {
                filesAction = ParamUtils.BasicUpdateAction.ADD;
            }

            Map<String, Object> actionMap = new HashMap<>();
            actionMap.put(ClinicalAnalysisDBAdaptor.ReportQueryParams.COMMENTS.key(), commentsAction);
            actionMap.put(ClinicalAnalysisDBAdaptor.ReportQueryParams.SUPPORTING_EVIDENCES.key(), supportingEvidencesAction);
            actionMap.put(ClinicalAnalysisDBAdaptor.ReportQueryParams.FILES.key(), filesAction);
            queryOptions.put(Constants.ACTIONS, actionMap);

            return createOkResponse(clinicalManager.updateReport(studyStr, clinicalAnalysisStr, params, queryOptions, token));
        } catch (Exception e) {
            return createErrorResponse(e);
        }
    }


    @POST
    @Path("/annotationSets/load")
    @Consumes(MediaType.APPLICATION_JSON)
    @ApiOperation(value = "Load annotation sets from a TSV file", response = Job.class)
    public Response loadTsvAnnotations(
            @ApiParam(value = ParamConstants.STUDY_DESCRIPTION) @QueryParam(ParamConstants.STUDY_PARAM) String studyStr,
            @ApiParam(value = ParamConstants.VARIABLE_SET_DESCRIPTION, required = true) @QueryParam("variableSetId") String variableSetId,
            @ApiParam(value = "Path where the TSV file is located in OpenCGA or where it should be located.", required = true)
            @QueryParam("path") String path,
            @ApiParam(value = "Flag indicating whether to create parent directories if they don't exist (only when TSV file was not " +
                    "previously associated).")
            @DefaultValue("false") @QueryParam("parents") boolean parents,
            @ApiParam(value = "Annotation set id. If not provided, variableSetId will be used.") @QueryParam("annotationSetId") String annotationSetId,
            @ApiParam(value = ParamConstants.TSV_ANNOTATION_DESCRIPTION) TsvAnnotationParams params) {
        try {
            ObjectMap additionalParams = new ObjectMap()
                    .append("parents", parents)
                    .append("annotationSetId", annotationSetId);

            return createOkResponse(catalogManager.getClinicalAnalysisManager().loadTsvAnnotations(studyStr, variableSetId, path, params,
                    additionalParams, ClinicalTsvAnnotationLoader.ID, token));
        } catch (Exception e) {
            return createErrorResponse(e);
        }
    }

    @POST
    @Path("/{clinicalAnalysis}/annotationSets/{annotationSet}/annotations/update")
    @Consumes(MediaType.APPLICATION_JSON)
    @ApiOperation(value = "Update annotations from an annotationSet", response = Sample.class)
    public Response updateAnnotations(
            @ApiParam(value = "Clinical analysis ID") @PathParam("clinicalAnalysis") String clinicalId,
            @ApiParam(value = ParamConstants.STUDY_DESCRIPTION) @QueryParam(ParamConstants.STUDY_PARAM) String studyStr,
            @ApiParam(value = ParamConstants.ANNOTATION_SET_ID) @PathParam("annotationSet") String annotationSetId,
            @ApiParam(value = ParamConstants.ANNOTATION_SET_UPDATE_ACTION_DESCRIPTION, allowableValues = "ADD,SET,REMOVE,RESET,REPLACE",
                    defaultValue = "ADD")
            @QueryParam("action") ParamUtils.CompleteUpdateAction action,
            @ApiParam(value = ParamConstants.ANNOTATION_SET_UPDATE_PARAMS_DESCRIPTION) Map<String, Object> updateParams) {
        try {
            if (action == null) {
                action = ParamUtils.CompleteUpdateAction.ADD;
            }
            return createOkResponse(catalogManager.getClinicalAnalysisManager().updateAnnotations(studyStr, clinicalId, annotationSetId,
                    updateParams, action, queryOptions, token));
        } catch (Exception e) {
            return createErrorResponse(e);
        }
    }

    @DELETE
    @Path("/{clinicalAnalyses}/delete")
    @ApiOperation(value = "Delete clinical analyses", response = ClinicalAnalysis.class)
    public Response delete(
            @ApiParam(value = ParamConstants.STUDY_DESCRIPTION) @QueryParam(ParamConstants.STUDY_PARAM) String studyStr,
            @ApiParam(value = "Force deletion if the ClinicalAnalysis contains interpretations or is locked", defaultValue = "false") @QueryParam(Constants.FORCE) boolean force,
            @ApiParam(value = ParamConstants.CLINICAL_ANALYSES_DESCRIPTION) @PathParam(ParamConstants.CLINICAL_ANALYSES_PARAM) String clinicalAnalyses) {
        try {
            return createOkResponse(clinicalManager.delete(studyStr, getIdList(clinicalAnalyses), queryOptions, true, token));
        } catch (Exception e) {
            return createErrorResponse(e);
        }
    }


    @GET
    @Path("/{clinicalAnalysis}/info")
    @ApiOperation(value = "Clinical analysis info", response = ClinicalAnalysis.class)
    @ApiImplicitParams({
            @ApiImplicitParam(name = QueryOptions.INCLUDE, value = ParamConstants.INCLUDE_DESCRIPTION,
                    example = "name,attributes", dataType = "string", paramType = "query"),
            @ApiImplicitParam(name = QueryOptions.EXCLUDE, value = ParamConstants.EXCLUDE_DESCRIPTION,
                    example = "id,status", dataType = "string", paramType = "query"),
            @ApiImplicitParam(name = ParamConstants.FLATTEN_ANNOTATIONS, value = "Flatten the annotations?", defaultValue = "false",
                    dataType = "boolean", paramType = "query")
    })
    public Response info(
            @ApiParam(value = ParamConstants.CLINICAL_ANALYSES_DESCRIPTION) @PathParam(value = "clinicalAnalysis") String clinicalAnalysisStr,
            @ApiParam(value = ParamConstants.STUDY_DESCRIPTION) @QueryParam(ParamConstants.STUDY_PARAM) String studyStr,
            @ApiParam(value = ParamConstants.CLINICAL_VERSION_DESCRIPTION) @QueryParam(ParamConstants.CLINICAL_VERSION_PARAM) String version,
            @ApiParam(value = ParamConstants.DELETED_DESCRIPTION, defaultValue = "false") @QueryParam(ParamConstants.DELETED_PARAM) boolean deleted) {
        try {
            query.remove(ParamConstants.STUDY_PARAM);
            query.remove("clinicalAnalysis");

            List<String> analysisList = getIdList(clinicalAnalysisStr);
            DataResult<ClinicalAnalysis> analysisResult = clinicalManager.get(studyStr, analysisList, query, queryOptions, true, token);
            return createOkResponse(analysisResult);
        } catch (Exception e) {
            return createErrorResponse(e);
        }
    }

    @GET
    @Path("/search")
    @ApiOperation(value = "Clinical analysis search.", response = ClinicalAnalysis.class)
    @ApiImplicitParams({
            @ApiImplicitParam(name = QueryOptions.INCLUDE, value = ParamConstants.INCLUDE_DESCRIPTION, example = "name,attributes", dataType = "string", paramType = "query"),
            @ApiImplicitParam(name = QueryOptions.EXCLUDE, value = ParamConstants.EXCLUDE_DESCRIPTION, example = "id,status", dataType = "string", paramType = "query"),
            @ApiImplicitParam(name = QueryOptions.LIMIT, value = ParamConstants.LIMIT_DESCRIPTION, dataType = "integer", paramType = "query"),
            @ApiImplicitParam(name = QueryOptions.SKIP, value = ParamConstants.SKIP_DESCRIPTION, dataType = "integer", paramType = "query"),
            @ApiImplicitParam(name = QueryOptions.COUNT, value = ParamConstants.COUNT_DESCRIPTION, defaultValue = "false", dataType = "boolean", paramType = "query"),
            @ApiImplicitParam(name = ParamConstants.FLATTEN_ANNOTATIONS, value = "Flatten the annotations?", defaultValue = "false",
                    dataType = "boolean", paramType = "query")
    })
    public Response search(
            @ApiParam(value = ParamConstants.STUDY_DESCRIPTION) @QueryParam(ParamConstants.STUDY_PARAM) String studyStr,
            @ApiParam(value = ParamConstants.CLINICAL_ID_DESCRIPTION) @QueryParam(ParamConstants.CLINICAL_ID_PARAM) String id,
            @ApiParam(value = ParamConstants.CLINICAL_UUID_DESCRIPTION) @QueryParam(ParamConstants.CLINICAL_UUID_PARAM) String uuid,
            @ApiParam(value = ParamConstants.CLINICAL_TYPE_DESCRIPTION) @QueryParam(ParamConstants.CLINICAL_TYPE_PARAM) String type,
            @ApiParam(value = ParamConstants.CLINICAL_DISORDER_DESCRIPTION) @QueryParam(ParamConstants.CLINICAL_DISORDER_PARAM) String disorder,
            @ApiParam(value = ParamConstants.CLINICAL_FILES_DESCRIPTION) @QueryParam(ParamConstants.CLINICAL_FILES_PARAM) String files,
            @ApiParam(value = ParamConstants.CLINICAL_SAMPLE_DESCRIPTION) @QueryParam(ParamConstants.CLINICAL_SAMPLE_PARAM) String sample,
            @ApiParam(value = ParamConstants.CLINICAL_INDIVIDUAL_DESCRIPTION) @QueryParam(ParamConstants.CLINICAL_INDIVIDUAL_PARAM) String individual,
            @ApiParam(value = ParamConstants.CLINICAL_PROBAND_DESCRIPTION) @QueryParam(ParamConstants.CLINICAL_PROBAND_PARAM) String proband,
            @ApiParam(value = ParamConstants.CLINICAL_PROBAND_SAMPLES_DESCRIPTION) @QueryParam(ParamConstants.CLINICAL_PROBAND_SAMPLES_PARAM) String probandSamples,
            @ApiParam(value = ParamConstants.CLINICAL_FAMILY_DESCRIPTION) @QueryParam(ParamConstants.CLINICAL_FAMILY_PARAM) String family,
            @ApiParam(value = ParamConstants.CLINICAL_FAMILY_MEMBERS_DESCRIPTION) @QueryParam(ParamConstants.CLINICAL_FAMILY_MEMBERS_PARAM) String familyMembers,
            @ApiParam(value = ParamConstants.CLINICAL_FAMILY_MEMBERS_SAMPLES_DESCRIPTION) @QueryParam(ParamConstants.CLINICAL_FAMILY_MEMBERS_SAMPLES_PARAM) String familyMembersSamples,
            @ApiParam(value = ParamConstants.CLINICAL_PANELS_DESCRIPTION) @QueryParam(ParamConstants.CLINICAL_PANELS_PARAM) String panels,
            @ApiParam(value = ParamConstants.CLINICAL_LOCKED_DESCRIPTION) @QueryParam(ParamConstants.CLINICAL_LOCKED_PARAM) Boolean locked,
            @ApiParam(value = ParamConstants.CLINICAL_ANALYST_ID_DESCRIPTION) @QueryParam(ParamConstants.CLINICAL_ANALYST_ID_PARAM) String clinicalAnalystId,
            @ApiParam(value = ParamConstants.CLINICAL_PRIORITY_DESCRIPTION) @QueryParam(ParamConstants.CLINICAL_PRIORITY_PARAM) String priority,
            @ApiParam(value = ParamConstants.CLINICAL_FLAGS_DESCRIPTION) @QueryParam(ParamConstants.CLINICAL_FLAGS_PARAM) String flags,
            @ApiParam(value = ParamConstants.CLINICAL_CREATION_DATE_DESCRIPTION) @QueryParam(ParamConstants.CLINICAL_CREATION_DATE_PARAM) String creationDate,
            @ApiParam(value = ParamConstants.CLINICAL_MODIFICATION_DATE_DESCRIPTION) @QueryParam(ParamConstants.CLINICAL_MODIFICATION_DATE_PARAM) String modificationDate,
            @ApiParam(value = ParamConstants.CLINICAL_DUE_DATE_DESCRIPTION) @QueryParam(ParamConstants.CLINICAL_DUE_DATE_PARAM) String dueDate,
            @ApiParam(value = ParamConstants.CLINICAL_QUALITY_CONTROL_SUMMARY_DESCRIPTION) @QueryParam(ParamConstants.CLINICAL_QUALITY_CONTROL_SUMMARY_PARAM) String qualityControl,
            @ApiParam(value = ParamConstants.CLINICAL_RELEASE_DESCRIPTION) @QueryParam(ParamConstants.CLINICAL_RELEASE_PARAM) String release,
            @ApiParam(value = ParamConstants.SNAPSHOT_DESCRIPTION) @QueryParam(ParamConstants.SNAPSHOT_PARAM) int snapshot,
            @ApiParam(value = ParamConstants.CLINICAL_STATUS_DESCRIPTION) @QueryParam(ParamConstants.CLINICAL_STATUS_PARAM) String status,
            @ApiParam(value = ParamConstants.CLINICAL_INTERNAL_STATUS_DESCRIPTION) @QueryParam(ParamConstants.CLINICAL_INTERNAL_STATUS_PARAM) String internalStatus,
            @ApiParam(value = ParamConstants.ANNOTATION_DESCRIPTION) @QueryParam(Constants.ANNOTATION) String annotation,
            @ApiParam(value = ParamConstants.DELETED_DESCRIPTION) @QueryParam(ParamConstants.DELETED_PARAM) boolean deleted) {
        try {
            query.remove(ParamConstants.STUDY_PARAM);
            DataResult<ClinicalAnalysis> queryResult = clinicalManager.search(studyStr, query, queryOptions, token);
            return createOkResponse(queryResult);
        } catch (Exception e) {
            return createErrorResponse(e);
        }
    }

    @GET
    @Path("/distinct")
    @ApiOperation(value = "Clinical Analysis distinct method")
    public Response distinct(
            @ApiParam(value = ParamConstants.STUDY_DESCRIPTION) @QueryParam(ParamConstants.STUDY_PARAM) String studyStr,
            @ApiParam(value = ParamConstants.CLINICAL_ID_DESCRIPTION) @QueryParam(ParamConstants.CLINICAL_ID_PARAM) String id,
            @ApiParam(value = ParamConstants.CLINICAL_UUID_DESCRIPTION) @QueryParam(ParamConstants.CLINICAL_UUID_PARAM) String uuid,
            @ApiParam(value = ParamConstants.CLINICAL_TYPE_DESCRIPTION) @QueryParam(ParamConstants.CLINICAL_TYPE_PARAM) String type,
            @ApiParam(value = ParamConstants.CLINICAL_DISORDER_DESCRIPTION) @QueryParam(ParamConstants.CLINICAL_DISORDER_PARAM) String disorder,
            @ApiParam(value = ParamConstants.CLINICAL_FILES_DESCRIPTION) @QueryParam(ParamConstants.CLINICAL_FILES_PARAM) String files,
            @ApiParam(value = ParamConstants.CLINICAL_SAMPLE_DESCRIPTION) @QueryParam(ParamConstants.CLINICAL_SAMPLE_PARAM) String sample,
            @ApiParam(value = ParamConstants.CLINICAL_INDIVIDUAL_DESCRIPTION) @QueryParam(ParamConstants.CLINICAL_INDIVIDUAL_PARAM) String individual,
            @ApiParam(value = ParamConstants.CLINICAL_PROBAND_DESCRIPTION) @QueryParam(ParamConstants.CLINICAL_PROBAND_PARAM) String proband,
            @ApiParam(value = ParamConstants.CLINICAL_PROBAND_SAMPLES_DESCRIPTION) @QueryParam(ParamConstants.CLINICAL_PROBAND_SAMPLES_PARAM) String probandSamples,
            @ApiParam(value = ParamConstants.CLINICAL_FAMILY_DESCRIPTION) @QueryParam(ParamConstants.CLINICAL_FAMILY_PARAM) String family,
            @ApiParam(value = ParamConstants.CLINICAL_FAMILY_MEMBERS_DESCRIPTION) @QueryParam(ParamConstants.CLINICAL_FAMILY_MEMBERS_PARAM) String familyMembers,
            @ApiParam(value = ParamConstants.CLINICAL_FAMILY_MEMBERS_SAMPLES_DESCRIPTION) @QueryParam(ParamConstants.CLINICAL_FAMILY_MEMBERS_SAMPLES_PARAM) String familyMembersSamples,
            @ApiParam(value = ParamConstants.CLINICAL_PANELS_DESCRIPTION) @QueryParam(ParamConstants.CLINICAL_PANELS_PARAM) String panels,
            @ApiParam(value = ParamConstants.CLINICAL_LOCKED_DESCRIPTION) @QueryParam(ParamConstants.CLINICAL_LOCKED_PARAM) Boolean locked,
            @ApiParam(value = ParamConstants.CLINICAL_ANALYST_ID_DESCRIPTION) @QueryParam(ParamConstants.CLINICAL_ANALYST_ID_PARAM) String clinicalAnalystId,
            @ApiParam(value = ParamConstants.CLINICAL_PRIORITY_DESCRIPTION) @QueryParam(ParamConstants.CLINICAL_PRIORITY_PARAM) String priority,
            @ApiParam(value = ParamConstants.CLINICAL_FLAGS_DESCRIPTION) @QueryParam(ParamConstants.CLINICAL_FLAGS_PARAM) String flags,
            @ApiParam(value = ParamConstants.CLINICAL_CREATION_DATE_DESCRIPTION) @QueryParam(ParamConstants.CLINICAL_CREATION_DATE_PARAM) String creationDate,
            @ApiParam(value = ParamConstants.CLINICAL_MODIFICATION_DATE_DESCRIPTION) @QueryParam(ParamConstants.CLINICAL_MODIFICATION_DATE_PARAM) String modificationDate,
            @ApiParam(value = ParamConstants.CLINICAL_DUE_DATE_DESCRIPTION) @QueryParam(ParamConstants.CLINICAL_DUE_DATE_PARAM) String dueDate,
            @ApiParam(value = ParamConstants.CLINICAL_QUALITY_CONTROL_SUMMARY_DESCRIPTION) @QueryParam(ParamConstants.CLINICAL_QUALITY_CONTROL_SUMMARY_PARAM) String qualityControl,
            @ApiParam(value = ParamConstants.CLINICAL_RELEASE_DESCRIPTION) @QueryParam(ParamConstants.CLINICAL_RELEASE_PARAM) String release,
            @ApiParam(value = ParamConstants.SNAPSHOT_DESCRIPTION) @QueryParam(ParamConstants.SNAPSHOT_PARAM) int snapshot,
            @ApiParam(value = ParamConstants.CLINICAL_STATUS_DESCRIPTION) @QueryParam(ParamConstants.CLINICAL_STATUS_PARAM) String status,
            @ApiParam(value = ParamConstants.CLINICAL_INTERNAL_STATUS_DESCRIPTION) @QueryParam(ParamConstants.CLINICAL_INTERNAL_STATUS_PARAM) String internalStatus,
            @ApiParam(value = ParamConstants.ANNOTATION_DESCRIPTION) @QueryParam(Constants.ANNOTATION) String annotation,
            @ApiParam(value = ParamConstants.DELETED_DESCRIPTION) @QueryParam(ParamConstants.DELETED_PARAM) boolean deleted,
            @ApiParam(value = ParamConstants.DISTINCT_FIELD_DESCRIPTION, required = true) @QueryParam(ParamConstants.DISTINCT_FIELD_PARAM) String field) {
        try {
            query.remove(ParamConstants.STUDY_PARAM);
            query.remove(ParamConstants.DISTINCT_FIELD_PARAM);
            List<String> fields = split(field, ParamConstants.DISTINCT_FIELD_PARAM, true);
            return createOkResponse(clinicalManager.distinct(studyStr, fields, query, token));
        } catch (Exception e) {
            return createErrorResponse(e);
        }
    }

    @GET
    @Path("/aggregationStats")
    @ApiOperation(value = "Fetch catalog clinical analysis aggregation stats", response = FacetField.class)
    public Response aggregationStats(
            @ApiParam(value = ParamConstants.STUDY_DESCRIPTION) @QueryParam(ParamConstants.STUDY_PARAM) String studyStr,
            @ApiParam(value = ParamConstants.CLINICAL_ID_DESCRIPTION) @QueryParam(ParamConstants.CLINICAL_ID_PARAM) String id,
            @ApiParam(value = ParamConstants.CLINICAL_UUID_DESCRIPTION) @QueryParam(ParamConstants.CLINICAL_UUID_PARAM) String uuid,
            @ApiParam(value = ParamConstants.CLINICAL_TYPE_DESCRIPTION) @QueryParam(ParamConstants.CLINICAL_TYPE_PARAM) String type,
            @ApiParam(value = ParamConstants.CLINICAL_DISORDER_DESCRIPTION) @QueryParam(ParamConstants.CLINICAL_DISORDER_PARAM) String disorder,
            @ApiParam(value = ParamConstants.CLINICAL_FILES_DESCRIPTION) @QueryParam(ParamConstants.CLINICAL_FILES_PARAM) String files,
            @ApiParam(value = ParamConstants.CLINICAL_SAMPLE_DESCRIPTION) @QueryParam(ParamConstants.CLINICAL_SAMPLE_PARAM) String sample,
            @ApiParam(value = ParamConstants.CLINICAL_INDIVIDUAL_DESCRIPTION) @QueryParam(ParamConstants.CLINICAL_INDIVIDUAL_PARAM) String individual,
            @ApiParam(value = ParamConstants.CLINICAL_PROBAND_DESCRIPTION) @QueryParam(ParamConstants.CLINICAL_PROBAND_PARAM) String proband,
            @ApiParam(value = ParamConstants.CLINICAL_PROBAND_SAMPLES_DESCRIPTION) @QueryParam(ParamConstants.CLINICAL_PROBAND_SAMPLES_PARAM) String probandSamples,
            @ApiParam(value = ParamConstants.CLINICAL_FAMILY_DESCRIPTION) @QueryParam(ParamConstants.CLINICAL_FAMILY_PARAM) String family,
            @ApiParam(value = ParamConstants.CLINICAL_FAMILY_MEMBERS_DESCRIPTION) @QueryParam(ParamConstants.CLINICAL_FAMILY_MEMBERS_PARAM) String familyMembers,
            @ApiParam(value = ParamConstants.CLINICAL_FAMILY_MEMBERS_SAMPLES_DESCRIPTION) @QueryParam(ParamConstants.CLINICAL_FAMILY_MEMBERS_SAMPLES_PARAM) String familyMembersSamples,
            @ApiParam(value = ParamConstants.CLINICAL_PANELS_DESCRIPTION) @QueryParam(ParamConstants.CLINICAL_PANELS_PARAM) String panels,
            @ApiParam(value = ParamConstants.CLINICAL_LOCKED_DESCRIPTION) @QueryParam(ParamConstants.CLINICAL_LOCKED_PARAM) Boolean locked,
            @ApiParam(value = ParamConstants.CLINICAL_ANALYST_ID_DESCRIPTION) @QueryParam(ParamConstants.CLINICAL_ANALYST_ID_PARAM) String clinicalAnalystId,
            @ApiParam(value = ParamConstants.CLINICAL_PRIORITY_DESCRIPTION) @QueryParam(ParamConstants.CLINICAL_PRIORITY_PARAM) String priority,
            @ApiParam(value = ParamConstants.CLINICAL_FLAGS_DESCRIPTION) @QueryParam(ParamConstants.CLINICAL_FLAGS_PARAM) String flags,
            @ApiParam(value = ParamConstants.CLINICAL_CREATION_DATE_DESCRIPTION) @QueryParam(ParamConstants.CLINICAL_CREATION_DATE_PARAM) String creationDate,
            @ApiParam(value = ParamConstants.CLINICAL_MODIFICATION_DATE_DESCRIPTION) @QueryParam(ParamConstants.CLINICAL_MODIFICATION_DATE_PARAM) String modificationDate,
            @ApiParam(value = ParamConstants.CLINICAL_DUE_DATE_DESCRIPTION) @QueryParam(ParamConstants.CLINICAL_DUE_DATE_PARAM) String dueDate,
            @ApiParam(value = ParamConstants.CLINICAL_QUALITY_CONTROL_SUMMARY_DESCRIPTION) @QueryParam(ParamConstants.CLINICAL_QUALITY_CONTROL_SUMMARY_PARAM) String qualityControl,
            @ApiParam(value = ParamConstants.CLINICAL_RELEASE_DESCRIPTION) @QueryParam(ParamConstants.CLINICAL_RELEASE_PARAM) String release,
            @ApiParam(value = ParamConstants.SNAPSHOT_DESCRIPTION) @QueryParam(ParamConstants.SNAPSHOT_PARAM) int snapshot,
            @ApiParam(value = ParamConstants.CLINICAL_STATUS_DESCRIPTION) @QueryParam(ParamConstants.CLINICAL_STATUS_PARAM) String status,
            @ApiParam(value = ParamConstants.CLINICAL_INTERNAL_STATUS_DESCRIPTION) @QueryParam(ParamConstants.CLINICAL_INTERNAL_STATUS_PARAM) String internalStatus,
            @ApiParam(value = ParamConstants.ANNOTATION_DESCRIPTION) @QueryParam(Constants.ANNOTATION) String annotation,
            @ApiParam(value = ParamConstants.DELETED_DESCRIPTION) @QueryParam(ParamConstants.DELETED_PARAM) boolean deleted,
            @ApiParam(value = FACET_DESCRIPTION) @QueryParam(FACET_PARAM) String facet) {
        return run(() -> {
            query.remove(ParamConstants.STUDY_PARAM);
            query.remove("field");
            return catalogManager.getClinicalAnalysisManager().facet(studyStr, query, facet, token);
        });
    }

    @GET
    @Path("/{clinicalAnalyses}/acl")
    @ApiOperation(value = "Returns the acl of the clinical analyses. If member is provided, it will only return the acl for the member.",
            response = ClinicalAnalysisAclEntryList.class)
    public Response getAcls(
            @ApiParam(value = ParamConstants.CLINICAL_ANALYSES_DESCRIPTION, required = true)
            @PathParam("clinicalAnalyses") String clinicalAnalysis,
            @ApiParam(value = ParamConstants.STUDY_DESCRIPTION) @QueryParam(ParamConstants.STUDY_PARAM) String studyStr,
            @ApiParam(value = "User or group ID") @QueryParam("member") String member,
            @ApiParam(value = ParamConstants.SILENT_DESCRIPTION,
                    defaultValue = "false") @QueryParam(Constants.SILENT) boolean silent) {
        try {
            List<String> idList = getIdList(clinicalAnalysis);
            return createOkResponse(clinicalManager.getAcls(studyStr, idList, member, silent, token));
        } catch (Exception e) {
            return createErrorResponse(e);
        }
    }

    @POST
    @Path("/acl/{members}/update")
    @ApiOperation(value = "Update the set of permissions granted for the member", response = ClinicalAnalysisAclEntryList.class)
    public Response updateAcl(
            @ApiParam(value = ParamConstants.STUDY_DESCRIPTION) @QueryParam(ParamConstants.STUDY_PARAM) String studyStr,
            @ApiParam(value = "Comma separated list of user or group IDs", required = true) @PathParam("members") String memberId,
            @ApiParam(value = ParamConstants.ACL_ACTION_DESCRIPTION, required = true, defaultValue = "ADD") @QueryParam(ParamConstants.ACL_ACTION_PARAM) ParamUtils.AclAction action,
            @ApiParam(value = "Propagate permissions to related families, individuals, samples and files", defaultValue = "false") @QueryParam("propagate") boolean propagate,
            @ApiParam(value = "JSON containing the parameters to add ACLs", required = true) ClinicalAnalysisAclUpdateParams params) {
        try {
            params = ObjectUtils.defaultIfNull(params, new ClinicalAnalysisAclUpdateParams());
            AclParams clinicalAclParams = new AclParams(params.getPermissions());
            List<String> idList = getIdList(params.getClinicalAnalysis());
            return createOkResponse(clinicalManager.updateAcl(studyStr, idList, memberId, clinicalAclParams, action, propagate, token));
        } catch (Exception e) {
            return createErrorResponse(e);
        }
    }

//    @POST
//    @Path("/index")
//    @ApiOperation(value = "Index clinical analysis interpretations in the clinical variant database", response = Map.class)
//    public Response index(@ApiParam(value = "Comma separated list of clinical analysis IDs to be indexed in the clinical variant database")
//                          @QueryParam("clinicalAnalysisId") String clinicalAnalysisId,
//                          @ApiParam(value = ParamConstants.STUDY_DESCRIPTION) @QueryParam(ParamConstants.STUDY_PARAM) String study) {
//        try {
//            clinicalInterpretationManager.index(study, sessionId);
//            return Response.ok().build();
//        } catch (IOException | ClinicalVariantException | CatalogException e) {
//            return createErrorResponse(e);
//        }
//        return createErrorResponse(new NotImplementedException("Operation not yet implemented"));
//    }


    /*
     * INTERPRETATION METHODS
     */

    @POST
    @Path("/{clinicalAnalysis}/interpretation/create")
    @Consumes(MediaType.APPLICATION_JSON)
    @ApiOperation(value = "Create a new Interpretation", response = Interpretation.class)
    @ApiImplicitParams({
            @ApiImplicitParam(name = QueryOptions.INCLUDE, value = ParamConstants.INCLUDE_DESCRIPTION,
                    dataType = "string", paramType = "query"),
            @ApiImplicitParam(name = QueryOptions.EXCLUDE, value = ParamConstants.EXCLUDE_DESCRIPTION,
                    dataType = "string", paramType = "query")
    })
    public Response create(
            @ApiParam(value = "Clinical analysis ID") @PathParam("clinicalAnalysis") String clinicalId,
            @ApiParam(value = "[[organization@]project:]study id") @QueryParam(ParamConstants.STUDY_PARAM) String studyStr,
            @ApiParam(value = "Set interpretation as", allowableValues = "PRIMARY,SECONDARY", defaultValue = "SECONDARY")
            @QueryParam("setAs") ParamUtils.SaveInterpretationAs setAs,
            @ApiParam(value = ParamConstants.INCLUDE_RESULT_DESCRIPTION, defaultValue = "false") @QueryParam(ParamConstants.INCLUDE_RESULT_PARAM) boolean includeResult,
            @ApiParam(name = "body", value = "JSON containing clinical interpretation information", required = true)
                    InterpretationCreateParams params) {
        try {
            if (setAs == null) {
                setAs = ParamUtils.SaveInterpretationAs.SECONDARY;
            }
            return createOkResponse(catalogInterpretationManager.create(studyStr, clinicalId, params.toClinicalInterpretation(), setAs,
                    queryOptions, token));
        } catch (Exception e) {
            return createErrorResponse(e);
        }
    }

    @POST
    @Path("/{clinicalAnalysis}/interpretation/{interpretation}/update")
    @Consumes(MediaType.APPLICATION_JSON)
    @ApiOperation(value = "Update interpretation fields", response = Interpretation.class)
    @ApiImplicitParams({
            @ApiImplicitParam(name = QueryOptions.INCLUDE, value = ParamConstants.INCLUDE_DESCRIPTION,
                    dataType = "string", paramType = "query"),
            @ApiImplicitParam(name = QueryOptions.EXCLUDE, value = ParamConstants.EXCLUDE_DESCRIPTION,
                    dataType = "string", paramType = "query")
    })
    public Response updateInterpretation(
            @ApiParam(value = "[[organization@]project:]study ID") @QueryParam(ParamConstants.STUDY_PARAM) String studyStr,
            @ApiParam(value = "Action to be performed if the array of primary findings is being updated.",
                    allowableValues = "ADD,SET,REMOVE,REPLACE", defaultValue = "ADD")
            @QueryParam("primaryFindingsAction") ParamUtils.UpdateAction primaryFindingsAction,
            @ApiParam(value = "Action to be performed if the array of methods is being updated.",
                    allowableValues = "ADD,SET,REMOVE", defaultValue = "ADD")
            @QueryParam("methodsAction") ParamUtils.BasicUpdateAction methodsAction,
            @ApiParam(value = "Action to be performed if the array of secondary findings is being updated.",
                    allowableValues = "ADD,SET,REMOVE,REPLACE", defaultValue = "ADD")
            @QueryParam("secondaryFindingsAction") ParamUtils.UpdateAction secondaryFindingsAction,
            @ApiParam(value = "Action to be performed if the array of comments is being updated. To REMOVE or REPLACE, the date will need to be provided to identify the comment.",
                    allowableValues = "ADD,REMOVE,REPLACE", defaultValue = "ADD") @QueryParam("commentsAction") ParamUtils.AddRemoveReplaceAction commentsAction,
            @ApiParam(value = "Action to be performed if the array of panels is being updated.", allowableValues = "ADD,SET,REMOVE", defaultValue = "ADD")
            @QueryParam("panelsAction") ParamUtils.BasicUpdateAction panelsAction,
            @ApiParam(value = "Set interpretation as", allowableValues = "PRIMARY,SECONDARY") @QueryParam("setAs") ParamUtils.SaveInterpretationAs setAs,
            @ApiParam(value = "Clinical analysis ID") @PathParam("clinicalAnalysis") String clinicalId,
            @ApiParam(value = "Interpretation ID") @PathParam("interpretation") String interpretationId,
            @ApiParam(value = ParamConstants.INCLUDE_RESULT_DESCRIPTION, defaultValue = "false") @QueryParam(ParamConstants.INCLUDE_RESULT_PARAM) boolean includeResult,
            @ApiParam(name = "body", value = "JSON containing clinical interpretation information", required = true)
                    InterpretationUpdateParams params) {
        try {
            if (primaryFindingsAction == null) {
                primaryFindingsAction = ParamUtils.UpdateAction.ADD;
            }
            if (secondaryFindingsAction == null) {
                secondaryFindingsAction = ParamUtils.UpdateAction.ADD;
            }
            if (commentsAction == null) {
                commentsAction = ParamUtils.AddRemoveReplaceAction.ADD;
            }
            if (methodsAction == null) {
                methodsAction = ParamUtils.BasicUpdateAction.ADD;
            }
            if (panelsAction == null) {
                panelsAction = ParamUtils.BasicUpdateAction.ADD;
            }

            Map<String, Object> actionMap = new HashMap<>();
            actionMap.put(InterpretationDBAdaptor.QueryParams.PRIMARY_FINDINGS.key(), primaryFindingsAction);
            actionMap.put(InterpretationDBAdaptor.QueryParams.SECONDARY_FINDINGS.key(), secondaryFindingsAction);
            actionMap.put(InterpretationDBAdaptor.QueryParams.COMMENTS.key(), commentsAction);
            actionMap.put(InterpretationDBAdaptor.QueryParams.METHOD.key(), methodsAction);
            actionMap.put(InterpretationDBAdaptor.QueryParams.PANELS.key(), panelsAction);
            queryOptions.put(Constants.ACTIONS, actionMap);

            return createOkResponse(catalogInterpretationManager.update(studyStr, clinicalId, interpretationId, params, setAs, queryOptions, token));
        } catch (Exception e) {
            return createErrorResponse(e);
        }
    }

    @POST
    @Path("/{clinicalAnalysis}/interpretation/{interpretation}/revert")
    @Consumes(MediaType.APPLICATION_JSON)
    @ApiOperation(value = "Revert to a previous interpretation version", response = Interpretation.class)
    public Response revertInterpretation(
            @ApiParam(value = "[[organization@]project:]study ID") @QueryParam(ParamConstants.STUDY_PARAM) String studyStr,
            @ApiParam(value = "Clinical analysis ID") @PathParam("clinicalAnalysis") String clinicalId,
            @ApiParam(value = "Interpretation ID") @PathParam("interpretation") String interpretationId,
            @ApiParam(value = "Version to revert to", required = true) @QueryParam("version") int version) {
        try {
            return createOkResponse(catalogInterpretationManager.revert(studyStr, clinicalId, interpretationId, version, token));
        } catch (Exception e) {
            return createErrorResponse(e);
        }
    }

    @DELETE
    @Path("/{clinicalAnalysis}/interpretation/{interpretations}/delete")
    @Consumes(MediaType.APPLICATION_JSON)
    @ApiOperation(value = "Delete interpretation", response = Interpretation.class)
    public Response deleteInterpretation(
            @ApiParam(value = "[[organization@]project:]study ID") @QueryParam(ParamConstants.STUDY_PARAM) String studyStr,
            @ApiParam(value = "Clinical analysis ID") @PathParam("clinicalAnalysis") String clinicalId,
            @ApiParam(value = "Interpretation IDs of the Clinical Analysis") @PathParam("interpretations") String interpretations,
            @ApiParam(value = "Interpretation id to set as primary from the list of secondaries in case of deleting the actual primary one")
            @QueryParam("setAsPrimary") String newPrimaryInterpretation) {
        try {
            return createOkResponse(catalogInterpretationManager.delete(studyStr, clinicalId, getIdList(interpretations), true, token));
        } catch (Exception e) {
            return createErrorResponse(e);
        }
    }

    @POST
    @Path("/{clinicalAnalysis}/interpretation/{interpretations}/clear")
    @Consumes(MediaType.APPLICATION_JSON)
    @ApiOperation(value = "Clear the fields of the main interpretation of the Clinical Analysis", response = Interpretation.class)
    public Response clearInterpretation(
            @ApiParam(value = "[[organization@]project:]study ID") @QueryParam(ParamConstants.STUDY_PARAM) String studyStr,
            @ApiParam(value = "Interpretation IDs of the Clinical Analysis") @PathParam("interpretations") String interpretations,
            @ApiParam(value = "Clinical analysis ID") @PathParam("clinicalAnalysis") String clinicalId) {
        try {
            return createOkResponse(catalogInterpretationManager.clear(studyStr, clinicalId, getIdList(interpretations), token));
        } catch (Exception e) {
            return createErrorResponse(e);
        }
    }

//    @POST
//    @Path("/{clinicalAnalysis}/interpretations/{interpretation}/comments/update")
//    @Consumes(MediaType.APPLICATION_JSON)
//    @ApiOperation(value = "Update comments of an Interpretation",
//            response = org.opencb.biodata.models.clinical.interpretation.Interpretation.class, hidden = true)
//    public Response commentsUpdate(
//            @ApiParam(value = "[[organization@]project:]study ID") @QueryParam(ParamConstants.STUDY_PARAM) String studyStr,
//            @ApiParam(value = "Clinical analysis ID") @PathParam("clinicalAnalysis") String clinicalId,
//            @ApiParam(value = "Interpretation ID") @PathParam("interpretation") String interpretationId,
//            @ApiParam(value = "Action to be performed.", defaultValue = "ADD") @QueryParam("action") ParamUtils.UpdateAction action,
//            @ApiParam(name = "body", value = "JSON containing a list of comments", required = true)
//                    List<ClinicalComment> comments) {
//        try {
//            InterpretationUpdateParams updateParams = new InterpretationUpdateParams().setComments(comments);
//
//            Map<String, Object> actionMap = new HashMap<>();
//            actionMap.put(InterpretationDBAdaptor.QueryParams.COMMENTS.key(), action.name());
//            queryOptions.put(Constants.ACTIONS, actionMap);
//
//            return createOkResponse(catalogInterpretationManager.update(studyStr, clinicalId, interpretationId, updateParams, null, queryOptions,
//                    token));
//        } catch (Exception e) {
//            return createErrorResponse(e);
//        }
//    }

    @GET
    @Path("/interpretation/{interpretations}/info")
    @ApiOperation(value = "Clinical interpretation information", response = Interpretation.class)
    @ApiImplicitParams({
            @ApiImplicitParam(name = QueryOptions.INCLUDE, value = ParamConstants.INCLUDE_DESCRIPTION, example = "name,attributes", dataType = "string", paramType = "query"),
            @ApiImplicitParam(name = QueryOptions.EXCLUDE, value = ParamConstants.EXCLUDE_DESCRIPTION, example = "id,status", dataType = "string", paramType = "query")
    })
    public Response interpretationInfo(
            @ApiParam(value = ParamConstants.INTERPRETATION_DESCRIPTION) @PathParam(value = "interpretations") String interpretations,
            @ApiParam(value = ParamConstants.STUDY_DESCRIPTION) @QueryParam(ParamConstants.STUDY_PARAM) String studyStr,
            @ApiParam(value = "Comma separated list of interpretation versions. 'all' to get all the interpretation versions. "
                    + "Not supported if multiple interpretation ids are provided.") @QueryParam("version") String version,
            @ApiParam(value = ParamConstants.DELETED_DESCRIPTION, defaultValue = "false") @QueryParam(ParamConstants.DELETED_PARAM) boolean deleted) {
        try {
            query.remove(ParamConstants.STUDY_PARAM);
            query.remove("interpretations");

            List<String> interpretationList = getIdList(interpretations);
            DataResult<Interpretation> interpretationOpenCGAResult = catalogInterpretationManager.get(studyStr, interpretationList, query, queryOptions, true, token);
            return createOkResponse(interpretationOpenCGAResult);
        } catch (Exception e) {
            return createErrorResponse(e);
        }
    }

    @GET
    @Path("/interpretation/search")
    @ApiOperation(value = "Search clinical interpretations", response = Interpretation.class)
    @ApiImplicitParams({
            @ApiImplicitParam(name = QueryOptions.INCLUDE, value = ParamConstants.INCLUDE_DESCRIPTION, example = "name,attributes", dataType = "string", paramType = "query"),
            @ApiImplicitParam(name = QueryOptions.EXCLUDE, value = ParamConstants.EXCLUDE_DESCRIPTION, example = "id,status", dataType = "string", paramType = "query"),
            @ApiImplicitParam(name = QueryOptions.LIMIT, value = ParamConstants.LIMIT_DESCRIPTION, dataType = "integer", paramType = "query"),
            @ApiImplicitParam(name = QueryOptions.SKIP, value = ParamConstants.SKIP_DESCRIPTION, dataType = "integer", paramType = "query"),
            @ApiImplicitParam(name = QueryOptions.SORT, value = "Sort the results", dataType = "boolean", paramType = "query")
    })
    public Response interpretationSearch(
            @ApiParam(value = ParamConstants.STUDY_DESCRIPTION) @QueryParam(ParamConstants.STUDY_PARAM) String studyStr,
            @ApiParam(value = ParamConstants.INTERPRETATION_ID_DESCRIPTION) @QueryParam(ParamConstants.INTERPRETATION_ID_PARAM) String id,
            @ApiParam(value = ParamConstants.INTERPRETATION_UUID_DESCRIPTION) @QueryParam(ParamConstants.INTERPRETATION_UUID_PARAM) String uuid,
            @ApiParam(value = ParamConstants.INTERPRETATION_NAME_DESCRIPTION) @QueryParam(ParamConstants.INTERPRETATION_NAME_PARAM) String name,
            @ApiParam(value = ParamConstants.INTERPRETATION_CLINICAL_ANALYSIS_ID_DESCRIPTION) @QueryParam(ParamConstants.INTERPRETATION_CLINICAL_ANALYSIS_ID_PARAM) String clinicalAnalysisId,
            @ApiParam(value = ParamConstants.INTERPRETATION_ANALYST_ID_DESCRIPTION) @QueryParam(ParamConstants.INTERPRETATION_ANALYST_ID_PARAM) String analystId,
            @ApiParam(value = ParamConstants.INTERPRETATION_METHOD_NAME_DESCRIPTION) @QueryParam(ParamConstants.INTERPRETATION_METHOD_NAME_PARAM) String method,
            @ApiParam(value = ParamConstants.INTERPRETATION_PANELS_DESCRIPTION) @QueryParam(ParamConstants.INTERPRETATION_PANELS_PARAM) String panels,
            @ApiParam(value = ParamConstants.INTERPRETATION_PRIMARY_FINDINGS_IDS_DESCRIPTION) @QueryParam(ParamConstants.INTERPRETATION_PRIMARY_FINDINGS_IDS_PARAM) String primaryFindings,
            @ApiParam(value = ParamConstants.INTERPRETATION_SECONDARY_FINDINGS_IDS_DESCRIPTION) @QueryParam(ParamConstants.INTERPRETATION_SECONDARY_FINDINGS_IDS_PARAM) String secondaryFindings,
            @ApiParam(value = ParamConstants.INTERPRETATION_CREATION_DATE_DESCRIPTION) @QueryParam(ParamConstants.INTERPRETATION_CREATION_DATE_PARAM) String creationDate,
            @ApiParam(value = ParamConstants.INTERPRETATION_MODIFICATION_DATE_DESCRIPTION) @QueryParam(ParamConstants.INTERPRETATION_MODIFICATION_DATE_PARAM) String modificationDate,
            @ApiParam(value = ParamConstants.INTERPRETATION_STATUS_DESCRIPTION) @QueryParam(ParamConstants.INTERPRETATION_STATUS_PARAM) String status,
            @ApiParam(value = ParamConstants.INTERPRETATION_INTERNAL_STATUS_DESCRIPTION) @QueryParam(ParamConstants.INTERPRETATION_INTERNAL_STATUS_PARAM) String internalStatus,
            @ApiParam(value = ParamConstants.INTERPRETATION_RELEASE_DESCRIPTION) @QueryParam(ParamConstants.INTERPRETATION_RELEASE_PARAM) String release,
            // The following variables were hid on version 2.1.0
            @ApiParam(value = "Clinical analyst ID", hidden = true) @QueryParam("analyst") String clinicalAnalyst,
            @ApiParam(value = "Interpretation method name", hidden = true) @QueryParam("methods") String methods) {
        try {
            query.remove(ParamConstants.STUDY_PARAM);
            query.putIfNotEmpty(ParamConstants.INTERPRETATION_ANALYST_ID_PARAM, clinicalAnalyst);
            query.putIfNotEmpty(ParamConstants.INTERPRETATION_METHOD_NAME_PARAM, clinicalAnalyst);
            query.remove("analyst");
            query.remove("methods");
            return createOkResponse(catalogInterpretationManager.search(studyStr, query, queryOptions, token));
        } catch (Exception e) {
            return createErrorResponse(e);
        }
    }

    @GET
    @Path("/interpretation/distinct")
    @ApiOperation(value = "Interpretation distinct method")
    public Response interpretationDistinct(
            @ApiParam(value = ParamConstants.STUDY_DESCRIPTION) @QueryParam(ParamConstants.STUDY_PARAM) String studyStr,
            @ApiParam(value = ParamConstants.INTERPRETATION_ID_DESCRIPTION) @QueryParam(ParamConstants.INTERPRETATION_ID_PARAM) String id,
            @ApiParam(value = ParamConstants.INTERPRETATION_UUID_DESCRIPTION) @QueryParam(ParamConstants.INTERPRETATION_UUID_PARAM) String uuid,
            @ApiParam(value = ParamConstants.INTERPRETATION_NAME_DESCRIPTION) @QueryParam(ParamConstants.INTERPRETATION_NAME_PARAM) String name,
            @ApiParam(value = ParamConstants.INTERPRETATION_CLINICAL_ANALYSIS_ID_DESCRIPTION) @QueryParam(ParamConstants.INTERPRETATION_CLINICAL_ANALYSIS_ID_PARAM) String clinicalAnalysisId,
            @ApiParam(value = ParamConstants.INTERPRETATION_ANALYST_ID_DESCRIPTION) @QueryParam(ParamConstants.INTERPRETATION_ANALYST_ID_PARAM) String analystId,
            @ApiParam(value = ParamConstants.INTERPRETATION_METHOD_NAME_DESCRIPTION) @QueryParam(ParamConstants.INTERPRETATION_METHOD_NAME_PARAM) String methodsName,
            @ApiParam(value = ParamConstants.INTERPRETATION_PANELS_DESCRIPTION) @QueryParam(ParamConstants.INTERPRETATION_PANELS_PARAM) String panels,
            @ApiParam(value = ParamConstants.INTERPRETATION_PRIMARY_FINDINGS_IDS_DESCRIPTION) @QueryParam(ParamConstants.INTERPRETATION_PRIMARY_FINDINGS_IDS_PARAM) String primaryFindings,
            @ApiParam(value = ParamConstants.INTERPRETATION_SECONDARY_FINDINGS_IDS_DESCRIPTION) @QueryParam(ParamConstants.INTERPRETATION_SECONDARY_FINDINGS_IDS_PARAM) String secondaryFindings,
            @ApiParam(value = ParamConstants.INTERPRETATION_CREATION_DATE_DESCRIPTION) @QueryParam(ParamConstants.INTERPRETATION_CREATION_DATE_PARAM) String creationDate,
            @ApiParam(value = ParamConstants.INTERPRETATION_MODIFICATION_DATE_DESCRIPTION) @QueryParam(ParamConstants.INTERPRETATION_MODIFICATION_DATE_PARAM) String modificationDate,
            @ApiParam(value = ParamConstants.INTERPRETATION_STATUS_DESCRIPTION) @QueryParam(ParamConstants.INTERPRETATION_STATUS_PARAM) String status,
            @ApiParam(value = ParamConstants.INTERPRETATION_INTERNAL_STATUS_DESCRIPTION) @QueryParam(ParamConstants.INTERPRETATION_INTERNAL_STATUS_PARAM) String internalStatus,
            @ApiParam(value = ParamConstants.INTERPRETATION_RELEASE_DESCRIPTION) @QueryParam(ParamConstants.INTERPRETATION_RELEASE_PARAM) String release,
            // The following variables were hid on version 2.1.0
            @ApiParam(value = "Clinical analyst ID", hidden = true) @QueryParam("analyst") String clinicalAnalyst,
            @ApiParam(value = "Interpretation method name", hidden = true) @QueryParam("methods") String methods,
            @ApiParam(value = ParamConstants.DISTINCT_FIELD_DESCRIPTION, required = true) @QueryParam(ParamConstants.DISTINCT_FIELD_PARAM) String field) {
        try {
            query.remove(ParamConstants.STUDY_PARAM);
            query.remove(ParamConstants.DISTINCT_FIELD_PARAM);

            query.putIfNotEmpty(ParamConstants.INTERPRETATION_ANALYST_ID_PARAM, clinicalAnalyst);
            query.putIfNotEmpty(ParamConstants.INTERPRETATION_METHOD_NAME_PARAM, clinicalAnalyst);
            query.remove("analyst");
            query.remove("methods");
            List<String> fields = split(field, ParamConstants.DISTINCT_FIELD_PARAM, true);

            return createOkResponse(catalogInterpretationManager.distinct(studyStr, fields, query, token));
        } catch (Exception e) {
            return createErrorResponse(e);
        }
    }

    @GET
    @Path("/interpretation/aggregationStats")
    @ApiOperation(value = "Fetch catalog interpretation aggregation stats", response = FacetField.class)
    public Response interpretationAggregationStats(
            @ApiParam(value = ParamConstants.STUDY_DESCRIPTION) @QueryParam(ParamConstants.STUDY_PARAM) String studyStr,
            @ApiParam(value = ParamConstants.INTERPRETATION_ID_DESCRIPTION) @QueryParam(ParamConstants.INTERPRETATION_ID_PARAM) String id,
            @ApiParam(value = ParamConstants.INTERPRETATION_UUID_DESCRIPTION) @QueryParam(ParamConstants.INTERPRETATION_UUID_PARAM) String uuid,
            @ApiParam(value = ParamConstants.INTERPRETATION_NAME_DESCRIPTION) @QueryParam(ParamConstants.INTERPRETATION_NAME_PARAM) String name,
            @ApiParam(value = ParamConstants.INTERPRETATION_CLINICAL_ANALYSIS_ID_DESCRIPTION) @QueryParam(ParamConstants.INTERPRETATION_CLINICAL_ANALYSIS_ID_PARAM) String clinicalAnalysisId,
            @ApiParam(value = ParamConstants.INTERPRETATION_ANALYST_ID_DESCRIPTION) @QueryParam(ParamConstants.INTERPRETATION_ANALYST_ID_PARAM) String analystId,
            @ApiParam(value = ParamConstants.INTERPRETATION_METHOD_NAME_DESCRIPTION) @QueryParam(ParamConstants.INTERPRETATION_METHOD_NAME_PARAM) String methodsName,
            @ApiParam(value = ParamConstants.INTERPRETATION_PANELS_DESCRIPTION) @QueryParam(ParamConstants.INTERPRETATION_PANELS_PARAM) String panels,
            @ApiParam(value = ParamConstants.INTERPRETATION_PRIMARY_FINDINGS_IDS_DESCRIPTION) @QueryParam(ParamConstants.INTERPRETATION_PRIMARY_FINDINGS_IDS_PARAM) String primaryFindings,
            @ApiParam(value = ParamConstants.INTERPRETATION_SECONDARY_FINDINGS_IDS_DESCRIPTION) @QueryParam(ParamConstants.INTERPRETATION_SECONDARY_FINDINGS_IDS_PARAM) String secondaryFindings,
            @ApiParam(value = ParamConstants.INTERPRETATION_CREATION_DATE_DESCRIPTION) @QueryParam(ParamConstants.INTERPRETATION_CREATION_DATE_PARAM) String creationDate,
            @ApiParam(value = ParamConstants.INTERPRETATION_MODIFICATION_DATE_DESCRIPTION) @QueryParam(ParamConstants.INTERPRETATION_MODIFICATION_DATE_PARAM) String modificationDate,
            @ApiParam(value = ParamConstants.INTERPRETATION_STATUS_DESCRIPTION) @QueryParam(ParamConstants.INTERPRETATION_STATUS_PARAM) String status,
            @ApiParam(value = ParamConstants.INTERPRETATION_INTERNAL_STATUS_DESCRIPTION) @QueryParam(ParamConstants.INTERPRETATION_INTERNAL_STATUS_PARAM) String internalStatus,
            @ApiParam(value = ParamConstants.INTERPRETATION_RELEASE_DESCRIPTION) @QueryParam(ParamConstants.INTERPRETATION_RELEASE_PARAM) String release,
            // The following variables were hid on version 2.1.0
            @ApiParam(value = "Clinical analyst ID", hidden = true) @QueryParam("analyst") String clinicalAnalyst,
            @ApiParam(value = "Interpretation method name", hidden = true) @QueryParam("methods") String methods,
            @ApiParam(value = FACET_DESCRIPTION) @QueryParam(FACET_PARAM) String facet) {
        return run(() -> {
            query.remove(ParamConstants.STUDY_PARAM);
            query.remove("field");
            return catalogManager.getInterpretationManager().facet(studyStr, query, facet, token);
        });
    }

    //-------------------------------------------------------------------------
    // R E C E S S I V E      G E N E       A N A L Y S I S
    //-------------------------------------------------------------------------

    @GET
    @Path("/rga/individual/query")
    @ApiOperation(value = "Query individual RGA", response = KnockoutByIndividual.class)
    @ApiImplicitParams({
            // Query options
            @ApiImplicitParam(name = QueryOptions.INCLUDE, value = ParamConstants.INCLUDE_DESCRIPTION, example = "name,attributes", dataType = "string", paramType = "query"),
            @ApiImplicitParam(name = QueryOptions.EXCLUDE, value = ParamConstants.EXCLUDE_DESCRIPTION, example = "id,status", dataType = "string", paramType = "query"),
            @ApiImplicitParam(name = QueryOptions.LIMIT, value = ParamConstants.LIMIT_DESCRIPTION, dataType = "integer", paramType = "query"),
            @ApiImplicitParam(name = QueryOptions.SKIP, value = ParamConstants.SKIP_DESCRIPTION, dataType = "integer", paramType = "query"),
            @ApiImplicitParam(name = QueryOptions.COUNT, value = ParamConstants.COUNT_DESCRIPTION, dataType = "boolean", paramType = "query"),

            @ApiImplicitParam(name = "sampleId", value = RgaQueryParams.SAMPLE_ID_DESCR, dataType = "string", paramType = "query"),
            @ApiImplicitParam(name = "individualId", value = RgaQueryParams.INDIVIDUAL_ID_DESCR, dataType = "string", paramType = "query"),
            @ApiImplicitParam(name = "sex", value = RgaQueryParams.SEX_DESCR, dataType = "string", paramType = "query"),
            @ApiImplicitParam(name = "phenotypes", value = RgaQueryParams.PHENOTYPES_DESCR, dataType = "string", paramType = "query"),
            @ApiImplicitParam(name = "disorders", value = RgaQueryParams.DISORDERS_DESCR, dataType = "string", paramType = "query"),
            @ApiImplicitParam(name = "numParents", value = RgaQueryParams.NUM_PARENTS_DESCR, dataType = "string", paramType = "query"),
            @ApiImplicitParam(name = "geneId", value = RgaQueryParams.GENE_ID_DESCR, dataType = "string", paramType = "query"),
            @ApiImplicitParam(name = "geneName", value = RgaQueryParams.GENE_NAME_DESCR, dataType = "string", paramType = "query"),
//            @ApiImplicitParam(name = "geneBiotype", value = RgaQueryParams.GENE_BIOTYPE_DESCR, dataType = "string", paramType = "query"),
            @ApiImplicitParam(name = "chromosome", value = RgaQueryParams.CHROMOSOME_DESCR, dataType = "string", paramType = "query"),
            @ApiImplicitParam(name = "start", value = RgaQueryParams.START_DESCR, dataType = "string", paramType = "query"),
            @ApiImplicitParam(name = "end", value = RgaQueryParams.END_DESCR, dataType = "string", paramType = "query"),
            @ApiImplicitParam(name = "transcriptId", value = RgaQueryParams.TRANSCRIPT_ID_DESCR, dataType = "string", paramType = "query"),
//            @ApiImplicitParam(name = "transcriptBiotype", value = RgaQueryParams.TRANSCRIPT_BIOTYPE_DESCR, dataType = "string", paramType = "query"),
            @ApiImplicitParam(name = "variants", value = RgaQueryParams.VARIANTS_DESCR, dataType = "string", paramType = "query"),
            @ApiImplicitParam(name = "dbSnps", value = RgaQueryParams.DB_SNPS_DESCR, dataType = "string", paramType = "query"),
            @ApiImplicitParam(name = "knockoutType", value = RgaQueryParams.KNOCKOUT_DESCR, dataType = "string", paramType = "query"),
            @ApiImplicitParam(name = "filter", value = RgaQueryParams.FILTER_DESCR, dataType = "string", paramType = "query"),
            @ApiImplicitParam(name = "type", value = RgaQueryParams.TYPE_DESCR, dataType = "string", paramType = "query"),
            @ApiImplicitParam(name = "clinicalSignificance", value = RgaQueryParams.CLINICAL_SIGNIFICANCE_DESCR, dataType = "string", paramType = "query"),
            @ApiImplicitParam(name = "populationFrequency", value = RgaQueryParams.POPULATION_FREQUENCY_DESCR, dataType = "string", paramType = "query"),
            @ApiImplicitParam(name = "consequenceType", value = RgaQueryParams.CONSEQUENCE_TYPE_DESCR, dataType = "string", paramType = "query")
    })
    public Response rgaIndividualQuery(
            @ApiParam(value = ParamConstants.STUDY_DESCRIPTION) @QueryParam(ParamConstants.STUDY_PARAM) String studyStr
    ) {
        // Get all query options
        return run(() -> {
            QueryOptions queryOptions = new QueryOptions(uriInfo.getQueryParameters(), true);
            Query query = RgaQueryParams.getQueryParams(queryOptions);

            return getRgaManager().individualQuery(studyStr, query, queryOptions, token);
        });
    }

    @GET
    @Path("/rga/individual/summary")
    @ApiOperation(value = "RGA individual summary stats", response = KnockoutByIndividualSummary.class)
    @ApiImplicitParams({
            // Query options
            @ApiImplicitParam(name = QueryOptions.LIMIT, value = ParamConstants.LIMIT_DESCRIPTION, dataType = "integer", paramType = "query"),
            @ApiImplicitParam(name = QueryOptions.SKIP, value = ParamConstants.SKIP_DESCRIPTION, dataType = "integer", paramType = "query"),
            @ApiImplicitParam(name = QueryOptions.COUNT, value = ParamConstants.COUNT_DESCRIPTION, dataType = "boolean", paramType = "query"),

            @ApiImplicitParam(name = "sampleId", value = RgaQueryParams.SAMPLE_ID_DESCR, dataType = "string", paramType = "query"),
            @ApiImplicitParam(name = "individualId", value = RgaQueryParams.INDIVIDUAL_ID_DESCR, dataType = "string", paramType = "query"),
            @ApiImplicitParam(name = "sex", value = RgaQueryParams.SEX_DESCR, dataType = "string", paramType = "query"),
            @ApiImplicitParam(name = "phenotypes", value = RgaQueryParams.PHENOTYPES_DESCR, dataType = "string", paramType = "query"),
            @ApiImplicitParam(name = "disorders", value = RgaQueryParams.DISORDERS_DESCR, dataType = "string", paramType = "query"),
            @ApiImplicitParam(name = "numParents", value = RgaQueryParams.NUM_PARENTS_DESCR, dataType = "string", paramType = "query"),
            @ApiImplicitParam(name = "geneId", value = RgaQueryParams.GENE_ID_DESCR, dataType = "string", paramType = "query"),
            @ApiImplicitParam(name = "geneName", value = RgaQueryParams.GENE_NAME_DESCR, dataType = "string", paramType = "query"),
//            @ApiImplicitParam(name = "geneBiotype", value = RgaQueryParams.GENE_BIOTYPE_DESCR, dataType = "string", paramType = "query"),
            @ApiImplicitParam(name = "chromosome", value = RgaQueryParams.CHROMOSOME_DESCR, dataType = "string", paramType = "query"),
            @ApiImplicitParam(name = "start", value = RgaQueryParams.START_DESCR, dataType = "string", paramType = "query"),
            @ApiImplicitParam(name = "end", value = RgaQueryParams.END_DESCR, dataType = "string", paramType = "query"),
            @ApiImplicitParam(name = "transcriptId", value = RgaQueryParams.TRANSCRIPT_ID_DESCR, dataType = "string", paramType = "query"),
//            @ApiImplicitParam(name = "transcriptBiotype", value = RgaQueryParams.TRANSCRIPT_BIOTYPE_DESCR, dataType = "string", paramType = "query"),
            @ApiImplicitParam(name = "variants", value = RgaQueryParams.VARIANTS_DESCR, dataType = "string", paramType = "query"),
            @ApiImplicitParam(name = "dbSnps", value = RgaQueryParams.DB_SNPS_DESCR, dataType = "string", paramType = "query"),
            @ApiImplicitParam(name = "knockoutType", value = RgaQueryParams.KNOCKOUT_DESCR, dataType = "string", paramType = "query"),
            @ApiImplicitParam(name = "filter", value = RgaQueryParams.FILTER_DESCR, dataType = "string", paramType = "query"),
            @ApiImplicitParam(name = "type", value = RgaQueryParams.TYPE_DESCR, dataType = "string", paramType = "query"),
            @ApiImplicitParam(name = "clinicalSignificance", value = RgaQueryParams.CLINICAL_SIGNIFICANCE_DESCR, dataType = "string", paramType = "query"),
            @ApiImplicitParam(name = "populationFrequency", value = RgaQueryParams.POPULATION_FREQUENCY_DESCR, dataType = "string", paramType = "query"),
            @ApiImplicitParam(name = "consequenceType", value = RgaQueryParams.CONSEQUENCE_TYPE_DESCR, dataType = "string", paramType = "query")
    })
    public Response rgaIndividualSummary(
            @ApiParam(value = ParamConstants.STUDY_DESCRIPTION) @QueryParam(ParamConstants.STUDY_PARAM) String studyStr
    ) {
        // Get all query options
        return run(() -> {
            QueryOptions queryOptions = new QueryOptions(uriInfo.getQueryParameters(), true);
            Query query = RgaQueryParams.getQueryParams(queryOptions);

            return getRgaManager().individualSummary(studyStr, query, queryOptions, token);
        });
    }

    @GET
    @Path("/rga/gene/query")
    @ApiOperation(value = "Query gene RGA", response = RgaKnockoutByGene.class)
    @ApiImplicitParams({
            // Query options
            @ApiImplicitParam(name = QueryOptions.INCLUDE, value = ParamConstants.INCLUDE_DESCRIPTION, example = "name,attributes", dataType = "string", paramType = "query"),
            @ApiImplicitParam(name = QueryOptions.EXCLUDE, value = ParamConstants.EXCLUDE_DESCRIPTION, example = "id,status", dataType = "string", paramType = "query"),
            @ApiImplicitParam(name = QueryOptions.LIMIT, value = ParamConstants.LIMIT_DESCRIPTION, dataType = "integer", paramType = "query"),
            @ApiImplicitParam(name = QueryOptions.SKIP, value = ParamConstants.SKIP_DESCRIPTION, dataType = "integer", paramType = "query"),
            @ApiImplicitParam(name = QueryOptions.COUNT, value = ParamConstants.COUNT_DESCRIPTION, dataType = "boolean", paramType = "query"),
            @ApiImplicitParam(name = RgaQueryParams.INCLUDE_INDIVIDUAL, value = RgaQueryParams.INCLUDE_INDIVIDUAL_DESCR, example = "ind1,ind2,ind3", dataType = "string", paramType = "query"),
            @ApiImplicitParam(name = RgaQueryParams.SKIP_INDIVIDUAL, value = RgaQueryParams.SKIP_INDIVIDUAL_DESCR, dataType = "integer", paramType = "query"),
            @ApiImplicitParam(name = RgaQueryParams.LIMIT_INDIVIDUAL, value = RgaQueryParams.LIMIT_INDIVIDUAL_DESCR, dataType = "integer", paramType = "query"),

            @ApiImplicitParam(name = "sampleId", value = RgaQueryParams.SAMPLE_ID_DESCR, dataType = "string", paramType = "query"),
            @ApiImplicitParam(name = "individualId", value = RgaQueryParams.INDIVIDUAL_ID_DESCR, dataType = "string", paramType = "query"),
            @ApiImplicitParam(name = "sex", value = RgaQueryParams.SEX_DESCR, dataType = "string", paramType = "query"),
            @ApiImplicitParam(name = "phenotypes", value = RgaQueryParams.PHENOTYPES_DESCR, dataType = "string", paramType = "query"),
            @ApiImplicitParam(name = "disorders", value = RgaQueryParams.DISORDERS_DESCR, dataType = "string", paramType = "query"),
            @ApiImplicitParam(name = "numParents", value = RgaQueryParams.NUM_PARENTS_DESCR, dataType = "string", paramType = "query"),
            @ApiImplicitParam(name = "geneId", value = RgaQueryParams.GENE_ID_DESCR, dataType = "string", paramType = "query"),
            @ApiImplicitParam(name = "geneName", value = RgaQueryParams.GENE_NAME_DESCR, dataType = "string", paramType = "query"),
//            @ApiImplicitParam(name = "geneBiotype", value = RgaQueryParams.GENE_BIOTYPE_DESCR, dataType = "string", paramType = "query"),
            @ApiImplicitParam(name = "chromosome", value = RgaQueryParams.CHROMOSOME_DESCR, dataType = "string", paramType = "query"),
            @ApiImplicitParam(name = "start", value = RgaQueryParams.START_DESCR, dataType = "string", paramType = "query"),
            @ApiImplicitParam(name = "end", value = RgaQueryParams.END_DESCR, dataType = "string", paramType = "query"),
            @ApiImplicitParam(name = "transcriptId", value = RgaQueryParams.TRANSCRIPT_ID_DESCR, dataType = "string", paramType = "query"),
//            @ApiImplicitParam(name = "transcriptBiotype", value = RgaQueryParams.TRANSCRIPT_BIOTYPE_DESCR, dataType = "string", paramType = "query"),
            @ApiImplicitParam(name = "variants", value = RgaQueryParams.VARIANTS_DESCR, dataType = "string", paramType = "query"),
            @ApiImplicitParam(name = "dbSnps", value = RgaQueryParams.DB_SNPS_DESCR, dataType = "string", paramType = "query"),
            @ApiImplicitParam(name = "knockoutType", value = RgaQueryParams.KNOCKOUT_DESCR, dataType = "string", paramType = "query"),
            @ApiImplicitParam(name = "filter", value = RgaQueryParams.FILTER_DESCR, dataType = "string", paramType = "query"),
            @ApiImplicitParam(name = "type", value = RgaQueryParams.TYPE_DESCR, dataType = "string", paramType = "query"),
            @ApiImplicitParam(name = "clinicalSignificance", value = RgaQueryParams.CLINICAL_SIGNIFICANCE_DESCR, dataType = "string", paramType = "query"),
            @ApiImplicitParam(name = "populationFrequency", value = RgaQueryParams.POPULATION_FREQUENCY_DESCR, dataType = "string", paramType = "query"),
            @ApiImplicitParam(name = "consequenceType", value = RgaQueryParams.CONSEQUENCE_TYPE_DESCR, dataType = "string", paramType = "query")
    })
    public Response rgaGeneQuery(
            @ApiParam(value = ParamConstants.STUDY_DESCRIPTION) @QueryParam(ParamConstants.STUDY_PARAM) String studyStr
    ) {
        // Get all query options
        return run(() -> {
            QueryOptions queryOptions = new QueryOptions(uriInfo.getQueryParameters(), true);
            Query query = RgaQueryParams.getQueryParams(queryOptions);

            return getRgaManager().geneQuery(studyStr, query, queryOptions, token);
        });
    }

    @GET
    @Path("/rga/gene/summary")
    @ApiOperation(value = "RGA gene summary stats", response = KnockoutByGeneSummary.class)
    @ApiImplicitParams({
            // Query options
            @ApiImplicitParam(name = QueryOptions.LIMIT, value = ParamConstants.LIMIT_DESCRIPTION, dataType = "integer", paramType = "query"),
            @ApiImplicitParam(name = QueryOptions.SKIP, value = ParamConstants.SKIP_DESCRIPTION, dataType = "integer", paramType = "query"),
            @ApiImplicitParam(name = QueryOptions.COUNT, value = ParamConstants.COUNT_DESCRIPTION, dataType = "boolean", paramType = "query"),

            @ApiImplicitParam(name = "sampleId", value = RgaQueryParams.SAMPLE_ID_DESCR, dataType = "string", paramType = "query"),
            @ApiImplicitParam(name = "individualId", value = RgaQueryParams.INDIVIDUAL_ID_DESCR, dataType = "string", paramType = "query"),
            @ApiImplicitParam(name = "sex", value = RgaQueryParams.SEX_DESCR, dataType = "string", paramType = "query"),
            @ApiImplicitParam(name = "phenotypes", value = RgaQueryParams.PHENOTYPES_DESCR, dataType = "string", paramType = "query"),
            @ApiImplicitParam(name = "disorders", value = RgaQueryParams.DISORDERS_DESCR, dataType = "string", paramType = "query"),
            @ApiImplicitParam(name = "numParents", value = RgaQueryParams.NUM_PARENTS_DESCR, dataType = "string", paramType = "query"),
            @ApiImplicitParam(name = "geneId", value = RgaQueryParams.GENE_ID_DESCR, dataType = "string", paramType = "query"),
            @ApiImplicitParam(name = "geneName", value = RgaQueryParams.GENE_NAME_DESCR, dataType = "string", paramType = "query"),
//            @ApiImplicitParam(name = "geneBiotype", value = RgaQueryParams.GENE_BIOTYPE_DESCR, dataType = "string", paramType = "query"),
            @ApiImplicitParam(name = "chromosome", value = RgaQueryParams.CHROMOSOME_DESCR, dataType = "string", paramType = "query"),
            @ApiImplicitParam(name = "start", value = RgaQueryParams.START_DESCR, dataType = "string", paramType = "query"),
            @ApiImplicitParam(name = "end", value = RgaQueryParams.END_DESCR, dataType = "string", paramType = "query"),
            @ApiImplicitParam(name = "transcriptId", value = RgaQueryParams.TRANSCRIPT_ID_DESCR, dataType = "string", paramType = "query"),
//            @ApiImplicitParam(name = "transcriptBiotype", value = RgaQueryParams.TRANSCRIPT_BIOTYPE_DESCR, dataType = "string", paramType = "query"),
            @ApiImplicitParam(name = "variants", value = RgaQueryParams.VARIANTS_DESCR, dataType = "string", paramType = "query"),
            @ApiImplicitParam(name = "dbSnps", value = RgaQueryParams.DB_SNPS_DESCR, dataType = "string", paramType = "query"),
            @ApiImplicitParam(name = "knockoutType", value = RgaQueryParams.KNOCKOUT_DESCR, dataType = "string", paramType = "query"),
            @ApiImplicitParam(name = "filter", value = RgaQueryParams.FILTER_DESCR, dataType = "string", paramType = "query"),
            @ApiImplicitParam(name = "type", value = RgaQueryParams.TYPE_DESCR, dataType = "string", paramType = "query"),
            @ApiImplicitParam(name = "clinicalSignificance", value = RgaQueryParams.CLINICAL_SIGNIFICANCE_DESCR, dataType = "string", paramType = "query"),
            @ApiImplicitParam(name = "populationFrequency", value = RgaQueryParams.POPULATION_FREQUENCY_DESCR, dataType = "string", paramType = "query"),
            @ApiImplicitParam(name = "consequenceType", value = RgaQueryParams.CONSEQUENCE_TYPE_DESCR, dataType = "string", paramType = "query")
    })
    public Response rgaGeneSummary(
            @ApiParam(value = ParamConstants.STUDY_DESCRIPTION) @QueryParam(ParamConstants.STUDY_PARAM) String studyStr
    ) {
        // Get all query options
        return run(() -> {
            QueryOptions queryOptions = new QueryOptions(uriInfo.getQueryParameters(), true);
            Query query = RgaQueryParams.getQueryParams(queryOptions);

            return getRgaManager().geneSummary(studyStr, query, queryOptions, token);
        });
    }

    @GET
    @Path("/rga/variant/query")
    @ApiOperation(value = "Query variant RGA", response = KnockoutByVariant.class)
    @ApiImplicitParams({
            // Query options
            @ApiImplicitParam(name = QueryOptions.INCLUDE, value = ParamConstants.INCLUDE_DESCRIPTION, example = "name,attributes", dataType = "string", paramType = "query"),
            @ApiImplicitParam(name = QueryOptions.EXCLUDE, value = ParamConstants.EXCLUDE_DESCRIPTION, example = "id,status", dataType = "string", paramType = "query"),
            @ApiImplicitParam(name = QueryOptions.LIMIT, value = ParamConstants.LIMIT_DESCRIPTION, dataType = "integer", paramType = "query"),
            @ApiImplicitParam(name = QueryOptions.SKIP, value = ParamConstants.SKIP_DESCRIPTION, dataType = "integer", paramType = "query"),
            @ApiImplicitParam(name = QueryOptions.COUNT, value = ParamConstants.COUNT_DESCRIPTION, dataType = "boolean", paramType = "query"),
            @ApiImplicitParam(name = RgaQueryParams.INCLUDE_INDIVIDUAL, value = RgaQueryParams.INCLUDE_INDIVIDUAL_DESCR, example = "ind1,ind2,ind3", dataType = "string", paramType = "query"),
            @ApiImplicitParam(name = RgaQueryParams.SKIP_INDIVIDUAL, value = RgaQueryParams.SKIP_INDIVIDUAL_DESCR, dataType = "integer", paramType = "query"),
            @ApiImplicitParam(name = RgaQueryParams.LIMIT_INDIVIDUAL, value = RgaQueryParams.LIMIT_INDIVIDUAL_DESCR, dataType = "integer", paramType = "query"),

            @ApiImplicitParam(name = "sampleId", value = RgaQueryParams.SAMPLE_ID_DESCR, dataType = "string", paramType = "query"),
            @ApiImplicitParam(name = "individualId", value = RgaQueryParams.INDIVIDUAL_ID_DESCR, dataType = "string", paramType = "query"),
            @ApiImplicitParam(name = "sex", value = RgaQueryParams.SEX_DESCR, dataType = "string", paramType = "query"),
            @ApiImplicitParam(name = "phenotypes", value = RgaQueryParams.PHENOTYPES_DESCR, dataType = "string", paramType = "query"),
            @ApiImplicitParam(name = "disorders", value = RgaQueryParams.DISORDERS_DESCR, dataType = "string", paramType = "query"),
            @ApiImplicitParam(name = "numParents", value = RgaQueryParams.NUM_PARENTS_DESCR, dataType = "string", paramType = "query"),
            @ApiImplicitParam(name = "geneId", value = RgaQueryParams.GENE_ID_DESCR, dataType = "string", paramType = "query"),
            @ApiImplicitParam(name = "geneName", value = RgaQueryParams.GENE_NAME_DESCR, dataType = "string", paramType = "query"),
//            @ApiImplicitParam(name = "geneBiotype", value = RgaQueryParams.GENE_BIOTYPE_DESCR, dataType = "string", paramType = "query"),
            @ApiImplicitParam(name = "chromosome", value = RgaQueryParams.CHROMOSOME_DESCR, dataType = "string", paramType = "query"),
            @ApiImplicitParam(name = "start", value = RgaQueryParams.START_DESCR, dataType = "string", paramType = "query"),
            @ApiImplicitParam(name = "end", value = RgaQueryParams.END_DESCR, dataType = "string", paramType = "query"),
            @ApiImplicitParam(name = "transcriptId", value = RgaQueryParams.TRANSCRIPT_ID_DESCR, dataType = "string", paramType = "query"),
//            @ApiImplicitParam(name = "transcriptBiotype", value = RgaQueryParams.TRANSCRIPT_BIOTYPE_DESCR, dataType = "string", paramType = "query"),
            @ApiImplicitParam(name = "variants", value = RgaQueryParams.VARIANTS_DESCR, dataType = "string", paramType = "query"),
            @ApiImplicitParam(name = "dbSnps", value = RgaQueryParams.DB_SNPS_DESCR, dataType = "string", paramType = "query"),
            @ApiImplicitParam(name = "knockoutType", value = RgaQueryParams.KNOCKOUT_DESCR, dataType = "string", paramType = "query"),
            @ApiImplicitParam(name = "filter", value = RgaQueryParams.FILTER_DESCR, dataType = "string", paramType = "query"),
            @ApiImplicitParam(name = "type", value = RgaQueryParams.TYPE_DESCR, dataType = "string", paramType = "query"),
            @ApiImplicitParam(name = "clinicalSignificance", value = RgaQueryParams.CLINICAL_SIGNIFICANCE_DESCR, dataType = "string", paramType = "query"),
            @ApiImplicitParam(name = "populationFrequency", value = RgaQueryParams.POPULATION_FREQUENCY_DESCR, dataType = "string", paramType = "query"),
            @ApiImplicitParam(name = "consequenceType", value = RgaQueryParams.CONSEQUENCE_TYPE_DESCR, dataType = "string", paramType = "query")
    })
    public Response rgaVariantQuery(
            @ApiParam(value = ParamConstants.STUDY_DESCRIPTION) @QueryParam(ParamConstants.STUDY_PARAM) String studyStr
    ) {
        // Get all query options
        return run(() -> {
            QueryOptions queryOptions = new QueryOptions(uriInfo.getQueryParameters(), true);
            Query query = RgaQueryParams.getQueryParams(queryOptions);

            return getRgaManager().variantQuery(studyStr, query, queryOptions, token);
        });
    }

    @GET
    @Path("/rga/variant/summary")
    @ApiOperation(value = "RGA variant summary stats", response = KnockoutByVariantSummary.class)
    @ApiImplicitParams({
            // Query options
            @ApiImplicitParam(name = QueryOptions.LIMIT, value = ParamConstants.LIMIT_DESCRIPTION, dataType = "integer", paramType = "query"),
            @ApiImplicitParam(name = QueryOptions.SKIP, value = ParamConstants.SKIP_DESCRIPTION, dataType = "integer", paramType = "query"),
            @ApiImplicitParam(name = QueryOptions.COUNT, value = ParamConstants.COUNT_DESCRIPTION, dataType = "boolean", paramType = "query"),

            @ApiImplicitParam(name = "sampleId", value = RgaQueryParams.SAMPLE_ID_DESCR, dataType = "string", paramType = "query"),
            @ApiImplicitParam(name = "individualId", value = RgaQueryParams.INDIVIDUAL_ID_DESCR, dataType = "string", paramType = "query"),
            @ApiImplicitParam(name = "sex", value = RgaQueryParams.SEX_DESCR, dataType = "string", paramType = "query"),
            @ApiImplicitParam(name = "phenotypes", value = RgaQueryParams.PHENOTYPES_DESCR, dataType = "string", paramType = "query"),
            @ApiImplicitParam(name = "disorders", value = RgaQueryParams.DISORDERS_DESCR, dataType = "string", paramType = "query"),
            @ApiImplicitParam(name = "numParents", value = RgaQueryParams.NUM_PARENTS_DESCR, dataType = "string", paramType = "query"),
            @ApiImplicitParam(name = "geneId", value = RgaQueryParams.GENE_ID_DESCR, dataType = "string", paramType = "query"),
            @ApiImplicitParam(name = "geneName", value = RgaQueryParams.GENE_NAME_DESCR, dataType = "string", paramType = "query"),
//            @ApiImplicitParam(name = "geneBiotype", value = RgaQueryParams.GENE_BIOTYPE_DESCR, dataType = "string", paramType = "query"),
            @ApiImplicitParam(name = "chromosome", value = RgaQueryParams.CHROMOSOME_DESCR, dataType = "string", paramType = "query"),
            @ApiImplicitParam(name = "start", value = RgaQueryParams.START_DESCR, dataType = "string", paramType = "query"),
            @ApiImplicitParam(name = "end", value = RgaQueryParams.END_DESCR, dataType = "string", paramType = "query"),
            @ApiImplicitParam(name = "transcriptId", value = RgaQueryParams.TRANSCRIPT_ID_DESCR, dataType = "string", paramType = "query"),
//            @ApiImplicitParam(name = "transcriptBiotype", value = RgaQueryParams.TRANSCRIPT_BIOTYPE_DESCR, dataType = "string", paramType = "query"),
            @ApiImplicitParam(name = "variants", value = RgaQueryParams.VARIANTS_DESCR, dataType = "string", paramType = "query"),
            @ApiImplicitParam(name = "dbSnps", value = RgaQueryParams.DB_SNPS_DESCR, dataType = "string", paramType = "query"),
            @ApiImplicitParam(name = "knockoutType", value = RgaQueryParams.KNOCKOUT_DESCR, dataType = "string", paramType = "query"),
            @ApiImplicitParam(name = "filter", value = RgaQueryParams.FILTER_DESCR, dataType = "string", paramType = "query"),
            @ApiImplicitParam(name = "type", value = RgaQueryParams.TYPE_DESCR, dataType = "string", paramType = "query"),
            @ApiImplicitParam(name = "clinicalSignificance", value = RgaQueryParams.CLINICAL_SIGNIFICANCE_DESCR, dataType = "string", paramType = "query"),
            @ApiImplicitParam(name = "populationFrequency", value = RgaQueryParams.POPULATION_FREQUENCY_DESCR, dataType = "string", paramType = "query"),
            @ApiImplicitParam(name = "consequenceType", value = RgaQueryParams.CONSEQUENCE_TYPE_DESCR, dataType = "string", paramType = "query")
    })
    public Response rgaVariantSummary(
            @ApiParam(value = ParamConstants.STUDY_DESCRIPTION) @QueryParam(ParamConstants.STUDY_PARAM) String studyStr
    ) {
        // Get all query options
        return run(() -> {
            QueryOptions queryOptions = new QueryOptions(uriInfo.getQueryParameters(), true);
            Query query = RgaQueryParams.getQueryParams(queryOptions);

            return getRgaManager().variantSummary(studyStr, query, queryOptions, token);
        });
    }

    @GET
    @Path("/rga/aggregationStats")
    @ApiOperation(value = "RGA aggregation stats", response = FacetField.class)
    @ApiImplicitParams({
            // QueryOptions
            @ApiImplicitParam(name = QueryOptions.LIMIT, value = ParamConstants.LIMIT_DESCRIPTION, dataType = "integer", paramType = "query"),
            @ApiImplicitParam(name = QueryOptions.SKIP, value = ParamConstants.SKIP_DESCRIPTION, dataType = "integer", paramType = "query"),

            @ApiImplicitParam(name = "sampleId", value = RgaQueryParams.SAMPLE_ID_DESCR, dataType = "string", paramType = "query"),
            @ApiImplicitParam(name = "individualId", value = RgaQueryParams.INDIVIDUAL_ID_DESCR, dataType = "string", paramType = "query"),
            @ApiImplicitParam(name = "sex", value = RgaQueryParams.SEX_DESCR, dataType = "string", paramType = "query"),
            @ApiImplicitParam(name = "phenotypes", value = RgaQueryParams.PHENOTYPES_DESCR, dataType = "string", paramType = "query"),
            @ApiImplicitParam(name = "disorders", value = RgaQueryParams.DISORDERS_DESCR, dataType = "string", paramType = "query"),
            @ApiImplicitParam(name = "numParents", value = RgaQueryParams.NUM_PARENTS_DESCR, dataType = "string", paramType = "query"),
            @ApiImplicitParam(name = "geneId", value = RgaQueryParams.GENE_ID_DESCR, dataType = "string", paramType = "query"),
            @ApiImplicitParam(name = "geneName", value = RgaQueryParams.GENE_NAME_DESCR, dataType = "string", paramType = "query"),
//            @ApiImplicitParam(name = "geneBiotype", value = RgaQueryParams.GENE_BIOTYPE_DESCR, dataType = "string", paramType = "query"),
            @ApiImplicitParam(name = "chromosome", value = RgaQueryParams.CHROMOSOME_DESCR, dataType = "string", paramType = "query"),
            @ApiImplicitParam(name = "start", value = RgaQueryParams.START_DESCR, dataType = "string", paramType = "query"),
            @ApiImplicitParam(name = "end", value = RgaQueryParams.END_DESCR, dataType = "string", paramType = "query"),
            @ApiImplicitParam(name = "transcriptId", value = RgaQueryParams.TRANSCRIPT_ID_DESCR, dataType = "string", paramType = "query"),
//            @ApiImplicitParam(name = "transcriptBiotype", value = RgaQueryParams.TRANSCRIPT_BIOTYPE_DESCR, dataType = "string", paramType = "query"),
            @ApiImplicitParam(name = "variants", value = RgaQueryParams.VARIANTS_DESCR, dataType = "string", paramType = "query"),
            @ApiImplicitParam(name = "dbSnps", value = RgaQueryParams.DB_SNPS_DESCR, dataType = "string", paramType = "query"),
            @ApiImplicitParam(name = "knockoutType", value = RgaQueryParams.KNOCKOUT_DESCR, dataType = "string", paramType = "query"),
            @ApiImplicitParam(name = "filter", value = RgaQueryParams.FILTER_DESCR, dataType = "string", paramType = "query"),
            @ApiImplicitParam(name = "type", value = RgaQueryParams.TYPE_DESCR, dataType = "string", paramType = "query"),
            @ApiImplicitParam(name = "clinicalSignificance", value = RgaQueryParams.CLINICAL_SIGNIFICANCE_DESCR, dataType = "string", paramType = "query"),
            @ApiImplicitParam(name = "populationFrequency", value = RgaQueryParams.POPULATION_FREQUENCY_DESCR, dataType = "string", paramType = "query"),
            @ApiImplicitParam(name = "consequenceType", value = RgaQueryParams.CONSEQUENCE_TYPE_DESCR, dataType = "string", paramType = "query")
    })
    public Response rgaAggregationStats(
            @ApiParam(value = ParamConstants.STUDY_DESCRIPTION) @QueryParam(ParamConstants.STUDY_PARAM) String studyStr,
            @ApiParam(value = "List of fields separated by semicolons, e.g.: clinicalSignificances;type. For nested fields use >>, e.g.: type>>clinicalSignificances;knockoutType", required = true) @QueryParam("field") String facet
    ) {
        // Get all query options
        return run(() -> {
            QueryOptions queryOptions = new QueryOptions(uriInfo.getQueryParameters(), true);
            Query query = RgaQueryParams.getQueryParams(queryOptions);

            return getRgaManager().aggregationStats(studyStr, query, queryOptions, facet, token);
        });
    }

    @POST
    @Path("/rga/index/run")
    @ApiOperation(value = RgaAnalysis.DESCRIPTION, response = Job.class)
    public Response rgaIndexRun(
            @ApiParam(value = ParamConstants.STUDY_DESCRIPTION) @QueryParam(ParamConstants.STUDY_PARAM) String study,
            @ApiParam(value = ParamConstants.JOB_ID_CREATION_DESCRIPTION) @QueryParam(ParamConstants.JOB_ID) String jobName,
            @ApiParam(value = ParamConstants.JOB_DESCRIPTION_DESCRIPTION) @QueryParam(ParamConstants.JOB_DESCRIPTION) String jobDescription,
            @ApiParam(value = ParamConstants.JOB_DEPENDS_ON_DESCRIPTION) @QueryParam(JOB_DEPENDS_ON) String dependsOn,
            @ApiParam(value = ParamConstants.JOB_TAGS_DESCRIPTION) @QueryParam(ParamConstants.JOB_TAGS) String jobTags,
            @ApiParam(value = ParamConstants.JOB_SCHEDULED_START_TIME_DESCRIPTION) @QueryParam(ParamConstants.JOB_SCHEDULED_START_TIME) String scheduledStartTime,
            @ApiParam(value = ParamConstants.JOB_PRIORITY_DESCRIPTION) @QueryParam(ParamConstants.SUBMIT_JOB_PRIORITY_PARAM) String jobPriority,
            @ApiParam(value = ParamConstants.JOB_DRY_RUN_DESCRIPTION) @QueryParam(ParamConstants.JOB_DRY_RUN) Boolean dryRun,
            @ApiParam(value = ParamConstants.INDEX_AUXILIAR_COLLECTION_DESCRIPTION, defaultValue = "false")
            @QueryParam(ParamConstants.INDEX_AUXILIAR_COLLECTION) boolean indexAuxiliarColl,
            @ApiParam(value = RgaAnalysisParams.DESCRIPTION, required = true) RgaAnalysisParams params) {
        if (indexAuxiliarColl) {
            Map<String, Object> paramsMap = new HashMap<>();
            if (StringUtils.isNotEmpty(study)) {
                paramsMap.putIfAbsent(ParamConstants.STUDY_PARAM, study);
            }
            return submitJob(null, study, JobType.NATIVE, AuxiliarRgaAnalysis.ID, paramsMap, jobName, jobDescription, dependsOn, jobTags, scheduledStartTime, jobPriority, dryRun);
        } else {
            return submitJob(study, JobType.NATIVE, RgaAnalysis.ID, params, jobName, jobDescription, dependsOn, jobTags, scheduledStartTime, jobPriority, dryRun);
        }
    }

    //-------------------------------------------------------------------------
    // C L I N I C A L      V A R I A N T S
    //-------------------------------------------------------------------------

    @GET
    @Path("/variant/query")
    @ApiOperation(value = "Fetch clinical variants", response = ClinicalVariant.class)
    @ApiImplicitParams({

            // Query options
            @ApiImplicitParam(name = QueryOptions.INCLUDE, value = ParamConstants.INCLUDE_DESCRIPTION, example = "name,attributes", dataType = "string", paramType = "query"),
            @ApiImplicitParam(name = QueryOptions.EXCLUDE, value = ParamConstants.EXCLUDE_DESCRIPTION, example = "id,status", dataType = "string", paramType = "query"),
            @ApiImplicitParam(name = QueryOptions.LIMIT, value = ParamConstants.LIMIT_DESCRIPTION, dataType = "integer", paramType = "query"),
            @ApiImplicitParam(name = QueryOptions.SKIP, value = ParamConstants.SKIP_DESCRIPTION, dataType = "integer", paramType = "query"),
            @ApiImplicitParam(name = QueryOptions.COUNT, value = ParamConstants.COUNT_DESCRIPTION, dataType = "boolean", paramType = "query"),
            @ApiImplicitParam(name = "approximateCount", value = "Get an approximate count, instead of an exact total count. Reduces execution time", dataType = "boolean", paramType = "query"),
            @ApiImplicitParam(name = "approximateCountSamplingSize", value = "Sampling size to get the approximate count. "
                    + "Larger values increase accuracy but also increase execution time", dataType = "integer", paramType = "query"),

            @ApiImplicitParam(name = "savedFilter", value = SAVED_FILTER_DESCR, dataType = "string", paramType = "query"),

            // Interpretation ID to include fields related to
            @ApiImplicitParam(name = ParamConstants.INCLUDE_INTERPRETATION, value = ParamConstants.INCLUDE_INTERPRETATION_DESCRIPTION, dataType = "string", paramType = "query"),
            // Variant filters
            @ApiImplicitParam(name = "id", value = VariantQueryParams.ID_DESCR, dataType = "string", paramType = "query"),
            @ApiImplicitParam(name = "region", value = VariantQueryParams.REGION_DESCR, dataType = "string", paramType = "query"),
            @ApiImplicitParam(name = "type", value = VariantQueryParams.TYPE_DESCR, dataType = "string", paramType = "query"),

            // Study filters
            @ApiImplicitParam(name = ParamConstants.STUDY_PARAM, value = VariantQueryParams.STUDY_DESCR, dataType = "string", paramType = "query"),
            @ApiImplicitParam(name = "file", value = VariantQueryParams.FILE_DESCR, dataType = "string", paramType = "query"),
            @ApiImplicitParam(name = "filter", value = VariantQueryParams.FILTER_DESCR, dataType = "string", paramType = "query"),
            @ApiImplicitParam(name = "qual", value = VariantQueryParams.QUAL_DESCR, dataType = "string", paramType = "query"),
            @ApiImplicitParam(name = "fileData", value = VariantQueryParams.FILE_DATA_DESCR, dataType = "string", paramType = "query"),

            @ApiImplicitParam(name = "sample", value = VariantQueryParams.SAMPLE_DESCR, dataType = "string", paramType = "query"),
            @ApiImplicitParam(name = "sampleData", value = VariantQueryParams.SAMPLE_DATA_DESCR, dataType = "string", paramType = "query"),
            @ApiImplicitParam(name = "sampleAnnotation", value = VariantQueryParams.SAMPLE_ANNOTATION_DESC, dataType = "string", paramType = "query"),

            @ApiImplicitParam(name = "cohort", value = VariantQueryParams.COHORT_DESCR, dataType = "string", paramType = "query"),
            @ApiImplicitParam(name = "cohortStatsRef", value = VariantQueryParams.STATS_REF_DESCR, dataType = "string", paramType = "query"),
            @ApiImplicitParam(name = "cohortStatsAlt", value = VariantQueryParams.STATS_ALT_DESCR, dataType = "string", paramType = "query"),
            @ApiImplicitParam(name = "cohortStatsMaf", value = VariantQueryParams.STATS_MAF_DESCR, dataType = "string", paramType = "query"),
            @ApiImplicitParam(name = "cohortStatsMgf", value = VariantQueryParams.STATS_MGF_DESCR, dataType = "string", paramType = "query"),
            @ApiImplicitParam(name = "cohortStatsPass", value = VariantQueryParams.STATS_PASS_FREQ_DESCR, dataType = "string", paramType = "query"),
            @ApiImplicitParam(name = "missingAlleles", value = VariantQueryParams.MISSING_ALLELES_DESCR, dataType = "string", paramType = "query"),
            @ApiImplicitParam(name = "missingGenotypes", value = VariantQueryParams.MISSING_GENOTYPES_DESCR, dataType = "string", paramType = "query"),
            @ApiImplicitParam(name = "score", value = VariantQueryParams.SCORE_DESCR, dataType = "string", paramType = "query"),

            @ApiImplicitParam(name = "family", value = VariantQueryParams.FAMILY_DESC, dataType = "string", paramType = "query"),
            @ApiImplicitParam(name = "familyDisorder", value = VariantQueryParams.FAMILY_DISORDER_DESC, dataType = "string", paramType = "query"),
            @ApiImplicitParam(name = "familySegregation", value = VariantQueryParams.FAMILY_SEGREGATION_DESCR, dataType = "string", paramType = "query"),
            @ApiImplicitParam(name = "familyMembers", value = VariantQueryParams.FAMILY_MEMBERS_DESC, dataType = "string", paramType = "query"),
            @ApiImplicitParam(name = "familyProband", value = VariantQueryParams.FAMILY_PROBAND_DESC, dataType = "string", paramType = "query"),

            // Annotation filters
            @ApiImplicitParam(name = "gene", value = VariantQueryParams.GENE_DESCR, dataType = "string", paramType = "query"),
            @ApiImplicitParam(name = "ct", value = VariantQueryParams.ANNOT_CONSEQUENCE_TYPE_DESCR, dataType = "string", paramType = "query"),
            @ApiImplicitParam(name = "xref", value = VariantQueryParams.ANNOT_XREF_DESCR, dataType = "string", paramType = "query"),
            @ApiImplicitParam(name = "biotype", value = VariantQueryParams.ANNOT_BIOTYPE_DESCR, dataType = "string", paramType = "query"),
            @ApiImplicitParam(name = "proteinSubstitution", value = VariantQueryParams.ANNOT_PROTEIN_SUBSTITUTION_DESCR, dataType = "string", paramType = "query"),
            @ApiImplicitParam(name = "conservation", value = VariantQueryParams.ANNOT_CONSERVATION_DESCR, dataType = "string", paramType = "query"),
            @ApiImplicitParam(name = "populationFrequencyAlt", value = VariantQueryParams.ANNOT_POPULATION_ALTERNATE_FREQUENCY_DESCR, dataType = "string", paramType = "query"),
            @ApiImplicitParam(name = "populationFrequencyRef", value = VariantQueryParams.ANNOT_POPULATION_REFERENCE_FREQUENCY_DESCR, dataType = "string", paramType = "query"),
            @ApiImplicitParam(name = "populationFrequencyMaf", value = VariantQueryParams.ANNOT_POPULATION_MINOR_ALLELE_FREQUENCY_DESCR, dataType = "string", paramType = "query"),
            @ApiImplicitParam(name = "transcriptFlag", value = VariantQueryParams.ANNOT_TRANSCRIPT_FLAG_DESCR, dataType = "string", paramType = "query"),
            @ApiImplicitParam(name = "geneTraitId", value = VariantQueryParams.ANNOT_GENE_TRAIT_ID_DESCR, dataType = "string", paramType = "query"),
            @ApiImplicitParam(name = "go", value = VariantQueryParams.ANNOT_GO_DESCR, dataType = "string", paramType = "query"),
            @ApiImplicitParam(name = "expression", value = VariantQueryParams.ANNOT_EXPRESSION_DESCR, dataType = "string", paramType = "query"),
            @ApiImplicitParam(name = "proteinKeyword", value = VariantQueryParams.ANNOT_PROTEIN_KEYWORD_DESCR, dataType = "string", paramType = "query"),
            @ApiImplicitParam(name = "drug", value = VariantQueryParams.ANNOT_DRUG_DESCR, dataType = "string", paramType = "query"),
            @ApiImplicitParam(name = "functionalScore", value = VariantQueryParams.ANNOT_FUNCTIONAL_SCORE_DESCR, dataType = "string", paramType = "query"),
            @ApiImplicitParam(name = "clinical", value = VariantQueryParams.ANNOT_CLINICAL_DESCR, dataType = "string", paramType = "query"),
            @ApiImplicitParam(name = "clinicalSignificance", value = VariantQueryParams.ANNOT_CLINICAL_SIGNIFICANCE_DESCR, dataType = "string", paramType = "query"),
            @ApiImplicitParam(name = "clinicalConfirmedStatus", value = VariantQueryParams.ANNOT_CLINICAL_CONFIRMED_STATUS_DESCR, dataType = "boolean", paramType = "query"),
            @ApiImplicitParam(name = "customAnnotation", value = VariantQueryParams.CUSTOM_ANNOTATION_DESCR, dataType = "string", paramType = "query"),

            @ApiImplicitParam(name = "panel", value = VariantQueryParams.PANEL_DESC, dataType = "string", paramType = "query"),
            @ApiImplicitParam(name = "panelModeOfInheritance", value = VariantQueryParams.PANEL_MOI_DESC, dataType = "string", paramType = "query"),
            @ApiImplicitParam(name = "panelConfidence", value = VariantQueryParams.PANEL_CONFIDENCE_DESC, dataType = "string", paramType = "query"),
            @ApiImplicitParam(name = "panelRoleInCancer", value = VariantQueryParams.PANEL_ROLE_IN_CANCER_DESC, dataType = "string", paramType = "query"),
            @ApiImplicitParam(name = "panelFeatureType", value = VariantQueryParams.PANEL_FEATURE_TYPE_DESC, dataType = "string", paramType = "query"),
            @ApiImplicitParam(name = "panelIntersection", value = VariantQueryParams.PANEL_INTERSECTION_DESC, dataType = "boolean", paramType = "query"),

            @ApiImplicitParam(name = "source", value = VariantQueryParams.SOURCE_DESCR, dataType = "string", paramType = "query"),

            @ApiImplicitParam(name = "trait", value = VariantQueryParams.ANNOT_TRAIT_DESCR, dataType = "string", paramType = "query"),
    })
    public Response variantQuery() {
        // Get all query options
        return run(() -> {
            QueryOptions queryOptions = new QueryOptions(uriInfo.getQueryParameters(), true);
            Query query = getVariantQuery(queryOptions);

            // Because of the parameter includeInterpretation is not a standard variant query parameter, it is added to the query
            // after parsing the query parameters
            if (uriInfo.getQueryParameters().containsKey(INCLUDE_INTERPRETATION)) {
                String includeInterpretation = uriInfo.getQueryParameters().get(INCLUDE_INTERPRETATION).get(0);
                logger.info("Adding the includeInterpretation ({}) to the variant query", includeInterpretation);
                query.put(INCLUDE_INTERPRETATION, includeInterpretation);
            }

            return clinicalInterpretationManager.get(query, queryOptions, token);
        });
    }

    //-------------------------------------------------------------------------
    // I N T E R P R E T A T I O N     A N A L Y S I S
    //-------------------------------------------------------------------------

    @POST
    @Path("/interpreter/tiering/run")
    @ApiOperation(value = TieringInterpretationAnalysis.DESCRIPTION, response = Job.class)
    public Response interpretationTieringRun(
            @ApiParam(value = ParamConstants.STUDY_DESCRIPTION) @QueryParam(ParamConstants.STUDY_PARAM) String study,
            @ApiParam(value = ParamConstants.JOB_ID_CREATION_DESCRIPTION) @QueryParam(ParamConstants.JOB_ID) String jobName,
            @ApiParam(value = ParamConstants.JOB_DESCRIPTION_DESCRIPTION) @QueryParam(ParamConstants.JOB_DESCRIPTION) String jobDescription,
            @ApiParam(value = ParamConstants.JOB_DEPENDS_ON_DESCRIPTION) @QueryParam(JOB_DEPENDS_ON) String dependsOn,
            @ApiParam(value = ParamConstants.JOB_TAGS_DESCRIPTION) @QueryParam(ParamConstants.JOB_TAGS) String jobTags,
            @ApiParam(value = ParamConstants.JOB_SCHEDULED_START_TIME_DESCRIPTION) @QueryParam(ParamConstants.JOB_SCHEDULED_START_TIME) String scheduledStartTime,
            @ApiParam(value = ParamConstants.JOB_PRIORITY_DESCRIPTION) @QueryParam(ParamConstants.SUBMIT_JOB_PRIORITY_PARAM) String jobPriority,
            @ApiParam(value = ParamConstants.JOB_DRY_RUN_DESCRIPTION) @QueryParam(ParamConstants.JOB_DRY_RUN) Boolean dryRun,
            @ApiParam(value = TieringInterpretationAnalysisParams.DESCRIPTION, required = true) TieringInterpretationAnalysisParams params) {
        return submitJob(study, JobType.NATIVE, TieringInterpretationAnalysis.ID, params, jobName, jobDescription, dependsOn, jobTags, scheduledStartTime, jobPriority, dryRun);
    }


    @POST
    @Path("/interpreter/exomiser/run")
    @ApiOperation(value = ExomiserInterpretationAnalysis.DESCRIPTION, response = Job.class)
    public Response interpretationExomiserRun(
            @ApiParam(value = ParamConstants.STUDY_DESCRIPTION) @QueryParam(ParamConstants.STUDY_PARAM) String study,
            @ApiParam(value = ParamConstants.JOB_ID_CREATION_DESCRIPTION) @QueryParam(ParamConstants.JOB_ID) String jobName,
            @ApiParam(value = ParamConstants.JOB_DESCRIPTION_DESCRIPTION) @QueryParam(ParamConstants.JOB_DESCRIPTION) String jobDescription,
            @ApiParam(value = ParamConstants.JOB_DEPENDS_ON_DESCRIPTION) @QueryParam(JOB_DEPENDS_ON) String dependsOn,
            @ApiParam(value = ParamConstants.JOB_TAGS_DESCRIPTION) @QueryParam(ParamConstants.JOB_TAGS) String jobTags,
            @ApiParam(value = ParamConstants.JOB_SCHEDULED_START_TIME_DESCRIPTION) @QueryParam(ParamConstants.JOB_SCHEDULED_START_TIME) String scheduledStartTime,
            @ApiParam(value = ParamConstants.JOB_PRIORITY_DESCRIPTION) @QueryParam(ParamConstants.SUBMIT_JOB_PRIORITY_PARAM) String jobPriority,
            @ApiParam(value = ParamConstants.JOB_DRY_RUN_DESCRIPTION) @QueryParam(ParamConstants.JOB_DRY_RUN) Boolean dryRun,
            @ApiParam(value = ExomiserInterpretationAnalysisParams.DESCRIPTION, required = true) ExomiserInterpretationAnalysisParams params) {
<<<<<<< HEAD
        return submitJob(study, JobType.NATIVE, ExomiserInterpretationAnalysis.ID, params, jobName, jobDescription, dependsOn, jobTags, scheduledStartTime, jobPriority, dryRun);
=======
        return run(() -> {
            // Check before submitting the job
            ExomiserAnalysisUtils.checkResources(params.getExomiserVersion(), study, catalogManager, token, opencgaHome);

            // Submit the exomiser interpretation analysis
            return submitJobRaw(ExomiserInterpretationAnalysis.ID, null, study, params, jobName, jobDescription, dependsOn, jobTags, scheduledStartTime, jobPriority, dryRun);
        });
>>>>>>> f0f31ced
    }

    @POST
    @Path("/interpreter/team/run")
    @ApiOperation(value = TeamInterpretationAnalysis.DESCRIPTION, response = Job.class)
    public Response interpretationTeamRun(
            @ApiParam(value = ParamConstants.STUDY_DESCRIPTION) @QueryParam(ParamConstants.STUDY_PARAM) String study,
            @ApiParam(value = ParamConstants.JOB_ID_CREATION_DESCRIPTION) @QueryParam(ParamConstants.JOB_ID) String jobName,
            @ApiParam(value = ParamConstants.JOB_DESCRIPTION_DESCRIPTION) @QueryParam(ParamConstants.JOB_DESCRIPTION) String jobDescription,
            @ApiParam(value = ParamConstants.JOB_DEPENDS_ON_DESCRIPTION) @QueryParam(JOB_DEPENDS_ON) String dependsOn,
            @ApiParam(value = ParamConstants.JOB_TAGS_DESCRIPTION) @QueryParam(ParamConstants.JOB_TAGS) String jobTags,
            @ApiParam(value = ParamConstants.JOB_SCHEDULED_START_TIME_DESCRIPTION) @QueryParam(ParamConstants.JOB_SCHEDULED_START_TIME) String scheduledStartTime,
            @ApiParam(value = ParamConstants.JOB_PRIORITY_DESCRIPTION) @QueryParam(ParamConstants.SUBMIT_JOB_PRIORITY_PARAM) String jobPriority,
            @ApiParam(value = ParamConstants.JOB_DRY_RUN_DESCRIPTION) @QueryParam(ParamConstants.JOB_DRY_RUN) Boolean dryRun,
            @ApiParam(value = TeamInterpretationAnalysisParams.DESCRIPTION, required = true) TeamInterpretationAnalysisParams params) {
        return submitJob(study, JobType.NATIVE, TeamInterpretationAnalysis.ID, params, jobName, jobDescription, dependsOn, jobTags, scheduledStartTime, jobPriority, dryRun);
    }

    @POST
    @Path("/interpreter/zetta/run")
    @ApiOperation(value = ZettaInterpretationAnalysis.DESCRIPTION, response = Job.class)
    public Response interpretationZettaRun(
            @ApiParam(value = ParamConstants.STUDY_DESCRIPTION) @QueryParam(ParamConstants.STUDY_PARAM) String study,
            @ApiParam(value = ParamConstants.JOB_ID_CREATION_DESCRIPTION) @QueryParam(ParamConstants.JOB_ID) String jobName,
            @ApiParam(value = ParamConstants.JOB_DESCRIPTION_DESCRIPTION) @QueryParam(ParamConstants.JOB_DESCRIPTION) String jobDescription,
            @ApiParam(value = ParamConstants.JOB_DEPENDS_ON_DESCRIPTION) @QueryParam(JOB_DEPENDS_ON) String dependsOn,
            @ApiParam(value = ParamConstants.JOB_TAGS_DESCRIPTION) @QueryParam(ParamConstants.JOB_TAGS) String jobTags,
            @ApiParam(value = ParamConstants.JOB_SCHEDULED_START_TIME_DESCRIPTION) @QueryParam(ParamConstants.JOB_SCHEDULED_START_TIME) String scheduledStartTime,
            @ApiParam(value = ParamConstants.JOB_PRIORITY_DESCRIPTION) @QueryParam(ParamConstants.SUBMIT_JOB_PRIORITY_PARAM) String jobPriority,
            @ApiParam(value = ParamConstants.JOB_DRY_RUN_DESCRIPTION) @QueryParam(ParamConstants.JOB_DRY_RUN) Boolean dryRun,
            @ApiParam(value = ZettaInterpretationAnalysisParams.DESCRIPTION, required = true) ZettaInterpretationAnalysisParams params) {
        return submitJob(study, JobType.NATIVE, ZettaInterpretationAnalysis.ID, params, jobName, jobDescription, dependsOn, jobTags, scheduledStartTime, jobPriority, dryRun);
    }

    @POST
    @Path("/interpreter/cancerTiering/run")
    @ApiOperation(value = CancerTieringInterpretationAnalysis.DESCRIPTION, response = Job.class)
    public Response interpretationCancerTieringRun(
            @ApiParam(value = ParamConstants.STUDY_DESCRIPTION) @QueryParam(ParamConstants.STUDY_PARAM) String study,
            @ApiParam(value = ParamConstants.JOB_ID_CREATION_DESCRIPTION) @QueryParam(ParamConstants.JOB_ID) String jobName,
            @ApiParam(value = ParamConstants.JOB_DESCRIPTION_DESCRIPTION) @QueryParam(ParamConstants.JOB_DESCRIPTION) String jobDescription,
            @ApiParam(value = ParamConstants.JOB_DEPENDS_ON_DESCRIPTION) @QueryParam(JOB_DEPENDS_ON) String dependsOn,
            @ApiParam(value = ParamConstants.JOB_TAGS_DESCRIPTION) @QueryParam(ParamConstants.JOB_TAGS) String jobTags,
            @ApiParam(value = ParamConstants.JOB_SCHEDULED_START_TIME_DESCRIPTION) @QueryParam(ParamConstants.JOB_SCHEDULED_START_TIME) String scheduledStartTime,
            @ApiParam(value = ParamConstants.JOB_PRIORITY_DESCRIPTION) @QueryParam(ParamConstants.SUBMIT_JOB_PRIORITY_PARAM) String jobPriority,
            @ApiParam(value = ParamConstants.JOB_DRY_RUN_DESCRIPTION) @QueryParam(ParamConstants.JOB_DRY_RUN) Boolean dryRun,
            @ApiParam(value = CancerTieringInterpretationAnalysisParams.DESCRIPTION, required = true) CancerTieringInterpretationAnalysisParams params) {
        return submitJob(study, JobType.NATIVE, CancerTieringInterpretationAnalysis.ID, params, jobName, jobDescription, dependsOn, jobTags, scheduledStartTime, jobPriority, dryRun);
    }
}<|MERGE_RESOLUTION|>--- conflicted
+++ resolved
@@ -48,6 +48,7 @@
 import org.opencb.opencga.core.models.common.TsvAnnotationParams;
 import org.opencb.opencga.core.models.job.Job;
 import org.opencb.opencga.core.models.job.JobType;
+import org.opencb.opencga.core.models.job.ToolInfo;
 import org.opencb.opencga.core.models.sample.Sample;
 import org.opencb.opencga.core.models.study.configuration.ClinicalAnalysisStudyConfiguration;
 import org.opencb.opencga.core.models.variant.VariantQueryParams;
@@ -1396,17 +1397,15 @@
             @ApiParam(value = ParamConstants.JOB_PRIORITY_DESCRIPTION) @QueryParam(ParamConstants.SUBMIT_JOB_PRIORITY_PARAM) String jobPriority,
             @ApiParam(value = ParamConstants.JOB_DRY_RUN_DESCRIPTION) @QueryParam(ParamConstants.JOB_DRY_RUN) Boolean dryRun,
             @ApiParam(value = ExomiserInterpretationAnalysisParams.DESCRIPTION, required = true) ExomiserInterpretationAnalysisParams params) {
-<<<<<<< HEAD
-        return submitJob(study, JobType.NATIVE, ExomiserInterpretationAnalysis.ID, params, jobName, jobDescription, dependsOn, jobTags, scheduledStartTime, jobPriority, dryRun);
-=======
         return run(() -> {
             // Check before submitting the job
             ExomiserAnalysisUtils.checkResources(params.getExomiserVersion(), study, catalogManager, token, opencgaHome);
 
             // Submit the exomiser interpretation analysis
-            return submitJobRaw(ExomiserInterpretationAnalysis.ID, null, study, params, jobName, jobDescription, dependsOn, jobTags, scheduledStartTime, jobPriority, dryRun);
+            ToolInfo toolInfo = new ToolInfo()
+                    .setId(ExomiserInterpretationAnalysis.ID);
+            return submitJobRaw(null, study, JobType.NATIVE, toolInfo, params, jobName, jobDescription, dependsOn, jobTags, scheduledStartTime, jobPriority, dryRun);
         });
->>>>>>> f0f31ced
     }
 
     @POST
