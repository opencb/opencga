/*
 * Copyright 2015-2020 OpenCB
 *
 * Licensed under the Apache License, Version 2.0 (the "License");
 * you may not use this file except in compliance with the License.
 * You may obtain a copy of the License at
 *
 *     http://www.apache.org/licenses/LICENSE-2.0
 *
 * Unless required by applicable law or agreed to in writing, software
 * distributed under the License is distributed on an "AS IS" BASIS,
 * WITHOUT WARRANTIES OR CONDITIONS OF ANY KIND, either express or implied.
 * See the License for the specific language governing permissions and
 * limitations under the License.
 */

package org.opencb.opencga.server.rest.analysis;

import org.apache.commons.lang3.ObjectUtils;
import org.apache.commons.lang3.StringUtils;
import org.opencb.biodata.models.clinical.interpretation.ClinicalVariant;
import org.opencb.commons.datastore.core.*;
import org.opencb.opencga.analysis.clinical.ClinicalAnalysisLoadTask;
import org.opencb.opencga.analysis.clinical.ClinicalInterpretationManager;
import org.opencb.opencga.analysis.clinical.ClinicalTsvAnnotationLoader;
import org.opencb.opencga.analysis.clinical.exomiser.ExomiserInterpretationAnalysis;
import org.opencb.opencga.analysis.clinical.rga.AuxiliarRgaAnalysis;
import org.opencb.opencga.analysis.clinical.rga.RgaAnalysis;
import org.opencb.opencga.analysis.clinical.team.TeamInterpretationAnalysis;
import org.opencb.opencga.analysis.clinical.tiering.CancerTieringInterpretationAnalysis;
import org.opencb.opencga.analysis.clinical.tiering.TieringInterpretationAnalysis;
import org.opencb.opencga.analysis.clinical.zetta.ZettaInterpretationAnalysis;
import org.opencb.opencga.analysis.rga.RgaManager;
import org.opencb.opencga.analysis.rga.RgaQueryParams;
import org.opencb.opencga.analysis.variant.manager.VariantStorageManager;
import org.opencb.opencga.analysis.wrappers.exomiser.ExomiserAnalysisUtils;
import org.opencb.opencga.catalog.db.api.ClinicalAnalysisDBAdaptor;
import org.opencb.opencga.catalog.db.api.InterpretationDBAdaptor;
import org.opencb.opencga.catalog.managers.ClinicalAnalysisManager;
import org.opencb.opencga.catalog.managers.InterpretationManager;
import org.opencb.opencga.catalog.utils.Constants;
import org.opencb.opencga.catalog.utils.ParamUtils;
import org.opencb.opencga.core.api.ParamConstants;
import org.opencb.opencga.core.exceptions.VersionException;
import org.opencb.opencga.core.models.AclParams;
import org.opencb.opencga.core.models.analysis.knockout.*;
import org.opencb.opencga.core.models.clinical.*;
import org.opencb.opencga.core.models.common.TsvAnnotationParams;
import org.opencb.opencga.core.models.job.Job;
import org.opencb.opencga.core.models.job.JobType;
<<<<<<< HEAD
=======
import org.opencb.opencga.core.models.job.ToolInfo;
>>>>>>> afdfff8d
import org.opencb.opencga.core.models.sample.Sample;
import org.opencb.opencga.core.models.study.configuration.ClinicalAnalysisStudyConfiguration;
import org.opencb.opencga.core.models.variant.VariantQueryParams;
import org.opencb.opencga.core.tools.annotations.*;

import javax.servlet.http.HttpServletRequest;
import javax.ws.rs.QueryParam;
import javax.ws.rs.*;
import javax.ws.rs.core.*;
import java.io.IOException;
import java.util.HashMap;
import java.util.List;
import java.util.Map;
import java.util.concurrent.atomic.AtomicReference;

import static org.opencb.opencga.core.api.ParamConstants.*;
import static org.opencb.opencga.core.models.variant.VariantQueryParams.SAVED_FILTER_DESCR;
import static org.opencb.opencga.server.rest.analysis.VariantWebService.getVariantQuery;

@Path("/{apiVersion}/analysis/clinical")
@Produces(MediaType.APPLICATION_JSON)
@Api(value = "Analysis - Clinical", position = 4, description = "Methods for working with Clinical Interpretations")
public class ClinicalWebService extends AnalysisWebService {

    private final ClinicalAnalysisManager clinicalManager;
    private final InterpretationManager catalogInterpretationManager;
    private final ClinicalInterpretationManager clinicalInterpretationManager;
    public static final AtomicReference<RgaManager> rgaManagerAtomicRef = new AtomicReference<>();
    public static final AtomicReference<VariantStorageManager> variantStorageManagerAtomicRef = new AtomicReference<>();

    public ClinicalWebService(@Context UriInfo uriInfo, @Context HttpServletRequest httpServletRequest, @Context HttpHeaders httpHeaders)
            throws IOException, VersionException {
        super(uriInfo, httpServletRequest, httpHeaders);

        clinicalInterpretationManager = new ClinicalInterpretationManager(catalogManager, storageEngineFactory, opencgaHome);
        catalogInterpretationManager = catalogManager.getInterpretationManager();
        clinicalManager = catalogManager.getClinicalAnalysisManager();
    }

    private RgaManager getRgaManager() {
        RgaManager rgaManager = rgaManagerAtomicRef.get();
        if (rgaManager == null) {
            synchronized (rgaManagerAtomicRef) {
                rgaManager = rgaManagerAtomicRef.get();
                if (rgaManager == null) {
                    VariantStorageManager variantStorageManager = getVariantStorageManager();
                    rgaManager = new RgaManager(catalogManager, variantStorageManager);
                    rgaManagerAtomicRef.set(rgaManager);
                }
            }
        }
        return rgaManager;
    }

    private VariantStorageManager getVariantStorageManager() {
        VariantStorageManager variantStorageManager = variantStorageManagerAtomicRef.get();
        if (variantStorageManager == null) {
            synchronized (variantStorageManagerAtomicRef) {
                variantStorageManager = variantStorageManagerAtomicRef.get();
                if (variantStorageManager == null) {
                    variantStorageManager = new VariantStorageManager(catalogManager, storageEngineFactory);
                    variantStorageManagerAtomicRef.set(variantStorageManager);
                }
            }
        }
        return variantStorageManager;
    }

//    public ClinicalWebService(String version, @Context UriInfo uriInfo, @Context HttpServletRequest httpServletRequest,
//                              @Context HttpHeaders httpHeaders) throws IOException, VersionException {
//        super(version, uriInfo, httpServletRequest, httpHeaders);
//
//        clinicalInterpretationManager = new ClinicalInterpretationManager(catalogManager, storageEngineFactory,
//                Paths.get(opencgaHome + "/analysis/resources/roleInCancer.txt"),
//                Paths.get(opencgaHome + "/analysis/resources/"));
//        catalogInterpretationManager = catalogManager.getInterpretationManager();
//        clinicalManager = catalogManager.getClinicalAnalysisManager();
//    }

    @POST
    @Path("/clinical/configuration/update")
    @ApiOperation(value = "Update Clinical Analysis configuration.", response = ObjectMap.class)
    public Response clinicalConfigure(
            @ApiParam(value = ParamConstants.STUDY_DESCRIPTION) @QueryParam(ParamConstants.STUDY_PARAM) String study,
            @ApiParam(value = "Configuration params to update") ClinicalAnalysisStudyConfiguration params) {
        return run(() -> clinicalManager.configureStudy(study, params, token));
    }

    @POST
    @Path("/create")
    @Consumes(MediaType.APPLICATION_JSON)
    @ApiOperation(value = "Create a new clinical analysis", response = ClinicalAnalysis.class)
    @ApiImplicitParams({
            @ApiImplicitParam(name = QueryOptions.INCLUDE, value = ParamConstants.INCLUDE_DESCRIPTION,
                    dataType = "string", paramType = "query"),
            @ApiImplicitParam(name = QueryOptions.EXCLUDE, value = ParamConstants.EXCLUDE_DESCRIPTION,
                    dataType = "string", paramType = "query")
    })
    public Response create(
            @ApiParam(value = ParamConstants.STUDY_DESCRIPTION) @QueryParam(ParamConstants.STUDY_PARAM) String studyStr,
            @ApiParam(value = ParamConstants.CLINICAL_ANALYSIS_SKIP_CREATE_DEFAULT_INTERPRETATION_DESCRIPTION)
            @QueryParam(ParamConstants.CLINICAL_ANALYSIS_SKIP_CREATE_DEFAULT_INTERPRETATION_PARAM) boolean skipCreateInterpretation,
            @ApiParam(value = ParamConstants.INCLUDE_RESULT_DESCRIPTION, defaultValue = "false") @QueryParam(ParamConstants.INCLUDE_RESULT_PARAM) boolean includeResult,
            @ApiParam(name = "body", value = "JSON containing clinical analysis information", required = true)
                    ClinicalAnalysisCreateParams params) {
        try {
            return createOkResponse(clinicalManager.create(studyStr, params.toClinicalAnalysis(), skipCreateInterpretation, queryOptions,
                    token));
        } catch (Exception e) {
            return createErrorResponse(e);
        }
    }

    @POST
    @Path("/load")
    @ApiOperation(value = ClinicalAnalysisLoadTask.DESCRIPTION, response = Job.class)
    public Response load(
            @ApiParam(value = ParamConstants.STUDY_DESCRIPTION) @QueryParam(ParamConstants.STUDY_PARAM) String study,
            @ApiParam(value = ParamConstants.JOB_ID_CREATION_DESCRIPTION) @QueryParam(ParamConstants.JOB_ID) String jobId,
            @ApiParam(value = ParamConstants.JOB_DESCRIPTION_DESCRIPTION) @QueryParam(ParamConstants.JOB_DESCRIPTION) String jobDescription,
            @ApiParam(value = ParamConstants.JOB_DEPENDS_ON_DESCRIPTION) @QueryParam(JOB_DEPENDS_ON) String dependsOn,
            @ApiParam(value = ParamConstants.JOB_TAGS_DESCRIPTION) @QueryParam(ParamConstants.JOB_TAGS) String jobTags,
            @ApiParam(value = ParamConstants.JOB_SCHEDULED_START_TIME_DESCRIPTION) @QueryParam(ParamConstants.JOB_SCHEDULED_START_TIME) String scheduledStartTime,
            @ApiParam(value = ParamConstants.JOB_PRIORITY_DESCRIPTION) @QueryParam(ParamConstants.SUBMIT_JOB_PRIORITY_PARAM) String jobPriority,
            @ApiParam(value = ParamConstants.JOB_DRY_RUN_DESCRIPTION) @QueryParam(ParamConstants.JOB_DRY_RUN) Boolean dryRun,
            @ApiParam(value = ClinicalAnalysisLoadParams.DESCRIPTION, required = true) ClinicalAnalysisLoadParams params) {
        try {
            // Execute load as a job
            return submitJob(study, JobType.NATIVE, ClinicalAnalysisLoadTask.ID, params, jobId, jobDescription, dependsOn, jobTags, scheduledStartTime, jobPriority, dryRun);
        } catch (Exception e) {
            return createErrorResponse("Load clinical analyses from file", e.getMessage());
        }
    }

    @POST
    @Path("/update")
    @Consumes(MediaType.APPLICATION_JSON)
    @ApiOperation(value = "Update clinical analysis attributes", response = ClinicalAnalysis.class, hidden = true)
    public Response update(
            @ApiParam(value = ParamConstants.STUDY_DESCRIPTION) @QueryParam(ParamConstants.STUDY_PARAM) String studyStr,
            @ApiParam(value = "Clinical analysis type") @QueryParam("type") String type,
            @ApiParam(value = "Priority") @QueryParam("priority") String priority,
            @ApiParam(value = "Clinical analysis status") @QueryParam("status") String status,
            @ApiParam(value = ParamConstants.CREATION_DATE_DESCRIPTION)
            @QueryParam("creationDate") String creationDate,
            @ApiParam(value = ParamConstants.MODIFICATION_DATE_DESCRIPTION)
            @QueryParam("modificationDate") String modificationDate,
            @ApiParam(value = "Due date (Format: yyyyMMddHHmmss. Examples: >2018, 2017-2018, <201805...)") @QueryParam("dueDate") String dueDate,
            @ApiParam(value = "Description") @QueryParam("description") String description,
            @ApiParam(value = "Family") @QueryParam("family") String family,
            @ApiParam(value = "Proband") @QueryParam("proband") String proband,
            @ApiParam(value = "Proband sample") @QueryParam("sample") String sample,
            @ApiParam(value = "Clinical analyst assignee") @QueryParam("analystAssignee") String assignee,
            @ApiParam(value = "Disorder ID or name") @QueryParam("disorder") String disorder,
            @ApiParam(value = "Flags") @QueryParam("flags") String flags,
            @ApiParam(value = "Release value") @QueryParam("release") String release,
            @ApiParam(value = "Text attributes (Format: sex=male,age>20 ...)") @QueryParam("attributes") String attributes,

            @ApiParam(name = "body", value = "JSON containing clinical analysis information", required = true)
                    ClinicalAnalysisUpdateParams params) {
        try {
            query.remove(ParamConstants.STUDY_PARAM);
            return createOkResponse(clinicalManager.update(studyStr, query, params, true, queryOptions, token));
        } catch (Exception e) {
            return createErrorResponse(e);
        }
    }

    @POST
    @Path("/{clinicalAnalyses}/update")
    @Consumes(MediaType.APPLICATION_JSON)
    @ApiOperation(value = "Update clinical analysis attributes", response = ClinicalAnalysis.class)
    @ApiImplicitParams({
            @ApiImplicitParam(name = QueryOptions.INCLUDE, value = ParamConstants.INCLUDE_DESCRIPTION,
                    dataType = "string", paramType = "query"),
            @ApiImplicitParam(name = QueryOptions.EXCLUDE, value = ParamConstants.EXCLUDE_DESCRIPTION,
                    dataType = "string", paramType = "query")
    })
    public Response update(
            @ApiParam(value = "Comma separated list of clinical analysis IDs") @PathParam(value = "clinicalAnalyses") String clinicalAnalysisStr,
            @ApiParam(value = ParamConstants.STUDY_DESCRIPTION) @QueryParam(ParamConstants.STUDY_PARAM) String studyStr,
            @ApiParam(value = "Action to be performed if the array of comments is being updated.", allowableValues = "ADD,REMOVE,REPLACE", defaultValue = "ADD")
            @QueryParam("commentsAction") ParamUtils.AddRemoveReplaceAction commentsAction,
            @ApiParam(value = "Action to be performed if the array of flags is being updated.", allowableValues = "ADD,SET,REMOVE", defaultValue = "ADD")
            @QueryParam("flagsAction") ParamUtils.BasicUpdateAction flagsAction,
            @ApiParam(value = "Action to be performed if the array of analysts is being updated.", allowableValues = "ADD,SET,REMOVE", defaultValue = "ADD")
            @QueryParam("analystsAction") ParamUtils.BasicUpdateAction analystsAction,
            @ApiParam(value = "Action to be performed if the array of files is being updated.", allowableValues = "ADD,SET,REMOVE", defaultValue = "ADD")
            @QueryParam("filesAction") ParamUtils.BasicUpdateAction filesAction,
            @ApiParam(value = "Action to be performed if the array of panels is being updated.", allowableValues = "ADD,SET,REMOVE", defaultValue = "ADD")
            @QueryParam("panelsAction") ParamUtils.BasicUpdateAction panelsAction,
            @ApiParam(value = "Action to be performed if the array of annotationSets is being updated.", allowableValues = "ADD,SET,REMOVE", defaultValue = "ADD")
            @QueryParam("annotationSetsAction") ParamUtils.BasicUpdateAction annotationSetsAction,
            @ApiParam(value = ParamConstants.INCLUDE_RESULT_DESCRIPTION, defaultValue = "false") @QueryParam(ParamConstants.INCLUDE_RESULT_PARAM) boolean includeResult,
            @ApiParam(name = "body", value = "JSON containing clinical analysis information", required = true) ClinicalAnalysisUpdateParams params) {
        try {
            if (annotationSetsAction == null) {
                annotationSetsAction = ParamUtils.BasicUpdateAction.ADD;
            }
            if (commentsAction == null) {
                commentsAction = ParamUtils.AddRemoveReplaceAction.ADD;
            }
            if (flagsAction == null) {
                flagsAction = ParamUtils.BasicUpdateAction.ADD;
            }
            if (filesAction == null) {
                filesAction = ParamUtils.BasicUpdateAction.ADD;
            }
            if (panelsAction == null) {
                panelsAction = ParamUtils.BasicUpdateAction.ADD;
            }
            if (analystsAction == null) {
                analystsAction = ParamUtils.BasicUpdateAction.ADD;
            }

            Map<String, Object> actionMap = new HashMap<>();
            actionMap.put(ClinicalAnalysisDBAdaptor.QueryParams.ANNOTATION_SETS.key(), annotationSetsAction);
            actionMap.put(ClinicalAnalysisDBAdaptor.QueryParams.COMMENTS.key(), commentsAction);
            actionMap.put(ClinicalAnalysisDBAdaptor.QueryParams.FLAGS.key(), flagsAction);
            actionMap.put(ClinicalAnalysisDBAdaptor.QueryParams.FILES.key(), filesAction);
            actionMap.put(ClinicalAnalysisDBAdaptor.QueryParams.PANELS.key(), panelsAction);
            actionMap.put(ClinicalAnalysisDBAdaptor.QueryParams.ANALYSTS.key(), analystsAction);
            queryOptions.put(Constants.ACTIONS, actionMap);

            return createOkResponse(clinicalManager.update(studyStr, getIdList(clinicalAnalysisStr), params, true, queryOptions, token));
        } catch (Exception e) {
            return createErrorResponse(e);
        }
    }

    @POST
    @Path("/{clinicalAnalysis}/report/update")
    @Consumes(MediaType.APPLICATION_JSON)
    @ApiOperation(value = "Update clinical analysis report", response = ClinicalReport.class)
    @ApiImplicitParams({
            @ApiImplicitParam(name = QueryOptions.INCLUDE, value = ParamConstants.INCLUDE_DESCRIPTION,
                    dataType = "string", paramType = "query"),
            @ApiImplicitParam(name = QueryOptions.EXCLUDE, value = ParamConstants.EXCLUDE_DESCRIPTION,
                    dataType = "string", paramType = "query")
    })
    public Response updateReport(
            @ApiParam(value = "Clinical analysis ID") @PathParam(value = "clinicalAnalysis") String clinicalAnalysisStr,
            @ApiParam(value = ParamConstants.STUDY_DESCRIPTION) @QueryParam(ParamConstants.STUDY_PARAM) String studyStr,
            @ApiParam(value = "Action to be performed if the array of comments is being updated.", allowableValues = "ADD,REMOVE,REPLACE", defaultValue = "ADD")
            @QueryParam("commentsAction") ParamUtils.AddRemoveReplaceAction commentsAction,
            @ApiParam(value = "Action to be performed if the array of supporting evidences is being updated.", allowableValues = "ADD,SET,REMOVE", defaultValue = "ADD")
            @QueryParam("supportingEvidencesAction") ParamUtils.BasicUpdateAction supportingEvidencesAction,
            @ApiParam(value = "Action to be performed if the array of files is being updated.", allowableValues = "ADD,SET,REMOVE", defaultValue = "ADD")
            @QueryParam("filesAction") ParamUtils.BasicUpdateAction filesAction,
            @ApiParam(value = ParamConstants.INCLUDE_RESULT_DESCRIPTION, defaultValue = "false") @QueryParam(ParamConstants.INCLUDE_RESULT_PARAM) boolean includeResult,
            @ApiParam(name = "body", value = "JSON containing clinical report information", required = true) ClinicalReport params) {
        try {
            if (commentsAction == null) {
                commentsAction = ParamUtils.AddRemoveReplaceAction.ADD;
            }
            if (supportingEvidencesAction == null) {
                supportingEvidencesAction = ParamUtils.BasicUpdateAction.ADD;
            }
            if (filesAction == null) {
                filesAction = ParamUtils.BasicUpdateAction.ADD;
            }

            Map<String, Object> actionMap = new HashMap<>();
            actionMap.put(ClinicalAnalysisDBAdaptor.ReportQueryParams.COMMENTS.key(), commentsAction);
            actionMap.put(ClinicalAnalysisDBAdaptor.ReportQueryParams.SUPPORTING_EVIDENCES.key(), supportingEvidencesAction);
            actionMap.put(ClinicalAnalysisDBAdaptor.ReportQueryParams.FILES.key(), filesAction);
            queryOptions.put(Constants.ACTIONS, actionMap);

            return createOkResponse(clinicalManager.updateReport(studyStr, clinicalAnalysisStr, params, queryOptions, token));
        } catch (Exception e) {
            return createErrorResponse(e);
        }
    }


    @POST
    @Path("/annotationSets/load")
    @Consumes(MediaType.APPLICATION_JSON)
    @ApiOperation(value = "Load annotation sets from a TSV file", response = Job.class)
    public Response loadTsvAnnotations(
            @ApiParam(value = ParamConstants.STUDY_DESCRIPTION) @QueryParam(ParamConstants.STUDY_PARAM) String studyStr,
            @ApiParam(value = ParamConstants.VARIABLE_SET_DESCRIPTION, required = true) @QueryParam("variableSetId") String variableSetId,
            @ApiParam(value = "Path where the TSV file is located in OpenCGA or where it should be located.", required = true)
            @QueryParam("path") String path,
            @ApiParam(value = "Flag indicating whether to create parent directories if they don't exist (only when TSV file was not " +
                    "previously associated).")
            @DefaultValue("false") @QueryParam("parents") boolean parents,
            @ApiParam(value = "Annotation set id. If not provided, variableSetId will be used.") @QueryParam("annotationSetId") String annotationSetId,
            @ApiParam(value = ParamConstants.TSV_ANNOTATION_DESCRIPTION) TsvAnnotationParams params) {
        try {
            ObjectMap additionalParams = new ObjectMap()
                    .append("parents", parents)
                    .append("annotationSetId", annotationSetId);

            return createOkResponse(catalogManager.getClinicalAnalysisManager().loadTsvAnnotations(studyStr, variableSetId, path, params,
                    additionalParams, ClinicalTsvAnnotationLoader.ID, token));
        } catch (Exception e) {
            return createErrorResponse(e);
        }
    }

    @POST
    @Path("/{clinicalAnalysis}/annotationSets/{annotationSet}/annotations/update")
    @Consumes(MediaType.APPLICATION_JSON)
    @ApiOperation(value = "Update annotations from an annotationSet", response = Sample.class)
    public Response updateAnnotations(
            @ApiParam(value = "Clinical analysis ID") @PathParam("clinicalAnalysis") String clinicalId,
            @ApiParam(value = ParamConstants.STUDY_DESCRIPTION) @QueryParam(ParamConstants.STUDY_PARAM) String studyStr,
            @ApiParam(value = ParamConstants.ANNOTATION_SET_ID) @PathParam("annotationSet") String annotationSetId,
            @ApiParam(value = ParamConstants.ANNOTATION_SET_UPDATE_ACTION_DESCRIPTION, allowableValues = "ADD,SET,REMOVE,RESET,REPLACE",
                    defaultValue = "ADD")
            @QueryParam("action") ParamUtils.CompleteUpdateAction action,
            @ApiParam(value = ParamConstants.ANNOTATION_SET_UPDATE_PARAMS_DESCRIPTION) Map<String, Object> updateParams) {
        try {
            if (action == null) {
                action = ParamUtils.CompleteUpdateAction.ADD;
            }
            return createOkResponse(catalogManager.getClinicalAnalysisManager().updateAnnotations(studyStr, clinicalId, annotationSetId,
                    updateParams, action, queryOptions, token));
        } catch (Exception e) {
            return createErrorResponse(e);
        }
    }

    @DELETE
    @Path("/{clinicalAnalyses}/delete")
    @ApiOperation(value = "Delete clinical analyses", response = ClinicalAnalysis.class)
    public Response delete(
            @ApiParam(value = ParamConstants.STUDY_DESCRIPTION) @QueryParam(ParamConstants.STUDY_PARAM) String studyStr,
            @ApiParam(value = "Force deletion if the ClinicalAnalysis contains interpretations or is locked", defaultValue = "false") @QueryParam(Constants.FORCE) boolean force,
            @ApiParam(value = ParamConstants.CLINICAL_ANALYSES_DESCRIPTION) @PathParam(ParamConstants.CLINICAL_ANALYSES_PARAM) String clinicalAnalyses) {
        try {
            return createOkResponse(clinicalManager.delete(studyStr, getIdList(clinicalAnalyses), queryOptions, true, token));
        } catch (Exception e) {
            return createErrorResponse(e);
        }
    }


    @GET
    @Path("/{clinicalAnalysis}/info")
    @ApiOperation(value = "Clinical analysis info", response = ClinicalAnalysis.class)
    @ApiImplicitParams({
            @ApiImplicitParam(name = QueryOptions.INCLUDE, value = ParamConstants.INCLUDE_DESCRIPTION,
                    example = "name,attributes", dataType = "string", paramType = "query"),
            @ApiImplicitParam(name = QueryOptions.EXCLUDE, value = ParamConstants.EXCLUDE_DESCRIPTION,
                    example = "id,status", dataType = "string", paramType = "query"),
            @ApiImplicitParam(name = ParamConstants.FLATTEN_ANNOTATIONS, value = "Flatten the annotations?", defaultValue = "false",
                    dataType = "boolean", paramType = "query")
    })
    public Response info(
            @ApiParam(value = ParamConstants.CLINICAL_ANALYSES_DESCRIPTION) @PathParam(value = "clinicalAnalysis") String clinicalAnalysisStr,
            @ApiParam(value = ParamConstants.STUDY_DESCRIPTION) @QueryParam(ParamConstants.STUDY_PARAM) String studyStr,
            @ApiParam(value = ParamConstants.CLINICAL_VERSION_DESCRIPTION) @QueryParam(ParamConstants.CLINICAL_VERSION_PARAM) String version,
            @ApiParam(value = ParamConstants.DELETED_DESCRIPTION, defaultValue = "false") @QueryParam(ParamConstants.DELETED_PARAM) boolean deleted) {
        try {
            query.remove(ParamConstants.STUDY_PARAM);
            query.remove("clinicalAnalysis");

            List<String> analysisList = getIdList(clinicalAnalysisStr);
            DataResult<ClinicalAnalysis> analysisResult = clinicalManager.get(studyStr, analysisList, query, queryOptions, true, token);
            return createOkResponse(analysisResult);
        } catch (Exception e) {
            return createErrorResponse(e);
        }
    }

    @GET
    @Path("/search")
    @ApiOperation(value = "Clinical analysis search.", response = ClinicalAnalysis.class)
    @ApiImplicitParams({
            @ApiImplicitParam(name = QueryOptions.INCLUDE, value = ParamConstants.INCLUDE_DESCRIPTION, example = "name,attributes", dataType = "string", paramType = "query"),
            @ApiImplicitParam(name = QueryOptions.EXCLUDE, value = ParamConstants.EXCLUDE_DESCRIPTION, example = "id,status", dataType = "string", paramType = "query"),
            @ApiImplicitParam(name = QueryOptions.LIMIT, value = ParamConstants.LIMIT_DESCRIPTION, dataType = "integer", paramType = "query"),
            @ApiImplicitParam(name = QueryOptions.SKIP, value = ParamConstants.SKIP_DESCRIPTION, dataType = "integer", paramType = "query"),
            @ApiImplicitParam(name = QueryOptions.COUNT, value = ParamConstants.COUNT_DESCRIPTION, defaultValue = "false", dataType = "boolean", paramType = "query"),
            @ApiImplicitParam(name = ParamConstants.FLATTEN_ANNOTATIONS, value = "Flatten the annotations?", defaultValue = "false",
                    dataType = "boolean", paramType = "query")
    })
    public Response search(
            @ApiParam(value = ParamConstants.STUDY_DESCRIPTION) @QueryParam(ParamConstants.STUDY_PARAM) String studyStr,
            @ApiParam(value = ParamConstants.CLINICAL_ID_DESCRIPTION) @QueryParam(ParamConstants.CLINICAL_ID_PARAM) String id,
            @ApiParam(value = ParamConstants.CLINICAL_UUID_DESCRIPTION) @QueryParam(ParamConstants.CLINICAL_UUID_PARAM) String uuid,
            @ApiParam(value = ParamConstants.CLINICAL_TYPE_DESCRIPTION) @QueryParam(ParamConstants.CLINICAL_TYPE_PARAM) String type,
            @ApiParam(value = ParamConstants.CLINICAL_DISORDER_DESCRIPTION) @QueryParam(ParamConstants.CLINICAL_DISORDER_PARAM) String disorder,
            @ApiParam(value = ParamConstants.CLINICAL_FILES_DESCRIPTION) @QueryParam(ParamConstants.CLINICAL_FILES_PARAM) String files,
            @ApiParam(value = ParamConstants.CLINICAL_SAMPLE_DESCRIPTION) @QueryParam(ParamConstants.CLINICAL_SAMPLE_PARAM) String sample,
            @ApiParam(value = ParamConstants.CLINICAL_INDIVIDUAL_DESCRIPTION) @QueryParam(ParamConstants.CLINICAL_INDIVIDUAL_PARAM) String individual,
            @ApiParam(value = ParamConstants.CLINICAL_PROBAND_DESCRIPTION) @QueryParam(ParamConstants.CLINICAL_PROBAND_PARAM) String proband,
            @ApiParam(value = ParamConstants.CLINICAL_PROBAND_SAMPLES_DESCRIPTION) @QueryParam(ParamConstants.CLINICAL_PROBAND_SAMPLES_PARAM) String probandSamples,
            @ApiParam(value = ParamConstants.CLINICAL_FAMILY_DESCRIPTION) @QueryParam(ParamConstants.CLINICAL_FAMILY_PARAM) String family,
            @ApiParam(value = ParamConstants.CLINICAL_FAMILY_MEMBERS_DESCRIPTION) @QueryParam(ParamConstants.CLINICAL_FAMILY_MEMBERS_PARAM) String familyMembers,
            @ApiParam(value = ParamConstants.CLINICAL_FAMILY_MEMBERS_SAMPLES_DESCRIPTION) @QueryParam(ParamConstants.CLINICAL_FAMILY_MEMBERS_SAMPLES_PARAM) String familyMembersSamples,
            @ApiParam(value = ParamConstants.CLINICAL_PANELS_DESCRIPTION) @QueryParam(ParamConstants.CLINICAL_PANELS_PARAM) String panels,
            @ApiParam(value = ParamConstants.CLINICAL_LOCKED_DESCRIPTION) @QueryParam(ParamConstants.CLINICAL_LOCKED_PARAM) Boolean locked,
            @ApiParam(value = ParamConstants.CLINICAL_ANALYST_ID_DESCRIPTION) @QueryParam(ParamConstants.CLINICAL_ANALYST_ID_PARAM) String clinicalAnalystId,
            @ApiParam(value = ParamConstants.CLINICAL_PRIORITY_DESCRIPTION) @QueryParam(ParamConstants.CLINICAL_PRIORITY_PARAM) String priority,
            @ApiParam(value = ParamConstants.CLINICAL_FLAGS_DESCRIPTION) @QueryParam(ParamConstants.CLINICAL_FLAGS_PARAM) String flags,
            @ApiParam(value = ParamConstants.CLINICAL_CREATION_DATE_DESCRIPTION) @QueryParam(ParamConstants.CLINICAL_CREATION_DATE_PARAM) String creationDate,
            @ApiParam(value = ParamConstants.CLINICAL_MODIFICATION_DATE_DESCRIPTION) @QueryParam(ParamConstants.CLINICAL_MODIFICATION_DATE_PARAM) String modificationDate,
            @ApiParam(value = ParamConstants.CLINICAL_DUE_DATE_DESCRIPTION) @QueryParam(ParamConstants.CLINICAL_DUE_DATE_PARAM) String dueDate,
            @ApiParam(value = ParamConstants.CLINICAL_QUALITY_CONTROL_SUMMARY_DESCRIPTION) @QueryParam(ParamConstants.CLINICAL_QUALITY_CONTROL_SUMMARY_PARAM) String qualityControl,
            @ApiParam(value = ParamConstants.CLINICAL_RELEASE_DESCRIPTION) @QueryParam(ParamConstants.CLINICAL_RELEASE_PARAM) String release,
            @ApiParam(value = ParamConstants.SNAPSHOT_DESCRIPTION) @QueryParam(ParamConstants.SNAPSHOT_PARAM) int snapshot,
            @ApiParam(value = ParamConstants.CLINICAL_STATUS_DESCRIPTION) @QueryParam(ParamConstants.CLINICAL_STATUS_PARAM) String status,
            @ApiParam(value = ParamConstants.CLINICAL_INTERNAL_STATUS_DESCRIPTION) @QueryParam(ParamConstants.CLINICAL_INTERNAL_STATUS_PARAM) String internalStatus,
            @ApiParam(value = ParamConstants.ANNOTATION_DESCRIPTION) @QueryParam(Constants.ANNOTATION) String annotation,
            @ApiParam(value = ParamConstants.DELETED_DESCRIPTION) @QueryParam(ParamConstants.DELETED_PARAM) boolean deleted) {
        try {
            query.remove(ParamConstants.STUDY_PARAM);
            DataResult<ClinicalAnalysis> queryResult = clinicalManager.search(studyStr, query, queryOptions, token);
            return createOkResponse(queryResult);
        } catch (Exception e) {
            return createErrorResponse(e);
        }
    }

    @GET
    @Path("/distinct")
    @ApiOperation(value = "Clinical Analysis distinct method")
    public Response distinct(
            @ApiParam(value = ParamConstants.STUDY_DESCRIPTION) @QueryParam(ParamConstants.STUDY_PARAM) String studyStr,
            @ApiParam(value = ParamConstants.CLINICAL_ID_DESCRIPTION) @QueryParam(ParamConstants.CLINICAL_ID_PARAM) String id,
            @ApiParam(value = ParamConstants.CLINICAL_UUID_DESCRIPTION) @QueryParam(ParamConstants.CLINICAL_UUID_PARAM) String uuid,
            @ApiParam(value = ParamConstants.CLINICAL_TYPE_DESCRIPTION) @QueryParam(ParamConstants.CLINICAL_TYPE_PARAM) String type,
            @ApiParam(value = ParamConstants.CLINICAL_DISORDER_DESCRIPTION) @QueryParam(ParamConstants.CLINICAL_DISORDER_PARAM) String disorder,
            @ApiParam(value = ParamConstants.CLINICAL_FILES_DESCRIPTION) @QueryParam(ParamConstants.CLINICAL_FILES_PARAM) String files,
            @ApiParam(value = ParamConstants.CLINICAL_SAMPLE_DESCRIPTION) @QueryParam(ParamConstants.CLINICAL_SAMPLE_PARAM) String sample,
            @ApiParam(value = ParamConstants.CLINICAL_INDIVIDUAL_DESCRIPTION) @QueryParam(ParamConstants.CLINICAL_INDIVIDUAL_PARAM) String individual,
            @ApiParam(value = ParamConstants.CLINICAL_PROBAND_DESCRIPTION) @QueryParam(ParamConstants.CLINICAL_PROBAND_PARAM) String proband,
            @ApiParam(value = ParamConstants.CLINICAL_PROBAND_SAMPLES_DESCRIPTION) @QueryParam(ParamConstants.CLINICAL_PROBAND_SAMPLES_PARAM) String probandSamples,
            @ApiParam(value = ParamConstants.CLINICAL_FAMILY_DESCRIPTION) @QueryParam(ParamConstants.CLINICAL_FAMILY_PARAM) String family,
            @ApiParam(value = ParamConstants.CLINICAL_FAMILY_MEMBERS_DESCRIPTION) @QueryParam(ParamConstants.CLINICAL_FAMILY_MEMBERS_PARAM) String familyMembers,
            @ApiParam(value = ParamConstants.CLINICAL_FAMILY_MEMBERS_SAMPLES_DESCRIPTION) @QueryParam(ParamConstants.CLINICAL_FAMILY_MEMBERS_SAMPLES_PARAM) String familyMembersSamples,
            @ApiParam(value = ParamConstants.CLINICAL_PANELS_DESCRIPTION) @QueryParam(ParamConstants.CLINICAL_PANELS_PARAM) String panels,
            @ApiParam(value = ParamConstants.CLINICAL_LOCKED_DESCRIPTION) @QueryParam(ParamConstants.CLINICAL_LOCKED_PARAM) Boolean locked,
            @ApiParam(value = ParamConstants.CLINICAL_ANALYST_ID_DESCRIPTION) @QueryParam(ParamConstants.CLINICAL_ANALYST_ID_PARAM) String clinicalAnalystId,
            @ApiParam(value = ParamConstants.CLINICAL_PRIORITY_DESCRIPTION) @QueryParam(ParamConstants.CLINICAL_PRIORITY_PARAM) String priority,
            @ApiParam(value = ParamConstants.CLINICAL_FLAGS_DESCRIPTION) @QueryParam(ParamConstants.CLINICAL_FLAGS_PARAM) String flags,
            @ApiParam(value = ParamConstants.CLINICAL_CREATION_DATE_DESCRIPTION) @QueryParam(ParamConstants.CLINICAL_CREATION_DATE_PARAM) String creationDate,
            @ApiParam(value = ParamConstants.CLINICAL_MODIFICATION_DATE_DESCRIPTION) @QueryParam(ParamConstants.CLINICAL_MODIFICATION_DATE_PARAM) String modificationDate,
            @ApiParam(value = ParamConstants.CLINICAL_DUE_DATE_DESCRIPTION) @QueryParam(ParamConstants.CLINICAL_DUE_DATE_PARAM) String dueDate,
            @ApiParam(value = ParamConstants.CLINICAL_QUALITY_CONTROL_SUMMARY_DESCRIPTION) @QueryParam(ParamConstants.CLINICAL_QUALITY_CONTROL_SUMMARY_PARAM) String qualityControl,
            @ApiParam(value = ParamConstants.CLINICAL_RELEASE_DESCRIPTION) @QueryParam(ParamConstants.CLINICAL_RELEASE_PARAM) String release,
            @ApiParam(value = ParamConstants.SNAPSHOT_DESCRIPTION) @QueryParam(ParamConstants.SNAPSHOT_PARAM) int snapshot,
            @ApiParam(value = ParamConstants.CLINICAL_STATUS_DESCRIPTION) @QueryParam(ParamConstants.CLINICAL_STATUS_PARAM) String status,
            @ApiParam(value = ParamConstants.CLINICAL_INTERNAL_STATUS_DESCRIPTION) @QueryParam(ParamConstants.CLINICAL_INTERNAL_STATUS_PARAM) String internalStatus,
            @ApiParam(value = ParamConstants.ANNOTATION_DESCRIPTION) @QueryParam(Constants.ANNOTATION) String annotation,
            @ApiParam(value = ParamConstants.DELETED_DESCRIPTION) @QueryParam(ParamConstants.DELETED_PARAM) boolean deleted,
            @ApiParam(value = ParamConstants.DISTINCT_FIELD_DESCRIPTION, required = true) @QueryParam(ParamConstants.DISTINCT_FIELD_PARAM) String field) {
        try {
            query.remove(ParamConstants.STUDY_PARAM);
            query.remove(ParamConstants.DISTINCT_FIELD_PARAM);
            List<String> fields = split(field, ParamConstants.DISTINCT_FIELD_PARAM, true);
            return createOkResponse(clinicalManager.distinct(studyStr, fields, query, token));
        } catch (Exception e) {
            return createErrorResponse(e);
        }
    }

    @GET
    @Path("/aggregationStats")
    @ApiOperation(value = "Fetch catalog clinical analysis aggregation stats", response = FacetField.class)
    public Response aggregationStats(
            @ApiParam(value = ParamConstants.STUDY_DESCRIPTION) @QueryParam(ParamConstants.STUDY_PARAM) String studyStr,
            @ApiParam(value = ParamConstants.CLINICAL_ID_DESCRIPTION) @QueryParam(ParamConstants.CLINICAL_ID_PARAM) String id,
            @ApiParam(value = ParamConstants.CLINICAL_UUID_DESCRIPTION) @QueryParam(ParamConstants.CLINICAL_UUID_PARAM) String uuid,
            @ApiParam(value = ParamConstants.CLINICAL_TYPE_DESCRIPTION) @QueryParam(ParamConstants.CLINICAL_TYPE_PARAM) String type,
            @ApiParam(value = ParamConstants.CLINICAL_DISORDER_DESCRIPTION) @QueryParam(ParamConstants.CLINICAL_DISORDER_PARAM) String disorder,
            @ApiParam(value = ParamConstants.CLINICAL_FILES_DESCRIPTION) @QueryParam(ParamConstants.CLINICAL_FILES_PARAM) String files,
            @ApiParam(value = ParamConstants.CLINICAL_SAMPLE_DESCRIPTION) @QueryParam(ParamConstants.CLINICAL_SAMPLE_PARAM) String sample,
            @ApiParam(value = ParamConstants.CLINICAL_INDIVIDUAL_DESCRIPTION) @QueryParam(ParamConstants.CLINICAL_INDIVIDUAL_PARAM) String individual,
            @ApiParam(value = ParamConstants.CLINICAL_PROBAND_DESCRIPTION) @QueryParam(ParamConstants.CLINICAL_PROBAND_PARAM) String proband,
            @ApiParam(value = ParamConstants.CLINICAL_PROBAND_SAMPLES_DESCRIPTION) @QueryParam(ParamConstants.CLINICAL_PROBAND_SAMPLES_PARAM) String probandSamples,
            @ApiParam(value = ParamConstants.CLINICAL_FAMILY_DESCRIPTION) @QueryParam(ParamConstants.CLINICAL_FAMILY_PARAM) String family,
            @ApiParam(value = ParamConstants.CLINICAL_FAMILY_MEMBERS_DESCRIPTION) @QueryParam(ParamConstants.CLINICAL_FAMILY_MEMBERS_PARAM) String familyMembers,
            @ApiParam(value = ParamConstants.CLINICAL_FAMILY_MEMBERS_SAMPLES_DESCRIPTION) @QueryParam(ParamConstants.CLINICAL_FAMILY_MEMBERS_SAMPLES_PARAM) String familyMembersSamples,
            @ApiParam(value = ParamConstants.CLINICAL_PANELS_DESCRIPTION) @QueryParam(ParamConstants.CLINICAL_PANELS_PARAM) String panels,
            @ApiParam(value = ParamConstants.CLINICAL_LOCKED_DESCRIPTION) @QueryParam(ParamConstants.CLINICAL_LOCKED_PARAM) Boolean locked,
            @ApiParam(value = ParamConstants.CLINICAL_ANALYST_ID_DESCRIPTION) @QueryParam(ParamConstants.CLINICAL_ANALYST_ID_PARAM) String clinicalAnalystId,
            @ApiParam(value = ParamConstants.CLINICAL_PRIORITY_DESCRIPTION) @QueryParam(ParamConstants.CLINICAL_PRIORITY_PARAM) String priority,
            @ApiParam(value = ParamConstants.CLINICAL_FLAGS_DESCRIPTION) @QueryParam(ParamConstants.CLINICAL_FLAGS_PARAM) String flags,
            @ApiParam(value = ParamConstants.CLINICAL_CREATION_DATE_DESCRIPTION) @QueryParam(ParamConstants.CLINICAL_CREATION_DATE_PARAM) String creationDate,
            @ApiParam(value = ParamConstants.CLINICAL_MODIFICATION_DATE_DESCRIPTION) @QueryParam(ParamConstants.CLINICAL_MODIFICATION_DATE_PARAM) String modificationDate,
            @ApiParam(value = ParamConstants.CLINICAL_DUE_DATE_DESCRIPTION) @QueryParam(ParamConstants.CLINICAL_DUE_DATE_PARAM) String dueDate,
            @ApiParam(value = ParamConstants.CLINICAL_QUALITY_CONTROL_SUMMARY_DESCRIPTION) @QueryParam(ParamConstants.CLINICAL_QUALITY_CONTROL_SUMMARY_PARAM) String qualityControl,
            @ApiParam(value = ParamConstants.CLINICAL_RELEASE_DESCRIPTION) @QueryParam(ParamConstants.CLINICAL_RELEASE_PARAM) String release,
            @ApiParam(value = ParamConstants.SNAPSHOT_DESCRIPTION) @QueryParam(ParamConstants.SNAPSHOT_PARAM) int snapshot,
            @ApiParam(value = ParamConstants.CLINICAL_STATUS_DESCRIPTION) @QueryParam(ParamConstants.CLINICAL_STATUS_PARAM) String status,
            @ApiParam(value = ParamConstants.CLINICAL_INTERNAL_STATUS_DESCRIPTION) @QueryParam(ParamConstants.CLINICAL_INTERNAL_STATUS_PARAM) String internalStatus,
            @ApiParam(value = ParamConstants.ANNOTATION_DESCRIPTION) @QueryParam(Constants.ANNOTATION) String annotation,
            @ApiParam(value = ParamConstants.DELETED_DESCRIPTION) @QueryParam(ParamConstants.DELETED_PARAM) boolean deleted,
            @ApiParam(value = FACET_DESCRIPTION) @QueryParam(FACET_PARAM) String facet) {
        return run(() -> {
            query.remove(ParamConstants.STUDY_PARAM);
            query.remove("field");
            return catalogManager.getClinicalAnalysisManager().facet(studyStr, query, facet, token);
        });
    }

    @GET
    @Path("/{clinicalAnalyses}/acl")
    @ApiOperation(value = "Returns the acl of the clinical analyses. If member is provided, it will only return the acl for the member.",
            response = ClinicalAnalysisAclEntryList.class)
    public Response getAcls(
            @ApiParam(value = ParamConstants.CLINICAL_ANALYSES_DESCRIPTION, required = true)
            @PathParam("clinicalAnalyses") String clinicalAnalysis,
            @ApiParam(value = ParamConstants.STUDY_DESCRIPTION) @QueryParam(ParamConstants.STUDY_PARAM) String studyStr,
            @ApiParam(value = "User or group ID") @QueryParam("member") String member,
            @ApiParam(value = ParamConstants.SILENT_DESCRIPTION,
                    defaultValue = "false") @QueryParam(Constants.SILENT) boolean silent) {
        try {
            List<String> idList = getIdList(clinicalAnalysis);
            return createOkResponse(clinicalManager.getAcls(studyStr, idList, member, silent, token));
        } catch (Exception e) {
            return createErrorResponse(e);
        }
    }

    @POST
    @Path("/acl/{members}/update")
    @ApiOperation(value = "Update the set of permissions granted for the member", response = ClinicalAnalysisAclEntryList.class)
    public Response updateAcl(
            @ApiParam(value = ParamConstants.STUDY_DESCRIPTION) @QueryParam(ParamConstants.STUDY_PARAM) String studyStr,
            @ApiParam(value = "Comma separated list of user or group IDs", required = true) @PathParam("members") String memberId,
            @ApiParam(value = ParamConstants.ACL_ACTION_DESCRIPTION, required = true, defaultValue = "ADD") @QueryParam(ParamConstants.ACL_ACTION_PARAM) ParamUtils.AclAction action,
            @ApiParam(value = "Propagate permissions to related families, individuals, samples and files", defaultValue = "false") @QueryParam("propagate") boolean propagate,
            @ApiParam(value = "JSON containing the parameters to add ACLs", required = true) ClinicalAnalysisAclUpdateParams params) {
        try {
            params = ObjectUtils.defaultIfNull(params, new ClinicalAnalysisAclUpdateParams());
            AclParams clinicalAclParams = new AclParams(params.getPermissions());
            List<String> idList = getIdList(params.getClinicalAnalysis());
            return createOkResponse(clinicalManager.updateAcl(studyStr, idList, memberId, clinicalAclParams, action, propagate, token));
        } catch (Exception e) {
            return createErrorResponse(e);
        }
    }

//    @POST
//    @Path("/index")
//    @ApiOperation(value = "Index clinical analysis interpretations in the clinical variant database", response = Map.class)
//    public Response index(@ApiParam(value = "Comma separated list of clinical analysis IDs to be indexed in the clinical variant database")
//                          @QueryParam("clinicalAnalysisId") String clinicalAnalysisId,
//                          @ApiParam(value = ParamConstants.STUDY_DESCRIPTION) @QueryParam(ParamConstants.STUDY_PARAM) String study) {
//        try {
//            clinicalInterpretationManager.index(study, sessionId);
//            return Response.ok().build();
//        } catch (IOException | ClinicalVariantException | CatalogException e) {
//            return createErrorResponse(e);
//        }
//        return createErrorResponse(new NotImplementedException("Operation not yet implemented"));
//    }


    /*
     * INTERPRETATION METHODS
     */

    @POST
    @Path("/{clinicalAnalysis}/interpretation/create")
    @Consumes(MediaType.APPLICATION_JSON)
    @ApiOperation(value = "Create a new Interpretation", response = Interpretation.class)
    @ApiImplicitParams({
            @ApiImplicitParam(name = QueryOptions.INCLUDE, value = ParamConstants.INCLUDE_DESCRIPTION,
                    dataType = "string", paramType = "query"),
            @ApiImplicitParam(name = QueryOptions.EXCLUDE, value = ParamConstants.EXCLUDE_DESCRIPTION,
                    dataType = "string", paramType = "query")
    })
    public Response create(
            @ApiParam(value = "Clinical analysis ID") @PathParam("clinicalAnalysis") String clinicalId,
            @ApiParam(value = "[[organization@]project:]study id") @QueryParam(ParamConstants.STUDY_PARAM) String studyStr,
            @ApiParam(value = "Set interpretation as", allowableValues = "PRIMARY,SECONDARY", defaultValue = "SECONDARY")
            @QueryParam("setAs") ParamUtils.SaveInterpretationAs setAs,
            @ApiParam(value = ParamConstants.INCLUDE_RESULT_DESCRIPTION, defaultValue = "false") @QueryParam(ParamConstants.INCLUDE_RESULT_PARAM) boolean includeResult,
            @ApiParam(name = "body", value = "JSON containing clinical interpretation information", required = true)
                    InterpretationCreateParams params) {
        try {
            if (setAs == null) {
                setAs = ParamUtils.SaveInterpretationAs.SECONDARY;
            }
            return createOkResponse(catalogInterpretationManager.create(studyStr, clinicalId, params.toClinicalInterpretation(), setAs,
                    queryOptions, token));
        } catch (Exception e) {
            return createErrorResponse(e);
        }
    }

    @POST
    @Path("/{clinicalAnalysis}/interpretation/{interpretation}/update")
    @Consumes(MediaType.APPLICATION_JSON)
    @ApiOperation(value = "Update interpretation fields", response = Interpretation.class)
    @ApiImplicitParams({
            @ApiImplicitParam(name = QueryOptions.INCLUDE, value = ParamConstants.INCLUDE_DESCRIPTION,
                    dataType = "string", paramType = "query"),
            @ApiImplicitParam(name = QueryOptions.EXCLUDE, value = ParamConstants.EXCLUDE_DESCRIPTION,
                    dataType = "string", paramType = "query")
    })
    public Response updateInterpretation(
            @ApiParam(value = "[[organization@]project:]study ID") @QueryParam(ParamConstants.STUDY_PARAM) String studyStr,
            @ApiParam(value = "Action to be performed if the array of primary findings is being updated.",
                    allowableValues = "ADD,SET,REMOVE,REPLACE", defaultValue = "ADD")
            @QueryParam("primaryFindingsAction") ParamUtils.UpdateAction primaryFindingsAction,
            @ApiParam(value = "Action to be performed if the array of methods is being updated.",
                    allowableValues = "ADD,SET,REMOVE", defaultValue = "ADD")
            @QueryParam("methodsAction") ParamUtils.BasicUpdateAction methodsAction,
            @ApiParam(value = "Action to be performed if the array of secondary findings is being updated.",
                    allowableValues = "ADD,SET,REMOVE,REPLACE", defaultValue = "ADD")
            @QueryParam("secondaryFindingsAction") ParamUtils.UpdateAction secondaryFindingsAction,
            @ApiParam(value = "Action to be performed if the array of comments is being updated. To REMOVE or REPLACE, the date will need to be provided to identify the comment.",
                    allowableValues = "ADD,REMOVE,REPLACE", defaultValue = "ADD") @QueryParam("commentsAction") ParamUtils.AddRemoveReplaceAction commentsAction,
            @ApiParam(value = "Action to be performed if the array of panels is being updated.", allowableValues = "ADD,SET,REMOVE", defaultValue = "ADD")
            @QueryParam("panelsAction") ParamUtils.BasicUpdateAction panelsAction,
            @ApiParam(value = "Set interpretation as", allowableValues = "PRIMARY,SECONDARY") @QueryParam("setAs") ParamUtils.SaveInterpretationAs setAs,
            @ApiParam(value = "Clinical analysis ID") @PathParam("clinicalAnalysis") String clinicalId,
            @ApiParam(value = "Interpretation ID") @PathParam("interpretation") String interpretationId,
            @ApiParam(value = ParamConstants.INCLUDE_RESULT_DESCRIPTION, defaultValue = "false") @QueryParam(ParamConstants.INCLUDE_RESULT_PARAM) boolean includeResult,
            @ApiParam(name = "body", value = "JSON containing clinical interpretation information", required = true)
                    InterpretationUpdateParams params) {
        try {
            if (primaryFindingsAction == null) {
                primaryFindingsAction = ParamUtils.UpdateAction.ADD;
            }
            if (secondaryFindingsAction == null) {
                secondaryFindingsAction = ParamUtils.UpdateAction.ADD;
            }
            if (commentsAction == null) {
                commentsAction = ParamUtils.AddRemoveReplaceAction.ADD;
            }
            if (methodsAction == null) {
                methodsAction = ParamUtils.BasicUpdateAction.ADD;
            }
            if (panelsAction == null) {
                panelsAction = ParamUtils.BasicUpdateAction.ADD;
            }

            Map<String, Object> actionMap = new HashMap<>();
            actionMap.put(InterpretationDBAdaptor.QueryParams.PRIMARY_FINDINGS.key(), primaryFindingsAction);
            actionMap.put(InterpretationDBAdaptor.QueryParams.SECONDARY_FINDINGS.key(), secondaryFindingsAction);
            actionMap.put(InterpretationDBAdaptor.QueryParams.COMMENTS.key(), commentsAction);
            actionMap.put(InterpretationDBAdaptor.QueryParams.METHOD.key(), methodsAction);
            actionMap.put(InterpretationDBAdaptor.QueryParams.PANELS.key(), panelsAction);
            queryOptions.put(Constants.ACTIONS, actionMap);

            return createOkResponse(catalogInterpretationManager.update(studyStr, clinicalId, interpretationId, params, setAs, queryOptions, token));
        } catch (Exception e) {
            return createErrorResponse(e);
        }
    }

    @POST
    @Path("/{clinicalAnalysis}/interpretation/{interpretation}/revert")
    @Consumes(MediaType.APPLICATION_JSON)
    @ApiOperation(value = "Revert to a previous interpretation version", response = Interpretation.class)
    public Response revertInterpretation(
            @ApiParam(value = "[[organization@]project:]study ID") @QueryParam(ParamConstants.STUDY_PARAM) String studyStr,
            @ApiParam(value = "Clinical analysis ID") @PathParam("clinicalAnalysis") String clinicalId,
            @ApiParam(value = "Interpretation ID") @PathParam("interpretation") String interpretationId,
            @ApiParam(value = "Version to revert to", required = true) @QueryParam("version") int version) {
        try {
            return createOkResponse(catalogInterpretationManager.revert(studyStr, clinicalId, interpretationId, version, token));
        } catch (Exception e) {
            return createErrorResponse(e);
        }
    }

    @DELETE
    @Path("/{clinicalAnalysis}/interpretation/{interpretations}/delete")
    @Consumes(MediaType.APPLICATION_JSON)
    @ApiOperation(value = "Delete interpretation", response = Interpretation.class)
    public Response deleteInterpretation(
            @ApiParam(value = "[[organization@]project:]study ID") @QueryParam(ParamConstants.STUDY_PARAM) String studyStr,
            @ApiParam(value = "Clinical analysis ID") @PathParam("clinicalAnalysis") String clinicalId,
            @ApiParam(value = "Interpretation IDs of the Clinical Analysis") @PathParam("interpretations") String interpretations,
            @ApiParam(value = "Interpretation id to set as primary from the list of secondaries in case of deleting the actual primary one")
            @QueryParam("setAsPrimary") String newPrimaryInterpretation) {
        try {
            return createOkResponse(catalogInterpretationManager.delete(studyStr, clinicalId, getIdList(interpretations), true, token));
        } catch (Exception e) {
            return createErrorResponse(e);
        }
    }

    @POST
    @Path("/{clinicalAnalysis}/interpretation/{interpretations}/clear")
    @Consumes(MediaType.APPLICATION_JSON)
    @ApiOperation(value = "Clear the fields of the main interpretation of the Clinical Analysis", response = Interpretation.class)
    public Response clearInterpretation(
            @ApiParam(value = "[[organization@]project:]study ID") @QueryParam(ParamConstants.STUDY_PARAM) String studyStr,
            @ApiParam(value = "Interpretation IDs of the Clinical Analysis") @PathParam("interpretations") String interpretations,
            @ApiParam(value = "Clinical analysis ID") @PathParam("clinicalAnalysis") String clinicalId) {
        try {
            return createOkResponse(catalogInterpretationManager.clear(studyStr, clinicalId, getIdList(interpretations), token));
        } catch (Exception e) {
            return createErrorResponse(e);
        }
    }

//    @POST
//    @Path("/{clinicalAnalysis}/interpretations/{interpretation}/comments/update")
//    @Consumes(MediaType.APPLICATION_JSON)
//    @ApiOperation(value = "Update comments of an Interpretation",
//            response = org.opencb.biodata.models.clinical.interpretation.Interpretation.class, hidden = true)
//    public Response commentsUpdate(
//            @ApiParam(value = "[[organization@]project:]study ID") @QueryParam(ParamConstants.STUDY_PARAM) String studyStr,
//            @ApiParam(value = "Clinical analysis ID") @PathParam("clinicalAnalysis") String clinicalId,
//            @ApiParam(value = "Interpretation ID") @PathParam("interpretation") String interpretationId,
//            @ApiParam(value = "Action to be performed.", defaultValue = "ADD") @QueryParam("action") ParamUtils.UpdateAction action,
//            @ApiParam(name = "body", value = "JSON containing a list of comments", required = true)
//                    List<ClinicalComment> comments) {
//        try {
//            InterpretationUpdateParams updateParams = new InterpretationUpdateParams().setComments(comments);
//
//            Map<String, Object> actionMap = new HashMap<>();
//            actionMap.put(InterpretationDBAdaptor.QueryParams.COMMENTS.key(), action.name());
//            queryOptions.put(Constants.ACTIONS, actionMap);
//
//            return createOkResponse(catalogInterpretationManager.update(studyStr, clinicalId, interpretationId, updateParams, null, queryOptions,
//                    token));
//        } catch (Exception e) {
//            return createErrorResponse(e);
//        }
//    }

    @GET
    @Path("/interpretation/{interpretations}/info")
    @ApiOperation(value = "Clinical interpretation information", response = Interpretation.class)
    @ApiImplicitParams({
            @ApiImplicitParam(name = QueryOptions.INCLUDE, value = ParamConstants.INCLUDE_DESCRIPTION, example = "name,attributes", dataType = "string", paramType = "query"),
            @ApiImplicitParam(name = QueryOptions.EXCLUDE, value = ParamConstants.EXCLUDE_DESCRIPTION, example = "id,status", dataType = "string", paramType = "query")
    })
    public Response interpretationInfo(
            @ApiParam(value = ParamConstants.INTERPRETATION_DESCRIPTION) @PathParam(value = "interpretations") String interpretations,
            @ApiParam(value = ParamConstants.STUDY_DESCRIPTION) @QueryParam(ParamConstants.STUDY_PARAM) String studyStr,
            @ApiParam(value = "Comma separated list of interpretation versions. 'all' to get all the interpretation versions. "
                    + "Not supported if multiple interpretation ids are provided.") @QueryParam("version") String version,
            @ApiParam(value = ParamConstants.DELETED_DESCRIPTION, defaultValue = "false") @QueryParam(ParamConstants.DELETED_PARAM) boolean deleted) {
        try {
            query.remove(ParamConstants.STUDY_PARAM);
            query.remove("interpretations");

            List<String> interpretationList = getIdList(interpretations);
            DataResult<Interpretation> interpretationOpenCGAResult = catalogInterpretationManager.get(studyStr, interpretationList, query, queryOptions, true, token);
            return createOkResponse(interpretationOpenCGAResult);
        } catch (Exception e) {
            return createErrorResponse(e);
        }
    }

    @GET
    @Path("/interpretation/search")
    @ApiOperation(value = "Search clinical interpretations", response = Interpretation.class)
    @ApiImplicitParams({
            @ApiImplicitParam(name = QueryOptions.INCLUDE, value = ParamConstants.INCLUDE_DESCRIPTION, example = "name,attributes", dataType = "string", paramType = "query"),
            @ApiImplicitParam(name = QueryOptions.EXCLUDE, value = ParamConstants.EXCLUDE_DESCRIPTION, example = "id,status", dataType = "string", paramType = "query"),
            @ApiImplicitParam(name = QueryOptions.LIMIT, value = ParamConstants.LIMIT_DESCRIPTION, dataType = "integer", paramType = "query"),
            @ApiImplicitParam(name = QueryOptions.SKIP, value = ParamConstants.SKIP_DESCRIPTION, dataType = "integer", paramType = "query"),
            @ApiImplicitParam(name = QueryOptions.SORT, value = "Sort the results", dataType = "boolean", paramType = "query")
    })
    public Response interpretationSearch(
            @ApiParam(value = ParamConstants.STUDY_DESCRIPTION) @QueryParam(ParamConstants.STUDY_PARAM) String studyStr,
            @ApiParam(value = ParamConstants.INTERPRETATION_ID_DESCRIPTION) @QueryParam(ParamConstants.INTERPRETATION_ID_PARAM) String id,
            @ApiParam(value = ParamConstants.INTERPRETATION_UUID_DESCRIPTION) @QueryParam(ParamConstants.INTERPRETATION_UUID_PARAM) String uuid,
            @ApiParam(value = ParamConstants.INTERPRETATION_NAME_DESCRIPTION) @QueryParam(ParamConstants.INTERPRETATION_NAME_PARAM) String name,
            @ApiParam(value = ParamConstants.INTERPRETATION_CLINICAL_ANALYSIS_ID_DESCRIPTION) @QueryParam(ParamConstants.INTERPRETATION_CLINICAL_ANALYSIS_ID_PARAM) String clinicalAnalysisId,
            @ApiParam(value = ParamConstants.INTERPRETATION_ANALYST_ID_DESCRIPTION) @QueryParam(ParamConstants.INTERPRETATION_ANALYST_ID_PARAM) String analystId,
            @ApiParam(value = ParamConstants.INTERPRETATION_METHOD_NAME_DESCRIPTION) @QueryParam(ParamConstants.INTERPRETATION_METHOD_NAME_PARAM) String method,
            @ApiParam(value = ParamConstants.INTERPRETATION_PANELS_DESCRIPTION) @QueryParam(ParamConstants.INTERPRETATION_PANELS_PARAM) String panels,
            @ApiParam(value = ParamConstants.INTERPRETATION_PRIMARY_FINDINGS_IDS_DESCRIPTION) @QueryParam(ParamConstants.INTERPRETATION_PRIMARY_FINDINGS_IDS_PARAM) String primaryFindings,
            @ApiParam(value = ParamConstants.INTERPRETATION_SECONDARY_FINDINGS_IDS_DESCRIPTION) @QueryParam(ParamConstants.INTERPRETATION_SECONDARY_FINDINGS_IDS_PARAM) String secondaryFindings,
            @ApiParam(value = ParamConstants.INTERPRETATION_CREATION_DATE_DESCRIPTION) @QueryParam(ParamConstants.INTERPRETATION_CREATION_DATE_PARAM) String creationDate,
            @ApiParam(value = ParamConstants.INTERPRETATION_MODIFICATION_DATE_DESCRIPTION) @QueryParam(ParamConstants.INTERPRETATION_MODIFICATION_DATE_PARAM) String modificationDate,
            @ApiParam(value = ParamConstants.INTERPRETATION_STATUS_DESCRIPTION) @QueryParam(ParamConstants.INTERPRETATION_STATUS_PARAM) String status,
            @ApiParam(value = ParamConstants.INTERPRETATION_INTERNAL_STATUS_DESCRIPTION) @QueryParam(ParamConstants.INTERPRETATION_INTERNAL_STATUS_PARAM) String internalStatus,
            @ApiParam(value = ParamConstants.INTERPRETATION_RELEASE_DESCRIPTION) @QueryParam(ParamConstants.INTERPRETATION_RELEASE_PARAM) String release,
            // The following variables were hid on version 2.1.0
            @ApiParam(value = "Clinical analyst ID", hidden = true) @QueryParam("analyst") String clinicalAnalyst,
            @ApiParam(value = "Interpretation method name", hidden = true) @QueryParam("methods") String methods) {
        try {
            query.remove(ParamConstants.STUDY_PARAM);
            query.putIfNotEmpty(ParamConstants.INTERPRETATION_ANALYST_ID_PARAM, clinicalAnalyst);
            query.putIfNotEmpty(ParamConstants.INTERPRETATION_METHOD_NAME_PARAM, clinicalAnalyst);
            query.remove("analyst");
            query.remove("methods");
            return createOkResponse(catalogInterpretationManager.search(studyStr, query, queryOptions, token));
        } catch (Exception e) {
            return createErrorResponse(e);
        }
    }

    @GET
    @Path("/interpretation/distinct")
    @ApiOperation(value = "Interpretation distinct method")
    public Response interpretationDistinct(
            @ApiParam(value = ParamConstants.STUDY_DESCRIPTION) @QueryParam(ParamConstants.STUDY_PARAM) String studyStr,
            @ApiParam(value = ParamConstants.INTERPRETATION_ID_DESCRIPTION) @QueryParam(ParamConstants.INTERPRETATION_ID_PARAM) String id,
            @ApiParam(value = ParamConstants.INTERPRETATION_UUID_DESCRIPTION) @QueryParam(ParamConstants.INTERPRETATION_UUID_PARAM) String uuid,
            @ApiParam(value = ParamConstants.INTERPRETATION_NAME_DESCRIPTION) @QueryParam(ParamConstants.INTERPRETATION_NAME_PARAM) String name,
            @ApiParam(value = ParamConstants.INTERPRETATION_CLINICAL_ANALYSIS_ID_DESCRIPTION) @QueryParam(ParamConstants.INTERPRETATION_CLINICAL_ANALYSIS_ID_PARAM) String clinicalAnalysisId,
            @ApiParam(value = ParamConstants.INTERPRETATION_ANALYST_ID_DESCRIPTION) @QueryParam(ParamConstants.INTERPRETATION_ANALYST_ID_PARAM) String analystId,
            @ApiParam(value = ParamConstants.INTERPRETATION_METHOD_NAME_DESCRIPTION) @QueryParam(ParamConstants.INTERPRETATION_METHOD_NAME_PARAM) String methodsName,
            @ApiParam(value = ParamConstants.INTERPRETATION_PANELS_DESCRIPTION) @QueryParam(ParamConstants.INTERPRETATION_PANELS_PARAM) String panels,
            @ApiParam(value = ParamConstants.INTERPRETATION_PRIMARY_FINDINGS_IDS_DESCRIPTION) @QueryParam(ParamConstants.INTERPRETATION_PRIMARY_FINDINGS_IDS_PARAM) String primaryFindings,
            @ApiParam(value = ParamConstants.INTERPRETATION_SECONDARY_FINDINGS_IDS_DESCRIPTION) @QueryParam(ParamConstants.INTERPRETATION_SECONDARY_FINDINGS_IDS_PARAM) String secondaryFindings,
            @ApiParam(value = ParamConstants.INTERPRETATION_CREATION_DATE_DESCRIPTION) @QueryParam(ParamConstants.INTERPRETATION_CREATION_DATE_PARAM) String creationDate,
            @ApiParam(value = ParamConstants.INTERPRETATION_MODIFICATION_DATE_DESCRIPTION) @QueryParam(ParamConstants.INTERPRETATION_MODIFICATION_DATE_PARAM) String modificationDate,
            @ApiParam(value = ParamConstants.INTERPRETATION_STATUS_DESCRIPTION) @QueryParam(ParamConstants.INTERPRETATION_STATUS_PARAM) String status,
            @ApiParam(value = ParamConstants.INTERPRETATION_INTERNAL_STATUS_DESCRIPTION) @QueryParam(ParamConstants.INTERPRETATION_INTERNAL_STATUS_PARAM) String internalStatus,
            @ApiParam(value = ParamConstants.INTERPRETATION_RELEASE_DESCRIPTION) @QueryParam(ParamConstants.INTERPRETATION_RELEASE_PARAM) String release,
            // The following variables were hid on version 2.1.0
            @ApiParam(value = "Clinical analyst ID", hidden = true) @QueryParam("analyst") String clinicalAnalyst,
            @ApiParam(value = "Interpretation method name", hidden = true) @QueryParam("methods") String methods,
            @ApiParam(value = ParamConstants.DISTINCT_FIELD_DESCRIPTION, required = true) @QueryParam(ParamConstants.DISTINCT_FIELD_PARAM) String field) {
        try {
            query.remove(ParamConstants.STUDY_PARAM);
            query.remove(ParamConstants.DISTINCT_FIELD_PARAM);

            query.putIfNotEmpty(ParamConstants.INTERPRETATION_ANALYST_ID_PARAM, clinicalAnalyst);
            query.putIfNotEmpty(ParamConstants.INTERPRETATION_METHOD_NAME_PARAM, clinicalAnalyst);
            query.remove("analyst");
            query.remove("methods");
            List<String> fields = split(field, ParamConstants.DISTINCT_FIELD_PARAM, true);

            return createOkResponse(catalogInterpretationManager.distinct(studyStr, fields, query, token));
        } catch (Exception e) {
            return createErrorResponse(e);
        }
    }

    @GET
    @Path("/interpretation/aggregationStats")
    @ApiOperation(value = "Fetch catalog interpretation aggregation stats", response = FacetField.class)
    public Response interpretationAggregationStats(
            @ApiParam(value = ParamConstants.STUDY_DESCRIPTION) @QueryParam(ParamConstants.STUDY_PARAM) String studyStr,
            @ApiParam(value = ParamConstants.INTERPRETATION_ID_DESCRIPTION) @QueryParam(ParamConstants.INTERPRETATION_ID_PARAM) String id,
            @ApiParam(value = ParamConstants.INTERPRETATION_UUID_DESCRIPTION) @QueryParam(ParamConstants.INTERPRETATION_UUID_PARAM) String uuid,
            @ApiParam(value = ParamConstants.INTERPRETATION_NAME_DESCRIPTION) @QueryParam(ParamConstants.INTERPRETATION_NAME_PARAM) String name,
            @ApiParam(value = ParamConstants.INTERPRETATION_CLINICAL_ANALYSIS_ID_DESCRIPTION) @QueryParam(ParamConstants.INTERPRETATION_CLINICAL_ANALYSIS_ID_PARAM) String clinicalAnalysisId,
            @ApiParam(value = ParamConstants.INTERPRETATION_ANALYST_ID_DESCRIPTION) @QueryParam(ParamConstants.INTERPRETATION_ANALYST_ID_PARAM) String analystId,
            @ApiParam(value = ParamConstants.INTERPRETATION_METHOD_NAME_DESCRIPTION) @QueryParam(ParamConstants.INTERPRETATION_METHOD_NAME_PARAM) String methodsName,
            @ApiParam(value = ParamConstants.INTERPRETATION_PANELS_DESCRIPTION) @QueryParam(ParamConstants.INTERPRETATION_PANELS_PARAM) String panels,
            @ApiParam(value = ParamConstants.INTERPRETATION_PRIMARY_FINDINGS_IDS_DESCRIPTION) @QueryParam(ParamConstants.INTERPRETATION_PRIMARY_FINDINGS_IDS_PARAM) String primaryFindings,
            @ApiParam(value = ParamConstants.INTERPRETATION_SECONDARY_FINDINGS_IDS_DESCRIPTION) @QueryParam(ParamConstants.INTERPRETATION_SECONDARY_FINDINGS_IDS_PARAM) String secondaryFindings,
            @ApiParam(value = ParamConstants.INTERPRETATION_CREATION_DATE_DESCRIPTION) @QueryParam(ParamConstants.INTERPRETATION_CREATION_DATE_PARAM) String creationDate,
            @ApiParam(value = ParamConstants.INTERPRETATION_MODIFICATION_DATE_DESCRIPTION) @QueryParam(ParamConstants.INTERPRETATION_MODIFICATION_DATE_PARAM) String modificationDate,
            @ApiParam(value = ParamConstants.INTERPRETATION_STATUS_DESCRIPTION) @QueryParam(ParamConstants.INTERPRETATION_STATUS_PARAM) String status,
            @ApiParam(value = ParamConstants.INTERPRETATION_INTERNAL_STATUS_DESCRIPTION) @QueryParam(ParamConstants.INTERPRETATION_INTERNAL_STATUS_PARAM) String internalStatus,
            @ApiParam(value = ParamConstants.INTERPRETATION_RELEASE_DESCRIPTION) @QueryParam(ParamConstants.INTERPRETATION_RELEASE_PARAM) String release,
            // The following variables were hid on version 2.1.0
            @ApiParam(value = "Clinical analyst ID", hidden = true) @QueryParam("analyst") String clinicalAnalyst,
            @ApiParam(value = "Interpretation method name", hidden = true) @QueryParam("methods") String methods,
            @ApiParam(value = FACET_DESCRIPTION) @QueryParam(FACET_PARAM) String facet) {
        return run(() -> {
            query.remove(ParamConstants.STUDY_PARAM);
            query.remove("field");
            return catalogManager.getInterpretationManager().facet(studyStr, query, facet, token);
        });
    }

    //-------------------------------------------------------------------------
    // R E C E S S I V E      G E N E       A N A L Y S I S
    //-------------------------------------------------------------------------

    @GET
    @Path("/rga/individual/query")
    @ApiOperation(value = "Query individual RGA", response = KnockoutByIndividual.class)
    @ApiImplicitParams({
            // Query options
            @ApiImplicitParam(name = QueryOptions.INCLUDE, value = ParamConstants.INCLUDE_DESCRIPTION, example = "name,attributes", dataType = "string", paramType = "query"),
            @ApiImplicitParam(name = QueryOptions.EXCLUDE, value = ParamConstants.EXCLUDE_DESCRIPTION, example = "id,status", dataType = "string", paramType = "query"),
            @ApiImplicitParam(name = QueryOptions.LIMIT, value = ParamConstants.LIMIT_DESCRIPTION, dataType = "integer", paramType = "query"),
            @ApiImplicitParam(name = QueryOptions.SKIP, value = ParamConstants.SKIP_DESCRIPTION, dataType = "integer", paramType = "query"),
            @ApiImplicitParam(name = QueryOptions.COUNT, value = ParamConstants.COUNT_DESCRIPTION, dataType = "boolean", paramType = "query"),

            @ApiImplicitParam(name = "sampleId", value = RgaQueryParams.SAMPLE_ID_DESCR, dataType = "string", paramType = "query"),
            @ApiImplicitParam(name = "individualId", value = RgaQueryParams.INDIVIDUAL_ID_DESCR, dataType = "string", paramType = "query"),
            @ApiImplicitParam(name = "sex", value = RgaQueryParams.SEX_DESCR, dataType = "string", paramType = "query"),
            @ApiImplicitParam(name = "phenotypes", value = RgaQueryParams.PHENOTYPES_DESCR, dataType = "string", paramType = "query"),
            @ApiImplicitParam(name = "disorders", value = RgaQueryParams.DISORDERS_DESCR, dataType = "string", paramType = "query"),
            @ApiImplicitParam(name = "numParents", value = RgaQueryParams.NUM_PARENTS_DESCR, dataType = "string", paramType = "query"),
            @ApiImplicitParam(name = "geneId", value = RgaQueryParams.GENE_ID_DESCR, dataType = "string", paramType = "query"),
            @ApiImplicitParam(name = "geneName", value = RgaQueryParams.GENE_NAME_DESCR, dataType = "string", paramType = "query"),
//            @ApiImplicitParam(name = "geneBiotype", value = RgaQueryParams.GENE_BIOTYPE_DESCR, dataType = "string", paramType = "query"),
            @ApiImplicitParam(name = "chromosome", value = RgaQueryParams.CHROMOSOME_DESCR, dataType = "string", paramType = "query"),
            @ApiImplicitParam(name = "start", value = RgaQueryParams.START_DESCR, dataType = "string", paramType = "query"),
            @ApiImplicitParam(name = "end", value = RgaQueryParams.END_DESCR, dataType = "string", paramType = "query"),
            @ApiImplicitParam(name = "transcriptId", value = RgaQueryParams.TRANSCRIPT_ID_DESCR, dataType = "string", paramType = "query"),
//            @ApiImplicitParam(name = "transcriptBiotype", value = RgaQueryParams.TRANSCRIPT_BIOTYPE_DESCR, dataType = "string", paramType = "query"),
            @ApiImplicitParam(name = "variants", value = RgaQueryParams.VARIANTS_DESCR, dataType = "string", paramType = "query"),
            @ApiImplicitParam(name = "dbSnps", value = RgaQueryParams.DB_SNPS_DESCR, dataType = "string", paramType = "query"),
            @ApiImplicitParam(name = "knockoutType", value = RgaQueryParams.KNOCKOUT_DESCR, dataType = "string", paramType = "query"),
            @ApiImplicitParam(name = "filter", value = RgaQueryParams.FILTER_DESCR, dataType = "string", paramType = "query"),
            @ApiImplicitParam(name = "type", value = RgaQueryParams.TYPE_DESCR, dataType = "string", paramType = "query"),
            @ApiImplicitParam(name = "clinicalSignificance", value = RgaQueryParams.CLINICAL_SIGNIFICANCE_DESCR, dataType = "string", paramType = "query"),
            @ApiImplicitParam(name = "populationFrequency", value = RgaQueryParams.POPULATION_FREQUENCY_DESCR, dataType = "string", paramType = "query"),
            @ApiImplicitParam(name = "consequenceType", value = RgaQueryParams.CONSEQUENCE_TYPE_DESCR, dataType = "string", paramType = "query")
    })
    public Response rgaIndividualQuery(
            @ApiParam(value = ParamConstants.STUDY_DESCRIPTION) @QueryParam(ParamConstants.STUDY_PARAM) String studyStr
    ) {
        // Get all query options
        return run(() -> {
            QueryOptions queryOptions = new QueryOptions(uriInfo.getQueryParameters(), true);
            Query query = RgaQueryParams.getQueryParams(queryOptions);

            return getRgaManager().individualQuery(studyStr, query, queryOptions, token);
        });
    }

    @GET
    @Path("/rga/individual/summary")
    @ApiOperation(value = "RGA individual summary stats", response = KnockoutByIndividualSummary.class)
    @ApiImplicitParams({
            // Query options
            @ApiImplicitParam(name = QueryOptions.LIMIT, value = ParamConstants.LIMIT_DESCRIPTION, dataType = "integer", paramType = "query"),
            @ApiImplicitParam(name = QueryOptions.SKIP, value = ParamConstants.SKIP_DESCRIPTION, dataType = "integer", paramType = "query"),
            @ApiImplicitParam(name = QueryOptions.COUNT, value = ParamConstants.COUNT_DESCRIPTION, dataType = "boolean", paramType = "query"),

            @ApiImplicitParam(name = "sampleId", value = RgaQueryParams.SAMPLE_ID_DESCR, dataType = "string", paramType = "query"),
            @ApiImplicitParam(name = "individualId", value = RgaQueryParams.INDIVIDUAL_ID_DESCR, dataType = "string", paramType = "query"),
            @ApiImplicitParam(name = "sex", value = RgaQueryParams.SEX_DESCR, dataType = "string", paramType = "query"),
            @ApiImplicitParam(name = "phenotypes", value = RgaQueryParams.PHENOTYPES_DESCR, dataType = "string", paramType = "query"),
            @ApiImplicitParam(name = "disorders", value = RgaQueryParams.DISORDERS_DESCR, dataType = "string", paramType = "query"),
            @ApiImplicitParam(name = "numParents", value = RgaQueryParams.NUM_PARENTS_DESCR, dataType = "string", paramType = "query"),
            @ApiImplicitParam(name = "geneId", value = RgaQueryParams.GENE_ID_DESCR, dataType = "string", paramType = "query"),
            @ApiImplicitParam(name = "geneName", value = RgaQueryParams.GENE_NAME_DESCR, dataType = "string", paramType = "query"),
//            @ApiImplicitParam(name = "geneBiotype", value = RgaQueryParams.GENE_BIOTYPE_DESCR, dataType = "string", paramType = "query"),
            @ApiImplicitParam(name = "chromosome", value = RgaQueryParams.CHROMOSOME_DESCR, dataType = "string", paramType = "query"),
            @ApiImplicitParam(name = "start", value = RgaQueryParams.START_DESCR, dataType = "string", paramType = "query"),
            @ApiImplicitParam(name = "end", value = RgaQueryParams.END_DESCR, dataType = "string", paramType = "query"),
            @ApiImplicitParam(name = "transcriptId", value = RgaQueryParams.TRANSCRIPT_ID_DESCR, dataType = "string", paramType = "query"),
//            @ApiImplicitParam(name = "transcriptBiotype", value = RgaQueryParams.TRANSCRIPT_BIOTYPE_DESCR, dataType = "string", paramType = "query"),
            @ApiImplicitParam(name = "variants", value = RgaQueryParams.VARIANTS_DESCR, dataType = "string", paramType = "query"),
            @ApiImplicitParam(name = "dbSnps", value = RgaQueryParams.DB_SNPS_DESCR, dataType = "string", paramType = "query"),
            @ApiImplicitParam(name = "knockoutType", value = RgaQueryParams.KNOCKOUT_DESCR, dataType = "string", paramType = "query"),
            @ApiImplicitParam(name = "filter", value = RgaQueryParams.FILTER_DESCR, dataType = "string", paramType = "query"),
            @ApiImplicitParam(name = "type", value = RgaQueryParams.TYPE_DESCR, dataType = "string", paramType = "query"),
            @ApiImplicitParam(name = "clinicalSignificance", value = RgaQueryParams.CLINICAL_SIGNIFICANCE_DESCR, dataType = "string", paramType = "query"),
            @ApiImplicitParam(name = "populationFrequency", value = RgaQueryParams.POPULATION_FREQUENCY_DESCR, dataType = "string", paramType = "query"),
            @ApiImplicitParam(name = "consequenceType", value = RgaQueryParams.CONSEQUENCE_TYPE_DESCR, dataType = "string", paramType = "query")
    })
    public Response rgaIndividualSummary(
            @ApiParam(value = ParamConstants.STUDY_DESCRIPTION) @QueryParam(ParamConstants.STUDY_PARAM) String studyStr
    ) {
        // Get all query options
        return run(() -> {
            QueryOptions queryOptions = new QueryOptions(uriInfo.getQueryParameters(), true);
            Query query = RgaQueryParams.getQueryParams(queryOptions);

            return getRgaManager().individualSummary(studyStr, query, queryOptions, token);
        });
    }

    @GET
    @Path("/rga/gene/query")
    @ApiOperation(value = "Query gene RGA", response = RgaKnockoutByGene.class)
    @ApiImplicitParams({
            // Query options
            @ApiImplicitParam(name = QueryOptions.INCLUDE, value = ParamConstants.INCLUDE_DESCRIPTION, example = "name,attributes", dataType = "string", paramType = "query"),
            @ApiImplicitParam(name = QueryOptions.EXCLUDE, value = ParamConstants.EXCLUDE_DESCRIPTION, example = "id,status", dataType = "string", paramType = "query"),
            @ApiImplicitParam(name = QueryOptions.LIMIT, value = ParamConstants.LIMIT_DESCRIPTION, dataType = "integer", paramType = "query"),
            @ApiImplicitParam(name = QueryOptions.SKIP, value = ParamConstants.SKIP_DESCRIPTION, dataType = "integer", paramType = "query"),
            @ApiImplicitParam(name = QueryOptions.COUNT, value = ParamConstants.COUNT_DESCRIPTION, dataType = "boolean", paramType = "query"),
            @ApiImplicitParam(name = RgaQueryParams.INCLUDE_INDIVIDUAL, value = RgaQueryParams.INCLUDE_INDIVIDUAL_DESCR, example = "ind1,ind2,ind3", dataType = "string", paramType = "query"),
            @ApiImplicitParam(name = RgaQueryParams.SKIP_INDIVIDUAL, value = RgaQueryParams.SKIP_INDIVIDUAL_DESCR, dataType = "integer", paramType = "query"),
            @ApiImplicitParam(name = RgaQueryParams.LIMIT_INDIVIDUAL, value = RgaQueryParams.LIMIT_INDIVIDUAL_DESCR, dataType = "integer", paramType = "query"),

            @ApiImplicitParam(name = "sampleId", value = RgaQueryParams.SAMPLE_ID_DESCR, dataType = "string", paramType = "query"),
            @ApiImplicitParam(name = "individualId", value = RgaQueryParams.INDIVIDUAL_ID_DESCR, dataType = "string", paramType = "query"),
            @ApiImplicitParam(name = "sex", value = RgaQueryParams.SEX_DESCR, dataType = "string", paramType = "query"),
            @ApiImplicitParam(name = "phenotypes", value = RgaQueryParams.PHENOTYPES_DESCR, dataType = "string", paramType = "query"),
            @ApiImplicitParam(name = "disorders", value = RgaQueryParams.DISORDERS_DESCR, dataType = "string", paramType = "query"),
            @ApiImplicitParam(name = "numParents", value = RgaQueryParams.NUM_PARENTS_DESCR, dataType = "string", paramType = "query"),
            @ApiImplicitParam(name = "geneId", value = RgaQueryParams.GENE_ID_DESCR, dataType = "string", paramType = "query"),
            @ApiImplicitParam(name = "geneName", value = RgaQueryParams.GENE_NAME_DESCR, dataType = "string", paramType = "query"),
//            @ApiImplicitParam(name = "geneBiotype", value = RgaQueryParams.GENE_BIOTYPE_DESCR, dataType = "string", paramType = "query"),
            @ApiImplicitParam(name = "chromosome", value = RgaQueryParams.CHROMOSOME_DESCR, dataType = "string", paramType = "query"),
            @ApiImplicitParam(name = "start", value = RgaQueryParams.START_DESCR, dataType = "string", paramType = "query"),
            @ApiImplicitParam(name = "end", value = RgaQueryParams.END_DESCR, dataType = "string", paramType = "query"),
            @ApiImplicitParam(name = "transcriptId", value = RgaQueryParams.TRANSCRIPT_ID_DESCR, dataType = "string", paramType = "query"),
//            @ApiImplicitParam(name = "transcriptBiotype", value = RgaQueryParams.TRANSCRIPT_BIOTYPE_DESCR, dataType = "string", paramType = "query"),
            @ApiImplicitParam(name = "variants", value = RgaQueryParams.VARIANTS_DESCR, dataType = "string", paramType = "query"),
            @ApiImplicitParam(name = "dbSnps", value = RgaQueryParams.DB_SNPS_DESCR, dataType = "string", paramType = "query"),
            @ApiImplicitParam(name = "knockoutType", value = RgaQueryParams.KNOCKOUT_DESCR, dataType = "string", paramType = "query"),
            @ApiImplicitParam(name = "filter", value = RgaQueryParams.FILTER_DESCR, dataType = "string", paramType = "query"),
            @ApiImplicitParam(name = "type", value = RgaQueryParams.TYPE_DESCR, dataType = "string", paramType = "query"),
            @ApiImplicitParam(name = "clinicalSignificance", value = RgaQueryParams.CLINICAL_SIGNIFICANCE_DESCR, dataType = "string", paramType = "query"),
            @ApiImplicitParam(name = "populationFrequency", value = RgaQueryParams.POPULATION_FREQUENCY_DESCR, dataType = "string", paramType = "query"),
            @ApiImplicitParam(name = "consequenceType", value = RgaQueryParams.CONSEQUENCE_TYPE_DESCR, dataType = "string", paramType = "query")
    })
    public Response rgaGeneQuery(
            @ApiParam(value = ParamConstants.STUDY_DESCRIPTION) @QueryParam(ParamConstants.STUDY_PARAM) String studyStr
    ) {
        // Get all query options
        return run(() -> {
            QueryOptions queryOptions = new QueryOptions(uriInfo.getQueryParameters(), true);
            Query query = RgaQueryParams.getQueryParams(queryOptions);

            return getRgaManager().geneQuery(studyStr, query, queryOptions, token);
        });
    }

    @GET
    @Path("/rga/gene/summary")
    @ApiOperation(value = "RGA gene summary stats", response = KnockoutByGeneSummary.class)
    @ApiImplicitParams({
            // Query options
            @ApiImplicitParam(name = QueryOptions.LIMIT, value = ParamConstants.LIMIT_DESCRIPTION, dataType = "integer", paramType = "query"),
            @ApiImplicitParam(name = QueryOptions.SKIP, value = ParamConstants.SKIP_DESCRIPTION, dataType = "integer", paramType = "query"),
            @ApiImplicitParam(name = QueryOptions.COUNT, value = ParamConstants.COUNT_DESCRIPTION, dataType = "boolean", paramType = "query"),

            @ApiImplicitParam(name = "sampleId", value = RgaQueryParams.SAMPLE_ID_DESCR, dataType = "string", paramType = "query"),
            @ApiImplicitParam(name = "individualId", value = RgaQueryParams.INDIVIDUAL_ID_DESCR, dataType = "string", paramType = "query"),
            @ApiImplicitParam(name = "sex", value = RgaQueryParams.SEX_DESCR, dataType = "string", paramType = "query"),
            @ApiImplicitParam(name = "phenotypes", value = RgaQueryParams.PHENOTYPES_DESCR, dataType = "string", paramType = "query"),
            @ApiImplicitParam(name = "disorders", value = RgaQueryParams.DISORDERS_DESCR, dataType = "string", paramType = "query"),
            @ApiImplicitParam(name = "numParents", value = RgaQueryParams.NUM_PARENTS_DESCR, dataType = "string", paramType = "query"),
            @ApiImplicitParam(name = "geneId", value = RgaQueryParams.GENE_ID_DESCR, dataType = "string", paramType = "query"),
            @ApiImplicitParam(name = "geneName", value = RgaQueryParams.GENE_NAME_DESCR, dataType = "string", paramType = "query"),
//            @ApiImplicitParam(name = "geneBiotype", value = RgaQueryParams.GENE_BIOTYPE_DESCR, dataType = "string", paramType = "query"),
            @ApiImplicitParam(name = "chromosome", value = RgaQueryParams.CHROMOSOME_DESCR, dataType = "string", paramType = "query"),
            @ApiImplicitParam(name = "start", value = RgaQueryParams.START_DESCR, dataType = "string", paramType = "query"),
            @ApiImplicitParam(name = "end", value = RgaQueryParams.END_DESCR, dataType = "string", paramType = "query"),
            @ApiImplicitParam(name = "transcriptId", value = RgaQueryParams.TRANSCRIPT_ID_DESCR, dataType = "string", paramType = "query"),
//            @ApiImplicitParam(name = "transcriptBiotype", value = RgaQueryParams.TRANSCRIPT_BIOTYPE_DESCR, dataType = "string", paramType = "query"),
            @ApiImplicitParam(name = "variants", value = RgaQueryParams.VARIANTS_DESCR, dataType = "string", paramType = "query"),
            @ApiImplicitParam(name = "dbSnps", value = RgaQueryParams.DB_SNPS_DESCR, dataType = "string", paramType = "query"),
            @ApiImplicitParam(name = "knockoutType", value = RgaQueryParams.KNOCKOUT_DESCR, dataType = "string", paramType = "query"),
            @ApiImplicitParam(name = "filter", value = RgaQueryParams.FILTER_DESCR, dataType = "string", paramType = "query"),
            @ApiImplicitParam(name = "type", value = RgaQueryParams.TYPE_DESCR, dataType = "string", paramType = "query"),
            @ApiImplicitParam(name = "clinicalSignificance", value = RgaQueryParams.CLINICAL_SIGNIFICANCE_DESCR, dataType = "string", paramType = "query"),
            @ApiImplicitParam(name = "populationFrequency", value = RgaQueryParams.POPULATION_FREQUENCY_DESCR, dataType = "string", paramType = "query"),
            @ApiImplicitParam(name = "consequenceType", value = RgaQueryParams.CONSEQUENCE_TYPE_DESCR, dataType = "string", paramType = "query")
    })
    public Response rgaGeneSummary(
            @ApiParam(value = ParamConstants.STUDY_DESCRIPTION) @QueryParam(ParamConstants.STUDY_PARAM) String studyStr
    ) {
        // Get all query options
        return run(() -> {
            QueryOptions queryOptions = new QueryOptions(uriInfo.getQueryParameters(), true);
            Query query = RgaQueryParams.getQueryParams(queryOptions);

            return getRgaManager().geneSummary(studyStr, query, queryOptions, token);
        });
    }

    @GET
    @Path("/rga/variant/query")
    @ApiOperation(value = "Query variant RGA", response = KnockoutByVariant.class)
    @ApiImplicitParams({
            // Query options
            @ApiImplicitParam(name = QueryOptions.INCLUDE, value = ParamConstants.INCLUDE_DESCRIPTION, example = "name,attributes", dataType = "string", paramType = "query"),
            @ApiImplicitParam(name = QueryOptions.EXCLUDE, value = ParamConstants.EXCLUDE_DESCRIPTION, example = "id,status", dataType = "string", paramType = "query"),
            @ApiImplicitParam(name = QueryOptions.LIMIT, value = ParamConstants.LIMIT_DESCRIPTION, dataType = "integer", paramType = "query"),
            @ApiImplicitParam(name = QueryOptions.SKIP, value = ParamConstants.SKIP_DESCRIPTION, dataType = "integer", paramType = "query"),
            @ApiImplicitParam(name = QueryOptions.COUNT, value = ParamConstants.COUNT_DESCRIPTION, dataType = "boolean", paramType = "query"),
            @ApiImplicitParam(name = RgaQueryParams.INCLUDE_INDIVIDUAL, value = RgaQueryParams.INCLUDE_INDIVIDUAL_DESCR, example = "ind1,ind2,ind3", dataType = "string", paramType = "query"),
            @ApiImplicitParam(name = RgaQueryParams.SKIP_INDIVIDUAL, value = RgaQueryParams.SKIP_INDIVIDUAL_DESCR, dataType = "integer", paramType = "query"),
            @ApiImplicitParam(name = RgaQueryParams.LIMIT_INDIVIDUAL, value = RgaQueryParams.LIMIT_INDIVIDUAL_DESCR, dataType = "integer", paramType = "query"),

            @ApiImplicitParam(name = "sampleId", value = RgaQueryParams.SAMPLE_ID_DESCR, dataType = "string", paramType = "query"),
            @ApiImplicitParam(name = "individualId", value = RgaQueryParams.INDIVIDUAL_ID_DESCR, dataType = "string", paramType = "query"),
            @ApiImplicitParam(name = "sex", value = RgaQueryParams.SEX_DESCR, dataType = "string", paramType = "query"),
            @ApiImplicitParam(name = "phenotypes", value = RgaQueryParams.PHENOTYPES_DESCR, dataType = "string", paramType = "query"),
            @ApiImplicitParam(name = "disorders", value = RgaQueryParams.DISORDERS_DESCR, dataType = "string", paramType = "query"),
            @ApiImplicitParam(name = "numParents", value = RgaQueryParams.NUM_PARENTS_DESCR, dataType = "string", paramType = "query"),
            @ApiImplicitParam(name = "geneId", value = RgaQueryParams.GENE_ID_DESCR, dataType = "string", paramType = "query"),
            @ApiImplicitParam(name = "geneName", value = RgaQueryParams.GENE_NAME_DESCR, dataType = "string", paramType = "query"),
//            @ApiImplicitParam(name = "geneBiotype", value = RgaQueryParams.GENE_BIOTYPE_DESCR, dataType = "string", paramType = "query"),
            @ApiImplicitParam(name = "chromosome", value = RgaQueryParams.CHROMOSOME_DESCR, dataType = "string", paramType = "query"),
            @ApiImplicitParam(name = "start", value = RgaQueryParams.START_DESCR, dataType = "string", paramType = "query"),
            @ApiImplicitParam(name = "end", value = RgaQueryParams.END_DESCR, dataType = "string", paramType = "query"),
            @ApiImplicitParam(name = "transcriptId", value = RgaQueryParams.TRANSCRIPT_ID_DESCR, dataType = "string", paramType = "query"),
//            @ApiImplicitParam(name = "transcriptBiotype", value = RgaQueryParams.TRANSCRIPT_BIOTYPE_DESCR, dataType = "string", paramType = "query"),
            @ApiImplicitParam(name = "variants", value = RgaQueryParams.VARIANTS_DESCR, dataType = "string", paramType = "query"),
            @ApiImplicitParam(name = "dbSnps", value = RgaQueryParams.DB_SNPS_DESCR, dataType = "string", paramType = "query"),
            @ApiImplicitParam(name = "knockoutType", value = RgaQueryParams.KNOCKOUT_DESCR, dataType = "string", paramType = "query"),
            @ApiImplicitParam(name = "filter", value = RgaQueryParams.FILTER_DESCR, dataType = "string", paramType = "query"),
            @ApiImplicitParam(name = "type", value = RgaQueryParams.TYPE_DESCR, dataType = "string", paramType = "query"),
            @ApiImplicitParam(name = "clinicalSignificance", value = RgaQueryParams.CLINICAL_SIGNIFICANCE_DESCR, dataType = "string", paramType = "query"),
            @ApiImplicitParam(name = "populationFrequency", value = RgaQueryParams.POPULATION_FREQUENCY_DESCR, dataType = "string", paramType = "query"),
            @ApiImplicitParam(name = "consequenceType", value = RgaQueryParams.CONSEQUENCE_TYPE_DESCR, dataType = "string", paramType = "query")
    })
    public Response rgaVariantQuery(
            @ApiParam(value = ParamConstants.STUDY_DESCRIPTION) @QueryParam(ParamConstants.STUDY_PARAM) String studyStr
    ) {
        // Get all query options
        return run(() -> {
            QueryOptions queryOptions = new QueryOptions(uriInfo.getQueryParameters(), true);
            Query query = RgaQueryParams.getQueryParams(queryOptions);

            return getRgaManager().variantQuery(studyStr, query, queryOptions, token);
        });
    }

    @GET
    @Path("/rga/variant/summary")
    @ApiOperation(value = "RGA variant summary stats", response = KnockoutByVariantSummary.class)
    @ApiImplicitParams({
            // Query options
            @ApiImplicitParam(name = QueryOptions.LIMIT, value = ParamConstants.LIMIT_DESCRIPTION, dataType = "integer", paramType = "query"),
            @ApiImplicitParam(name = QueryOptions.SKIP, value = ParamConstants.SKIP_DESCRIPTION, dataType = "integer", paramType = "query"),
            @ApiImplicitParam(name = QueryOptions.COUNT, value = ParamConstants.COUNT_DESCRIPTION, dataType = "boolean", paramType = "query"),

            @ApiImplicitParam(name = "sampleId", value = RgaQueryParams.SAMPLE_ID_DESCR, dataType = "string", paramType = "query"),
            @ApiImplicitParam(name = "individualId", value = RgaQueryParams.INDIVIDUAL_ID_DESCR, dataType = "string", paramType = "query"),
            @ApiImplicitParam(name = "sex", value = RgaQueryParams.SEX_DESCR, dataType = "string", paramType = "query"),
            @ApiImplicitParam(name = "phenotypes", value = RgaQueryParams.PHENOTYPES_DESCR, dataType = "string", paramType = "query"),
            @ApiImplicitParam(name = "disorders", value = RgaQueryParams.DISORDERS_DESCR, dataType = "string", paramType = "query"),
            @ApiImplicitParam(name = "numParents", value = RgaQueryParams.NUM_PARENTS_DESCR, dataType = "string", paramType = "query"),
            @ApiImplicitParam(name = "geneId", value = RgaQueryParams.GENE_ID_DESCR, dataType = "string", paramType = "query"),
            @ApiImplicitParam(name = "geneName", value = RgaQueryParams.GENE_NAME_DESCR, dataType = "string", paramType = "query"),
//            @ApiImplicitParam(name = "geneBiotype", value = RgaQueryParams.GENE_BIOTYPE_DESCR, dataType = "string", paramType = "query"),
            @ApiImplicitParam(name = "chromosome", value = RgaQueryParams.CHROMOSOME_DESCR, dataType = "string", paramType = "query"),
            @ApiImplicitParam(name = "start", value = RgaQueryParams.START_DESCR, dataType = "string", paramType = "query"),
            @ApiImplicitParam(name = "end", value = RgaQueryParams.END_DESCR, dataType = "string", paramType = "query"),
            @ApiImplicitParam(name = "transcriptId", value = RgaQueryParams.TRANSCRIPT_ID_DESCR, dataType = "string", paramType = "query"),
//            @ApiImplicitParam(name = "transcriptBiotype", value = RgaQueryParams.TRANSCRIPT_BIOTYPE_DESCR, dataType = "string", paramType = "query"),
            @ApiImplicitParam(name = "variants", value = RgaQueryParams.VARIANTS_DESCR, dataType = "string", paramType = "query"),
            @ApiImplicitParam(name = "dbSnps", value = RgaQueryParams.DB_SNPS_DESCR, dataType = "string", paramType = "query"),
            @ApiImplicitParam(name = "knockoutType", value = RgaQueryParams.KNOCKOUT_DESCR, dataType = "string", paramType = "query"),
            @ApiImplicitParam(name = "filter", value = RgaQueryParams.FILTER_DESCR, dataType = "string", paramType = "query"),
            @ApiImplicitParam(name = "type", value = RgaQueryParams.TYPE_DESCR, dataType = "string", paramType = "query"),
            @ApiImplicitParam(name = "clinicalSignificance", value = RgaQueryParams.CLINICAL_SIGNIFICANCE_DESCR, dataType = "string", paramType = "query"),
            @ApiImplicitParam(name = "populationFrequency", value = RgaQueryParams.POPULATION_FREQUENCY_DESCR, dataType = "string", paramType = "query"),
            @ApiImplicitParam(name = "consequenceType", value = RgaQueryParams.CONSEQUENCE_TYPE_DESCR, dataType = "string", paramType = "query")
    })
    public Response rgaVariantSummary(
            @ApiParam(value = ParamConstants.STUDY_DESCRIPTION) @QueryParam(ParamConstants.STUDY_PARAM) String studyStr
    ) {
        // Get all query options
        return run(() -> {
            QueryOptions queryOptions = new QueryOptions(uriInfo.getQueryParameters(), true);
            Query query = RgaQueryParams.getQueryParams(queryOptions);

            return getRgaManager().variantSummary(studyStr, query, queryOptions, token);
        });
    }

    @GET
    @Path("/rga/aggregationStats")
    @ApiOperation(value = "RGA aggregation stats", response = FacetField.class)
    @ApiImplicitParams({
            // QueryOptions
            @ApiImplicitParam(name = QueryOptions.LIMIT, value = ParamConstants.LIMIT_DESCRIPTION, dataType = "integer", paramType = "query"),
            @ApiImplicitParam(name = QueryOptions.SKIP, value = ParamConstants.SKIP_DESCRIPTION, dataType = "integer", paramType = "query"),

            @ApiImplicitParam(name = "sampleId", value = RgaQueryParams.SAMPLE_ID_DESCR, dataType = "string", paramType = "query"),
            @ApiImplicitParam(name = "individualId", value = RgaQueryParams.INDIVIDUAL_ID_DESCR, dataType = "string", paramType = "query"),
            @ApiImplicitParam(name = "sex", value = RgaQueryParams.SEX_DESCR, dataType = "string", paramType = "query"),
            @ApiImplicitParam(name = "phenotypes", value = RgaQueryParams.PHENOTYPES_DESCR, dataType = "string", paramType = "query"),
            @ApiImplicitParam(name = "disorders", value = RgaQueryParams.DISORDERS_DESCR, dataType = "string", paramType = "query"),
            @ApiImplicitParam(name = "numParents", value = RgaQueryParams.NUM_PARENTS_DESCR, dataType = "string", paramType = "query"),
            @ApiImplicitParam(name = "geneId", value = RgaQueryParams.GENE_ID_DESCR, dataType = "string", paramType = "query"),
            @ApiImplicitParam(name = "geneName", value = RgaQueryParams.GENE_NAME_DESCR, dataType = "string", paramType = "query"),
//            @ApiImplicitParam(name = "geneBiotype", value = RgaQueryParams.GENE_BIOTYPE_DESCR, dataType = "string", paramType = "query"),
            @ApiImplicitParam(name = "chromosome", value = RgaQueryParams.CHROMOSOME_DESCR, dataType = "string", paramType = "query"),
            @ApiImplicitParam(name = "start", value = RgaQueryParams.START_DESCR, dataType = "string", paramType = "query"),
            @ApiImplicitParam(name = "end", value = RgaQueryParams.END_DESCR, dataType = "string", paramType = "query"),
            @ApiImplicitParam(name = "transcriptId", value = RgaQueryParams.TRANSCRIPT_ID_DESCR, dataType = "string", paramType = "query"),
//            @ApiImplicitParam(name = "transcriptBiotype", value = RgaQueryParams.TRANSCRIPT_BIOTYPE_DESCR, dataType = "string", paramType = "query"),
            @ApiImplicitParam(name = "variants", value = RgaQueryParams.VARIANTS_DESCR, dataType = "string", paramType = "query"),
            @ApiImplicitParam(name = "dbSnps", value = RgaQueryParams.DB_SNPS_DESCR, dataType = "string", paramType = "query"),
            @ApiImplicitParam(name = "knockoutType", value = RgaQueryParams.KNOCKOUT_DESCR, dataType = "string", paramType = "query"),
            @ApiImplicitParam(name = "filter", value = RgaQueryParams.FILTER_DESCR, dataType = "string", paramType = "query"),
            @ApiImplicitParam(name = "type", value = RgaQueryParams.TYPE_DESCR, dataType = "string", paramType = "query"),
            @ApiImplicitParam(name = "clinicalSignificance", value = RgaQueryParams.CLINICAL_SIGNIFICANCE_DESCR, dataType = "string", paramType = "query"),
            @ApiImplicitParam(name = "populationFrequency", value = RgaQueryParams.POPULATION_FREQUENCY_DESCR, dataType = "string", paramType = "query"),
            @ApiImplicitParam(name = "consequenceType", value = RgaQueryParams.CONSEQUENCE_TYPE_DESCR, dataType = "string", paramType = "query")
    })
    public Response rgaAggregationStats(
            @ApiParam(value = ParamConstants.STUDY_DESCRIPTION) @QueryParam(ParamConstants.STUDY_PARAM) String studyStr,
            @ApiParam(value = "List of fields separated by semicolons, e.g.: clinicalSignificances;type. For nested fields use >>, e.g.: type>>clinicalSignificances;knockoutType", required = true) @QueryParam("field") String facet
    ) {
        // Get all query options
        return run(() -> {
            QueryOptions queryOptions = new QueryOptions(uriInfo.getQueryParameters(), true);
            Query query = RgaQueryParams.getQueryParams(queryOptions);

            return getRgaManager().aggregationStats(studyStr, query, queryOptions, facet, token);
        });
    }

    @POST
    @Path("/rga/index/run")
    @ApiOperation(value = RgaAnalysis.DESCRIPTION, response = Job.class)
    public Response rgaIndexRun(
            @ApiParam(value = ParamConstants.STUDY_DESCRIPTION) @QueryParam(ParamConstants.STUDY_PARAM) String study,
            @ApiParam(value = ParamConstants.JOB_ID_CREATION_DESCRIPTION) @QueryParam(ParamConstants.JOB_ID) String jobName,
            @ApiParam(value = ParamConstants.JOB_DESCRIPTION_DESCRIPTION) @QueryParam(ParamConstants.JOB_DESCRIPTION) String jobDescription,
            @ApiParam(value = ParamConstants.JOB_DEPENDS_ON_DESCRIPTION) @QueryParam(JOB_DEPENDS_ON) String dependsOn,
            @ApiParam(value = ParamConstants.JOB_TAGS_DESCRIPTION) @QueryParam(ParamConstants.JOB_TAGS) String jobTags,
            @ApiParam(value = ParamConstants.JOB_SCHEDULED_START_TIME_DESCRIPTION) @QueryParam(ParamConstants.JOB_SCHEDULED_START_TIME) String scheduledStartTime,
            @ApiParam(value = ParamConstants.JOB_PRIORITY_DESCRIPTION) @QueryParam(ParamConstants.SUBMIT_JOB_PRIORITY_PARAM) String jobPriority,
            @ApiParam(value = ParamConstants.JOB_DRY_RUN_DESCRIPTION) @QueryParam(ParamConstants.JOB_DRY_RUN) Boolean dryRun,
            @ApiParam(value = ParamConstants.INDEX_AUXILIAR_COLLECTION_DESCRIPTION, defaultValue = "false")
            @QueryParam(ParamConstants.INDEX_AUXILIAR_COLLECTION) boolean indexAuxiliarColl,
            @ApiParam(value = RgaAnalysisParams.DESCRIPTION, required = true) RgaAnalysisParams params) {
        if (indexAuxiliarColl) {
            Map<String, Object> paramsMap = new HashMap<>();
            if (StringUtils.isNotEmpty(study)) {
                paramsMap.putIfAbsent(ParamConstants.STUDY_PARAM, study);
            }
            return submitJob(null, study, JobType.NATIVE, AuxiliarRgaAnalysis.ID, paramsMap, jobName, jobDescription, dependsOn, jobTags, scheduledStartTime, jobPriority, dryRun);
        } else {
            return submitJob(study, JobType.NATIVE, RgaAnalysis.ID, params, jobName, jobDescription, dependsOn, jobTags, scheduledStartTime, jobPriority, dryRun);
        }
    }

    //-------------------------------------------------------------------------
    // C L I N I C A L      V A R I A N T S
    //-------------------------------------------------------------------------

    @GET
    @Path("/variant/query")
    @ApiOperation(value = "Fetch clinical variants", response = ClinicalVariant.class)
    @ApiImplicitParams({

            // Query options
            @ApiImplicitParam(name = QueryOptions.INCLUDE, value = ParamConstants.INCLUDE_DESCRIPTION, example = "name,attributes", dataType = "string", paramType = "query"),
            @ApiImplicitParam(name = QueryOptions.EXCLUDE, value = ParamConstants.EXCLUDE_DESCRIPTION, example = "id,status", dataType = "string", paramType = "query"),
            @ApiImplicitParam(name = QueryOptions.LIMIT, value = ParamConstants.LIMIT_DESCRIPTION, dataType = "integer", paramType = "query"),
            @ApiImplicitParam(name = QueryOptions.SKIP, value = ParamConstants.SKIP_DESCRIPTION, dataType = "integer", paramType = "query"),
            @ApiImplicitParam(name = QueryOptions.COUNT, value = ParamConstants.COUNT_DESCRIPTION, dataType = "boolean", paramType = "query"),
            @ApiImplicitParam(name = "approximateCount", value = "Get an approximate count, instead of an exact total count. Reduces execution time", dataType = "boolean", paramType = "query"),
            @ApiImplicitParam(name = "approximateCountSamplingSize", value = "Sampling size to get the approximate count. "
                    + "Larger values increase accuracy but also increase execution time", dataType = "integer", paramType = "query"),

            @ApiImplicitParam(name = "savedFilter", value = SAVED_FILTER_DESCR, dataType = "string", paramType = "query"),

            // Interpretation ID to include fields related to
            @ApiImplicitParam(name = ParamConstants.INCLUDE_INTERPRETATION, value = ParamConstants.INCLUDE_INTERPRETATION_DESCRIPTION, dataType = "string", paramType = "query"),
            // Variant filters
            @ApiImplicitParam(name = "id", value = VariantQueryParams.ID_DESCR, dataType = "string", paramType = "query"),
            @ApiImplicitParam(name = "region", value = VariantQueryParams.REGION_DESCR, dataType = "string", paramType = "query"),
            @ApiImplicitParam(name = "type", value = VariantQueryParams.TYPE_DESCR, dataType = "string", paramType = "query"),

            // Study filters
            @ApiImplicitParam(name = ParamConstants.STUDY_PARAM, value = VariantQueryParams.STUDY_DESCR, dataType = "string", paramType = "query"),
            @ApiImplicitParam(name = "file", value = VariantQueryParams.FILE_DESCR, dataType = "string", paramType = "query"),
            @ApiImplicitParam(name = "filter", value = VariantQueryParams.FILTER_DESCR, dataType = "string", paramType = "query"),
            @ApiImplicitParam(name = "qual", value = VariantQueryParams.QUAL_DESCR, dataType = "string", paramType = "query"),
            @ApiImplicitParam(name = "fileData", value = VariantQueryParams.FILE_DATA_DESCR, dataType = "string", paramType = "query"),

            @ApiImplicitParam(name = "sample", value = VariantQueryParams.SAMPLE_DESCR, dataType = "string", paramType = "query"),
            @ApiImplicitParam(name = "sampleData", value = VariantQueryParams.SAMPLE_DATA_DESCR, dataType = "string", paramType = "query"),
            @ApiImplicitParam(name = "sampleAnnotation", value = VariantQueryParams.SAMPLE_ANNOTATION_DESC, dataType = "string", paramType = "query"),

            @ApiImplicitParam(name = "cohort", value = VariantQueryParams.COHORT_DESCR, dataType = "string", paramType = "query"),
            @ApiImplicitParam(name = "cohortStatsRef", value = VariantQueryParams.STATS_REF_DESCR, dataType = "string", paramType = "query"),
            @ApiImplicitParam(name = "cohortStatsAlt", value = VariantQueryParams.STATS_ALT_DESCR, dataType = "string", paramType = "query"),
            @ApiImplicitParam(name = "cohortStatsMaf", value = VariantQueryParams.STATS_MAF_DESCR, dataType = "string", paramType = "query"),
            @ApiImplicitParam(name = "cohortStatsMgf", value = VariantQueryParams.STATS_MGF_DESCR, dataType = "string", paramType = "query"),
            @ApiImplicitParam(name = "cohortStatsPass", value = VariantQueryParams.STATS_PASS_FREQ_DESCR, dataType = "string", paramType = "query"),
            @ApiImplicitParam(name = "missingAlleles", value = VariantQueryParams.MISSING_ALLELES_DESCR, dataType = "string", paramType = "query"),
            @ApiImplicitParam(name = "missingGenotypes", value = VariantQueryParams.MISSING_GENOTYPES_DESCR, dataType = "string", paramType = "query"),
            @ApiImplicitParam(name = "score", value = VariantQueryParams.SCORE_DESCR, dataType = "string", paramType = "query"),

            @ApiImplicitParam(name = "family", value = VariantQueryParams.FAMILY_DESC, dataType = "string", paramType = "query"),
            @ApiImplicitParam(name = "familyDisorder", value = VariantQueryParams.FAMILY_DISORDER_DESC, dataType = "string", paramType = "query"),
            @ApiImplicitParam(name = "familySegregation", value = VariantQueryParams.FAMILY_SEGREGATION_DESCR, dataType = "string", paramType = "query"),
            @ApiImplicitParam(name = "familyMembers", value = VariantQueryParams.FAMILY_MEMBERS_DESC, dataType = "string", paramType = "query"),
            @ApiImplicitParam(name = "familyProband", value = VariantQueryParams.FAMILY_PROBAND_DESC, dataType = "string", paramType = "query"),

            // Annotation filters
            @ApiImplicitParam(name = "gene", value = VariantQueryParams.GENE_DESCR, dataType = "string", paramType = "query"),
            @ApiImplicitParam(name = "ct", value = VariantQueryParams.ANNOT_CONSEQUENCE_TYPE_DESCR, dataType = "string", paramType = "query"),
            @ApiImplicitParam(name = "xref", value = VariantQueryParams.ANNOT_XREF_DESCR, dataType = "string", paramType = "query"),
            @ApiImplicitParam(name = "biotype", value = VariantQueryParams.ANNOT_BIOTYPE_DESCR, dataType = "string", paramType = "query"),
            @ApiImplicitParam(name = "proteinSubstitution", value = VariantQueryParams.ANNOT_PROTEIN_SUBSTITUTION_DESCR, dataType = "string", paramType = "query"),
            @ApiImplicitParam(name = "conservation", value = VariantQueryParams.ANNOT_CONSERVATION_DESCR, dataType = "string", paramType = "query"),
            @ApiImplicitParam(name = "populationFrequencyAlt", value = VariantQueryParams.ANNOT_POPULATION_ALTERNATE_FREQUENCY_DESCR, dataType = "string", paramType = "query"),
            @ApiImplicitParam(name = "populationFrequencyRef", value = VariantQueryParams.ANNOT_POPULATION_REFERENCE_FREQUENCY_DESCR, dataType = "string", paramType = "query"),
            @ApiImplicitParam(name = "populationFrequencyMaf", value = VariantQueryParams.ANNOT_POPULATION_MINOR_ALLELE_FREQUENCY_DESCR, dataType = "string", paramType = "query"),
            @ApiImplicitParam(name = "transcriptFlag", value = VariantQueryParams.ANNOT_TRANSCRIPT_FLAG_DESCR, dataType = "string", paramType = "query"),
            @ApiImplicitParam(name = "geneTraitId", value = VariantQueryParams.ANNOT_GENE_TRAIT_ID_DESCR, dataType = "string", paramType = "query"),
            @ApiImplicitParam(name = "go", value = VariantQueryParams.ANNOT_GO_DESCR, dataType = "string", paramType = "query"),
            @ApiImplicitParam(name = "expression", value = VariantQueryParams.ANNOT_EXPRESSION_DESCR, dataType = "string", paramType = "query"),
            @ApiImplicitParam(name = "proteinKeyword", value = VariantQueryParams.ANNOT_PROTEIN_KEYWORD_DESCR, dataType = "string", paramType = "query"),
            @ApiImplicitParam(name = "drug", value = VariantQueryParams.ANNOT_DRUG_DESCR, dataType = "string", paramType = "query"),
            @ApiImplicitParam(name = "functionalScore", value = VariantQueryParams.ANNOT_FUNCTIONAL_SCORE_DESCR, dataType = "string", paramType = "query"),
            @ApiImplicitParam(name = "clinical", value = VariantQueryParams.ANNOT_CLINICAL_DESCR, dataType = "string", paramType = "query"),
            @ApiImplicitParam(name = "clinicalSignificance", value = VariantQueryParams.ANNOT_CLINICAL_SIGNIFICANCE_DESCR, dataType = "string", paramType = "query"),
            @ApiImplicitParam(name = "clinicalConfirmedStatus", value = VariantQueryParams.ANNOT_CLINICAL_CONFIRMED_STATUS_DESCR, dataType = "boolean", paramType = "query"),
            @ApiImplicitParam(name = "customAnnotation", value = VariantQueryParams.CUSTOM_ANNOTATION_DESCR, dataType = "string", paramType = "query"),

            @ApiImplicitParam(name = "panel", value = VariantQueryParams.PANEL_DESC, dataType = "string", paramType = "query"),
            @ApiImplicitParam(name = "panelModeOfInheritance", value = VariantQueryParams.PANEL_MOI_DESC, dataType = "string", paramType = "query"),
            @ApiImplicitParam(name = "panelConfidence", value = VariantQueryParams.PANEL_CONFIDENCE_DESC, dataType = "string", paramType = "query"),
            @ApiImplicitParam(name = "panelRoleInCancer", value = VariantQueryParams.PANEL_ROLE_IN_CANCER_DESC, dataType = "string", paramType = "query"),
            @ApiImplicitParam(name = "panelFeatureType", value = VariantQueryParams.PANEL_FEATURE_TYPE_DESC, dataType = "string", paramType = "query"),
            @ApiImplicitParam(name = "panelIntersection", value = VariantQueryParams.PANEL_INTERSECTION_DESC, dataType = "boolean", paramType = "query"),

            @ApiImplicitParam(name = "source", value = VariantQueryParams.SOURCE_DESCR, dataType = "string", paramType = "query"),

            @ApiImplicitParam(name = "trait", value = VariantQueryParams.ANNOT_TRAIT_DESCR, dataType = "string", paramType = "query"),
    })
    public Response variantQuery() {
        // Get all query options
        return run(() -> {
            QueryOptions queryOptions = new QueryOptions(uriInfo.getQueryParameters(), true);
            Query query = getVariantQuery(queryOptions);

            // Because of the parameter includeInterpretation is not a standard variant query parameter, it is added to the query
            // after parsing the query parameters
            if (uriInfo.getQueryParameters().containsKey(INCLUDE_INTERPRETATION)) {
                String includeInterpretation = uriInfo.getQueryParameters().get(INCLUDE_INTERPRETATION).get(0);
                logger.info("Adding the includeInterpretation ({}) to the variant query", includeInterpretation);
                query.put(INCLUDE_INTERPRETATION, includeInterpretation);
            }

            return clinicalInterpretationManager.get(query, queryOptions, token);
        });
    }

    //-------------------------------------------------------------------------
    // I N T E R P R E T A T I O N     A N A L Y S I S
    //-------------------------------------------------------------------------

    @POST
    @Path("/interpreter/tiering/run")
    @ApiOperation(value = TieringInterpretationAnalysis.DESCRIPTION, response = Job.class)
    public Response interpretationTieringRun(
            @ApiParam(value = ParamConstants.STUDY_DESCRIPTION) @QueryParam(ParamConstants.STUDY_PARAM) String study,
            @ApiParam(value = ParamConstants.JOB_ID_CREATION_DESCRIPTION) @QueryParam(ParamConstants.JOB_ID) String jobName,
            @ApiParam(value = ParamConstants.JOB_DESCRIPTION_DESCRIPTION) @QueryParam(ParamConstants.JOB_DESCRIPTION) String jobDescription,
            @ApiParam(value = ParamConstants.JOB_DEPENDS_ON_DESCRIPTION) @QueryParam(JOB_DEPENDS_ON) String dependsOn,
            @ApiParam(value = ParamConstants.JOB_TAGS_DESCRIPTION) @QueryParam(ParamConstants.JOB_TAGS) String jobTags,
            @ApiParam(value = ParamConstants.JOB_SCHEDULED_START_TIME_DESCRIPTION) @QueryParam(ParamConstants.JOB_SCHEDULED_START_TIME) String scheduledStartTime,
            @ApiParam(value = ParamConstants.JOB_PRIORITY_DESCRIPTION) @QueryParam(ParamConstants.SUBMIT_JOB_PRIORITY_PARAM) String jobPriority,
            @ApiParam(value = ParamConstants.JOB_DRY_RUN_DESCRIPTION) @QueryParam(ParamConstants.JOB_DRY_RUN) Boolean dryRun,
            @ApiParam(value = TieringInterpretationAnalysisParams.DESCRIPTION, required = true) TieringInterpretationAnalysisParams params) {
        return submitJob(study, JobType.NATIVE, TieringInterpretationAnalysis.ID, params, jobName, jobDescription, dependsOn, jobTags, scheduledStartTime, jobPriority, dryRun);
    }


    @POST
    @Path("/interpreter/exomiser/run")
    @ApiOperation(value = ExomiserInterpretationAnalysis.DESCRIPTION, response = Job.class)
    public Response interpretationExomiserRun(
            @ApiParam(value = ParamConstants.STUDY_DESCRIPTION) @QueryParam(ParamConstants.STUDY_PARAM) String study,
            @ApiParam(value = ParamConstants.JOB_ID_CREATION_DESCRIPTION) @QueryParam(ParamConstants.JOB_ID) String jobName,
            @ApiParam(value = ParamConstants.JOB_DESCRIPTION_DESCRIPTION) @QueryParam(ParamConstants.JOB_DESCRIPTION) String jobDescription,
            @ApiParam(value = ParamConstants.JOB_DEPENDS_ON_DESCRIPTION) @QueryParam(JOB_DEPENDS_ON) String dependsOn,
            @ApiParam(value = ParamConstants.JOB_TAGS_DESCRIPTION) @QueryParam(ParamConstants.JOB_TAGS) String jobTags,
            @ApiParam(value = ParamConstants.JOB_SCHEDULED_START_TIME_DESCRIPTION) @QueryParam(ParamConstants.JOB_SCHEDULED_START_TIME) String scheduledStartTime,
            @ApiParam(value = ParamConstants.JOB_PRIORITY_DESCRIPTION) @QueryParam(ParamConstants.SUBMIT_JOB_PRIORITY_PARAM) String jobPriority,
            @ApiParam(value = ParamConstants.JOB_DRY_RUN_DESCRIPTION) @QueryParam(ParamConstants.JOB_DRY_RUN) Boolean dryRun,
            @ApiParam(value = ExomiserInterpretationAnalysisParams.DESCRIPTION, required = true) ExomiserInterpretationAnalysisParams params) {
        return run(() -> {
            // Check before submitting the job
            ExomiserAnalysisUtils.checkResources(params.getExomiserVersion(), study, catalogManager, token, opencgaHome);

            // Submit the exomiser interpretation analysis
<<<<<<< HEAD
            return submitJobRaw(null, study, JobType.NATIVE, ExomiserInterpretationAnalysis.ID, params, jobName, jobDescription, dependsOn, jobTags, scheduledStartTime, jobPriority, dryRun);
=======
            ToolInfo toolInfo = new ToolInfo()
                    .setId(ExomiserInterpretationAnalysis.ID);
            return submitJobRaw(null, study, JobType.NATIVE, toolInfo, params, jobName, jobDescription, dependsOn, jobTags, scheduledStartTime, jobPriority, dryRun);
>>>>>>> afdfff8d
        });
    }

    @POST
    @Path("/interpreter/team/run")
    @ApiOperation(value = TeamInterpretationAnalysis.DESCRIPTION, response = Job.class)
    public Response interpretationTeamRun(
            @ApiParam(value = ParamConstants.STUDY_DESCRIPTION) @QueryParam(ParamConstants.STUDY_PARAM) String study,
            @ApiParam(value = ParamConstants.JOB_ID_CREATION_DESCRIPTION) @QueryParam(ParamConstants.JOB_ID) String jobName,
            @ApiParam(value = ParamConstants.JOB_DESCRIPTION_DESCRIPTION) @QueryParam(ParamConstants.JOB_DESCRIPTION) String jobDescription,
            @ApiParam(value = ParamConstants.JOB_DEPENDS_ON_DESCRIPTION) @QueryParam(JOB_DEPENDS_ON) String dependsOn,
            @ApiParam(value = ParamConstants.JOB_TAGS_DESCRIPTION) @QueryParam(ParamConstants.JOB_TAGS) String jobTags,
            @ApiParam(value = ParamConstants.JOB_SCHEDULED_START_TIME_DESCRIPTION) @QueryParam(ParamConstants.JOB_SCHEDULED_START_TIME) String scheduledStartTime,
            @ApiParam(value = ParamConstants.JOB_PRIORITY_DESCRIPTION) @QueryParam(ParamConstants.SUBMIT_JOB_PRIORITY_PARAM) String jobPriority,
            @ApiParam(value = ParamConstants.JOB_DRY_RUN_DESCRIPTION) @QueryParam(ParamConstants.JOB_DRY_RUN) Boolean dryRun,
            @ApiParam(value = TeamInterpretationAnalysisParams.DESCRIPTION, required = true) TeamInterpretationAnalysisParams params) {
        return submitJob(study, JobType.NATIVE, TeamInterpretationAnalysis.ID, params, jobName, jobDescription, dependsOn, jobTags, scheduledStartTime, jobPriority, dryRun);
    }

    @POST
    @Path("/interpreter/zetta/run")
    @ApiOperation(value = ZettaInterpretationAnalysis.DESCRIPTION, response = Job.class)
    public Response interpretationZettaRun(
            @ApiParam(value = ParamConstants.STUDY_DESCRIPTION) @QueryParam(ParamConstants.STUDY_PARAM) String study,
            @ApiParam(value = ParamConstants.JOB_ID_CREATION_DESCRIPTION) @QueryParam(ParamConstants.JOB_ID) String jobName,
            @ApiParam(value = ParamConstants.JOB_DESCRIPTION_DESCRIPTION) @QueryParam(ParamConstants.JOB_DESCRIPTION) String jobDescription,
            @ApiParam(value = ParamConstants.JOB_DEPENDS_ON_DESCRIPTION) @QueryParam(JOB_DEPENDS_ON) String dependsOn,
            @ApiParam(value = ParamConstants.JOB_TAGS_DESCRIPTION) @QueryParam(ParamConstants.JOB_TAGS) String jobTags,
            @ApiParam(value = ParamConstants.JOB_SCHEDULED_START_TIME_DESCRIPTION) @QueryParam(ParamConstants.JOB_SCHEDULED_START_TIME) String scheduledStartTime,
            @ApiParam(value = ParamConstants.JOB_PRIORITY_DESCRIPTION) @QueryParam(ParamConstants.SUBMIT_JOB_PRIORITY_PARAM) String jobPriority,
            @ApiParam(value = ParamConstants.JOB_DRY_RUN_DESCRIPTION) @QueryParam(ParamConstants.JOB_DRY_RUN) Boolean dryRun,
            @ApiParam(value = ZettaInterpretationAnalysisParams.DESCRIPTION, required = true) ZettaInterpretationAnalysisParams params) {
        return submitJob(study, JobType.NATIVE, ZettaInterpretationAnalysis.ID, params, jobName, jobDescription, dependsOn, jobTags, scheduledStartTime, jobPriority, dryRun);
    }

    @POST
    @Path("/interpreter/cancerTiering/run")
    @ApiOperation(value = CancerTieringInterpretationAnalysis.DESCRIPTION, response = Job.class)
    public Response interpretationCancerTieringRun(
            @ApiParam(value = ParamConstants.STUDY_DESCRIPTION) @QueryParam(ParamConstants.STUDY_PARAM) String study,
            @ApiParam(value = ParamConstants.JOB_ID_CREATION_DESCRIPTION) @QueryParam(ParamConstants.JOB_ID) String jobName,
            @ApiParam(value = ParamConstants.JOB_DESCRIPTION_DESCRIPTION) @QueryParam(ParamConstants.JOB_DESCRIPTION) String jobDescription,
            @ApiParam(value = ParamConstants.JOB_DEPENDS_ON_DESCRIPTION) @QueryParam(JOB_DEPENDS_ON) String dependsOn,
            @ApiParam(value = ParamConstants.JOB_TAGS_DESCRIPTION) @QueryParam(ParamConstants.JOB_TAGS) String jobTags,
            @ApiParam(value = ParamConstants.JOB_SCHEDULED_START_TIME_DESCRIPTION) @QueryParam(ParamConstants.JOB_SCHEDULED_START_TIME) String scheduledStartTime,
            @ApiParam(value = ParamConstants.JOB_PRIORITY_DESCRIPTION) @QueryParam(ParamConstants.SUBMIT_JOB_PRIORITY_PARAM) String jobPriority,
            @ApiParam(value = ParamConstants.JOB_DRY_RUN_DESCRIPTION) @QueryParam(ParamConstants.JOB_DRY_RUN) Boolean dryRun,
            @ApiParam(value = CancerTieringInterpretationAnalysisParams.DESCRIPTION, required = true) CancerTieringInterpretationAnalysisParams params) {
        return submitJob(study, JobType.NATIVE, CancerTieringInterpretationAnalysis.ID, params, jobName, jobDescription, dependsOn, jobTags, scheduledStartTime, jobPriority, dryRun);
    }
}<|MERGE_RESOLUTION|>--- conflicted
+++ resolved
@@ -48,10 +48,7 @@
 import org.opencb.opencga.core.models.common.TsvAnnotationParams;
 import org.opencb.opencga.core.models.job.Job;
 import org.opencb.opencga.core.models.job.JobType;
-<<<<<<< HEAD
-=======
 import org.opencb.opencga.core.models.job.ToolInfo;
->>>>>>> afdfff8d
 import org.opencb.opencga.core.models.sample.Sample;
 import org.opencb.opencga.core.models.study.configuration.ClinicalAnalysisStudyConfiguration;
 import org.opencb.opencga.core.models.variant.VariantQueryParams;
@@ -1405,13 +1402,9 @@
             ExomiserAnalysisUtils.checkResources(params.getExomiserVersion(), study, catalogManager, token, opencgaHome);
 
             // Submit the exomiser interpretation analysis
-<<<<<<< HEAD
-            return submitJobRaw(null, study, JobType.NATIVE, ExomiserInterpretationAnalysis.ID, params, jobName, jobDescription, dependsOn, jobTags, scheduledStartTime, jobPriority, dryRun);
-=======
             ToolInfo toolInfo = new ToolInfo()
                     .setId(ExomiserInterpretationAnalysis.ID);
             return submitJobRaw(null, study, JobType.NATIVE, toolInfo, params, jobName, jobDescription, dependsOn, jobTags, scheduledStartTime, jobPriority, dryRun);
->>>>>>> afdfff8d
         });
     }
 
