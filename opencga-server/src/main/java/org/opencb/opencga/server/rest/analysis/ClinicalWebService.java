--- conflicted
+++ resolved
@@ -38,20 +38,12 @@
 import org.opencb.opencga.catalog.managers.InterpretationManager;
 import org.opencb.opencga.catalog.utils.Constants;
 import org.opencb.opencga.catalog.utils.ParamUtils;
-import org.opencb.opencga.analysis.rga.RgaManager;
 import org.opencb.opencga.core.api.ParamConstants;
 import org.opencb.opencga.core.exceptions.VersionException;
 import org.opencb.opencga.core.models.AclParams;
-<<<<<<< HEAD
-import org.opencb.opencga.core.models.analysis.knockout.KnockoutByIndividual;
-import org.opencb.opencga.core.models.analysis.knockout.KnockoutByVariant;
-import org.opencb.opencga.core.models.analysis.knockout.RgaKnockoutByGene;
-=======
 import org.opencb.opencga.core.models.analysis.knockout.*;
->>>>>>> df8a8abd
 import org.opencb.opencga.core.models.clinical.*;
 import org.opencb.opencga.core.models.job.Job;
-import org.opencb.opencga.analysis.rga.RgaQueryParams;
 
 import javax.servlet.http.HttpServletRequest;
 import javax.ws.rs.QueryParam;
@@ -708,8 +700,6 @@
     }
 
     @GET
-<<<<<<< HEAD
-=======
     @Path("/rga/individual/summary")
     @ApiOperation(value = "RGA individual summary stats", response = KnockoutByIndividualSummary.class)
     @ApiImplicitParams({
@@ -753,7 +743,6 @@
     }
 
     @GET
->>>>>>> df8a8abd
     @Path("/rga/gene/query")
     @ApiOperation(value = "Query gene RGA", response = RgaKnockoutByGene.class)
     @ApiImplicitParams({
@@ -802,8 +791,6 @@
     }
 
     @GET
-<<<<<<< HEAD
-=======
     @Path("/rga/gene/summary")
     @ApiOperation(value = "RGA gene summary stats", response = KnockoutByGeneSummary.class)
     @ApiImplicitParams({
@@ -850,7 +837,6 @@
     }
 
     @GET
->>>>>>> df8a8abd
     @Path("/rga/variant/query")
     @ApiOperation(value = "Query variant RGA", response = KnockoutByVariant.class)
     @ApiImplicitParams({
