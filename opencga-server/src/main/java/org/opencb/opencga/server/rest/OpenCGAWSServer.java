--- conflicted
+++ resolved
@@ -132,44 +132,7 @@
     protected long startTime;
     protected Query query;
     protected QueryOptions queryOptions;
-<<<<<<< HEAD
     private String requestDescription;
-=======
-
-    private static ObjectWriter jsonObjectWriter;
-    private static ObjectMapper jsonObjectMapper;
-
-    protected static Logger logger; // = LoggerFactory.getLogger(this.getClass());
-
-    public static AtomicBoolean initialized;
-
-    protected static java.nio.file.Path opencgaHome;
-
-    public static Configuration getConfiguration() {
-        return configuration;
-    }
-
-    protected static Configuration configuration;
-    protected static CatalogManager catalogManager;
-
-    protected static StorageConfiguration storageConfiguration;
-    protected static StorageEngineFactory storageEngineFactory;
-    protected static VariantStorageManager variantManager;
-
-    private static final int DEFAULT_LIMIT = AbstractManager.DEFAULT_LIMIT;
-    private static final int MAX_LIMIT = AbstractManager.MAX_LIMIT;
-    private static final int MAX_ID_SIZE = 100;
-    static final String CURRENT_VERSION = "v2";
-
-    public static String errorMessage;
-
-    static {
-        initialized = new AtomicBoolean(false);
-
-        jsonObjectMapper = getExternalOpencgaObjectMapper();
-        jsonObjectWriter = jsonObjectMapper.writer();
-    }
->>>>>>> 20c7c300
 
     public OpenCGAWSServer(@Context UriInfo uriInfo, @Context HttpServletRequest httpServletRequest, @Context HttpHeaders httpHeaders)
             throws IOException, VersionException {
@@ -531,14 +494,11 @@
         return null;
     }
 
-<<<<<<< HEAD
     private void init() {
         ServletContext context = httpServletRequest.getServletContext();
         init(context.getInitParameter("OPENCGA_HOME"));
     }
 
-=======
->>>>>>> 20c7c300
     private void parseParams() throws VersionException {
         // If by any reason 'apiVersion' is null we try to read it from the URI path, if not present an Exception is thrown
         if (apiVersion == null) {
@@ -705,10 +665,6 @@
         Event event = new Event(Event.Type.INFO, message);
         return createOkResponse(obj, Collections.singletonList(event));
     }
-<<<<<<< HEAD
-
-=======
->>>>>>> 20c7c300
 
     // TODO: Change signature
     //    protected <T> Response createOkResponse(OpenCGAResult<T> result)
