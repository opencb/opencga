--- conflicted
+++ resolved
@@ -817,15 +817,9 @@
         }
     }
 
-<<<<<<< HEAD
     public Response submitExecution(String toolId, String project, String study, Map<String, Object> paramsMap,
                                     String jobName, String jobDescription, String jobDependsOne, String jobTags) {
         return run(() -> submitExecutionRaw(toolId, project, study, paramsMap, jobName, jobDescription, jobDependsOne, jobTags));
-=======
-    public Response submitJob(String toolId, String project, String study, Map<String, Object> paramsMap,
-                              String jobName, String jobDescription, String jobDependsOne, String jobTags) {
-        return run(() -> submitJobRaw(toolId, project, study, paramsMap, jobName, jobDescription, jobDependsOne, jobTags));
->>>>>>> 3130282a
     }
 
     public Response submitExecution(String toolId, String study, ToolParams bodyParams, String jobId, String jobDescription,
@@ -833,13 +827,8 @@
         return submitExecution(toolId, null, study, bodyParams, jobId, jobDescription, jobDependsOnStr, jobTagsStr);
     }
 
-<<<<<<< HEAD
     public Response submitExecutionAdmin(String toolId, ToolParams bodyParams, String jobId, String jobDescription,
                                          String jobDependsOnStr, String jobTagsStr) {
-=======
-    public Response submitJobAdmin(String toolId, ToolParams bodyParams, String jobId, String jobDescription,
-                                   String jobDependsOnStr, String jobTagsStr) {
->>>>>>> 3130282a
         return run(() -> {
             if (!catalogManager.getUserManager().getUserId(token).equals(ParamConstants.OPENCGA_USER_ID)) {
                 throw new CatalogAuthenticationException("Only user '" + ParamConstants.OPENCGA_USER_ID + "' can run this operation!");
@@ -853,13 +842,8 @@
         return run(() -> submitExecutionRaw(toolId, project, study, bodyParams, jobId, jobDescription, jobDependsOnStr, jobTagsStr));
     }
 
-<<<<<<< HEAD
     protected DataResult<Execution> submitExecutionRaw(String toolId, String project, String study, ToolParams bodyParams,
                                                        String jobId, String jobDescription, String jobDependsOnStr, String jobTagsStr)
-=======
-    protected DataResult<Job> submitJobRaw(String toolId, String project, String study, ToolParams bodyParams,
-                                           String jobId, String jobDescription, String jobDependsOnStr, String jobTagsStr)
->>>>>>> 3130282a
             throws CatalogException {
         Map<String, Object> paramsMap = bodyParams.toParams();
         if (StringUtils.isNotEmpty(study)) {
