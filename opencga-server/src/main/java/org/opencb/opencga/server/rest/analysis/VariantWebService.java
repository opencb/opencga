--- conflicted
+++ resolved
@@ -100,11 +100,7 @@
 import java.nio.file.Paths;
 import java.util.*;
 
-<<<<<<< HEAD
 import static org.opencb.opencga.core.api.FieldConstants.FAMILY_QC_PARAMS_DESCRIPTION;
-import static org.opencb.opencga.core.models.variant.VariantQueryParams.SAVED_FILTER_DESCR;
-=======
->>>>>>> a744826c
 import static org.opencb.opencga.core.api.ParamConstants.JOB_DEPENDS_ON;
 import static org.opencb.opencga.core.common.JacksonUtils.getUpdateObjectMapper;
 import static org.opencb.opencga.core.models.variant.VariantQueryParams.SAVED_FILTER_DESCR;
@@ -1142,13 +1138,8 @@
             @ApiParam(value = ParamConstants.JOB_SCHEDULED_START_TIME_DESCRIPTION) @QueryParam(ParamConstants.JOB_SCHEDULED_START_TIME) String scheduledStartTime,
             @ApiParam(value = ParamConstants.JOB_PRIORITY_DESCRIPTION) @QueryParam(ParamConstants.SUBMIT_JOB_PRIORITY_PARAM) String jobPriority,
             @ApiParam(value = ParamConstants.JOB_DRY_RUN_DESCRIPTION) @QueryParam(ParamConstants.JOB_DRY_RUN) Boolean dryRun,
-<<<<<<< HEAD
             @ApiParam(value = "Mendelian error analysis parameters", required = true) ToolParams params) {
         return createErrorResponse(new CellBaseException("Deprecated method"));
-=======
-            @ApiParam(value = MendelianErrorAnalysisParams.DESCRIPTION, required = true) MendelianErrorAnalysisParams params) {
-        return submitJob(study, JobType.NATIVE, MendelianErrorAnalysis.ID, params, jobName, jobDescription, dependsOn, jobTags, scheduledStartTime, jobPriority, dryRun);
->>>>>>> a744826c
     }
 
     @Deprecated
@@ -1164,19 +1155,8 @@
             @ApiParam(value = ParamConstants.JOB_SCHEDULED_START_TIME_DESCRIPTION) @QueryParam(ParamConstants.JOB_SCHEDULED_START_TIME) String scheduledStartTime,
             @ApiParam(value = ParamConstants.JOB_PRIORITY_DESCRIPTION) @QueryParam(ParamConstants.SUBMIT_JOB_PRIORITY_PARAM) String jobPriority,
             @ApiParam(value = ParamConstants.JOB_DRY_RUN_DESCRIPTION) @QueryParam(ParamConstants.JOB_DRY_RUN) Boolean dryRun,
-<<<<<<< HEAD
             @ApiParam(value = "Inferred sex analysis parameters", required = true) ToolParams params) {
         return createErrorResponse(new CellBaseException("Deprecated method"));
-=======
-            @ApiParam(value = InferredSexAnalysisParams.DESCRIPTION, required = true) InferredSexAnalysisParams params) {
-        return run(() -> {
-            // Check before submitting the job
-            InferredSexAnalysis.checkParameters(params.getIndividual(), params.getSample(), study, catalogManager, token);
-
-            // Submit the inferred sex analysis
-            return submitJobRaw(null, study, JobType.NATIVE, InferredSexAnalysis.ID, params, jobName, jobDescription, dependsOn, jobTags, scheduledStartTime, jobPriority, dryRun);
-        });
->>>>>>> a744826c
     }
 
     @Deprecated
@@ -1192,13 +1172,8 @@
             @ApiParam(value = ParamConstants.JOB_SCHEDULED_START_TIME_DESCRIPTION) @QueryParam(ParamConstants.JOB_SCHEDULED_START_TIME) String scheduledStartTime,
             @ApiParam(value = ParamConstants.JOB_PRIORITY_DESCRIPTION) @QueryParam(ParamConstants.SUBMIT_JOB_PRIORITY_PARAM) String jobPriority,
             @ApiParam(value = ParamConstants.JOB_DRY_RUN_DESCRIPTION) @QueryParam(ParamConstants.JOB_DRY_RUN) Boolean dryRun,
-<<<<<<< HEAD
             @ApiParam(value = "Relatedness analysis parameters", required = true) ToolParams params) {
         return createErrorResponse(new CellBaseException("Deprecated method"));
-=======
-            @ApiParam(value = RelatednessAnalysisParams.DESCRIPTION, required = true) RelatednessAnalysisParams params) {
-        return submitJob(study, JobType.NATIVE, RelatednessAnalysis.ID, params, jobName, jobDescription, dependsOn, jobTags, scheduledStartTime, jobPriority, dryRun);
->>>>>>> a744826c
     }
 
     @POST
@@ -1213,20 +1188,15 @@
             @ApiParam(value = ParamConstants.JOB_SCHEDULED_START_TIME_DESCRIPTION) @QueryParam(ParamConstants.JOB_SCHEDULED_START_TIME) String scheduledStartTime,
             @ApiParam(value = ParamConstants.JOB_PRIORITY_DESCRIPTION) @QueryParam(ParamConstants.SUBMIT_JOB_PRIORITY_PARAM) String jobPriority,
             @ApiParam(value = ParamConstants.JOB_DRY_RUN_DESCRIPTION) @QueryParam(ParamConstants.JOB_DRY_RUN) Boolean dryRun,
-<<<<<<< HEAD
             @ApiParam(value = FAMILY_QC_PARAMS_DESCRIPTION, required = true) FamilyQcAnalysisParams params) {
         return run(() -> {
             // Check before submitting the job
             FamilyVariantQcAnalysis.checkParameters(params, study, catalogManager, token);
 
             // Submit the family QC analysis
-            return submitJobRaw(FamilyVariantQcAnalysis.ID, null, study, params, jobName, jobDescription, dependsOn, jobTags,
-                    scheduledStartTime, jobPriority, dryRun);
+            return submitJobRaw(null, study, JobType.NATIVE, FamilyVariantQcAnalysis.ID, params, jobName, jobDescription, dependsOn,
+                    jobTags, scheduledStartTime, jobPriority, dryRun);
         });
-=======
-            @ApiParam(value = FamilyQcAnalysisParams.DESCRIPTION, required = true) FamilyQcAnalysisParams params) {
-        return submitJob(study, JobType.NATIVE, FamilyQcAnalysis.ID, params, jobName, jobDescription, dependsOn, jobTags, scheduledStartTime, jobPriority, dryRun);
->>>>>>> a744826c
     }
 
     @POST
@@ -1247,12 +1217,8 @@
             IndividualVariantQcAnalysis.checkParameters(params, study, catalogManager, token);
 
             // Submit the individual QC analysis
-<<<<<<< HEAD
-            return submitJobRaw(IndividualVariantQcAnalysis.ID, null, study, params, jobName, jobDescription, dependsOn, jobTags,
-                    scheduledStartTime, jobPriority, dryRun);
-=======
-            return submitJobRaw(null, study, JobType.NATIVE, IndividualQcAnalysis.ID, params, jobName, jobDescription, dependsOn, jobTags, scheduledStartTime, jobPriority, dryRun);
->>>>>>> a744826c
+            return submitJobRaw(null, study, JobType.NATIVE, IndividualVariantQcAnalysis.ID, params, jobName, jobDescription, dependsOn,
+                    jobTags, scheduledStartTime, jobPriority, dryRun);
         });
     }
 
@@ -1273,13 +1239,10 @@
             // Check before submitting the job
             SampleVariantQcAnalysis.checkParameters(params, study, catalogManager, token);
 
-<<<<<<< HEAD
             // Submit the sample QC analysis
-            return submitJobRaw(SampleVariantQcAnalysis.ID, null, study, params, jobName, jobDescription, dependsOn, jobTags,
-                    scheduledStartTime, jobPriority, dryRun);
+            return submitJobRaw(null, study, JobType.NATIVE, SampleVariantQcAnalysis.ID, params, jobName, jobDescription, dependsOn,
+                    jobTags, scheduledStartTime, jobPriority, dryRun);
         });
-=======
-        return submitJob(study, JobType.NATIVE, SampleQcAnalysis.ID, params, jobName, jobDescription, dependsOn, jobTags, scheduledStartTime, jobPriority, dryRun);
     }
 
     @POST
@@ -1296,7 +1259,6 @@
             @ApiParam(value = ParamConstants.JOB_DRY_RUN_DESCRIPTION) @QueryParam(ParamConstants.JOB_DRY_RUN) Boolean dryRun,
             @ApiParam(value = LiftoverWrapperParams.DESCRIPTION, required = true) LiftoverWrapperParams params) {
         return submitJob(study, JobType.NATIVE, LiftoverWrapperAnalysis.ID, params, jobName, jobDescription, dependsOn, jobTags, scheduledStartTime, jobPriority, dryRun);
->>>>>>> a744826c
     }
 
     @POST
