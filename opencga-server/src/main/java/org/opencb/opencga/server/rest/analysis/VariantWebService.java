/*
 * Copyright 2015-2020 OpenCB
 *
 * Licensed under the Apache License, Version 2.0 (the "License");
 * you may not use this file except in compliance with the License.
 * You may obtain a copy of the License at
 *
 *     http://www.apache.org/licenses/LICENSE-2.0
 *
 * Unless required by applicable law or agreed to in writing, software
 * distributed under the License is distributed on an "AS IS" BASIS,
 * WITHOUT WARRANTIES OR CONDITIONS OF ANY KIND, either express or implied.
 * See the License for the specific language governing permissions and
 * limitations under the License.
 */

package org.opencb.opencga.server.rest.analysis;

import io.swagger.annotations.*;
import org.apache.commons.collections4.CollectionUtils;
import org.apache.commons.io.FileUtils;
import org.apache.commons.lang3.StringUtils;
import org.apache.commons.lang3.time.StopWatch;
import org.opencb.biodata.models.clinical.ClinicalProperty;
import org.opencb.biodata.models.clinical.qc.Signature;
import org.opencb.biodata.models.variant.Variant;
import org.opencb.biodata.models.variant.avro.VariantAnnotation;
import org.opencb.biodata.models.variant.metadata.SampleVariantStats;
import org.opencb.biodata.models.variant.metadata.VariantMetadata;
import org.opencb.biodata.models.variant.metadata.VariantSetStats;
import org.opencb.commons.datastore.core.*;
import org.opencb.opencga.analysis.AnalysisUtils;
import org.opencb.opencga.analysis.family.qc.FamilyQcAnalysis;
import org.opencb.opencga.analysis.individual.qc.IndividualQcAnalysis;
import org.opencb.opencga.analysis.individual.qc.IndividualQcUtils;
import org.opencb.opencga.analysis.sample.qc.SampleQcAnalysis;
import org.opencb.opencga.analysis.variant.VariantExportTool;
import org.opencb.opencga.analysis.variant.circos.CircosAnalysis;
import org.opencb.opencga.analysis.variant.circos.CircosLocalAnalysisExecutor;
import org.opencb.opencga.analysis.variant.genomePlot.GenomePlotAnalysis;
import org.opencb.opencga.analysis.variant.gwas.GwasAnalysis;
import org.opencb.opencga.analysis.variant.inferredSex.InferredSexAnalysis;
import org.opencb.opencga.analysis.variant.knockout.KnockoutAnalysis;
import org.opencb.opencga.analysis.variant.knockout.KnockoutAnalysisResultReader;
import org.opencb.opencga.analysis.variant.manager.VariantCatalogQueryUtils;
import org.opencb.opencga.analysis.variant.manager.VariantStorageManager;
import org.opencb.opencga.analysis.variant.mendelianError.MendelianErrorAnalysis;
import org.opencb.opencga.analysis.variant.mutationalSignature.MutationalSignatureAnalysis;
import org.opencb.opencga.analysis.variant.operations.VariantFileDeleteOperationTool;
import org.opencb.opencga.analysis.variant.operations.VariantIndexOperationTool;
import org.opencb.opencga.analysis.variant.relatedness.RelatednessAnalysis;
import org.opencb.opencga.analysis.variant.samples.SampleEligibilityAnalysis;
import org.opencb.opencga.analysis.variant.samples.SampleVariantFilterAnalysis;
import org.opencb.opencga.analysis.variant.stats.CohortVariantStatsAnalysis;
import org.opencb.opencga.analysis.variant.stats.SampleVariantStatsAnalysis;
import org.opencb.opencga.analysis.variant.stats.VariantStatsAnalysis;
import org.opencb.opencga.analysis.wrappers.deeptools.DeeptoolsWrapperAnalysis;
import org.opencb.opencga.analysis.wrappers.gatk.GatkWrapperAnalysis;
import org.opencb.opencga.analysis.wrappers.plink.PlinkWrapperAnalysis;
import org.opencb.opencga.analysis.wrappers.rvtests.RvtestsWrapperAnalysis;
import org.opencb.opencga.analysis.wrappers.samtools.SamtoolsWrapperAnalysis;
import org.opencb.opencga.catalog.db.api.FileDBAdaptor;
import org.opencb.opencga.catalog.utils.AvroToAnnotationConverter;
import org.opencb.opencga.catalog.utils.ParamUtils;
import org.opencb.opencga.core.api.ParamConstants;
import org.opencb.opencga.core.exceptions.ToolException;
import org.opencb.opencga.core.exceptions.VersionException;
import org.opencb.opencga.core.models.alignment.DeeptoolsWrapperParams;
import org.opencb.opencga.core.models.alignment.SamtoolsWrapperParams;
import org.opencb.opencga.core.models.analysis.knockout.KnockoutByGene;
import org.opencb.opencga.core.models.analysis.knockout.KnockoutByIndividual;
import org.opencb.opencga.core.models.cohort.Cohort;
import org.opencb.opencga.core.models.common.AnnotationSet;
import org.opencb.opencga.core.models.individual.Individual;
import org.opencb.opencga.core.models.job.Job;
import org.opencb.opencga.core.models.operations.variant.VariantStatsExportParams;
import org.opencb.opencga.core.models.sample.Sample;
import org.opencb.opencga.core.models.variant.*;
import org.opencb.opencga.core.response.OpenCGAResult;
import org.opencb.opencga.core.response.RestResponse;
import org.opencb.opencga.server.WebServiceException;
import org.opencb.opencga.storage.core.variant.adaptors.VariantField;
import org.opencb.opencga.storage.core.variant.annotation.VariantAnnotationManager;
import org.opencb.opencga.storage.core.variant.query.VariantQueryUtils;

import javax.servlet.http.HttpServletRequest;
import javax.ws.rs.*;
import javax.ws.rs.QueryParam;
import javax.ws.rs.core.*;
import java.io.File;
import java.io.FileInputStream;
import java.io.IOException;
import java.nio.charset.StandardCharsets;
import java.nio.file.Paths;
import java.util.*;

import static org.opencb.opencga.analysis.variant.manager.VariantCatalogQueryUtils.SAVED_FILTER_DESCR;
import static org.opencb.opencga.core.api.ParamConstants.JOB_DEPENDS_ON;
import static org.opencb.opencga.core.common.JacksonUtils.getUpdateObjectMapper;
import static org.opencb.opencga.storage.core.variant.adaptors.VariantQueryParam.*;

/**
 * Created by imedina on 17/08/16.
 */
@Path("/{apiVersion}/analysis/variant")
@Produces(MediaType.APPLICATION_JSON)
@Api(value = "Analysis - Variant", description = "Methods for working with 'files' endpoint")
public class VariantWebService extends AnalysisWebService {

    private static final String DEPRECATED = " [DEPRECATED] ";
    public static final String PENDING = " [PENDING] ";
    private static final Map<String, org.opencb.commons.datastore.core.QueryParam> DEPRECATED_VARIANT_QUERY_PARAM;

    static {
        Map<String, org.opencb.commons.datastore.core.QueryParam> map = new LinkedHashMap<>();
        // v2.0.0
        map.put("includeFormat", INCLUDE_SAMPLE_DATA);
        map.put("format", SAMPLE_DATA);
        map.put("info", FILE_DATA);

        // v1.3.0
        map.put("ids", ID);
        map.put(ParamConstants.STUDIES_PARAM, STUDY);
        map.put("files", FILE);
        map.put("samples", SAMPLE);
        map.put("samplesMetadata", SAMPLE_METADATA);
        map.put("cohorts", COHORT);

        map.put("returnedStudies", INCLUDE_STUDY);
        map.put("returnedSamples", INCLUDE_SAMPLE);
        map.put("returnedFiles", INCLUDE_FILE);
        map.put("include-format", INCLUDE_SAMPLE_DATA);
        map.put("include-genotype", INCLUDE_GENOTYPE);
        map.put("sampleFilter", VariantCatalogQueryUtils.SAMPLE_ANNOTATION);
        map.put("maf", STATS_MAF);
        map.put("mgf", STATS_MGF);

        map.put("annot-ct", ANNOT_CONSEQUENCE_TYPE);
        map.put("annot-xref", ANNOT_XREF);
        map.put("annot-biotype", ANNOT_BIOTYPE);
        map.put("protein_substitution", ANNOT_PROTEIN_SUBSTITUTION);
        map.put("alternate_frequency", ANNOT_POPULATION_ALTERNATE_FREQUENCY);
        map.put("reference_frequency", ANNOT_POPULATION_REFERENCE_FREQUENCY);
        map.put("annot-population-maf", ANNOT_POPULATION_MINOR_ALLELE_FREQUENCY);
        map.put("annot-transcription-flags", ANNOT_TRANSCRIPT_FLAG);
        map.put("transcriptionFlag", ANNOT_TRANSCRIPT_FLAG);
        map.put("annot-gene-trait-id", ANNOT_GENE_TRAIT_ID);
        map.put("annot-gene-trait-name", ANNOT_GENE_TRAIT_NAME);
        map.put("annot-hpo", ANNOT_HPO);
        map.put("annot-go", ANNOT_GO);
        map.put("annot-expression", ANNOT_EXPRESSION);
        map.put("annot-protein-keywords", ANNOT_PROTEIN_KEYWORD);
        map.put("annot-drug", ANNOT_DRUG);
        map.put("annot-functional-score", ANNOT_FUNCTIONAL_SCORE);
        map.put("annot-custom", CUSTOM_ANNOTATION);
        map.put("traits", ANNOT_TRAIT);

        DEPRECATED_VARIANT_QUERY_PARAM = Collections.unmodifiableMap(map);
    }

    public VariantWebService(@Context UriInfo uriInfo, @Context HttpServletRequest httpServletRequest, @Context HttpHeaders httpHeaders)
            throws IOException, VersionException {
        super(uriInfo, httpServletRequest, httpHeaders);
    }

    public VariantWebService(String apiVersion, @Context UriInfo uriInfo, @Context HttpServletRequest httpServletRequest, @Context HttpHeaders httpHeaders)
            throws IOException, VersionException {
        super(apiVersion, uriInfo, httpServletRequest, httpHeaders);
    }

    @Deprecated
    @GET
    @Path("/index")
    @ApiOperation(value = DEPRECATED + "Use via POST", response = RestResponse.class, hidden = true)
    public Response index() {
        return createErrorResponse(new UnsupportedOperationException("Deprecated endpoint. Please, use via POST"));
    }

    @Deprecated
    @POST
    @Path("/index/run")
    @ApiOperation(value = DEPRECATED + "Use operation/variant/index", response = Job.class)
    public Response variantFileIndex(
            @ApiParam(value = ParamConstants.STUDY_DESCRIPTION) @QueryParam(ParamConstants.STUDY_PARAM) String study,
            @ApiParam(value = ParamConstants.JOB_ID_CREATION_DESCRIPTION) @QueryParam(ParamConstants.JOB_ID) String jobName,
            @ApiParam(value = ParamConstants.JOB_DEPENDS_ON_DESCRIPTION) @QueryParam(JOB_DEPENDS_ON) String dependsOn,
            @ApiParam(value = ParamConstants.JOB_DESCRIPTION_DESCRIPTION) @QueryParam(ParamConstants.JOB_DESCRIPTION) String jobDescription,
            @ApiParam(value = ParamConstants.JOB_TAGS_DESCRIPTION) @QueryParam(ParamConstants.JOB_TAGS) String jobTags,
            @ApiParam(value = VariantIndexParams.DESCRIPTION, required = true) VariantIndexParams params) {
        return submitJob(VariantIndexOperationTool.ID, study, params, jobName, jobDescription, dependsOn, jobTags);
    }

    @Deprecated
    @DELETE
    @Path("/file/delete")
    @ApiOperation(value = DEPRECATED + "Use operation/variant/delete", response = Job.class)
    public Response variantFileDelete(
            @ApiParam(value = ParamConstants.JOB_ID_CREATION_DESCRIPTION) @QueryParam(ParamConstants.JOB_ID) String jobName,
            @ApiParam(value = ParamConstants.JOB_DESCRIPTION_DESCRIPTION) @QueryParam(ParamConstants.JOB_DESCRIPTION) String jobDescription,
            @ApiParam(value = ParamConstants.JOB_DEPENDS_ON_DESCRIPTION) @QueryParam(JOB_DEPENDS_ON) String dependsOn,
            @ApiParam(value = ParamConstants.JOB_TAGS_DESCRIPTION) @QueryParam(ParamConstants.JOB_TAGS) String jobTags,
            @ApiParam(value = ParamConstants.STUDY_DESCRIPTION) @QueryParam(ParamConstants.STUDY_PARAM) String study,
            @ApiParam(value = "Files to remove") @QueryParam("file") String file,
            @ApiParam(value = "Resume a previously failed indexation") @QueryParam("resume") boolean resume) throws WebServiceException {
        VariantFileDeleteParams params = new VariantFileDeleteParams(getIdList(file), resume);
        return submitJob(VariantFileDeleteOperationTool.ID, study, params, jobName, jobDescription, dependsOn, jobTags);
    }

    @GET
    @Path("/query")
    @ApiOperation(value = ParamConstants.VARIANTS_QUERY_DESCRIPTION, response = Variant.class)
    @ApiImplicitParams({
            @ApiImplicitParam(name = QueryOptions.INCLUDE, value = ParamConstants.INCLUDE_DESCRIPTION, example = "name,attributes", dataType = "string", paramType = "query"),
            @ApiImplicitParam(name = QueryOptions.EXCLUDE, value = ParamConstants.EXCLUDE_DESCRIPTION, example = "id,status", dataType = "string", paramType = "query"),
            @ApiImplicitParam(name = QueryOptions.LIMIT, value = ParamConstants.LIMIT_DESCRIPTION, dataType = "integer", paramType = "query"),
            @ApiImplicitParam(name = QueryOptions.SKIP, value = ParamConstants.SKIP_DESCRIPTION, dataType = "integer", paramType = "query"),
            @ApiImplicitParam(name = QueryOptions.COUNT, value = ParamConstants.COUNT_DESCRIPTION, dataType = "boolean", paramType = "query"),
            @ApiImplicitParam(name = QueryOptions.SORT, value = "Sort the results", dataType = "boolean", paramType = "query"),
            @ApiImplicitParam(name = VariantField.SUMMARY, value = "Fast fetch of main variant parameters", dataType = "boolean", paramType = "query"),
            @ApiImplicitParam(name = "approximateCount", value = "Get an approximate count, instead of an exact total count. Reduces execution time", dataType = "boolean", paramType = "query"),
            @ApiImplicitParam(name = "approximateCountSamplingSize", value = "Sampling size to get the approximate count. "
                    + "Larger values increase accuracy but also increase execution time", dataType = "integer", paramType = "query"),

            @ApiImplicitParam(name = "savedFilter", value = SAVED_FILTER_DESCR, dataType = "string", paramType = "query"),

            // Variant filters
            @ApiImplicitParam(name = "id", value = ID_DESCR, dataType = "string", paramType = "query"),
            @ApiImplicitParam(name = "region", value = REGION_DESCR, dataType = "string", paramType = "query"),
            @ApiImplicitParam(name = "type", value = TYPE_DESCR, dataType = "string", paramType = "query"),
            @ApiImplicitParam(name = "reference", value = REFERENCE_DESCR, dataType = "string", paramType = "query"),
            @ApiImplicitParam(name = "alternate", value = ALTERNATE_DESCR, dataType = "string", paramType = "query"),

            // Study filters
            @ApiImplicitParam(name = ParamConstants.PROJECT_PARAM, value = VariantCatalogQueryUtils.PROJECT_DESC, dataType = "string", paramType = "query"),
            @ApiImplicitParam(name = ParamConstants.STUDY_PARAM, value = STUDY_DESCR, dataType = "string", paramType = "query"),
            @ApiImplicitParam(name = "file", value = FILE_DESCR, dataType = "string", paramType = "query"),
            @ApiImplicitParam(name = "filter", value = FILTER_DESCR, dataType = "string", paramType = "query"),
            @ApiImplicitParam(name = "qual", value = QUAL_DESCR, dataType = "string", paramType = "query"),
            @ApiImplicitParam(name = "fileData", value = FILE_DATA_DESCR, dataType = "string", paramType = "query"),

            @ApiImplicitParam(name = "sample", value = SAMPLE_DESCR, dataType = "string", paramType = "query"),
            @ApiImplicitParam(name = "genotype", value = GENOTYPE_DESCR, dataType = "string", paramType = "query"),
            @ApiImplicitParam(name = "sampleData", value = SAMPLE_DATA_DESCR, dataType = "string", paramType = "query"),
            @ApiImplicitParam(name = "sampleAnnotation", value = VariantCatalogQueryUtils.SAMPLE_ANNOTATION_DESC, dataType = "string", paramType = "query"),
            @ApiImplicitParam(name = "sampleMetadata", value = SAMPLE_METADATA_DESCR, dataType = "boolean", paramType = "query"),
            @ApiImplicitParam(name = "unknownGenotype", value = UNKNOWN_GENOTYPE_DESCR, dataType = "string", paramType = "query"),
            @ApiImplicitParam(name = "sampleLimit", value = SAMPLE_LIMIT_DESCR, dataType = "integer", paramType = "query"),
            @ApiImplicitParam(name = "sampleSkip", value = SAMPLE_SKIP_DESCR, dataType = "integer", paramType = "query"),

            @ApiImplicitParam(name = "cohort", value = COHORT_DESCR, dataType = "string", paramType = "query"),
            @ApiImplicitParam(name = "cohortStatsRef", value = STATS_REF_DESCR, dataType = "string", paramType = "query"),
            @ApiImplicitParam(name = "cohortStatsAlt", value = STATS_ALT_DESCR, dataType = "string", paramType = "query"),
            @ApiImplicitParam(name = "cohortStatsMaf", value = STATS_MAF_DESCR, dataType = "string", paramType = "query"),
            @ApiImplicitParam(name = "cohortStatsMgf", value = STATS_MGF_DESCR, dataType = "string", paramType = "query"),
            @ApiImplicitParam(name = "cohortStatsPass", value = STATS_PASS_FREQ_DESCR, dataType = "string", paramType = "query"),
            @ApiImplicitParam(name = "missingAlleles", value = MISSING_ALLELES_DESCR, dataType = "string", paramType = "query"),
            @ApiImplicitParam(name = "missingGenotypes", value = MISSING_GENOTYPES_DESCR, dataType = "string", paramType = "query"),
            @ApiImplicitParam(name = "score", value = SCORE_DESCR, dataType = "string", paramType = "query"),

            @ApiImplicitParam(name = "family", value = VariantCatalogQueryUtils.FAMILY_DESC, dataType = "string", paramType = "query"),
            @ApiImplicitParam(name = "familyDisorder", value = VariantCatalogQueryUtils.FAMILY_DISORDER_DESC, dataType = "string", paramType = "query"),
            @ApiImplicitParam(name = "familySegregation", value = VariantCatalogQueryUtils.FAMILY_SEGREGATION_DESCR, dataType = "string", paramType = "query"),
            @ApiImplicitParam(name = "familyMembers", value = VariantCatalogQueryUtils.FAMILY_MEMBERS_DESC, dataType = "string", paramType = "query"),
            @ApiImplicitParam(name = "familyProband", value = VariantCatalogQueryUtils.FAMILY_PROBAND_DESC, dataType = "string", paramType = "query"),

            @ApiImplicitParam(name = "includeStudy", value = INCLUDE_STUDY_DESCR, dataType = "string", paramType = "query"),
            @ApiImplicitParam(name = "includeFile", value = INCLUDE_FILE_DESCR, dataType = "string", paramType = "query"),
            @ApiImplicitParam(name = "includeSample", value = INCLUDE_SAMPLE_DESCR, dataType = "string", paramType = "query"),
            @ApiImplicitParam(name = "includeSampleData", value = INCLUDE_SAMPLE_DATA_DESCR, dataType = "string", paramType = "query"),
            @ApiImplicitParam(name = "includeGenotype", value = INCLUDE_GENOTYPE_DESCR, dataType = "string", paramType = "query"),
            @ApiImplicitParam(name = "includeSampleId", value = INCLUDE_SAMPLE_ID_DESCR, dataType = "string", paramType = "query"),

            // Annotation filters
            @ApiImplicitParam(name = "annotationExists", value = ANNOT_EXISTS_DESCR, dataType = "boolean", paramType = "query"),
            @ApiImplicitParam(name = "gene", value = GENE_DESCR, dataType = "string", paramType = "query"),
            @ApiImplicitParam(name = "ct", value = ANNOT_CONSEQUENCE_TYPE_DESCR, dataType = "string", paramType = "query"),
            @ApiImplicitParam(name = "xref", value = ANNOT_XREF_DESCR, dataType = "string", paramType = "query"),
            @ApiImplicitParam(name = "biotype", value = ANNOT_BIOTYPE_DESCR, dataType = "string", paramType = "query"),
            @ApiImplicitParam(name = "proteinSubstitution", value = ANNOT_PROTEIN_SUBSTITUTION_DESCR, dataType = "string", paramType = "query"),
            @ApiImplicitParam(name = "conservation", value = ANNOT_CONSERVATION_DESCR, dataType = "string", paramType = "query"),
            @ApiImplicitParam(name = "populationFrequencyAlt", value = ANNOT_POPULATION_ALTERNATE_FREQUENCY_DESCR, dataType = "string", paramType = "query"),
            @ApiImplicitParam(name = "populationFrequencyRef", value = ANNOT_POPULATION_REFERENCE_FREQUENCY_DESCR, dataType = "string", paramType = "query"),
            @ApiImplicitParam(name = "populationFrequencyMaf", value = ANNOT_POPULATION_MINOR_ALLELE_FREQUENCY_DESCR, dataType = "string", paramType = "query"),
            @ApiImplicitParam(name = "transcriptFlag", value = ANNOT_TRANSCRIPT_FLAG_DESCR, dataType = "string", paramType = "query"),
            @ApiImplicitParam(name = "geneTraitId", value = ANNOT_GENE_TRAIT_ID_DESCR, dataType = "string", paramType = "query"),
            @ApiImplicitParam(name = "go", value = ANNOT_GO_DESCR, dataType = "string", paramType = "query"),
            @ApiImplicitParam(name = "expression", value = ANNOT_EXPRESSION_DESCR, dataType = "string", paramType = "query"),
            @ApiImplicitParam(name = "proteinKeyword", value = ANNOT_PROTEIN_KEYWORD_DESCR, dataType = "string", paramType = "query"),
            @ApiImplicitParam(name = "drug", value = ANNOT_DRUG_DESCR, dataType = "string", paramType = "query"),
            @ApiImplicitParam(name = "functionalScore", value = ANNOT_FUNCTIONAL_SCORE_DESCR, dataType = "string", paramType = "query"),
            @ApiImplicitParam(name = "clinical", value = ANNOT_CLINICAL_DESCR, dataType = "string", paramType = "query"),
            @ApiImplicitParam(name = "clinicalSignificance", value = ANNOT_CLINICAL_SIGNIFICANCE_DESCR, dataType = "string", paramType = "query"),
            @ApiImplicitParam(name = "clinicalConfirmedStatus", value = ANNOT_CLINICAL_CONFIRMED_STATUS_DESCR, dataType = "boolean", paramType = "query"),
            @ApiImplicitParam(name = "customAnnotation", value = CUSTOM_ANNOTATION_DESCR, dataType = "string", paramType = "query"),

            @ApiImplicitParam(name = "panel", value = VariantCatalogQueryUtils.PANEL_DESC, dataType = "string", paramType = "query"),
            @ApiImplicitParam(name = "panelModeOfInheritance", value = VariantCatalogQueryUtils.PANEL_MOI_DESC, dataType = "string", paramType = "query"),
            @ApiImplicitParam(name = "panelConfidence", value = VariantCatalogQueryUtils.PANEL_CONFIDENCE_DESC, dataType = "string", paramType = "query"),
            @ApiImplicitParam(name = "panelRoleInCancer", value = VariantCatalogQueryUtils.PANEL_ROLE_IN_CANCER_DESC, dataType = "string", paramType = "query"),

            // WARN: Only available in Solr
            @ApiImplicitParam(name = "trait", value = ANNOT_TRAIT_DESCR, dataType = "string", paramType = "query"),

//            // DEPRECATED PARAMS
//            @ApiImplicitParam(name = "chromosome", value = DEPRECATED + "Use 'region' instead", dataType = "string", paramType = "query"),
//            @ApiImplicitParam(name = "polyphen", value = DEPRECATED + "Use 'proteinSubstitution' instead. e.g. polyphen>0.1", dataType = "string", paramType = "query"),
//            @ApiImplicitParam(name = "sift", value = DEPRECATED + "Use 'proteinSubstitution' instead. e.g. sift>0.1", dataType = "string", paramType = "query"),
//            @ApiImplicitParam(name = "geneTraitName", value = DEPRECATED + "Use 'trait' instead", dataType = "string", paramType = "query"),
//            @ApiImplicitParam(name = "hpo", value = DEPRECATED + "Use 'geneTraitId' or 'trait' instead", dataType = "string", paramType = "query"),
//            @ApiImplicitParam(name = "clinvar", value = DEPRECATED + "Use 'xref' instead", dataType = "string", paramType = "query"),
//            @ApiImplicitParam(name = "cosmic", value = DEPRECATED + "Use 'xref' instead", dataType = "string", paramType = "query"),
//
//            // RENAMED PARAMS
//            @ApiImplicitParam(name = "ids", value = DEPRECATED + "Use 'id' instead", dataType = "string", paramType = "query"),
//            @ApiImplicitParam(name = Params.STUDIES_PARAM, value = DEPRECATED + "Use 'study' instead", dataType = "string", paramType = "query"),
//            @ApiImplicitParam(name = "files", value = DEPRECATED + "Use 'file' instead", dataType = "string", paramType = "query"),
//            @ApiImplicitParam(name = "samples", value = DEPRECATED + "Use 'sample' instead", dataType = "string", paramType = "query"),
//            @ApiImplicitParam(name = "samplesMetadata", value = DEPRECATED + "Use 'sampleMetadata' instead", dataType = "boolean", paramType = "query"),
//            @ApiImplicitParam(name = "cohorts", value = DEPRECATED + "Use 'cohort' instead", dataType = "string", paramType = "query"),
//            @ApiImplicitParam(name = "returnedStudies", value = DEPRECATED + "Use 'includeStudy' instead", dataType = "string", paramType = "query"),
//            @ApiImplicitParam(name = "returnedSamples", value = DEPRECATED + "Use 'includeSample' instead", dataType = "string", paramType = "query"),
//            @ApiImplicitParam(name = "returnedFiles", value = DEPRECATED + "Use 'includeFile' instead", dataType = "string", paramType = "query"),
//            @ApiImplicitParam(name = "include-format", value = DEPRECATED + "Use 'includeFormat' instead", dataType = "string", paramType = "query"),
//            @ApiImplicitParam(name = "include-genotype", value = DEPRECATED + "Use 'includeGenotype' instead", dataType = "string", paramType = "query"),
//
//            @ApiImplicitParam(name = "annot-ct", value = DEPRECATED + "Use 'ct' instead", dataType = "string", paramType = "query"),
//            @ApiImplicitParam(name = "annot-xref", value = DEPRECATED + "Use 'xref' instead", dataType = "string", paramType = "query"),
//            @ApiImplicitParam(name = "annot-biotype", value = DEPRECATED + "Use 'biotype' instead", dataType = "string", paramType = "query"),
//            @ApiImplicitParam(name = "protein_substitution", value = DEPRECATED + "Use 'proteinSubstitution' instead", dataType = "string", paramType = "query"),
//            @ApiImplicitParam(name = "alternate_frequency", value = DEPRECATED + "Use 'populationFrequencyAlt' instead", dataType = "string", paramType = "query"),
//            @ApiImplicitParam(name = "reference_frequency", value = DEPRECATED + "Use 'populationFrequencyRef' instead", dataType = "string", paramType = "query"),
//            @ApiImplicitParam(name = "annot-population-maf", value = DEPRECATED + "Use 'populationFrequencyMaf' instead", dataType = "string", paramType = "query"),
//            @ApiImplicitParam(name = "annot-transcription-flags", value = DEPRECATED + "Use 'transcriptFlags' instead", dataType = "string", paramType = "query"),
//            @ApiImplicitParam(name = "annot-gene-trait-id", value = DEPRECATED + "Use 'geneTraitId' instead", dataType = "string", paramType = "query"),
//            @ApiImplicitParam(name = "annot-gene-trait-name", value = DEPRECATED + "Use 'geneTraitName' instead", dataType = "string", paramType = "query"),
//            @ApiImplicitParam(name = "annot-hpo", value = DEPRECATED + "Use 'hpo' instead", dataType = "string", paramType = "query"),
//            @ApiImplicitParam(name = "annot-go", value = DEPRECATED + "Use 'go' instead", dataType = "string", paramType = "query"),
//            @ApiImplicitParam(name = "annot-expression", value = DEPRECATED + "Use 'expression' instead", dataType = "string", paramType = "query"),
//            @ApiImplicitParam(name = "annot-protein-keywords", value = DEPRECATED + "Use 'proteinKeyword' instead", dataType = "string", paramType = "query"),
//            @ApiImplicitParam(name = "annot-drug", value = DEPRECATED + "Use 'drug' instead", dataType = "string", paramType = "query"),
//            @ApiImplicitParam(name = "annot-functional-score", value = DEPRECATED + "Use 'functionalScore' instead", dataType = "string", paramType = "query"),
//            @ApiImplicitParam(name = "traits", value = DEPRECATED + "Use 'trait' instead", dataType = "string", paramType = "query"),
    })
    public Response getVariants() {
        return run(() -> {
            // Get all query options
            QueryOptions queryOptions = new QueryOptions(uriInfo.getQueryParameters(), true);
            Query query = getVariantQuery(queryOptions);

            return variantManager.get(query, queryOptions, token);
        });
    }

    @Deprecated
    @POST
    @Path("/query")
    @ApiOperation(value = DEPRECATED + ParamConstants.VARIANTS_QUERY_DESCRIPTION, response = Variant.class, hidden = true)
    @ApiImplicitParams({
            @ApiImplicitParam(name = QueryOptions.INCLUDE, value = ParamConstants.INCLUDE_DESCRIPTION, example = "name,attributes", dataType = "string", paramType = "query"),
            @ApiImplicitParam(name = QueryOptions.EXCLUDE, value = ParamConstants.EXCLUDE_DESCRIPTION, example = "id,status", dataType = "string", paramType = "query"),
            @ApiImplicitParam(name = QueryOptions.LIMIT, value = ParamConstants.LIMIT_DESCRIPTION, dataType = "integer", paramType = "query"),
            @ApiImplicitParam(name = QueryOptions.SKIP, value = ParamConstants.SKIP_DESCRIPTION, dataType = "integer", paramType = "query"),
            @ApiImplicitParam(name = QueryOptions.COUNT, value = ParamConstants.COUNT_DESCRIPTION, dataType = "boolean", paramType = "query")
    })
    public Response getVariants(@ApiParam(name = "params", value = "Query parameters", required = true) VariantQueryParams params) {
        return run(() -> {
            logger.info("count {} , limit {} , skip {}", count, limit, skip);
            // Get all query options
            QueryOptions postParams = new QueryOptions(getUpdateObjectMapper().writeValueAsString(params));
            QueryOptions queryOptions = new QueryOptions(uriInfo.getQueryParameters(), true);
            Query query = getVariantQuery(postParams);

            logger.info("query " + query.toJson());
            logger.info("postParams " + postParams.toJson());
            logger.info("queryOptions " + queryOptions.toJson());

            if (count) {
                return variantManager.count(query, token);
            } else {
                return variantManager.get(query, queryOptions, token);
            }
        });
    }

    @POST
    @Path("/export/run")
    @ApiOperation(value = VariantExportTool.DESCRIPTION, response = Job.class)
    @ApiImplicitParams({
            @ApiImplicitParam(name = QueryOptions.INCLUDE, value = ParamConstants.INCLUDE_DESCRIPTION, example = "name,attributes", dataType = "string", paramType = "query"),
            @ApiImplicitParam(name = QueryOptions.EXCLUDE, value = ParamConstants.EXCLUDE_DESCRIPTION, example = "id,status", dataType = "string", paramType = "query"),
    })
    public Response export(
            @ApiParam(value = ParamConstants.PROJECT_DESCRIPTION) @QueryParam(ParamConstants.PROJECT_PARAM) String project,
            @ApiParam(value = ParamConstants.STUDY_DESCRIPTION) @QueryParam(ParamConstants.STUDY_PARAM) String study,
            @ApiParam(value = ParamConstants.JOB_ID_CREATION_DESCRIPTION) @QueryParam(ParamConstants.JOB_ID) String jobName,
            @ApiParam(value = ParamConstants.JOB_DESCRIPTION_DESCRIPTION) @QueryParam(ParamConstants.JOB_DESCRIPTION) String jobDescription,
            @ApiParam(value = ParamConstants.JOB_DEPENDS_ON_DESCRIPTION) @QueryParam(JOB_DEPENDS_ON) String dependsOn,
            @ApiParam(value = ParamConstants.JOB_TAGS_DESCRIPTION) @QueryParam(ParamConstants.JOB_TAGS) String jobTags,
            @ApiParam(value = VariantExportParams.DESCRIPTION, required = true) VariantExportParams params) {
        return submitJob(VariantExportTool.ID, project, study, params, jobName, jobDescription, dependsOn, jobTags);
    }

    @GET
    @Path("/annotation/query")
    @ApiOperation(value = "Query variant annotations from any saved versions", response = VariantAnnotation.class)
    @ApiImplicitParams({
            @ApiImplicitParam(name = "id", value = ID_DESCR, dataType = "string", paramType = "query"),
            @ApiImplicitParam(name = "region", value = REGION_DESCR, dataType = "string", paramType = "query"),
            @ApiImplicitParam(name = QueryOptions.INCLUDE, value = ParamConstants.INCLUDE_DESCRIPTION, example = "name,attributes", dataType = "string", paramType = "query"),
            @ApiImplicitParam(name = QueryOptions.EXCLUDE, value = ParamConstants.EXCLUDE_DESCRIPTION, example = "id,status", dataType = "string", paramType = "query"),
            @ApiImplicitParam(name = QueryOptions.LIMIT, value = ParamConstants.LIMIT_DESCRIPTION, dataType = "integer", paramType = "query"),
            @ApiImplicitParam(name = QueryOptions.SKIP, value = ParamConstants.SKIP_DESCRIPTION, dataType = "integer", paramType = "query")
    })
    public Response getAnnotation(@ApiParam(value = "Annotation identifier") @DefaultValue(VariantAnnotationManager.CURRENT) @QueryParam("annotationId") String annotationId) {
        return run(() -> {
            // Get all query options
            QueryOptions queryOptions = new QueryOptions(uriInfo.getQueryParameters(), true);
            Query query = getVariantQuery(queryOptions);
            logger.debug("query = {}, queryOptions = {}" + query.toJson(), queryOptions.toJson());

            return variantManager.getAnnotation(annotationId, query, queryOptions, token);
        });
    }

    @GET
    @Path("/annotation/metadata")
    @ApiOperation(value = "Read variant annotations metadata from any saved versions")
    public Response getAnnotationMetadata(@ApiParam(value = "Annotation identifier") @QueryParam("annotationId") String annotationId,
                                          @ApiParam(value = VariantCatalogQueryUtils.PROJECT_DESC) @QueryParam(ParamConstants.PROJECT_PARAM) String project) {
        return run(() -> variantManager.getAnnotationMetadata(annotationId, project, token));
    }

    @POST
    @Path("/stats/run")
    @ApiOperation(value = VariantStatsAnalysis.DESCRIPTION, response = Job.class)
    public Response statsRun(
            @ApiParam(value = ParamConstants.STUDY_DESCRIPTION) @QueryParam(ParamConstants.STUDY_PARAM) String study,
            @ApiParam(value = ParamConstants.JOB_ID_CREATION_DESCRIPTION) @QueryParam(ParamConstants.JOB_ID) String jobName,
            @ApiParam(value = ParamConstants.JOB_DESCRIPTION_DESCRIPTION) @QueryParam(ParamConstants.JOB_DESCRIPTION) String jobDescription,
            @ApiParam(value = ParamConstants.JOB_DEPENDS_ON_DESCRIPTION) @QueryParam(JOB_DEPENDS_ON) String dependsOn,
            @ApiParam(value = ParamConstants.JOB_TAGS_DESCRIPTION) @QueryParam(ParamConstants.JOB_TAGS) String jobTags,
            @ApiParam(value = VariantStatsAnalysisParams.DESCRIPTION, required = true) VariantStatsAnalysisParams params) {
        return submitJob(VariantStatsAnalysis.ID, study, params, jobName, jobDescription, dependsOn, jobTags);
    }

    @POST
    @Path("/stats/export/run")
    @ApiOperation(value = "Export calculated variant stats and frequencies", response = Job.class)
    public Response statsExport(
            @ApiParam(value = ParamConstants.PROJECT_DESCRIPTION) @QueryParam(ParamConstants.PROJECT_PARAM) String project,
            @ApiParam(value = ParamConstants.STUDY_DESCRIPTION) @QueryParam(ParamConstants.STUDY_PARAM) String study,
            @ApiParam(value = ParamConstants.JOB_ID_CREATION_DESCRIPTION) @QueryParam(ParamConstants.JOB_ID) String jobName,
            @ApiParam(value = ParamConstants.JOB_DESCRIPTION_DESCRIPTION) @QueryParam(ParamConstants.JOB_DESCRIPTION) String jobDescription,
            @ApiParam(value = ParamConstants.JOB_DEPENDS_ON_DESCRIPTION) @QueryParam(JOB_DEPENDS_ON) String dependsOn,
            @ApiParam(value = ParamConstants.JOB_TAGS_DESCRIPTION) @QueryParam(ParamConstants.JOB_TAGS) String jobTags,
            @ApiParam(value = VariantStatsExportParams.DESCRIPTION, required = true) VariantStatsExportParams params) {
        return submitJob("variant-stats-export", project, study, params, jobName, jobDescription, dependsOn, jobTags);
    }

//    public static class StatsDeleteParams extends ToolParams {
//        public String study;
//        public List<String> cohorts;
//    }

//    @DELETE
//    @Path("/stats/delete")
//    @ApiOperation(value = PENDING)
//    public Response statsDelete(StatsDeleteParams params) {
//        return createPendingResponse();
//    }

    @Deprecated
    @GET
    @Path("/familyGenotypes")
    @ApiOperation(value = DEPRECATED + "Use family/genotypes", hidden = true, response = Map.class)
    public Response calculateGenotypes(
            @ApiParam(value = ParamConstants.STUDY_DESCRIPTION) @QueryParam(ParamConstants.STUDY_PARAM) String studyStr,
            @ApiParam(value = "Family id") @QueryParam("family") String family,
            @ApiParam(value = "Clinical analysis id") @QueryParam("clinicalAnalysis") String clinicalAnalysis,
            @ApiParam(value = "Mode of inheritance", required = true, defaultValue = "MONOALLELIC")
            @QueryParam("modeOfInheritance") ClinicalProperty.ModeOfInheritance moi,
            @ApiParam(value = "Penetrance", defaultValue = "COMPLETE") @QueryParam("penetrance") ClinicalProperty.Penetrance penetrance,
            @ApiParam(value = "Disorder id") @QueryParam("disorder") String disorder) {
        try {
            if (penetrance == null) {
                penetrance = ClinicalProperty.Penetrance.COMPLETE;
            }

            return createOkResponse(catalogManager.getFamilyManager().calculateFamilyGenotypes(studyStr, clinicalAnalysis, family, moi,
                    disorder, penetrance, token));
        } catch (Exception e) {
            return createErrorResponse(e);
        }
    }

    @GET
    @Path("/family/genotypes")
    @ApiOperation(value = "Calculate the possible genotypes for the members of a family", response = Map.class)
    public Response familyGenotypes(
            @ApiParam(value = ParamConstants.STUDY_DESCRIPTION) @QueryParam(ParamConstants.STUDY_PARAM) String studyStr,
            @ApiParam(value = "Family id") @QueryParam("family") String family,
            @ApiParam(value = "Clinical analysis id") @QueryParam("clinicalAnalysis") String clinicalAnalysis,
            @ApiParam(value = "Mode of inheritance", required = true, defaultValue = "MONOALLELIC")
            @QueryParam("modeOfInheritance") ClinicalProperty.ModeOfInheritance moi,
            @ApiParam(value = "Penetrance", defaultValue = "COMPLETE") @QueryParam("penetrance") ClinicalProperty.Penetrance penetrance,
            @ApiParam(value = "Disorder id") @QueryParam("disorder") String disorder) {
        return run(() -> {
            Map<String, List<String>> map = catalogManager.getFamilyManager().calculateFamilyGenotypes(studyStr, clinicalAnalysis, family, moi,
                    disorder, penetrance == null ? ClinicalProperty.Penetrance.COMPLETE : penetrance, token);
            return new OpenCGAResult<>().setResults(Collections.singletonList(map));
        });
    }

//    @POST
//    @Path("/family/stats/run")
//    @ApiOperation(value = PENDING, response = Job.class)
//    public Response familyStatsRun(RestBodyParams params) {
//        return createPendingResponse();
//    }
//
//    @GET
//    @Path("/family/stats/info")
//    @ApiOperation(value = PENDING)
//    public Response familyStatsInfo() {
//        return createPendingResponse();
//    }
//
//    @DELETE
//    @Path("/family/stats/delete")
//    @ApiOperation(value = PENDING)
//    public Response familyStatsDelete() {
//        return createPendingResponse();
//    }


    @Deprecated
    @GET
    @Path("/samples")
    @ApiOperation(value = DEPRECATED + "Use /sample/run", hidden = true, response = Sample.class)
    public Response samples(
            @ApiParam(value = "Study where all the samples belong to") @QueryParam(ParamConstants.STUDY_PARAM) String studyStr,
            @ApiParam(value = "List of samples to check. By default, all samples") @QueryParam("sample") String samples,
            @ApiParam(value = VariantCatalogQueryUtils.SAMPLE_ANNOTATION_DESC) @QueryParam("sampleAnnotation") String sampleAnnotation,
            @ApiParam(value = "Genotypes that the sample must have to be selected") @QueryParam("genotype") @DefaultValue("0/1,1/1") String genotypesStr,
            @ApiParam(value = "Samples must be present in ALL variants or in ANY variant.") @QueryParam("all") @DefaultValue("false") boolean all
    ) {
        return createDeprecatedMovedResponse("/sample/run");
    }

    @POST
    @Path("/sample/run")
    @ApiOperation(value = SampleVariantFilterAnalysis.DESCRIPTION, response = Job.class)
    public Response sampleRun(
            @ApiParam(value = ParamConstants.STUDY_DESCRIPTION) @QueryParam(ParamConstants.STUDY_PARAM) String study,
            @ApiParam(value = ParamConstants.JOB_ID_CREATION_DESCRIPTION) @QueryParam(ParamConstants.JOB_ID) String jobName,
            @ApiParam(value = ParamConstants.JOB_DESCRIPTION_DESCRIPTION) @QueryParam(ParamConstants.JOB_DESCRIPTION) String jobDescription,
            @ApiParam(value = ParamConstants.JOB_DEPENDS_ON_DESCRIPTION) @QueryParam(JOB_DEPENDS_ON) String dependsOn,
            @ApiParam(value = ParamConstants.JOB_TAGS_DESCRIPTION) @QueryParam(ParamConstants.JOB_TAGS) String jobTags,
            @ApiParam(value = SampleVariantFilterParams.DESCRIPTION, required = true) SampleVariantFilterParams params) {
        return submitJob(SampleVariantFilterAnalysis.ID, study, params, jobName, jobDescription, dependsOn, jobTags);
    }

    @POST
    @Path("/sample/eligibility/run")
    @ApiOperation(value = SampleEligibilityAnalysis.DESCRIPTION, response = Job.class)
    public Response sampleEligibility(
            @ApiParam(value = ParamConstants.STUDY_DESCRIPTION) @QueryParam(ParamConstants.STUDY_PARAM) String study,
            @ApiParam(value = ParamConstants.JOB_ID_CREATION_DESCRIPTION) @QueryParam(ParamConstants.JOB_ID) String jobName,
            @ApiParam(value = ParamConstants.JOB_DESCRIPTION_DESCRIPTION) @QueryParam(ParamConstants.JOB_DESCRIPTION) String jobDescription,
            @ApiParam(value = ParamConstants.JOB_DEPENDS_ON_DESCRIPTION) @QueryParam(JOB_DEPENDS_ON) String dependsOn,
            @ApiParam(value = ParamConstants.JOB_TAGS_DESCRIPTION) @QueryParam(ParamConstants.JOB_TAGS) String jobTags,
            @ApiParam(value = SampleEligibilityAnalysisParams.DESCRIPTION, required = true) SampleEligibilityAnalysisParams params) {
        return submitJob(SampleEligibilityAnalysis.ID, study, params, jobName, jobDescription, dependsOn, jobTags);
    }

    @Deprecated
    @GET
    @Path("/{variant}/sampleData")
    @ApiOperation(value = DEPRECATED + " User sample/query", hidden = true, response = Variant.class)
    public Response sampleDataOld(
            @ApiParam(value = "Variant") @PathParam("variant") String variant,
            @ApiParam(value = "Study where all the samples belong to") @QueryParam(ParamConstants.STUDY_PARAM) String studyStr,
            @ApiParam(value = "Genotypes that the sample must have to be selected") @QueryParam("genotype") @DefaultValue("0/1,1/1") String genotypesStr) {
        return sampleQuery(variant, studyStr, genotypesStr);
    }

    @GET
    @Path("/sample/query")
    @ApiOperation(value = "Get sample data of a given variant", response = Variant.class)
    @ApiImplicitParams({
            @ApiImplicitParam(name = QueryOptions.LIMIT, value = ParamConstants.LIMIT_DESCRIPTION, dataType = "integer", paramType = "query"),
            @ApiImplicitParam(name = QueryOptions.SKIP, value = ParamConstants.SKIP_DESCRIPTION, dataType = "integer", paramType = "query")
    })
    public Response sampleQuery(
            @ApiParam(value = "Variant") @QueryParam("variant") String variant,
            @ApiParam(value = "Study where all the samples belong to") @QueryParam(ParamConstants.STUDY_PARAM) String studyStr,
            @ApiParam(value = "Genotypes that the sample must have to be selected") @QueryParam("genotype") String genotypesStr
    ) {
        return run(() -> {
            queryOptions.putAll(query);
            return variantManager.getSampleData(variant, studyStr, queryOptions, token);
        });
    }

    @GET
    @Path("/sample/aggregationStats")
    @ApiOperation(value = "Calculate and fetch sample aggregation stats", response = FacetField.class)
    @ApiImplicitParams({
            @ApiImplicitParam(name = "savedFilter", value = SAVED_FILTER_DESCR, dataType = "string", paramType = "query"),

            // Variant filters
            @ApiImplicitParam(name = "region", value = REGION_DESCR, dataType = "string", paramType = "query"),
            @ApiImplicitParam(name = "type", value = TYPE_DESCR, dataType = "string", paramType = "query"),

            // Study filters
            @ApiImplicitParam(name = ParamConstants.PROJECT_PARAM, value = VariantCatalogQueryUtils.PROJECT_DESC, dataType = "string", paramType = "query"),
            @ApiImplicitParam(name = ParamConstants.STUDY_PARAM, value = STUDY_DESCR, dataType = "string", paramType = "query"),
            @ApiImplicitParam(name = "file", value = FILE_DESCR, dataType = "string", paramType = "query"),
            @ApiImplicitParam(name = "filter", value = FILTER_DESCR, dataType = "string", paramType = "query"),

            @ApiImplicitParam(name = "sample", value = SAMPLE_DESCR, dataType = "string", paramType = "query"),
            @ApiImplicitParam(name = "genotype", value = GENOTYPE_DESCR, dataType = "string", paramType = "query"),
            @ApiImplicitParam(name = "sampleAnnotation", value = VariantCatalogQueryUtils.SAMPLE_ANNOTATION_DESC, dataType = "string", paramType = "query"),

            @ApiImplicitParam(name = "family", value = VariantCatalogQueryUtils.FAMILY_DESC, dataType = "string", paramType = "query"),
            @ApiImplicitParam(name = "familyDisorder", value = VariantCatalogQueryUtils.FAMILY_DISORDER_DESC, dataType = "string", paramType = "query"),
            @ApiImplicitParam(name = "familySegregation", value = VariantCatalogQueryUtils.FAMILY_SEGREGATION_DESCR, dataType = "string", paramType = "query"),
            @ApiImplicitParam(name = "familyMembers", value = VariantCatalogQueryUtils.FAMILY_MEMBERS_DESC, dataType = "string", paramType = "query"),
            @ApiImplicitParam(name = "familyProband", value = VariantCatalogQueryUtils.FAMILY_PROBAND_DESC, dataType = "string", paramType = "query"),

            // Annotation filters
            @ApiImplicitParam(name = "ct", value = ANNOT_CONSEQUENCE_TYPE_DESCR, dataType = "string", paramType = "query"),
            @ApiImplicitParam(name = "biotype", value = ANNOT_BIOTYPE_DESCR, dataType = "string", paramType = "query"),
            @ApiImplicitParam(name = "populationFrequencyAlt", value = ANNOT_POPULATION_ALTERNATE_FREQUENCY_DESCR, dataType = "string", paramType = "query"),
            @ApiImplicitParam(name = "clinical", value = ANNOT_CLINICAL_DESCR, dataType = "string", paramType = "query"),
            @ApiImplicitParam(name = "clinicalSignificance", value = ANNOT_CLINICAL_SIGNIFICANCE_DESCR, dataType = "string", paramType = "query"),
            @ApiImplicitParam(name = "clinicalConfirmedStatus", value = ANNOT_CLINICAL_CONFIRMED_STATUS_DESCR, dataType = "boolean", paramType = "query")
    })
    public Response sampleAggregationStats(@ApiParam(value =
            "List of facet fields separated by semicolons, e.g.: studies;type."
                    + " For nested faceted fields use >>, e.g.: chromosome>>type ."
                    + " Accepted values: chromosome, type, genotype, consequenceType, biotype, clinicalSignificance, dp, qual, filter") @QueryParam(ParamConstants.FIELD_PARAM) String field) {
        return run(() -> {
            // Get all query options
            QueryOptions queryOptions = new QueryOptions(uriInfo.getQueryParameters(), true);
            if (StringUtils.isEmpty(field)) {
                String fields = queryOptions.getString("fields");
                queryOptions.put(QueryOptions.FACET, fields);
            } else {
                queryOptions.put(QueryOptions.FACET, field);
            }
            Query query = getVariantQuery(queryOptions);
            return variantManager.facet(query, queryOptions, token);
        });
    }

    @POST
    @Path("/sample/stats/run")
    @ApiOperation(value = SampleVariantStatsAnalysis.DESCRIPTION, response = Job.class)
    public Response sampleStatsRun(
            @ApiParam(value = ParamConstants.STUDY_DESCRIPTION) @QueryParam(ParamConstants.STUDY_PARAM) String study,
            @ApiParam(value = ParamConstants.JOB_ID_CREATION_DESCRIPTION) @QueryParam(ParamConstants.JOB_ID) String jobName,
            @ApiParam(value = ParamConstants.JOB_DESCRIPTION_DESCRIPTION) @QueryParam(ParamConstants.JOB_DESCRIPTION) String jobDescription,
            @ApiParam(value = ParamConstants.JOB_DEPENDS_ON_DESCRIPTION) @QueryParam(JOB_DEPENDS_ON) String dependsOn,
            @ApiParam(value = ParamConstants.JOB_TAGS_DESCRIPTION) @QueryParam(ParamConstants.JOB_TAGS) String jobTags,
            @ApiParam(value = SampleVariantStatsAnalysisParams.DESCRIPTION, required = true) SampleVariantStatsAnalysisParams params) {
        return submitJob(SampleVariantStatsAnalysis.ID, study, params, jobName, jobDescription, dependsOn, jobTags);
    }

    @GET
    @Path("/sample/stats/query")
    @ApiImplicitParams({
            // Variant filters
            @ApiImplicitParam(name = "region", value = REGION_DESCR, dataType = "string", paramType = "query"),
            @ApiImplicitParam(name = "type", value = TYPE_DESCR, dataType = "string", paramType = "query"),

            // Study filters
            @ApiImplicitParam(name = ParamConstants.STUDY_PARAM, value = STUDY_DESCR, dataType = "string", paramType = "query"),
            @ApiImplicitParam(name = "file", value = FILE_DESCR, dataType = "string", paramType = "query"),
            @ApiImplicitParam(name = "filter", value = FILTER_DESCR, dataType = "string", paramType = "query"),

            @ApiImplicitParam(name = "sampleData", value = SAMPLE_DATA_DESCR, dataType = "string", paramType = "query"),

            // Annotation filters
            @ApiImplicitParam(name = "ct", value = ANNOT_CONSEQUENCE_TYPE_DESCR, dataType = "string", paramType = "query"),
            @ApiImplicitParam(name = "biotype", value = ANNOT_BIOTYPE_DESCR, dataType = "string", paramType = "query"),
            @ApiImplicitParam(name = "transcriptFlag", value = ANNOT_TRANSCRIPT_FLAG_DESCR, dataType = "string", paramType = "query"),
            @ApiImplicitParam(name = "populationFrequencyAlt", value = ANNOT_POPULATION_ALTERNATE_FREQUENCY_DESCR, dataType = "string", paramType = "query"),
            @ApiImplicitParam(name = "clinical", value = ANNOT_CLINICAL_DESCR, dataType = "string", paramType = "query"),
            @ApiImplicitParam(name = "clinicalSignificance", value = ANNOT_CLINICAL_SIGNIFICANCE_DESCR, dataType = "string", paramType = "query"),
            @ApiImplicitParam(name = "clinicalConfirmedStatus", value = ANNOT_CLINICAL_CONFIRMED_STATUS_DESCR, dataType = "boolean", paramType = "query"),
    })
    @ApiOperation(value = "Obtain sample variant stats from a sample.", response = SampleVariantStats.class)
<<<<<<< HEAD
    public Response sampleStatsQuery(@ApiParam(value = ParamConstants.SAMPLE_ID_DESCRIPTION, required = true) @QueryParam("sample") String sample) {
        return run(() -> {
            Query query = getVariantQuery();
            return variantManager.getSampleStats(this.query.getString("study"), sample, query, token);
=======
    public Response sampleStatsQuery(@ApiParam(value = ParamConstants.STUDY_DESCRIPTION) @QueryParam(ParamConstants.STUDY_PARAM) String studyStr,
                                     @ApiParam(value = "Do filter transcripts when obtaining transcript counts") @QueryParam("filterTranscript") boolean filterTranscript,
                                     @ApiParam(value = ParamConstants.SAMPLE_ID_DESCRIPTION, required = true) @QueryParam("sample") String sample) {
        return run(() -> {
            Query query = getVariantQuery();
            queryOptions.put("filterTranscript", filterTranscript);
//            logger.info("Filter transcript = {} (raw: '{}')",
//                    queryOptions.getBoolean("filterTranscript", false), queryOptions.get("filterTranscript"));
            return variantManager.getSampleStats(studyStr, sample, query, queryOptions, token);
>>>>>>> 5f94d544
        });
    }

    @POST
    @Path("/cohort/stats/run")
    @ApiOperation(value = CohortVariantStatsAnalysis.DESCRIPTION, response = Job.class)
    public Response cohortStatsRun(
            @ApiParam(value = ParamConstants.STUDY_DESCRIPTION) @QueryParam(ParamConstants.STUDY_PARAM) String study,
            @ApiParam(value = ParamConstants.JOB_ID_CREATION_DESCRIPTION) @QueryParam(ParamConstants.JOB_ID) String jobName,
            @ApiParam(value = ParamConstants.JOB_DESCRIPTION_DESCRIPTION) @QueryParam(ParamConstants.JOB_DESCRIPTION) String jobDescription,
            @ApiParam(value = ParamConstants.JOB_DEPENDS_ON_DESCRIPTION) @QueryParam(JOB_DEPENDS_ON) String dependsOn,
            @ApiParam(value = ParamConstants.JOB_TAGS_DESCRIPTION) @QueryParam(ParamConstants.JOB_TAGS) String jobTags,
            @ApiParam(value = CohortVariantStatsAnalysisParams.DESCRIPTION, required = true) CohortVariantStatsAnalysisParams params) {
        return submitJob(CohortVariantStatsAnalysis.ID, study, params, jobName, jobDescription, dependsOn, jobTags);
    }

    @GET
    @Path("/cohort/stats/info")
    @ApiOperation(value = "Read cohort variant stats from list of cohorts.", response = VariantSetStats.class)
    public Response cohortStatsQuery(@ApiParam(value = ParamConstants.STUDY_PARAM) @QueryParam(ParamConstants.STUDY_PARAM) String studyStr,
                                     @ApiParam(value = ParamConstants.COHORTS_DESCRIPTION, required = true) @QueryParam("cohort") String cohort) {
        return run(() -> {
            ParamUtils.checkParameter(cohort, "cohort");
            ParamUtils.checkParameter(studyStr, ParamConstants.STUDY_PARAM);
            OpenCGAResult<Cohort> result = catalogManager.getCohortManager()
                    .get(studyStr, getIdList(cohort), new QueryOptions(), token);

            List<VariantSetStats> stats = new ArrayList<>(result.getNumResults());
            for (Cohort c : result.getResults()) {
                for (AnnotationSet annotationSet : c.getAnnotationSets()) {
                    if (annotationSet.getVariableSetId().equals(CohortVariantStatsAnalysis.VARIABLE_SET_ID)) {
                        stats.add(AvroToAnnotationConverter.convertAnnotationToAvro(annotationSet, VariantSetStats.class));
                    }
                }
            }

            OpenCGAResult<VariantSetStats> statsResult = new OpenCGAResult<>();
            statsResult.setResults(stats);
            statsResult.setNumMatches(result.getNumMatches());
            statsResult.setEvents(result.getEvents());
            statsResult.setTime(result.getTime());
            statsResult.setFederationNode(result.getFederationNode());
            return statsResult;
        });
    }

    @DELETE
    @Path("/cohort/stats/delete")
    @ApiOperation(value = "Delete cohort variant stats from a cohort.", response = SampleVariantStats.class)
    public Response cohortStatsDelete(@ApiParam(value = ParamConstants.STUDY_PARAM) @QueryParam(ParamConstants.STUDY_PARAM) String studyStr,
                                      @ApiParam(value = ParamConstants.COHORT_DESCRIPTION) @QueryParam("cohort") String cohort) {
        return run(() -> catalogManager
                .getCohortManager()
                .removeAnnotationSet(studyStr, cohort, CohortVariantStatsAnalysis.VARIABLE_SET_ID, queryOptions, token));
    }

    @Deprecated
    @GET
    @Path("/facet")
    @ApiOperation(value = "This method has been renamed, use endpoint /aggregationStats instead" + DEPRECATED, hidden = true, response = QueryResponse.class)
    public Response getFacets(@ApiParam(value = "List of facet fields separated by semicolons, e.g.: studies;type. For nested faceted fields use >>, e.g.: studies>>biotype;type") @QueryParam("facet") String facet,
                              @ApiParam(value = "List of facet ranges separated by semicolons with the format {field_name}:{start}:{end}:{step}, e.g.: sift:0:1:0.2;caddRaw:0:30:1") @QueryParam("facetRange") String facetRange) {
        return getAggregationStats(facet);
    }

    @Deprecated
    @GET
    @Path("/stats")
    @ApiOperation(value = "This method has been renamed, use endpoint /aggregationStats instead" + DEPRECATED, hidden = true, response = QueryResponse.class)
    public Response getStats(@ApiParam(value = "List of facet fields separated by semicolons, e.g.: studies;type. For nested faceted fields use >>, e.g.: studies>>biotype;type") @QueryParam("facet") String facet,
                             @ApiParam(value = "List of facet ranges separated by semicolons with the format {field_name}:{start}:{end}:{step}, e.g.: sift:0:1:0.2;caddRaw:0:30:1") @QueryParam("facetRange") String facetRange) {
        return getAggregationStats(facet);
    }

    @GET
    @Path("/aggregationStats")
    @ApiOperation(value = "Calculate and fetch aggregation stats", response = QueryResponse.class)
    @ApiImplicitParams({
            @ApiImplicitParam(name = "savedFilter", value = SAVED_FILTER_DESCR, dataType = "string", paramType = "query"),

            // Variant filters
            @ApiImplicitParam(name = "region", value = REGION_DESCR, dataType = "string", paramType = "query"),
            @ApiImplicitParam(name = "type", value = TYPE_DESCR, dataType = "string", paramType = "query"),

            // Study filters
            @ApiImplicitParam(name = ParamConstants.PROJECT_PARAM, value = VariantCatalogQueryUtils.PROJECT_DESC, dataType = "string", paramType = "query"),
            @ApiImplicitParam(name = ParamConstants.STUDY_PARAM, value = STUDY_DESCR, dataType = "string", paramType = "query"),
//            @ApiImplicitParam(name = "file", value = FILE_DESCR, dataType = "string", paramType = "query"),
//            @ApiImplicitParam(name = "filter", value = FILTER_DESCR, dataType = "string", paramType = "query"),

//            @ApiImplicitParam(name = "sample", value = SAMPLE_DESCR, dataType = "string", paramType = "query"),
//            @ApiImplicitParam(name = "genotype", value = GENOTYPE_DESCR, dataType = "string", paramType = "query"),
//            @ApiImplicitParam(name = "sampleAnnotation", value = VariantCatalogQueryUtils.SAMPLE_ANNOTATION_DESC, dataType = "string", paramType = "query"),
//            @ApiImplicitParam(name = "samplesMetadata", value = SAMPLE_METADATA_DESCR, dataType = "boolean", paramType = "query"),
//            @ApiImplicitParam(name = "unknownGenotype", value = UNKNOWN_GENOTYPE_DESCR, dataType = "string", paramType = "query"),

            @ApiImplicitParam(name = "cohort", value = COHORT_DESCR, dataType = "string", paramType = "query"),
            @ApiImplicitParam(name = "cohortStatsRef", value = STATS_REF_DESCR, dataType = "string", paramType = "query"),
            @ApiImplicitParam(name = "cohortStatsAlt", value = STATS_ALT_DESCR, dataType = "string", paramType = "query"),
            @ApiImplicitParam(name = "cohortStatsMaf", value = STATS_MAF_DESCR, dataType = "string", paramType = "query"),
            @ApiImplicitParam(name = "cohortStatsMgf", value = STATS_MGF_DESCR, dataType = "string", paramType = "query"),
            @ApiImplicitParam(name = "cohortStatsPass", value = STATS_PASS_FREQ_DESCR, dataType = "string", paramType = "query"),
            @ApiImplicitParam(name = "missingAlleles", value = MISSING_ALLELES_DESCR, dataType = "string", paramType = "query"),
            @ApiImplicitParam(name = "missingGenotypes", value = MISSING_GENOTYPES_DESCR, dataType = "string", paramType = "query"),
            @ApiImplicitParam(name = "score", value = SCORE_DESCR, dataType = "string", paramType = "query"),

//            @ApiImplicitParam(name = "family", value = VariantCatalogQueryUtils.FAMILY_DESC, dataType = "string", paramType = "query"),
//            @ApiImplicitParam(name = "familyDisorder", value = VariantCatalogQueryUtils.FAMILY_DISORDER_DESC, dataType = "string", paramType = "query"),
//            @ApiImplicitParam(name = "familySegregation", value = VariantCatalogQueryUtils.FAMILY_SEGREGATION_DESCR, dataType = "string", paramType = "query"),
//            @ApiImplicitParam(name = "familyMembers", value = VariantCatalogQueryUtils.FAMILY_MEMBERS_DESC, dataType = "string", paramType = "query"),
//            @ApiImplicitParam(name = "familyProband", value = VariantCatalogQueryUtils.FAMILY_PROBAND_DESC, dataType = "string", paramType = "query"),

            // Annotation filters
            @ApiImplicitParam(name = "annotationExists", value = ANNOT_EXISTS_DESCR, dataType = "boolean", paramType = "query"),
            @ApiImplicitParam(name = "gene", value = GENE_DESCR, dataType = "string", paramType = "query"),
            @ApiImplicitParam(name = "ct", value = ANNOT_CONSEQUENCE_TYPE_DESCR, dataType = "string", paramType = "query"),
            @ApiImplicitParam(name = "xref", value = ANNOT_XREF_DESCR, dataType = "string", paramType = "query"),
            @ApiImplicitParam(name = "biotype", value = ANNOT_BIOTYPE_DESCR, dataType = "string", paramType = "query"),
            @ApiImplicitParam(name = "proteinSubstitution", value = ANNOT_PROTEIN_SUBSTITUTION_DESCR, dataType = "string", paramType = "query"),
            @ApiImplicitParam(name = "conservation", value = ANNOT_CONSERVATION_DESCR, dataType = "string", paramType = "query"),
            @ApiImplicitParam(name = "populationFrequencyAlt", value = ANNOT_POPULATION_ALTERNATE_FREQUENCY_DESCR, dataType = "string", paramType = "query"),
            @ApiImplicitParam(name = "populationFrequencyRef", value = ANNOT_POPULATION_REFERENCE_FREQUENCY_DESCR, dataType = "string", paramType = "query"),
            @ApiImplicitParam(name = "populationFrequencyMaf", value = ANNOT_POPULATION_MINOR_ALLELE_FREQUENCY_DESCR, dataType = "string", paramType = "query"),
            @ApiImplicitParam(name = "transcriptFlag", value = ANNOT_TRANSCRIPT_FLAG_DESCR, dataType = "string", paramType = "query"),
            @ApiImplicitParam(name = "geneTraitId", value = ANNOT_GENE_TRAIT_ID_DESCR, dataType = "string", paramType = "query"),
            @ApiImplicitParam(name = "go", value = ANNOT_GO_DESCR, dataType = "string", paramType = "query"),
            @ApiImplicitParam(name = "expression", value = ANNOT_EXPRESSION_DESCR, dataType = "string", paramType = "query"),
            @ApiImplicitParam(name = "proteinKeyword", value = ANNOT_PROTEIN_KEYWORD_DESCR, dataType = "string", paramType = "query"),
            @ApiImplicitParam(name = "drug", value = ANNOT_DRUG_DESCR, dataType = "string", paramType = "query"),
            @ApiImplicitParam(name = "functionalScore", value = ANNOT_FUNCTIONAL_SCORE_DESCR, dataType = "string", paramType = "query"),
            @ApiImplicitParam(name = "clinical", value = ANNOT_CLINICAL_DESCR, dataType = "string", paramType = "query"),
            @ApiImplicitParam(name = "clinicalSignificance", value = ANNOT_CLINICAL_SIGNIFICANCE_DESCR, dataType = "string", paramType = "query"),
            @ApiImplicitParam(name = "clinicalConfirmedStatus", value = ANNOT_CLINICAL_CONFIRMED_STATUS_DESCR, dataType = "boolean", paramType = "query"),
            @ApiImplicitParam(name = "customAnnotation", value = CUSTOM_ANNOTATION_DESCR, dataType = "string", paramType = "query"),

            // WARN: Only available in Solr
            @ApiImplicitParam(name = "trait", value = ANNOT_TRAIT_DESCR, dataType = "string", paramType = "query"),
    })
    public Response getAggregationStats(@ApiParam(value = "List of facet fields separated by semicolons, e.g.: studies;type. For nested faceted fields use >>, e.g.: chromosome>>type;percentile(gerp)") @QueryParam(ParamConstants.FIELD_PARAM) String field) {
        return run(() -> {
            // Get all query options
            QueryOptions queryOptions = new QueryOptions(uriInfo.getQueryParameters(), true);
            if (StringUtils.isEmpty(field)) {
                String fields = queryOptions.getString("fields");
                queryOptions.put(QueryOptions.FACET, fields);
            } else {
                queryOptions.put(QueryOptions.FACET, field);
            }
            Query query = getVariantQuery(queryOptions);

            return variantManager.facet(query, queryOptions, token);
        });
    }

    @GET
    @Path("/metadata")
    @ApiOperation(value = "", response = VariantMetadata.class)
    @ApiImplicitParams({
            @ApiImplicitParam(name = ParamConstants.PROJECT_PARAM, value = VariantCatalogQueryUtils.PROJECT_DESC, dataType = "string", paramType = "query"),
            @ApiImplicitParam(name = ParamConstants.STUDY_PARAM, value = STUDY_DESCR, dataType = "string", paramType = "query"),
            @ApiImplicitParam(name = "file", value = FILE_DESCR, dataType = "string", paramType = "query"),
            @ApiImplicitParam(name = "sample", value = SAMPLE_DESCR, dataType = "string", paramType = "query"),
            @ApiImplicitParam(name = "includeStudy", value = INCLUDE_STUDY_DESCR, dataType = "string", paramType = "query"),
            @ApiImplicitParam(name = "includeFile", value = INCLUDE_FILE_DESCR, dataType = "string", paramType = "query"),
            @ApiImplicitParam(name = "includeSample", value = INCLUDE_SAMPLE_DESCR, dataType = "string", paramType = "query"),
            @ApiImplicitParam(name = QueryOptions.INCLUDE, value = ParamConstants.INCLUDE_DESCRIPTION, example = "name,attributes", dataType = "string", paramType = "query"),
            @ApiImplicitParam(name = QueryOptions.EXCLUDE, value = ParamConstants.EXCLUDE_DESCRIPTION, example = "id,status", dataType = "string", paramType = "query"),
    })
    public Response metadata() {
        return run(() -> {
            QueryOptions queryOptions = new QueryOptions(uriInfo.getQueryParameters(), true);
            Query query = getVariantQuery(queryOptions);
            return variantManager.getMetadata(query, queryOptions, token);
        });
    }

    @POST
    @Path("/gwas/run")
    @ApiOperation(value = GwasAnalysis.DESCRIPTION, response = Job.class)
    public Response gwasRun(
            @ApiParam(value = ParamConstants.STUDY_DESCRIPTION) @QueryParam(ParamConstants.STUDY_PARAM) String study,
            @ApiParam(value = ParamConstants.JOB_ID_CREATION_DESCRIPTION) @QueryParam(ParamConstants.JOB_ID) String jobName,
            @ApiParam(value = ParamConstants.JOB_DESCRIPTION_DESCRIPTION) @QueryParam(ParamConstants.JOB_DESCRIPTION) String jobDescription,
            @ApiParam(value = ParamConstants.JOB_DEPENDS_ON_DESCRIPTION) @QueryParam(JOB_DEPENDS_ON) String dependsOn,
            @ApiParam(value = ParamConstants.JOB_TAGS_DESCRIPTION) @QueryParam(ParamConstants.JOB_TAGS) String jobTags,
            @ApiParam(value = GwasAnalysisParams.DESCRIPTION, required = true) GwasAnalysisParams params) {
        return submitJob(GwasAnalysis.ID, study, params, jobName, jobDescription, dependsOn, jobTags);
    }

//    @POST
//    @Path("/ibs/run")
//    @ApiOperation(value = PENDING, response = Job.class)
//    public Response ibsRun() {
//        return createPendingResponse();
//    }
//
//    @GET
//    @Path("/ibs/query")
//    @ApiOperation(value = PENDING)
//    public Response ibsQuery() {
//        return createPendingResponse();
//    }

    @POST
    @Path("/mutationalSignature/run")
    @ApiOperation(value = MutationalSignatureAnalysis.DESCRIPTION, response = Job.class)
    public Response mutationalSignatureRun(
            @ApiParam(value = ParamConstants.STUDY_DESCRIPTION) @QueryParam(ParamConstants.STUDY_PARAM) String study,
            @ApiParam(value = ParamConstants.JOB_ID_CREATION_DESCRIPTION) @QueryParam(ParamConstants.JOB_ID) String jobName,
            @ApiParam(value = ParamConstants.JOB_DESCRIPTION_DESCRIPTION) @QueryParam(ParamConstants.JOB_DESCRIPTION) String jobDescription,
            @ApiParam(value = ParamConstants.JOB_DEPENDS_ON_DESCRIPTION) @QueryParam(JOB_DEPENDS_ON) String dependsOn,
            @ApiParam(value = ParamConstants.JOB_TAGS_DESCRIPTION) @QueryParam(ParamConstants.JOB_TAGS) String jobTags,
            @ApiParam(value = MutationalSignatureAnalysisParams.DESCRIPTION, required = true) MutationalSignatureAnalysisParams params) {
        return submitJob(MutationalSignatureAnalysis.ID, study, params, jobName, jobDescription, dependsOn, jobTags);
    }

    @GET
    @Path("/mutationalSignature/query")
    @ApiOperation(value = MutationalSignatureAnalysis.DESCRIPTION + " Use context index.", response = Signature.class)
    @ApiImplicitParams({
            @ApiImplicitParam(name = "study", value = STUDY_DESCR, dataType = "string", paramType = "query"),
            @ApiImplicitParam(name = "sample", value = "Sample name", dataType = "string", paramType = "query"),
            @ApiImplicitParam(name = "ct", value = ANNOT_CONSEQUENCE_TYPE_DESCR, dataType = "string", paramType = "query"),
            @ApiImplicitParam(name = "biotype", value = ANNOT_BIOTYPE_DESCR, dataType = "string", paramType = "query"),
            @ApiImplicitParam(name = "fileData", value = FILE_DATA_DESCR, dataType = "string", paramType = "query"),
            @ApiImplicitParam(name = "filter", value = FILTER_DESCR, dataType = "string", paramType = "query"),
            @ApiImplicitParam(name = "qual", value = QUAL_DESCR, dataType = "string", paramType = "query"),
            @ApiImplicitParam(name = "region", value = REGION_DESCR, dataType = "string", paramType = "query"),
            @ApiImplicitParam(name = "gene", value = GENE_DESCR, dataType = "string", paramType = "query"),
            @ApiImplicitParam(name = "panel", value = VariantCatalogQueryUtils.PANEL_DESC, dataType = "string", paramType = "query"),
            @ApiImplicitParam(name = "panelModeOfInheritance", value = VariantCatalogQueryUtils.PANEL_MOI_DESC, dataType = "string", paramType = "query"),
            @ApiImplicitParam(name = "panelConfidence", value = VariantCatalogQueryUtils.PANEL_CONFIDENCE_DESC, dataType = "string", paramType = "query"),
            @ApiImplicitParam(name = "panelRoleInCancer", value = VariantCatalogQueryUtils.PANEL_ROLE_IN_CANCER_DESC, dataType = "string", paramType = "query"),
    })
    public Response mutationalSignatureQuery(
            @ApiParam(value = "Compute the relative proportions of the different mutational signatures demonstrated by the tumour",
                    defaultValue = "false") @QueryParam("fitting") boolean fitting) {
        File outDir = null;
        try {
            QueryOptions queryOptions = new QueryOptions(uriInfo.getQueryParameters(), true);
            Query query = getVariantQuery(queryOptions);

            logger.debug("Mutational Signature query = " + query);

            if (!query.containsKey(SAMPLE.key())) {
                return createErrorResponse(new Exception("Missing sample name"));
            }

            if (!query.containsKey(STUDY.key())) {
                return createErrorResponse(new Exception("Missing study name"));
            }

            // Create temporal directory
            outDir = Paths.get(configuration.getAnalysis().getScratchDir(), "mutational-signature-" + System.nanoTime()).toFile();
            outDir.mkdir();
            if (!outDir.exists()) {
                return createErrorResponse(new Exception("Error creating temporal directory for mutational-signature/query analysis"));
            }

            MutationalSignatureAnalysisParams params = new MutationalSignatureAnalysisParams();
            params.setSample(query.getString(SAMPLE.key()))
                    .setQuery(query)
                    .setFitting(fitting);

            MutationalSignatureAnalysis mutationalSignatureAnalysis = new MutationalSignatureAnalysis();
            mutationalSignatureAnalysis.setUp(opencgaHome.toString(), catalogManager, storageEngineFactory, new ObjectMap(), outDir.toPath(), null,
                    token);
            mutationalSignatureAnalysis.setStudy(query.getString(STUDY.key()));
            mutationalSignatureAnalysis.setSignatureParams(params);

            StopWatch watch = StopWatch.createStarted();
            mutationalSignatureAnalysis.start();
            watch.stop();

            Signature signature = mutationalSignatureAnalysis.parse(outDir.toPath());

            OpenCGAResult<Signature> result = new OpenCGAResult<>(((int) watch.getTime()), Collections.emptyList(), 1,
                    Collections.singletonList(signature), 1);
            return createOkResponse(result);
        } catch (ToolException | IOException e) {
            return createErrorResponse(e);
        } finally {
            if (outDir != null) {
                // Delete temporal directory
                try {
                    if (outDir.exists()) {
                        FileUtils.deleteDirectory(outDir);
                    }
                } catch (IOException e) {
                    logger.warn("Error cleaning scratch directory " + outDir, e);
                }
            }
        }
    }

    @POST
    @Path("/mendelianError/run")
    @ApiOperation(value = MendelianErrorAnalysis.DESCRIPTION, response = Job.class)
    public Response mendelianErrorRun(
            @ApiParam(value = ParamConstants.STUDY_DESCRIPTION) @QueryParam(ParamConstants.STUDY_PARAM) String study,
            @ApiParam(value = ParamConstants.JOB_ID_CREATION_DESCRIPTION) @QueryParam(ParamConstants.JOB_ID) String jobName,
            @ApiParam(value = ParamConstants.JOB_DESCRIPTION_DESCRIPTION) @QueryParam(ParamConstants.JOB_DESCRIPTION) String jobDescription,
            @ApiParam(value = ParamConstants.JOB_DEPENDS_ON_DESCRIPTION) @QueryParam(JOB_DEPENDS_ON) String dependsOn,
            @ApiParam(value = ParamConstants.JOB_TAGS_DESCRIPTION) @QueryParam(ParamConstants.JOB_TAGS) String jobTags,
            @ApiParam(value = MendelianErrorAnalysisParams.DESCRIPTION, required = true) MendelianErrorAnalysisParams params) {
        return submitJob(MendelianErrorAnalysis.ID, study, params, jobName, jobDescription, dependsOn, jobTags);
    }

    @POST
    @Path("/inferredSex/run")
    @ApiOperation(value = InferredSexAnalysis.DESCRIPTION, response = Job.class)
    public Response inferredSexRun(
            @ApiParam(value = ParamConstants.STUDY_DESCRIPTION) @QueryParam(ParamConstants.STUDY_PARAM) String study,
            @ApiParam(value = ParamConstants.JOB_ID_CREATION_DESCRIPTION) @QueryParam(ParamConstants.JOB_ID) String jobName,
            @ApiParam(value = ParamConstants.JOB_DESCRIPTION_DESCRIPTION) @QueryParam(ParamConstants.JOB_DESCRIPTION) String jobDescription,
            @ApiParam(value = ParamConstants.JOB_DEPENDS_ON_DESCRIPTION) @QueryParam(JOB_DEPENDS_ON) String dependsOn,
            @ApiParam(value = ParamConstants.JOB_TAGS_DESCRIPTION) @QueryParam(ParamConstants.JOB_TAGS) String jobTags,
            @ApiParam(value = InferredSexAnalysisParams.DESCRIPTION, required = true) InferredSexAnalysisParams params) {
        return submitJob(InferredSexAnalysis.ID, study, params, jobName, jobDescription, dependsOn, jobTags);
    }

    @POST
    @Path("/relatedness/run")
    @ApiOperation(value = RelatednessAnalysis.DESCRIPTION, response = Job.class)
    public Response relatednessRun(
            @ApiParam(value = ParamConstants.STUDY_DESCRIPTION) @QueryParam(ParamConstants.STUDY_PARAM) String study,
            @ApiParam(value = ParamConstants.JOB_ID_CREATION_DESCRIPTION) @QueryParam(ParamConstants.JOB_ID) String jobName,
            @ApiParam(value = ParamConstants.JOB_DESCRIPTION_DESCRIPTION) @QueryParam(ParamConstants.JOB_DESCRIPTION) String jobDescription,
            @ApiParam(value = ParamConstants.JOB_DEPENDS_ON_DESCRIPTION) @QueryParam(JOB_DEPENDS_ON) String dependsOn,
            @ApiParam(value = ParamConstants.JOB_TAGS_DESCRIPTION) @QueryParam(ParamConstants.JOB_TAGS) String jobTags,
            @ApiParam(value = RelatednessAnalysisParams.DESCRIPTION, required = true) RelatednessAnalysisParams params) {
        return submitJob(RelatednessAnalysis.ID, study, params, jobName, jobDescription, dependsOn, jobTags);
    }

    @POST
    @Path("/family/qc/run")
    @ApiOperation(value = FamilyQcAnalysis.DESCRIPTION, response = Job.class)
    public Response familyQcRun(
            @ApiParam(value = ParamConstants.STUDY_DESCRIPTION) @QueryParam(ParamConstants.STUDY_PARAM) String study,
            @ApiParam(value = ParamConstants.JOB_ID_CREATION_DESCRIPTION) @QueryParam(ParamConstants.JOB_ID) String jobName,
            @ApiParam(value = ParamConstants.JOB_DESCRIPTION_DESCRIPTION) @QueryParam(ParamConstants.JOB_DESCRIPTION) String jobDescription,
            @ApiParam(value = ParamConstants.JOB_DEPENDS_ON_DESCRIPTION) @QueryParam(JOB_DEPENDS_ON) String dependsOn,
            @ApiParam(value = ParamConstants.JOB_TAGS_DESCRIPTION) @QueryParam(ParamConstants.JOB_TAGS) String jobTags,
            @ApiParam(value = FamilyQcAnalysisParams.DESCRIPTION, required = true) FamilyQcAnalysisParams params) {
        return submitJob(FamilyQcAnalysis.ID, study, params, jobName, jobDescription, dependsOn, jobTags);
    }

    @POST
    @Path("/individual/qc/run")
    @ApiOperation(value = IndividualQcAnalysis.DESCRIPTION, response = Job.class)
    public Response individualQcRun(
            @ApiParam(value = ParamConstants.STUDY_DESCRIPTION) @QueryParam(ParamConstants.STUDY_PARAM) String study,
            @ApiParam(value = ParamConstants.JOB_ID_CREATION_DESCRIPTION) @QueryParam(ParamConstants.JOB_ID) String jobName,
            @ApiParam(value = ParamConstants.JOB_DESCRIPTION_DESCRIPTION) @QueryParam(ParamConstants.JOB_DESCRIPTION) String jobDescription,
            @ApiParam(value = ParamConstants.JOB_DEPENDS_ON_DESCRIPTION) @QueryParam(JOB_DEPENDS_ON) String dependsOn,
            @ApiParam(value = ParamConstants.JOB_TAGS_DESCRIPTION) @QueryParam(ParamConstants.JOB_TAGS) String jobTags,
            @ApiParam(value = IndividualQcAnalysisParams.DESCRIPTION, required = true) IndividualQcAnalysisParams params) {

        return run(() -> {
            List<String> dependsOnList = StringUtils.isEmpty(dependsOn) ? new ArrayList<>() : Arrays.asList(dependsOn.split(","));

            Individual individual = IndividualQcUtils.getIndividualById(study, params.getIndividual(), catalogManager, token);

            // Get samples of that individual, but only germline samples
            List<Sample> childGermlineSamples = IndividualQcUtils.getValidGermlineSamplesByIndividualId(study, individual.getId(),
                    catalogManager, token);
            if (CollectionUtils.isEmpty(childGermlineSamples)) {
                throw new ToolException("Germline sample not found for individual '" +  params.getIndividual() + "'");
            }

            Sample sample = null;
            if (StringUtils.isNotEmpty(params.getSample())) {
                for (Sample germlineSample : childGermlineSamples) {
                    if (params.getSample().equals(germlineSample.getId())) {
                        sample = germlineSample;
                        break;
                    }
                }
                if (sample == null) {
                    throw new ToolException("The provided sample '" + params.getSample() + "' not found in the individual '"
                            + params.getIndividual() + "'");
                }
            } else {
                // If multiple germline samples, we take the first one
                sample = childGermlineSamples.get(0);
            }

            org.opencb.opencga.core.models.file.File catalogBamFile;
            catalogBamFile = AnalysisUtils.getBamFileBySampleId(sample.getId(), study, catalogManager.getFileManager(), token);

            if (catalogBamFile != null) {
                // Check if .bw (coverage file) exists
                OpenCGAResult<org.opencb.opencga.core.models.file.File> fileResult;

                Query query = new Query(FileDBAdaptor.QueryParams.ID.key(), catalogBamFile.getId() + ".bw");
                fileResult = catalogManager.getFileManager().search(study, query, QueryOptions.empty(), token);
                Job deeptoolsJob = null;
                if (fileResult.getNumResults() == 0) {
                    // Coverage file does not exit, a job must be submitted to create the .bw file
                    // but first, check if .bai (bam index file) exist

                    query = new Query(FileDBAdaptor.QueryParams.ID.key(), catalogBamFile.getId() + ".bai");
                    fileResult = catalogManager.getFileManager().search(study, query, QueryOptions.empty(), token);

                    Job samtoolsJob = null;
                    if (fileResult.getNumResults() == 0) {
                        // BAM index file does not exit, a job must be submitted to create the .bai file
                        SamtoolsWrapperParams samtoolsParams = new SamtoolsWrapperParams()
                                .setCommand("index")
                                .setInputFile(catalogBamFile.getId())
                                .setSamtoolsParams(new HashMap<>());

                        DataResult<Job> jobResult = submitJobRaw(SamtoolsWrapperAnalysis.ID, null, study, samtoolsParams, null, null, null,
                                null);
                        samtoolsJob = jobResult.first();
                    }

                    // Coverage file does not exit, a job must be submitted to create the .bw file
                    DeeptoolsWrapperParams deeptoolsParams = new DeeptoolsWrapperParams()
                            .setCommand("bamCoverage");

                    Map<String, String> bamCoverageParams = new HashMap<>();
                    bamCoverageParams.put("b", catalogBamFile.getId());
                    bamCoverageParams.put("o", Paths.get(catalogBamFile.getUri()).getFileName() + ".bw");
                    bamCoverageParams.put("binSize", "1");
                    bamCoverageParams.put("outFileFormat", "bigwig");
                    bamCoverageParams.put("minMappingQuality", "20");
                    deeptoolsParams.setDeeptoolsParams(bamCoverageParams);

                    DataResult<Job> jobResult = submitJobRaw(DeeptoolsWrapperAnalysis.ID, null, study, deeptoolsParams, null, null,
                            samtoolsJob == null ? null : samtoolsJob.getId(), null);
                    deeptoolsJob = jobResult.first();
                    dependsOnList.add(deeptoolsJob.getId());
                }
            }

            return submitJobRaw(IndividualQcAnalysis.ID, null, study, params, jobName, jobDescription, StringUtils.join(dependsOnList, ","),
                    jobTags);

        });
    }

    @POST
    @Path("/sample/qc/run")
    @ApiOperation(value = SampleQcAnalysis.DESCRIPTION, response = Job.class)
    public Response sampleQcRun(
            @ApiParam(value = ParamConstants.STUDY_DESCRIPTION) @QueryParam(ParamConstants.STUDY_PARAM) String study,
            @ApiParam(value = ParamConstants.JOB_ID_CREATION_DESCRIPTION) @QueryParam(ParamConstants.JOB_ID) String jobName,
            @ApiParam(value = ParamConstants.JOB_DESCRIPTION_DESCRIPTION) @QueryParam(ParamConstants.JOB_DESCRIPTION) String jobDescription,
            @ApiParam(value = ParamConstants.JOB_DEPENDS_ON_DESCRIPTION) @QueryParam(JOB_DEPENDS_ON) String dependsOn,
            @ApiParam(value = ParamConstants.JOB_TAGS_DESCRIPTION) @QueryParam(ParamConstants.JOB_TAGS) String jobTags,
            @ApiParam(value = SampleQcAnalysisParams.DESCRIPTION, required = true) SampleQcAnalysisParams params) {

        return submitJob(SampleQcAnalysis.ID, study, params, jobName, jobDescription, dependsOn, jobTags);
    }

    @POST
    @Path("/plink/run")
    @ApiOperation(value = PlinkWrapperAnalysis.DESCRIPTION, response = Job.class)
    public Response plinkRun(
            @ApiParam(value = ParamConstants.STUDY_PARAM) @QueryParam(ParamConstants.STUDY_PARAM) String study,
            @ApiParam(value = ParamConstants.JOB_ID_CREATION_DESCRIPTION) @QueryParam(ParamConstants.JOB_ID) String jobName,
            @ApiParam(value = ParamConstants.JOB_DESCRIPTION_DESCRIPTION) @QueryParam(ParamConstants.JOB_DESCRIPTION) String jobDescription,
            @ApiParam(value = ParamConstants.JOB_DEPENDS_ON_DESCRIPTION) @QueryParam(JOB_DEPENDS_ON) String dependsOn,
            @ApiParam(value = ParamConstants.JOB_TAGS_DESCRIPTION) @QueryParam(ParamConstants.JOB_TAGS) String jobTags,
            @ApiParam(value = PlinkWrapperParams.DESCRIPTION, required = true) PlinkWrapperParams params) {
        return submitJob(PlinkWrapperAnalysis.ID, study, params, jobName, jobDescription, dependsOn, jobTags);
    }

    @POST
    @Path("/rvtests/run")
    @ApiOperation(value = RvtestsWrapperAnalysis.DESCRIPTION, response = Job.class)
    public Response rvtestsRun(
            @ApiParam(value = ParamConstants.STUDY_PARAM) @QueryParam(ParamConstants.STUDY_PARAM) String study,
            @ApiParam(value = ParamConstants.JOB_ID_CREATION_DESCRIPTION) @QueryParam(ParamConstants.JOB_ID) String jobName,
            @ApiParam(value = ParamConstants.JOB_DESCRIPTION_DESCRIPTION) @QueryParam(ParamConstants.JOB_DESCRIPTION) String jobDescription,
            @ApiParam(value = ParamConstants.JOB_DEPENDS_ON_DESCRIPTION) @QueryParam(JOB_DEPENDS_ON) String dependsOn,
            @ApiParam(value = ParamConstants.JOB_TAGS_DESCRIPTION) @QueryParam(ParamConstants.JOB_TAGS) String jobTags,
            @ApiParam(value = RvtestsWrapperParams.DESCRIPTION, required = true) RvtestsWrapperParams params) {
        return submitJob(RvtestsWrapperAnalysis.ID, study, params, jobName, jobDescription, dependsOn, jobTags);
    }

    @POST
    @Path("/gatk/run")
    @ApiOperation(value = GatkWrapperAnalysis.DESCRIPTION, response = Job.class)
    public Response gatkRun(
            @ApiParam(value = ParamConstants.STUDY_PARAM) @QueryParam(ParamConstants.STUDY_PARAM) String study,
            @ApiParam(value = ParamConstants.JOB_ID_CREATION_DESCRIPTION) @QueryParam(ParamConstants.JOB_ID) String jobName,
            @ApiParam(value = ParamConstants.JOB_DESCRIPTION_DESCRIPTION) @QueryParam(ParamConstants.JOB_DESCRIPTION) String jobDescription,
            @ApiParam(value = ParamConstants.JOB_DEPENDS_ON_DESCRIPTION) @QueryParam(JOB_DEPENDS_ON) String dependsOn,
            @ApiParam(value = ParamConstants.JOB_TAGS_DESCRIPTION) @QueryParam(ParamConstants.JOB_TAGS) String jobTags,
            @ApiParam(value = GatkWrapperParams.DESCRIPTION, required = true) GatkWrapperParams params) {
        return submitJob(GatkWrapperAnalysis.ID, study, params, jobName, jobDescription, dependsOn, jobTags);
    }

    @POST
    @Path("/knockout/run")
    @ApiOperation(value = KnockoutAnalysis.DESCRIPTION, response = Job.class)
    public Response knockoutRun(
            @ApiParam(value = ParamConstants.STUDY_PARAM) @QueryParam(ParamConstants.STUDY_PARAM) String study,
            @ApiParam(value = ParamConstants.JOB_ID_CREATION_DESCRIPTION) @QueryParam(ParamConstants.JOB_ID) String jobName,
            @ApiParam(value = ParamConstants.JOB_DESCRIPTION_DESCRIPTION) @QueryParam(ParamConstants.JOB_DESCRIPTION) String jobDescription,
            @ApiParam(value = ParamConstants.JOB_DEPENDS_ON_DESCRIPTION) @QueryParam(JOB_DEPENDS_ON) String dependsOn,
            @ApiParam(value = ParamConstants.JOB_TAGS_DESCRIPTION) @QueryParam(ParamConstants.JOB_TAGS) String jobTags,
            @ApiParam(value = KnockoutAnalysisParams.DESCRIPTION, required = true) KnockoutAnalysisParams params) {
        return submitJob(KnockoutAnalysis.ID, study, params, jobName, jobDescription, dependsOn, jobTags);
    }

    @GET
    @Path("/knockout/gene/query")
    @ApiImplicitParams({
            @ApiImplicitParam(name = QueryOptions.LIMIT, value = ParamConstants.LIMIT_DESCRIPTION, dataType = "integer", paramType = "query"),
            @ApiImplicitParam(name = QueryOptions.SKIP, value = ParamConstants.SKIP_DESCRIPTION, dataType = "integer", paramType = "query"),
    })
    @ApiOperation(value = "Fetch values from KnockoutAnalysis result, by genes", response = KnockoutByGene.class)
    public Response knockoutByGeneQuery(
            @ApiParam(value = ParamConstants.STUDY_PARAM) @QueryParam(ParamConstants.STUDY_PARAM) String study,
            @ApiParam(value = ParamConstants.JOB_ID_DESCRIPTION) @QueryParam(ParamConstants.JOB_PARAM) String job) {
        return run(() -> new KnockoutAnalysisResultReader(catalogManager)
                .readKnockoutByGeneFromJob(study, job, limit, (int) skip, p -> true, token));
    }

    @GET
    @Path("/knockout/individual/query")
    @ApiImplicitParams({
            @ApiImplicitParam(name = QueryOptions.LIMIT, value = ParamConstants.LIMIT_DESCRIPTION, dataType = "integer", paramType = "query"),
            @ApiImplicitParam(name = QueryOptions.SKIP, value = ParamConstants.SKIP_DESCRIPTION, dataType = "integer", paramType = "query"),
    })
    @ApiOperation(value = "Fetch values from KnockoutAnalysis result, by individuals", response = KnockoutByIndividual.class)
    public Response knockoutByIndividualQuery(
            @ApiParam(value = ParamConstants.STUDY_PARAM) @QueryParam(ParamConstants.STUDY_PARAM) String study,
            @ApiParam(value = ParamConstants.JOB_ID_DESCRIPTION) @QueryParam(ParamConstants.JOB_PARAM) String job) {
        return run(() -> new KnockoutAnalysisResultReader(catalogManager)
                .readKnockoutByIndividualFromJob(study, job, limit, (int) skip, p -> true, token));
    }

    @POST
    @Path("/genomePlot/run")
    @ApiOperation(value = GenomePlotAnalysis.DESCRIPTION, response = Job.class)
    public Response genomePlotRun(
            @ApiParam(value = ParamConstants.STUDY_DESCRIPTION) @QueryParam(ParamConstants.STUDY_PARAM) String study,
            @ApiParam(value = ParamConstants.JOB_ID_CREATION_DESCRIPTION) @QueryParam(ParamConstants.JOB_ID) String jobName,
            @ApiParam(value = ParamConstants.JOB_DESCRIPTION_DESCRIPTION) @QueryParam(ParamConstants.JOB_DESCRIPTION) String jobDescription,
            @ApiParam(value = ParamConstants.JOB_DEPENDS_ON_DESCRIPTION) @QueryParam(JOB_DEPENDS_ON) String dependsOn,
            @ApiParam(value = ParamConstants.JOB_TAGS_DESCRIPTION) @QueryParam(ParamConstants.JOB_TAGS) String jobTags,
            @ApiParam(value = GenomePlotAnalysisParams.DESCRIPTION, required = true) GenomePlotAnalysisParams params) {
        // To be sure: do not update quality control sample
        params.setSample(null);
        return submitJob(GenomePlotAnalysis.ID, study, params, jobName, jobDescription, dependsOn, jobTags);
    }

    @POST
    @Path("/circos/run")
    @ApiOperation(value = CircosAnalysis.DESCRIPTION, response = String.class)
    public Response circos(
            @ApiParam(value = ParamConstants.STUDY_PARAM) @QueryParam(ParamConstants.STUDY_PARAM) String study,
            @ApiParam(value = CircosAnalysisParams.DESCRIPTION, required = true) CircosAnalysisParams params) {
        File outDir = null;
        try {
            if (StringUtils.isEmpty(params.getTitle())) {
                params.setTitle("UNTITLED");
            }

            // Create temporal directory
            outDir = Paths.get(configuration.getAnalysis().getScratchDir(), "circos-" + System.nanoTime()).toFile();
            outDir.mkdir();
            if (!outDir.exists()) {
                return createErrorResponse(new Exception("Error creating temporal directory for Circos analysis"));
            }

            // Create and set up Circos executor
            CircosLocalAnalysisExecutor executor = new CircosLocalAnalysisExecutor(study, params, variantManager);

            ObjectMap executorParams = new ObjectMap();
            executorParams.put("opencgaHome", opencgaHome);
            executorParams.put("token", token);
            executor.setUp(null, executorParams, outDir.toPath());

            // Run Circos executor
            StopWatch watch = StopWatch.createStarted();
            executor.run();

            // Check results by reading the output file
            File imgFile = outDir.toPath().resolve(params.getTitle() + CircosAnalysis.SUFFIX_FILENAME).toFile();
            if (imgFile.exists()) {
                FileInputStream fileInputStreamReader = new FileInputStream(imgFile);
                byte[] bytes = new byte[(int) imgFile.length()];
                fileInputStreamReader.read(bytes);

                String img = new String(Base64.getEncoder().encode(bytes), StandardCharsets.UTF_8);

                watch.stop();
                OpenCGAResult<String> result = new OpenCGAResult<>(((int) watch.getTime()), Collections.emptyList(), 1,
                        Collections.singletonList(img), 1);

                //System.out.println(result.toString());
                return createOkResponse(result);
            } else {
                return createErrorResponse(new Exception("Error plotting Circos graph"));
            }
        } catch (ToolException | IOException e) {
            return createErrorResponse(e);
        } finally {
            if (outDir != null) {
                // Delete temporal directory
                try {
                    if (outDir.exists() && !params.getTitle().startsWith("no.delete.")) {
                        FileUtils.deleteDirectory(outDir);
                    }
                } catch (IOException e) {
                    logger.warn("Error cleaning scratch directory " + outDir, e);
                }
            }
        }
    }

    //    @POST
//    @Path("/hw/run")
//    @ApiOperation(value = PENDING, response = Job.class)
//    public Response hwRun() {
//        return createPendingResponse();
//    }

//    @POST
//    @Path("/validate")
//    @Consumes(MediaType.APPLICATION_JSON)
//    @ApiOperation(value = "Validate a VCF file" + PENDING, response = QueryResponse.class)
//    public Response validate(
//            @ApiParam(value = "Study [[user@]project:]study where study and project are the id") @QueryParam(ParamConstants.STUDY_PARAM) String studyStr,
//            @ApiParam(value = "VCF file id, name or path", required = true) @QueryParam("file") String file) {
//        return createPendingResponse();
//        try {
//            Map<String, String> params = new HashMap<>();
//            params.put("input", file);
//
//            OpenCGAResult<Job> result = catalogManager.getJobManager().submitJob(studyStr, "variant", "validate", Enums.Priority.HIGH,
//                    params, token);
//            return createOkResponse(result);
//        } catch(Exception e) {
//            return createErrorResponse(e);
//        }
//    }

    protected Query getVariantQuery() {
        QueryOptions queryOptions = new QueryOptions(uriInfo.getQueryParameters(), true);
        return getVariantQuery(queryOptions);
    }

    // FIXME This method must be deleted once deprecated params are not supported any more
    static Query getVariantQuery(QueryOptions queryOptions) {
        Query query = VariantStorageManager.getVariantQuery(queryOptions);
        queryOptions.forEach((key, value) -> {
            org.opencb.commons.datastore.core.QueryParam newKey = DEPRECATED_VARIANT_QUERY_PARAM.get(key);
            if (newKey != null) {
                if (!VariantQueryUtils.isValidParam(query, newKey)) {
                    query.put(newKey.key(), value);
                }
            }
        });

        String chromosome = queryOptions.getString("chromosome");
        if (StringUtils.isNotEmpty(chromosome)) {
            String region = query.getString(REGION.key());
            if (StringUtils.isEmpty(region)) {
                query.put(REGION.key(), chromosome);
            } else {
                query.put(REGION.key(), region + VariantQueryUtils.OR + chromosome);
            }
        }
        return query;
    }
}
<|MERGE_RESOLUTION|>--- conflicted
+++ resolved
@@ -84,8 +84,8 @@
 import org.opencb.opencga.storage.core.variant.query.VariantQueryUtils;
 
 import javax.servlet.http.HttpServletRequest;
+import javax.ws.rs.QueryParam;
 import javax.ws.rs.*;
-import javax.ws.rs.QueryParam;
 import javax.ws.rs.core.*;
 import java.io.File;
 import java.io.FileInputStream;
@@ -691,12 +691,6 @@
             @ApiImplicitParam(name = "clinicalConfirmedStatus", value = ANNOT_CLINICAL_CONFIRMED_STATUS_DESCR, dataType = "boolean", paramType = "query"),
     })
     @ApiOperation(value = "Obtain sample variant stats from a sample.", response = SampleVariantStats.class)
-<<<<<<< HEAD
-    public Response sampleStatsQuery(@ApiParam(value = ParamConstants.SAMPLE_ID_DESCRIPTION, required = true) @QueryParam("sample") String sample) {
-        return run(() -> {
-            Query query = getVariantQuery();
-            return variantManager.getSampleStats(this.query.getString("study"), sample, query, token);
-=======
     public Response sampleStatsQuery(@ApiParam(value = ParamConstants.STUDY_DESCRIPTION) @QueryParam(ParamConstants.STUDY_PARAM) String studyStr,
                                      @ApiParam(value = "Do filter transcripts when obtaining transcript counts") @QueryParam("filterTranscript") boolean filterTranscript,
                                      @ApiParam(value = ParamConstants.SAMPLE_ID_DESCRIPTION, required = true) @QueryParam("sample") String sample) {
@@ -706,7 +700,6 @@
 //            logger.info("Filter transcript = {} (raw: '{}')",
 //                    queryOptions.getBoolean("filterTranscript", false), queryOptions.get("filterTranscript"));
             return variantManager.getSampleStats(studyStr, sample, query, queryOptions, token);
->>>>>>> 5f94d544
         });
     }
 
