--- conflicted
+++ resolved
@@ -612,17 +612,13 @@
             @ApiParam(value = ParamConstants.JOB_PRIORITY_DESCRIPTION) @QueryParam(ParamConstants.SUBMIT_JOB_PRIORITY_PARAM) String jobPriority,
             @ApiParam(value = ParamConstants.JOB_DRY_RUN_DESCRIPTION) @QueryParam(ParamConstants.JOB_DRY_RUN) Boolean dryRun,
             @ApiParam(value = ExomiserWrapperParams.DESCRIPTION, required = true) ExomiserWrapperParams params) {
-<<<<<<< HEAD
-        return submitJob(study, JobType.NATIVE, ExomiserWrapperAnalysis.ID, params, jobName, jobDescription, dependsOn, jobTags, scheduledStartTime, jobPriority, dryRun);
-=======
         return run(() -> {
             // Check before submitting the job
             ExomiserAnalysisUtils.checkResources(params.getExomiserVersion(), study, catalogManager, token, opencgaHome);
 
             // Submit the exomiser analysis
-            return submitJobRaw(ExomiserWrapperAnalysis.ID, null, study, params, jobName, jobDescription, dependsOn, jobTags, scheduledStartTime, jobPriority, dryRun);
+            return submitJobRaw(null, study, JobType.NATIVE, ExomiserWrapperAnalysis.ID, params, jobName, jobDescription, dependsOn, jobTags, scheduledStartTime, jobPriority, dryRun);
         });
->>>>>>> 86109f3e
     }
 
 
