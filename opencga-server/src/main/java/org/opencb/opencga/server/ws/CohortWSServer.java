/*
 * Copyright 2015 OpenCB
 *
 * Licensed under the Apache License, Version 2.0 (the "License");
 * you may not use this file except in compliance with the License.
 * You may obtain a copy of the License at
 *
 *     http://www.apache.org/licenses/LICENSE-2.0
 *
 * Unless required by applicable law or agreed to in writing, software
 * distributed under the License is distributed on an "AS IS" BASIS,
 * WITHOUT WARRANTIES OR CONDITIONS OF ANY KIND, either express or implied.
 * See the License for the specific language governing permissions and
 * limitations under the License.
 */

package org.opencb.opencga.server.ws;

import com.wordnik.swagger.annotations.Api;
import com.wordnik.swagger.annotations.ApiOperation;
import com.wordnik.swagger.annotations.ApiParam;
import org.opencb.commons.datastore.core.ObjectMap;
import org.opencb.commons.datastore.core.Query;
import org.opencb.commons.datastore.core.QueryOptions;
import org.opencb.commons.datastore.core.QueryResult;
import org.opencb.opencga.analysis.AnalysisJobExecutor;
import org.opencb.opencga.analysis.storage.AnalysisFileIndexer;
import org.opencb.opencga.analysis.storage.variant.VariantStorage;
import org.opencb.opencga.catalog.db.api.CatalogCohortDBAdaptor;
import org.opencb.opencga.catalog.exceptions.CatalogException;
import org.opencb.opencga.catalog.models.*;
import org.opencb.opencga.core.exception.VersionException;

import javax.servlet.http.HttpServletRequest;
import javax.ws.rs.*;
import javax.ws.rs.core.Context;
import javax.ws.rs.core.MediaType;
import javax.ws.rs.core.Response;
import javax.ws.rs.core.UriInfo;
import java.io.IOException;
import java.util.*;
import java.util.stream.Collectors;

/**
 * Created by jacobo on 15/12/14.
 */
@Path("/{version}/cohorts")
@Produces(MediaType.APPLICATION_JSON)
@Api(value = "Cohorts", position = 8, description = "Methods for working with 'cohorts' endpoint")
public class CohortWSServer extends OpenCGAWSServer {


    public CohortWSServer(@PathParam("version") String version, @Context UriInfo uriInfo,
                          @Context HttpServletRequest httpServletRequest) throws IOException, VersionException {
        super(version, uriInfo, httpServletRequest);
    }

    @GET
    @Path("/create")
    @ApiOperation(value = "Create a cohort", position = 1, notes = "A cohort can be created by providing a list of SampleIds, " +
            "or providing a categorical variable (both variableSetId and variable). " +
            "If none of this is given, an empty cohort will be created.")
    public Response createCohort(@ApiParam(value = "studyId", required = true) @QueryParam("studyId") String studyIdStr,
                                 @ApiParam(value = "name", required = true) @QueryParam("name") String cohortName,
                                 @ApiParam(value = "type", required = false) @QueryParam("type") @DefaultValue("COLLECTION") Cohort.Type type,
                                 @ApiParam(value = "variableSetId", required = false) @QueryParam("variableSetId") long variableSetId,
                                 @ApiParam(value = "description", required = false) @QueryParam("description") String cohortDescription,
                                 @ApiParam(value = "sampleIds", required = false) @QueryParam("sampleIds") String sampleIdsStr,
                                 @ApiParam(value = "variable", required = false) @QueryParam("variable") String variableName) {
        try {
            //QueryOptions queryOptions = getAllQueryOptions();
            List<QueryResult<Cohort>> cohorts = new LinkedList<>();
            if (variableName != null && !variableName.isEmpty() && sampleIdsStr != null && !sampleIdsStr.isEmpty()) {
                return createErrorResponse("", "Can only create a cohort given list of sampleIds or a categorical variable name");
            }

            long studyId = catalogManager.getStudyId(studyIdStr);
            if (sampleIdsStr != null && !sampleIdsStr.isEmpty()) {
                QueryOptions samplesQOptions = new QueryOptions("include", "projects.studies.samples.id");
                Query samplesQuery = new Query("id", sampleIdsStr);
                cohorts.add(createCohort(studyId, cohortName, type, cohortDescription, samplesQuery, samplesQOptions));
            } else if (variableSetId > 0) {
                VariableSet variableSet = catalogManager.getVariableSet(variableSetId, null, sessionId).first();
                Variable variable = null;
                for (Variable v : variableSet.getVariables()) {
                    if (v.getId().equals(variableName)) {
                        variable = v;
                        break;
                    }
                }
                if (variable == null) {
                    return createErrorResponse("", "Variable " + variable  + " does not exist. ");
                }
                if (variable.getType() != Variable.VariableType.CATEGORICAL) {
                    return createErrorResponse("", "Can only create cohorts by variable, when is a categorical variable");
                }
                for (String s : variable.getAllowedValues()) {
                    QueryOptions samplesQOptions = new QueryOptions("include", "projects.studies.samples.id");
<<<<<<< HEAD
                    Query samplesQuery = new Query("annotation", variableName + ":" + s)
                            .append("variableSetId", variableSetId);
                    cohorts.add(createCohort(studyId, s, type, cohortDescription, query, samplesQOptions));
=======
                    Query samplesQuery = new Query("annotation." + variableName, s)
                            .append("variableSetId", variableSetId);
                    cohorts.add(createCohort(studyId, s, type, cohortDescription, samplesQuery, samplesQOptions));
>>>>>>> c6ea2d61
                }
            } else {
                //Create empty cohort
                cohorts.add(catalogManager.createCohort(studyId, cohortName, type, cohortDescription, Collections.emptyList(), null, sessionId));
            }
            return createOkResponse(cohorts);
        } catch (Exception e) {
            return createErrorResponse(e);
        }
    }

    @GET
    @Path("/{cohortId}/info")
    @ApiOperation(value = "Get cohort information", position = 2)
    public Response infoSample(@ApiParam(value = "cohortId", required = true) @PathParam("cohortId") long cohortId) {
        try {
            QueryResult<Cohort> queryResult = catalogManager.getCohort(cohortId, queryOptions, sessionId);
            return createOkResponse(queryResult);
        } catch (Exception e) {
            return createErrorResponse(e);
        }
    }


    @GET
    @Path("/{cohortId}/samples")
    @ApiOperation(value = "Get samples from cohort", position = 3)
    public Response getSamples(@ApiParam(value = "cohortId", required = true) @PathParam("cohortId") long cohortId) {
        try {
            Cohort cohort = catalogManager.getCohort(cohortId, queryOptions, sessionId).first();
            query.put("id", cohort.getSamples());
            long studyId = catalogManager.getStudyIdByCohortId(cohortId);
            QueryResult<Sample> allSamples = catalogManager.getAllSamples(studyId, query, queryOptions, sessionId);
            allSamples.setId("getCohortSamples");
            return createOkResponse(allSamples);
        } catch (Exception e) {
            return createErrorResponse(e);
        }
    }

    private QueryResult<Cohort> createCohort(long studyId, String cohortName, Cohort.Type type, String cohortDescription, Query query,
                                             QueryOptions queryOptions) throws CatalogException {
        QueryResult<Sample> queryResult = catalogManager.getAllSamples(studyId, query, queryOptions, sessionId);
        List<Long> sampleIds = new ArrayList<>(queryResult.getNumResults());
        sampleIds.addAll(queryResult.getResult().stream().map(Sample::getId).collect(Collectors.toList()));
        return catalogManager.createCohort(studyId, cohortName, type, cohortDescription, sampleIds, null, sessionId);
    }

//
//    @GET
//    @Path("/create")
//    @Produces("application/json")
//    @ApiOperation(defaultValue = "Create a cohort")
//    public Response createCohort(
//            @ApiParam(defaultValue = "studyId", required = true) @QueryParam("studyId") int studyId,
//            @ApiParam(defaultValue = "cohortName", required = true) @QueryParam("cohortName") String cohortName,
//            @ApiParam(defaultValue = "cohortDescription", required = false) @QueryParam("cohortDescription") String cohortDescription) {
//        try {
//            QueryOptions queryOptions = getAllQueryOptions();
////            Object cohortInclude = queryOptions.remove("include");
////            Object cohortExclude = queryOptions.remove("exclude");
//            queryOptions.add("include", "projects.studies.samples.id");
//            QueryResult<Sample> queryResult = catalogManager.getAllSamples(studyId, queryOptions, sessionId);
//            queryOptions.remove("include");
//            List<Integer> sampleIds = new ArrayList<>(queryResult.getNumResults());
//            for (Sample sample : queryResult.getResult()) {
//                sampleIds.add(sample.getId());
//            }
//            QueryResult<Cohort> cohort = catalogManager.createCohort(studyId, cohortName, cohortDescription, sampleIds, null, sessionId);
//
//            return createOkResponse(cohort);
//        } catch (CatalogException e) {
//            e.printStackTrace();
//            return createErrorResponse(e.getMessage());
//        }
//    }
//

    @GET
    @Path("/{cohortId}/update")
    @ApiOperation(value = "Update some user attributes using GET method", position = 4)
    public Response update(@ApiParam(value = "cohortId", required = true) @PathParam("cohortId") long cohortId,
                           @ApiParam(value = "", required = false) @QueryParam("name") String name,
                           @ApiParam(value = "", required = false) @QueryParam("creationDate") String creationDate,
                           @ApiParam(value = "", required = false) @QueryParam("description") String description,
                           @ApiParam(value = "Comma separated values of sampleIds. Will replace all existing sampleIds", required = true) @QueryParam("samples") String samples) {
        try {
            // TODO: Change queryOptions, queryOptions
            return createOkResponse(catalogManager.modifyCohort(cohortId, queryOptions, queryOptions, sessionId));
        } catch (Exception e) {
            return createErrorResponse(e);
        }    }

    @POST
    @Path("/{cohortId}/update")
    @Consumes(MediaType.APPLICATION_JSON)
    @ApiOperation(value = "Update some user attributes using POST method", position = 4)
    public Response updateByPost(@ApiParam(value = "cohortId", required = true) @PathParam("cohortId") long cohortId,
                                 @ApiParam(value = "params", required = true) Map<String, Object> params) {
        try {
            return createOkResponse(catalogManager.modifyCohort(cohortId, new ObjectMap(params), queryOptions, sessionId));
        } catch (Exception e) {
            return createErrorResponse(e);
        }
    }

    @GET
    @Path("/{cohortId}/stats")
    @ApiOperation(value = "Cohort stats", position = 2)
    public Response stats(@ApiParam(value = "cohortId", required = true) @PathParam("cohortId") String cohortIdsCsv,
                          @ApiParam(value = "Calculate cohort stats", required = false) @QueryParam("calculate") boolean calculate,
                          @ApiParam(value = "Delete stats [PENDING]", required = false) @QueryParam("delete") boolean delete,
                          @ApiParam(value = "Log level", required = false) @QueryParam("log") String logLevel,
                          @ApiParam(value = "Output directory", required = false) @QueryParam("outdirId") String outdirIdStr
                          ) {
        try {
            String[] split = cohortIdsCsv.split(",");
            List<Long> cohortIds = new ArrayList<>(split.length);
            for (String cohortIdStr : split) {
                cohortIds.add(Long.parseLong(cohortIdStr));
            }
            if (calculate) {
                VariantStorage variantStorage = new VariantStorage(catalogManager);
                Long outdirId = outdirIdStr == null ? null : catalogManager.getFileId(outdirIdStr);
                queryOptions.put(AnalysisJobExecutor.EXECUTE, false);
                queryOptions.add(AnalysisFileIndexer.LOG_LEVEL, logLevel);
                QueryResult<Job> jobQueryResult =
                        variantStorage.calculateStats(outdirId, cohortIds, sessionId, new QueryOptions(queryOptions));
                return createOkResponse(jobQueryResult);
            } else if (delete) {
                List<QueryResult<Cohort>> results = new LinkedList<>();
                for (Long cohortId : cohortIds) {
                    results.add(catalogManager.deleteCohort(cohortId, queryOptions, sessionId));
                }
                return createOkResponse(results);
            } else {
                long studyId = catalogManager.getStudyIdByCohortId(cohortIds.get(0));
                return createOkResponse(catalogManager.getAllCohorts(studyId,
                        new Query(CatalogCohortDBAdaptor.QueryParams.ID.key(), cohortIdsCsv), new QueryOptions(), sessionId).first());
            }

        } catch (Exception e) {
            return createErrorResponse(e);
        }
    }

    @GET
    @Path("/{cohortId}/delete")
    @ApiOperation(value = "Delete cohort.", position = 5)
    public Response deleteCohort(@ApiParam(value = "cohortId", required = true) @PathParam("cohortId") long cohortId) {
        try {
            return createOkResponse(catalogManager.deleteCohort(cohortId, queryOptions, sessionId));
        } catch (Exception e) {
            return createErrorResponse(e);
        }    }

}<|MERGE_RESOLUTION|>--- conflicted
+++ resolved
@@ -96,15 +96,9 @@
                 }
                 for (String s : variable.getAllowedValues()) {
                     QueryOptions samplesQOptions = new QueryOptions("include", "projects.studies.samples.id");
-<<<<<<< HEAD
-                    Query samplesQuery = new Query("annotation", variableName + ":" + s)
-                            .append("variableSetId", variableSetId);
-                    cohorts.add(createCohort(studyId, s, type, cohortDescription, query, samplesQOptions));
-=======
                     Query samplesQuery = new Query("annotation." + variableName, s)
                             .append("variableSetId", variableSetId);
                     cohorts.add(createCohort(studyId, s, type, cohortDescription, samplesQuery, samplesQOptions));
->>>>>>> c6ea2d61
                 }
             } else {
                 //Create empty cohort
