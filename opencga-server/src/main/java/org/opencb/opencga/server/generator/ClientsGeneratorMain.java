package org.opencb.opencga.server.generator;

import com.fasterxml.jackson.databind.ObjectMapper;
import com.fasterxml.jackson.dataformat.yaml.YAMLFactory;
import org.apache.logging.log4j.core.config.Configurator;
import org.opencb.opencga.server.generator.commons.ApiCommonsImpl;
import org.opencb.opencga.server.generator.config.CommandLineConfiguration;
import org.opencb.opencga.server.generator.models.RestApi;
import org.opencb.opencga.server.generator.models.RestCategory;
import org.opencb.opencga.server.generator.models.RestEndpoint;
import org.opencb.opencga.server.generator.models.RestParameter;
import org.slf4j.Logger;
import org.slf4j.LoggerFactory;

import java.io.File;
import java.io.IOException;
import java.net.URISyntaxException;
import java.util.*;

public class ClientsGeneratorMain {

    private static Logger logger;

    public static void main(String[] args) throws URISyntaxException {
        logger = LoggerFactory.getLogger(ClientsGeneratorMain.class);
        System.setProperty("opencga.log.file.enabled", "false");
        System.setProperty("opencga.log.level", "info");
        Configurator.reconfigure();
<<<<<<< HEAD

        List<Class<?>> classes = new ArrayList<>();
        classes.add(OrganizationWSServer.class);
        classes.add(UserWSServer.class);
        classes.add(ProjectWSServer.class);
        classes.add(StudyWSServer.class);
        classes.add(FileWSServer.class);
        classes.add(JobWSServer.class);
        classes.add(WorkflowWSServer.class);
        classes.add(SampleWSServer.class);
        classes.add(IndividualWSServer.class);
        classes.add(FamilyWSServer.class);
        classes.add(CohortWSServer.class);
        classes.add(PanelWSServer.class);
        classes.add(AlignmentWebService.class);
        classes.add(VariantWebService.class);
        classes.add(ClinicalWebService.class);
        classes.add(VariantOperationWebService.class);
        classes.add(MetaWSServer.class);
        classes.add(Ga4ghWSServer.class);
        classes.add(AdminWSServer.class);
=======
        ApiCommonsImpl apiCommons = new ApiCommonsImpl();
        List<Class<?>> classes = apiCommons.getApiClasses();
>>>>>>> 30ac839c

        try {
            // Create CommandLineConfiguration and ClientsGenerator
            CommandLineConfiguration config = getCommandLineConfiguration();
            config.initialize();
            ClientsGenerator clientsGenerator = new ClientsGenerator(config);

            // Generate code for all clients
            String clientsGeneratorDir = "opencga-app/app/misc/clients/";
            String clientOutputDir = "opencga-client";
            String packagePath = "org.opencb.opencga.client.rest.clients";
            RestApi restApi = prepare(new RestApiParser().parse(classes, true));
            clientsGenerator.libraries(clientsGeneratorDir, restApi, packagePath, clientOutputDir);

            // Generate CLI code
            RestApi flatRestApi = prepare(new RestApiParser().parse(classes, true));
            clientsGenerator.cli(flatRestApi);
        } catch (Exception e) {
            logger.error(e.getMessage(), e);
            System.exit(1);
        }
    }

    private static CommandLineConfiguration getCommandLineConfiguration() throws IOException {
        // Loading the YAML file from the /resources folder
        ClassLoader classLoader = Thread.currentThread().getContextClassLoader();
        File file = new File(Objects.requireNonNull(classLoader.getResource("cli-config.yaml")).getFile());

        // Mapping the config from the YAML file to the Configuration class
        logger.info("Loading CLI configuration from: " + file.getAbsolutePath());
        ObjectMapper om = new ObjectMapper(new YAMLFactory());
        return om.readValue(file, CommandLineConfiguration.class);
    }

    private static RestApi prepare(RestApi api) {
        // To process endpoints the parameter for each one must have a different name
        // Sometimes body parameter has the same name of a query parameter
        for (RestCategory restCategory : api.getCategories()) {
            for (RestEndpoint restEndpoint : restCategory.getEndpoints()) {
                Set<String> aux = new HashSet<>();
                for (RestParameter restParameter : restEndpoint.getParameters()) {
                    if (!restParameter.isInnerParam()) {
                        aux.add(restParameter.getName());
                    }
                }
                RestParameter body = restEndpoint.getParameterBody();
                if (body != null && body.getData() != null) {
                    boolean overlappingParamNames = false;
//                    for (RestParameter bodyParam : body.getData()) {
//                        if (!bodyParam.isInnerParam() && aux.contains(bodyParam.getName())) {
//                            bodyParam.setName("body_" + bodyParam.getName());
//                            anyMatch = true;
//                        }
//                    }
                    for (RestParameter bodyParam : body.getData()) {
                        if (!bodyParam.isInnerParam() && aux.contains(bodyParam.getName())) {
                            overlappingParamNames = true;
                        }
                    }
                    if (overlappingParamNames) {
                        logger.info("Overlapping param names at " + restEndpoint.getPath());
                        // To avoid confusion, add "body_" to params has name conflict
                        for (RestParameter bodyParam : body.getData()) {
                            if (!bodyParam.isInnerParam() && aux.contains(bodyParam.getName())) {
                                bodyParam.setName("body_" + bodyParam.getName());
                            }
                        }
                    }
                }
            }
        }

        return api;
    }
}<|MERGE_RESOLUTION|>--- conflicted
+++ resolved
@@ -26,32 +26,9 @@
         System.setProperty("opencga.log.file.enabled", "false");
         System.setProperty("opencga.log.level", "info");
         Configurator.reconfigure();
-<<<<<<< HEAD
 
-        List<Class<?>> classes = new ArrayList<>();
-        classes.add(OrganizationWSServer.class);
-        classes.add(UserWSServer.class);
-        classes.add(ProjectWSServer.class);
-        classes.add(StudyWSServer.class);
-        classes.add(FileWSServer.class);
-        classes.add(JobWSServer.class);
-        classes.add(WorkflowWSServer.class);
-        classes.add(SampleWSServer.class);
-        classes.add(IndividualWSServer.class);
-        classes.add(FamilyWSServer.class);
-        classes.add(CohortWSServer.class);
-        classes.add(PanelWSServer.class);
-        classes.add(AlignmentWebService.class);
-        classes.add(VariantWebService.class);
-        classes.add(ClinicalWebService.class);
-        classes.add(VariantOperationWebService.class);
-        classes.add(MetaWSServer.class);
-        classes.add(Ga4ghWSServer.class);
-        classes.add(AdminWSServer.class);
-=======
         ApiCommonsImpl apiCommons = new ApiCommonsImpl();
         List<Class<?>> classes = apiCommons.getApiClasses();
->>>>>>> 30ac839c
 
         try {
             // Create CommandLineConfiguration and ClientsGenerator
