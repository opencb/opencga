--- conflicted
+++ resolved
@@ -312,12 +312,9 @@
                 if (body != null) {
                     sb.append("            ObjectMap beanParams = new ObjectMap();\n");
                     sb.append(getBodyParams(body));
-<<<<<<< HEAD
-                    sb.append("\n            " + getAsVariableName(bodyClassName) + " = JacksonUtils.getDefaultObjectMapper()");
-=======
                     sb.append("\n            " + getAsVariableName(bodyClassName) + " = JacksonUtils.getDefaultObjectMapper().copy()");
                     sb.append("\n                    .configure(DeserializationFeature.FAIL_ON_UNKNOWN_PROPERTIES, true)");
->>>>>>> 20c7c300
+
                     sb.append("\n                    .readValue(beanParams.toJson(), " + bodyClassName + ".class);");
                     sb.append("\n        }\n");
                 }
@@ -332,7 +329,6 @@
         StringBuilder sb = new StringBuilder();
         for (RestParameter restParameter : body.getData()) {
             if (CollectionUtils.isEmpty(restParameter.getData())) {
-<<<<<<< HEAD
                 if (restParameter.isAvailableType() || restParameter.isEnum() || isReferenceParam(restParameter.getGenericType())) {
                     String javaCommandOptionsField = "commandOptions." + getJavaFieldName(restParameter);
                     String label = StringUtils.isEmpty(restParameter.getParentName()) ? restParameter.getName() : restParameter.getParentName() + "." + restParameter.getName();
@@ -340,15 +336,7 @@
                         sb.append("            putNestedIfNotEmpty(beanParams, \"" + label.replaceAll("body_", "") + "\"," + javaCommandOptionsField + ", true);\n");
                     } else {
                         sb.append("            putNestedIfNotNull(beanParams, \"" + label.replaceAll("body_", "") + "\"," + javaCommandOptionsField + ", true);\n");
-=======
-                if (restParameter.isAvailableType() || restParameter.isEnum()) {
-                    String javaCommandOptionsField = "commandOptions." + getJavaFieldName(restParameter);
-                    String label = StringUtils.isEmpty(restParameter.getParentName()) ? restParameter.getName() : restParameter.getParentName() + "." + restParameter.getName();
-                    if (restParameter.getTypeClass().equals("java.lang.String;")) {
-                        sb.append("            putNestedIfNotEmpty(beanParams, \"" + label.replaceAll("body_", "") + "\"," + javaCommandOptionsField + ", true);\n ");
-                    } else {
-                        sb.append("            putNestedIfNotNull(beanParams, \"" + label.replaceAll("body_", "") + "\"," + javaCommandOptionsField + ", true);\n ");
->>>>>>> 20c7c300
+
                     }
                 }
             }
