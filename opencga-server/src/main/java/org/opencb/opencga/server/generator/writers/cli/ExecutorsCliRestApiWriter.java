/*
 * Copyright 2015-2020 OpenCB
 *
 * Licensed under the Apache License, Version 2.0 (the "License");
 * you may not use this file except in compliance with the License.
 * You may obtain a copy of the License at
 *
 *     http://www.apache.org/licenses/LICENSE-2.0
 *
 * Unless required by applicable law or agreed to in writing, software
 * distributed under the License is distributed on an "AS IS" BASIS,
 * WITHOUT WARRANTIES OR CONDITIONS OF ANY KIND, either express or implied.
 * See the License for the specific language governing permissions and
 * limitations under the License.
 */

package org.opencb.opencga.server.generator.writers.cli;

import org.apache.commons.collections4.CollectionUtils;
import org.apache.commons.lang3.StringUtils;
import org.opencb.opencga.core.tools.annotations.RestParamType;
import org.opencb.opencga.server.generator.config.CategoryConfig;
import org.opencb.opencga.server.generator.config.Command;
import org.opencb.opencga.server.generator.config.CommandLineConfiguration;
import org.opencb.opencga.server.generator.models.RestApi;
import org.opencb.opencga.server.generator.models.RestCategory;
import org.opencb.opencga.server.generator.models.RestEndpoint;
import org.opencb.opencga.server.generator.models.RestParameter;
import org.opencb.opencga.server.generator.utils.CommandLineUtils;
import org.opencb.opencga.server.generator.writers.ParentClientRestApiWriter;
import org.slf4j.Logger;
import org.slf4j.LoggerFactory;

import java.util.*;

public class ExecutorsCliRestApiWriter extends ParentClientRestApiWriter {

    protected static Logger logger = LoggerFactory.getLogger(ExecutorsCliRestApiWriter.class);

    public ExecutorsCliRestApiWriter(RestApi restApi, CommandLineConfiguration config) {
        super(restApi, config);
    }

    @Override
    protected String getClassImports(String key) {
        RestCategory restCategory = availableCategories.get(key);
        CategoryConfig categoryConfig = availableCategoryConfigs.get(key);
//        SimpleDateFormat sdf = new SimpleDateFormat("yyyy-MM-dd");
        Set<String> imports = new TreeSet<>();
        imports.add("com.fasterxml.jackson.databind.DeserializationFeature");

        if (StringUtils.isEmpty(config.getApiConfig().getExecutorsParentClass())) {
            imports.add("org.opencb.opencga.app.cli.main.executors.OpencgaCommandExecutor");
        } else {
            imports.add(config.getApiConfig().getExecutorsParentClass());
        }

        imports.add("com.fasterxml.jackson.databind.DeserializationFeature");
        imports.add("org.opencb.opencga.app.cli.main.*");
        imports.add("org.opencb.opencga.core.response.RestResponse");
        imports.add("org.opencb.opencga.client.exceptions.ClientException");
        imports.add("org.opencb.commons.datastore.core.ObjectMap");
        imports.add("org.opencb.opencga.catalog.exceptions.CatalogAuthenticationException");
        imports.add("org.opencb.opencga.core.common.JacksonUtils");
        imports.add("com.fasterxml.jackson.databind.ObjectMapper");
        imports.add("java.util.List");
        imports.add("java.util.HashMap");
        imports.add("org.opencb.opencga.core.response.QueryType");
        imports.add("org.opencb.commons.utils.PrintUtils");


        // Add custom parent class
        imports.add(config.getOptions().getOptionsPackage() + "." + getCommandOptionsClassName(restCategory));
        if (categoryConfig.isExecutorExtended()) {
            for (RestEndpoint restEndpoint : restCategory.getEndpoints()) {
                String commandName = getCommandName(restCategory, restEndpoint);
                Command command = categoryConfig.getCommand(commandName);
                if (command != null && StringUtils.isNotEmpty(command.getExecutorExtendedClassName())) {
                    imports.add(command.getExecutorExtendedClassName());
                } else {
                    imports.add("org.opencb.opencga.app.cli.main.custom.Custom" + getAsClassName(restCategory.getName()) + "CommandExecutor");
                }
                if (categoryConfig.isExtendedOptionCommand(commandName)) {
                    imports.add("org.opencb.opencga.app.cli.main.custom.Custom" + getAsClassName(restCategory.getName()) + "CommandOptions");
                }
            }
        }
        for (RestEndpoint restEndpoint : restCategory.getEndpoints()) {
            if (isValidImport(restEndpoint.getResponseClass())) {
                imports.add(restEndpoint.getResponseClass().replaceAll("\\$", "\\."));
            }
            for (RestParameter restParameter : restEndpoint.getParameters()) {
                if (isValidImport(restParameter.getTypeClass())) {
                    imports.add(restParameter.getTypeClass().replaceAll("\\$", "\\."));
                }
                if (restParameter.getData() != null && !restParameter.getData().isEmpty()) {
                    for (RestParameter bodyParam : restParameter.getData()) {
                        if (bodyParam.isComplex() && !bodyParam.isCollection()) {
                            if (bodyParam.getTypeClass() != null) {
                                if (bodyParam.getTypeClass().contains("$")) {
                                    imports.add(bodyParam.getTypeClass().substring(0, bodyParam.getTypeClass().lastIndexOf("$")));
                                } else {
                                    imports.add(bodyParam.getTypeClass().replaceAll("\\$", "\\."));
                                }
                            }
                        }
                        if (bodyParam.getType().equals("enum")) {
                            if (bodyParam.getTypeClass().contains("$")) {
                                imports.add(getEnumImport(bodyParam.getTypeClass().replaceAll("\\$", "\\.")));
                            }
                        }
                    }
                }
            }
        }

        StringBuilder sb = new StringBuilder();
        sb.append("package ").append(config.getOptions().getExecutorsPackage()).append(";\n\n");

        for (String string : imports) {
            if (string.endsWith(";")) {
                string = string.substring(0, string.length() - 1);
                if (imports.contains(string)) {
                    continue;
                }
            }
            sb.append("import ").append(string).append(";\n");
        }

        sb.append("\n");
        sb.append("\n");
        sb.append("/*\n");
        sb.append("* WARNING: AUTOGENERATED CODE\n");
        sb.append("*\n");
        sb.append("* This code was generated by a tool.\n");
        sb.append("*\n");
        sb.append("* Manual changes to this file may cause unexpected behavior in your application.\n");
        sb.append("* Manual changes to this file will be overwritten if the code is regenerated.\n");
        sb.append("*  \n");
        sb.append("*/\n");
        sb.append("/**\n");
        sb.append(" * This class contains methods for the ").append(restCategory.getName()).append(" command line.\n");
        sb.append(" *    PATH: ").append(restCategory.getPath()).append("\n");
        sb.append(" */\n");
        return sb.toString();
    }

    private String getEnumImport(String importClass) {
        boolean enc = false;
        String res = importClass;
        for (int i = 0; i < importClass.length(); i++) {
            String c = String.valueOf(importClass.charAt(i));
            if (c.equals(c.toUpperCase())) {
                enc = true;
            }
            if (enc && c.equals(".")) {
                res = importClass.substring(0, i) + ";";
            }
        }
        return res;
    }

    public boolean isValidImport(String string) {
        if (string.endsWith(";")) {
            string = string.substring(0, string.length() - 1);
        }
        if (CommandLineUtils.isPrimitiveType(string)) {
            return false;
        }
        String[] excluded = new String[]{"java.lang.Object", "java.lang."};
        return !Arrays.asList(excluded).contains(string);
    }

    @Override
    protected String getClassHeader(String key) {
        StringBuilder sb = new StringBuilder();
        RestCategory restCategory = availableCategories.get(key);
        CategoryConfig config = availableCategoryConfigs.get(key);
        sb.append("public class " + getAsClassName(restCategory.getName()) + "CommandExecutor extends "
                + getExtendedClass() + " {\n\n");
<<<<<<< HEAD
        sb.append("    public String categoryName = \"" + getCategoryRestName(restCategory, config) + "\";\n");
        sb.append("    public " + getAsClassName(restCategory.getName()) + "CommandOptions "
                + getAsVariableName(getAsCamelCase(restCategory.getName())) + "CommandOptions;\n\n");
=======
        sb.append("    public " + getCommandOptionsClassName(restCategory) + " " + getCommandOptionsVarName(restCategory) + ";\n\n");
>>>>>>> eca63909
        sb.append("    public " + getAsClassName(restCategory.getName()) + "CommandExecutor(" + getAsClassName(restCategory.getName())
                + "CommandOptions " + getAsVariableName(getAsCamelCase(restCategory.getName()))
                + "CommandOptions) throws CatalogAuthenticationException {\n");
        sb.append("        super(" + getAsVariableName(getAsCamelCase(restCategory.getName())) + "CommandOptions.commonCommandOptions);\n");
        sb.append("        this." + getAsVariableName(getAsCamelCase(restCategory.getName())) + "CommandOptions = "
                + getAsVariableName(getAsCamelCase(restCategory.getName())) + "CommandOptions;\n");
        sb.append("    }\n\n");

        return sb.toString();
    }

    private String methodExecute(RestCategory restCategory, CategoryConfig categoryConfig) {
        StringBuilder sb = new StringBuilder();
        sb.append("    @Override\n");
        sb.append("    public void execute() throws Exception {\n\n");
        sb.append("        logger.debug(\"Executing " + restCategory.getName() + " command line\");\n\n");

        sb.append("        String subCommandString = getParsedSubCommand(" + getAsVariableName(getAsCamelCase(restCategory.getName()))
                + "CommandOptions.jCommander);\n\n");
        sb.append("        RestResponse queryResponse = null;\n\n");
        sb.append("        switch (subCommandString) {\n");
        for (RestEndpoint restEndpoint : restCategory.getEndpoints()) {
            String commandName = getCommandName(restCategory, restEndpoint);
            //  if ("POST".equals(restEndpoint.getMethod()) || restEndpoint.hasParameters()) {
            if (categoryConfig.isAvailableCommand(commandName)) {
                sb.append("            case \"" + reverseCommandName(commandName) + "\":\n");
                sb.append("                queryResponse = " + getJavaMethodName(categoryConfig, commandName) + "();\n");
                sb.append("                break;\n");
            }
            //    }
        }
        if (CollectionUtils.isNotEmpty(categoryConfig.getAddedMethods())) {
            for (String commandName : categoryConfig.getAddedMethods()) {

                String executorClassName = getExecutorClassName(restCategory, categoryConfig, commandName);
                String executorVarName = getExecutorVarName(restCategory);
                String javaMethodName = getJavaMethodName(categoryConfig, commandName);

                String commandOptions = getCommandOptionsVarName(restCategory) + "." + getSubCommandOptionsVarName(categoryConfig, commandName);
                String commonOptionsParams = getCommandOptionsVarName(restCategory) + ".commonCommandOptions.params";

                sb.append("            case \"" + commandName + "\":\n");
                sb.append("                " + executorClassName + " " + executorVarName + " = new " + executorClassName + "(\n");
                sb.append("                        new ObjectMap(" + commonOptionsParams + "), token,\n");
                sb.append("                        clientConfiguration, getSessionManager(), appHome, getLogger());\n");
                sb.append("                queryResponse = " + executorVarName + "." + javaMethodName + "(" + commandOptions + ");\n");
                sb.append("                break;\n");
            }
        }
        sb.append("            default:\n");
        sb.append("                logger.error(\"Subcommand not valid\");\n");
        sb.append("                break;\n");
        sb.append("        }\n\n");
        sb.append("        createOutput(queryResponse);\n\n");
        sb.append("    }\n");
        return sb.toString();
    }

    private String getExtendedClass() {
        return StringUtils.isEmpty(this.config.getApiConfig().getExecutorsParentClass())
                ? "OpencgaCommandExecutor"
                : this.config.getApiConfig().getExecutorsParentClass();
    }

    @Override
    protected String getClassMethods(String key) {
        StringBuilder sb = new StringBuilder();
        RestCategory restCategory = availableCategories.get(key);
        CategoryConfig categoryConfig = availableCategoryConfigs.get(key);
        sb.append(methodExecute(restCategory, categoryConfig));
        for (RestEndpoint restEndpoint : restCategory.getEndpoints()) {
            String commandName = getCommandName(restCategory, restEndpoint);
            if (categoryConfig.isAvailableCommand(commandName)) {
                sb.append("\n");
                sb.append("    private RestResponse<" + getValidResponseNames(restEndpoint.getResponse()) + "> "
                        + getJavaMethodName(categoryConfig, commandName) + "() throws Exception {\n");
                sb.append("        logger.debug(\"Executing " + getJavaMethodName(categoryConfig, commandName) + " in "
                        + restCategory.getName() + " command line\");\n\n");

                String commandOptionsClassName = getCommandOptionsClassName(restCategory, categoryConfig, commandName) + "." + getSubCommandOptionsClassName(categoryConfig, commandName);
                String commandOptionsLocalVarName = "commandOptions";
                String commandOptionsVarName = getCommandOptionsVarName(restCategory) + "." + getSubCommandOptionsVarName(categoryConfig, commandName);

                sb.append("        " + commandOptionsClassName + " " + commandOptionsLocalVarName + " = " + commandOptionsVarName + ";\n");
                if (categoryConfig.isExecutorExtendedCommand(commandName)) {
                    List<RestParameter> body = new ArrayList<>();
                    for (RestParameter restParameter : restEndpoint.getParameters()) {
                        if (restParameter.getData() != null) {
                            body.addAll(restParameter.getData());
                        }
                    }
                    sb.append("        ObjectMap queryParams = new ObjectMap();\n");
                    boolean enc = false;
                    boolean studyPresent = false;
                    restEndpoint.getParameters().addAll(body);
                    for (RestParameter restParameter : restEndpoint.getParameters()) {
                        if (categoryConfig.isAvailableSubCommand(restParameter.getName(), commandName)) {
                            if (restParameter.isAvailableType() && !restParameter.getName().equals("body")) {
                                enc = true;
                                if (normalizeNames(restParameter.getName()).equals("study")) {
                                    studyPresent = true;
                                }
                                if (StringUtils.isNotEmpty(restParameter.getType()) && "string".equalsIgnoreCase(restParameter.getType())) {
                                    sb.append("        queryParams.putIfNotEmpty(\"")
                                            .append(normalizeNames(restParameter.getName()))
                                            .append("\", commandOptions.")
                                            .append(normalizeNames(restParameter.getName()))
                                            .append(");\n");
                                } else {
                                    if (restParameter.isStringList()) {
                                        sb.append("        queryParams.putIfNotNull(\"")
                                                .append(normalizeNames(restParameter.getName()))
                                                .append("\", CommandLineUtils").append(".getListValues(commandOptions.")
                                                .append(normalizeNames(restParameter.getName()))
                                                .append("));\n");
                                    } else {
                                        sb.append("        queryParams.putIfNotNull(\"")
                                                .append(normalizeNames(restParameter.getName()))
                                                .append("\", commandOptions.")
                                                .append(normalizeNames(restParameter.getName()))
                                                .append(");\n");
                                    }
                                }
                            }
                        }
                    }
                    if (enc) {
                        if (studyPresent) {
                            sb.append("        if (queryParams.get(\"study\") == null && OpencgaMain.isShellMode()) {\n");
                            sb.append("            queryParams.putIfNotEmpty(\"study\", sessionManager.getSession().getCurrentStudy());\n");
                            sb.append("        }\n");
                        }
                    }

                    String executorClassName = getExecutorClassName(restCategory, categoryConfig, commandName);
                    String executorVarName = getExecutorVarName(restCategory);

                    sb.append("        " + executorClassName + " " + executorVarName + " = new " + executorClassName + "(queryParams, token, clientConfiguration, getSessionManager(), appHome, getLogger());\n");
                    sb.append("        return " + executorVarName + "." + getJavaMethodName(categoryConfig, commandName) + "(commandOptions);\n");
                } else {
                    sb.append(getQueryParams(restEndpoint, categoryConfig, commandName));
                    sb.append(getBodyParams(restCategory, restEndpoint, categoryConfig, commandName));
                    sb.append(getReturn(restCategory, restEndpoint, categoryConfig, commandName));
                }
                sb.append("    }\n");
            }
        }
        return sb.toString();
    }

    private String getReturn(RestCategory restCategory, RestEndpoint restEndpoint, CategoryConfig config, String commandName) {
        String opencgaClientObjectName = "openCGAClient";
        String className = getAsClassName(config.getKey());
        if (StringUtils.isNotEmpty(this.config.getApiConfig().getExecutorsOpencgaClientPrefix())) {
            opencgaClientObjectName = this.config.getApiConfig().getExecutorsOpencgaClientPrefix() + "OpenCGAClient";
            className = StringUtils.capitalize(this.config.getApiConfig().getExecutorsOpencgaClientPrefix()) + getAsClassName(config.getKey());
        }

        String res = "        return " + opencgaClientObjectName + ".get" + className + "Client()."
                + getJavaMethodName(config, commandName) + "(";
        res += restEndpoint.getPathParams();
        res += restEndpoint.getMandatoryQueryParams(config, commandName);

        String bodyClassName = restEndpoint.getBodyClassName();
        if (StringUtils.isNotEmpty(bodyClassName)) {
            res += getAsVariableName(bodyClassName) + ", ";
        }
        if (restEndpoint.hasQueryParams()) {
            res += "queryParams";
        }
        if (res.trim().endsWith(",")) {
            res = res.substring(0, res.lastIndexOf(","));
        }
        res += ");\n";
        return res;
    }

    private String getBodyParams(RestCategory restCategory, RestEndpoint restEndpoint, CategoryConfig config, String commandName) {
        StringBuilder sb = new StringBuilder();
        String bodyClassName = restEndpoint.getBodyClassName();
        if (StringUtils.isNotEmpty(bodyClassName)) {

            String variableName = getAsVariableName(bodyClassName);

            sb.append("\n        " + bodyClassName + " " + variableName + " = null;");

            sb.append("\n        if (commandOptions.jsonDataModel) {");
            sb.append("\n            RestResponse<" + getValidResponseNames(restEndpoint.getResponse()) + "> res = new RestResponse<>();");
            sb.append("\n            res.setType(QueryType.VOID);");
            sb.append("\n            PrintUtils.println(getObjectAsJSON(categoryName,\""+restEndpoint.getPath()+"\"));");
            sb.append("\n            return res;");
            sb.append("\n        } else if (commandOptions.jsonFile != null) {");
            sb.append("\n            " + getAsVariableName(bodyClassName) + " = JacksonUtils.getDefaultObjectMapper()");
            sb.append("\n                    .readValue(new java.io.File(commandOptions.jsonFile), " + bodyClassName + ".class);");
            sb.append("\n        }");
            if (hasParameters(restEndpoint.getParameters(), commandName, config)) {
                sb.append(" else {\n");
                RestParameter body = restEndpoint.getParameters().stream().filter(r -> r.getName().equals("body")).findFirst().orElse(null);
                if (body != null) {
                    sb.append("            ObjectMap beanParams = new ObjectMap();\n");
                    sb.append(getBodyParams(body));
                    sb.append("\n            " + getAsVariableName(bodyClassName) + " = JacksonUtils.getDefaultObjectMapper().copy()");
                    sb.append("\n                    .configure(DeserializationFeature.FAIL_ON_UNKNOWN_PROPERTIES, true)");
                    sb.append("\n                    .readValue(beanParams.toJson(), " + bodyClassName + ".class);");
                    sb.append("\n        }\n");
                }
            } else {
                sb.append("\n");
            }
        }
        return sb.toString();
    }

    private String getBodyParams(RestParameter body) {
        StringBuilder sb = new StringBuilder();
        for (RestParameter restParameter : body.getData()) {
            if (CollectionUtils.isEmpty(restParameter.getData())) {
                if (restParameter.isAvailableType() || restParameter.isEnum() || isValidMap(restParameter)) {
                    String javaCommandOptionsField = "commandOptions." + getJavaFieldName(restParameter);
                    String label = StringUtils.isEmpty(restParameter.getParentName()) ? restParameter.getName() : restParameter.getParentName() + "." + restParameter.getName();
                    if (restParameter.getTypeClass().equals("java.lang.String;")) {
                        sb.append("            putNestedIfNotEmpty(beanParams, \"" + label.replaceAll("body_", "") + "\"," + javaCommandOptionsField + ", true);\n");
                    } else {
                        sb.append("            putNestedIfNotNull(beanParams, \"" + label.replaceAll("body_", "") + "\"," + javaCommandOptionsField + ", true);\n");
                    }
                }
            }
        }
        return sb.toString();
    }


    private String getJavaFieldName(RestParameter restParam) {
        if (restParam.getParentName() != null) {
            return normalizeNames(getAsCamelCase(restParam.getParentName() + " " + restParam.getName()));
        } else {
            return normalizeNames(getAsCamelCase(restParam.getName()));
        }
    }

    private String getJavaClassName(RestParameter restParam) {
        return getJavaClassName(restParam.getTypeClass());
    }

    private String getJavaClassName(String typeClass) {
        typeClass = StringUtils.removeEnd(typeClass, ";"); // trailing `;` for legacy reasons
        typeClass = typeClass.substring(typeClass.lastIndexOf(".") + 1); // Remove package information
        typeClass = StringUtils.replaceChars(typeClass, '$', '.');  // Convert inner classes ref
        return typeClass;
    }

    private boolean hasParameters(List<RestParameter> parameters, String commandName, CategoryConfig config) {
        boolean res = false;
        Set<String> variables = new HashSet<>();
        for (RestParameter restParameter : parameters) {
            if (restParameter.getData() != null && !restParameter.getData().isEmpty()) {
                for (RestParameter bodyParam : restParameter.getData()) {
                    if (config.isAvailableSubCommand(bodyParam.getName(), commandName)) {
                        if (!bodyParam.isComplex() && !bodyParam.isInnerParam()) {
                            // sometimes the name of the parameter has the prefix "body" so as not to coincide with another parameter
                            // with the same name, but the setter does not have this prefix, so it must be removed
                            return true;
                        } else if (bodyParam.isStringList()) {
                            return true;
                        } else if (isValidMap(bodyParam)) {
                            return true;
                        }
                        if (bodyParam.getType().equals("enum")) {
                            if (reverseCommandName(commandName).contains("create")) {
                                return true;
                            }
                        }
                    }

                    // If the parameter is InnerParam (It means it's a field of inner bean) need to add to the variables Set
                    // for no duplicate set action of Bean (Parent)
                    if (bodyParam.isInnerParam() && !bodyParam.isCollection()) {
                        if (!variables.contains(bodyParam.getParentName())) {
                            variables.add(bodyParam.getParentName());
                            return true;
                        }
                    }
                }
            }
        }
        return res;
    }

    private String getQueryParams(RestEndpoint restEndpoint, CategoryConfig config, String commandName) {
        StringBuilder res = new StringBuilder("\n        ObjectMap queryParams = new ObjectMap();\n");
        boolean enc = false;
        boolean studyPresent = false;
        for (RestParameter restParameter : restEndpoint.getParameters()) {
            if (config.isAvailableSubCommand(restParameter.getName(), commandName)) {
                if (restParameter.getParam() == RestParamType.QUERY && !restParameter.isRequired() && restParameter.isAvailableType()) {
                    enc = true;
                    if (normalizeNames(restParameter.getName()).equals("study")) {
                        studyPresent = true;
                    }
                    if (StringUtils.isNotEmpty(restParameter.getType()) && "string".equalsIgnoreCase(restParameter.getType())) {
                        res.append("        queryParams.putIfNotEmpty(\"")
                                .append(normalizeNames(restParameter.getName()))
                                .append("\", commandOptions.")
                                .append(normalizeNames(restParameter.getName()))
                                .append(");\n");
                    } else {
                        if (restParameter.isStringList()) {
                            res.append("        queryParams.putIfNotNull(\"")
                                    .append(normalizeNames(restParameter.getName()))
                                    .append("\", CommandLineUtils").append(".getListValues(commandOptions.")
                                    .append(normalizeNames(restParameter.getName()))
                                    .append("));\n");
                        } else {
                            res.append("        queryParams.putIfNotNull(\"")
                                    .append(normalizeNames(restParameter.getName()))
                                    .append("\", commandOptions.")
                                    .append(normalizeNames(restParameter.getName()))
                                    .append(");\n");
                        }
                    }
                }
            }
        }
        if (enc) {
            if (studyPresent) {
                res.append("        if (queryParams.get(\"study\") == null && OpencgaMain.isShellMode()) {\n");
                res.append("            queryParams.putIfNotEmpty(\"study\", sessionManager.getSession().getCurrentStudy());\n");
                res.append("        }\n");
            }
            return res + "\n";
        }
        return "";
    }

    private String getValidResponseNames(String responseClass) {
        Map<String, String> validResponse = new HashMap<>();
        validResponse.put("map", "ObjectMap");
        validResponse.put("Map", "ObjectMap");
        //  validResponse.put("Object", "ObjectMap");
        validResponse.put("", "ObjectMap");

        responseClass = responseClass.replace('$', '.');
        if (validResponse.containsKey(responseClass)) {
            return validResponse.get(responseClass);
        }
        return responseClass;
    }

    private String normalizeNames(String name) {
        name = getAsCamelCase(name, "\\.");
        if (invalidNames.containsKey(name)) {
            name = invalidNames.get(name);
        }
        return name;
    }

    @Override
    protected String getClassFileName(String key) {
        RestCategory restCategory = availableCategories.get(key);
        return config.getOptions().getExecutorsOutputDir() + "/" + getAsClassName(restCategory.getName()) + "CommandExecutor.java";
    }
}<|MERGE_RESOLUTION|>--- conflicted
+++ resolved
@@ -178,13 +178,8 @@
         CategoryConfig config = availableCategoryConfigs.get(key);
         sb.append("public class " + getAsClassName(restCategory.getName()) + "CommandExecutor extends "
                 + getExtendedClass() + " {\n\n");
-<<<<<<< HEAD
         sb.append("    public String categoryName = \"" + getCategoryRestName(restCategory, config) + "\";\n");
-        sb.append("    public " + getAsClassName(restCategory.getName()) + "CommandOptions "
-                + getAsVariableName(getAsCamelCase(restCategory.getName())) + "CommandOptions;\n\n");
-=======
         sb.append("    public " + getCommandOptionsClassName(restCategory) + " " + getCommandOptionsVarName(restCategory) + ";\n\n");
->>>>>>> eca63909
         sb.append("    public " + getAsClassName(restCategory.getName()) + "CommandExecutor(" + getAsClassName(restCategory.getName())
                 + "CommandOptions " + getAsVariableName(getAsCamelCase(restCategory.getName()))
                 + "CommandOptions) throws CatalogAuthenticationException {\n");
