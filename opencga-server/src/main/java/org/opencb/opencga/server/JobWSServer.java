/*
 * Copyright 2015 OpenCB
 *
 * Licensed under the Apache License, Version 2.0 (the "License");
 * you may not use this file except in compliance with the License.
 * You may obtain a copy of the License at
 *
 *     http://www.apache.org/licenses/LICENSE-2.0
 *
 * Unless required by applicable law or agreed to in writing, software
 * distributed under the License is distributed on an "AS IS" BASIS,
 * WITHOUT WARRANTIES OR CONDITIONS OF ANY KIND, either express or implied.
 * See the License for the specific language governing permissions and
 * limitations under the License.
 */

package org.opencb.opencga.server;


import com.wordnik.swagger.annotations.Api;
import com.wordnik.swagger.annotations.ApiOperation;
import com.wordnik.swagger.annotations.ApiParam;
import org.opencb.datastore.core.QueryOptions;
import org.opencb.datastore.core.QueryResult;
import org.opencb.opencga.analysis.AnalysisExecutionException;
import org.opencb.opencga.analysis.AnalysisJobExecutor;
import org.opencb.opencga.analysis.beans.Execution;
import org.opencb.opencga.analysis.beans.InputParam;
import org.opencb.opencga.catalog.CatalogException;
import org.opencb.opencga.catalog.beans.File;
import org.opencb.opencga.catalog.beans.Job;
import org.opencb.opencga.catalog.beans.Tool;
import org.opencb.opencga.core.common.TimeUtils;

import javax.servlet.http.HttpServletRequest;
import javax.ws.rs.*;
import javax.ws.rs.core.Context;
import javax.ws.rs.core.Response;
import javax.ws.rs.core.UriInfo;
import java.io.IOException;
import java.nio.file.Paths;
import java.util.*;

@Path("/job")
///opencga/rest/v1/jobs/create?analysisId=23&tool=samtools
@Api(value = "job", description = "job", position = 5)
public class JobWSServer extends OpenCGAWSServer {

    public JobWSServer(@PathParam("version") String version, @Context UriInfo uriInfo, @Context HttpServletRequest httpServletRequest) throws IOException {
        super(version, uriInfo, httpServletRequest);
    }

//    @GET
//    @Path("/search")
//    @Produces("application/json")
//    @ApiOperation(value = "Search jobs")
//
//    public Response search(
//            @ApiParam(value = "analysisId", required = true)    @DefaultValue("-1") @QueryParam("analysisId") int analysisId,
//    ) {
//        catalogManager.search
//    }


    @GET
    @Path("/{jobId}/info")
    @Produces("application/json")
    @ApiOperation(value = "Get job information")
    public Response info(
            @ApiParam(value = "jobId", required = true) @PathParam("jobId") int jobId) {
        try {
            return createOkResponse(catalogManager.getJob(jobId, this.getQueryOptions(), sessionId));
        } catch (CatalogException e) {
            return createErrorResponse(e.getMessage());
        }
    }

    @GET
    @Path("/{jobId}/visit")
    @Produces("application/json")
    @ApiOperation(value = "Increment job visites")
    public Response visit(
            @ApiParam(value = "jobId", required = true) @PathParam("jobId") int jobId) {
        try {
            return createOkResponse(catalogManager.incJobVisites(jobId, sessionId));
        } catch (CatalogException e) {
            return createErrorResponse(e.getMessage());
        }
    }

    @GET
    @Path("/{jobId}/delete")
    @Produces("application/json")
    @ApiOperation(value = "Delete job")
    public Response delete(
            @ApiParam(value = "jobId", required = true) @PathParam("jobId") int jobId,
            @ApiParam(value = "deleteFiles", required = true) @DefaultValue("true") @QueryParam("deleteFiles") boolean deleteFiles) {
        List<QueryResult> results = new LinkedList<>();
        try {
            if (deleteFiles) {
                QueryResult<Job> jobQueryResult = catalogManager.getJob(jobId, null, sessionId);
                for (Integer fileId : jobQueryResult.getResult().get(0).getOutput()) {
                    QueryResult queryResult = catalogManager.deleteFile(fileId, sessionId);
                    results.add(queryResult);
                }
            }
            results.add(catalogManager.deleteJob(jobId, sessionId));
            return createOkResponse(results);
        } catch (CatalogException | IOException e) {
            return createErrorResponse(e.getMessage());
        }
    }

    @GET
    @Path("/create")
    @Produces("application/json")
    @ApiOperation(value = "Create job")
    public Response createJob(
//            @ApiParam(value = "analysisId", required = true)    @DefaultValue("-1") @QueryParam("analysisId") int analysisId,
            @ApiParam(value = "name", required = true) @DefaultValue("") @QueryParam("name") String name,
            @ApiParam(value = "studyId", required = true) @DefaultValue("-1") @QueryParam("studyId") String studyIdStr,
            @ApiParam(value = "toolId", required = true) @DefaultValue("") @QueryParam("toolId") String toolIdStr,
            @ApiParam(value = "execution", required = false) @DefaultValue("") @QueryParam("execution") String execution,
            @ApiParam(value = "description", required = false) @DefaultValue("") @QueryParam("description") String description
    ) {
        QueryResult<Job> jobResult;
        try {
<<<<<<< HEAD
            AnalysisJobExecutor analysisJobExecutor;
=======
            int studyId = catalogManager.getStudyId(studyIdStr);
            AnalysisJobExecuter analysisJobExecuter;
>>>>>>> 78f4a307
            String toolName;
            int toolId = catalogManager.getToolId(toolIdStr);
            if (toolId < 0) {
                analysisJobExecutor = new AnalysisJobExecutor(toolIdStr, execution);    //LEGACY MODE, AVOID USING
                toolName = toolIdStr;
            } else {
                Tool tool = catalogManager.getTool(toolId, sessionId).getResult().get(0);
                analysisJobExecutor = new AnalysisJobExecutor(Paths.get(tool.getPath()).getParent(), tool.getName(), execution);
                toolName = tool.getName();
            }

            List<Integer> inputFiles = new LinkedList<>();
            Map<String, List<String>> localParams = new HashMap<>(params);

            Execution ex = analysisJobExecutor.getExecution();
            // Set input param
            for (InputParam inputParam : ex.getInputParams()) {
                if (params.containsKey(inputParam.getName())) {

                    List<String> filePaths = new LinkedList<>();
                    for (String files : params.get(inputParam.getName())) {
                        for (String fileId : files.split(",")) {
                            if (fileId.startsWith("example_")) { // is a example
                                fileId = fileId.replace("example_", "");
                                filePaths.add(analysisJobExecutor.getExamplePath(fileId));
                            } else {
                                File file = catalogManager.getFile(catalogManager.getFileId(fileId), sessionId).getResult().get(0);
                                filePaths.add(catalogManager.getFileUri(file).getPath());
                                inputFiles.add(file.getId());
                            }
                        }
                    }
                    localParams.put(inputParam.getName(), filePaths);
                }
            }

            // Creating job name. Random string to avoid collisions.
//            String jobName = name.isEmpty()? "J_" + String.format(StringUtils.randomString(15)) : name;

            // Get temporal outdir  TODO: Create job folder outside the user workspace.
//            java.nio.file.Path temporalOutdirPath = Paths.get("jobs", jobName);
////            int studyId = catalogManager.getStudyIdByAnalysisId(studyId);
//            File temporalOutDir = catalogManager.createFolder(studyId, temporalOutdirPath, true, sessionId).getResult().get(0);

            // Set outdir
            String outputParam = analysisJobExecutor.getExecution().getOutputParam();
            if (params.get(outputParam).isEmpty()) {
                return createErrorResponse("Missing output param '" + outputParam + "'");
            }

            int outDirId;
//            System.out.println("outputParam = " + outputParam);
            if(params.get(outputParam).get(0).equalsIgnoreCase("analysis")){
                QueryOptions query = new QueryOptions();
                query.put("name", params.get(outputParam).get(0));
                QueryResult<File> result = catalogManager.searchFile(studyId, query, this.getQueryOptions(), sessionId);
                outDirId = result.getResult().get(0).getId();
            }
            else
                outDirId = catalogManager.getFileId(params.get(outputParam).get(0));
            System.out.println("entrooo4");
            File outDir = catalogManager.getFile(outDirId, sessionId).getResult().get(0);


            //create job folder with timestamp to store job result files
            boolean parents = true;
            java.nio.file.Path jobOutDirPath = Paths.get(outDir.getPath(), TimeUtils.getTime());
            QueryResult<File> queryResult = catalogManager.createFolder(studyId, jobOutDirPath, parents, getQueryOptions(), sessionId);
            File jobOutDir = queryResult.getResult().get(0);


            //create input files from text - inputParamsFromTxt
            if (ex.getInputParamsFromTxt() != null) {
                for (InputParam inputParam : ex.getInputParamsFromTxt()) {
                    java.nio.file.Path relativeFilePath = Paths.get(jobOutDir.getPath(), inputParam.getName());
//                    List<String> paramInputName = params.get(inputParam.getName());
                    List<String> queryParam = params.get(inputParam.getName());
                    if (queryParam != null && queryParam.size() > 0) {

                        String value = queryParam.get(0).replace(",",System.getProperty("line.separator"));
                        QueryResult<File> createdFileResult = catalogManager.createFile(studyId, File.Format.PLAIN , File.Bioformat.NONE,
                                relativeFilePath.toString(), value.getBytes(),  "", true, sessionId);
                        File createdFile = createdFileResult.getResult().get(0);

                        queryParam.set(0, catalogManager.getFileUri(createdFile).getPath());
                        //the "-text" suffix param will be removed to replace the input parameter, so -text param content will be mandatory over the non -text parameter.
                        localParams.put(inputParam.getName().replace("-text", ""), queryParam);
                    }
                }
            }


            // Create temporal Outdir
//            String randomString = StringUtils.randomString(10);
//            URI temporalOutDirUri = catalogManager.createJobOutDir(studyId, randomString, sessionId);
//            localParams.put(outputParam, Arrays.asList(temporalOutDirUri.getPath()));
//
//            // Create commandLine
//            String commandLine = analysisJobExecuter.createCommandLine(localParams);
//            System.out.println(commandLine);
//
//            // Create job in CatalogManager
//            Map<String, Object> resourceManagerAttributes = new HashMap<>();
//            resourceManagerAttributes.put(Job.JOB_SCHEDULER_NAME, randomString);
//
//            jobResult = catalogManager.createJob(studyId, jobName, toolName, description, commandLine, temporalOutDirUri,
//                    outDir.getId(), inputFiles, resourceManagerAttributes, sessionId);
//            Job job = jobResult.getResult().get(0);

            QueryResult<Job> jobQueryResult = analysisJobExecutor.createJob(
                    localParams, catalogManager, studyId, name, description, jobOutDir, inputFiles, sessionId);

            // Execute job
//            analysisJobExecuter.execute(jobName, job.getId(), temporalOutDirUri.getPath(), commandLine);
//            AnalysisJobExecutor.execute(jobQueryResult.getResult().get(0));
            //Job will be executed by the Daemon. status: PREPARED

            return createOkResponse(jobQueryResult);

        } catch (CatalogException | IOException | AnalysisExecutionException e) {
            e.printStackTrace();
            return createErrorResponse(e.getMessage());
        }
    }


    private Response executeTool() {


        return null;
    }


}<|MERGE_RESOLUTION|>--- conflicted
+++ resolved
@@ -125,12 +125,8 @@
     ) {
         QueryResult<Job> jobResult;
         try {
-<<<<<<< HEAD
+            int studyId = catalogManager.getStudyId(studyIdStr);
             AnalysisJobExecutor analysisJobExecutor;
-=======
-            int studyId = catalogManager.getStudyId(studyIdStr);
-            AnalysisJobExecuter analysisJobExecuter;
->>>>>>> 78f4a307
             String toolName;
             int toolId = catalogManager.getToolId(toolIdStr);
             if (toolId < 0) {
