--- conflicted
+++ resolved
@@ -74,13 +74,8 @@
             @ApiParam(value = ParamConstants.STUDY_DESCRIPTION) @QueryParam(ParamConstants.STUDY_PARAM)
             String studyStr,
             @ApiParam(value = "Comma separated list of sample ids to be associated to the created individual") @QueryParam("samples")
-<<<<<<< HEAD
             String samples,
             @ApiParam(value = ParamConstants.INCLUDE_RESULT_DESCRIPTION, defaultValue = "false") @QueryParam(ParamConstants.INCLUDE_RESULT_PARAM) Boolean includeResult,
-=======
-                    String samples,
-            @ApiParam(value = ParamConstants.INCLUDE_RESULT_DESCRIPTION, defaultValue = "false") @QueryParam(ParamConstants.INCLUDE_RESULT_PARAM) boolean includeResult,
->>>>>>> 55219934
             @ApiParam(value = "JSON containing individual information", required = true) IndividualCreateParams params) {
         return run(() -> individualManager.create(studyStr, params.toIndividual(), getIdListOrEmpty(samples), queryOptions, token));
     }
