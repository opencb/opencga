/*
 * Copyright 2015-2017 OpenCB
 *
 * Licensed under the Apache License, Version 2.0 (the "License");
 * you may not use this file except in compliance with the License.
 * You may obtain a copy of the License at
 *
 *     http://www.apache.org/licenses/LICENSE-2.0
 *
 * Unless required by applicable law or agreed to in writing, software
 * distributed under the License is distributed on an "AS IS" BASIS,
 * WITHOUT WARRANTIES OR CONDITIONS OF ANY KIND, either express or implied.
 * See the License for the specific language governing permissions and
 * limitations under the License.
 */

package org.opencb.opencga.server.rest;

import com.fasterxml.jackson.annotation.JsonInclude;
import com.fasterxml.jackson.core.JsonProcessingException;
import com.fasterxml.jackson.databind.ObjectMapper;
import io.swagger.annotations.*;
import org.apache.commons.lang3.ObjectUtils;
import org.apache.commons.lang3.StringUtils;
import org.opencb.commons.datastore.core.ObjectMap;
import org.opencb.commons.datastore.core.Query;
import org.opencb.commons.datastore.core.QueryOptions;
import org.opencb.commons.datastore.core.QueryResult;
import org.opencb.opencga.catalog.db.api.IndividualDBAdaptor;
import org.opencb.opencga.catalog.exceptions.CatalogException;
import org.opencb.opencga.catalog.managers.AbstractManager;
import org.opencb.opencga.catalog.managers.AnnotationSetManager;
import org.opencb.opencga.catalog.managers.IndividualManager;
import org.opencb.opencga.catalog.managers.StudyManager;
import org.opencb.opencga.catalog.utils.Constants;
import org.opencb.opencga.core.exception.VersionException;
import org.opencb.opencga.core.models.*;
import org.opencb.opencga.core.models.acls.AclParams;
import org.opencb.opencga.server.WebServiceException;
import org.opencb.opencga.server.rest.json.mixin.IndividualMixin;

import javax.servlet.http.HttpServletRequest;
import javax.ws.rs.*;
import javax.ws.rs.core.*;
import java.io.IOException;
import java.util.ArrayList;
import java.util.Collections;
import java.util.List;
import java.util.Map;
import java.util.stream.Collectors;

/**
 * Created by jacobo on 22/06/15.
 */

@Path("/{apiVersion}/individuals")
@Produces(MediaType.APPLICATION_JSON)
@Api(value = "Individuals", position = 6, description = "Methods for working with 'individuals' endpoint")
public class IndividualWSServer extends OpenCGAWSServer {

    private IndividualManager individualManager;

    public IndividualWSServer(@Context UriInfo uriInfo, @Context HttpServletRequest httpServletRequest, @Context HttpHeaders httpHeaders)
            throws IOException, VersionException {
        super(uriInfo, httpServletRequest, httpHeaders);
        individualManager = catalogManager.getIndividualManager();
    }

    @POST
    @Path("/create")
    @ApiOperation(value = "Create individual", position = 1, response = Individual.class)
    public Response createIndividualPOST(
            @ApiParam(value = "(DEPRECATED) Use study instead", hidden = true) @QueryParam("studyId") String studyIdStr,
            @ApiParam(value = "Study [[user@]project:]study where study and project can be either the id or alias") @QueryParam("study")
                    String studyStr,
            @ApiParam(value = "JSON containing individual information", required = true) IndividualCreatePOST params) {
        try {
            params = ObjectUtils.defaultIfNull(params, new IndividualCreatePOST());

            if (StringUtils.isNotEmpty(studyIdStr)) {
                studyStr = studyIdStr;
            }

            return createOkResponse(
                    individualManager.create(studyStr, params.toIndividual(studyStr, catalogManager.getStudyManager(), sessionId),
                            queryOptions, sessionId));
        } catch (Exception e) {
            return createErrorResponse(e);
        }
    }

    @GET
    @Path("/{individuals}/info")
    @ApiOperation(value = "Get individual information", position = 2, response = Individual.class)
    @ApiImplicitParams({
            @ApiImplicitParam(name = "include", value = "Fields included in the response, whole JSON path must be provided",
                    example = "name,attributes", dataType = "string", paramType = "query"),
            @ApiImplicitParam(name = "exclude", value = "Fields excluded in the response, whole JSON path must be provided",
                    example = "id,status", dataType = "string", paramType = "query"),
            @ApiImplicitParam(name = Constants.FLATTENED_ANNOTATIONS, value = "Flatten the annotations?", defaultValue = "false",
                    dataType = "boolean", paramType = "query")
    })
    public Response infoIndividual(@ApiParam(value = "Comma separated list of individual names or ids up to a maximum of 100", required = true)
                                   @PathParam("individuals") String individualStr,
                                   @ApiParam(value = "Study [[user@]project:]study where study and project can be either the id or alias")
                                   @QueryParam("study") String studyStr,
                                   @ApiParam(value = "Individual version") @QueryParam("version") Integer version,
                                   @ApiParam(value = "Fetch all individual versions", defaultValue = "false")
                                   @QueryParam(Constants.ALL_VERSIONS) boolean allVersions,
                                   @ApiParam(value = "Boolean to accept either only complete (false) or partial (true) results", defaultValue = "false") @QueryParam("silent") boolean silent) {
        try {
            query.remove("study");
            query.remove("individuals");

            List<String> individualList = getIdList(individualStr);
            List<QueryResult<Individual>> individualQueryResult = individualManager.get(studyStr, individualList, query, queryOptions,
                    silent, sessionId);
            return createOkResponse(individualQueryResult);
        } catch (Exception e) {
            return createErrorResponse(e);
        }
    }

    @GET
    @Path("/search")
    @ApiOperation(value = "Search for individuals", position = 3, response = Individual[].class)
    @ApiImplicitParams({
            @ApiImplicitParam(name = "include", value = "Fields included in the response, whole JSON path must be provided",
                    example = "name,attributes", dataType = "string", paramType = "query"),
            @ApiImplicitParam(name = "exclude", value = "Fields excluded in the response, whole JSON path must be provided",
                    example = "id,status", dataType = "string", paramType = "query"),
            @ApiImplicitParam(name = "limit", value = "Number of results to be returned in the queries", dataType = "integer",
                    paramType = "query"),
            @ApiImplicitParam(name = "skip", value = "Number of results to skip in the queries", dataType = "integer", paramType = "query"),
            @ApiImplicitParam(name = "count", value = "Total number of results", defaultValue = "false", dataType = "boolean", paramType = "query"),
            @ApiImplicitParam(name = Constants.FLATTENED_ANNOTATIONS, value = "Flatten the annotations?", defaultValue = "false",
                    dataType = "boolean", paramType = "query")
    })
    public Response searchIndividuals(
            @ApiParam(value = "(DEPRECATED) Use study instead", hidden = true) @QueryParam("studyId") String studyIdStr,
            @ApiParam(value = "Study [[user@]project:]study where study and project can be either the id or "
                    + "alias") @QueryParam("study") String studyStr,
            @ApiParam(value = "DEPRECATED: id", hidden = true) @QueryParam("id") String id,
            @ApiParam(value = "name", required = false) @QueryParam("name") String name,
            @ApiParam(value = "(DEPRECATED) User father instead", required = false) @QueryParam("fatherId") String fatherId,
            @ApiParam(value = "father", required = false) @QueryParam("father") String father,
            @ApiParam(value = "(DEPRECATED) User mother instead", required = false) @QueryParam("motherId") String motherId,
            @ApiParam(value = "mother", required = false) @QueryParam("mother") String mother,
            @ApiParam(value = "(DEPRECATED) family", required = false) @QueryParam("family") String family,
            @ApiParam(value = "Comma separated list of sample ids or names") @QueryParam("samples") String samples,
            @ApiParam(value = "sex", required = false) @QueryParam("sex") String sex,
            @ApiParam(value = "ethnicity", required = false) @QueryParam("ethnicity") String ethnicity,
            @ApiParam(value = "Population name", required = false) @QueryParam("population.name")
                    String populationName,
            @ApiParam(value = "Subpopulation name", required = false) @QueryParam("population.subpopulation")
                    String populationSubpopulation,
            @ApiParam(value = "Population description", required = false) @QueryParam("population.description")
                    String populationDescription,
            @ApiParam(value = "Comma separated list of phenotype ids or names") @QueryParam("phenotypes") String phenotypes,
            @ApiParam(value = "Karyotypic sex", required = false) @QueryParam("karyotypicSex")
                    Individual.KaryotypicSex karyotypicSex,
            @ApiParam(value = "Life status", required = false) @QueryParam("lifeStatus")
                    Individual.LifeStatus lifeStatus,
            @ApiParam(value = "Affectation status", required = false) @QueryParam("affectationStatus")
                    Individual.AffectationStatus affectationStatus,
            @ApiParam(value = "Creation date (Format: yyyyMMddHHmmss)") @QueryParam("creationDate") String creationDate,
            @ApiParam(value = "DEPRECATED: Use annotation queryParam this way: annotationSet[=|==|!|!=]{annotationSetName}")
                @QueryParam("annotationsetName") String annotationsetName,
            @ApiParam(value = "DEPRECATED: Use annotation queryParam this way: variableSet[=|==|!|!=]{variableSetId}")
                @QueryParam("variableSet") String variableSet,
            @ApiParam(value = "Annotation, e.g: key1=value(;key2=value)", required = false) @QueryParam("annotation") String annotation,
            @ApiParam(value = "Skip count", defaultValue = "false") @QueryParam("skipCount") boolean skipCount,
            @ApiParam(value = "Release value (Current release from the moment the individuals were first created)")
            @QueryParam("release") String release,
            @ApiParam(value = "Snapshot value (Latest version of individuals in the specified release)") @QueryParam("snapshot")
                    int snapshot) {
        try {
            query.remove("study");

            queryOptions.put(QueryOptions.SKIP_COUNT, skipCount);

            List<String> annotationList = new ArrayList<>();
            if (StringUtils.isNotEmpty(annotation)) {
                annotationList.add(annotation);
            }
            if (StringUtils.isNotEmpty(variableSet)) {
                annotationList.add(Constants.VARIABLE_SET + "=" + variableSet);
            }
            if (StringUtils.isNotEmpty(annotationsetName)) {
                annotationList.add(Constants.ANNOTATION_SET_NAME + "=" + annotationsetName);
            }
            if (!annotationList.isEmpty()) {
                query.put(Constants.ANNOTATION, StringUtils.join(annotationList, ";"));
            }

            if (StringUtils.isNotEmpty(studyIdStr)) {
                studyStr = studyIdStr;
            }
            if (StringUtils.isNotEmpty(fatherId)) {
                query.remove("fatherId");
                query.append("father", fatherId);
            }
            if (StringUtils.isNotEmpty(motherId)) {
                query.remove("motherId");
                query.append("mother", motherId);
            }
            QueryResult<Individual> queryResult;
            if (count) {
                queryResult = individualManager.count(studyStr, query, sessionId);
            } else {
                queryResult = individualManager.search(studyStr, query, queryOptions, sessionId);
            }
            return createOkResponse(queryResult);
        } catch (Exception e) {
            return createErrorResponse(e);
        }
    }

    @GET
    @Path("/{individual}/annotationsets/search")
    @ApiOperation(value = "Search annotation sets [DEPRECATED]", position = 11, notes = "Use /individuals/search instead")
    public Response searchAnnotationSetGET(
            @ApiParam(value = "Individual ID or name", required = true) @PathParam("individual") String individualStr,
            @ApiParam(value = "Study [[user@]project:]study where study and project can be either the id or alias") @QueryParam("study") String studyStr,
            @ApiParam(value = "Variable set id") @QueryParam("variableSet") String variableSet,
            @ApiParam(value = "Annotation, e.g: key1=value(,key2=value)", required = false) @QueryParam("annotation") String annotation,
            @ApiParam(value = "Indicates whether to show the annotations as key-value", defaultValue = "false") @QueryParam("asMap") boolean asMap) {
        try {
            AbstractManager.MyResource resource = individualManager.getUid(individualStr, studyStr, sessionId);

            Query query = new Query()
                    .append(IndividualDBAdaptor.QueryParams.STUDY_UID.key(), resource.getStudy().getUid())
                    .append(IndividualDBAdaptor.QueryParams.UID.key(), resource.getResource().getUid());

            if (StringUtils.isEmpty(annotation)) {
                if (StringUtils.isNotEmpty(variableSet)) {
                    annotation = Constants.VARIABLE_SET + "=" + variableSet;
                }
            } else {
                if (StringUtils.isNotEmpty(variableSet)) {
                    String[] annotationsSplitted = StringUtils.split(annotation, ",");
                    List<String> annotationList = new ArrayList<>(annotationsSplitted.length);
                    for (String auxAnnotation : annotationsSplitted) {
                        String[] split = StringUtils.split(auxAnnotation, ":");
                        if (split.length == 1) {
                            annotationList.add(variableSet + ":" + auxAnnotation);
                        } else {
                            annotationList.add(auxAnnotation);
                        }
                    }
                    annotation = StringUtils.join(annotationList, ";");
                }
            }
            query.putIfNotEmpty(Constants.ANNOTATION, annotation);

            QueryResult<Individual> search = individualManager.search(studyStr, query,
                    new QueryOptions(Constants.FLATTENED_ANNOTATIONS, asMap), sessionId);
            if (search.getNumResults() == 1) {
                return createOkResponse(new QueryResult<>("Search", search.getDbTime(), search.first().getAnnotationSets().size(),
                        search.first().getAnnotationSets().size(), search.getWarningMsg(), search.getErrorMsg(),
                        search.first().getAnnotationSets()));
            } else {
                return createOkResponse(search);
            }
        } catch (CatalogException e) {
            return createErrorResponse(e);
        }
    }

    @GET
    @Path("/{individuals}/annotationsets")
    @ApiOperation(value = "Return all the annotation sets of the individual [DEPRECATED]", position = 12,
            notes = "Use /individuals/search instead")
    public Response getAnnotationSet(
            @ApiParam(value = "Comma separated list of individual IDs or names up to a maximum of 100", required = true) @PathParam("individuals") String individualsStr,
            @ApiParam(value = "Study [[user@]project:]study where study and project can be either the id or alias") @QueryParam("study") String studyStr,
            @ApiParam(value = "Indicates whether to show the annotations as key-value", defaultValue = "false") @QueryParam("asMap") boolean asMap,
            @ApiParam(value = "Annotation set name. If provided, only chosen annotation set will be shown") @QueryParam("name") String annotationsetName,
            @ApiParam(value = "Boolean to accept either only complete (false) or partial (true) results", defaultValue = "false") @QueryParam("silent") boolean silent) throws WebServiceException {
        try {
            AbstractManager.MyResources<Individual> resource = individualManager.getUids(individualsStr, studyStr, sessionId);

            Query query = new Query()
                    .append(IndividualDBAdaptor.QueryParams.STUDY_UID.key(), resource.getStudy().getUid())
                    .append(IndividualDBAdaptor.QueryParams.UID.key(), resource.getResourceList().stream().map(Individual::getUid)
                            .collect(Collectors.toList()));
            QueryOptions queryOptions = new QueryOptions(Constants.FLATTENED_ANNOTATIONS, asMap);

            if (StringUtils.isNotEmpty(annotationsetName)) {
                query.append(Constants.ANNOTATION, Constants.ANNOTATION_SET_NAME + "=" + annotationsetName);
                queryOptions.put(QueryOptions.INCLUDE, Constants.ANNOTATION_SET_NAME + "." + annotationsetName);
            }

            QueryResult<Individual> search = individualManager.search(studyStr, query, queryOptions,sessionId);
            if (search.getNumResults() == 1) {
                return createOkResponse(new QueryResult<>("List annotationSets", search.getDbTime(),
                        search.first().getAnnotationSets().size(), search.first().getAnnotationSets().size(), search.getWarningMsg(),
                        search.getErrorMsg(), search.first().getAnnotationSets()));
            } else {
                return createOkResponse(search);
            }
        } catch (CatalogException e) {
            return createErrorResponse(e);
        }
    }

    @POST
    @Path("/{individual}/annotationsets/create")
    @Consumes(MediaType.APPLICATION_JSON)
    @ApiOperation(value = "Create an annotation set for the individual [DEPRECATED]", position = 13,
            notes = "Use /{individual}/update instead")
    public Response annotateSamplePOST(
            @ApiParam(value = "Individual ID or name", required = true) @PathParam("individual") String individualStr,
            @ApiParam(value = "Study [[user@]project:]study where study and project can be either the id or alias") @QueryParam("study")
                    String studyStr,
            @ApiParam(value = "Variable set id or name", hidden = true) @QueryParam("variableSetId") String variableSetId,
            @ApiParam(value = "Variable set id or name", required = true) @QueryParam("variableSet") String variableSet,
            @ApiParam(value = "JSON containing the annotation set name and the array of annotations. The name should be unique for the "
                    + "individual", required = true) CohortWSServer.AnnotationsetParameters params) {
        try {
            if (StringUtils.isNotEmpty(variableSetId)) {
                variableSet = variableSetId;
            }
            String annotationSetId = StringUtils.isEmpty(params.id) ? params.name : params.id;

            individualManager.update(studyStr, individualStr, new ObjectMap()
                            .append(IndividualDBAdaptor.QueryParams.ANNOTATION_SETS.key(), Collections.singletonList(new ObjectMap()
                                    .append(AnnotationSetManager.ID, annotationSetId)
                                    .append(AnnotationSetManager.VARIABLE_SET_ID, variableSet)
                                    .append(AnnotationSetManager.ANNOTATIONS, params.annotations))
                            ),
                    QueryOptions.empty(), sessionId);
            QueryResult<Individual> sampleQueryResult = individualManager.get(studyStr, individualStr,
                    new QueryOptions(QueryOptions.INCLUDE, Constants.ANNOTATION_SET_NAME + "." + annotationSetId), sessionId);
            List<AnnotationSet> annotationSets = sampleQueryResult.first().getAnnotationSets();
            QueryResult<AnnotationSet> queryResult = new QueryResult<>(individualStr, sampleQueryResult.getDbTime(), annotationSets.size(),
                    annotationSets.size(), "", "", annotationSets);
            return createOkResponse(queryResult);
        } catch (CatalogException e) {
            return createErrorResponse(e);
        }
    }

    @GET
    @Path("/{individual}/annotationsets/{annotationsetName}/delete")
    @ApiOperation(value = "Delete the annotation set or the annotations within the annotation set [DEPRECATED]", position = 14,
            notes = "Use /{individual}/update instead")
    public Response deleteAnnotationGET(@ApiParam(value = "Comma separated list of individual IDs or name", required = true) @PathParam("individual") String individualStr,
                                        @ApiParam(value = "Study [[user@]project:]study where study and project can be either the id or "
                                                + "alias") @QueryParam("study") String studyStr,
                                        @ApiParam(value = "annotationsetName", required = true) @PathParam("annotationsetName")
                                                String annotationsetName,
                                        @ApiParam(value = "[NOT IMPLEMENTED] Comma separated list of annotation names to be deleted",
                                                required = false) @QueryParam("annotations") String annotations, @QueryParam("silent") boolean silent) {
        try {
            QueryResult<AnnotationSet> queryResult;
            if (annotations != null) {
                queryResult = individualManager.deleteAnnotations(individualStr, studyStr, annotationsetName, annotations, sessionId);
            } else {
                queryResult = individualManager.deleteAnnotationSet(individualStr, studyStr, annotationsetName, sessionId);
            }
            return createOkResponse(queryResult);
        } catch (CatalogException e) {
            return createErrorResponse(e);
        }
    }

    @POST
    @Path("/{individual}/annotationsets/{annotationsetName}/update")
    @Consumes(MediaType.APPLICATION_JSON)
    @ApiOperation(value = "Update the annotations [DEPRECATED]", position = 15, notes = "User /{individual}/update instead")
    public Response updateAnnotationGET(
            @ApiParam(value = "Individual ID or name", required = true) @PathParam("individual") String individualStr,
            @ApiParam(value = "Study [[user@]project:]study where study and project can be either the id or alias") @QueryParam("study") String studyStr,
            @ApiParam(value = "annotationsetName", required = true) @PathParam("annotationsetName") String annotationsetName,
            @ApiParam(value = "JSON containing key:value annotations to update", required = true) Map<String, Object> annotations) {
        try {
            QueryResult<AnnotationSet> queryResult = individualManager.updateAnnotationSet(individualStr, studyStr, annotationsetName,
                    annotations, sessionId);
            return createOkResponse(queryResult);
        } catch (CatalogException e) {
            return createErrorResponse(e);
        }
    }

    @POST
    @Path("/{individual}/update")
    @Consumes(MediaType.APPLICATION_JSON)
    @ApiOperation(value = "Update some individual attributes", position = 6,
            notes = "The entire individual is returned after the modification. Using include/exclude query parameters is encouraged to "
                    + "avoid slowdowns when sending unnecessary information where possible")
    @ApiImplicitParams({
            @ApiImplicitParam(name = "include", value = "Fields included in the response, whole JSON path must be provided",
                    example = "name,attributes", dataType = "string", paramType = "query"),
            @ApiImplicitParam(name = "exclude", value = "Fields excluded in the response, whole JSON path must be provided", example = "id,status", dataType = "string", paramType = "query")
    })
    public Response updateByPost(
            @ApiParam(value = "Individual ID or name", required = true) @PathParam("individual") String individualStr,
            @ApiParam(value = "Study [[user@]project:]study where study and project can be either the id or alias")
            @QueryParam("study") String studyStr,
            @ApiParam(value = "Delete a specific annotation set. AnnotationSetName expected.")
                @QueryParam(Constants.DELETE_ANNOTATION_SET) String deleteAnnotationSet,
            @ApiParam(value = "Delete a specific annotation. Format: Comma separated list of annotationSetName:variable")
                @QueryParam(Constants.DELETE_ANNOTATION) String deleteAnnotation,
            @ApiParam(value = "Create a new version of individual", defaultValue = "false")
            @QueryParam(Constants.INCREMENT_VERSION) boolean incVersion,
            @ApiParam(value = "Update all the sample references from the individual to point to their latest versions",
                    defaultValue = "false") @QueryParam("updateSampleVersion") boolean refresh,
            @ApiParam(value = "params") IndividualUpdatePOST updateParams) {
        try {
            ObjectUtils.defaultIfNull(updateParams, new IndividualUpdatePOST());

            queryOptions.put(Constants.REFRESH, refresh);
            queryOptions.remove("updateSampleVersion");
            query.remove("updateSampleVersion");

            ObjectMap params = updateParams.toIndividualObjectMap();
            params.putIfNotEmpty(IndividualDBAdaptor.UpdateParams.DELETE_ANNOTATION.key(), deleteAnnotation);
            params.putIfNotEmpty(IndividualDBAdaptor.UpdateParams.DELETE_ANNOTATION_SET.key(), deleteAnnotationSet);

            QueryResult<Individual> queryResult = catalogManager.getIndividualManager().update(studyStr, individualStr, params,
                    queryOptions, sessionId);
            return createOkResponse(queryResult);
        } catch (Exception e) {
            return createErrorResponse(e);
        }
    }

<<<<<<< HEAD
    @DELETE
    @Path("/delete")
    @ApiOperation(value = "Delete existing individuals")
    @ApiImplicitParams({
            @ApiImplicitParam(name = Constants.FORCE, value = "Force the deletion of individuals that already belong to families",
                    dataType = "boolean", defaultValue = "false", paramType = "query")
    })
    public Response delete(
            @ApiParam(value = "Study [[user@]project:]study where study and project can be either the id or alias")
                @QueryParam("study") String studyStr,
            @ApiParam(value = "id") @QueryParam("id") String id,
            @ApiParam(value = "name") @QueryParam("name") String name,
            @ApiParam(value = "father") @QueryParam("father") String father,
            @ApiParam(value = "mother") @QueryParam("mother") String mother,
            @ApiParam(value = "sex") @QueryParam("sex") String sex,
            @ApiParam(value = "ethnicity", required = false) @QueryParam("ethnicity") String ethnicity,
            @ApiParam(value = "Population name", required = false) @QueryParam("population.name")
                    String populationName,
            @ApiParam(value = "Subpopulation name", required = false) @QueryParam("population.subpopulation")
                    String populationSubpopulation,
            @ApiParam(value = "Population description", required = false) @QueryParam("population.description")
                    String populationDescription,
            @ApiParam(value = "Comma separated list of phenotype ids or names") @QueryParam("phenotypes") String phenotypes,
            @ApiParam(value = "Karyotypic sex", required = false) @QueryParam("karyotypicSex")
                    Individual.KaryotypicSex karyotypicSex,
            @ApiParam(value = "Life status", required = false) @QueryParam("lifeStatus")
                    Individual.LifeStatus lifeStatus,
            @ApiParam(value = "Affectation status", required = false) @QueryParam("affectationStatus")
                    Individual.AffectationStatus affectationStatus,
            @ApiParam(value = "Creation date (Format: yyyyMMddHHmmss)") @QueryParam("creationDate") String creationDate,
            @ApiParam(value = "Annotation, e.g: key1=value(;key2=value)", required = false) @QueryParam("annotation") String annotation,
            @ApiParam(value = "Release value (Current release from the moment the individuals were first created)")
                @QueryParam("release") String release) {
        try {
            query.remove("study");
            return createOkResponse(individualManager.delete(studyStr, query, queryOptions, sessionId));
=======
    @GET
    @Path("/{individuals}/delete")
    @ApiOperation(value = "Delete individual information [WARNING]", position = 7,
            notes = "Usage of this webservice might lead to unexpected behaviour and therefore is discouraged to use. Deletes are " +
                    "planned to be fully implemented and tested in version 1.4.0", hidden = true)
    public Response deleteIndividual(@ApiParam(value = "Comma separated list of individual IDs or names up to a maximum of 100", required = true)
                                     @PathParam("individuals") String individualIds,
                                     @ApiParam(value = "Study [[user@]project:]study where study and project can be either the id or alias")
                                     @QueryParam("study") String studyStr) {
        try {
            List<QueryResult<Individual>> queryResult = individualManager.delete(studyStr, individualIds, queryOptions, sessionId);
            return createOkResponse(queryResult);
>>>>>>> 488f2f1c
        } catch (Exception e) {
            return createErrorResponse(e);
        }
    }

    @GET
    @Path("/groupBy")
    @ApiOperation(value = "Group individuals by several fields", position = 10,
            notes = "Only group by categorical variables. Grouping by continuous variables might cause unexpected behaviour")
    @ApiImplicitParams({
            @ApiImplicitParam(name = "count", value = "Count the number of elements matching the group", dataType = "boolean",
                    paramType = "query"),
            @ApiImplicitParam(name = "limit", value = "Maximum number of documents (groups) to be returned", dataType = "integer",
                    paramType = "query", defaultValue = "50")
    })
    public Response groupBy(
            @ApiParam(value = "Comma separated list of fields by which to group by.", required = true) @DefaultValue("")
                @QueryParam("fields") String fields,
            @ApiParam(value = "(DEPRECATED) Use study instead", hidden = true) @QueryParam("studyId") String studyIdStr,
            @ApiParam(value = "Study [[user@]project:]study where study and project can be either the id or alias")
                @QueryParam("study") String studyStr,
            @ApiParam(value = "name", required = false) @QueryParam("name") String names,
            @ApiParam(value = "Comma separated list of sample ids or names") @QueryParam("samples") String samples,
            @ApiParam(value = "sex", required = false) @QueryParam("sex") Individual.Sex sex,
            @ApiParam(value = "ethnicity", required = false) @QueryParam("ethnicity") String ethnicity,
            @ApiParam(value = "Population name", required = false) @QueryParam("population.name") String populationName,
            @ApiParam(value = "Subpopulation name", required = false) @QueryParam("population.subpopulation")
                String populationSubpopulation,
            @ApiParam(value = "Population description", required = false) @QueryParam("population.description")
                String populationDescription,
            @ApiParam(value = "Karyotypic sex", required = false) @QueryParam("karyotypicSex")
                Individual.KaryotypicSex karyotypicSex,
            @ApiParam(value = "Life status", required = false) @QueryParam("lifeStatus") Individual.LifeStatus lifeStatus,
            @ApiParam(value = "Affectation status", required = false) @QueryParam("affectationStatus")
                Individual.AffectationStatus affectationStatus,
            @ApiParam(value = "DEPRECATED: Use annotation queryParam this way: annotationSet[=|==|!|!=]{annotationSetName}")
                @QueryParam("annotationsetName") String annotationsetName,
            @ApiParam(value = "DEPRECATED: Use annotation queryParam this way: variableSet[=|==|!|!=]{variableSetId}")
                @QueryParam("variableSet") String variableSet,
            @ApiParam(value = "Annotation, e.g: key1=value(;key2=value)") @QueryParam("annotation") String annotation,
            @ApiParam(value = "Release value (Current release from the moment the families were first created)")
                @QueryParam("release") String release,
            @ApiParam(value = "Snapshot value (Latest version of families in the specified release)") @QueryParam("snapshot")
                int snapshot) {
        try {
            query.remove("study");
            query.remove("fields");

            if (StringUtils.isNotEmpty(studyIdStr)) {
                studyStr = studyIdStr;
            }
            QueryResult result = individualManager.groupBy(studyStr, query, fields, queryOptions, sessionId);
            return createOkResponse(result);
        } catch (Exception e) {
            return createErrorResponse(e);
        }
    }

    @GET
    @Path("/{individuals}/acl")
    @ApiOperation(value = "Return the acl of the individual. If member is provided, it will only return the acl for the member.", position = 18)
    public Response getAcls(@ApiParam(value = "Comma separated list of individual ids up to a maximum of 100", required = true) @PathParam("individuals")
                                    String individualIdsStr,
                            @ApiParam(value = "Study [[user@]project:]study where study and project can be either the id or alias")
                            @QueryParam("study") String studyStr,
                            @ApiParam(value = "User or group id") @QueryParam("member") String member,
                            @ApiParam(value = "Boolean to accept either only complete (false) or partial (true) results", defaultValue = "false") @QueryParam("silent") boolean silent) {
        try {
            List<String> idList = getIdList(individualIdsStr);
            return createOkResponse(individualManager.getAcls(studyStr, idList, member, silent, sessionId));
        } catch (Exception e) {
            return createErrorResponse(e);
        }
    }

    // Temporal method used by deprecated methods. This will be removed at some point.
    @Override
    protected Individual.IndividualAclParams getAclParams(
            @ApiParam(value = "Comma separated list of permissions to add", required = false) @QueryParam("add") String addPermissions,
            @ApiParam(value = "Comma separated list of permissions to remove", required = false) @QueryParam("remove") String removePermissions,
            @ApiParam(value = "Comma separated list of permissions to set", required = false) @QueryParam("set") String setPermissions)
            throws CatalogException {
        int count = 0;
        count += StringUtils.isNotEmpty(setPermissions) ? 1 : 0;
        count += StringUtils.isNotEmpty(addPermissions) ? 1 : 0;
        count += StringUtils.isNotEmpty(removePermissions) ? 1 : 0;
        if (count > 1) {
            throw new CatalogException("Only one of add, remove or set parameters are allowed.");
        } else if (count == 0) {
            throw new CatalogException("One of add, remove or set parameters is expected.");
        }

        String permissions = null;
        AclParams.Action action = null;
        if (StringUtils.isNotEmpty(addPermissions)) {
            permissions = addPermissions;
            action = AclParams.Action.ADD;
        }
        if (StringUtils.isNotEmpty(setPermissions)) {
            permissions = setPermissions;
            action = AclParams.Action.SET;
        }
        if (StringUtils.isNotEmpty(removePermissions)) {
            permissions = removePermissions;
            action = AclParams.Action.REMOVE;
        }
        return new Individual.IndividualAclParams(permissions, action, null, false);
    }

    public static class MemberAclUpdate extends StudyWSServer.MemberAclUpdateOld {
        public boolean propagate;
    }

    @POST
    @Path("/{individual}/acl/{memberId}/update")
    @ApiOperation(value = "Update the set of permissions granted for the member [DEPRECATED]", position = 21, hidden = true,
            notes = "DEPRECATED: The usage of this webservice is discouraged. A different entrypoint /acl/{members}/update has been added "
                    + "to also support changing permissions using queries.")
    public Response updateAcl(
            @ApiParam(value = "individualId", required = true) @PathParam("individual") String individualIdStr,
            @ApiParam(value = "Study [[user@]project:]study where study and project can be either the id or alias") @QueryParam("study")
                    String studyStr,
            @ApiParam(value = "Member id", required = true) @PathParam("memberId") String memberId,
            @ApiParam(value = "JSON containing one of the keys 'add', 'set' or 'remove'", required = true)
                    MemberAclUpdate params) {
        try {
            Individual.IndividualAclParams aclParams = getAclParams(params.add, params.remove, params.set);
            List<String> idList = StringUtils.isEmpty(individualIdStr) ? Collections.emptyList() : getIdList(individualIdStr);
            return createOkResponse(individualManager.updateAcl(studyStr, idList, memberId, aclParams, sessionId));
        } catch (Exception e) {
            return createErrorResponse(e);
        }
    }

    public static class IndividualAcl extends AclParams {
        public String individual;
        public String sample;

        public boolean propagate;
    }

    @POST
    @Path("/acl/{members}/update")
    @ApiOperation(value = "Update the set of permissions granted for the member", position = 21)
    public Response updateAcl(
            @ApiParam(value = "Study [[user@]project:]study where study and project can be either the id or alias") @QueryParam("study")
                    String studyStr,
            @ApiParam(value = "Comma separated list of user or group ids", required = true) @PathParam("members") String memberId,
            @ApiParam(value = "JSON containing the parameters to update the permissions. If propagate flag is set to true, it will "
                    + "propagate the permissions defined to the samples that are associated to the matching individuals",
                    required = true) IndividualAcl params) {
        try {
            ObjectUtils.defaultIfNull(params, new IndividualAcl());

            Individual.IndividualAclParams aclParams = new Individual.IndividualAclParams(params.getPermissions(), params.getAction(),
                    params.sample, params.propagate);
            List<String> idList = StringUtils.isEmpty(params.individual) ? Collections.emptyList() : getIdList(params.individual);
            return createOkResponse(individualManager.updateAcl(studyStr, idList, memberId, aclParams, sessionId));
        } catch (Exception e) {
            return createErrorResponse(e);
        }
    }

    // Data models

    protected static class IndividualPOST {
        public String id;
        public String name;

        public String father;
        public String mother;
        public Multiples multiples;

        public Individual.Sex sex;
        public String ethnicity;
        public Boolean parentalConsanguinity;
        public Individual.Population population;
        public String dateOfBirth;
        public Individual.KaryotypicSex karyotypicSex;
        public Individual.LifeStatus lifeStatus;
        public Individual.AffectationStatus affectationStatus;
        public List<AnnotationSet> annotationSets;
        public List<OntologyTerm> phenotypes;
        public Map<String, Object> attributes;

        public Individual toIndividual(String studyStr, StudyManager studyManager, String sessionId) throws CatalogException {
//            List<AnnotationSet> annotationSetList = new ArrayList<>();
//            if (annotationSets != null) {
//                for (CommonModels.AnnotationSetParams annotationSet : annotationSets) {
//                    if (annotationSet != null) {
//                        annotationSetList.add(annotationSet.toAnnotationSet(studyStr, studyManager, sessionId));
//                    }
//                }
//            }

<<<<<<< HEAD
            String individualId = StringUtils.isEmpty(id) ? name : id;
            String individualName = StringUtils.isEmpty(name) ? individualId : name;
            return new Individual(individualId, individualName, new Individual().setId(father), new Individual().setId(mother), multiples,
                    sex, karyotypicSex, ethnicity, population, lifeStatus, affectationStatus, dateOfBirth, null,
                    parentalConsanguinity != null ? parentalConsanguinity : false, 1, annotationSets, phenotypes);
=======
            return new Individual(-1, name, new Individual().setName(father), new Individual().setName(mother), multiples, sex,
                    karyotypicSex, ethnicity, population, lifeStatus, affectationStatus, dateOfBirth, null,
                    parentalConsanguinity != null ? parentalConsanguinity : false, 1, annotationSets, phenotypes)
                    .setAttributes(attributes);
>>>>>>> 488f2f1c
        }
    }

    protected static class IndividualCreatePOST extends IndividualPOST {
        public List<SampleWSServer.CreateSamplePOST> samples;

        @Override
        public Individual toIndividual(String studyStr, StudyManager studyManager, String sessionId) throws CatalogException {

            List<Sample> sampleList = null;
            if (samples != null) {
                sampleList = new ArrayList<>(samples.size());
                for (SampleWSServer.CreateSamplePOST sample : samples) {
                    sampleList.add(sample.toSample(studyStr, studyManager, sessionId));
                }
            }
<<<<<<< HEAD


            String individualId = StringUtils.isEmpty(id) ? name : id;
            String individualName = StringUtils.isEmpty(name) ? individualId : name;
            return new Individual(individualId, individualName, new Individual().setId(father), new Individual().setId(mother), multiples,
                    sex, karyotypicSex, ethnicity, population, lifeStatus, affectationStatus, dateOfBirth, sampleList,
                    parentalConsanguinity != null ? parentalConsanguinity : false, 1, annotationSets, phenotypes);
=======
            return new Individual(-1, name, new Individual().setName(father), new Individual().setName(mother), multiples, sex,
                    karyotypicSex, ethnicity, population, lifeStatus, affectationStatus, dateOfBirth, sampleList,
                    parentalConsanguinity != null ? parentalConsanguinity : false, 1, annotationSets, phenotypes)
                    .setAttributes(attributes);
>>>>>>> 488f2f1c
        }
    }

    protected static class IndividualUpdatePOST extends IndividualPOST {
        public List<String> samples;

        public ObjectMap toIndividualObjectMap() throws JsonProcessingException {
            ObjectMapper mapper = new ObjectMapper();
            mapper.addMixIn(Individual.class, IndividualMixin.class);
            mapper.setSerializationInclusion(JsonInclude.Include.NON_NULL);

            Individual individual = new Individual()
                    .setId(id)
                    .setName(name)
                    .setFather(father != null ? new Individual().setId(father) : null)
                    .setMother(mother != null ? new Individual().setId(mother) : null)
                    .setMultiples(multiples)
                    .setSex(sex)
                    .setKaryotypicSex(karyotypicSex)
                    .setEthnicity(ethnicity)
                    .setPopulation(population)
                    .setLifeStatus(lifeStatus)
                    .setAffectationStatus(affectationStatus)
                    .setDateOfBirth(dateOfBirth)
                    .setParentalConsanguinity(parentalConsanguinity != null ? parentalConsanguinity : false)
                    .setPhenotypes(phenotypes)
                    .setAttributes(attributes);
            individual.setAnnotationSets(annotationSets);

            ObjectMap params = new ObjectMap(mapper.writeValueAsString(individual));
            if (parentalConsanguinity == null) {
                params.remove("parentalConsanguinity");
            }
            params.putIfNotNull("samples", samples);

            return params;
        }
    }


}<|MERGE_RESOLUTION|>--- conflicted
+++ resolved
@@ -426,7 +426,6 @@
         }
     }
 
-<<<<<<< HEAD
     @DELETE
     @Path("/delete")
     @ApiOperation(value = "Delete existing individuals")
@@ -463,20 +462,6 @@
         try {
             query.remove("study");
             return createOkResponse(individualManager.delete(studyStr, query, queryOptions, sessionId));
-=======
-    @GET
-    @Path("/{individuals}/delete")
-    @ApiOperation(value = "Delete individual information [WARNING]", position = 7,
-            notes = "Usage of this webservice might lead to unexpected behaviour and therefore is discouraged to use. Deletes are " +
-                    "planned to be fully implemented and tested in version 1.4.0", hidden = true)
-    public Response deleteIndividual(@ApiParam(value = "Comma separated list of individual IDs or names up to a maximum of 100", required = true)
-                                     @PathParam("individuals") String individualIds,
-                                     @ApiParam(value = "Study [[user@]project:]study where study and project can be either the id or alias")
-                                     @QueryParam("study") String studyStr) {
-        try {
-            List<QueryResult<Individual>> queryResult = individualManager.delete(studyStr, individualIds, queryOptions, sessionId);
-            return createOkResponse(queryResult);
->>>>>>> 488f2f1c
         } catch (Exception e) {
             return createErrorResponse(e);
         }
@@ -672,18 +657,12 @@
 //                }
 //            }
 
-<<<<<<< HEAD
             String individualId = StringUtils.isEmpty(id) ? name : id;
             String individualName = StringUtils.isEmpty(name) ? individualId : name;
             return new Individual(individualId, individualName, new Individual().setId(father), new Individual().setId(mother), multiples,
                     sex, karyotypicSex, ethnicity, population, lifeStatus, affectationStatus, dateOfBirth, null,
-                    parentalConsanguinity != null ? parentalConsanguinity : false, 1, annotationSets, phenotypes);
-=======
-            return new Individual(-1, name, new Individual().setName(father), new Individual().setName(mother), multiples, sex,
-                    karyotypicSex, ethnicity, population, lifeStatus, affectationStatus, dateOfBirth, null,
                     parentalConsanguinity != null ? parentalConsanguinity : false, 1, annotationSets, phenotypes)
                     .setAttributes(attributes);
->>>>>>> 488f2f1c
         }
     }
 
@@ -700,20 +679,13 @@
                     sampleList.add(sample.toSample(studyStr, studyManager, sessionId));
                 }
             }
-<<<<<<< HEAD
-
 
             String individualId = StringUtils.isEmpty(id) ? name : id;
             String individualName = StringUtils.isEmpty(name) ? individualId : name;
             return new Individual(individualId, individualName, new Individual().setId(father), new Individual().setId(mother), multiples,
                     sex, karyotypicSex, ethnicity, population, lifeStatus, affectationStatus, dateOfBirth, sampleList,
-                    parentalConsanguinity != null ? parentalConsanguinity : false, 1, annotationSets, phenotypes);
-=======
-            return new Individual(-1, name, new Individual().setName(father), new Individual().setName(mother), multiples, sex,
-                    karyotypicSex, ethnicity, population, lifeStatus, affectationStatus, dateOfBirth, sampleList,
                     parentalConsanguinity != null ? parentalConsanguinity : false, 1, annotationSets, phenotypes)
                     .setAttributes(attributes);
->>>>>>> 488f2f1c
         }
     }
 
