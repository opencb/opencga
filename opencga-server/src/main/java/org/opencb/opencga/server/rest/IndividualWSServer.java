/*
 * Copyright 2015-2017 OpenCB
 *
 * Licensed under the Apache License, Version 2.0 (the "License");
 * you may not use this file except in compliance with the License.
 * You may obtain a copy of the License at
 *
 *     http://www.apache.org/licenses/LICENSE-2.0
 *
 * Unless required by applicable law or agreed to in writing, software
 * distributed under the License is distributed on an "AS IS" BASIS,
 * WITHOUT WARRANTIES OR CONDITIONS OF ANY KIND, either express or implied.
 * See the License for the specific language governing permissions and
 * limitations under the License.
 */

package org.opencb.opencga.server.rest;

import com.fasterxml.jackson.annotation.JsonInclude;
import com.fasterxml.jackson.core.JsonProcessingException;
import com.fasterxml.jackson.databind.ObjectMapper;
import io.swagger.annotations.*;
import org.apache.commons.lang3.ObjectUtils;
import org.apache.commons.lang3.StringUtils;
import org.opencb.commons.datastore.core.ObjectMap;
import org.opencb.commons.datastore.core.Query;
import org.opencb.commons.datastore.core.QueryOptions;
import org.opencb.commons.datastore.core.QueryResult;
import org.opencb.opencga.catalog.db.api.IndividualDBAdaptor;
import org.opencb.opencga.catalog.exceptions.CatalogException;
import org.opencb.opencga.catalog.managers.AbstractManager;
import org.opencb.opencga.catalog.managers.IndividualManager;
import org.opencb.opencga.catalog.managers.StudyManager;
import org.opencb.opencga.catalog.utils.Constants;
import org.opencb.opencga.core.exception.VersionException;
import org.opencb.opencga.core.models.*;
import org.opencb.opencga.core.models.acls.AclParams;
import org.opencb.opencga.server.WebServiceException;
import org.opencb.opencga.server.rest.json.mixin.IndividualMixin;

import javax.servlet.http.HttpServletRequest;
import javax.ws.rs.*;
import javax.ws.rs.core.*;
import java.io.IOException;
import java.util.ArrayList;
import java.util.List;
import java.util.Map;

/**
 * Created by jacobo on 22/06/15.
 */

@Path("/{apiVersion}/individuals")
@Produces(MediaType.APPLICATION_JSON)
@Api(value = "Individuals", position = 6, description = "Methods for working with 'individuals' endpoint")
public class IndividualWSServer extends OpenCGAWSServer {

    private IndividualManager individualManager;

    public IndividualWSServer(@Context UriInfo uriInfo, @Context HttpServletRequest httpServletRequest, @Context HttpHeaders httpHeaders)
            throws IOException, VersionException {
        super(uriInfo, httpServletRequest, httpHeaders);
        individualManager = catalogManager.getIndividualManager();
    }

    @POST
    @Path("/create")
    @ApiOperation(value = "Create individual", position = 1, response = Individual.class)
    public Response createIndividualPOST(
            @ApiParam(value = "(DEPRECATED) Use study instead", hidden = true) @QueryParam("studyId") String studyIdStr,
            @ApiParam(value = "Study [[user@]project:]study where study and project can be either the id or alias") @QueryParam("study")
                    String studyStr,
            @ApiParam(value = "JSON containing individual information", required = true) IndividualCreatePOST params) {
        try {
            ObjectUtils.defaultIfNull(params, new IndividualCreatePOST());

            if (StringUtils.isNotEmpty(studyIdStr)) {
                studyStr = studyIdStr;
            }

            return createOkResponse(
                    individualManager.create(studyStr, params.toIndividual(studyStr, catalogManager.getStudyManager(), sessionId),
                            queryOptions, sessionId));
        } catch (Exception e) {
            return createErrorResponse(e);
        }
    }

    @GET
    @Path("/{individuals}/info")
    @ApiOperation(value = "Get individual information", position = 2, response = Individual.class)
    @ApiImplicitParams({
            @ApiImplicitParam(name = "include", value = "Fields included in the response, whole JSON path must be provided",
                    example = "name,attributes", dataType = "string", paramType = "query"),
            @ApiImplicitParam(name = "exclude", value = "Fields excluded in the response, whole JSON path must be provided",
                    example = "id,status", dataType = "string", paramType = "query"),
            @ApiImplicitParam(name = Constants.FLATTENED_ANNOTATIONS, value = "Flatten the annotations?", defaultValue = "false",
                    dataType = "boolean", paramType = "query")
    })
    public Response infoIndividual(@ApiParam(value = "Comma separated list of individual names or ids up to a maximum of 100", required = true)
                                   @PathParam("individuals") String individualStr,
                                   @ApiParam(value = "Study [[user@]project:]study where study and project can be either the id or alias")
                                   @QueryParam("study") String studyStr,
                                   @ApiParam(value = "Individual version") @QueryParam("version") Integer version,
                                   @ApiParam(value = "Fetch all individual versions", defaultValue = "false")
                                   @QueryParam(Constants.ALL_VERSIONS) boolean allVersions,
                                   @ApiParam(value = "Boolean to accept either only complete (false) or partial (true) results", defaultValue = "false") @QueryParam("silent") boolean silent) {
        try {
            List<String> individualList = getIdList(individualStr);
            List<QueryResult<Individual>> individualQueryResult = individualManager.get(studyStr, individualList, query, queryOptions,
                    silent, sessionId);
            return createOkResponse(individualQueryResult);
        } catch (Exception e) {
            return createErrorResponse(e);
        }
    }

    @GET
    @Path("/search")
    @ApiOperation(value = "Search for individuals", position = 3, response = Individual[].class)
    @ApiImplicitParams({
            @ApiImplicitParam(name = "include", value = "Fields included in the response, whole JSON path must be provided",
                    example = "name,attributes", dataType = "string", paramType = "query"),
            @ApiImplicitParam(name = "exclude", value = "Fields excluded in the response, whole JSON path must be provided",
                    example = "id,status", dataType = "string", paramType = "query"),
            @ApiImplicitParam(name = "limit", value = "Number of results to be returned in the queries", dataType = "integer",
                    paramType = "query"),
            @ApiImplicitParam(name = "skip", value = "Number of results to skip in the queries", dataType = "integer", paramType = "query"),
            @ApiImplicitParam(name = "count", value = "Total number of results", defaultValue = "false", dataType = "boolean", paramType = "query"),
            @ApiImplicitParam(name = Constants.FLATTENED_ANNOTATIONS, value = "Flatten the annotations?", defaultValue = "false",
                    dataType = "boolean", paramType = "query")
    })
    public Response searchIndividuals(
            @ApiParam(value = "(DEPRECATED) Use study instead", hidden = true) @QueryParam("studyId") String studyIdStr,
            @ApiParam(value = "Study [[user@]project:]study where study and project can be either the id or "
                    + "alias") @QueryParam("study") String studyStr,
            @ApiParam(value = "DEPRECATED: id", hidden = true) @QueryParam("id") String id,
            @ApiParam(value = "name", required = false) @QueryParam("name") String name,
            @ApiParam(value = "(DEPRECATED) User father instead", required = false) @QueryParam("fatherId") String fatherId,
            @ApiParam(value = "father", required = false) @QueryParam("father") String father,
            @ApiParam(value = "(DEPRECATED) User mother instead", required = false) @QueryParam("motherId") String motherId,
            @ApiParam(value = "mother", required = false) @QueryParam("mother") String mother,
            @ApiParam(value = "(DEPRECATED) family", required = false) @QueryParam("family") String family,
            @ApiParam(value = "Comma separated list of sample ids or names") @QueryParam("samples") String samples,
            @ApiParam(value = "sex", required = false) @QueryParam("sex") String sex,
            @ApiParam(value = "ethnicity", required = false) @QueryParam("ethnicity") String ethnicity,
            @ApiParam(value = "Population name", required = false) @QueryParam("population.name")
                    String populationName,
            @ApiParam(value = "Subpopulation name", required = false) @QueryParam("population.subpopulation")
                    String populationSubpopulation,
            @ApiParam(value = "Population description", required = false) @QueryParam("population.description")
                    String populationDescription,
            @ApiParam(value = "Comma separated list of phenotype ids or names") @QueryParam("phenotypes") String phenotypes,
            @ApiParam(value = "Karyotypic sex", required = false) @QueryParam("karyotypicSex")
                    Individual.KaryotypicSex karyotypicSex,
            @ApiParam(value = "Life status", required = false) @QueryParam("lifeStatus")
                    Individual.LifeStatus lifeStatus,
            @ApiParam(value = "Affectation status", required = false) @QueryParam("affectationStatus")
                    Individual.AffectationStatus affectationStatus,
            @ApiParam(value = "Creation date (Format: yyyyMMddHHmmss)") @QueryParam("creationDate") String creationDate,
            @ApiParam(value = "DEPRECATED: Use annotation queryParam this way: annotationSet[=|==|!|!=]{annotationSetName}")
                @QueryParam("annotationsetName") String annotationsetName,
            @ApiParam(value = "DEPRECATED: Use annotation queryParam this way: variableSet[=|==|!|!=]{variableSetId}")
                @QueryParam("variableSet") String variableSet,
            @ApiParam(value = "Annotation, e.g: key1=value(;key2=value)", required = false) @QueryParam("annotation") String annotation,
            @ApiParam(value = "Skip count", defaultValue = "false") @QueryParam("skipCount") boolean skipCount,
            @ApiParam(value = "Release value (Current release from the moment the individuals were first created)")
            @QueryParam("release") String release,
            @ApiParam(value = "Snapshot value (Latest version of individuals in the specified release)") @QueryParam("snapshot")
                    int snapshot) {
        try {
            queryOptions.put(QueryOptions.SKIP_COUNT, skipCount);

            List<String> annotationList = new ArrayList<>();
            if (StringUtils.isNotEmpty(annotation)) {
                annotationList.add(annotation);
            }
            if (StringUtils.isNotEmpty(variableSet)) {
                annotationList.add(Constants.VARIABLE_SET + "=" + variableSet);
            }
            if (StringUtils.isNotEmpty(annotationsetName)) {
                annotationList.add(Constants.ANNOTATION_SET_NAME + "=" + annotationsetName);
            }
            if (!annotationList.isEmpty()) {
                query.put(Constants.ANNOTATION, StringUtils.join(annotationList, ";"));
            }

            if (StringUtils.isNotEmpty(studyIdStr)) {
                studyStr = studyIdStr;
            }
            if (StringUtils.isNotEmpty(fatherId)) {
                query.remove("fatherId");
                query.append("father", fatherId);
            }
            if (StringUtils.isNotEmpty(motherId)) {
                query.remove("motherId");
                query.append("mother", motherId);
            }
            QueryResult<Individual> queryResult;
            if (count) {
                queryResult = individualManager.count(studyStr, query, sessionId);
            } else {
                queryResult = individualManager.search(studyStr, query, queryOptions, sessionId);
            }
            return createOkResponse(queryResult);
        } catch (Exception e) {
            return createErrorResponse(e);
        }
    }

    @GET
    @Path("/{individual}/annotationsets/search")
    @ApiOperation(value = "Search annotation sets [DEPRECATED]", position = 11, notes = "Use /individuals/search instead")
    public Response searchAnnotationSetGET(
            @ApiParam(value = "Individual ID or name", required = true) @PathParam("individual") String individualStr,
            @ApiParam(value = "Study [[user@]project:]study where study and project can be either the id or alias") @QueryParam("study") String studyStr,
            @ApiParam(value = "Variable set id or name", required = true) @QueryParam("variableSet") String variableSet,
            @ApiParam(value = "Annotation, e.g: key1=value(,key2=value)", required = false) @QueryParam("annotation") String annotation,
            @ApiParam(value = "Indicates whether to show the annotations as key-value", defaultValue = "false") @QueryParam("asMap") boolean asMap) {
        try {
            AbstractManager.MyResourceId resourceId = individualManager.getId(individualStr, studyStr, sessionId);

            Query query = new Query()
                    .append(IndividualDBAdaptor.QueryParams.STUDY_ID.key(), resourceId.getStudyId())
                    .append(IndividualDBAdaptor.QueryParams.ID.key(), resourceId.getResourceId())
                    .append(Constants.FLATTENED_ANNOTATIONS, asMap);

            String variableSetId = String.valueOf(catalogManager.getStudyManager()
                    .getVariableSetId(variableSet, String.valueOf(resourceId.getStudyId()), sessionId).getResourceId());

            if (StringUtils.isEmpty(annotation)) {
                annotation = Constants.VARIABLE_SET + "=" + variableSetId;
            } else {
                String[] annotationsSplitted = StringUtils.split(annotation, ",");
                List<String> annotationList = new ArrayList<>(annotationsSplitted.length);
                for (String auxAnnotation : annotationsSplitted) {
                    String[] split = StringUtils.split(auxAnnotation, ":");
                    if (split.length == 1) {
                        annotationList.add(variableSetId + ":" + auxAnnotation);
                    } else {
                        annotationList.add(auxAnnotation);
                    }
                }
                annotation = StringUtils.join(annotationList, ";");
            }
            query.putIfNotEmpty(Constants.ANNOTATION, annotation);

            QueryResult<Individual> search = individualManager.search(String.valueOf(resourceId.getStudyId()), query, new QueryOptions(),
                    sessionId);
            if (search.getNumResults() == 1) {
                return createOkResponse(new QueryResult<>("Search", search.getDbTime(), search.first().getAnnotationSets().size(),
                        search.first().getAnnotationSets().size(), search.getWarningMsg(), search.getErrorMsg(),
                        search.first().getAnnotationSets()));
            } else {
                return createOkResponse(search);
            }
        } catch (CatalogException e) {
            return createErrorResponse(e);
        }
    }

    @GET
    @Path("/{individuals}/annotationsets")
    @ApiOperation(value = "Return all the annotation sets of the individual [DEPRECATED]", position = 12,
            notes = "Use /individuals/search instead")
    public Response getAnnotationSet(
            @ApiParam(value = "Comma separated list of individual IDs or names up to a maximum of 100", required = true) @PathParam("individuals") String individualsStr,
            @ApiParam(value = "Study [[user@]project:]study where study and project can be either the id or alias") @QueryParam("study") String studyStr,
            @ApiParam(value = "Indicates whether to show the annotations as key-value", defaultValue = "false") @QueryParam("asMap") boolean asMap,
            @ApiParam(value = "Annotation set name. If provided, only chosen annotation set will be shown") @QueryParam("name") String annotationsetName,
            @ApiParam(value = "Boolean to accept either only complete (false) or partial (true) results", defaultValue = "false") @QueryParam("silent") boolean silent) throws WebServiceException {
        try {
            AbstractManager.MyResourceIds resourceIds = individualManager.getIds(individualsStr, studyStr, sessionId);

            Query query = new Query()
                    .append(IndividualDBAdaptor.QueryParams.STUDY_ID.key(), resourceIds.getStudyId())
                    .append(IndividualDBAdaptor.QueryParams.ID.key(), resourceIds.getResourceIds())
                    .append(Constants.FLATTENED_ANNOTATIONS, asMap);
            QueryOptions queryOptions = new QueryOptions();

            if (StringUtils.isNotEmpty(annotationsetName)) {
                query.append(Constants.ANNOTATION, Constants.ANNOTATION_SET_NAME + "=" + annotationsetName);
                queryOptions.put(QueryOptions.INCLUDE, Constants.ANNOTATION_SET_NAME + "." + annotationsetName);
            }

            QueryResult<Individual> search = individualManager.search(String.valueOf(resourceIds.getStudyId()), query, queryOptions,
                    sessionId);
            if (search.getNumResults() == 1) {
                return createOkResponse(new QueryResult<>("List annotationSets", search.getDbTime(),
                        search.first().getAnnotationSets().size(), search.first().getAnnotationSets().size(), search.getWarningMsg(),
                        search.getErrorMsg(), search.first().getAnnotationSets()));
            } else {
                return createOkResponse(search);
            }
        } catch (CatalogException e) {
            return createErrorResponse(e);
        }
    }

    @POST
    @Path("/{individual}/annotationsets/create")
    @Consumes(MediaType.APPLICATION_JSON)
    @ApiOperation(value = "Create an annotation set for the individual [DEPRECATED]", position = 13,
            notes = "Use /{individual}/update instead")
    public Response annotateSamplePOST(
            @ApiParam(value = "Individual ID or name", required = true) @PathParam("individual") String individualStr,
            @ApiParam(value = "Study [[user@]project:]study where study and project can be either the id or alias") @QueryParam("study")
                    String studyStr,
            @ApiParam(value = "Variable set id or name", hidden = true) @QueryParam("variableSetId") String variableSetId,
            @ApiParam(value = "Variable set id or name", required = true) @QueryParam("variableSet") String variableSet,
            @ApiParam(value = "JSON containing the annotation set name and the array of annotations. The name should be unique for the "
                    + "individual", required = true) CohortWSServer.AnnotationsetParameters params) {
        try {
            if (StringUtils.isNotEmpty(variableSetId)) {
                variableSet = variableSetId;
            }
            QueryResult<AnnotationSet> queryResult = individualManager.createAnnotationSet(individualStr, studyStr, variableSet,
                    params.name, params.annotations, sessionId);
            return createOkResponse(queryResult);
        } catch (CatalogException e) {
            return createErrorResponse(e);
        }
    }

    @GET
    @Path("/{individual}/annotationsets/{annotationsetName}/delete")
    @ApiOperation(value = "Delete the annotation set or the annotations within the annotation set [DEPRECATED]", position = 14,
            notes = "Use /{individual}/update instead")
    public Response deleteAnnotationGET(@ApiParam(value = "Comma separated list of individual IDs or name", required = true) @PathParam("individual") String individualStr,
                                        @ApiParam(value = "Study [[user@]project:]study where study and project can be either the id or "
                                                + "alias") @QueryParam("study") String studyStr,
                                        @ApiParam(value = "annotationsetName", required = true) @PathParam("annotationsetName")
                                                String annotationsetName,
                                        @ApiParam(value = "[NOT IMPLEMENTED] Comma separated list of annotation names to be deleted",
                                                required = false) @QueryParam("annotations") String annotations, @QueryParam("silent") boolean silent) {
        try {
            QueryResult<AnnotationSet> queryResult;
            if (annotations != null) {
                queryResult = individualManager.deleteAnnotations(individualStr, studyStr, annotationsetName, annotations, sessionId);
            } else {
                queryResult = individualManager.deleteAnnotationSet(individualStr, studyStr, annotationsetName, sessionId);
            }
            return createOkResponse(queryResult);
        } catch (CatalogException e) {
            return createErrorResponse(e);
        }
    }

    @POST
    @Path("/{individual}/annotationsets/{annotationsetName}/update")
    @Consumes(MediaType.APPLICATION_JSON)
    @ApiOperation(value = "Update the annotations [DEPRECATED]", position = 15, notes = "User /{individual}/update instead")
    public Response updateAnnotationGET(
            @ApiParam(value = "Individual ID or name", required = true) @PathParam("individual") String individualStr,
            @ApiParam(value = "Study [[user@]project:]study where study and project can be either the id or alias") @QueryParam("study") String studyStr,
            @ApiParam(value = "annotationsetName", required = true) @PathParam("annotationsetName") String annotationsetName,
            @ApiParam(value = "JSON containing key:value annotations to update", required = true) Map<String, Object> annotations) {
        try {
            QueryResult<AnnotationSet> queryResult = individualManager.updateAnnotationSet(individualStr, studyStr, annotationsetName,
                    annotations, sessionId);
            return createOkResponse(queryResult);
        } catch (CatalogException e) {
            return createErrorResponse(e);
        }
    }

    @POST
    @Path("/{individual}/update")
    @Consumes(MediaType.APPLICATION_JSON)
    @ApiOperation(value = "Update some individual attributes", position = 6)
    public Response updateByPost(
            @ApiParam(value = "Individual ID or name", required = true) @PathParam("individual") String individualStr,
            @ApiParam(value = "Study [[user@]project:]study where study and project can be either the id or alias")
            @QueryParam("study") String studyStr,
            @ApiParam(value = "Delete a specific annotation set. AnnotationSetName expected.")
                @QueryParam(Constants.DELETE_ANNOTATION_SET) String deleteAnnotationSet,
            @ApiParam(value = "Delete a specific annotation. Format: Comma separated list of annotationSetName:variable")
                @QueryParam(Constants.DELETE_ANNOTATION) String deleteAnnotation,
            @ApiParam(value = "Create a new version of individual", defaultValue = "false")
            @QueryParam(Constants.INCREMENT_VERSION) boolean incVersion,
            @ApiParam(value = "Update all the sample references from the individual to point to their latest versions",
                    defaultValue = "false") @QueryParam("updateSampleVersion") boolean refresh,
            @ApiParam(value = "params") IndividualUpdatePOST updateParams) {
        try {
            ObjectUtils.defaultIfNull(updateParams, new IndividualUpdatePOST());

            queryOptions.put(Constants.REFRESH, refresh);
            queryOptions.remove("updateSampleVersion");
            query.remove("updateSampleVersion");

            ObjectMap params = updateParams.toIndividualObjectMap();
            params.putIfNotEmpty(IndividualDBAdaptor.UpdateParams.DELETE_ANNOTATION.key(), deleteAnnotation);
            params.putIfNotEmpty(IndividualDBAdaptor.UpdateParams.DELETE_ANNOTATION_SET.key(), deleteAnnotationSet);

            QueryResult<Individual> queryResult = catalogManager.getIndividualManager().update(studyStr, individualStr, params,
                    queryOptions, sessionId);
            return createOkResponse(queryResult);
        } catch (Exception e) {
            return createErrorResponse(e);
        }
    }

//    @GET
//    @Path("/{individuals}/delete")
//    @ApiOperation(value = "Delete individual information [WARNING]", position = 7,
//            notes = "Usage of this webservice might lead to unexpected behaviour and therefore is discouraged to use. Deletes are " +
//                    "planned to be fully implemented and tested in version 1.4.0")
//    public Response deleteIndividual(@ApiParam(value = "Comma separated list of individual IDs or names up to a maximum of 100", required = true)
//                                     @PathParam("individuals") String individualIds,
//                                     @ApiParam(value = "Study [[user@]project:]study where study and project can be either the id or alias")
//                                     @QueryParam("study") String studyStr) {
//        try {
//            List<QueryResult<Individual>> queryResult = individualManager.delete(studyStr, individualIds, queryOptions, sessionId);
//            return createOkResponse(queryResult);
//        } catch (Exception e) {
//            return createErrorResponse(e);
//        }
//    }

    @GET
    @Path("/groupBy")
    @ApiOperation(value = "Group individuals by several fields", position = 10,
            notes = "Only group by categorical variables. Grouping by continuous variables might cause unexpected behaviour")
    @ApiImplicitParams({
            @ApiImplicitParam(name = "count", value = "Count the number of elements matching the group", dataType = "boolean",
                    paramType = "query"),
            @ApiImplicitParam(name = "limit", value = "Maximum number of documents (groups) to be returned", dataType = "integer",
                    paramType = "query", defaultValue = "50")
    })
    public Response groupBy(
            @ApiParam(value = "Comma separated list of fields by which to group by.", required = true) @DefaultValue("")
                @QueryParam("fields") String fields,
            @ApiParam(value = "(DEPRECATED) Use study instead", hidden = true) @QueryParam("studyId") String studyIdStr,
            @ApiParam(value = "Study [[user@]project:]study where study and project can be either the id or alias")
                @QueryParam("study") String studyStr,
            @ApiParam(value = "name", required = false) @QueryParam("name") String names,
<<<<<<< HEAD
            @ApiParam(value = "sex", required = false) @QueryParam("sex") Individual.Sex sex,
            @ApiParam(value = "ethnicity", required = false) @QueryParam("ethnicity") String ethnicity,
            @ApiParam(value = "Population name", required = false) @QueryParam("population.name") String populationName,
            @ApiParam(value = "Subpopulation name", required = false) @QueryParam("population.subpopulation")
                String populationSubpopulation,
            @ApiParam(value = "Population description", required = false) @QueryParam("population.description")
                String populationDescription,
            @ApiParam(value = "Karyotypic sex", required = false) @QueryParam("karyotypicSex")
                Individual.KaryotypicSex karyotypicSex,
            @ApiParam(value = "Life status", required = false) @QueryParam("lifeStatus") Individual.LifeStatus lifeStatus,
            @ApiParam(value = "Affectation status", required = false) @QueryParam("affectationStatus")
                Individual.AffectationStatus affectationStatus,
            @ApiParam(value = "DEPRECATED: Use annotation queryParam this way: annotationSet[=|==|!|!=]{annotationSetName}")
                @QueryParam("annotationsetName") String annotationsetName,
            @ApiParam(value = "DEPRECATED: Use annotation queryParam this way: variableSet[=|==|!|!=]{variableSetId}")
                @QueryParam("variableSet") String variableSet,
            @ApiParam(value = "Annotation, e.g: key1=value(;key2=value)") @QueryParam("annotation") String annotation,
            @ApiParam(value = "Release value (Current release from the moment the families were first created)")
                @QueryParam("release") String release,
            @ApiParam(value = "Snapshot value (Latest version of families in the specified release)") @QueryParam("snapshot")
                int snapshot) {
=======
            @ApiParam(value = "Comma separated list of sample ids or names") @QueryParam("samples") String samples,
            @ApiParam(value = "sex", required = false) @QueryParam("sex") Individual.Sex sex,
            @ApiParam(value = "ethnicity", required = false) @QueryParam("ethnicity") String ethnicity,
            @ApiParam(value = "Population name", required = false) @QueryParam("population.name") String populationName,
            @ApiParam(value = "Subpopulation name", required = false) @QueryParam("population.subpopulation") String populationSubpopulation,
            @ApiParam(value = "Population description", required = false) @QueryParam("population.description") String populationDescription,
            @ApiParam(value = "Karyotypic sex", required = false) @QueryParam("karyotypicSex") Individual.KaryotypicSex karyotypicSex,
            @ApiParam(value = "Life status", required = false) @QueryParam("lifeStatus") Individual.LifeStatus lifeStatus,
            @ApiParam(value = "Affectation status", required = false) @QueryParam("affectationStatus")
                    Individual.AffectationStatus affectationStatus,
            @ApiParam(value = "Variable set id or name", hidden = true) @QueryParam("variableSetId") String variableSetId,
            @ApiParam(value = "Variable set id or name", required = false) @QueryParam("variableSet") String variableSet,
            @ApiParam(value = "annotationsetName", required = false) @QueryParam("annotationsetName") String annotationsetName,
            @ApiParam(value = "annotation", required = false) @QueryParam("annotation") String annotation,
            @ApiParam(value = "Release value (Current release from the moment the families were first created)")
                @QueryParam("release") String release,
            @ApiParam(value = "Snapshot value (Latest version of families in the specified release)") @QueryParam("snapshot") int snapshot) {
>>>>>>> 670dccb2
        try {
            if (StringUtils.isNotEmpty(studyIdStr)) {
                studyStr = studyIdStr;
            }
            QueryResult result = individualManager.groupBy(studyStr, query, fields, queryOptions, sessionId);
            return createOkResponse(result);
        } catch (Exception e) {
            return createErrorResponse(e);
        }
    }

    @GET
    @Path("/{individuals}/acl")
    @ApiOperation(value = "Return the acl of the individual. If member is provided, it will only return the acl for the member.", position = 18)
    public Response getAcls(@ApiParam(value = "Comma separated list of individual ids up to a maximum of 100", required = true) @PathParam("individuals")
                                    String individualIdsStr,
                            @ApiParam(value = "Study [[user@]project:]study where study and project can be either the id or alias")
                            @QueryParam("study") String studyStr,
                            @ApiParam(value = "User or group id") @QueryParam("member") String member,
                            @ApiParam(value = "Boolean to accept either only complete (false) or partial (true) results", defaultValue = "false") @QueryParam("silent") boolean silent) {
        try {
            List<String> idList = getIdList(individualIdsStr);
            return createOkResponse(individualManager.getAcls(studyStr, idList, member, silent, sessionId));
        } catch (Exception e) {
            return createErrorResponse(e);
        }
    }

    // Temporal method used by deprecated methods. This will be removed at some point.
    @Override
    protected Individual.IndividualAclParams getAclParams(
            @ApiParam(value = "Comma separated list of permissions to add", required = false) @QueryParam("add") String addPermissions,
            @ApiParam(value = "Comma separated list of permissions to remove", required = false) @QueryParam("remove") String removePermissions,
            @ApiParam(value = "Comma separated list of permissions to set", required = false) @QueryParam("set") String setPermissions)
            throws CatalogException {
        int count = 0;
        count += StringUtils.isNotEmpty(setPermissions) ? 1 : 0;
        count += StringUtils.isNotEmpty(addPermissions) ? 1 : 0;
        count += StringUtils.isNotEmpty(removePermissions) ? 1 : 0;
        if (count > 1) {
            throw new CatalogException("Only one of add, remove or set parameters are allowed.");
        } else if (count == 0) {
            throw new CatalogException("One of add, remove or set parameters is expected.");
        }

        String permissions = null;
        AclParams.Action action = null;
        if (StringUtils.isNotEmpty(addPermissions)) {
            permissions = addPermissions;
            action = AclParams.Action.ADD;
        }
        if (StringUtils.isNotEmpty(setPermissions)) {
            permissions = setPermissions;
            action = AclParams.Action.SET;
        }
        if (StringUtils.isNotEmpty(removePermissions)) {
            permissions = removePermissions;
            action = AclParams.Action.REMOVE;
        }
        return new Individual.IndividualAclParams(permissions, action, null, false);
    }

    public static class MemberAclUpdate extends StudyWSServer.MemberAclUpdateOld {
        public boolean propagate;
    }

    @POST
    @Path("/{individual}/acl/{memberId}/update")
    @ApiOperation(value = "Update the set of permissions granted for the member [DEPRECATED]", position = 21, hidden = true,
            notes = "DEPRECATED: The usage of this webservice is discouraged. A different entrypoint /acl/{members}/update has been added "
                    + "to also support changing permissions using queries.")
    public Response updateAcl(
            @ApiParam(value = "individualId", required = true) @PathParam("individual") String individualIdStr,
            @ApiParam(value = "Study [[user@]project:]study where study and project can be either the id or alias") @QueryParam("study")
                    String studyStr,
            @ApiParam(value = "Member id", required = true) @PathParam("memberId") String memberId,
            @ApiParam(value = "JSON containing one of the keys 'add', 'set' or 'remove'", required = true)
                    MemberAclUpdate params) {
        try {
            Individual.IndividualAclParams aclParams = getAclParams(params.add, params.remove, params.set);
            List<String> idList = getIdList(individualIdStr);
            return createOkResponse(individualManager.updateAcl(studyStr, idList, memberId, aclParams, sessionId));
        } catch (Exception e) {
            return createErrorResponse(e);
        }
    }

    public static class IndividualAcl extends AclParams {
        public String individual;
        public String sample;

        public boolean propagate;
    }

    @POST
    @Path("/acl/{members}/update")
    @ApiOperation(value = "Update the set of permissions granted for the member", position = 21)
    public Response updateAcl(
            @ApiParam(value = "Study [[user@]project:]study where study and project can be either the id or alias") @QueryParam("study")
                    String studyStr,
            @ApiParam(value = "Comma separated list of user or group ids", required = true) @PathParam("members") String memberId,
            @ApiParam(value = "JSON containing the parameters to update the permissions. If propagate flag is set to true, it will "
                    + "propagate the permissions defined to the samples that are associated to the matching individuals",
                    required = true) IndividualAcl params) {
        try {
            ObjectUtils.defaultIfNull(params, new IndividualAcl());

            Individual.IndividualAclParams aclParams = new Individual.IndividualAclParams(params.getPermissions(), params.getAction(),
                    params.sample, params.propagate);
            List<String> idList = getIdList(params.individual);
            return createOkResponse(individualManager.updateAcl(studyStr, idList, memberId, aclParams, sessionId));
        } catch (Exception e) {
            return createErrorResponse(e);
        }
    }

    // Data models

    protected static class IndividualPOST {
        public String name;

        public String father;
        public String mother;
        public Multiples multiples;

        public Individual.Sex sex;
        public String ethnicity;
        public Boolean parentalConsanguinity;
        public Individual.Population population;
        public String dateOfBirth;
        public Individual.KaryotypicSex karyotypicSex;
        public Individual.LifeStatus lifeStatus;
        public Individual.AffectationStatus affectationStatus;
        public List<AnnotationSet> annotationSets;
        public List<OntologyTerm> phenotypes;
        public Map<String, Object> attributes;

        public Individual toIndividual(String studyStr, StudyManager studyManager, String sessionId) throws CatalogException {
//            List<AnnotationSet> annotationSetList = new ArrayList<>();
//            if (annotationSets != null) {
//                for (CommonModels.AnnotationSetParams annotationSet : annotationSets) {
//                    if (annotationSet != null) {
//                        annotationSetList.add(annotationSet.toAnnotationSet(studyStr, studyManager, sessionId));
//                    }
//                }
//            }

            return new Individual(-1, name, new Individual().setName(father), new Individual().setName(mother), multiples, sex,
                    karyotypicSex, ethnicity, population, lifeStatus, affectationStatus, dateOfBirth, null,
                    parentalConsanguinity != null ? parentalConsanguinity : false, 1, annotationSets, phenotypes);
        }
    }

    protected static class IndividualCreatePOST extends IndividualPOST {
        public List<SampleWSServer.CreateSamplePOST> samples;

        public Individual toIndividual(String studyStr, StudyManager studyManager, String sessionId) throws CatalogException {
//            List<AnnotationSet> annotationSetList = new ArrayList<>();
//            if (annotationSets != null) {
//                for (CommonModels.AnnotationSetParams annotationSet : annotationSets) {
//                    if (annotationSet != null) {
//                        annotationSetList.add(annotationSet.toAnnotationSet(studyStr, studyManager, sessionId));
//                    }
//                }
//            }

            List<Sample> sampleList = null;
            if (samples != null) {
                sampleList = new ArrayList<>(samples.size());
                for (SampleWSServer.CreateSamplePOST sample : samples) {
                    sampleList.add(sample.toSample(studyStr, studyManager, sessionId));
                }
            }
            return new Individual(-1, name, new Individual().setName(father), new Individual().setName(mother), multiples, sex,
                    karyotypicSex, ethnicity, population, lifeStatus, affectationStatus, dateOfBirth, sampleList,
                    parentalConsanguinity != null ? parentalConsanguinity : false, 1, annotationSets, phenotypes);
        }
    }

    protected static class IndividualUpdatePOST extends IndividualPOST {
        public List<String> samples;

        public ObjectMap toIndividualObjectMap() throws JsonProcessingException {
            ObjectMapper mapper = new ObjectMapper();
            mapper.addMixIn(Individual.class, IndividualMixin.class);
            mapper.setSerializationInclusion(JsonInclude.Include.NON_NULL);

            Individual individual = new Individual()
                    .setName(name)
                    .setFather(father != null ? new Individual().setName(father) : null)
                    .setMother(mother != null ? new Individual().setName(mother) : null)
                    .setMultiples(multiples)
                    .setSex(sex)
                    .setKaryotypicSex(karyotypicSex)
                    .setEthnicity(ethnicity)
                    .setPopulation(population)
                    .setLifeStatus(lifeStatus)
                    .setAffectationStatus(affectationStatus)
                    .setDateOfBirth(dateOfBirth)
                    .setParentalConsanguinity(parentalConsanguinity != null ? parentalConsanguinity : false)
                    .setPhenotypes(phenotypes);
            individual.setAnnotationSets(annotationSets);

            ObjectMap params = new ObjectMap(mapper.writeValueAsString(individual));
            if (parentalConsanguinity == null) {
                params.remove("parentalConsanguinity");
            }
            params.putIfNotNull("samples", samples);

            return params;
        }
    }


}<|MERGE_RESOLUTION|>--- conflicted
+++ resolved
@@ -434,7 +434,7 @@
             @ApiParam(value = "Study [[user@]project:]study where study and project can be either the id or alias")
                 @QueryParam("study") String studyStr,
             @ApiParam(value = "name", required = false) @QueryParam("name") String names,
-<<<<<<< HEAD
+            @ApiParam(value = "Comma separated list of sample ids or names") @QueryParam("samples") String samples,
             @ApiParam(value = "sex", required = false) @QueryParam("sex") Individual.Sex sex,
             @ApiParam(value = "ethnicity", required = false) @QueryParam("ethnicity") String ethnicity,
             @ApiParam(value = "Population name", required = false) @QueryParam("population.name") String populationName,
@@ -456,25 +456,6 @@
                 @QueryParam("release") String release,
             @ApiParam(value = "Snapshot value (Latest version of families in the specified release)") @QueryParam("snapshot")
                 int snapshot) {
-=======
-            @ApiParam(value = "Comma separated list of sample ids or names") @QueryParam("samples") String samples,
-            @ApiParam(value = "sex", required = false) @QueryParam("sex") Individual.Sex sex,
-            @ApiParam(value = "ethnicity", required = false) @QueryParam("ethnicity") String ethnicity,
-            @ApiParam(value = "Population name", required = false) @QueryParam("population.name") String populationName,
-            @ApiParam(value = "Subpopulation name", required = false) @QueryParam("population.subpopulation") String populationSubpopulation,
-            @ApiParam(value = "Population description", required = false) @QueryParam("population.description") String populationDescription,
-            @ApiParam(value = "Karyotypic sex", required = false) @QueryParam("karyotypicSex") Individual.KaryotypicSex karyotypicSex,
-            @ApiParam(value = "Life status", required = false) @QueryParam("lifeStatus") Individual.LifeStatus lifeStatus,
-            @ApiParam(value = "Affectation status", required = false) @QueryParam("affectationStatus")
-                    Individual.AffectationStatus affectationStatus,
-            @ApiParam(value = "Variable set id or name", hidden = true) @QueryParam("variableSetId") String variableSetId,
-            @ApiParam(value = "Variable set id or name", required = false) @QueryParam("variableSet") String variableSet,
-            @ApiParam(value = "annotationsetName", required = false) @QueryParam("annotationsetName") String annotationsetName,
-            @ApiParam(value = "annotation", required = false) @QueryParam("annotation") String annotation,
-            @ApiParam(value = "Release value (Current release from the moment the families were first created)")
-                @QueryParam("release") String release,
-            @ApiParam(value = "Snapshot value (Latest version of families in the specified release)") @QueryParam("snapshot") int snapshot) {
->>>>>>> 670dccb2
         try {
             if (StringUtils.isNotEmpty(studyIdStr)) {
                 studyStr = studyIdStr;
