--- conflicted
+++ resolved
@@ -457,14 +457,9 @@
     @ApiOperation(value = "Add or remove a variableSet", response = VariableSet.class)
     public Response createOrRemoveVariableSets(
             @ApiParam(value = ParamConstants.STUDY_DESCRIPTION) @PathParam(ParamConstants.STUDY_PARAM) String studyStr,
-<<<<<<< HEAD
-            @ApiParam(value = "Action to be performed: ADD or REMOVE a variableSet", allowableValues = "ADD,REMOVE", defaultValue = "ADD")
-            @QueryParam("action") ParamUtils.AddRemoveAction action,
-=======
             @ApiParam(value = "Action to be performed: ADD, REMOVE or FORCE_REMOVE a variableSet",
                     allowableValues = "ADD,REMOVE,FORCE_REMOVE", defaultValue = "ADD")
             @QueryParam("action") ParamUtils.AddRemoveForceRemoveAction action,
->>>>>>> 3130282a
             @ApiParam(value = "JSON containing the VariableSet to be created or removed.", required = true) VariableSetCreateParams params) {
         try {
             if (action == null) {
