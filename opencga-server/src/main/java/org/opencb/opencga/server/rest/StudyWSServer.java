--- conflicted
+++ resolved
@@ -452,12 +452,9 @@
             @ApiParam(value = "VariableSet id of the VariableSet to be updated") @PathParam("variableSet") String variableSetId,
             @ApiParam(value = "Action to be performed: ADD or REMOVE a variable", allowableValues = "ADD,REMOVE", defaultValue = "ADD")
             @QueryParam("action") ParamUtils.AddRemoveAction action,
-<<<<<<< HEAD
             @ApiParam(value = "JSON containing the variable to be added or removed. For removing, only the variable id will be needed.",
                     required = true) Variable variable) {
-=======
-            @ApiParam(value = "JSON containing the variable to be added or removed. For removing, only the variable id will be needed.", required = true) Variable variable) {
->>>>>>> 24c4ca0f
+
         try {
             if (action == null) {
                 action = ParamUtils.AddRemoveAction.ADD;
