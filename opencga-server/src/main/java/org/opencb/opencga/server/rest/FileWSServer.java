--- conflicted
+++ resolved
@@ -59,11 +59,6 @@
 import java.nio.file.*;
 import java.util.*;
 
-<<<<<<< HEAD
-import static org.opencb.opencga.storage.core.variant.VariantStorageOptions.*;
-
-=======
->>>>>>> 3e759de0
 
 @Path("/{apiVersion}/files")
 @Produces(MediaType.APPLICATION_JSON)
@@ -563,97 +558,6 @@
         }
     }
 
-<<<<<<< HEAD
-    @Deprecated
-    @GET
-    @Path("/{file}/index")
-    @ApiOperation(value = "Index variant files [DEPRECATED]", position = 14, notes = "Moved to analysis/[variant|alignment]/{file}/index",
-            hidden = true, response = QueryResponse.class)
-    public Response index(@ApiParam("Comma separated list of file ids (files or directories)") @PathParam(value = "file") String fileIdStr,
-                          @ApiParam(value = "Study [[user@]project:]study where study and project can be either the id or alias")
-                          @QueryParam("study") String studyStr,
-                          // Study id is not ingested by the analysis index command line. No longer needed.
-//                          @ApiParam("Study id") @QueryParam("studyId") String studyId,
-                          @ApiParam("Output directory id") @QueryParam("outDir") String outDirStr,
-                          @ApiParam("Boolean indicating that only the transform step will be run") @DefaultValue("false")
-                          @QueryParam("transform") boolean transform,
-                          @ApiParam("Boolean indicating that only the load step will be run") @DefaultValue("false")
-                          @QueryParam("load") boolean load,
-                          @ApiParam("Comma separated list of fields to be include in the index")
-                          @QueryParam("includeExtraFields") String includeExtraFields,
-                          @ApiParam("Type of aggregated VCF file: none, basic, EVS or ExAC") @DefaultValue("none")
-                          @QueryParam("aggregated") String aggregated,
-                          @ApiParam("Calculate indexed variants statistics after the load step") @DefaultValue("false")
-                          @QueryParam("calculateStats") boolean calculateStats,
-                          @ApiParam("Annotate indexed variants after the load step") @DefaultValue("false")
-                          @QueryParam("annotate") boolean annotate,
-                          @ApiParam("Overwrite annotations already present in variants") @DefaultValue("false")
-                          @QueryParam("overwrite") boolean overwriteAnnotations) {
-
-        Map<String, String> params = new LinkedHashMap<>();
-//        addParamIfNotNull(params, "studyId", studyId);
-        addParamIfNotNull(params, "outdir", outDirStr);
-        addParamIfTrue(params, "transform", transform);
-        addParamIfTrue(params, "load", load);
-        addParamIfNotNull(params, EXTRA_FORMAT_FIELDS.key(), includeExtraFields);
-        addParamIfNotNull(params, STATS_AGGREGATION.key(), aggregated);
-        addParamIfTrue(params, STATS_CALCULATE.key(), calculateStats);
-        addParamIfTrue(params, ANNOTATE.key(), annotate);
-        addParamIfTrue(params, ANNOTATION_OVERWEITE.key(), overwriteAnnotations);
-
-        Set<String> knownParams = new HashSet<>();
-        knownParams.add("outDir");
-        knownParams.add("transform");
-        knownParams.add("load");
-        knownParams.add("includeExtraFields");
-        knownParams.add("aggregated");
-        knownParams.add("calculateStats");
-        knownParams.add("annotate");
-        knownParams.add("overwrite");
-        knownParams.add("sid");
-        knownParams.add("include");
-        knownParams.add("exclude");
-
-        // Add other params
-        query.forEach((key, value) -> {
-            if (!knownParams.contains(key)) {
-                if (value != null) {
-                    params.put(key, value.toString());
-                }
-            }
-        });
-
-        logger.info("ObjectMap: {}", params);
-
-        try {
-            List<String> idList = getIdList(fileIdStr);
-            DataResult queryResult = fileManager.index(studyStr, idList, "VCF", params, token);
-            return createOkResponse(queryResult);
-        } catch (Exception e) {
-            return createErrorResponse(e);
-        }
-
-
-//        AnalysisFileIndexer analysisFileIndexer = new AnalysisFileIndexer(catalogManager);
-//
-//        try {
-//            long outDirId = catalogManager.getFileId(outDirStr, sessionId);
-//            long fileId = catalogManager.getFileId(fileIdStr, sessionId);
-//            if(outDirId < 0) {
-//                outDirId = catalogManager.getFileParent(fileId, null, sessionId).first().getId();
-//            }
-//            // TODO: Change it to query
-//            queryOptions.add(VariantStorageEngine.Options.STATS_CALCULATE.key(), calculateStats);
-//            queryOptions.add(VariantStorageEngine.Options.ANNOTATE.key(), annotate);
-//            DataResult<Job> queryResult = analysisFileIndexer.index(fileId, outDirId, sessionId, new QueryOptions(queryOptions));
-//            return createOkResponse(queryResult);
-//        } catch (Exception e) {
-//            return createErrorResponse(e);
-//        }
-    }
-
-=======
->>>>>>> 3e759de0
     @GET
     @Path("/{folder}/tree")
     @ApiOperation(value = "Obtain a tree view of the files and folders within a folder", position = 15, response = FileTree[].class)
