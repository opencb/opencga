--- conflicted
+++ resolved
@@ -821,11 +821,8 @@
             @QueryParam("study") String studyStr,
             @ApiParam(value = "Action to be performed if the array of samples is being updated.", defaultValue = "ADD")
             @QueryParam("samplesAction") ParamUtils.UpdateAction samplesAction,
-<<<<<<< HEAD
-=======
             @ApiParam(value = "Action to be performed if the array of annotationSets is being updated.", defaultValue = "ADD")
             @QueryParam("annotationSetsAction") ParamUtils.UpdateAction annotationSetsAction,
->>>>>>> f7270268
             @ApiParam(name = "params", value = "Parameters to modify", required = true) FileUpdateParams updateParams) {
         try {
             ObjectMap params = updateParams.toFileObjectMap();
@@ -1032,11 +1029,7 @@
             @ApiParam(value = "Comma separated list of paths") @QueryParam("path") String path,
             @ApiParam(value = "Available types (FILE, DIRECTORY)") @QueryParam("type") String type,
             @ApiParam(value = "Comma separated bioformat values. For existing bioformats see files/bioformats")
-<<<<<<< HEAD
-            @QueryParam("bioformat") String bioformat,
-=======
             @QueryParam("bioformat")String bioformat,
->>>>>>> f7270268
             @ApiParam(value = "Comma separated format values. For existing formats see files/formats")
             @QueryParam("format") String formats,
             @ApiParam(value = "Status") @QueryParam("status") String status,
