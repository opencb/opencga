--- conflicted
+++ resolved
@@ -748,12 +748,8 @@
                                 @ApiParam(value = "Functional score: {functional_score}[<|>|<=|>=]{number} e.g. cadd_scaled>5.2 , cadd_raw<=0.3") @QueryParam("annot-functional-score") String functional,
 
                                 @ApiParam(value = "Returned genotype for unknown genotypes. Common values: [0/0, 0|0, ./.]") @QueryParam("unknownGenotype") String unknownGenotype,
-<<<<<<< HEAD
 //                                @ApiParam(value = "Limit the number of returned variants. Max value: " + VariantFetcher.LIMIT_MAX) @DefaultValue(""+VariantFetcher.LIMIT_DEFAULT) @QueryParam("limit") int limit,
-=======
-                                @ApiParam(value = "Limit the number of returned variants. Max value: " + VariantFetcher.LIMIT_MAX) @DefaultValue("" + VariantFetcher.LIMIT_DEFAULT) @QueryParam("limit") int limit,
-                                @ApiParam(value = "Skip some number of variants.") @QueryParam("skip") int skip,
->>>>>>> c687e88f
+//                                @ApiParam(value = "Skip some number of variants.") @QueryParam("skip") int skip,
                                 @ApiParam(value = "Returns the samples metadata group by studyId, instead of the variants", required = false) @QueryParam("samplesMetadata") boolean samplesMetadata,
                                 @ApiParam(value = "Sort the results", required = false) @QueryParam("sort") boolean sort,
                                 @ApiParam(value = "Group variants by: [ct, gene, ensemblGene]", required = false) @DefaultValue("") @QueryParam("groupBy") String groupBy,
