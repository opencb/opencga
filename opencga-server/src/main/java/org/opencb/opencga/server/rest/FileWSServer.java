--- conflicted
+++ resolved
@@ -16,7 +16,6 @@
 
 package org.opencb.opencga.server.rest;
 
-import org.opencb.opencga.core.tools.annotations.*;
 import org.apache.commons.lang3.ObjectUtils;
 import org.apache.commons.lang3.StringUtils;
 import org.glassfish.jersey.media.multipart.FormDataContentDisposition;
@@ -38,6 +37,7 @@
 import org.opencb.opencga.core.models.job.Execution;
 import org.opencb.opencga.core.models.job.Job;
 import org.opencb.opencga.core.response.OpenCGAResult;
+import org.opencb.opencga.core.tools.annotations.*;
 
 import javax.servlet.http.HttpServletRequest;
 import javax.ws.rs.QueryParam;
@@ -718,13 +718,8 @@
             ObjectMap params = new ObjectMap()
                     .append("files", files)
                     .append("study", studyStr);
-<<<<<<< HEAD
             OpenCGAResult<Execution> result = catalogManager.getExecutionManager().submit(studyStr, "files-unlink", Enums.Priority.MEDIUM,
                     params, token);
-=======
-            OpenCGAResult<Job> result = catalogManager.getJobManager().submit(studyStr, "files-unlink", Enums.Priority.MEDIUM, params,
-                    token);
->>>>>>> 779780d2
             return createOkResponse(result);
         } catch (Exception e) {
             return createErrorResponse(e);
