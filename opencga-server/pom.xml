--- conflicted
+++ resolved
@@ -22,11 +22,7 @@
     <parent>
         <groupId>org.opencb.opencga</groupId>
         <artifactId>opencga</artifactId>
-<<<<<<< HEAD
-        <version>2.3.4-SNAPSHOT</version>
-=======
         <version>2.4.3-SNAPSHOT</version>
->>>>>>> 2b9df907
         <relativePath>../pom.xml</relativePath>
     </parent>
 
