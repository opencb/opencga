--- conflicted
+++ resolved
@@ -5,11 +5,7 @@
     <parent>
         <groupId>org.opencb.opencga</groupId>
         <artifactId>opencga</artifactId>
-<<<<<<< HEAD
-        <version>2.4.3-SNAPSHOT</version>
-=======
         <version>2.4.4-SNAPSHOT</version>
->>>>>>> 20c7c300
         <relativePath>../pom.xml</relativePath>
     </parent>
     <modelVersion>4.0.0</modelVersion>
