--- conflicted
+++ resolved
@@ -6,11 +6,7 @@
                 timeout(time: 5, unit: 'MINUTES')
             }
             steps {
-<<<<<<< HEAD
                 sh 'cd opencga-app/app/scripts/azure/arm && npx --ignore-existing armval "**/azuredeploy.json"'
-=======
-                    sh 'cd opencga-app/app/scripts/azure/arm && npm install armval && node node_modules/.bin/armval "**/azuredeploy.json" && rm -rf node_modules && rm -rf package-lock.json'
->>>>>>> 337f088c
             }
         }
 
