--- conflicted
+++ resolved
@@ -24,11 +24,7 @@
 
     <groupId>org.opencb.opencga</groupId>
     <artifactId>opencga-test</artifactId>
-<<<<<<< HEAD
-    <version>1.1.2</version>
-=======
     <version>1.2.0</version>
->>>>>>> 42631aa5
     <packaging>pom</packaging>
 
     <dependencies>
