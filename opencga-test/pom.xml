--- conflicted
+++ resolved
@@ -24,11 +24,7 @@
 
     <groupId>org.opencb.opencga</groupId>
     <artifactId>opencga-test</artifactId>
-<<<<<<< HEAD
-    <version>2.2.8-SNAPSHOT</version>
-=======
     <version>2.2.9-SNAPSHOT</version>
->>>>>>> d5b39981
     <packaging>pom</packaging>
 
     <dependencies>
