<!--
  ~ Copyright 2015-2017 OpenCB
  ~
  ~ Licensed under the Apache License, Version 2.0 (the "License");
  ~ you may not use this file except in compliance with the License.
  ~ You may obtain a copy of the License at
  ~
  ~     http://www.apache.org/licenses/LICENSE-2.0
  ~
  ~ Unless required by applicable law or agreed to in writing, software
  ~ distributed under the License is distributed on an "AS IS" BASIS,
  ~ WITHOUT WARRANTIES OR CONDITIONS OF ANY KIND, either express or implied.
  ~ See the License for the specific language governing permissions and
  ~ limitations under the License.
  -->

<!--<?xml version="1.0" encoding="UTF-8"?>-->


<project xmlns="http://maven.apache.org/POM/4.0.0"
         xmlns:xsi="http://www.w3.org/2001/XMLSchema-instance"
         xsi:schemaLocation="http://maven.apache.org/POM/4.0.0 http://maven.apache.org/maven-v4_0_0.xsd">
    <modelVersion>4.0.0</modelVersion>

    <groupId>org.opencb.opencga</groupId>
    <artifactId>opencga-test</artifactId>
<<<<<<< HEAD
    <version>2.1.0-rc2-SNAPSHOT</version>
=======
    <version>2.1.0-rc3-SNAPSHOT</version>
>>>>>>> 5f94d544
    <packaging>pom</packaging>

    <dependencies>
        <dependency>
            <groupId>smartrics.restfixture</groupId>
            <artifactId>smartrics-RestFixture</artifactId>
            <version>4.4</version>
        </dependency>
        <dependency>
            <groupId>org.fitnesse</groupId>
            <artifactId>fitnesse</artifactId>
            <version>20161106</version>
        </dependency>
    </dependencies>

    <build>
        <plugins>
            <plugin>
                <groupId>org.codehaus.mojo</groupId>
                <artifactId>appassembler-maven-plugin</artifactId>
                <version>1.10</version>
                <executions>
                    <execution>
                        <phase>package</phase>
                        <goals>
                            <goal>assemble</goal>
                        </goals>
                    </execution>
                </executions>
                <configuration>
                    <repositoryName>dependencies</repositoryName>
                    <repositoryLayout>flat</repositoryLayout>
                    <useWildcardClassPath>false</useWildcardClassPath>
                    <!--By default, "etc".-->
                    <configurationDirectory>conf</configurationDirectory>
                    <!--Do we need to include the configuration folder in the classpath?-->
                    <includeConfigurationDirectoryInClasspath>false</includeConfigurationDirectoryInClasspath>
                    <extraJvmArguments>-Xms256m -Xmx2048m -Dfile.encoding=UTF-8</extraJvmArguments>
                    <programs>
                        <program>
                            <id>opencga-fitnesse.sh</id>
                            <mainClass>fitnesseMain.FitNesseMain</mainClass>
                            <platforms>
                                <platform>unix</platform>
                            </platforms>
                            <commandLineArguments>
                                <commandLineArgument>-p 7070</commandLineArgument>
                                <commandLineArgument>-d fitnesse</commandLineArgument>
                            </commandLineArguments>
                        </program>
                    </programs>
                </configuration>
            </plugin>
        </plugins>
    </build>
</project><|MERGE_RESOLUTION|>--- conflicted
+++ resolved
@@ -24,11 +24,7 @@
 
     <groupId>org.opencb.opencga</groupId>
     <artifactId>opencga-test</artifactId>
-<<<<<<< HEAD
-    <version>2.1.0-rc2-SNAPSHOT</version>
-=======
     <version>2.1.0-rc3-SNAPSHOT</version>
->>>>>>> 5f94d544
     <packaging>pom</packaging>
 
     <dependencies>
