package org.opencb.opencga.catalog.core;

import com.fasterxml.jackson.core.JsonProcessingException;
import com.fasterxml.jackson.databind.ObjectMapper;
import com.fasterxml.jackson.databind.ObjectWriter;
import org.opencb.commons.containers.map.QueryOptions;
import org.opencb.datastore.core.ObjectMap;
import org.opencb.datastore.core.QueryResult;
import org.opencb.opencga.catalog.core.beans.*;
import org.opencb.opencga.catalog.core.db.CatalogDBAdaptor;
import org.opencb.opencga.catalog.core.db.CatalogManagerException;
import org.opencb.opencga.catalog.core.db.CatalogMongoDBAdaptor;
import org.opencb.opencga.catalog.core.io.CatalogIOManagerException;
import org.opencb.opencga.catalog.core.io.PosixIOManager;
import org.opencb.opencga.lib.auth.IllegalOpenCGACredentialsException;
import org.opencb.opencga.lib.auth.MongoCredentials;

import org.opencb.opencga.lib.common.TimeUtils;
import org.slf4j.Logger;
import org.slf4j.LoggerFactory;

import java.io.IOException;
import java.nio.file.Files;
import java.nio.file.Path;
import java.nio.file.Paths;
import java.util.*;
import java.util.regex.Pattern;

public class CatalogManager {

    private CatalogDBAdaptor catalogDBAdaptor;
    //    private CatalogIOManager ioManager; //TODO: Generify API
    private PosixIOManager ioManager;

    protected static Logger logger = LoggerFactory.getLogger(CatalogManager.class);

    protected static ObjectMapper jsonObjectMapper;
    protected static ObjectWriter jsonObjectWriter;

    private Properties properties;

    public CatalogManager() throws IOException, CatalogIOManagerException {
        this(System.getenv("OPENCGA_HOME"));
    }

    public CatalogManager(CatalogDBAdaptor catalogDBAdaptor, PosixIOManager ioManager, Properties catalogProperties) {
        this.catalogDBAdaptor = catalogDBAdaptor;
        this.ioManager = ioManager;
        this.properties = catalogProperties;
    }

    public CatalogManager(String rootdir) throws IOException, CatalogIOManagerException {
//        properties = Config.getAccountProperties();

        Path path = Paths.get(rootdir, "conf", "catalog.properties");
        properties = new Properties();
        try {
            properties.load(Files.newInputStream(path));
        } catch (IOException e) {
            logger.error("Failed to load account.properties: " + e.getMessage());
        }

//        if (properties.getProperty("OPENCGA.ACCOUNT.MODE").equals("file")) {
//            catalogDBAdaptor = (CatalogDBAdaptor) new CatalogMongoDBAdaptor( --- );
//        } else {
//            catalogDBAdaptor = new CatalogMongoDBAdaptor(new MongoCredentials(properties));
//        }
        catalogDBAdaptor = new CatalogMongoDBAdaptor(new MongoCredentials(properties));
        ioManager = new PosixIOManager(rootdir);

        jsonObjectMapper = new ObjectMapper();
        jsonObjectWriter = jsonObjectMapper.writer();
    }

    public CatalogManager(Properties properties) throws IOException, CatalogIOManagerException {
        this.properties = properties;

        try {
            MongoCredentials mongoCredentials = new MongoCredentials(properties.getProperty("HOST"), Integer.parseInt(properties.getProperty("PORT")), properties.getProperty("DATABASE"), properties.getProperty("USER"), properties.getProperty("PASSWORD"));
            catalogDBAdaptor = new CatalogMongoDBAdaptor(mongoCredentials);
            ioManager = new PosixIOManager(properties.getProperty("ROOTDIR"));
        } catch (IllegalOpenCGACredentialsException e) {
            e.printStackTrace();
        }

        jsonObjectMapper = new ObjectMapper();
        jsonObjectWriter = jsonObjectMapper.writer();
    }

    /**
     * Getter path methods
     * ***************************
     */

    public Path getUserPath(String userId) throws CatalogIOManagerException {
        return ioManager.getUserPath(userId);
    }

    public Path getProjectPath(String userId, String projectId) throws CatalogIOManagerException {
        return ioManager.getProjectPath(userId, projectId);
    }

    public Path getFilePath(String userId, String projectId, String studyId, String relativeFilePath)
            throws CatalogIOManagerException {
        return ioManager.getFilePath(userId, projectId, studyId, relativeFilePath);
    }

//    public Path getJobFolderPath(String userId, String projectId, Path JobId) {
//        return ioManager.getJobFolderPath(userId, projectId, JobId);
//    }

    public Path getTmpPath() {
        return ioManager.getTmpPath();
    }

<<<<<<< HEAD
    public File getObjectFromBucket(String userId, String projectAlias, String studyAlias, Path filePath, String sessionId)
            throws CatalogManagerException, IOException {
        QueryResult queryResult = catalogDBAdaptor.getFile(userId, projectAlias, studyAlias, filePath, sessionId);
        if (queryResult.getNumResults() != 1) {
            return null;
        } else {
            return (File) queryResult.getResult().get(0);
        }
    }
=======
//    public File getFile(String userId, String projectAlias, String studyAlias, Path filePath,
//                                    String sessionId) throws CatalogManagerException, IOException {
//        QueryResult queryResult = catalogDBAdaptor.getFile(userId, projectAlias, studyAlias, filePath, sessionId);
//        if(queryResult.getNumResults() != 1){
//            return null;
//        } else {
//            return (File) queryResult.getResult().get(0);
//        }
//    }
>>>>>>> 0d81fb23

    /**
     * User methods
     * ***************************
     */

    public QueryResult createUser(User user)
            throws CatalogManagerException, CatalogIOManagerException, JsonProcessingException {
        checkParameter(user.getId(), "id");
        checkParameter(user.getPassword(), "password");
        checkParameter(user.getName(), "name");
        checkEmail(user.getEmail());

        try {
            ioManager.createUser(user.getId());
            return catalogDBAdaptor.createUser(user);
        } catch (CatalogIOManagerException | CatalogManagerException e) {
            ioManager.deleteUser(user.getId());
            throw e;
        }
    }

    public QueryResult<ObjectMap> loginAsAnonymous(String sessionIp)
            throws CatalogManagerException, CatalogIOManagerException, IOException {
        checkParameter(sessionIp, "sessionIp");
        Session session = new Session(sessionIp);

        String userId = "anonymous_" + session.getId();

        // TODO sessionID should be created here

        ioManager.createAnonymousUser(userId);

        try {
            return catalogDBAdaptor.loginAsAnonymous(session);
        } catch (CatalogManagerException e) {
            ioManager.deleteUser(userId);
            throw e;
        }

    }

    public QueryResult<ObjectMap> login(String userId, String password, String sessionIp)
            throws CatalogManagerException, IOException {
        checkParameter(userId, "userId");
        checkParameter(password, "password");
        checkParameter(sessionIp, "sessionIp");
        Session session = new Session(sessionIp);
        // TODO sessionID should be created here

        try {
            ioManager.createUser(userId);
        } catch (CatalogIOManagerException e) {

        }

        return catalogDBAdaptor.login(userId, password, session);
    }

    public QueryResult logout(String userId, String sessionId) throws CatalogManagerException, IOException {
        checkParameter(userId, "userId");
        checkParameter(sessionId, "sessionId");
        checkSessionId(userId, sessionId);
        return catalogDBAdaptor.logout(userId, sessionId);
    }

    public QueryResult logoutAnonymous(String sessionId) throws CatalogManagerException, CatalogIOManagerException {
        String userId = "anonymous_" + sessionId;
        System.out.println("-----> el userId del anonimo es: " + userId + " y la sesionId: " + sessionId);

        checkParameter(userId, "userId");
        checkParameter(sessionId, "sessionId");
        checkSessionId(userId, sessionId);

        ioManager.deleteAnonymousUser(userId);
        return catalogDBAdaptor.logoutAnonymous(sessionId);
    }

    public QueryResult changePassword(String userId, String password, String nPassword1, String nPassword2,
                                      String sessionId)
            throws CatalogManagerException {
        checkParameter(userId, "userId");
        checkParameter(sessionId, "sessionId");
        checkParameter(password, "password");
        checkParameter(nPassword1, "nPassword1");
        checkParameter(nPassword2, "nPassword2");
        checkSessionId(userId, sessionId);
        if (!nPassword1.equals(nPassword2)) {
            throw new CatalogManagerException("the new pass is not the same in both fields");
        }
        return catalogDBAdaptor.changePassword(userId, password, nPassword1);
    }

    public QueryResult changeEmail(String userId, String nEmail, String sessionId) throws CatalogManagerException {
        checkParameter(userId, "userId");
        checkParameter(sessionId, "sessionId");
        checkSessionId(userId, sessionId);
        checkEmail(nEmail);
        return catalogDBAdaptor.changeEmail(userId, nEmail);
    }

    public QueryResult resetPassword(String userId, String email) throws CatalogManagerException {
        checkParameter(userId, "userId");
        checkEmail(email);
        return catalogDBAdaptor.resetPassword(userId, email);
    }


    public QueryResult<User> getUser(String userId, String lastActivity, String sessionId)
            throws CatalogManagerException {
        checkParameter(userId, "userId");
        checkParameter(sessionId, "sessionId");
        checkSessionId(userId, sessionId);    //FIXME: Should other users get access to other user information?
        // lastActivity can be null
        return catalogDBAdaptor.getUser(userId, sessionId);
    }

    public QueryResult modifyUser(String userId, QueryOptions options, String sessionId)
            throws CatalogManagerException {
        throw new UnsupportedOperationException();
    }

//    public void deleteUser(String userId, String sessionId) throws CatalogManagerException,
//            CatalogIOManagerException {
//        // TODO
//    }

    /**
     * Project methods
     * ***************************
     */
    public QueryResult<Project> createProject(String ownerId, Project project, String sessionId)
            throws CatalogManagerException,
            CatalogIOManagerException, JsonProcessingException {
        checkParameter(project.getName(), "projectName");
        checkParameter(project.getAlias(), "projectAlias");
        checkParameter(ownerId, "ownerId");
        checkParameter(sessionId, "sessionId");
        checkSessionId(ownerId, sessionId);    //Only the user can create a project

        QueryResult<Project> result = catalogDBAdaptor.createProject(ownerId, project);
        project = result.getResult().get(0);

        try {
            ioManager.createProject(ownerId, Integer.toString(project.getId()));
        } catch (CatalogIOManagerException e) {
            e.printStackTrace();
            catalogDBAdaptor.deleteProject(project.getId());
        }
        return result;
//        try {
//            return catalogDBAdaptor.createProject(ownerId, project);
//        } catch (CatalogManagerException e) {
//            ioManager.deleteProject(ownerId, project.getName());
//            throw e;
//        }
    }

    public QueryResult<Project> getProject(int projectId, String sessionId)
            throws CatalogManagerException {
        checkParameter(sessionId, "sessionId");
        String userId = catalogDBAdaptor.getUserIdBySessionId(sessionId);

        if (getProjectAcl(userId, projectId).isRead()) {
            return catalogDBAdaptor.getProject(projectId);
        } else {
            throw new CatalogManagerException("Permission denied. Can't read project.");
        }
    }

    public QueryResult<Project> getAllProjects(String ownerId, String sessionId)
            throws CatalogManagerException, JsonProcessingException {
        checkParameter(ownerId, "ownerId");
        checkParameter(sessionId, "sessionId");

        String userId = catalogDBAdaptor.getUserIdBySessionId(sessionId);

        QueryResult<Project> allProjects = catalogDBAdaptor.getAllProjects(ownerId, sessionId);

        Iterator<Project> it = allProjects.getResult().iterator();
        while (it.hasNext()) {
            Project p = it.next();
            if (!getProjectAcl(userId, p.getId()).isRead()) { //Remove all projects that can't be redden
                it.remove();
            }
        }
        return allProjects;
    }

    //TODO: Create a generic modifier function?
    public QueryResult renameProject(int projectId, String newProjectAlias, String sessionId)
            throws CatalogManagerException, CatalogIOManagerException {
        checkParameter(newProjectAlias, "newProjectAlias");
        checkParameter(sessionId, "sessionId");
        String userId = catalogDBAdaptor.getUserIdBySessionId(sessionId);

        Acl projectAcl = getProjectAcl(userId, projectId);
        if(projectAcl.isWrite()) {
//            ioManager.renameProject(userId, projectAlias, newProjectAlias);
//            try {
                return catalogDBAdaptor.renameProject(projectId, newProjectAlias);
//            } catch (CatalogManagerException e) {
//                ioManager.renameProject(userId, newProjectAlias, projectAlias);
//                throw e;
//            }
        } else {
            throw new CatalogManagerException("Permission denied. Can't rename project");
        }
    }

    public QueryResult modifyProject(int projectId, QueryOptions options, String sessionId)
            throws CatalogManagerException {
        throw new UnsupportedOperationException();
    }

    /**
     * Study methods
     * ***************************
     */

    public QueryResult<Study> createStudy(int projectId, Study study, String sessionId)
            throws CatalogManagerException, CatalogIOManagerException {
        checkParameter(study.getName(), "studyName");
        checkParameter(study.getAlias(), "studyAlias");
        checkParameter(sessionId, "sessionId");

        String userId = catalogDBAdaptor.getUserIdBySessionId(sessionId);

        if (!getProjectAcl(userId, projectId).isWrite()) { //User can't write/modify the project
            throw new CatalogManagerException("Permission denied. Can't write in project");
        }

        QueryResult<Study> result = catalogDBAdaptor.createStudy(projectId, study);
        study = result.getResult().get(0);

        try {
            ioManager.createStudy(userId, Integer.toString(projectId), Integer.toString(study.getId()));
        } catch (CatalogIOManagerException e) {
            e.printStackTrace();
            catalogDBAdaptor.deleteStudy(study.getId());
        }
        createFolder(result.getResult().get(0).getId(), Paths.get("data"), true, sessionId);
        createFolder(result.getResult().get(0).getId(), Paths.get("analysis"), true, sessionId);
        return result;
//        ioManager.createStudy(userId, projectAlias, study.getAlias());
//        try {
//            return catalogDBAdaptor.createStudy(userId, projectAlias, study);
//        } catch (CatalogManagerException e) {
//            ioManager.deleteStudy(userId, projectAlias, study.getAlias());
//            throw e;
//        }
    }

    public QueryResult<Study> getStudy(int studyId, String sessionId)
            throws CatalogManagerException{
        checkParameter(sessionId, "sessionId");
        String userId = catalogDBAdaptor.getUserIdBySessionId(sessionId);
        if (getStudyAcl(userId, studyId).isRead()) {
            return catalogDBAdaptor.getStudy(studyId);
        } else {
            throw new CatalogManagerException("Permission denied. Can't read this study");
        }
    }

    public QueryResult<Study> getAllStudies(int projectId, String sessionId)
            throws CatalogManagerException, JsonProcessingException {
//        checkParameter(projectAlias, "projectAlias");
//        checkParameter(userId, "userId");
        checkParameter(sessionId, "sessionId");
        String userId = catalogDBAdaptor.getUserIdBySessionId(sessionId);
//        Acl projectAcl = getProjectAcl(userId, projectAlias, sessionId);
//        if(!projectAcl.isRead()) {
//            throw new CatalogManagerException("Permission denied. Can't read project");
//        }

        QueryResult<Study> allStudies = catalogDBAdaptor.getAllStudies(projectId);

        for (Iterator<Study> iterator = allStudies.getResult().iterator(); iterator.hasNext(); ) {
            Study study = iterator.next();
            if (!getStudyAcl(userId, study.getId()).isRead()) {
                iterator.remove();
            }
        }
        return allStudies;


    }

    //TODO: Create a generic modifier function?
    public QueryResult renameStudy(int studyId, String newStudAlias, String sessionId)
            throws CatalogManagerException, CatalogIOManagerException {
        checkParameter(newStudAlias, "newStudAlias");
        checkParameter(sessionId, "sessionId");
        String userId = catalogDBAdaptor.getUserIdBySessionId(sessionId);

        if (!getStudyAcl(userId, studyId).isWrite()) {  //User can't write/modify the study
            throw new CatalogManagerException("Permission denied. Can't write in project");
        }
//        ioManager.renameStudy(userId, projectAlias, studyAlias, newStudAlias);
//        try {
            return catalogDBAdaptor.renameStudy(studyId, newStudAlias);
//        } catch (CatalogManagerException e) {
//            ioManager.renameProject(userId, newStudAlias, studyAlias);
//            throw e;
//        }
    }

    public QueryResult modifyStudy(int studyId, QueryOptions options, String sessionId)
            throws CatalogManagerException {
        throw new UnsupportedOperationException();
    }


    /**
     * File methods
     * ***************************
     */


//    public QueryResult<ObjectMap> createObjectToStudy(String userId, String projectAlias, String studyAlias, Path objectId, File file,
//                                            InputStream fileIs, boolean parents, String sessionId) throws CatalogManagerException,
//            CatalogIOManagerException, IOException, InterruptedException {
//        checkParameter(projectAlias, "projectAlias");
//        checkParameter(studyAlias, "studyAlias");
//        checkParameter(userId, "userId");
//        checkParameter(sessionId, "sessionId");
//        checkParameter(objectId.toString(), "objectId");
//        checkObj(file, "file");
//
//        file.setStatus("ready");
////        objectId = ioManager.createFile(userId, bucketId, objectId, file, fileIs, parents);
//
//        // set id and name to the itemObject
//        file.setUri(uri);
//
//        try {
//            return catalogDBAdaptor.createFileToStudy(userId, projectAlias, studyAlias, file, sessionId);
////            return objectId.toString();
//        } catch (CatalogManagerException e) {
//            ioManager.deleteFile(userId, projectAlias, studyAlias, objectId.toString());
//            throw e;
//        }
//    }

    public QueryResult createFolder(int studyId, Path folderPath, boolean parents, String sessionId)
            throws CatalogManagerException, CatalogIOManagerException {
        checkParameter(sessionId, "sessionId");
        checkParameter(folderPath.toString(), "folderPath");
        String userId = catalogDBAdaptor.getUserIdBySessionId(sessionId);
        String ownerId = catalogDBAdaptor.getStudyOwner(studyId);
        int projectId = catalogDBAdaptor.getProjectIdByStudyId(studyId);

        //TODO: Check ACL
        Path folder = ioManager.createFolder(ownerId, Integer.toString(projectId), Integer.toString(studyId), folderPath.toString(), parents);
        File f = new File(folder.getFileName().toString()+"/", File.FOLDER, "", "", folderPath.toString(), userId
                , TimeUtils.getTime(), "", "", 0, -1);

        try {
            return catalogDBAdaptor.createFileToStudy(studyId, f);
        } catch (CatalogManagerException e) {
            ioManager.deleteFile(ownerId, Integer.toString(projectId), Integer.toString(studyId), folderPath.toString());
            throw e;
        }
    }

//    public QueryResult refreshBucket(final String userId, final String bucketId, final String sessionId)
//            throws CatalogManagerException, IOException {
//
//        final Path bucketPath = ioManager.getBucketPath(userId, bucketId);
//        final List<ObjectItem> newObjects = new ArrayList<ObjectItem>();
//
//        Files.walkFileTree(bucketPath, EnumSet.of(FileVisitOption.FOLLOW_LINKS), Integer.MAX_VALUE, new SimpleFileVisitor<Path>() {
//            @Override
//            public FileVisitResult visitFile(Path file, BasicFileAttributes attrs) throws IOException {
//                String fileName = file.getFileName().toString();
//                if (!Files.isHidden(file) && !fileName.equals("sge_err.log") && !fileName.equals("sge_out.log") && !Files.isDirectory(file)) {
//                    Path ojectId = bucketPath.relativize(file);
////                    logger.info(ojectId);
//                    ObjectItem objectItem = null;
//                    try {//find the current object if already exists
//                        objectItem = catalogDBAdaptor.getObjectFromBucket(userId, bucketId, ojectId, sessionId);
//                    } catch (CatalogManagerException e) {
//                        objectItem = new ObjectItem(ojectId.toString(), ojectId.getFileName().toString(), "r");
//                        String fileExt = IOUtils.getExtension(ojectId.toString());
//                        if (fileExt != null) {
//                            objectItem.setFileFormat(fileExt.substring(1));
//                        }
//                        objectItem.setStatus("");
//                    }
//                    newObjects.add(objectItem);
//                    return FileVisitResult.CONTINUE;
//                } else {
//                    return FileVisitResult.CONTINUE;
//                }
//            }
//
//            @Override
//            public FileVisitResult visitFileFailed(Path file, IOException exc) throws IOException {
//                // try to delete the file anyway, even if its attributes
//                // could not be read, since delete-only access is
//                // theoretically possible
//                return FileVisitResult.SKIP_SUBTREE;
//            }
//
//            @Override
//            public FileVisitResult preVisitDirectory(Path dir, BasicFileAttributes attrs) throws IOException {
//                if (Files.isHidden(dir) || !Files.isReadable(dir) || dir.getFileName().toString().equals("..")
//                        || dir.getFileName().toString().equals(".")) {
//                    return FileVisitResult.SKIP_SUBTREE;
//                }
//                if (!dir.equals(bucketPath)) {//dont add bucketId folder itself
//                    Path ojectId = bucketPath.relativize(dir);
////                    logger.info(bucketId);
////                    logger.info(ojectId);
////                    logger.info(dir.toString());
//
//                    ObjectItem objectItem = null;
//                    try {//find the current object if already exists
//                        objectItem = catalogDBAdaptor.getObjectFromBucket(userId, bucketId, ojectId, sessionId);
//                    } catch (CatalogManagerException e) {
//                        objectItem = new ObjectItem(ojectId.toString(), ojectId.getFileName().toString(), "dir");
//                        objectItem.setFileFormat("dir");
//                        objectItem.setStatus("");
//                    }
//                    newObjects.add(objectItem);
//                }
//                return FileVisitResult.CONTINUE;
//            }
//
//            @Override
//            public FileVisitResult postVisitDirectory(Path dir, IOException exc) throws IOException {
//                if (Files.isHidden(dir) || !Files.isReadable(dir)) {
//                    return FileVisitResult.SKIP_SUBTREE;
//                }
//                // here
//                return FileVisitResult.CONTINUE;
//            }
//        });
//
//        catalogDBAdaptor.deleteObjectsFromBucket(userId, bucketId, sessionId);
//        for (ObjectItem objectItem : newObjects) {
//            catalogDBAdaptor.createObjectToBucket(userId, bucketId, objectItem, sessionId);
//        }
//
//        ObjectMap resultObjectMap = new ObjectMap();
//        QueryResult<ObjectMap> result = new QueryResult();
//        resultObjectMap.put("msg", "bucket refreshed");
//        result.setResult(Arrays.asList(resultObjectMap));
//        result.setNumResults(1);
//
//        return result;
//    }

    public QueryResult deleteDataFromStudy(int fileId, String sessionId)
            throws CatalogManagerException {
        checkParameter(sessionId, "sessionId");
        String userId = catalogDBAdaptor.getUserIdBySessionId(sessionId);
        int studyId = catalogDBAdaptor.getStudyIdByFileId(fileId);
        int projectId = catalogDBAdaptor.getProjectIdByStudyId(studyId);
        String ownerId = catalogDBAdaptor.getProjectOwner(projectId);

        String projectAlias = Integer.toString(projectId);
        String studyAlias = Integer.toString(studyId);

        if (!getFileAcl(userId, fileId).isDelete()) {
            throw new CatalogManagerException("Permission denied. User can't delete this file");
        }
        QueryResult<File> fileResult = catalogDBAdaptor.getFile(fileId);
        if(fileResult.getResult().isEmpty()){
            return new QueryResult("Delete file", 0, 0, 0, "File not found", null, null);
        }
        File file = fileResult.getResult().get(0);
        try {
            ioManager.deleteFile(ownerId, projectAlias, studyAlias, file.getUri());
        } catch (CatalogIOManagerException e) {
            throw new CatalogManagerException(e);
        }
        return catalogDBAdaptor.deleteFile(fileId);
    }
//
//    public DataInputStream getFileObjectFromBucket(String userId, String bucketId, Path objectId, String sessionId, String start, String limit)
//            throws CatalogIOManagerException, IOException, CatalogManagerException {
//        checkParameter(bucketId, "bucket");
//        checkParameter(userId, "userId");
//        checkParameter(sessionId, "sessionId");
//        checkParameter(objectId.toString(), "objectId");
//        checkParameter(start, "start");
//        checkParameter(limit, "limit");
//
//        return ioManager.getFileObject(userId, bucketId, objectId, start, limit);
//    }
//
//    public DataInputStream getGrepFileObjectFromBucket(String userId, String bucketId, Path objectId, String sessionId, String pattern, boolean ignoreCase, boolean multi)
//            throws CatalogIOManagerException, IOException, CatalogManagerException {
//        checkParameter(bucketId, "bucket");
//        checkParameter(userId, "userId");
//        checkParameter(sessionId, "sessionId");
//        checkParameter(objectId.toString(), "objectId");
//        checkParameter(pattern, "pattern");
//
//        return ioManager.getGrepFileObject(userId, bucketId, objectId, pattern, ignoreCase, multi);
//    }
//
//
//    //TODO
//    public void shareObject(String userId, String bucketId, Path objectId, String toAccountId, boolean read,
//                            boolean write, boolean execute, String sessionId) throws CatalogManagerException {
//        checkParameters(userId, "userId", bucketId, "bucketId", objectId.toString(), "objectId", toAccountId,
//                "toAccountId", sessionId, "sessionId");
//
//        Acl acl = new Acl(toAccountId, "", read, write, execute);
//        catalogDBAdaptor.shareObject(userId, bucketId, objectId, acl, sessionId);
//    }
//
//
////    public String fetchData(Path objectId, String fileFormat, String regionStr, Map<String, List<String>> params) throws Exception {
////        checkParameter(objectId.toString(), "objectId");
////        checkParameter(regionStr, "regionStr");
////
////        String result = "";
////        switch (fileFormat) {
////            case "bam":
////                result = fetchAlignmentData(objectId, regionStr, params);
////                break;
////            case "vcf":
////                result = fetchVariationData(objectId, regionStr, params);
////                break;
////            default:
////                throw new IllegalArgumentException("File format " + fileFormat + " not yet supported");
////        }
////
////        return result;
////    }
//
//    public QueryResult fetchAlignmentData(Path objectPath, String regionStr, Map<String, List<String>> params) throws Exception {
//        AlignmentQueryBuilder queryBuilder = new TabixAlignmentQueryBuilder(new SqliteCredentials(objectPath), null, null);
//        Region region = Region.parseRegion(regionStr);
//        QueryOptions options = new QueryOptions(params, true);
//        QueryResult queryResult = null;
//
//        boolean includeHistogram = params.containsKey("histogram") && Boolean.parseBoolean(params.get("histogram").get(0));
//        boolean includeAlignments = params.containsKey("alignments") && Boolean.parseBoolean(params.get("alignments").get(0));
//        boolean includeCoverage = params.containsKey("coverage") && Boolean.parseBoolean(params.get("coverage").get(0));
//
//        if (includeHistogram) { // Query the alignments' histogram: QueryResult<ObjectMap>
//            queryResult = queryBuilder.getAlignmentsHistogramByRegion(region,
//                    params.containsKey("histogramLogarithm") ? Boolean.parseBoolean(params.get("histogram").get(0)) : false,
//                    params.containsKey("histogramMax") ? Integer.parseInt(params.get("histogramMax").get(0)) : 500);
//
//        } else if ((includeAlignments && includeCoverage) ||
//                (!includeAlignments && !includeCoverage)) { // If both or none requested: QueryResult<AlignmentRegion>
//            queryResult = queryBuilder.getAlignmentRegionInfo(region, options);
//
//        } else if (includeAlignments) { // Query the alignments themselves: QueryResult<Alignment>
//            queryResult = queryBuilder.getAllAlignmentsByRegion(region, options);
//
//        } else if (includeCoverage) { // Query the alignments' coverage: QueryResult<RegionCoverage>
//            queryResult = queryBuilder.getCoverageByRegion(region, options);
//        }
//
//        return queryResult;
//    }
//
//
//    public String fetchVariationData(Path objectPath, String regionStr, Map<String, List<String>> params) throws Exception {
//        VcfManager vcfManager = new VcfManager();
//        return vcfManager.getByRegion(objectPath, regionStr, params);
//    }
//
///*
//    public QueryResult fetchVariationData(Path objectPath, String regionStr, Map<String, List<String>> params) throws Exception {
//        String species = params.containsKey("species") ? params.get("species").get(0) : "hsapiens";
//        VariantDBAdaptor queryBuilder = null;
//                //new VariantMonbaseQueryBuilder(species,
//                //new MonbaseCredentials("172.24.79.30", 60010, "172.24.79.30", 2181, "localhost", 9999, "variants_" + species, "cgonzalez", "cgonzalez"));
//                new VariantSqliteQueryBuilder(new SqliteCredentials(objectPath));
//        Region region = Region.parseRegion(regionStr);
//        QueryOptions options = new QueryOptions(params, true);
//        QueryResult queryResult = null;
//
//        boolean includeHistogram = params.containsKey("histogram") && Boolean.parseBoolean(params.get("histogram").get(0));
//        boolean includeVariants = params.containsKey("variants") && Boolean.parseBoolean(params.get("variants").get(0));
//        boolean includeStats = params.containsKey("stats") && Boolean.parseBoolean(params.get("stats").get(0));
//        boolean includeEffects = params.containsKey("effects") && Boolean.parseBoolean(params.get("effects").get(0));
//        String studyName = params.containsKey("study") ? params.get("study").toString() : "";
//        if (studyName.equals("")) { // TODO In the future, it will represent that we want to retrieve info from all studies
//            return new QueryResult(regionStr);
//        }
//
//        if (includeHistogram) { // Query the alignments' histogram: QueryResult<ObjectMap>
//            // TODO
//            queryResult = queryBuilder.getVariantsHistogramByRegion(region, studyName,
//                    params.containsKey("histogramLogarithm") ? Boolean.parseBoolean(params.get("histogram").get(0)) : false,
//                    params.containsKey("histogramMax") ? Integer.parseInt(params.get("histogramMax").get(0)) : 500);
//
//        } else if (includeVariants) {
//            // TODO in SQLite
//            queryResult = queryBuilder.getAllVariantsByRegion(region, studyName, options);
//        } else if (includeStats && !includeEffects) {
//
//        } else if (!includeStats && includeEffects) {
//
//        }
//
//        return queryResult;
//    }
//*/
//
//    public String indexFileObject(String userId, String bucketId, Path objectId, boolean force, String sessionId) throws Exception {
//        ObjectItem objectItem = catalogDBAdaptor.getObjectFromBucket(userId, bucketId, objectId, sessionId);
//        if (objectItem.getStatus().contains("indexer")) {
//            return "indexing...";
//        }
//        String sgeJobName = "ready";
//        boolean indexReady;
//        switch (objectItem.getFileFormat()) {
//            case "bam":
//                indexReady = BamManager.checkIndex(ioManager.getFilePath(userId, bucketId, objectId));
//                if (force || !indexReady) {
//                    sgeJobName = BamManager.createIndex(getFilePath(userId, bucketId, objectId));
//                    catalogDBAdaptor.setObjectStatus(userId, bucketId, objectId, sgeJobName, sessionId);
//                }
//                break;
//            case "vcf":
//                indexReady = VcfManager.checkIndex(ioManager.getFilePath(userId, bucketId, objectId));
//                if (force || !indexReady) {
//                    sgeJobName = VcfManager.createIndex(getFilePath(userId, bucketId, objectId));
//                    catalogDBAdaptor.setObjectStatus(userId, bucketId, objectId, sgeJobName, sessionId);
//                }
//                break;
//        }
//
//        return sgeJobName;
//    }
//
//    public String indexFileObjectStatus(String userId, String bucketId, Path objectId, String sessionId, String jobId) throws Exception {
//        checkParameter(jobId, "jobId");
//        logger.info(jobId);
//        String objectStatus = catalogDBAdaptor.getObjectFromBucket(userId, bucketId, objectId, sessionId).getStatus();
//        logger.info(objectStatus);
////        String jobStatus = SgeManager.status(jobId);
//        String jobStatus = "finished";
//        logger.info(jobStatus);
//        if (jobStatus.equalsIgnoreCase("finished")) {
//            objectStatus = objectStatus.replace("indexer_", "index_finished_");
//            logger.info(objectStatus);
//            catalogDBAdaptor.setObjectStatus(userId, bucketId, objectId, objectStatus, sessionId);
//        }
//        return jobStatus;
//    }
//
//    /**
//     * Project methods
//     * ***************************
//     */
//    public QueryResult getAllProjects(String userId, String sessionId) throws CatalogManagerException {
//        return catalogDBAdaptor.getAllProjects(userId, sessionId);
//    }
//
//    public QueryResult createProject(String userId, Project project, String sessionId) throws CatalogManagerException,
//            CatalogIOManagerException, JsonProcessingException {
//        checkParameter(project.getId(), "projectName");
//        checkParameter(userId, "userId");
//        checkParameter(sessionId, "sessionId");
//
//        ioManager.createProject(userId, project.getId());
//        try {
//            return catalogDBAdaptor.createProject(userId, project, sessionId);
//        } catch (CatalogManagerException e) {
//            ioManager.deleteProject(userId, project.getId());
//            throw e;
//        }
//    }
//
//    public String checkJobStatus(String userId, String jobId, String sessionId) throws CatalogManagerException, IOException {
//        return catalogDBAdaptor.getJobStatus(userId, jobId, sessionId);
//    }
//
//    public void incJobVisites(String userId, String jobId, String sessionId) throws CatalogManagerException, IOException {
//        catalogDBAdaptor.incJobVisites(userId, jobId, sessionId);
//    }
//
//    public QueryResult deleteJob(String userId, String projectId, String jobId, String sessionId)
//            throws CatalogManagerException, CatalogIOManagerException {
//        checkParameter(userId, "userId");
//        checkParameter(projectId, "projectId");
//        checkParameter(jobId, "jobId");
//        checkParameter(sessionId, "sessionId");
//
//        try {
//            ioManager.deleteJob(userId, projectId, jobId);
//        } catch (CatalogIOManagerException e) {
//            logger.info(e.toString());
//        }
//        return catalogDBAdaptor.deleteJobFromProject(userId, projectId, jobId, sessionId);
//    }
//
//    public String getJobResult(String userId, String jobId, String sessionId) throws IOException, CatalogIOManagerException, CatalogManagerException {
//        checkParameter(userId, "userId");
//        checkParameter(jobId, "jobId");
//
//        Path jobPath = getUserPath(userId).resolve(catalogDBAdaptor.getJobPath(userId, jobId, sessionId));
////        return ioManager.getJobResult(jobPath);
//        return "DEPRECATED";
//    }
//
//    public Job getJob(String userId, String jobId, String sessionId) throws IOException, CatalogIOManagerException, CatalogManagerException {
//        checkParameter(userId, "userId");
//        checkParameter(jobId, "jobId");
//
//        return catalogDBAdaptor.getJob(userId, jobId, sessionId);
//    }
//
//    public String getFileTableFromJob(String userId, String jobId, String filename, String start, String limit,
//                                      String colNames, String colVisibility, String sort, String sessionId)
//            throws CatalogIOManagerException, IOException, CatalogManagerException {
//        checkParameter(userId, "userId");
//        checkParameter(jobId, "jobId");
//        checkParameter(filename, "filename");
//
//        Path jobPath = getUserPath(userId).resolve(catalogDBAdaptor.getJobPath(userId, jobId, sessionId));
//
//        return ioManager.getFileTableFromJob(jobPath, filename, start, limit, colNames, colVisibility, sort);
//    }
//
//    public DataInputStream getFileFromJob(String userId, String jobId, String filename, String zip, String sessionId)
//            throws CatalogIOManagerException, IOException, CatalogManagerException {
//        checkParameter(userId, "userId");
//        checkParameter(jobId, "jobId");
//        checkParameter(filename, "filename");
//        checkParameter(zip, "zip");
//
//        Path jobPath = getUserPath(userId).resolve(catalogDBAdaptor.getJobPath(userId, jobId, sessionId));
//
//        return ioManager.getFileFromJob(jobPath, filename, zip);
//    }
//
//
//    public DataInputStream getGrepFileFromJob(String userId, String jobId, String filename, String pattern, boolean ignoreCase, boolean multi, String sessionId)
//            throws CatalogIOManagerException, IOException, CatalogManagerException {
//        checkParameter(userId, "userId");
//        checkParameter(jobId, "jobId");
//        checkParameter(filename, "filename");
//        checkParameter(pattern, "pattern");
//        checkParameter(sessionId, "sessionId");
//
//
//        Path jobPath = getUserPath(userId).resolve(catalogDBAdaptor.getJobPath(userId, jobId, sessionId));
//
//        return ioManager.getGrepFileFromJob(jobPath, filename, pattern, ignoreCase, multi);
//    }
//
//    public InputStream getJobZipped(String userId, String jobId, String sessionId) throws CatalogIOManagerException,
//            IOException, CatalogManagerException {
//        checkParameter(userId, "userId");
//        checkParameter(jobId, "jobId");
//        checkParameter(sessionId, "sessionId");
//
//        Path jobPath = getUserPath(userId).resolve(catalogDBAdaptor.getJobPath(userId, jobId, sessionId));
//        logger.info("getJobZipped");
//        logger.info(jobPath.toString());
//        logger.info(jobId);
//        return ioManager.getJobZipped(jobPath, jobId);
//    }
//
//    public QueryResult createJob(String jobName, String projectId, String jobFolder, String toolName, List<String> dataList,
//                                 String commandLine, String sessionId) throws CatalogManagerException, CatalogIOManagerException, JsonProcessingException {
//
//        checkParameter(jobName, "jobName");
//        checkParameter(projectId, "projectId");
//        checkParameter(toolName, "toolName");
//        checkParameter(sessionId, "sessionId");
//        String userId = catalogDBAdaptor.getAccountIdBySessionId(sessionId);
//
//        String jobId = StringUtils.randomString(15);
//        boolean jobFolderCreated = false;
//
//        if (jobFolder == null) {
//            ioManager.createJob(userId, projectId, jobId);
//            jobFolder = Paths.get("projects", projectId).resolve(jobId).toString();
//            jobFolderCreated = true;
//        }
//        checkParameter(jobFolder, "jobFolder");
//
//        Job job = new Job(jobId, jobName, jobFolder, toolName, Job.QUEUED, commandLine, "", dataList);
//
//        try {
//            return catalogDBAdaptor.createJob(userId, projectId, job, sessionId);
//        } catch (CatalogManagerException e) {
//            if (jobFolderCreated) {
//                ioManager.deleteJob(userId, projectId, jobId);
//            }
//            throw e;
//        }
//    }
//
//    public QueryResult getJobFolder(String userId, String jobId, String sessionId) throws CatalogManagerException, IOException {
//        String projectId = catalogDBAdaptor.getJobProject(userId, jobId, sessionId).getId();
//        String jobFolder = ioManager.getJobPath(userId, projectId, null, jobId).toString();
//
//
//        QueryResult<String> result = new QueryResult();
//        result.setResult(Arrays.asList(jobFolder));
//        result.setNumResults(1);
//
//        return result;
//    }
//
//    public List<AnalysisPlugin> getUserAnalysis(String sessionId) throws CatalogManagerException, IOException {
//        return catalogDBAdaptor.getUserAnalysis(sessionId);
//    }
//
//    public void setJobCommandLine(String userId, String jobId, String commandLine, String sessionId)
//            throws CatalogManagerException, IOException {
//        catalogDBAdaptor.setJobCommandLine(userId, jobId, commandLine, sessionId);// this
//        // method
//        // increases
//        // visites
//        // by 1
//        // in
//        // mongodb
//    }
//

<<<<<<< HEAD
=======

    /**
     * Analysis methods
     * ***************************
     */

    public QueryResult<Analysis> createAnalysis(int studyId, Analysis analysis) throws CatalogManagerException {
        try {
            return catalogDBAdaptor.createAnalysis(studyId, analysis);
        } catch (JsonProcessingException e) {
            throw new CatalogManagerException(e);
        }
    }

>>>>>>> 0d81fb23
    /**
     * ****************
     */
    private void checkEmail(String email) throws CatalogManagerException {
        String EMAIL_PATTERN = "^[_A-Za-z0-9-\\+]+(\\.[_A-Za-z0-9-]+)*@"
                + "[A-Za-z0-9-]+(\\.[A-Za-z0-9]+)*(\\.[A-Za-z]{2,})$";
        Pattern pattern = Pattern.compile(EMAIL_PATTERN);
        if (!pattern.matcher(email).matches()) {
            throw new CatalogManagerException("email not valid");
        }
    }

    private void checkParameter(String param, String name) throws CatalogManagerException {
        if (param == null || param.equals("") || param.equals("null")) {
            throw new CatalogManagerException("Error in parameter: parameter '" + name + "' is null or empty: "
                    + param + ".");
        }
    }

    private void checkParameters(String... args) throws CatalogManagerException {
        if (args.length % 2 == 0) {
            for (int i = 0; i < args.length; i += 2) {
                checkParameter(args[i], args[i + 1]);
            }
        } else {
            throw new CatalogManagerException("Error in parameter: parameter list is not multiple of 2");
        }
    }

    private void checkObj(Object obj, String name) throws CatalogManagerException {
        if (obj == null) {
            throw new CatalogManagerException("parameter '" + name + "' is null.");
        }
    }

    private void checkRegion(String regionStr, String name) throws CatalogManagerException {
        if (Pattern.matches("^([a-zA-Z0-9])+:([0-9])+-([0-9])+$", regionStr)) {//chr:start-end
            throw new CatalogManagerException("region '" + name + "' is not valid");
        }
    }

    private void checkSessionId(String userId, String sessionId) throws CatalogManagerException {
        String userIdBySessionId = catalogDBAdaptor.getUserIdBySessionId(sessionId);
        if (!userIdBySessionId.equals(userId)) {
            throw new CatalogManagerException("Invalid sessionId for user: " + userId);
        }
    }

    /*
     *  Permission methods. Internal use only.
     *  Builds the specific ACL for each pair sessionId,object
     *  ****************
     */

    private Acl getProjectAcl(String userId, int projectId) throws CatalogManagerException {
        boolean sameOwner = catalogDBAdaptor.getProjectOwner(projectId).equals(userId);
        return new Acl(userId, sameOwner, sameOwner, sameOwner, sameOwner);
    }

    private Acl getStudyAcl(String userId, int studyId) throws CatalogManagerException {
        boolean sameOwner = catalogDBAdaptor.getStudyOwner(studyId).equals(userId);
        return new Acl(userId, sameOwner, sameOwner, sameOwner, sameOwner);
    }

    private Acl getFileAcl(String userId, int fileId) throws CatalogManagerException {
        boolean sameOwner = catalogDBAdaptor.getFileOwner(fileId).equals(userId);
        return new Acl(userId, sameOwner, sameOwner, sameOwner, sameOwner);
    }

//    private Acl getProjectAcl(String userId, String projectAlias, String sessionId){
//        String sessionUser = catalogDBAdaptor.getUserIdBySessionId(sessionId);
//        boolean sameOwner = userId.equals(sessionUser);
//        return new Acl(userId, sameOwner, sameOwner, sameOwner, sameOwner);
//    }

//    private Acl getStudyAcl(String userId, String projectAlias, String studyAlias, String sessionId){
//        String sessionUser = catalogDBAdaptor.getUserIdBySessionId(sessionId);
//        boolean sameOwner = userId.equals(sessionUser);
//        return new Acl(userId, sameOwner, sameOwner, sameOwner, sameOwner);
//    }
//
//    private Acl getFileAcl(String userId, String projectAlias, String studyAlias, Path objectId, String sessionId) {
//        String sessionUser = catalogDBAdaptor.getUserIdBySessionId(sessionId);
//        boolean sameOwner = userId.equals(sessionUser);
//        return new Acl(userId, sameOwner, sameOwner, sameOwner, sameOwner);
//    }


}<|MERGE_RESOLUTION|>--- conflicted
+++ resolved
@@ -113,17 +113,6 @@
         return ioManager.getTmpPath();
     }
 
-<<<<<<< HEAD
-    public File getObjectFromBucket(String userId, String projectAlias, String studyAlias, Path filePath, String sessionId)
-            throws CatalogManagerException, IOException {
-        QueryResult queryResult = catalogDBAdaptor.getFile(userId, projectAlias, studyAlias, filePath, sessionId);
-        if (queryResult.getNumResults() != 1) {
-            return null;
-        } else {
-            return (File) queryResult.getResult().get(0);
-        }
-    }
-=======
 //    public File getFile(String userId, String projectAlias, String studyAlias, Path filePath,
 //                                    String sessionId) throws CatalogManagerException, IOException {
 //        QueryResult queryResult = catalogDBAdaptor.getFile(userId, projectAlias, studyAlias, filePath, sessionId);
@@ -133,7 +122,6 @@
 //            return (File) queryResult.getResult().get(0);
 //        }
 //    }
->>>>>>> 0d81fb23
 
     /**
      * User methods
@@ -958,8 +946,6 @@
 //    }
 //
 
-<<<<<<< HEAD
-=======
 
     /**
      * Analysis methods
@@ -974,7 +960,6 @@
         }
     }
 
->>>>>>> 0d81fb23
     /**
      * ****************
      */
