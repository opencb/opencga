--- conflicted
+++ resolved
@@ -313,22 +313,8 @@
         DBObject query = new BasicDBObject("id", userId);
         QueryResult result = userCollection.find(query, null, null);
 
-<<<<<<< HEAD
         User user = parseUser(result);
         return endQuery("get user", startTime, Arrays.asList(user));
-=======
-        User user;
-        List<User> users = new LinkedList<>();
-        try {
-            if (result.getNumResults() != 0) {
-                user = jsonUserReader.readValue(result.getResult().get(0).toString());      // TODO fill with jobs and files
-                users.add(user);
-            }
-        } catch (IOException e) {
-            throw new CatalogManagerException("Fail to parse mongo : " + e.getMessage());
-        }
-        return endQuery("get user", startTime, users);
->>>>>>> ff0d41e8
     }
 
     @Override
@@ -432,12 +418,11 @@
                 )
         );
         QueryResult queryResult = endQuery("get project", startTime, userCollection.find(
-                        query,
-                        null,
-                        null,
-                        projection)
+                query,
+                null,
+                null,
+                projection)
         );
-<<<<<<< HEAD
         User user = parseUser(queryResult);
         queryResult.setResult(user.getProjects());
         return queryResult;
@@ -446,22 +431,6 @@
     @Override
     public QueryResult deleteProject(int projecetId) throws CatalogManagerException {
         return null;
-=======
-
-        User user;
-        try {
-            if (queryResult.getNumResults() != 0) {
-                user = jsonUserReader.readValue(queryResult.getResult().get(0).toString());
-                queryResult.setResult(user.getProjects());
-            } else {
-                queryResult.setResult(Collections.<Project>emptyList());
-            }
-            return queryResult;
-        } catch (IOException e) {
-            e.printStackTrace();
-            throw new CatalogManagerException("Failed to parse mongo schema : " + e.getMessage());
-        }
->>>>>>> ff0d41e8
     }
 
     @Override
@@ -470,37 +439,14 @@
         //TODO: ManageSession
 
         DBObject query = new BasicDBObject("id", userId);
-<<<<<<< HEAD
-        DBObject projection = new BasicDBObject("projects", true); projection.put("_id", false);
-        QueryResult result = userCollection.find(
-                query,
-                null,
-                null,   //projectListConverter
-                projection);
+        DBObject projection = new BasicDBObject("projects", true);
+        projection.put("_id", false);
+        QueryResult result = userCollection.find(query, null, null, projection);
+
         User user = parseUser(result);
         return endQuery(
                 "User projects list", startTime,
                 user.getProjects());
-=======
-        DBObject projection = new BasicDBObject("projects", true);
-        projection.put("_id", false);
-        QueryResult result = userCollection.find(query, null, null, projection);
-
-        User user;
-        try {
-            List<Project> projects;
-            if (result.getNumResults() != 0) {
-                user = jsonUserReader.readValue(result.getResult().get(0).toString());
-                projects = user.getProjects();
-            } else {
-                projects = Collections.<Project>emptyList();
-            }
-            return endQuery("User projects list", startTime, projects);
-        } catch (IOException e) {
-            e.printStackTrace();
-            throw new CatalogManagerException("Fail to parse mongo : " + e.getMessage());
-        }
->>>>>>> ff0d41e8
     }
 
     @Override
@@ -522,15 +468,15 @@
     }
 
     public Acl getProjectAcl(int projectId, String userId) {
-        QueryResult<Project> project = getprojectFromFileId(fileId);
-        if (project.getNumResults() != 0) {
-            List<Acl> acl = project.getResult().get(0).getAcl();
-            for (Acl acl1 : acl) {
-                if (acl1.getUserId() == userId) {
-                    return acl1;
-                }
-            }
-        }
+//        QueryResult<Project> project = getprojectFromFileId(fileId);
+//        if (project.getNumResults() != 0) {
+//            List<Acl> acl = project.getResult().get(0).getAcl();
+//            for (Acl acl1 : acl) {
+//                if (acl1.getUserId() == userId) {
+//                    return acl1;
+//                }
+//            }
+//        }
         return null;
     }
 
@@ -603,6 +549,7 @@
             return endQuery("Create Study", startTime, studyList, errorMsg, null);
         }
     }
+
     @Override
     public QueryResult<Study> getAllStudies(int projectId) throws CatalogManagerException {
         long startTime = startQuery();
@@ -619,52 +566,25 @@
                         )
                 )
                 .append("projects.studies", true).get();
-<<<<<<< HEAD
-        QueryResult queryResult = endQuery("get project", startTime, userCollection.find(
-                query,
-                null,
-                null,
-                projection));
+        QueryResult queryResult = endQuery("get project", startTime
+                , userCollection.find(query, null, null, projection));
+
         User user = parseUser(queryResult);
-
+		if(user == null || user.getProjects().isEmpty()) {
+            return endQuery("Get all studies", startTime, Collections.<Study>emptyList());
+        }
         List<Study> studies = user.getProjects().get(0).getStudies();
         for (Study study : studies) {
             study.setDiskUsage(getDiskUsageByStudy(study.getId()));
-        }
-
-        //TODO: append files
+            study.setAnalyses(getAllAnalysis(study.getId()).getResult());        
+            //TODO: append files
+        }
         return endQuery("Get all studies", startTime, studies);
-
     }
 
     @Override
     public QueryResult<Study> getAllStudies(String userId, String projectAlias) throws CatalogManagerException {
         return getAllStudies(getProjectId(userId, projectAlias));
-=======
-        QueryResult queryResult = endQuery("get project", startTime
-                , userCollection.find(query, null, null, projection));
-
-        User user;
-        List<Study> studies;
-        try {
-            if (queryResult.getNumResults() != 0) {
-                user = jsonUserReader.readValue(queryResult.getResult().get(0).toString());
-                studies = user.getProjects().get(0).getStudies();
-                for (Study study : studies) {
-                    study.setDiskUsage(getDiskUsageByStudy(study.getId(), sessionId));
-                    //TODO: append files. At the moment of writing, there is not a getAllfiles(studyId) method
-
-                    study.setAnalyses(getAllAnalysis(study.getId()).getResult());
-                }
-
-            } else {
-                studies = Collections.<Study>emptyList();
-            }
-        } catch (IOException e) {
-            throw new CatalogManagerException("Error parsing user.", e);
-        }
-        return endQuery("Get all studies", startTime, studies);
->>>>>>> ff0d41e8
     }
 
     @Override
@@ -701,7 +621,7 @@
                     }
                 }
                 if (study != null) {
-                    study.setDiskUsage(getDiskUsageByStudy(study.getId(), sessionId));
+                    study.setDiskUsage(getDiskUsageByStudy(study.getId()));
                     study.setAnalyses(getAllAnalysis(studyId).getResult());
                 }
                 // TODO study.setAnalysis
@@ -711,16 +631,6 @@
             } else {
                 studies = Collections.<Study>emptyList();
             }
-<<<<<<< HEAD
-            if (study != null) {
-                study.setDiskUsage(getDiskUsageByStudy(study.getId()));
-            }
-            // TODO study.setAnalysis
-            // TODO study.setfiles
-            studies = new LinkedList<>();
-            studies.add(study);
-=======
->>>>>>> ff0d41e8
             //queryResult.setResult(studies);
             return endQuery("Get Study", startTime, studies);
         } catch (IOException e) {
@@ -777,15 +687,10 @@
                         .append("projects", new BasicDBObject("$elemMatch", new BasicDBObject("alias", projectAlias)))
                         .get()
         );
-        if (queryResult.getNumResults() != 1) {
+        User user = parseUser(queryResult);
+        if (user == null || user.getProjects().isEmpty()) {
             return -1;
         } else {
-            User user = null;
-            try {
-                user = jsonUserReader.readValue(queryResult.getResult().get(0).toString());
-            } catch (IOException e) {
-                throw new CatalogManagerException("Error parsing user.", e);
-            }
             for (Study s : user.getProjects().get(0).getStudies()) {
                 if(s.getAlias().equals(studyAlias)){
                     return s.getId();
@@ -793,10 +698,8 @@
             }
             return -1;
         }
-
-    }
-
-<<<<<<< HEAD
+    }
+
     @Override
     public int getProjectIdByStudyId(int studyId) throws CatalogManagerException {
         DBObject query = new BasicDBObject("projects.studies.id", studyId);
@@ -826,22 +729,18 @@
         }
     }
 
-
-=======
     public Acl getStudyAcl(int studyId, String userId) {
-        QueryResult<Study> study = getStudyFromFileId(fileId);
-        if (study.getNumResults() != 0) {
-            List<Acl> acl = study.getResult().get(0).getAcl();
-            for (Acl acl1 : acl) {
-                if (acl1.getUserId() == userId) {
-                    return acl1;
-                }
-            }
-        }
-        return null;
-    }
-
->>>>>>> ff0d41e8
+//        QueryResult<Study> study = getStudyFromFileId(fileId);
+//        if (study.getNumResults() != 0) {
+//            List<Acl> acl = study.getResult().get(0).getAcl();
+//            for (Acl acl1 : acl) {
+//                if (acl1.getUserId() == userId) {
+//                    return acl1;
+//                }
+//            }
+//        }
+        return null;
+    }
     /**
      * File methods
      * ***************************
@@ -850,7 +749,6 @@
     @Override
     public QueryResult<File> createFileToStudy(String userId, String projectAlias, String studyAlias, File file) throws CatalogManagerException, IOException {
         long startTime = startQuery();
-        //TODO: ManageSession
 
         int studyId = getStudyId(userId, projectAlias, studyAlias);
         if(studyId < 0){
@@ -863,7 +761,6 @@
     @Override
     public QueryResult<File> createFileToStudy(int studyId, File file) throws CatalogManagerException, JsonProcessingException {
         long startTime = startQuery();
-        //TODO: ManageSession
 
         int newFileId = getNewFileId();
         file.setId(newFileId);
@@ -1029,7 +926,7 @@
         return getStudyOwner(studyId);
     }
 
-    private int getDiskUsageByStudy(int studyId ){
+    private int getDiskUsageByStudy(int studyId){
         List<DBObject> operations = Arrays.<DBObject>asList(
                 new BasicDBObject(
                         "$match",
@@ -1064,7 +961,7 @@
     }
 
     public void getFileAcl(int fileId, String userId, Acl projectAcl, Acl studyAcl, Acl fileAcl) throws CatalogManagerException, IOException {
-        QueryResult<File> file = getFile(fileId, "");
+        QueryResult<File> file = getFile(fileId);
         if (file.getNumResults() != 0) {
             List<Acl> acl = file.getResult().get(0).getAcl();
             for (Acl acl1 : acl) {
