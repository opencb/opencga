--- conflicted
+++ resolved
@@ -1271,23 +1271,18 @@
     }
 
     @Override
-<<<<<<< HEAD
+    public QueryResult<File> getAllFiles(int studyId) throws CatalogManagerException {
+        long startTime = startQuery();
+
+        QueryResult queryResult = fileCollection.find( new BasicDBObject("studyId", studyId), null, null, null);
+        List<File> files = parseFiles(queryResult);
+
+        return endQuery("Get all files", startTime, files);
+    }
+
+    @Override
     public QueryResult<File> getFile(String userId, String projectAlias, String studyAlias, String path) throws CatalogManagerException {
         return getFile(getStudyId(userId, projectAlias, studyAlias), path);
-=======
-    public QueryResult<File> getAllFiles(int studyId) throws CatalogManagerException {
-        long startTime = startQuery();
-
-        QueryResult queryResult = fileCollection.find( new BasicDBObject("studyId", studyId), null, null, null);
-        List<File> files = parseFiles(queryResult);
-
-        return endQuery("Get all files", startTime, files);
-    }
-
-    @Override
-    public QueryResult<File> getFile(String userId, String projectAlias, String studyAlias, String uri) throws CatalogManagerException {
-        return getFile(getStudyId(userId, projectAlias, studyAlias), uri);
->>>>>>> 9e3aaa31
     }
 
     @Override
@@ -1887,7 +1882,7 @@
     private List<File> parseFiles(QueryResult result) throws CatalogManagerException {
         List<File> files = new LinkedList<>();
         if(result.getResult().isEmpty()) {
-            return null;
+            return null;		// TODO sure?
         }
         try {
             for (Object o : result.getResult()) {
