--- conflicted
+++ resolved
@@ -1338,11 +1338,7 @@
 
         Map<String, Object> fileParameters = new HashMap<>();
 
-<<<<<<< HEAD
         String[] acceptedParams = {"type", "format", "bioformat", "uriScheme", "description", "status"};
-=======
-        String[] acceptedParams = {"uriScheme", "type", "format", "bioformat", "status", "description"};
->>>>>>> abb2d4ee
         for (String s : acceptedParams) {
             if(parameters.containsKey(s)) {
                 fileParameters.put(s, parameters.getString(s));
@@ -1396,8 +1392,7 @@
         BasicDBObject set = new BasicDBObject("$set", BasicDBObjectBuilder
                 .start("name", fileName)
                 .append("path", name).get());
-        QueryResult update1 = fileCollection.update(query, set, false, false);
-        QueryResult<WriteResult> update = update1;
+        QueryResult<WriteResult> update = fileCollection.update(query, set, false, false);
         if (update.getResult().isEmpty() || update.getResult().get(0).getN() == 0) {
             throw new CatalogManagerException("File {id:" + fileId + "} not found");
         }
