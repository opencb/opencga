--- conflicted
+++ resolved
@@ -114,13 +114,8 @@
     @Test
     public void testRemoveFieldFromVariableSet() throws CatalogDBException, CatalogAuthorizationException, CatalogParameterException {
         DataResult<VariableSet> variableSetDataResult = createExampleVariableSet("VARSET_1", false);
-<<<<<<< HEAD
-        DataResult result =
-                catalogStudyDBAdaptor.removeFieldFromVariableSet(5L, variableSetDataResult.first().getUid(), "NAME", user3.getId());
-=======
         DataResult result = catalogStudyDBAdaptor.removeFieldFromVariableSet(5L, variableSetDataResult.first().getUid(), "NAME",
                 orgAdminUserId1);
->>>>>>> d326fa5e
         assertEquals(1, result.getNumUpdated());
 
         VariableSet variableSet = catalogStudyDBAdaptor.getVariableSet(variableSetDataResult.first().getUid(), QueryOptions.empty()).first();
@@ -171,19 +166,11 @@
      */
     @Test
     public void addFieldToVariableSetTest1() throws CatalogDBException, CatalogAuthorizationException, CatalogParameterException {
-<<<<<<< HEAD
-        createExampleVariableSet("VARSET_1", false);
-        createExampleVariableSet("VARSET_2", true);
-        Variable variable = new Variable("NAM", "", Variable.VariableType.STRING, "", true, false, Collections.emptyList(), null, 0, "", "", null,
-                Collections.emptyMap());
-        DataResult result = catalogStudyDBAdaptor.addFieldToVariableSet(5L, 18, variable, user3.getId());
-=======
         DataResult<VariableSet> varset1 = createExampleVariableSet("VARSET_1", false);
         createExampleVariableSet("VARSET_2", true);
         Variable variable = new Variable("NAM", "", Variable.VariableType.STRING, "", true, false, Collections.emptyList(), null, 0, "", "", null,
                 Collections.emptyMap());
         DataResult result = catalogStudyDBAdaptor.addFieldToVariableSet(5L, varset1.first().getUid(), variable, orgAdminUserId1);
->>>>>>> d326fa5e
         assertEquals(1, result.getNumUpdated());
 
         DataResult<VariableSet> queryResult = catalogStudyDBAdaptor.getVariableSet(varset1.first().getUid(), QueryOptions.empty());
@@ -195,11 +182,7 @@
         // We try to insert the same one again.
         thrown.expect(CatalogDBException.class);
         thrown.expectMessage("already exist");
-<<<<<<< HEAD
-        catalogStudyDBAdaptor.addFieldToVariableSet(5L, 18, variable, user3.getId());
-=======
         catalogStudyDBAdaptor.addFieldToVariableSet(5L, varset1.first().getUid(), variable, orgAdminUserId1);
->>>>>>> d326fa5e
     }
 
     /**
@@ -209,19 +192,11 @@
      */
     @Test
     public void addFieldToVariableSetTest2() throws CatalogDBException, CatalogAuthorizationException, CatalogParameterException {
-<<<<<<< HEAD
-        Variable variable = new Variable("NAM", "", Variable.VariableType.STRING, "", true, false, Collections.emptyList(), null, 0, "", "", null,
-                Collections.emptyMap());
-        thrown.expect(CatalogDBException.class);
-        thrown.expectMessage("not found");
-        catalogStudyDBAdaptor.addFieldToVariableSet(5L, 18, variable, user3.getId());
-=======
         Variable variable = new Variable("NAM", "", Variable.VariableType.STRING, "", true, false, Collections.emptyList(), null, 0, "", "",
                 null, Collections.emptyMap());
         thrown.expect(CatalogDBException.class);
         thrown.expectMessage("not found");
         catalogStudyDBAdaptor.addFieldToVariableSet(5L, 2L, variable, orgAdminUserId1);
->>>>>>> d326fa5e
     }
 
     @Test
