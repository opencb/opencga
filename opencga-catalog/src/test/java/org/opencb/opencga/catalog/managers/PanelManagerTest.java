--- conflicted
+++ resolved
@@ -26,11 +26,8 @@
 import org.opencb.commons.datastore.core.Query;
 import org.opencb.commons.datastore.core.QueryOptions;
 import org.opencb.commons.test.GenericTest;
-<<<<<<< HEAD
+import org.opencb.opencga.TestParamConstants;
 import org.opencb.opencga.catalog.db.api.PanelDBAdaptor;
-=======
-import org.opencb.opencga.TestParamConstants;
->>>>>>> d1bcf5af
 import org.opencb.opencga.catalog.exceptions.CatalogException;
 import org.opencb.opencga.catalog.utils.Constants;
 import org.opencb.opencga.core.api.ParamConstants;
@@ -115,14 +112,10 @@
     public void updateTest() throws CatalogException {
         panelManager.importFromSource(studyFqn, "cancer-gene-census", null, sessionIdUser);
         Panel panel = panelManager.get(studyFqn, "gene-census", QueryOptions.empty(), sessionIdUser).first();
-<<<<<<< HEAD
-        assertEquals(1, panel.getVersion());
-=======
-
+        assertEquals(1, panel.getVersion());
         assertEquals((int) panel.getStats().get("numberOfRegions"), panel.getVariants().size());
         assertEquals((int) panel.getStats().get("numberOfVariants"), panel.getVariants().size());
         assertEquals((int) panel.getStats().get("numberOfGenes"), panel.getGenes().size());
->>>>>>> d1bcf5af
 
         DiseasePanel.RegionPanel regionPanel = new DiseasePanel.RegionPanel();
         regionPanel.setCoordinates(Collections.singletonList(new DiseasePanel.Coordinate("", "chr1:1-1000", "")));
@@ -155,7 +148,10 @@
         assertEquals(1, updatedPanel.getVariants().size());
         assertEquals("variant1", updatedPanel.getVariants().get(0).getId());
 
-<<<<<<< HEAD
+        assertEquals((int) updatedPanel.getStats().get("numberOfRegions"), updatedPanel.getVariants().size());
+        assertEquals((int) updatedPanel.getStats().get("numberOfVariants"), updatedPanel.getVariants().size());
+        assertEquals((int) updatedPanel.getStats().get("numberOfGenes"), updatedPanel.getGenes().size());
+
         Query query = new Query()
                 .append(PanelDBAdaptor.QueryParams.VERSION.key(), 1);
         panel = panelManager.get(studyFqn, Collections.singletonList("gene-census"), query, QueryOptions.empty(), false, sessionIdUser).first();
@@ -204,11 +200,6 @@
                 .append(ParamConstants.DELETED_PARAM, true);
         result = panelManager.get(studyFqn, Collections.singletonList("gene-census"), query, QueryOptions.empty(), false, sessionIdUser);
         assertEquals(2, result.getNumResults());
-=======
-        assertEquals((int) updatedPanel.getStats().get("numberOfRegions"), updatedPanel.getVariants().size());
-        assertEquals((int) updatedPanel.getStats().get("numberOfVariants"), updatedPanel.getVariants().size());
-        assertEquals((int) updatedPanel.getStats().get("numberOfGenes"), updatedPanel.getGenes().size());
->>>>>>> d1bcf5af
     }
 
 }