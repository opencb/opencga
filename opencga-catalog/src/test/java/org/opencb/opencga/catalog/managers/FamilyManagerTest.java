/*
 * Copyright 2015-2020 OpenCB
 *
 * Licensed under the Apache License, Version 2.0 (the "License");
 * you may not use this file except in compliance with the License.
 * You may obtain a copy of the License at
 *
 *     http://www.apache.org/licenses/LICENSE-2.0
 *
 * Unless required by applicable law or agreed to in writing, software
 * distributed under the License is distributed on an "AS IS" BASIS,
 * WITHOUT WARRANTIES OR CONDITIONS OF ANY KIND, either express or implied.
 * See the License for the specific language governing permissions and
 * limitations under the License.
 */

package org.opencb.opencga.catalog.managers;

import org.apache.commons.lang3.StringUtils;
import org.junit.After;
import org.junit.Before;
import org.junit.Rule;
import org.junit.Test;
import org.junit.rules.ExpectedException;
import org.opencb.biodata.models.clinical.ClinicalComment;
import org.opencb.biodata.models.clinical.Disorder;
import org.opencb.biodata.models.clinical.Phenotype;
import org.opencb.biodata.models.core.SexOntologyTermAnnotation;
import org.opencb.commons.datastore.core.DataResult;
import org.opencb.commons.datastore.core.Query;
import org.opencb.commons.datastore.core.QueryOptions;
import org.opencb.commons.test.GenericTest;
import org.opencb.opencga.catalog.db.api.FamilyDBAdaptor;
import org.opencb.opencga.catalog.db.api.IndividualDBAdaptor;
import org.opencb.opencga.catalog.exceptions.CatalogAuthorizationException;
import org.opencb.opencga.catalog.exceptions.CatalogException;
import org.opencb.opencga.catalog.utils.Constants;
import org.opencb.opencga.catalog.utils.ParamUtils;
import org.opencb.opencga.core.api.ParamConstants;
import org.opencb.opencga.core.models.clinical.ClinicalAnalysis;
import org.opencb.opencga.core.models.clinical.ClinicalAnalysisUpdateParams;
import org.opencb.opencga.core.models.family.Family;
import org.opencb.opencga.core.models.family.FamilyAclParams;
import org.opencb.opencga.core.models.family.FamilyQualityControl;
import org.opencb.opencga.core.models.family.FamilyUpdateParams;
import org.opencb.opencga.core.models.individual.Individual;
import org.opencb.opencga.core.models.individual.IndividualAclParams;
import org.opencb.opencga.core.models.individual.IndividualReferenceParam;
import org.opencb.opencga.core.models.individual.IndividualUpdateParams;
import org.opencb.opencga.core.models.sample.Sample;
import org.opencb.opencga.core.models.sample.SampleAclEntry;
import org.opencb.opencga.core.models.sample.SampleReferenceParam;
import org.opencb.opencga.core.models.user.Account;
import org.opencb.opencga.core.response.OpenCGAResult;

import java.io.IOException;
import java.util.*;
import java.util.stream.Collectors;

import static org.junit.Assert.*;

/**
 * Created by pfurio on 11/05/17.
 */
public class FamilyManagerTest extends GenericTest {

    public final static String PASSWORD = "asdf";
    public final static String STUDY = "user@1000G:phase1";
    @Rule
    public ExpectedException thrown = ExpectedException.none();

    @Rule
    public CatalogManagerExternalResource catalogManagerResource = new CatalogManagerExternalResource();

    protected CatalogManager catalogManager;
    private FamilyManager familyManager;
    protected String sessionIdUser;

    private static final QueryOptions INCLUDE_RESULT = new QueryOptions(ParamConstants.INCLUDE_RESULT_PARAM, true);

    @Before
    public void setUp() throws IOException, CatalogException {
        catalogManager = catalogManagerResource.getCatalogManager();
        familyManager = catalogManager.getFamilyManager();
        setUpCatalogManager(catalogManager);
    }

    public void setUpCatalogManager(CatalogManager catalogManager) throws CatalogException {
        catalogManager.getUserManager().create("user", "User Name", "mail@ebi.ac.uk", PASSWORD, "", null, Account.AccountType.FULL, null);
        sessionIdUser = catalogManager.getUserManager().login("user", PASSWORD).getToken();

        String projectId = catalogManager.getProjectManager().create("1000G", "Project about some genomes", "", "Homo sapiens",
                null, "GRCh38", INCLUDE_RESULT, sessionIdUser).first().getId();
        catalogManager.getStudyManager().create(projectId, "phase1", null, "Phase 1", "Done", null, null, null, null, null, sessionIdUser);
    }

    @After
    public void tearDown() throws Exception {
    }

    @Test
    public void createFamily() throws CatalogException {
        DataResult<Family> familyDataResult = createDummyFamily("Martinez-Martinez", true);

        assertEquals(1, familyDataResult.getNumResults());
        assertEquals(5, familyDataResult.first().getMembers().size());
        assertEquals(2, familyDataResult.first().getPhenotypes().size());
        assertEquals(5, familyDataResult.first().getRoles().size());

        boolean motherIdUpdated = false;
        boolean fatherIdUpdated = false;
        for (Individual relatives : familyDataResult.first().getMembers()) {
            if (relatives.getMother().getUid() > 0) {
                motherIdUpdated = true;
            }
            if (relatives.getFather().getUid() > 0) {
                fatherIdUpdated = true;
            }
        }

        assertTrue("Mother id not associated to any children", motherIdUpdated);
        assertTrue("Father id not associated to any children", fatherIdUpdated);

        // Create family again with individuals already created
        familyDataResult = createDummyFamily("Other-Family-Name", false);

        assertEquals(1, familyDataResult.getNumResults());
        assertEquals(5, familyDataResult.first().getMembers().size());
        assertEquals(2, familyDataResult.first().getPhenotypes().size());
        assertEquals(5, familyDataResult.first().getRoles().size());

        motherIdUpdated = false;
        fatherIdUpdated = false;
        for (Individual relatives : familyDataResult.first().getMembers()) {
            if (relatives.getMother().getUid() > 0) {
                motherIdUpdated = true;
            }
            if (relatives.getFather().getUid() > 0) {
                fatherIdUpdated = true;
            }
        }

        assertTrue("Mother id not associated to any children", motherIdUpdated);
        assertTrue("Father id not associated to any children", fatherIdUpdated);
    }

    @Test
    public void updateFamilyReferencesInIndividualTest() throws CatalogException {
        DataResult<Family> familyDataResult = createDummyFamily("Martinez-Martinez", true);
        for (Individual member : familyDataResult.first().getMembers()) {
            assertEquals(1, member.getFamilyIds().size());
            assertEquals(familyDataResult.first().getId(), member.getFamilyIds().get(0));
        }

        // Create a new individual
        catalogManager.getIndividualManager().create(STUDY, new Individual().setId("john"), QueryOptions.empty(), sessionIdUser);
        FamilyUpdateParams updateParams = new FamilyUpdateParams()
                .setMembers(Arrays.asList(
                        new IndividualReferenceParam().setId("john"),
                        new IndividualReferenceParam().setId("father"),
                        new IndividualReferenceParam().setId("mother"),
                        new IndividualReferenceParam().setId("child1")
                ));

        familyManager.update(STUDY, familyDataResult.first().getId(), updateParams, QueryOptions.empty(), sessionIdUser);
        Family family = familyManager.get(STUDY, familyDataResult.first().getId(), QueryOptions.empty(), sessionIdUser).first();
        assertEquals(4, family.getMembers().size());
        assertTrue(Arrays.asList("john", "father", "mother", "child1")
                .containsAll(family.getMembers().stream().map(Individual::getId).collect(Collectors.toList())));
        for (Individual member : familyDataResult.first().getMembers()) {
            assertEquals(1, member.getFamilyIds().size());
            assertEquals(familyDataResult.first().getId(), member.getFamilyIds().get(0));
        }

        // Check removed members no longer belong to the family
        List<Individual> individualList = catalogManager.getIndividualManager().get(STUDY, Arrays.asList("child2", "child3"),
                QueryOptions.empty(), sessionIdUser).getResults();
        assertEquals(2, individualList.size());
        for (Individual individual : individualList) {
            assertEquals(0, individual.getFamilyIds().size());
        }

        createDummyFamily("Other-Family-Name", false);
        individualList = catalogManager.getIndividualManager().get(STUDY, Arrays.asList("john", "father", "mother", "child1", "child2", "child3"),
                QueryOptions.empty(), sessionIdUser).getResults();
        for (Individual individual : individualList) {
            switch (individual.getId()) {
                case "john":
                    assertEquals(1, individual.getFamilyIds().size());
                    assertEquals("Martinez-Martinez", individual.getFamilyIds().get(0));
                    break;
                case "father":
                case "mother":
                case "child1":
                    assertEquals(2, individual.getFamilyIds().size());
                    assertTrue(individual.getFamilyIds().containsAll(Arrays.asList("Martinez-Martinez", "Other-Family-Name")));
                    break;
                case "child2":
                case "child3":
                    assertEquals(1, individual.getFamilyIds().size());
                    assertEquals("Other-Family-Name", individual.getFamilyIds().get(0));
                    break;
                default:
                    fail();
            }
        }
    }

    @Test
    public void createComplexFamily() throws CatalogException {
        Individual paternalGrandfather = new Individual().setId("p_grandfather");
        Individual paternalGrandmother = new Individual().setId("p_grandmother");
        Individual maternalGrandfather = new Individual().setId("m_grandfather");
        Individual maternalGrandmother = new Individual().setId("m_grandmother");
        Individual father = new Individual().setId("father").setFather(paternalGrandfather).setMother(paternalGrandmother);
        Individual mother = new Individual().setId("mother").setMother(maternalGrandmother).setFather(maternalGrandfather);
        Individual proband = new Individual().setId("proband").setFather(father).setMother(mother);
        Individual brother = new Individual().setId("brother").setFather(father).setMother(mother).setSex(SexOntologyTermAnnotation.initMale());
        Individual sister = new Individual().setId("sister").setFather(father).setMother(mother).setSex(SexOntologyTermAnnotation.initFemale());
        Individual sibling = new Individual().setId("sibling").setFather(father).setMother(mother);

        catalogManager.getFamilyManager().create(STUDY, new Family().setId("family").setMembers(
                Arrays.asList(paternalGrandfather, paternalGrandmother, maternalGrandfather, maternalGrandmother, mother, father, proband,
                        brother, sister, sibling)), QueryOptions.empty(), sessionIdUser);
        OpenCGAResult<Family> family = catalogManager.getFamilyManager().get(STUDY, "family", QueryOptions.empty(), sessionIdUser);
        Map<String, Map<String, Family.FamiliarRelationship>> roles = family.first().getRoles();
        assertEquals(10, family.first().getMembers().size());

        Map<String, Family.FamiliarRelationship> pGrandfather = roles.get("p_grandfather");
        assertEquals(5, pGrandfather.size());
        assertEquals(Family.FamiliarRelationship.SON, pGrandfather.get("father"));
        assertEquals(Family.FamiliarRelationship.GRANDCHILD, pGrandfather.get("proband"));
        assertEquals(Family.FamiliarRelationship.GRANDCHILD, pGrandfather.get("sibling"));
        assertEquals(Family.FamiliarRelationship.GRANDSON, pGrandfather.get("brother"));
        assertEquals(Family.FamiliarRelationship.GRANDDAUGHTER, pGrandfather.get("sister"));

        Map<String, Family.FamiliarRelationship> pGrandmother = roles.get("p_grandmother");
        assertEquals(5, pGrandmother.size());
        assertEquals(Family.FamiliarRelationship.SON, pGrandmother.get("father"));
        assertEquals(Family.FamiliarRelationship.GRANDCHILD, pGrandmother.get("proband"));
        assertEquals(Family.FamiliarRelationship.GRANDCHILD, pGrandmother.get("sibling"));
        assertEquals(Family.FamiliarRelationship.GRANDSON, pGrandmother.get("brother"));
        assertEquals(Family.FamiliarRelationship.GRANDDAUGHTER, pGrandmother.get("sister"));

        Map<String, Family.FamiliarRelationship> mGrandfather = roles.get("m_grandfather");
        assertEquals(5, mGrandfather.size());
        assertEquals(Family.FamiliarRelationship.DAUGHTER, mGrandfather.get("mother"));
        assertEquals(Family.FamiliarRelationship.GRANDCHILD, mGrandfather.get("proband"));
        assertEquals(Family.FamiliarRelationship.GRANDCHILD, mGrandfather.get("sibling"));
        assertEquals(Family.FamiliarRelationship.GRANDSON, mGrandfather.get("brother"));
        assertEquals(Family.FamiliarRelationship.GRANDDAUGHTER, mGrandfather.get("sister"));

        Map<String, Family.FamiliarRelationship> mGrandmother = roles.get("m_grandmother");
        assertEquals(5, mGrandmother.size());
        assertEquals(Family.FamiliarRelationship.DAUGHTER, mGrandmother.get("mother"));
        assertEquals(Family.FamiliarRelationship.GRANDCHILD, mGrandmother.get("proband"));
        assertEquals(Family.FamiliarRelationship.GRANDCHILD, mGrandmother.get("sibling"));
        assertEquals(Family.FamiliarRelationship.GRANDSON, mGrandmother.get("brother"));
        assertEquals(Family.FamiliarRelationship.GRANDDAUGHTER, mGrandmother.get("sister"));

        Map<String, Family.FamiliarRelationship> motherMap = roles.get("mother");
        assertEquals(6, motherMap.size());
        assertEquals(Family.FamiliarRelationship.MOTHER, motherMap.get("m_grandmother"));
        assertEquals(Family.FamiliarRelationship.FATHER, motherMap.get("m_grandfather"));
        assertEquals(Family.FamiliarRelationship.CHILD_OF_UNKNOWN_SEX, motherMap.get("proband"));
        assertEquals(Family.FamiliarRelationship.CHILD_OF_UNKNOWN_SEX, motherMap.get("sibling"));
        assertEquals(Family.FamiliarRelationship.SON, motherMap.get("brother"));
        assertEquals(Family.FamiliarRelationship.DAUGHTER, motherMap.get("sister"));

        Map<String, Family.FamiliarRelationship> fatherMap = roles.get("father");
        assertEquals(6, fatherMap.size());
        assertEquals(Family.FamiliarRelationship.MOTHER, fatherMap.get("p_grandmother"));
        assertEquals(Family.FamiliarRelationship.FATHER, fatherMap.get("p_grandfather"));
        assertEquals(Family.FamiliarRelationship.CHILD_OF_UNKNOWN_SEX, fatherMap.get("proband"));
        assertEquals(Family.FamiliarRelationship.CHILD_OF_UNKNOWN_SEX, fatherMap.get("sibling"));
        assertEquals(Family.FamiliarRelationship.SON, fatherMap.get("brother"));
        assertEquals(Family.FamiliarRelationship.DAUGHTER, fatherMap.get("sister"));

        Map<String, Family.FamiliarRelationship> probandMap = roles.get("proband");
        assertEquals(9, probandMap.size());
        assertEquals(Family.FamiliarRelationship.MATERNAL_GRANDMOTHER, probandMap.get("m_grandmother"));
        assertEquals(Family.FamiliarRelationship.MATERNAL_GRANDFATHER, probandMap.get("m_grandfather"));
        assertEquals(Family.FamiliarRelationship.PATERNAL_GRANDMOTHER, probandMap.get("p_grandmother"));
        assertEquals(Family.FamiliarRelationship.PATERNAL_GRANDFATHER, probandMap.get("p_grandfather"));
        assertEquals(Family.FamiliarRelationship.MOTHER, probandMap.get("mother"));
        assertEquals(Family.FamiliarRelationship.FATHER, probandMap.get("father"));
        assertEquals(Family.FamiliarRelationship.FULL_SIBLING, probandMap.get("sibling"));
        assertEquals(Family.FamiliarRelationship.BROTHER, probandMap.get("brother"));
        assertEquals(Family.FamiliarRelationship.SISTER, probandMap.get("sister"));

        Map<String, Family.FamiliarRelationship> siblingMap = roles.get("sibling");
        assertEquals(9, siblingMap.size());
        assertEquals(Family.FamiliarRelationship.MATERNAL_GRANDMOTHER, siblingMap.get("m_grandmother"));
        assertEquals(Family.FamiliarRelationship.MATERNAL_GRANDFATHER, siblingMap.get("m_grandfather"));
        assertEquals(Family.FamiliarRelationship.PATERNAL_GRANDMOTHER, siblingMap.get("p_grandmother"));
        assertEquals(Family.FamiliarRelationship.PATERNAL_GRANDFATHER, siblingMap.get("p_grandfather"));
        assertEquals(Family.FamiliarRelationship.MOTHER, siblingMap.get("mother"));
        assertEquals(Family.FamiliarRelationship.FATHER, siblingMap.get("father"));
        assertEquals(Family.FamiliarRelationship.FULL_SIBLING, siblingMap.get("proband"));
        assertEquals(Family.FamiliarRelationship.BROTHER, siblingMap.get("brother"));
        assertEquals(Family.FamiliarRelationship.SISTER, siblingMap.get("sister"));

        Map<String, Family.FamiliarRelationship> brotherMap = roles.get("brother");
        assertEquals(9, brotherMap.size());
        assertEquals(Family.FamiliarRelationship.MATERNAL_GRANDMOTHER, brotherMap.get("m_grandmother"));
        assertEquals(Family.FamiliarRelationship.MATERNAL_GRANDFATHER, brotherMap.get("m_grandfather"));
        assertEquals(Family.FamiliarRelationship.PATERNAL_GRANDMOTHER, brotherMap.get("p_grandmother"));
        assertEquals(Family.FamiliarRelationship.PATERNAL_GRANDFATHER, brotherMap.get("p_grandfather"));
        assertEquals(Family.FamiliarRelationship.MOTHER, brotherMap.get("mother"));
        assertEquals(Family.FamiliarRelationship.FATHER, brotherMap.get("father"));
        assertEquals(Family.FamiliarRelationship.FULL_SIBLING, brotherMap.get("sibling"));
        assertEquals(Family.FamiliarRelationship.FULL_SIBLING, brotherMap.get("proband"));
        assertEquals(Family.FamiliarRelationship.SISTER, brotherMap.get("sister"));

        Map<String, Family.FamiliarRelationship> sisterMap = roles.get("sister");
        assertEquals(9, sisterMap.size());
        assertEquals(Family.FamiliarRelationship.MATERNAL_GRANDMOTHER, sisterMap.get("m_grandmother"));
        assertEquals(Family.FamiliarRelationship.MATERNAL_GRANDFATHER, sisterMap.get("m_grandfather"));
        assertEquals(Family.FamiliarRelationship.PATERNAL_GRANDMOTHER, sisterMap.get("p_grandmother"));
        assertEquals(Family.FamiliarRelationship.PATERNAL_GRANDFATHER, sisterMap.get("p_grandfather"));
        assertEquals(Family.FamiliarRelationship.MOTHER, sisterMap.get("mother"));
        assertEquals(Family.FamiliarRelationship.FATHER, sisterMap.get("father"));
        assertEquals(Family.FamiliarRelationship.FULL_SIBLING, sisterMap.get("sibling"));
        assertEquals(Family.FamiliarRelationship.BROTHER, sisterMap.get("brother"));
        assertEquals(Family.FamiliarRelationship.FULL_SIBLING, sisterMap.get("proband"));

    }

    @Test
    public void searchFamily() throws CatalogException {
        createDummyFamily("Martinez-Martinez", true);
        createDummyFamily("Martinez", false);
        createDummyFamily("Furio", false);

        OpenCGAResult<Family> search = catalogManager.getFamilyManager().search(STUDY,
                new Query(FamilyDBAdaptor.QueryParams.ID.key(), "~^Mart"), QueryOptions.empty(), sessionIdUser);
        assertEquals(2, search.getNumResults());
        for (Family result : search.getResults()) {
            assertTrue(result.getId().startsWith("Mart"));
        }
    }

    @Test
    public void testRoles() throws CatalogException {
        DataResult<Family> dummyFamily = createDummyFamily("Martinez-Martinez", true);

        assertEquals(Family.FamiliarRelationship.CHILD_OF_UNKNOWN_SEX, dummyFamily.first().getRoles().get("mother").get("child1"));
        assertEquals(Family.FamiliarRelationship.CHILD_OF_UNKNOWN_SEX, dummyFamily.first().getRoles().get("mother").get("child2"));
        assertEquals(Family.FamiliarRelationship.CHILD_OF_UNKNOWN_SEX, dummyFamily.first().getRoles().get("mother").get("child3"));

        assertEquals(Family.FamiliarRelationship.CHILD_OF_UNKNOWN_SEX, dummyFamily.first().getRoles().get("father").get("child1"));
        assertEquals(Family.FamiliarRelationship.CHILD_OF_UNKNOWN_SEX, dummyFamily.first().getRoles().get("father").get("child2"));
        assertEquals(Family.FamiliarRelationship.CHILD_OF_UNKNOWN_SEX, dummyFamily.first().getRoles().get("father").get("child3"));

        assertEquals(Family.FamiliarRelationship.FULL_SIBLING, dummyFamily.first().getRoles().get("child1").get("child2"));
        assertEquals(Family.FamiliarRelationship.FULL_SIBLING, dummyFamily.first().getRoles().get("child1").get("child3"));
        assertEquals(Family.FamiliarRelationship.FATHER, dummyFamily.first().getRoles().get("child1").get("father"));
        assertEquals(Family.FamiliarRelationship.MOTHER, dummyFamily.first().getRoles().get("child1").get("mother"));

        assertEquals(Family.FamiliarRelationship.FULL_SIBLING, dummyFamily.first().getRoles().get("child3").get("child2"));
        assertEquals(Family.FamiliarRelationship.FULL_SIBLING, dummyFamily.first().getRoles().get("child3").get("child1"));
        assertEquals(Family.FamiliarRelationship.FATHER, dummyFamily.first().getRoles().get("child3").get("father"));
        assertEquals(Family.FamiliarRelationship.MOTHER, dummyFamily.first().getRoles().get("child3").get("mother"));

        assertEquals(Family.FamiliarRelationship.FULL_SIBLING, dummyFamily.first().getRoles().get("child2").get("child1"));
        assertEquals(Family.FamiliarRelationship.FULL_SIBLING, dummyFamily.first().getRoles().get("child2").get("child3"));
        assertEquals(Family.FamiliarRelationship.FATHER, dummyFamily.first().getRoles().get("child2").get("father"));
        assertEquals(Family.FamiliarRelationship.MOTHER, dummyFamily.first().getRoles().get("child2").get("mother"));
    }

    @Test
    public void testPropagateFamilyPermission() throws CatalogException {
        createDummyFamily("Martinez-Martinez", true);

        catalogManager.getUserManager().create("user2", "User Name", "mail@ebi.ac.uk", PASSWORD, "", null, Account.AccountType.GUEST, null);
        String token = catalogManager.getUserManager().login("user2", PASSWORD).getToken();

        try {
            familyManager.get(STUDY, "Martinez-Martinez", QueryOptions.empty(), token);
            fail("Expected authorization exception. user2 should not be able to see the study");
        } catch (CatalogAuthorizationException ignored) {
        }

        familyManager.updateAcl(STUDY, new FamilyAclParams("VIEW", "Martinez-Martinez", null, null, FamilyAclParams.Propagate.NO), "user2",
                ParamUtils.AclAction.SET, sessionIdUser);
        DataResult<Family> familyDataResult = familyManager.get(STUDY, "Martinez-Martinez", QueryOptions.empty(), token);
        assertEquals(1, familyDataResult.getNumResults());
        assertEquals(0, familyDataResult.first().getMembers().size());
        int nsamples = 0;
        for (Individual member : familyDataResult.first().getMembers()) {
            nsamples += member.getSamples().size();
        }
        assertEquals(0, nsamples);

        familyManager.updateAcl(STUDY, new FamilyAclParams("VIEW", "Martinez-Martinez", null, null, FamilyAclParams.Propagate.YES), "user2",
                ParamUtils.AclAction.SET, sessionIdUser);
        familyDataResult = familyManager.get(STUDY, "Martinez-Martinez", QueryOptions.empty(), token);
        assertEquals(1, familyDataResult.getNumResults());
        assertEquals(5, familyDataResult.first().getMembers().size());
        List<Sample> sampleList = new ArrayList<>(3);
        for (Individual member : familyDataResult.first().getMembers()) {
            sampleList.addAll(member.getSamples());
        }
        assertEquals(3, sampleList.size());

        OpenCGAResult<Map<String, List<String>>> acls = catalogManager.getSampleManager().getAcls(STUDY,
                sampleList.stream().map(Sample::getId).collect(Collectors.toList()), "user2", false, sessionIdUser);
        for (Map<String, List<String>> result : acls.getResults()) {
            assertTrue(result.get("user2").contains(SampleAclEntry.SamplePermissions.VIEW.name()));
            assertFalse(result.get("user2").contains(SampleAclEntry.SamplePermissions.VIEW_VARIANTS.name()));
        }

        familyManager.updateAcl(STUDY, new FamilyAclParams("VIEW", "Martinez-Martinez", null, null,
                FamilyAclParams.Propagate.YES_AND_VARIANT_VIEW), "user2", ParamUtils.AclAction.SET, sessionIdUser);
        familyDataResult = familyManager.get(STUDY, "Martinez-Martinez", QueryOptions.empty(), token);
        assertEquals(1, familyDataResult.getNumResults());
        assertEquals(5, familyDataResult.first().getMembers().size());
        sampleList = new ArrayList<>(3);
        for (Individual member : familyDataResult.first().getMembers()) {
            sampleList.addAll(member.getSamples());
        }
        assertEquals(3, sampleList.size());

        acls = catalogManager.getSampleManager().getAcls(STUDY, sampleList.stream().map(Sample::getId).collect(Collectors.toList()),
                "user2", false, sessionIdUser);
        for (Map<String, List<String>> result : acls.getResults()) {
            assertTrue(result.get("user2").contains(SampleAclEntry.SamplePermissions.VIEW.name()));
            assertTrue(result.get("user2").contains(SampleAclEntry.SamplePermissions.VIEW_VARIANTS.name()));
        }
    }

    @Test
    public void getFamilyWithOnlyAllowedMembers2() throws CatalogException, IOException {
        createDummyFamily("Martinez-Martinez", true);

        catalogManager.getUserManager().create("user2", "User Name", "mail@ebi.ac.uk", PASSWORD, "", null, Account.AccountType.GUEST, null);
        String token = catalogManager.getUserManager().login("user2", PASSWORD).getToken();

        try {
            familyManager.get(STUDY, "Martinez-Martinez", QueryOptions.empty(), token);
            fail("Expected authorization exception. user2 should not be able to see the study");
        } catch (CatalogAuthorizationException ignored) {
        }

        familyManager.updateAcl(STUDY, new FamilyAclParams("VIEW", "Martinez-Martinez", null, null, FamilyAclParams.Propagate.NO), "user2",
                ParamUtils.AclAction.SET, sessionIdUser);
        DataResult<Family> familyDataResult = familyManager.get(STUDY, "Martinez-Martinez", QueryOptions.empty(), token);
        assertEquals(1, familyDataResult.getNumResults());
        assertEquals(0, familyDataResult.first().getMembers().size());

        catalogManager.getIndividualManager().updateAcl(STUDY, Collections.singletonList("child2"), "user2",
                new IndividualAclParams("", "VIEW"), ParamUtils.AclAction.SET, false, sessionIdUser);
        familyDataResult = familyManager.get(STUDY, "Martinez-Martinez", QueryOptions.empty(), token);
        assertEquals(1, familyDataResult.getNumResults());
        assertEquals(1, familyDataResult.first().getMembers().size());
        assertEquals("child2", familyDataResult.first().getMembers().get(0).getId());

        catalogManager.getIndividualManager().updateAcl(STUDY, Collections.singletonList("child3"), "user2",
                new IndividualAclParams("", "VIEW"), ParamUtils.AclAction.SET, false, sessionIdUser);
        familyDataResult = familyManager.get(STUDY, "Martinez-Martinez", QueryOptions.empty(), token);
        assertEquals(1, familyDataResult.getNumResults());
        assertEquals(2, familyDataResult.first().getMembers().size());
        assertEquals("child2", familyDataResult.first().getMembers().get(0).getId());
        assertEquals("child3", familyDataResult.first().getMembers().get(1).getId());

        familyDataResult = familyManager.get(STUDY, "Martinez-Martinez",
                new QueryOptions(QueryOptions.EXCLUDE, FamilyDBAdaptor.QueryParams.MEMBERS.key()), token);
        assertEquals(1, familyDataResult.getNumResults());
        assertEquals(null, familyDataResult.first().getMembers());

        familyDataResult = familyManager.get(STUDY, "Martinez-Martinez",
                new QueryOptions(QueryOptions.INCLUDE, FamilyDBAdaptor.QueryParams.MEMBERS.key() + "."
                        + IndividualDBAdaptor.QueryParams.NAME.key()),
                token);
        assertEquals(1, familyDataResult.getNumResults());
        assertEquals(null, familyDataResult.first().getName());
        assertEquals(2, familyDataResult.first().getMembers().size());
        assertEquals(null, familyDataResult.first().getMembers().get(0).getId());
        assertEquals(null, familyDataResult.first().getMembers().get(1).getId());
        assertEquals("child2", familyDataResult.first().getMembers().get(0).getName());
        assertEquals("child3", familyDataResult.first().getMembers().get(1).getName());
    }

    @Test
    public void testUpdateWithLockedClinicalAnalysis() throws CatalogException {
        Sample sample = new Sample().setId("sample1");
        catalogManager.getSampleManager().create(STUDY, sample, QueryOptions.empty(), sessionIdUser);

        sample = new Sample().setId("sample2");
        catalogManager.getSampleManager().create(STUDY, sample, QueryOptions.empty(), sessionIdUser);

        sample = new Sample().setId("sample3");
        catalogManager.getSampleManager().create(STUDY, sample, QueryOptions.empty(), sessionIdUser);

        sample = new Sample().setId("sample4");
        catalogManager.getSampleManager().create(STUDY, sample, QueryOptions.empty(), sessionIdUser);

        Individual individual = new Individual()
                .setId("proband")
                .setDisorders(Collections.singletonList(new Disorder().setId("disorder")));
        catalogManager.getIndividualManager().create(STUDY, individual, Arrays.asList("sample1", "sample2"), QueryOptions.empty(), sessionIdUser);

        individual = new Individual().setId("father");
        catalogManager.getIndividualManager().create(STUDY, individual, Arrays.asList("sample3"), QueryOptions.empty(), sessionIdUser);

        Family family = new Family().setId("family");
        catalogManager.getFamilyManager().create(STUDY, family, Arrays.asList("proband", "father"), QueryOptions.empty(), sessionIdUser);

        family.setMembers(Arrays.asList(
                new Individual().setId("proband").setSamples(Collections.singletonList(new Sample().setId("sample2"))),
                new Individual().setId("father").setSamples(Collections.singletonList(new Sample().setId("sample3")))
        ));

        ClinicalAnalysis clinicalAnalysis = new ClinicalAnalysis()
                .setId("clinical")
                .setProband(new Individual().setId("proband"))
                .setFamily(family)
                .setType(ClinicalAnalysis.Type.FAMILY);
        catalogManager.getClinicalAnalysisManager().create(STUDY, clinicalAnalysis, QueryOptions.empty(), sessionIdUser);

        // We will create another clinical analysis with the same information. In this test, we will not lock clinical2
        clinicalAnalysis = new ClinicalAnalysis()
                .setId("clinical2")
                .setProband(new Individual().setId("proband"))
                .setFamily(family)
                .setType(ClinicalAnalysis.Type.FAMILY);
        catalogManager.getClinicalAnalysisManager().create(STUDY, clinicalAnalysis, QueryOptions.empty(), sessionIdUser);

        // Update family not used in Clinical Analysis
        catalogManager.getFamilyManager().update(STUDY, "family", new FamilyUpdateParams(),
                new QueryOptions(Constants.INCREMENT_VERSION, true), sessionIdUser);

        Family familyResult = catalogManager.getFamilyManager().get(STUDY, "family", QueryOptions.empty(), sessionIdUser).first();
        assertEquals(2, familyResult.getVersion());
        assertEquals(2, familyResult.getMembers().size());
        assertEquals(1, familyResult.getMembers().get(0).getVersion());
        assertEquals(1, familyResult.getMembers().get(1).getVersion());

        ClinicalAnalysis clinicalResult = catalogManager.getClinicalAnalysisManager().get(STUDY, "clinical", QueryOptions.empty(), sessionIdUser).first();
        assertEquals(1, clinicalResult.getProband().getVersion());
        assertEquals(1, clinicalResult.getProband().getSamples().get(0).getVersion());  // sample1 version
        assertEquals(2, clinicalResult.getFamily().getVersion());
        assertEquals(2, clinicalResult.getFamily().getMembers().size());

        clinicalResult = catalogManager.getClinicalAnalysisManager().get(STUDY, "clinical2", QueryOptions.empty(), sessionIdUser).first();
        assertEquals(1, clinicalResult.getProband().getVersion());
        assertEquals(1, clinicalResult.getProband().getSamples().get(0).getVersion());  // sample1 version
        assertEquals(2, clinicalResult.getFamily().getVersion());
        assertEquals(2, clinicalResult.getFamily().getMembers().size());   // proband version

        // LOCK CLINICAL ANALYSIS
        catalogManager.getClinicalAnalysisManager().update(STUDY, "clinical", new ClinicalAnalysisUpdateParams().setLocked(true),
                QueryOptions.empty(), sessionIdUser);
        clinicalResult = catalogManager.getClinicalAnalysisManager().get(STUDY, "clinical", QueryOptions.empty(), sessionIdUser).first();
        assertTrue(clinicalResult.isLocked());

        try {
            catalogManager.getFamilyManager().update(STUDY, "family", new FamilyUpdateParams().setDescription("My dummy description"),
                    QueryOptions.empty(), sessionIdUser);
            fail("We should not be able to update information that is in use in a locked clinical analysis unless the version is incremented");
        } catch (CatalogException e) {
            // Check nothing changed

            familyResult = catalogManager.getFamilyManager().get(STUDY, "family", QueryOptions.empty(), sessionIdUser).first();
            assertEquals(2, familyResult.getVersion());
            assertEquals(2, familyResult.getMembers().size());
            assertEquals(1, familyResult.getMembers().get(0).getVersion());
            assertEquals(1, familyResult.getMembers().get(1).getVersion());

            clinicalResult = catalogManager.getClinicalAnalysisManager().get(STUDY, "clinical", QueryOptions.empty(), sessionIdUser).first();
            assertEquals(1, clinicalResult.getProband().getVersion());
            assertEquals(1, clinicalResult.getProband().getSamples().get(0).getVersion());  // sample1 version
            assertEquals(2, clinicalResult.getFamily().getVersion());
            assertEquals(2, clinicalResult.getFamily().getMembers().size());

            clinicalResult = catalogManager.getClinicalAnalysisManager().get(STUDY, "clinical2", QueryOptions.empty(), sessionIdUser).first();
            assertEquals(1, clinicalResult.getProband().getVersion());
            assertEquals(1, clinicalResult.getProband().getSamples().get(0).getVersion());  // sample1 version
            assertEquals(2, clinicalResult.getFamily().getVersion());
            assertEquals(2, clinicalResult.getFamily().getMembers().size());   // proband version

        }

        // Update family with version increment
        catalogManager.getFamilyManager().update(STUDY, "family", new FamilyUpdateParams(),
                new QueryOptions(Constants.INCREMENT_VERSION, true), sessionIdUser);

        familyResult = catalogManager.getFamilyManager().get(STUDY, "family", QueryOptions.empty(), sessionIdUser).first();
        assertEquals(3, familyResult.getVersion());
        assertEquals(2, familyResult.getMembers().size());
        assertEquals(1, familyResult.getMembers().get(0).getVersion());
        assertEquals(1, familyResult.getMembers().get(1).getVersion());

        clinicalResult = catalogManager.getClinicalAnalysisManager().get(STUDY, "clinical", QueryOptions.empty(), sessionIdUser).first();
        assertEquals(1, clinicalResult.getProband().getVersion());
        assertEquals(1, clinicalResult.getProband().getSamples().get(0).getVersion());  // sample1 version
        assertEquals(2, clinicalResult.getFamily().getVersion());
        assertEquals(2, clinicalResult.getFamily().getMembers().size());

        clinicalResult = catalogManager.getClinicalAnalysisManager().get(STUDY, "clinical2", QueryOptions.empty(), sessionIdUser).first();
        assertEquals(1, clinicalResult.getProband().getVersion());
        assertEquals(1, clinicalResult.getProband().getSamples().get(0).getVersion());  // sample1 version
        assertEquals(3, clinicalResult.getFamily().getVersion());
        assertEquals(2, clinicalResult.getFamily().getMembers().size());
    }

    @Test
    public void includeMemberIdOnly() throws CatalogException {
        createDummyFamily("family", true);

        QueryOptions options = new QueryOptions(QueryOptions.INCLUDE, FamilyDBAdaptor.QueryParams.MEMBERS.key() + "."
                + IndividualDBAdaptor.QueryParams.ID.key());
        DataResult<Family> family = familyManager.get(STUDY, "family", options, sessionIdUser);

        for (Individual individual : family.first().getMembers()) {
            assertTrue(StringUtils.isNotEmpty(individual.getId()));
            assertTrue(StringUtils.isEmpty(individual.getName()));
            assertTrue(StringUtils.isEmpty(individual.getCreationDate()));
        }
    }

    /*
    *
    *  private DataResult<Family> createDummyFamily(String familyName) throws CatalogException {
        String fatherStr = RandomStringUtils.randomAlphanumeric(5);
        String motherStr = RandomStringUtils.randomAlphanumeric(5);
        String child1 = RandomStringUtils.randomAlphanumeric(5);
        String child2 = RandomStringUtils.randomAlphanumeric(5);
        String child3 = RandomStringUtils.randomAlphanumeric(5);

        Phenotype phenotype1 = new Phenotype("dis1", "Phenotype 1", "HPO");
        Phenotype phenotype2 = new Phenotype("dis2", "Phenotype 2", "HPO");

        Individual father = new Individual().setId(fatherStr).setPhenotypes(Arrays.asList(new Phenotype("dis1", "dis1", "OT")));
        Individual mother = new Individual().setId(motherStr).setPhenotypes(Arrays.asList(new Phenotype("dis2", "dis2", "OT")));

        // We create a new father and mother with the same information to mimic the behaviour of the webservices. Otherwise, we would be
        // ingesting references to exactly the same object and this test would not work exactly the same way.
        Individual relFather = new Individual().setId(fatherStr).setPhenotypes(Arrays.asList(new Phenotype("dis1", "dis1", "OT")));
        Individual relMother = new Individual().setId(motherStr).setPhenotypes(Arrays.asList(new Phenotype("dis2", "dis2", "OT")));

        Individual relChild1 = new Individual().setId(child1)
                .setPhenotypes(Arrays.asList(new Phenotype("dis1", "dis1", "OT"), new Phenotype("dis2", "dis2", "OT")))
                .setFather(father)
                .setMother(mother)
                .setMultiples(new Multiples("multiples", Arrays.asList(child2, child3)))
                .setParentalConsanguinity(true);
        Individual relChild2 = new Individual().setId(child2)
                .setPhenotypes(Arrays.asList(new Phenotype("dis1", "dis1", "OT")))
                .setFather(father)
                .setMother(mother)
                .setMultiples(new Multiples("multiples", Arrays.asList(child1, child3)))
                .setParentalConsanguinity(true);
        Individual relChild3 = new Individual().setId(child3)
                .setPhenotypes(Arrays.asList(new Phenotype("dis1", "dis1", "OT")))
                .setFather(father)
                .setMother(mother)
                .setMultiples(new Multiples("multiples", Arrays.asList(child1, child2)))
                .setParentalConsanguinity(true);

        Family family = new Family(familyName, familyName, Arrays.asList(phenotype1, phenotype2), null,
                Arrays.asList(relChild1, relChild2, relChild3, relFather, relMother), "", 5,
                Collections.emptyList(), Collections.emptyMap());

        return familyManager.create(STUDY, family, QueryOptions.empty(), sessionIdUser);
    }
    * */

    private DataResult<Family> createDummyFamily(String familyName, boolean createMissingMembers) throws CatalogException {
        if (createMissingMembers) {
            Sample sample1 = new Sample().setId("sample1");
            catalogManager.getSampleManager().create(STUDY, sample1, QueryOptions.empty(), sessionIdUser);

            Sample sample2 = new Sample().setId("sample2");
            catalogManager.getSampleManager().create(STUDY, sample2, QueryOptions.empty(), sessionIdUser);

            Sample sample3 = new Sample().setId("sample3");
            catalogManager.getSampleManager().create(STUDY, sample3, QueryOptions.empty(), sessionIdUser);
        }

        Phenotype phenotype1 = new Phenotype("dis1", "Phenotype 1", "HPO");
        Phenotype phenotype2 = new Phenotype("dis2", "Phenotype 2", "HPO");

        Individual father = new Individual().setId("father").setPhenotypes(Arrays.asList(phenotype1));
        Individual mother = new Individual().setId("mother").setPhenotypes(Arrays.asList(phenotype2));

        // We create a new father and mother with the same information to mimic the behaviour of the webservices. Otherwise, we would be
        // ingesting references to exactly the same object and this test would not work exactly the same way.
        Individual relFather = new Individual().setId("father").setPhenotypes(Arrays.asList(phenotype1));
        Individual relMother = new Individual().setId("mother").setPhenotypes(Arrays.asList(phenotype2));

        Individual relChild1 = new Individual().setId("child1")
                .setPhenotypes(Arrays.asList(phenotype1, phenotype2))
                .setFather(father)
                .setMother(mother)
                .setParentalConsanguinity(true);
        Individual relChild2 = new Individual().setId("child2")
                .setPhenotypes(Arrays.asList(phenotype1))
                .setFather(father)
                .setMother(mother)
                .setParentalConsanguinity(true);
        Individual relChild3 = new Individual().setId("child3")
                .setPhenotypes(Arrays.asList(phenotype1))
                .setFather(father)
                .setMother(mother)
                .setParentalConsanguinity(true);

        List<Individual> members = null;
        List<String> memberIds = null;
        if (createMissingMembers) {
            members = Arrays.asList(relChild1, relChild2, relChild3, relFather, relMother);
        } else {
            memberIds = Arrays.asList("father", "mother", "child1", "child2", "child3");
        }

        Family family = new Family(familyName, familyName, null, null, members, "", 5,
                Collections.emptyList(), Collections.emptyMap());

        OpenCGAResult<Family> familyOpenCGAResult = familyManager.create(STUDY, family, memberIds, INCLUDE_RESULT, sessionIdUser);

        if (createMissingMembers) {
            catalogManager.getIndividualManager().update(STUDY, relChild1.getId(),
                    new IndividualUpdateParams().setSamples(Collections.singletonList(new SampleReferenceParam().setId("sample1"))),
                    QueryOptions.empty(), sessionIdUser);
            catalogManager.getIndividualManager().update(STUDY, relFather.getId(),
                    new IndividualUpdateParams().setSamples(Collections.singletonList(new SampleReferenceParam().setId("sample2"))),
                    QueryOptions.empty(), sessionIdUser);
            catalogManager.getIndividualManager().update(STUDY, relMother.getId(),
                    new IndividualUpdateParams().setSamples(Collections.singletonList(new SampleReferenceParam().setId("sample3"))),
                    QueryOptions.empty(), sessionIdUser);
        }

        return familyOpenCGAResult;
    }

    @Test
    public void updateFamilyDisordersWhenIndividualDisorderIsUpdated() throws CatalogException {
        DataResult<Family> family = createDummyFamily("family", true);
        assertEquals(0, family.first().getDisorders().size());

        List<Disorder> disorderList = Arrays.asList(new Disorder().setId("disorder"));
        IndividualUpdateParams params = new IndividualUpdateParams().setDisorders(disorderList);

        catalogManager.getIndividualManager().update(STUDY, "child1", params, new QueryOptions(), sessionIdUser);
        DataResult<Individual> child1 = catalogManager.getIndividualManager().get(STUDY, "child1", QueryOptions.empty(), sessionIdUser);
        assertEquals(1, child1.first().getDisorders().size());

        family = catalogManager.getFamilyManager().get(STUDY, "family", QueryOptions.empty(), sessionIdUser);
        assertEquals(1, family.first().getDisorders().size());

        disorderList = Collections.emptyList();
        params.setDisorders(disorderList);
        Map<String, Object> actionMap = new HashMap<>();
        actionMap.put(IndividualDBAdaptor.QueryParams.DISORDERS.key(), ParamUtils.BasicUpdateAction.SET);
        QueryOptions queryOptions = new QueryOptions(Constants.ACTIONS, actionMap);
        catalogManager.getIndividualManager().update(STUDY, "child1", params, queryOptions, sessionIdUser);
        child1 = catalogManager.getIndividualManager().get(STUDY, "child1", QueryOptions.empty(), sessionIdUser);
        assertEquals(0, child1.first().getDisorders().size());

        family = catalogManager.getFamilyManager().get(STUDY, "family", QueryOptions.empty(), sessionIdUser);
        assertEquals(0, family.first().getDisorders().size());

        // Now we will update increasing the version. No changes should be produced in the family
        disorderList = Arrays.asList(new Disorder().setId("disorder"));
        params.setDisorders(disorderList);

        catalogManager.getIndividualManager().update(STUDY, "child1", params,
                new QueryOptions(Constants.INCREMENT_VERSION, true), sessionIdUser);
        child1 = catalogManager.getIndividualManager().get(STUDY, "child1", QueryOptions.empty(), sessionIdUser);
        assertEquals(1, child1.first().getDisorders().size());
        assertEquals(2, child1.first().getVersion());

        family = catalogManager.getFamilyManager().get(STUDY, "family", QueryOptions.empty(), sessionIdUser);
        for (Individual member : family.first().getMembers()) {
            if (member.getId().equals(child1.first().getId())) {
                assertEquals(child1.first().getVersion(), member.getVersion());
            }
        }
        assertEquals(1, family.first().getDisorders().size());
    }

    @Test
    public void createFamilyDuo() throws CatalogException {
        Family family = new Family()
                .setId("test")
                .setPhenotypes(Arrays.asList(new Phenotype("E00", "blabla", "blabla")))
                .setMembers(Arrays.asList(new Individual().setId("proband").setSex(SexOntologyTermAnnotation.initMale()),
                        new Individual().setFather(new Individual().setId("proband")).setId("child")
<<<<<<< HEAD
                                .setSex(IndividualProperty.Sex.FEMALE)));
        DataResult<Family> familyDataResult = familyManager.create(STUDY, family, INCLUDE_RESULT, sessionIdUser);
=======
                                .setSex(SexOntologyTermAnnotation.initFemale())));
        DataResult<Family> familyDataResult = familyManager.create(STUDY, family, QueryOptions.empty(), sessionIdUser);
>>>>>>> 162fe948

        assertEquals(2, familyDataResult.first().getMembers().size());
    }

    @Test
    public void createFamilyMissingMember() throws CatalogException {
        Phenotype phenotype1 = new Phenotype("dis1", "Phenotype 1", "HPO");
        Phenotype phenotype2 = new Phenotype("dis2", "Phenotype 2", "HPO");

        Individual father = new Individual().setId("father").setPhenotypes(Arrays.asList(new Phenotype("dis1", "dis1", "OT")));
        Individual mother = new Individual().setId("mother").setPhenotypes(Arrays.asList(new Phenotype("dis2", "dis2", "OT")));

        // We create a new father and mother with the same information to mimic the behaviour of the webservices. Otherwise, we would be
        // ingesting references to exactly the same object and this test would not work exactly the same way.
        Individual relFather = new Individual().setId("father").setPhenotypes(Arrays.asList(new Phenotype("dis1", "dis1", "OT")));

        Individual relChild1 = new Individual().setId("child1")
                .setPhenotypes(Arrays.asList(new Phenotype("dis1", "dis1", "OT"), new Phenotype("dis2", "dis2", "OT")))
                .setFather(father)
                .setMother(mother)
                .setParentalConsanguinity(true);
        Individual relChild2 = new Individual().setId("child2")
                .setPhenotypes(Collections.singletonList(new Phenotype("dis1", "dis1", "OT")))
                .setFather(father)
                .setMother(mother)
                .setParentalConsanguinity(true);

        Family family = new Family("Martinez-Martinez", "Martinez-Martinez", Arrays.asList(phenotype1, phenotype2), null,
                Arrays.asList(relFather, relChild1, relChild2), "", 3, Collections.emptyList(), Collections.emptyMap());

        thrown.expect(CatalogException.class);
        thrown.expectMessage("not present in the members list");
        familyManager.create(STUDY, family, QueryOptions.empty(), sessionIdUser);
    }

    @Test
    public void createFamilyPhenotypeNotPassed() throws CatalogException {
        Phenotype phenotype1 = new Phenotype("dis1", "Phenotype 1", "HPO");
        Phenotype phenotype2 = new Phenotype("dis2", "Phenotype 2", "HPO");

        Individual father = new Individual().setId("father").setPhenotypes(Arrays.asList(new Phenotype("dis1", "dis1", "OT")));
        Individual mother = new Individual().setId("mother").setPhenotypes(Arrays.asList(new Phenotype("dis2", "dis2", "OT")));

        // We create a new father and mother with the same information to mimic the behaviour of the webservices. Otherwise, we would be
        // ingesting references to exactly the same object and this test would not work exactly the same way.
        Individual relFather = new Individual().setId("father").setPhenotypes(Arrays.asList(new Phenotype("dis1", "dis1", "OT")));
        Individual relMother = new Individual().setId("mother").setPhenotypes(Arrays.asList(new Phenotype("dis2", "dis2", "OT")));

        Individual relChild1 = new Individual().setId("child1")
                .setPhenotypes(Arrays.asList(new Phenotype("dis1", "dis1", "OT"), new Phenotype("dis3", "dis3", "OT")))
                .setFather(father)
                .setMother(mother)
                .setParentalConsanguinity(true);
        Individual relChild2 = new Individual().setId("child2")
                .setPhenotypes(Arrays.asList(new Phenotype("dis1", "dis1", "OT")))
                .setFather(father)
                .setMother(mother)
                .setParentalConsanguinity(true);

        Family family = new Family("Martinez-Martinez", "Martinez-Martinez", Arrays.asList(phenotype1, phenotype2), null,
                Arrays.asList(relFather, relMother, relChild1, relChild2), "", 4, Collections.emptyList(), Collections.emptyMap());

        thrown.expect(CatalogException.class);
        thrown.expectMessage("not present in any member of the family");
        familyManager.create(STUDY, family, QueryOptions.empty(), sessionIdUser);
    }

    @Test
    public void createFamilyRepeatedMember() throws CatalogException {
        Phenotype phenotype1 = new Phenotype("dis1", "Phenotype 1", "HPO");
        Phenotype phenotype2 = new Phenotype("dis2", "Phenotype 2", "HPO");

        Individual father = new Individual().setId("father").setPhenotypes(Arrays.asList(new Phenotype("dis1", "dis1", "OT")));
        Individual mother = new Individual().setId("mother").setPhenotypes(Arrays.asList(new Phenotype("dis2", "dis2", "OT")));

        // We create a new father and mother with the same information to mimic the behaviour of the webservices. Otherwise, we would be
        // ingesting references to exactly the same object and this test would not work exactly the same way.
        Individual relFather = new Individual().setId("father").setPhenotypes(Arrays.asList(new Phenotype("dis1", "dis1", "OT")));
        Individual relMother = new Individual().setId("mother").setPhenotypes(Arrays.asList(new Phenotype("dis2", "dis2", "OT")));

        Individual relChild1 = new Individual().setId("child1")
                .setPhenotypes(Arrays.asList(new Phenotype("dis1", "dis1", "OT"), new Phenotype("dis2", "dis2", "OT")))
                .setFather(father)
                .setMother(mother)
                .setParentalConsanguinity(true);
        Individual relChild2 = new Individual().setId("child2")
                .setPhenotypes(Arrays.asList(new Phenotype("dis1", "dis1", "OT")))
                .setFather(father)
                .setMother(mother)
                .setParentalConsanguinity(true);

        Family family = new Family("Martinez-Martinez", "Martinez-Martinez", Arrays.asList(phenotype1, phenotype2), null,
                Arrays.asList(relFather, relMother, relChild1, relChild2, relChild1), "", -1, Collections.emptyList(), Collections.emptyMap
                ());

        DataResult<Family> familyDataResult = familyManager.create(STUDY, family, INCLUDE_RESULT, sessionIdUser);
        assertEquals(4, familyDataResult.first().getMembers().size());
    }

    @Test
    public void createEmptyFamily() throws CatalogException {
        Family family = new Family("xxx", "xxx", null, null, null, "", -1, Collections.emptyList(), Collections.emptyMap());
        DataResult<Family> familyDataResult = familyManager.create(STUDY, family, INCLUDE_RESULT, sessionIdUser);
        assertEquals(1, familyDataResult.getNumResults());
    }

//    @Test
//    public void updateFamilyMembers() throws CatalogException, JsonProcessingException {
//        DataResult<Family> originalFamily = createDummyFamily();
//
//        Individual father = new Individual().setName("father").setPhenotypes(Arrays.asList(new Phenotype("dis1", "dis1", "OT")));
//        Individual mother = new Individual().setName("mother2").setPhenotypes(Arrays.asList(new Phenotype("dis2", "dis2", "OT")));
//
//        // We create a new father and mother with the same information to mimic the behaviour of the webservices. Otherwise, we would be
//        // ingesting references to exactly the same object and this test would not work exactly the same way.
//        Individual relFather = new Individual().setName("father").setPhenotypes(Arrays.asList(new Phenotype("dis1", "dis1", "OT")));
//        Individual relMother = new Individual().setName("mother2").setPhenotypes(Arrays.asList(new Phenotype("dis2", "dis2", "OT")));
//
//        Individual relChild1 = new Individual().setName("child3")
//                .setPhenotypes(Arrays.asList(new Phenotype("dis1", "dis1", "OT"), new Phenotype("dis2", "dis2", "OT")))
//                .setFather(father)
//                .setMother(mother)
//                .setParentalConsanguinity(true);
//
//        Family family = new Family();
//        family.setMembers(Arrays.asList(relChild1, relFather, relMother));
//        ObjectMapper jsonObjectMapper = catalogManagerResource.generateNewObjectMapper();
//
//        ObjectMap params = new ObjectMap(jsonObjectMapper.writeValueAsString(family));
//        params = new ObjectMap(FamilyDBAdaptor.QueryParams.MEMBERS.key(), params.get(FamilyDBAdaptor.QueryParams.MEMBERS.key()));
//
//        DataResult<Family> updatedFamily = familyManager.update(STUDY, originalFamily.first().getName(), params, QueryOptions.empty(),
//                sessionIdUser);
//
//        assertEquals(3, updatedFamily.first().getMembers().size());
//        // Other parameters from the family should not have been stored in the database
//        assertEquals(null, updatedFamily.first().getMembers().get(0).getName());
//
//        // We store the ids when the family was first created
//        Set<Long> originalFamilyIds = originalFamily.first().getMembers().stream()
//                .map(m -> m.getId())
//                .collect(Collectors.toSet());
//
//        // Only one id should be the same as in originalFamilyIds (father id)
//        for (Individual relatives : updatedFamily.first().getMembers()) {
//            if (relatives.getFather().getId() > 0) {
//                assertTrue(originalFamilyIds.contains(relatives.getFather().getId()));
//            }
//            if (relatives.getMother().getId() > 0) {
//                assertTrue(!originalFamilyIds.contains(relatives.getMother().getId()));
//            }
//        }
//    }

    @Test
    public void updateFamilyMissingMember() throws CatalogException {
        DataResult<Family> originalFamily = createDummyFamily("Martinez-Martinez", true);

        FamilyUpdateParams updateParams = new FamilyUpdateParams().setMembers(Arrays.asList(
                new IndividualReferenceParam().setId("child3"),
                new IndividualReferenceParam().setId("father")));

        thrown.expect(CatalogException.class);
        thrown.expectMessage("not present in the members list");
        familyManager.update(STUDY, originalFamily.first().getId(), updateParams, QueryOptions.empty(), sessionIdUser);
    }

    @Test
    public void recalculateRoles() throws CatalogException {
        DataResult<Family> originalFamily = createDummyFamily("Martinez-Martinez", true);

        FamilyUpdateParams updateParams = null;
        QueryOptions options = new QueryOptions(ParamConstants.FAMILY_UPDATE_ROLES_PARAM, true);

        assertEquals(1, familyManager.update(STUDY, originalFamily.first().getId(), updateParams, options, sessionIdUser).getNumUpdated());
    }

    @Test
    public void updateFamilyQualityControl() throws CatalogException {
        DataResult<Family> originalFamily = createDummyFamily("Martinez-Martinez", true);

        FamilyQualityControl qualityControl = new FamilyQualityControl(null, Arrays.asList("file1", "file2"),
                Collections.singletonList(new ClinicalComment("author", "message", Collections.singletonList("tag"), "date")));

        FamilyUpdateParams updateParams = new FamilyUpdateParams().setQualityControl(qualityControl);

        DataResult<Family> updatedFamily = familyManager.update(STUDY, originalFamily.first().getId(),
                updateParams, QueryOptions.empty(), sessionIdUser);
        assertEquals(1, updatedFamily.getNumUpdated());

        updatedFamily = familyManager.get(STUDY, originalFamily.first().getId(), QueryOptions.empty(), sessionIdUser);
        assertTrue(Arrays.asList("file1", "file2").containsAll(updatedFamily.first().getQualityControl().getFiles()));
        assertEquals(1, updatedFamily.first().getQualityControl().getComments().size());
        assertEquals("author", updatedFamily.first().getQualityControl().getComments().get(0).getAuthor());
        assertEquals("message", updatedFamily.first().getQualityControl().getComments().get(0).getMessage());
        assertEquals("tag", updatedFamily.first().getQualityControl().getComments().get(0).getTags().get(0));
        assertEquals("date", updatedFamily.first().getQualityControl().getComments().get(0).getDate());
    }

}<|MERGE_RESOLUTION|>--- conflicted
+++ resolved
@@ -786,13 +786,8 @@
                 .setPhenotypes(Arrays.asList(new Phenotype("E00", "blabla", "blabla")))
                 .setMembers(Arrays.asList(new Individual().setId("proband").setSex(SexOntologyTermAnnotation.initMale()),
                         new Individual().setFather(new Individual().setId("proband")).setId("child")
-<<<<<<< HEAD
-                                .setSex(IndividualProperty.Sex.FEMALE)));
+                                .setSex(SexOntologyTermAnnotation.initFemale())));
         DataResult<Family> familyDataResult = familyManager.create(STUDY, family, INCLUDE_RESULT, sessionIdUser);
-=======
-                                .setSex(SexOntologyTermAnnotation.initFemale())));
-        DataResult<Family> familyDataResult = familyManager.create(STUDY, family, QueryOptions.empty(), sessionIdUser);
->>>>>>> 162fe948
 
         assertEquals(2, familyDataResult.first().getMembers().size());
     }
