/*
 * Copyright 2015-2020 OpenCB
 *
 * Licensed under the Apache License, Version 2.0 (the "License");
 * you may not use this file except in compliance with the License.
 * You may obtain a copy of the License at
 *
 *     http://www.apache.org/licenses/LICENSE-2.0
 *
 * Unless required by applicable law or agreed to in writing, software
 * distributed under the License is distributed on an "AS IS" BASIS,
 * WITHOUT WARRANTIES OR CONDITIONS OF ANY KIND, either express or implied.
 * See the License for the specific language governing permissions and
 * limitations under the License.
 */

package org.opencb.opencga.catalog.db.mongodb;

import org.junit.*;
import org.junit.rules.ExpectedException;
import org.opencb.biodata.models.clinical.Phenotype;
import org.opencb.commons.datastore.core.DataResult;
import org.opencb.commons.datastore.core.ObjectMap;
import org.opencb.commons.datastore.core.Query;
import org.opencb.commons.datastore.core.QueryOptions;
import org.opencb.opencga.catalog.db.DBAdaptorFactory;
import org.opencb.opencga.catalog.db.api.CohortDBAdaptor;
import org.opencb.opencga.catalog.db.api.FileDBAdaptor;
import org.opencb.opencga.catalog.db.api.SampleDBAdaptor;
import org.opencb.opencga.catalog.exceptions.CatalogAuthorizationException;
import org.opencb.opencga.catalog.exceptions.CatalogDBException;
import org.opencb.opencga.catalog.exceptions.CatalogException;
import org.opencb.opencga.catalog.exceptions.CatalogParameterException;
import org.opencb.opencga.catalog.managers.SampleManager;
import org.opencb.opencga.core.common.TimeUtils;
import org.opencb.opencga.core.models.cohort.Cohort;
import org.opencb.opencga.core.models.common.CustomStatus;
import org.opencb.opencga.core.models.common.Enums;
import org.opencb.opencga.core.models.common.Status;
import org.opencb.opencga.core.models.individual.Individual;
import org.opencb.opencga.core.models.individual.IndividualInternal;
import org.opencb.opencga.core.models.sample.Sample;
import org.opencb.opencga.core.models.sample.SampleInternal;
import org.opencb.opencga.core.models.user.User;

import java.io.IOException;
import java.util.*;
import java.util.concurrent.atomic.AtomicInteger;
import java.util.function.Function;
import java.util.stream.Collectors;

import static org.junit.Assert.assertEquals;
import static org.junit.Assert.assertTrue;

/**
 * Created on 24/08/15
 *
 * @author Jacobo Coll &lt;jacobo167@gmail.com&gt;
 */
public class SampleMongoDBAdaptorTest {

    @Rule
    public ExpectedException thrown = ExpectedException.none();
    private DBAdaptorFactory dbAdaptorFactory;
    private SampleDBAdaptor catalogSampleDBAdaptor;
    private User user1;
    private User user2;
    private User user3;
    private User user4;
    private long studyId;

    @After
    public void after() {
        dbAdaptorFactory.close();
    }

    @Before
    public void before() throws IOException, CatalogException {
        MongoDBAdaptorTest dbAdaptorTest = new MongoDBAdaptorTest();
        dbAdaptorTest.before();

        user1 = MongoDBAdaptorTest.user1;
        user2 = MongoDBAdaptorTest.user2;
        user3 = MongoDBAdaptorTest.user3;
        user4 = MongoDBAdaptorTest.user4;
        dbAdaptorFactory = dbAdaptorTest.catalogDBAdaptor;
        catalogSampleDBAdaptor = dbAdaptorFactory.getCatalogSampleDBAdaptor();

        studyId = user3.getProjects().get(0).getStudies().get(0).getUid();
<<<<<<< HEAD
        catalogSampleDBAdaptor.insert(studyId, new Sample("s1", null, null, null, null, null, 1, 1, "", false,
                Collections.emptyList(), new ArrayList<>(), new CustomStatus(), SampleInternal.init(), Collections.emptyMap()), Collections.emptyList(), null);
        catalogSampleDBAdaptor.insert(studyId, new Sample("s2", null, null, null, null, null, 1, 1, "", false,
=======
        catalogSampleDBAdaptor.insert(studyId, new Sample("s1", null, null, null, 1, 1, "", false,
                Collections.emptyList(), new ArrayList<>(), new CustomStatus(), SampleInternal.init(), Collections.emptyMap()), Collections.emptyList(), null);
        catalogSampleDBAdaptor.insert(studyId, new Sample("s2", null, null, null, 1, 1, "", false,
>>>>>>> 5f94d544
                Collections.emptyList(), new ArrayList<>(), new CustomStatus(), SampleInternal.init(), Collections.emptyMap()), Collections.emptyList(), null);
    }

    DataResult<Sample> getSample(long studyUid, String sampleId, QueryOptions options) throws CatalogDBException, CatalogParameterException, CatalogAuthorizationException {
        Query query = new Query()
                .append(SampleDBAdaptor.QueryParams.STUDY_UID.key(), studyUid)
                .append(SampleDBAdaptor.QueryParams.ID.key(), sampleId);
        return catalogSampleDBAdaptor.get(query, options);
    }
//    @Test
//    public void testAnnotateSample() throws Exception {
//        long sampleId = s1.getId();
//
//        Map<String, Object> annotations = new HashMap<>();
//        annotations.put("key", "value");
//        annotations.put("key2", "value2");
//        annotations.put("key3", 3);
//        annotations.put("key4", true);
//
//        AnnotationSet annot1 = new AnnotationSet("annot1", 3, annotations, "", 1, Collections.emptyMap());
//        AnnotationSet annot2 = new AnnotationSet("annot2", 3, annotations, "", 1, Collections.emptyMap());
//        catalogSampleDBAdaptor.createAnnotationSet(sampleId, , annot1);
//        catalogSampleDBAdaptor.createAnnotationSet(sampleId, , annot2);
//
//        Sample sample = catalogSampleDBAdaptor.get(sampleId, new QueryOptions()).first();
//        Map<String, AnnotationSet> annotationSets = sample.getAnnotationSets().stream()
//                .collect(Collectors.toMap(AnnotationSet::getName, Function.identity()));
//        assertEquals(2, annotationSets.size());
//        assertEquals(annot1, annotationSets.get(annot1.getName()));
//        assertEquals(annot2, annotationSets.get(annot2.getName()));
//
//        catalogSampleDBAdaptor.deleteAnnotationSet(sampleId, annot1.getName());
//
//        sample = catalogSampleDBAdaptor.get(sampleId, new QueryOptions()).first();
//        annotationSets = sample.getAnnotationSets().stream().collect(Collectors.toMap(AnnotationSet::getName, Function.identity()));
//        assertEquals(1, annotationSets.size());
//        assertFalse(annotationSets.containsKey(annot1.getName()));
//        assertEquals(annot2, annotationSets.get(annot2.getName()));
//
//    }

//    @Test
//    public void testAddVariableToAnnotations() throws Exception {
//        createAnnotationExample();
//        Variable variable = new Variable("ANOTHER_KEY", "", Variable.VariableType.BOOLEAN, false, true, false, null, -1, null, null, null,
//                null);
//        assertEquals(3, catalogSampleDBAdaptor.addVariableToAnnotations(3, variable).first().longValue());
//    }
//
//    @Test
//    public void testRenameFieldFromAnnotation() throws Exception {
//        createAnnotationExample();
//        // Rename
//        DataResult<Long> longDataResult = catalogSampleDBAdaptor.renameAnnotationField(3, "key4", "newKey4");
//        assertEquals(3, longDataResult.first().longValue());
//
//        longDataResult = catalogSampleDBAdaptor.renameAnnotationField(1, "key4", "newKey4");
//        assertEquals(0, longDataResult.first().longValue());
//
//        longDataResult = catalogSampleDBAdaptor.renameAnnotationField(3, "key4", "renewkey4");
//        assertEquals(0, longDataResult.first().longValue());
//
//    }

//    private void createAnnotationExample() throws CatalogDBException {
//        long sampleId = s1.getId();
//
//        Map<String, Object> annotations = new HashMap<>();
//        annotations.put("key", "value");
//        annotations.put("key2", "value2");
//        annotations.put("key3", 3);
//        annotations.put("key4", true);
//
//        AnnotationSet annot1 = new AnnotationSet("annot1", 3, annotations, "", 1, Collections.emptyMap());
//        AnnotationSet annot2 = new AnnotationSet("annot2", 3, annotations, "", 1, Collections.emptyMap());
//        AnnotationSet annot3 = new AnnotationSet("annot3", 2, annotations, "", 1, Collections.emptyMap());
//        catalogSampleDBAdaptor.createAnnotationSet(sampleId, , annot3);
//        catalogSampleDBAdaptor.createAnnotationSet(sampleId, , annot1);
//        catalogSampleDBAdaptor.createAnnotationSet(sampleId, , annot2);
//
//        AnnotationSet annot4 = new AnnotationSet("annot4", 3, annotations, "", 1, Collections.emptyMap());
//        catalogSampleDBAdaptor.createAnnotationSet(s2.getId(), , annot4);
//    }

//    @Test
//    public void testRemoveFieldFromAnnotations() throws Exception {
//        createAnnotationExample();
//        DataResult<Long> longDataResult = catalogSampleDBAdaptor.removeAnnotationField(3, "key4");
//        assertEquals(3, longDataResult.first().longValue());
//
//        longDataResult = catalogSampleDBAdaptor.removeAnnotationField(1, "key3");
//        assertEquals(0, longDataResult.first().longValue());
//
//        longDataResult = catalogSampleDBAdaptor.removeAnnotationField(3, "nonExistentKey");
//        assertEquals(0, longDataResult.first().longValue());
//    }

//    @Test
//    public void testOverwriteAnnotateSample() throws Exception {
//        long sampleId = s1.getId();
//
//        Map<String, Object> annotations = new HashMap<>();
//        annotations.put("key", "value");
//        annotations.put("key2", "value2");
//        annotations.put("key3", 3);
//        annotations.put("key4", true);
//
//        AnnotationSet expectedAnnot = new AnnotationSet("annot1", 3, annotations, "", 1, Collections.emptyMap());
//
//        catalogSampleDBAdaptor.createAnnotationSet(sampleId, , expectedAnnot);
//        AnnotationSet annot = catalogSampleDBAdaptor.get(sampleId, null).first().getAnnotationSets().get(0);
//        assertEquals(expectedAnnot, annot);
//
//        annotations = new HashMap<>();
//        annotations.put("key2", "value2");
//        annotations.put("key3", 8);
//        annotations.put("key4", false);
//        annotations.put("key5", 2.3);
//        expectedAnnot = new AnnotationSet("annot1", 3, annotations, "", 1, Collections.emptyMap());
//        catalogSampleDBAdaptor.updateAnnotationSet(sampleId, expectedAnnot);
//        annot = catalogSampleDBAdaptor.get(sampleId, null).first().getAnnotationSets().get(0);
//        assertEquals(expectedAnnot, annot);
//
//    }

    @Test
    public void searchByOntology() throws CatalogDBException, CatalogParameterException, CatalogAuthorizationException {
        List<Phenotype> ontologyList = Arrays.asList(
                new Phenotype("hpo:123", "One hpo term", "hpo", Phenotype.Status.UNKNOWN),
                new Phenotype("hpo:456", "Another hpo term", "hpo", Phenotype.Status.UNKNOWN),
                new Phenotype("go:123", "My go term", "go", Phenotype.Status.UNKNOWN)
        );
        new Status();
        Sample sample1 = new Sample().setId("sample1").setPhenotypes(ontologyList).setInternal(SampleInternal.init());

        ontologyList = Arrays.asList(
                new Phenotype("hpo:789", "One hpo term", "hpo", Phenotype.Status.UNKNOWN),
                new Phenotype("hpo:xxx", "Another hpo term", "hpo", Phenotype.Status.UNKNOWN),
                new Phenotype("hpo:456", "Another hpo term", "hpo", Phenotype.Status.UNKNOWN),
                new Phenotype("go:yyy", "My go term", "go", Phenotype.Status.UNKNOWN)
        );
        new Status();
        Sample sample2 = new Sample().setId("sample2").setPhenotypes(ontologyList).setInternal(SampleInternal.init());

        catalogSampleDBAdaptor.insert(studyId, sample1, Collections.emptyList(), new QueryOptions());
        catalogSampleDBAdaptor.insert(studyId, sample2, Collections.emptyList(), new QueryOptions());

        // Start the search
        Query query = new Query()
                .append(SampleDBAdaptor.QueryParams.PHENOTYPES.key(), "=hpo:456,hpo:xxx")
                .append(SampleDBAdaptor.QueryParams.ID.key(), "=sample2");

        DataResult<Sample> sampleDataResult = catalogSampleDBAdaptor.get(query, new QueryOptions());
        assertEquals(1, sampleDataResult.getNumResults());
        assertEquals(sample2.getId(), sampleDataResult.first().getId());

        query = new Query()
                .append(SampleDBAdaptor.QueryParams.PHENOTYPES.key(), "hpo:456,hpo:xxx");
        sampleDataResult = catalogSampleDBAdaptor.get(query, new QueryOptions());
        assertEquals(2, sampleDataResult.getNumResults());

        query = new Query()
                .append(SampleDBAdaptor.QueryParams.PHENOTYPES.key(), "My go term");
        sampleDataResult = catalogSampleDBAdaptor.get(query, new QueryOptions());
        assertEquals(2, sampleDataResult.getNumResults());

        query = new Query()
                .append(SampleDBAdaptor.QueryParams.PHENOTYPES.key(), "go:123");
        sampleDataResult = catalogSampleDBAdaptor.get(query, new QueryOptions());
        assertEquals(1, sampleDataResult.getNumResults());
        assertEquals(sample1.getId(), sampleDataResult.first().getId());

        query = new Query()
                .append(SampleDBAdaptor.QueryParams.PHENOTYPES.key(), "=hpo:456,My go term");
        sampleDataResult = catalogSampleDBAdaptor.get(query, new QueryOptions());
        assertEquals(2, sampleDataResult.getNumResults());
    }

    @Test
    public void createSampleTest() throws Exception {
        long studyId = user3.getProjects().get(0).getStudies().get(0).getUid();

        Sample hg0097 = new Sample("HG0097", null, "A description", 1);
        dbAdaptorFactory.getCatalogSampleDBAdaptor().insert(studyId, hg0097, Collections.emptyList(), null);

        Query query = new Query()
                .append(SampleDBAdaptor.QueryParams.ID.key(), "HG0097")
                .append(SampleDBAdaptor.QueryParams.STUDY_UID.key(), studyId);
        DataResult<Sample> result = catalogSampleDBAdaptor.get(query, QueryOptions.empty());

        assertEquals(hg0097.getId(), result.first().getId());
        assertEquals(hg0097.getDescription(), result.first().getDescription());
        assertTrue(result.first().getUid() > 0);
    }

    @Test
    public void searchSampleByDateTest() throws Exception {
        long studyId = user3.getProjects().get(0).getStudies().get(0).getUid();

        // We create two samples "created" in different years
        Calendar calendar = Calendar.getInstance();
        calendar.set(2004, Calendar.MARCH, 24);
        Sample sample1 = new Sample("sample1", null, "A description", 1)
                .setCreationDate(TimeUtils.getTime(calendar.getTime()));

        calendar.set(2016, Calendar.DECEMBER, 17);
        Sample sample2 = new Sample("sample2", null, "A description", 1)
                .setCreationDate(TimeUtils.getTime(calendar.getTime()));

        dbAdaptorFactory.getCatalogSampleDBAdaptor().insert(studyId, sample1, null, null);
        dbAdaptorFactory.getCatalogSampleDBAdaptor().insert(studyId, sample2, null, null);

        QueryOptions options = new QueryOptions(QueryOptions.INCLUDE, SampleDBAdaptor.QueryParams.ID.key());

        Query query = new Query()
                .append(SampleDBAdaptor.QueryParams.STUDY_UID.key(), studyId)
                .append(SampleDBAdaptor.QueryParams.ID.key(), "~^sample");

        query.put(SampleDBAdaptor.QueryParams.CREATION_DATE.key(), ">2005");
        DataResult<Sample> sampleDataResult = dbAdaptorFactory.getCatalogSampleDBAdaptor().get(query, options);
        assertEquals(1, sampleDataResult.getNumResults());
        assertEquals("sample2", sampleDataResult.first().getId());

        query.put(SampleDBAdaptor.QueryParams.CREATION_DATE.key(), ">200401");
        sampleDataResult = dbAdaptorFactory.getCatalogSampleDBAdaptor().get(query, options);
        assertEquals(2, sampleDataResult.getNumResults());

        query.put(SampleDBAdaptor.QueryParams.CREATION_DATE.key(), "2003-2005");
        sampleDataResult = dbAdaptorFactory.getCatalogSampleDBAdaptor().get(query, options);
        assertEquals(1, sampleDataResult.getNumResults());
        assertEquals("sample1", sampleDataResult.first().getId());

        query.put(SampleDBAdaptor.QueryParams.CREATION_DATE.key(), "2003-2018");
        sampleDataResult = dbAdaptorFactory.getCatalogSampleDBAdaptor().get(query, options);
        assertEquals(2, sampleDataResult.getNumResults());

        query.put(SampleDBAdaptor.QueryParams.CREATION_DATE.key(), "<201611");
        sampleDataResult = dbAdaptorFactory.getCatalogSampleDBAdaptor().get(query, options);
        assertEquals(1, sampleDataResult.getNumResults());
        assertEquals("sample1", sampleDataResult.first().getId());
    }

    @Test
    public void caseInsensitiveSearchTest() throws Exception {
        long studyId = user3.getProjects().get(0).getStudies().get(0).getUid();

        Sample sample1 = new Sample("sample1", null, "A description", 1);
        Sample sample2 = new Sample("sample2", null, "A description", 1);
        Sample sample2Ext = new Sample("sample2Ext", null, "A description", 1);

        dbAdaptorFactory.getCatalogSampleDBAdaptor().insert(studyId, sample1, null, null);
        dbAdaptorFactory.getCatalogSampleDBAdaptor().insert(studyId, sample2, null, null);
        dbAdaptorFactory.getCatalogSampleDBAdaptor().insert(studyId, sample2Ext, null, null);

        QueryOptions options = new QueryOptions(QueryOptions.INCLUDE, SampleDBAdaptor.QueryParams.ID.key());

        Query query = new Query()
                .append(SampleDBAdaptor.QueryParams.STUDY_UID.key(), studyId)
                .append(SampleDBAdaptor.QueryParams.ID.key(), "~/SAMpl*/i");
        DataResult<Sample> sampleDataResult = dbAdaptorFactory.getCatalogSampleDBAdaptor().get(query, options);
        assertEquals(3, sampleDataResult.getNumResults());
        assertTrue(Arrays.asList("sample1", "sample2", "sample2Ext")
                .containsAll(sampleDataResult.getResults().stream().map(Sample::getId).collect(Collectors.toList())));

        query = new Query()
                .append(SampleDBAdaptor.QueryParams.STUDY_UID.key(), studyId)
                .append(SampleDBAdaptor.QueryParams.ID.key(), "~/SAMpl*/");
        sampleDataResult = dbAdaptorFactory.getCatalogSampleDBAdaptor().get(query, options);
        assertEquals(0, sampleDataResult.getNumResults());

        query = new Query()
                .append(SampleDBAdaptor.QueryParams.STUDY_UID.key(), studyId)
                .append(SampleDBAdaptor.QueryParams.ID.key(), "~/SAMple2ext/");
        sampleDataResult = dbAdaptorFactory.getCatalogSampleDBAdaptor().get(query, options);
        assertEquals(0, sampleDataResult.getNumResults());

        query = new Query()
                .append(SampleDBAdaptor.QueryParams.STUDY_UID.key(), studyId)
                .append(SampleDBAdaptor.QueryParams.ID.key(), "~/SAMple2ext/i");
        sampleDataResult = dbAdaptorFactory.getCatalogSampleDBAdaptor().get(query, options);
        assertEquals(1, sampleDataResult.getNumResults());
        assertEquals("sample2Ext", sampleDataResult.first().getId());

        query = new Query()
                .append(SampleDBAdaptor.QueryParams.STUDY_UID.key(), studyId)
                .append(SampleDBAdaptor.QueryParams.ID.key(), "~/^SAMple/i");
        sampleDataResult = dbAdaptorFactory.getCatalogSampleDBAdaptor().get(query, options);
        assertEquals(3, sampleDataResult.getNumResults());
        assertTrue(Arrays.asList("sample1", "sample2", "sample2Ext")
                .containsAll(sampleDataResult.getResults().stream().map(Sample::getId).collect(Collectors.toList())));

        query = new Query()
                .append(SampleDBAdaptor.QueryParams.STUDY_UID.key(), studyId)
                .append(SampleDBAdaptor.QueryParams.ID.key(), "~/^SAMple/");
        sampleDataResult = dbAdaptorFactory.getCatalogSampleDBAdaptor().get(query, options);
        assertEquals(0, sampleDataResult.getNumResults());

        query = new Query()
                .append(SampleDBAdaptor.QueryParams.STUDY_UID.key(), studyId)
                .append(SampleDBAdaptor.QueryParams.ID.key(), "~/^AMple/i");
        sampleDataResult = dbAdaptorFactory.getCatalogSampleDBAdaptor().get(query, options);
        assertEquals(0, sampleDataResult.getNumResults());

        query = new Query()
                .append(SampleDBAdaptor.QueryParams.STUDY_UID.key(), studyId)
                .append(SampleDBAdaptor.QueryParams.ID.key(), "~/eXt$/i");
        sampleDataResult = dbAdaptorFactory.getCatalogSampleDBAdaptor().get(query, options);
        assertEquals(1, sampleDataResult.getNumResults());
        assertEquals("sample2Ext", sampleDataResult.first().getId());

        query = new Query()
                .append(SampleDBAdaptor.QueryParams.STUDY_UID.key(), studyId)
                .append(SampleDBAdaptor.QueryParams.ID.key(), "~/^Sam\\w+eXt$/i");
        sampleDataResult = dbAdaptorFactory.getCatalogSampleDBAdaptor().get(query, options);
        assertEquals(1, sampleDataResult.getNumResults());
        assertEquals("sample2Ext", sampleDataResult.first().getId());

    }


    // Test if we can search for samples of an individual
    @Test
    public void getSampleWithIndividual() throws CatalogDBException, CatalogParameterException, CatalogAuthorizationException {
        long studyId = user3.getProjects().get(0).getStudies().get(0).getUid();
        QueryOptions queryOptions = new QueryOptions();

        // We create a new sample with the individual
        new Status();
        Sample sample = new Sample().setId("sample1").setInternal(SampleInternal.init());
        catalogSampleDBAdaptor.insert(studyId, sample, Collections.emptyList(), queryOptions);
        long sampleId = getSample(studyId, "sample1", queryOptions).first().getUid();

        // We create an individual
        String individualName = "individualName";
        new Status();
        Individual individual = new Individual()
                .setId(individualName)
                .setInternal(IndividualInternal.init())
                .setSamples(Arrays.asList(new Sample().setUid(sampleId).setVersion(1).setInternal(SampleInternal.init())));
        dbAdaptorFactory.getCatalogIndividualDBAdaptor().insert(studyId, individual, null, queryOptions);

        // Get the sample
        Query query = new Query()
                .append(SampleDBAdaptor.QueryParams.STUDY_UID.key(), studyId)
                .append(SampleDBAdaptor.QueryParams.INDIVIDUAL_ID.key(), "individualName");
        DataResult<Sample> individualQuery = catalogSampleDBAdaptor.get(query, queryOptions);
        assertEquals("sample1", individualQuery.first().getId());

        query = new Query()
                .append(SampleDBAdaptor.QueryParams.STUDY_UID.key(), studyId)
                .append(SampleDBAdaptor.QueryParams.INDIVIDUAL_ID.key(), "non-existing");
        DataResult<Sample> inexistentIndividualQuery = catalogSampleDBAdaptor.get(query, queryOptions);
        assertEquals(0, inexistentIndividualQuery.getNumResults());
    }


    @Test
    public void deleteSampleTest() throws Exception {
        long studyId = user3.getProjects().get(0).getStudies().get(0).getUid();

        Sample hg0097 = new Sample("HG0097", null, "A description", 1);
        dbAdaptorFactory.getCatalogSampleDBAdaptor().insert(studyId, hg0097, Collections.emptyList(), null);

        QueryOptions options = new QueryOptions(QueryOptions.INCLUDE,
                Arrays.asList(SampleDBAdaptor.QueryParams.ID.key(), SampleDBAdaptor.QueryParams.UID.key(),
                        SampleDBAdaptor.QueryParams.VERSION.key(), SampleDBAdaptor.QueryParams.STUDY_UID.key()));
        Sample sample = getSample(studyId, "HG0097", options).first();
        dbAdaptorFactory.getCatalogSampleDBAdaptor().delete(sample);

        Query query = new Query()
                .append(SampleDBAdaptor.QueryParams.UID.key(), sample.getUid())
                .append(SampleDBAdaptor.QueryParams.DELETED.key(), true);
        DataResult<Sample> jobResult = catalogSampleDBAdaptor.get(query, QueryOptions.empty());
        assertEquals(1, jobResult.getNumResults());

        thrown.expect(CatalogDBException.class);
        thrown.expectMessage("not exist");
        catalogSampleDBAdaptor.get(sample.getUid(), QueryOptions.empty());
    }

    @Test
    public void deleteSampleFail1Test() throws Exception {
        Sample sample = new Sample().setId("non-existing").setUid(55555555);
        thrown.expect(CatalogDBException.class);
        dbAdaptorFactory.getCatalogSampleDBAdaptor().delete(sample);
    }

    @Test
    @Ignore
    public void deleteSampleFail2Test() throws Exception {
        long studyId = user3.getProjects().get(0).getStudies().get(0).getUid();
        long fileId = dbAdaptorFactory.getCatalogFileDBAdaptor().getId(user3.getProjects().get(0).getStudies().get(0).getUid(),
                "data/file.vcf");

        Sample hg0097 = new Sample("HG0097", null, "A description", 1);
        dbAdaptorFactory.getCatalogSampleDBAdaptor().insert(studyId, hg0097, Collections.emptyList(), null);

        Sample sample = getSample(studyId, "HG0097", SampleManager.INCLUDE_SAMPLE_IDS).first();
        dbAdaptorFactory.getCatalogFileDBAdaptor().update(fileId, new ObjectMap(FileDBAdaptor.QueryParams.SAMPLE_IDS.key(), sample.getId()),
                QueryOptions.empty());

        dbAdaptorFactory.getCatalogSampleDBAdaptor().delete(sample);
    }

    @Test
    @Ignore
    // TODO: This should be tested in the sample manager, not here !!!
    public void deleteSampleFail3Test() throws Exception {
        long studyId = user3.getProjects().get(0).getStudies().get(0).getUid();

        Sample hg0097 = new Sample("HG0097", null, "A description", 1);
        dbAdaptorFactory.getCatalogSampleDBAdaptor().insert(studyId, hg0097, Collections.emptyList(), null);
        Sample sample = getSample(studyId, "HG0097", SampleManager.INCLUDE_SAMPLE_IDS).first();

        dbAdaptorFactory.getCatalogCohortDBAdaptor().insert(studyId, new Cohort("Cohort", Enums.CohortType.COLLECTION, "", "", "",
                Collections.singletonList(sample), 1, null), null, null);

        thrown.expect(CatalogDBException.class);
        dbAdaptorFactory.getCatalogSampleDBAdaptor().delete(sample);
    }

    @Test
    public void createMultipleCohorts() throws Exception {
        long studyId = user3.getProjects().get(0).getStudies().get(0).getUid();

        AtomicInteger numFailures = new AtomicInteger();
        Function<Integer, String> getCohortName = c -> "Cohort_" + c;
        int numThreads = 10;
        int numCohorts = 10;
        for (int c = 0; c < numCohorts; c++) {
            List<Thread> threads = new LinkedList<>();
            String cohortName = getCohortName.apply(c);
            for (int i = 0; i < numThreads; i++) {
                threads.add(new Thread(() -> {
                    try {
                        dbAdaptorFactory.getCatalogCohortDBAdaptor().insert(studyId, new Cohort(cohortName, Enums.CohortType.COLLECTION,
                                "", "", "", Collections.emptyList(), 1, null), null, null);
                    } catch (CatalogException ignore) {
                        numFailures.incrementAndGet();
                    }
                }));
            }
            threads.parallelStream().forEach(Thread::run);
            threads.parallelStream().forEach((thread) -> {
                try {
                    thread.join();
                } catch (InterruptedException e) {
                    e.printStackTrace();
                }
            });
        }


        assertEquals(numCohorts * numThreads - numCohorts, numFailures.intValue());
        List<Cohort> cohorts = dbAdaptorFactory.getCatalogCohortDBAdaptor().get(
                new Query(CohortDBAdaptor.QueryParams.STUDY_UID.key(), studyId), null).getResults();
        assertEquals(numCohorts, cohorts.size());
        Set<String> names = cohorts.stream().map(Cohort::getId).collect(Collectors.toSet());
        for (int c = 0; c < numCohorts; c++) {
            String cohortName = getCohortName.apply(c);
            names.contains(cohortName);
        }

    }

}<|MERGE_RESOLUTION|>--- conflicted
+++ resolved
@@ -87,15 +87,9 @@
         catalogSampleDBAdaptor = dbAdaptorFactory.getCatalogSampleDBAdaptor();
 
         studyId = user3.getProjects().get(0).getStudies().get(0).getUid();
-<<<<<<< HEAD
         catalogSampleDBAdaptor.insert(studyId, new Sample("s1", null, null, null, null, null, 1, 1, "", false,
                 Collections.emptyList(), new ArrayList<>(), new CustomStatus(), SampleInternal.init(), Collections.emptyMap()), Collections.emptyList(), null);
         catalogSampleDBAdaptor.insert(studyId, new Sample("s2", null, null, null, null, null, 1, 1, "", false,
-=======
-        catalogSampleDBAdaptor.insert(studyId, new Sample("s1", null, null, null, 1, 1, "", false,
-                Collections.emptyList(), new ArrayList<>(), new CustomStatus(), SampleInternal.init(), Collections.emptyMap()), Collections.emptyList(), null);
-        catalogSampleDBAdaptor.insert(studyId, new Sample("s2", null, null, null, 1, 1, "", false,
->>>>>>> 5f94d544
                 Collections.emptyList(), new ArrayList<>(), new CustomStatus(), SampleInternal.init(), Collections.emptyMap()), Collections.emptyList(), null);
     }
 
