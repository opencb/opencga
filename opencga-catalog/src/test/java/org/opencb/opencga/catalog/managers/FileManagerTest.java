/*
 * Copyright 2015-2020 OpenCB
 *
 * Licensed under the Apache License, Version 2.0 (the "License");
 * you may not use this file except in compliance with the License.
 * You may obtain a copy of the License at
 *
 *     http://www.apache.org/licenses/LICENSE-2.0
 *
 * Unless required by applicable law or agreed to in writing, software
 * distributed under the License is distributed on an "AS IS" BASIS,
 * WITHOUT WARRANTIES OR CONDITIONS OF ANY KIND, either express or implied.
 * See the License for the specific language governing permissions and
 * limitations under the License.
 */

package org.opencb.opencga.catalog.managers;

import com.fasterxml.jackson.core.JsonProcessingException;
import org.apache.commons.lang3.RandomStringUtils;
import org.apache.commons.lang3.StringUtils;
import org.junit.Before;
import org.junit.Test;
import org.junit.experimental.categories.Category;
import org.opencb.biodata.models.clinical.interpretation.Software;
import org.opencb.commons.datastore.core.DataResult;
import org.opencb.commons.datastore.core.ObjectMap;
import org.opencb.commons.datastore.core.Query;
import org.opencb.commons.datastore.core.QueryOptions;
import org.opencb.opencga.TestParamConstants;
import org.opencb.opencga.catalog.db.api.FileDBAdaptor;
import org.opencb.opencga.catalog.db.api.SampleDBAdaptor;
import org.opencb.opencga.catalog.db.api.StudyDBAdaptor;
<<<<<<< HEAD
=======
import org.opencb.opencga.catalog.db.mongodb.MongoBackupUtils;
>>>>>>> 83ca8d0a
import org.opencb.opencga.catalog.exceptions.CatalogAuthorizationException;
import org.opencb.opencga.catalog.exceptions.CatalogDBException;
import org.opencb.opencga.catalog.exceptions.CatalogException;
import org.opencb.opencga.catalog.exceptions.CatalogIOException;
import org.opencb.opencga.catalog.io.IOManager;
import org.opencb.opencga.catalog.utils.Constants;
import org.opencb.opencga.catalog.utils.ParamUtils;
<<<<<<< HEAD
import org.opencb.opencga.core.common.JacksonUtils;
=======
import org.opencb.opencga.core.api.ParamConstants;
>>>>>>> 83ca8d0a
import org.opencb.opencga.core.common.TimeUtils;
import org.opencb.opencga.core.common.UriUtils;
import org.opencb.opencga.core.models.AclEntryList;
import org.opencb.opencga.core.models.clinical.ClinicalAnalysis;
import org.opencb.opencga.core.models.clinical.ClinicalAnalysisUpdateParams;
import org.opencb.opencga.core.models.common.AnnotationSet;
import org.opencb.opencga.core.models.family.Family;
import org.opencb.opencga.core.models.file.*;
import org.opencb.opencga.core.models.individual.Individual;
import org.opencb.opencga.core.models.panel.Panel;
import org.opencb.opencga.core.models.sample.Sample;
import org.opencb.opencga.core.models.study.*;
import org.opencb.opencga.core.response.OpenCGAResult;
import org.opencb.opencga.core.testclassification.duration.MediumTests;

import java.io.ByteArrayInputStream;
import java.io.DataInputStream;
import java.io.FileInputStream;
import java.io.IOException;
import java.net.URI;
import java.net.URISyntaxException;
import java.nio.file.Files;
import java.nio.file.Path;
import java.nio.file.Paths;
import java.util.*;
import java.util.concurrent.ExecutorService;
import java.util.concurrent.Executors;
import java.util.concurrent.TimeUnit;
import java.util.concurrent.atomic.AtomicInteger;
import java.util.stream.Collectors;

import static org.hamcrest.CoreMatchers.hasItem;
import static org.hamcrest.CoreMatchers.not;
import static org.junit.Assert.*;

/**
 * Created by pfurio on 24/08/16.
 */
@Category(MediumTests.class)
public class FileManagerTest extends AbstractManagerTest {

    private FileManager fileManager;

    @Before
    public void setUp() throws Exception {
        super.setUp();
        fileManager = catalogManager.getFileManager();
        // Ensure this threshold is restored
        fileManager.setFileSampleLinkThreshold(organizationId, 5000);
    }

    private DataResult<File> link(URI uriOrigin, String pathDestiny, String studyIdStr, ObjectMap params, String sessionId)
            throws CatalogException {
        return fileManager.link(studyIdStr, uriOrigin, pathDestiny, params, sessionId);
    }

    @Test
    public void testCreateFileFromUnsharedStudy() throws CatalogException {
        try {
            fileManager.create(studyFqn2, new FileCreateParams()
                            .setType(File.Type.FILE)
                            .setPath("data/test/folder/file.txt")
                            .setDescription("My description"),
                    true, normalToken1);
            fail("The file could be created despite not having the proper permissions.");
        } catch (CatalogAuthorizationException e) {
            assertEquals(0, fileManager.search(studyFqn2, new Query(FileDBAdaptor.QueryParams.PATH.key(),
                    "data/test/folder/file.txt"), null, ownerToken).getNumResults());
        }
    }

    @Test
    public void testCreateFileFromSharedStudy() throws CatalogException {
        StudyAclParams aclParams = new StudyAclParams("", "analyst");
        catalogManager.getStudyManager().updateAcl(studyFqn, normalUserId2, aclParams, ParamUtils.AclAction.ADD, ownerToken);
        fileManager.create(studyFqn,
                new FileCreateParams()
                        .setType(File.Type.FILE)
                        .setPath("data/test/folder/file.txt")
                        .setDescription("My description")
                        .setContent("blabla"),
                true, normalToken2);
        assertEquals(1, fileManager.search(studyFqn, new Query(FileDBAdaptor.QueryParams.PATH.key(),
                "data/test/folder/file.txt"), null, ownerToken).getNumResults());
    }

    URI getStudyURI() throws CatalogException {
        return catalogManager.getStudyManager().get(studyFqn,
                new QueryOptions(QueryOptions.INCLUDE, StudyDBAdaptor.QueryParams.URI.key()), ownerToken).first().getUri();
    }

    @Test
    public void testSearchById() throws CatalogException {
        Query query = new Query(FileDBAdaptor.QueryParams.ID.key(), "~/^data/");
        OpenCGAResult<File> search = catalogManager.getFileManager().search(studyFqn, query, FileManager.INCLUDE_FILE_IDS, ownerToken);
        assertEquals(11, search.getNumResults());
    }

    @Test
    public void testLinkCram() throws CatalogException {
        String reference = getClass().getResource("/biofiles/cram/hg19mini.fasta").getFile();
        File referenceFile = fileManager.link(studyFqn, Paths.get(reference).toUri(), "", null, ownerToken).first();
        assertEquals(File.Format.FASTA, referenceFile.getFormat());
        assertEquals(File.Bioformat.REFERENCE_GENOME, referenceFile.getBioformat());

        SmallRelatedFileParams relatedFile = new SmallRelatedFileParams("hg19mini.fasta", FileRelatedFile.Relation.REFERENCE_GENOME);
        String cramFile = getClass().getResource("/biofiles/cram/cram_with_crai_index.cram").getFile();
        DataResult<File> link = fileManager.link(studyFqn, Paths.get(cramFile).toUri(), "",
                new ObjectMap("relatedFiles", Collections.singletonList(relatedFile)), ownerToken);
        assertTrue(!link.first().getAttributes().isEmpty());
        assertNotNull(link.first().getAttributes().get("alignmentHeader"));
        assertEquals(File.Format.CRAM, link.first().getFormat());
        assertEquals(File.Bioformat.ALIGNMENT, link.first().getBioformat());
        assertEquals(referenceFile.getId(), link.first().getRelatedFiles().get(0).getFile().getId());
        assertEquals(FileRelatedFile.Relation.REFERENCE_GENOME, link.first().getRelatedFiles().get(0).getRelation());

        Sample sample = catalogManager.getSampleManager().get(studyFqn, link.first().getSampleIds().get(0), QueryOptions.empty(), ownerToken).first();
        assertEquals("cram_with_crai_index.cram", sample.getFileIds().get(0));
    }

    @Test
    public void testLinkAnalystUser() throws CatalogException {
        catalogManager.getUserManager().create("analyst", "analyst", "a@mail.com", TestParamConstants.PASSWORD, organizationId, 200000L, opencgaToken);
        catalogManager.getStudyManager().updateAcl(studyFqn, "analyst", new StudyAclParams("", "analyst"), ParamUtils.AclAction.SET, ownerToken);
        String analystToken = catalogManager.getUserManager().login(organizationId, "analyst", TestParamConstants.PASSWORD).getToken();

        String reference = getClass().getResource("/biofiles/cram/hg19mini.fasta").getFile();
        File referenceFile = fileManager.link(studyFqn, Paths.get(reference).toUri(), "", null, analystToken).first();
        assertEquals(File.Format.FASTA, referenceFile.getFormat());
        assertEquals(File.Bioformat.REFERENCE_GENOME, referenceFile.getBioformat());
    }

    @Test
    public void testLinkUserWithNoWritePermissions() throws CatalogException {
        catalogManager.getUserManager().create("view_user", "view_user", "a@mail.com", TestParamConstants.PASSWORD, organizationId, 200000L, opencgaToken);
        catalogManager.getStudyManager().updateAcl(studyFqn, "view_user", new StudyAclParams("", "view_only"), ParamUtils.AclAction.SET, ownerToken);
        String analystToken = catalogManager.getUserManager().login(organizationId, "view_user", TestParamConstants.PASSWORD).getToken();

        String reference = getClass().getResource("/biofiles/cram/hg19mini.fasta").getFile();

        thrown.expect(CatalogException.class);
        thrown.expectMessage("WRITE_FILES");
        fileManager.link(studyFqn, Paths.get(reference).toUri(), "", null, analystToken).first();
    }

    @Test
    public void testLinkFileWithoutReadPermissions() throws IOException, CatalogException {
        java.io.File file = MongoBackupUtils.createDebugFile("/tmp/file_" + RandomStringUtils.randomAlphanumeric(5) + ".vcf");
        Files.setPosixFilePermissions(Paths.get(file.toURI()), new HashSet<>());
        thrown.expect(CatalogIOException.class);
        thrown.expectMessage("read VariantSource");
        fileManager.link(studyFqn, new FileLinkParams().setUri(file.getPath()), false, ownerToken);
    }

    @Test
    public void filterByFormatTest() throws CatalogException {
        Query query = new Query(FileDBAdaptor.QueryParams.FORMAT.key(), "PLAIN");
        OpenCGAResult<File> search = catalogManager.getFileManager().search(studyFqn, query, QueryOptions.empty(), token);
        assertEquals(2, search.getNumResults());

        query = new Query(FileDBAdaptor.QueryParams.FORMAT.key(), "plain");
        search = catalogManager.getFileManager().search(studyFqn, query, QueryOptions.empty(), token);
        assertEquals(0, search.getNumResults());

        // Case sensitive search in lower case
        query = new Query(FileDBAdaptor.QueryParams.FORMAT.key(), "~/^pla/");
        search = catalogManager.getFileManager().search(studyFqn, query, QueryOptions.empty(), token);
        assertEquals(0, search.getNumResults());

        // Case sensitive in upper case
        query = new Query(FileDBAdaptor.QueryParams.FORMAT.key(), "~/^PLA/");
        search = catalogManager.getFileManager().search(studyFqn, query, QueryOptions.empty(), token);
        assertEquals(2, search.getNumResults());

        // Case insensitive search
        query = new Query(FileDBAdaptor.QueryParams.FORMAT.key(), "~/^pla/i");
        search = catalogManager.getFileManager().search(studyFqn, query, QueryOptions.empty(), token);
        assertEquals(2, search.getNumResults());
    }

    @Test
    public void createDirectoryTest() throws CatalogException {
        FileCreateParams params = new FileCreateParams()
                .setType(File.Type.DIRECTORY)
                .setPath("/files/folder");
        File file = fileManager.create(studyFqn, params, true, ownerToken).first();
        assertEquals(params.getPath().substring(1) + "/", file.getPath());
    }

    @Test
    public void createDirectoryFailTest() throws CatalogException {
        FileCreateParams params = new FileCreateParams()
                .setType(File.Type.DIRECTORY)
                .setPath("/files/folder/");
        thrown.expect(CatalogException.class);
        thrown.expectMessage("parents");
        fileManager.create(studyFqn, params, false, ownerToken);
    }

    @Test
    public void createWithBase64File1Test() throws CatalogException {
        String base64 = "iVBORw0KGgoAAAANSUhEUgAAABgAAAAYCAYAAADgdz34AAAABHNCSVQICAgIfAhkiAAAAAlwSFlzAAAApgAAAKYB3X3/OAAAABl0RVh0U29mdHdhcmUAd3d3Lmlua3NjYXBlLm9yZ5vuPBoAAANCSURBVEiJtZZPbBtFFMZ/M7ubXdtdb1xSFyeilBapySVU8h8OoFaooFSqiihIVIpQBKci6KEg9Q6H9kovIHoCIVQJJCKE1ENFjnAgcaSGC6rEnxBwA04Tx43t2FnvDAfjkNibxgHxnWb2e/u992bee7tCa00YFsffekFY+nUzFtjW0LrvjRXrCDIAaPLlW0nHL0SsZtVoaF98mLrx3pdhOqLtYPHChahZcYYO7KvPFxvRl5XPp1sN3adWiD1ZAqD6XYK1b/dvE5IWryTt2udLFedwc1+9kLp+vbbpoDh+6TklxBeAi9TL0taeWpdmZzQDry0AcO+jQ12RyohqqoYoo8RDwJrU+qXkjWtfi8Xxt58BdQuwQs9qC/afLwCw8tnQbqYAPsgxE1S6F3EAIXux2oQFKm0ihMsOF71dHYx+f3NND68ghCu1YIoePPQN1pGRABkJ6Bus96CutRZMydTl+TvuiRW1m3n0eDl0vRPcEysqdXn+jsQPsrHMquGeXEaY4Yk4wxWcY5V/9scqOMOVUFthatyTy8QyqwZ+kDURKoMWxNKr2EeqVKcTNOajqKoBgOE28U4tdQl5p5bwCw7BWquaZSzAPlwjlithJtp3pTImSqQRrb2Z8PHGigD4RZuNX6JYj6wj7O4TFLbCO/Mn/m8R+h6rYSUb3ekokRY6f/YukArN979jcW+V/S8g0eT/N3VN3kTqWbQ428m9/8k0P/1aIhF36PccEl6EhOcAUCrXKZXXWS3XKd2vc/TRBG9O5ELC17MmWubD2nKhUKZa26Ba2+D3P+4/MNCFwg59oWVeYhkzgN/JDR8deKBoD7Y+ljEjGZ0sosXVTvbc6RHirr2reNy1OXd6pJsQ+gqjk8VWFYmHrwBzW/n+uMPFiRwHB2I7ih8ciHFxIkd/3Omk5tCDV1t+2nNu5sxxpDFNx+huNhVT3/zMDz8usXC3ddaHBj1GHj/As08fwTS7Kt1HBTmyN29vdwAw+/wbwLVOJ3uAD1wi/dUH7Qei66PfyuRj4Ik9is+hglfbkbfR3cnZm7chlUWLdwmprtCohX4HUtlOcQjLYCu+fzGJH2QRKvP3UNz8bWk1qMxjGTOMThZ3kvgLI5AzFfo379UAAAAASUVORK5CYII=";
        FileCreateParams params = new FileCreateParams()
                .setContent(base64)
                .setFormat(File.Format.IMAGE)
                .setType(File.Type.FILE)
                .setPath("/files/folder/heart.png");
        File file = fileManager.create(studyFqn, params, true, ownerToken).first();
        FileContent content = fileManager.image(studyFqn, file.getPath(), ownerToken).first();
        assertEquals(base64, content.getContent());
        assertTrue(file.getTags().isEmpty());
        assertNull(file.getSoftware());
        assertEquals(File.Bioformat.NONE, file.getBioformat());
        assertEquals(File.Format.IMAGE, file.getFormat());
        assertTrue(file.getSampleIds().isEmpty());
    }

    @Test
    public void createWithBase64File2Test() throws CatalogException {
        String base64 = "iVBORw0KGgoAAAANSUhEUgAAABgAAAAYCAYAAADgdz34AAAABHNCSVQICAgIfAhkiAAAAAlwSFlzAAAApgAAAKYB3X3/OAAAABl0RVh0U29mdHdhcmUAd3d3Lmlua3NjYXBlLm9yZ5vuPBoAAANCSURBVEiJtZZPbBtFFMZ/M7ubXdtdb1xSFyeilBapySVU8h8OoFaooFSqiihIVIpQBKci6KEg9Q6H9kovIHoCIVQJJCKE1ENFjnAgcaSGC6rEnxBwA04Tx43t2FnvDAfjkNibxgHxnWb2e/u992bee7tCa00YFsffekFY+nUzFtjW0LrvjRXrCDIAaPLlW0nHL0SsZtVoaF98mLrx3pdhOqLtYPHChahZcYYO7KvPFxvRl5XPp1sN3adWiD1ZAqD6XYK1b/dvE5IWryTt2udLFedwc1+9kLp+vbbpoDh+6TklxBeAi9TL0taeWpdmZzQDry0AcO+jQ12RyohqqoYoo8RDwJrU+qXkjWtfi8Xxt58BdQuwQs9qC/afLwCw8tnQbqYAPsgxE1S6F3EAIXux2oQFKm0ihMsOF71dHYx+f3NND68ghCu1YIoePPQN1pGRABkJ6Bus96CutRZMydTl+TvuiRW1m3n0eDl0vRPcEysqdXn+jsQPsrHMquGeXEaY4Yk4wxWcY5V/9scqOMOVUFthatyTy8QyqwZ+kDURKoMWxNKr2EeqVKcTNOajqKoBgOE28U4tdQl5p5bwCw7BWquaZSzAPlwjlithJtp3pTImSqQRrb2Z8PHGigD4RZuNX6JYj6wj7O4TFLbCO/Mn/m8R+h6rYSUb3ekokRY6f/YukArN979jcW+V/S8g0eT/N3VN3kTqWbQ428m9/8k0P/1aIhF36PccEl6EhOcAUCrXKZXXWS3XKd2vc/TRBG9O5ELC17MmWubD2nKhUKZa26Ba2+D3P+4/MNCFwg59oWVeYhkzgN/JDR8deKBoD7Y+ljEjGZ0sosXVTvbc6RHirr2reNy1OXd6pJsQ+gqjk8VWFYmHrwBzW/n+uMPFiRwHB2I7ih8ciHFxIkd/3Omk5tCDV1t+2nNu5sxxpDFNx+huNhVT3/zMDz8usXC3ddaHBj1GHj/As08fwTS7Kt1HBTmyN29vdwAw+/wbwLVOJ3uAD1wi/dUH7Qei66PfyuRj4Ik9is+hglfbkbfR3cnZm7chlUWLdwmprtCohX4HUtlOcQjLYCu+fzGJH2QRKvP3UNz8bWk1qMxjGTOMThZ3kvgLI5AzFfo379UAAAAASUVORK5CYII=";
        FileCreateParams params = new FileCreateParams()
                .setContent(base64)
                .setTags(Arrays.asList("A", "B"))
                .setBioformat(File.Bioformat.VARIANT)
                .setType(File.Type.FILE)
                .setFormat(File.Format.IMAGE)
                .setSoftware(new Software().setName("software"))
                .setSampleIds(Arrays.asList(s_1Id, s_2Id))
                .setPath("/files/folder/heart.png");
        File file = fileManager.create(studyFqn, params, true, ownerToken).first();
        FileContent content = fileManager.image(studyFqn, file.getPath(), ownerToken).first();
        assertEquals(base64, content.getContent());
        assertEquals(params.getTags().size(), file.getTags().size());
        assertTrue(file.getTags().containsAll(params.getTags()));
        assertNotNull(file.getSoftware());
        assertEquals(params.getSoftware().getName(), file.getSoftware().getName());
        assertEquals(params.getBioformat(), file.getBioformat());
        assertEquals(params.getSampleIds().size(), file.getSampleIds().size());
        assertTrue(file.getSampleIds().containsAll(params.getSampleIds()));

        OpenCGAResult<Sample> sampleResult = catalogManager.getSampleManager().get(studyFqn, params.getSampleIds(), QueryOptions.empty(),
                ownerToken);
        assertEquals(2, sampleResult.getNumResults());
        for (Sample sample : sampleResult.getResults()) {
            assertEquals(2, sample.getFileIds().size());
            assertEquals(file.getId(), sample.getFileIds().get(1));
        }
    }

    @Test
    public void createTxtFileNoExtensionTest() throws CatalogException {
        String content = "This is my content";
        FileCreateParams params = new FileCreateParams()
                .setContent(content)
                .setType(File.Type.FILE)
                .setPath("/files/folder/file");

        File file = fileManager.create(studyFqn, params, true, ownerToken).first();
        FileContent fileContent = fileManager.head(studyFqn, file.getId(), 0, 1, ownerToken).first();
        assertEquals(content, fileContent.getContent().trim());
    }

    @Test
    public void createTxtFileTest() throws CatalogException {
        String content = "This is my content";
        FileCreateParams params = new FileCreateParams()
                .setContent(content)
                .setType(File.Type.FILE)
                .setPath("/files/folder/file.txt");

        File file = fileManager.create(studyFqn, params, true, ownerToken).first();
        FileContent fileContent = fileManager.head(studyFqn, file.getId(), 0, 1, ownerToken).first();
        assertEquals(content, fileContent.getContent().trim());
    }

    @Test
    public void createWithBase64FileSampleDontExistTest() throws CatalogException {
        String base64 = "iVBORw0KGgoAAAANSUhEUgAAABgAAAAYCAYAAADgdz34AAAABHNCSVQICAgIfAhkiAAAAAlwSFlzAAAApgAAAKYB3X3/OAAAABl0RVh0U29mdHdhcmUAd3d3Lmlua3NjYXBlLm9yZ5vuPBoAAANCSURBVEiJtZZPbBtFFMZ/M7ubXdtdb1xSFyeilBapySVU8h8OoFaooFSqiihIVIpQBKci6KEg9Q6H9kovIHoCIVQJJCKE1ENFjnAgcaSGC6rEnxBwA04Tx43t2FnvDAfjkNibxgHxnWb2e/u992bee7tCa00YFsffekFY+nUzFtjW0LrvjRXrCDIAaPLlW0nHL0SsZtVoaF98mLrx3pdhOqLtYPHChahZcYYO7KvPFxvRl5XPp1sN3adWiD1ZAqD6XYK1b/dvE5IWryTt2udLFedwc1+9kLp+vbbpoDh+6TklxBeAi9TL0taeWpdmZzQDry0AcO+jQ12RyohqqoYoo8RDwJrU+qXkjWtfi8Xxt58BdQuwQs9qC/afLwCw8tnQbqYAPsgxE1S6F3EAIXux2oQFKm0ihMsOF71dHYx+f3NND68ghCu1YIoePPQN1pGRABkJ6Bus96CutRZMydTl+TvuiRW1m3n0eDl0vRPcEysqdXn+jsQPsrHMquGeXEaY4Yk4wxWcY5V/9scqOMOVUFthatyTy8QyqwZ+kDURKoMWxNKr2EeqVKcTNOajqKoBgOE28U4tdQl5p5bwCw7BWquaZSzAPlwjlithJtp3pTImSqQRrb2Z8PHGigD4RZuNX6JYj6wj7O4TFLbCO/Mn/m8R+h6rYSUb3ekokRY6f/YukArN979jcW+V/S8g0eT/N3VN3kTqWbQ428m9/8k0P/1aIhF36PccEl6EhOcAUCrXKZXXWS3XKd2vc/TRBG9O5ELC17MmWubD2nKhUKZa26Ba2+D3P+4/MNCFwg59oWVeYhkzgN/JDR8deKBoD7Y+ljEjGZ0sosXVTvbc6RHirr2reNy1OXd6pJsQ+gqjk8VWFYmHrwBzW/n+uMPFiRwHB2I7ih8ciHFxIkd/3Omk5tCDV1t+2nNu5sxxpDFNx+huNhVT3/zMDz8usXC3ddaHBj1GHj/As08fwTS7Kt1HBTmyN29vdwAw+/wbwLVOJ3uAD1wi/dUH7Qei66PfyuRj4Ik9is+hglfbkbfR3cnZm7chlUWLdwmprtCohX4HUtlOcQjLYCu+fzGJH2QRKvP3UNz8bWk1qMxjGTOMThZ3kvgLI5AzFfo379UAAAAASUVORK5CYII=";
        FileCreateParams params = new FileCreateParams()
                .setContent(base64)
                .setTags(Arrays.asList("A", "B"))
                .setBioformat(File.Bioformat.VARIANT)
                .setType(File.Type.FILE)
                .setSoftware(new Software().setName("software"))
                .setSampleIds(Arrays.asList(s_1Id, "sample1"))
                .setPath("/files/folder/heart.png");

        thrown.expect(CatalogException.class);
        thrown.expectMessage("sample1");
        fileManager.create(studyFqn, params, true, ownerToken).first();
    }

    @Test
    public void createWithBase64FileWrongPath1Test() throws CatalogException {
        String base64 = "iVBORw0KGgoAAAANSUhEUgAAABgAAAAYCAYAAADgdz34AAAABHNCSVQICAgIfAhkiAAAAAlwSFlzAAAApgAAAKYB3X3/OAAAABl0RVh0U29mdHdhcmUAd3d3Lmlua3NjYXBlLm9yZ5vuPBoAAANCSURBVEiJtZZPbBtFFMZ/M7ubXdtdb1xSFyeilBapySVU8h8OoFaooFSqiihIVIpQBKci6KEg9Q6H9kovIHoCIVQJJCKE1ENFjnAgcaSGC6rEnxBwA04Tx43t2FnvDAfjkNibxgHxnWb2e/u992bee7tCa00YFsffekFY+nUzFtjW0LrvjRXrCDIAaPLlW0nHL0SsZtVoaF98mLrx3pdhOqLtYPHChahZcYYO7KvPFxvRl5XPp1sN3adWiD1ZAqD6XYK1b/dvE5IWryTt2udLFedwc1+9kLp+vbbpoDh+6TklxBeAi9TL0taeWpdmZzQDry0AcO+jQ12RyohqqoYoo8RDwJrU+qXkjWtfi8Xxt58BdQuwQs9qC/afLwCw8tnQbqYAPsgxE1S6F3EAIXux2oQFKm0ihMsOF71dHYx+f3NND68ghCu1YIoePPQN1pGRABkJ6Bus96CutRZMydTl+TvuiRW1m3n0eDl0vRPcEysqdXn+jsQPsrHMquGeXEaY4Yk4wxWcY5V/9scqOMOVUFthatyTy8QyqwZ+kDURKoMWxNKr2EeqVKcTNOajqKoBgOE28U4tdQl5p5bwCw7BWquaZSzAPlwjlithJtp3pTImSqQRrb2Z8PHGigD4RZuNX6JYj6wj7O4TFLbCO/Mn/m8R+h6rYSUb3ekokRY6f/YukArN979jcW+V/S8g0eT/N3VN3kTqWbQ428m9/8k0P/1aIhF36PccEl6EhOcAUCrXKZXXWS3XKd2vc/TRBG9O5ELC17MmWubD2nKhUKZa26Ba2+D3P+4/MNCFwg59oWVeYhkzgN/JDR8deKBoD7Y+ljEjGZ0sosXVTvbc6RHirr2reNy1OXd6pJsQ+gqjk8VWFYmHrwBzW/n+uMPFiRwHB2I7ih8ciHFxIkd/3Omk5tCDV1t+2nNu5sxxpDFNx+huNhVT3/zMDz8usXC3ddaHBj1GHj/As08fwTS7Kt1HBTmyN29vdwAw+/wbwLVOJ3uAD1wi/dUH7Qei66PfyuRj4Ik9is+hglfbkbfR3cnZm7chlUWLdwmprtCohX4HUtlOcQjLYCu+fzGJH2QRKvP3UNz8bWk1qMxjGTOMThZ3kvgLI5AzFfo379UAAAAASUVORK5CYII=";
        FileCreateParams params = new FileCreateParams()
                .setContent(base64)
                .setFormat(File.Format.IMAGE)
                .setType(File.Type.FILE)
                .setPath("/files/folder/");
        thrown.expect(CatalogException.class);
        thrown.expectMessage("type");
        thrown.expectMessage("path");
        fileManager.create(studyFqn, params, true, ownerToken);
    }

    @Test
    public void createWithBase64FileMissingPathTest() throws CatalogException {
        String base64 = "iVBORw0KGgoAAAANSUhEUgAAABgAAAAYCAYAAADgdz34AAAABHNCSVQICAgIfAhkiAAAAAlwSFlzAAAApgAAAKYB3X3/OAAAABl0RVh0U29mdHdhcmUAd3d3Lmlua3NjYXBlLm9yZ5vuPBoAAANCSURBVEiJtZZPbBtFFMZ/M7ubXdtdb1xSFyeilBapySVU8h8OoFaooFSqiihIVIpQBKci6KEg9Q6H9kovIHoCIVQJJCKE1ENFjnAgcaSGC6rEnxBwA04Tx43t2FnvDAfjkNibxgHxnWb2e/u992bee7tCa00YFsffekFY+nUzFtjW0LrvjRXrCDIAaPLlW0nHL0SsZtVoaF98mLrx3pdhOqLtYPHChahZcYYO7KvPFxvRl5XPp1sN3adWiD1ZAqD6XYK1b/dvE5IWryTt2udLFedwc1+9kLp+vbbpoDh+6TklxBeAi9TL0taeWpdmZzQDry0AcO+jQ12RyohqqoYoo8RDwJrU+qXkjWtfi8Xxt58BdQuwQs9qC/afLwCw8tnQbqYAPsgxE1S6F3EAIXux2oQFKm0ihMsOF71dHYx+f3NND68ghCu1YIoePPQN1pGRABkJ6Bus96CutRZMydTl+TvuiRW1m3n0eDl0vRPcEysqdXn+jsQPsrHMquGeXEaY4Yk4wxWcY5V/9scqOMOVUFthatyTy8QyqwZ+kDURKoMWxNKr2EeqVKcTNOajqKoBgOE28U4tdQl5p5bwCw7BWquaZSzAPlwjlithJtp3pTImSqQRrb2Z8PHGigD4RZuNX6JYj6wj7O4TFLbCO/Mn/m8R+h6rYSUb3ekokRY6f/YukArN979jcW+V/S8g0eT/N3VN3kTqWbQ428m9/8k0P/1aIhF36PccEl6EhOcAUCrXKZXXWS3XKd2vc/TRBG9O5ELC17MmWubD2nKhUKZa26Ba2+D3P+4/MNCFwg59oWVeYhkzgN/JDR8deKBoD7Y+ljEjGZ0sosXVTvbc6RHirr2reNy1OXd6pJsQ+gqjk8VWFYmHrwBzW/n+uMPFiRwHB2I7ih8ciHFxIkd/3Omk5tCDV1t+2nNu5sxxpDFNx+huNhVT3/zMDz8usXC3ddaHBj1GHj/As08fwTS7Kt1HBTmyN29vdwAw+/wbwLVOJ3uAD1wi/dUH7Qei66PfyuRj4Ik9is+hglfbkbfR3cnZm7chlUWLdwmprtCohX4HUtlOcQjLYCu+fzGJH2QRKvP3UNz8bWk1qMxjGTOMThZ3kvgLI5AzFfo379UAAAAASUVORK5CYII=";
        FileCreateParams params = new FileCreateParams()
                .setContent(base64);
        thrown.expect(CatalogException.class);
        thrown.expectMessage("path");
        fileManager.create(studyFqn, params, true, ownerToken).first();
    }

    @Test
    public void createWithBase64FileMissingContentTest() throws CatalogException {
        FileCreateParams params = new FileCreateParams()
                .setType(File.Type.FILE)
                .setPath("/files/folder/heart.png");
        thrown.expect(CatalogException.class);
        thrown.expectMessage("content");
        fileManager.create(studyFqn, params, true, ownerToken).first();
    }

    @Test
    public void testUpdateRelatedFiles() throws CatalogException {
        FileUpdateParams updateParams = new FileUpdateParams()
                .setRelatedFiles(Collections.singletonList(new SmallRelatedFileParams(testFile2, FileRelatedFile.Relation.PRODUCED_FROM)));
        fileManager.update(studyFqn, testFile1, updateParams, QueryOptions.empty(), ownerToken);

        File file = fileManager.get(studyFqn, testFile1, QueryOptions.empty(), ownerToken).first();
        assertEquals(1, file.getRelatedFiles().size());
        assertEquals(testFile2, file.getRelatedFiles().get(0).getFile().getPath());
        assertEquals(FileRelatedFile.Relation.PRODUCED_FROM, file.getRelatedFiles().get(0).getRelation());

        Map<String, String> actionMap = new HashMap<>();
        actionMap.put(FileDBAdaptor.QueryParams.RELATED_FILES.key(), ParamUtils.BasicUpdateAction.SET.name());

        updateParams = new FileUpdateParams()
                .setRelatedFiles(Collections.singletonList(new SmallRelatedFileParams(testFile2, FileRelatedFile.Relation.PART_OF_PAIR)));
        fileManager.update(studyFqn, testFile1, updateParams, new QueryOptions(Constants.ACTIONS, actionMap), ownerToken);
        file = fileManager.get(studyFqn, testFile1, QueryOptions.empty(), ownerToken).first();
        assertEquals(1, file.getRelatedFiles().size());
        assertEquals(testFile2, file.getRelatedFiles().get(0).getFile().getPath());
        assertEquals(FileRelatedFile.Relation.PART_OF_PAIR, file.getRelatedFiles().get(0).getRelation());

        actionMap.put(FileDBAdaptor.QueryParams.RELATED_FILES.key(), ParamUtils.BasicUpdateAction.REMOVE.name());
        fileManager.update(studyFqn, testFile1, updateParams, new QueryOptions(Constants.ACTIONS, actionMap), ownerToken);
        file = fileManager.get(studyFqn, testFile1, QueryOptions.empty(), ownerToken).first();
        assertEquals(0, file.getRelatedFiles().size());

        // We add it again
        updateParams = new FileUpdateParams()
                .setRelatedFiles(Collections.singletonList(new SmallRelatedFileParams(testFile2, FileRelatedFile.Relation.PRODUCED_FROM)));
        fileManager.update(studyFqn, testFile1, updateParams, QueryOptions.empty(), ownerToken);

        // And now we will update with an empty list
        updateParams = new FileUpdateParams().setRelatedFiles(Collections.emptyList());
        actionMap.put(FileDBAdaptor.QueryParams.RELATED_FILES.key(), ParamUtils.BasicUpdateAction.SET.name());
        fileManager.update(studyFqn, testFile1, updateParams, new QueryOptions(Constants.ACTIONS, actionMap), ownerToken);
        assertEquals(0, file.getRelatedFiles().size());
    }

    @Test
    public void testLinkVCFandBAMPair() throws CatalogException {
        String vcfFile = getClass().getResource("/biofiles/variant-test-file.vcf.gz").getFile();
        fileManager.link(studyFqn, new FileLinkParams(vcfFile, "", "", "", null, null, null, null, null), false, ownerToken);

        String bamFile = getClass().getResource("/biofiles/NA19600.chrom20.small.bam").getFile();
        fileManager.link(studyFqn, new FileLinkParams(bamFile, "", "", "", null, null, null, null, null), false, ownerToken);

        Sample sample = catalogManager.getSampleManager().get(studyFqn, "NA19600",
                new QueryOptions(QueryOptions.INCLUDE, SampleDBAdaptor.QueryParams.FILE_IDS.key()), ownerToken).first();
        assertEquals(2, sample.getFileIds().size());
        assertTrue(Arrays.asList("variant-test-file.vcf.gz", "NA19600.chrom20.small.bam").containsAll(sample.getFileIds()));
    }

    @Test
    public void testLinkVirtualWithDifferentSamples() throws CatalogException {
        String vcfFile = getClass().getResource("/biofiles/variant-test-file.vcf.gz").getFile();
        fileManager.link(studyFqn, new FileLinkParams(vcfFile, "", "", "", null, "biofiles/virtual_file.vcf", null, null, null), false, ownerToken);

        String bamFile = getClass().getResource("/biofiles/NA19600.chrom20.small.bam").getFile();
        thrown.expect(CatalogException.class);
        thrown.expectMessage("samples differ");
        fileManager.link(studyFqn, new FileLinkParams(bamFile, "", "", "", null, "biofiles/virtual_file.vcf", null, null, null), false, ownerToken);
    }

    @Test
    public void testLinkVirtualExcludeType() throws CatalogException {
        String vcfFile = getClass().getResource("/biofiles/variant-test-file.vcf.gz").getFile();
        fileManager.link(studyFqn, new FileLinkParams(vcfFile, "", "", "", null, "biofiles/virtual_file.vcf", null, null, null), false, ownerToken);

        OpenCGAResult<File> result;

        result = fileManager.get(studyFqn,
                Arrays.asList("variant-test-file.vcf.gz"),
                new QueryOptions(QueryOptions.INCLUDE, FileDBAdaptor.QueryParams.RELATED_FILES.key()), ownerToken);
        assertEquals(1, result.getNumResults());

        result = fileManager.get(studyFqn,
                Arrays.asList("variant-test-file.vcf.gz"),
                new QueryOptions(QueryOptions.EXCLUDE, "type"), ownerToken);
        assertEquals(1, result.getNumResults());

    }

    @Test
    public void testLinkVirtual() throws CatalogException {
        String vcfFile = getClass().getResource("/biofiles/variant-test-file.vcf.gz").getFile();
        fileManager.link(studyFqn, new FileLinkParams(vcfFile, "", "", "", null, "biofiles/virtual_file.vcf", null, null, null), false, ownerToken);

        String vcfFileCopy = getClass().getResource("/biofiles/variant-test-file-copy.vcf.gz").getFile();
        fileManager.link(studyFqn, new FileLinkParams(vcfFileCopy, "", "", "", null, "biofiles/virtual_file.vcf", null, null, null), false, ownerToken);

        checkTestLinkVirtualFile(false);
    }

    @Test
    public void testLinkVirtualOverSampleLinkThreshold() throws CatalogException {
        String vcfFile = getClass().getResource("/biofiles/variant-test-file.vcf.gz").getFile();
        fileManager.setFileSampleLinkThreshold(organizationId, 2);

        fileManager.link(studyFqn, new FileLinkParams(vcfFile, "", "", "", null, "biofiles/virtual_file.vcf", null, null, null), false, ownerToken);

        String vcfFileCopy = getClass().getResource("/biofiles/variant-test-file-copy.vcf.gz").getFile();
        fileManager.link(studyFqn, new FileLinkParams(vcfFileCopy, "", "", "", null, "biofiles/virtual_file.vcf", null, null, null), false, ownerToken);

        checkTestLinkVirtualFile(true);
    }

    private void checkTestLinkVirtualFile(boolean missingSamples) throws CatalogException {
        OpenCGAResult<File> result = fileManager.get(studyFqn,
                Arrays.asList("variant-test-file.vcf.gz", "variant-test-file-copy.vcf.gz", "virtual_file.vcf"), QueryOptions.empty(), ownerToken);

        assertEquals(3, result.getNumResults());

        assertEquals(0, result.getResults().get(0).getSampleIds().size());
        assertEquals(0, result.getResults().get(1).getSampleIds().size());
        if (missingSamples) {
            assertEquals(FileStatus.MISSING_SAMPLES, result.getResults().get(2).getInternal().getStatus().getId());
            assertEquals(0, result.getResults().get(2).getSampleIds().size());
        } else {
            assertEquals(FileStatus.READY, result.getResults().get(2).getInternal().getStatus().getId());
            assertEquals(4, result.getResults().get(2).getSampleIds().size());
        }

        assertEquals(File.Type.FILE, result.getResults().get(0).getType());
        assertEquals(File.Type.FILE, result.getResults().get(1).getType());
        assertEquals(File.Type.VIRTUAL, result.getResults().get(2).getType());

        assertTrue(FileUtils.isPartial(result.getResults().get(0)));
        assertTrue(FileUtils.isPartial(result.getResults().get(1)));
        assertFalse(FileUtils.isPartial(result.getResults().get(2)));

        assertEquals(1, result.getResults().get(0).getRelatedFiles().size());
        assertEquals(1, result.getResults().get(1).getRelatedFiles().size());
        assertEquals(2, result.getResults().get(2).getRelatedFiles().size());

        assertEquals(FileRelatedFile.Relation.MULTIPART, result.getResults().get(0).getRelatedFiles().get(0).getRelation());
        assertEquals(FileRelatedFile.Relation.MULTIPART, result.getResults().get(1).getRelatedFiles().get(0).getRelation());
        assertEquals(FileRelatedFile.Relation.MULTIPART, result.getResults().get(2).getRelatedFiles().get(0).getRelation());
        assertEquals(FileRelatedFile.Relation.MULTIPART, result.getResults().get(2).getRelatedFiles().get(1).getRelation());

        assertNotNull(result.getResults().get(0).getRelatedFiles().get(0).getFile().getInternal());
        assertNotNull(result.getResults().get(1).getRelatedFiles().get(0).getFile().getInternal());
        assertNull(result.getResults().get(2).getRelatedFiles().get(0).getFile().getInternal());
        assertNull(result.getResults().get(2).getRelatedFiles().get(1).getFile().getInternal());
    }

    @Test
    public void testGetBase64Image() throws CatalogException {
        String qualityImageFile = getClass().getResource("/fastqc-per_base_sequence_quality.png").getFile();
        fileManager.link(studyFqn, new FileLinkParams(qualityImageFile, "", "", "", null, null, null, null, null), false, ownerToken);

        OpenCGAResult<FileContent> result = fileManager.image(studyFqn, "fastqc-per_base_sequence_quality.png", ownerToken);
        assertEquals(1, result.getNumResults());
        assertEquals("iVBORw0KGgoAAAANSUhEUgAAAyAAAAJYCAIAAAAVFBUnAAAgAklEQVR42u3dS3bbRgKGUex/M16EJ72DTHrscXbA+DSPGTRQqHcV8bj/0cCRLV2JgKwvIEUvLzMzMzPrusVNYGZmZiawzMzMzASWmZmZmcAyMzMzM4FlZmZmJrDMzMzMBJaZmZmZCSwzMzMzgWVmZmYmsMzMzMxMYJmZmZkJLDMzMzOBZWZmZiawzMzMzExgmZmZmQksMzMzM4FlZmZmZgLLzMzMTGCZmZmZCSyzZ3xhLMvmF/atW/vrhyD+UTV+eM85wdpvMV+MJrDMvvz3+Gcdv+35y11gBT/UM3x4kbO9y5fDuE4VWCawzC72rbr7/yv7y/2ZgXV0Rp3tGmcksM75tSmwTGCZXbWuIt8I168M/i/+5q32f2bzh4/o4HvOf+XmnR9djYhfpTj6HCOfVzVa95HkBFbcavnYkh9zZmAlz5/g2RL5k/HPsWNgZZ5+Lbdt5BbLfCuNZQLL7GKBFeyk5IWK4HvL+WCC18aC332D38MiH2rOzRJ5/+1oy0eSeaPlNG71O2m8ghUp+MwTLPk+Ix9t9V2EOadf/jlT/d5yvgQElgkss8sEVvIPdw+sim/hRX8s/1Yq+mAq3rbiI6n4kBo/rwmBFT9n6s7PurqtvmW63LYVt5grWCawzC4cWMF7YXK+9wfvwghePOgVWJG72JKXN+L3cpYG1hHa+JGUfkj5N0j1rff1wMq8lzDzrsDkERFYZgLLrENg1X37zAysQd+fqm+BjlewuryyMbCKPrZxt97QwMo/B3p9gpkfrcAyE1j26MbKeVjM5n/lRwdW0UNYjv5Y9XfQnMdg5Xxs7YE17jFY+bf8oMBKXgeq7rPSwMr/UYz8wOr7GKzkl6fAMoFldqLGOro/JfijSTk/6PQ6vkes9MMo/SnCo7dN/pRf8A1fx3c/5aAVr8z5SOp+ijDy3pK3fOmtlx9GR5/aq/kuwlfefXzBG63xHuTqQ59/uHM+ZXVlAsvsjFezLkrYE04kK6pbM4FldudvjWd4dmyze3/9+hIzgWXmr34z6/bF5UvMBJaZmZmZCSwzMzMzgWVmZmYmsMzMzMwEVu0/NW9mZmZmh4G1iarNL4L/aWZmZmYCy8zMzGxuYCX/sY79f/749eM/y1L08vtNfv76+ful9A1/v8nvtyUSiUQikUgsFZfC/X6Tzlew8v99sXdgBV8iv7X+VP/+O/dlWd24pW/YLlZ/jsGX93s+ermceKHjSCQSiURivjj2LsL4P2wusASWL0sikUgkCqyej8ESWALLlyWRSCQSBdZhYO3vExRYAktgEYlEIlFgtQZWxfNgCSyB5cuSSCQSiQIr9y7C3DcWWALLlyWRSCQSBZbAElgCi0gkEolEgSWwBJa/CIhEIpEosASWwPJlSSQSiUSBJbAElsAiEolEIlFgXSCwCp/Kv8OLwCISiUQiUWD1uXGL4qNCvFDuzE+65Iu/CIhEIpEosC4QWDnfwoM3bnUiuIuw5Tjuj5S/CErF0nPVrUokEon3Dqys60mpHX4LKVrLv6QtsHICK2/fP46RU6v7S8nnGH9XuZ/jCS9hnuel35kz/1wlPlSUO93F0r84LnkFq/peNrlzDzFyjbCXmH9hcsLnWHSV1JnzkDvQb/MoTKLHtrqCdbq7CH1ZEjff+Tp+m3QciSLSAyEElsASWL4siVnfIdyqROIXr7a6SiewBJbAIhKJRKKrdFe9Sid3BJbAIhKJRKKrdJ2TTu4ILIFFJBKJRGK3pJM7AktgEYlEIpF4rrtBBZbA8mVJJBKJROLAJ+J2zUxg+bIkEolEIvE7j8Gq+NfPBJbAIhKJRCJRYPWJj9J/fFZg/VtLn+1DKvhbAotIJBKJRE/TUPQPp17ocWb9r2CtQ2rfWwKLSCQSiUSBNVnMvxPzAoEVqSuBRSQSiUSiwDqPGHy42CkCa38/4PvXkbsOH/JF8oR/9d1fdkQikXiewLrK946ziu/SahU7X8Fat9TRr13BSr5E3mf85VSiv+yIRCKReFGx/V+xnHcXocASWP4iIBKJROJFn75VYAksgUUkEolEYmdxn1nDA2vzuKvgTxG6i1Bg+YuASCQSiVcX1xe0ZgRW5MmuPMhdYPmyJBKJROLNxOQjtDyTu8ASWEQikUgkdhYFlsASWEQikUgkCiyBJbCIRCKRSBRYAktg+bIkEolEosASWAJLYBGJRCKRKLAElsAiEolEIlFgCSyB5cuSSCQSiQJLYAksX5ZEIpFIJF4hsJ7wb3c/IbD8G+xEIpE44XuH3BFYTVewnnB1h0gkEolEuSOwBBaRSCQSiQKLKLB8WRKJRCJRYMkdgeXLkkgkEolEuSOwBBaRSCQSiQKLKLCIRCKRSBRYRIHly5JIJBKJRLkjsAQWkUgkEokCS2AJLCKRSCQSBRbxhIG1fhbaYEvtXy+wiEQikUiUOwIr9wpWsKUEFpFIJBKJAktgdQus938KLCKRSCQSBZbAKg6s4F2En9cILCKRSCQS80X/oLXAit0b+Pm1wCISiUQikegKVoe7CIOlJbCIRCKRSCQKrKbA2kxgEYlEIpFIFFhZgbW5UnX0TA2uYBGJRCKRSBRYBYEVfx4sgUUkEolEIlFgeSZ3IpFIJBKJAktgOWWJRCKRSBRYAktgEYlEIpFIFFgCi0gkEolEosASWE5ZIpFIJBIFlsByyhKJRCKRKLAElsAiEolEIpEosAQWkUgkEolEgSWwnLJEIpFIJN5PXAr3EUvfsF0UWE5ZIpFIJBKJM0SB5QQiEolEIpEosBxOIpFIJBKJAktgEYlEIpFIFFgCi0gkEolEIlFgOZxEIpFIJBIFlsAiEolEIpEosAQWkUgkEolEosByAhGJRCKRSBRYAotIJBKJRKLAygqs9fPKx18psIhEIpFIJAqs4itYn5zaxJbAIhKJRCKRKLBaAyv+SoFFJBKJRCJRYCUCK3JvoMAiEolEIpF4XXEpXP8rWMHG8hgsIpFIJBKJjxKH30UYuablcBKJRCKRSBRYxYEVv9PQ4SQSiUQikSiwwoF1VFSRuhJYRCKRSCQSBVYisJLPg+VB7kQikUgkEgWWZ3InEolEIpFIFFgOJ5FIJBKJRIHlcBKJRCKRSBRYAotIJBKJRCJRYDmBiEQikUgkCiyHk0gkEolEosASWEQikUgkEokCi0gkEolEIlFgOZxEIpFIJBIFlsAiEolEIpEosAQWkUgkEolEosByOIlEIpFIJAosgUUkEolEIlFgCSwikUgkEolEgeUEIhKJRCKRKLAcTiKRSCQSiQJLYBGJRCKRSCQKLCcQkUgkEonE6wXWstqmooKvF1hEIpFIJBIFVsEVrHVLfX4tsIhEIpFIJAqsDoG1v5olsIhEIpFIJAqsgsDa3xUosIhEIpFIJAqsDlew1o0lsIhEIpFIJAosdxESiUQikUgkCiyHk0gkEolE4i0Da/O4Kz9FSCQSiUQiUWB1CCzPg0UkEolEIpHomdyJRCKRSCQSBZbDSSQSiUQiUWAJLCKRSCQSiQJLYBGJRCKRSCQKLIeTSCQSiUSiwBJYRCKRSCQSBZbAIhKJRCKRSBRYTiAikUgkEokCy+EkEolEIpEosAQWkUgkEolEosByAhGJRCKRSBRYDieRSCQSiUSBJbCIRCKRSCQSBRaRSCQSiUSiwHI4iUQikUgkCiyBRSQSiUQiUWAJLCKRSCQSiUSB5XASiUQikUi8YWAtq20qKvh6gUUkEolEIlFgpQNr/+t9bAksIpFIJBKJAqvmLkKBRSQSiUQiUWB9LbB+/fWj5uW/Pytf6jgikUgkEonEwpfOgVX0GCyHk0gkEolEosBKBFawrva/FlhEIpFIJBIFVlZgBRPKXYREIpFIJBIFVtPTNCQvaAksIpFIJBKJAqvmebA2T9ngMVhEIpFIJBIF1rxncnc4iUQikUgkCiyBRSQSiUQikSiwnEBEIpFIJBIFlsNJJBKJRCJRYAksIpFIJBKJRIFFJBKJRCKRKLAcTiKRSCQSiQJLYBGJRCKRSBRYAotIJBKJRCJRYDmcRCKRSCQSBZbAIhKJRCKRKLAEFpFIJBKJRKLAcgIRiUQikUgUWA4nkUgkEolEgSWwiEQikUgkEgWWE4hIJBKJRKLAcjiJRCKRSCQKLIFFJBKJRCKRKLCIRCKRSCQSTx1Yy2r7kAr+lsAiEolEIpEosBKBlfy1K1hEIpFIJBIFVuVdhJ+oitSVwCISiUQikSiw6gMrctehw0kkEolEIlFgpQNrc//gOrY8BotIJBKJRKLAKg6sfULF/9PhJBKJRCKRKLBigRW8RiWwiEQikUgkCqymp2mIPx5LYBGJRCKRSBRYlc+DtX8Ylge5E4lEIpFIFFieyZ1IJBKJRCJRYDmcRCKRSCQSBZbAIhKJRCKRKLAEFpFIJBKJRKLAcgIRiUQikUgUWA4nkUgkEolEgSWwiEQikUgkEgUWkUgkEolEosByOIlEIpFIJAosgUUkEolEIlFgCSwikUgkEolEgeVwEolEIpFIFFgCi0gkEolEosASWEQikUgkEokCy+EkEolEIpEosBxOIpFIJBKJAktgEYlEIpFIJAosJxCRSCQSicRLBtayWrCl9q8XWEQikUgkEgVWIrCCvxZYRCKRSCQSBVaHuwg3LfX+T4FFJBKJRCJRYPUJrM+1K4FFJBKJRCJRYFUGVvDylcAiEolEIpEosCoD66iuBBaRSCQSiUSBVRNY+0eyL7sJLCKRSCQSiQKr7Gka4s965QoWkUgkEolEgVX5PFhHT4UlsIhEIpFIJAosz+ROJBKJRCKRKLCcQEQikUgkEgWWw0kkEolEIlFgCSwikUgkEolEgeUEIhKJRCKRKLAcTiKRSCQSiQJLYBGJRCKRSCQKLCKRSCQSiUSB5XASiUQikUgUWAKLSCQSiUSiwBJYRCKRSCQSiQLL4SQSiUQikSiwBBaRSCQSiUSBJbCIRCKRSCQSBZYTiEgkEolEosByOIlEIpFIJAosgUUkEolEIpEosJxARCKRSCQSLxZYy2rxVwosIpFIJBKJAis3sPa/Dr5SYBGJRCKRSBRYxXcRHl2vElhEIpFIJBIFlsAiEolEIpFIPEFgZdaVwCISiUQikSiwsgIrv64EFpFIJBKJRIGVDqzgTwse/QihwCISiUQikSiwsp6mIb+uBBaRSCQSiUSBVfA8WOunaYg8FZbAIhKJRCKRKLA8kzuRSCQSiUSiwHICEYlEIpFIFFgOJ5FIJBKJRIElsIhEIpFIJBIFFpFIJBKJRKLAcjiJRCKRSCQKLIFFJBKJRCJRYAksIpFIJBKJRIHlcBKJRCKRSBRYAotIJBKJRKLAElhEIpFIJBKJAsvhJBKJRCKRKLAcTiKRSCQSiQJLYBGJRCKRSCQKLCcQkUgkEolEgeVwEolEIpFIFFgCi0gkEolEIlFgEYlEIpFIJAosh5NIJBKJROLDAmtZbVNRwdcLLCKRSCQSiQIrHVjxXwssIpFIJBKJAqv+LsKjqNr/p8NJJBKJRCJRYPUOrB8/al5+/qx8qeOIRCKRSCQSC186B9bRfYUCi0gkEolEosCqCaxkUQksIpFIJBKJAqsgsII/QiiwiEQikUgkCqymp2nIfzyWwCISiUQikSiwCp4Ha/MwrNjzYDmcRCKRSCQSBVbnZ3J3OIlEIpFIJAosgUUkEolEIpEosJxARCKRSCQSBZbDSSQSiUQiUWAJLCKRSCQSiUSBRSQSiUQikSiwHE4ikUgkEokCS2ARiUQikUgUWAKLSCQSiUQiUWA5nEQikUgkEgWWwCISiUQikSiwBBaRSCQSiUSiwHICEYlEIpFIFFgOJ5FIJBKJRIElsIhEIpFIJBIFlhOISCQSiUSiwHI4iUQikUgkCiyBRSQSiUQikdg1sJY/21dU5LccTiKRSCQSiQIrcQVrU1HJ/3Q4iUQikUgkCiyBRSQSiUQikSiwnEBEIpFIJBLvFFgeg0UkEolEIlFg9b+C9XnNvrEEFpFIJBKJRIHlLkIikUgkEolEgeUEIhKJRCKReIPnwdrcFegxWEQikUgkEgWWZ3InEolEIpFIFFgOJ5FIJBKJRIElsIhEIpFIJAosgUUkEolEIpEosJxARCKRSCQSBZbDSSQSiUQiUWAJLCKRSCQSiUSB5QQiEolEIpEosBxOIpFIJBKJAktgEYlEIpFIJAosIpFIJBKJRIHlcBKJRCKRSBRYAotIJBKJRKLAElhEIpFIJBKJAsvhJBKJRCKRKLAEFpFIJBKJRIElsIhEIpFIJBIFlhOISCQSiUSiwHI4iUQikUgkCqxVLb0XDKng7wosIpFIJBKJAit9BWsfWMHkElhEIpFIJBIFVmVgRepKYBGJRCKRSBRY9YF1dO+hwCISiUQikSiwagLr8xqPwSISiUQikSiw+t9FKLCIRCKRSCQKLIFFJBKJRCKReOKfInQXIZFIJBKJRIFV+TxYm5A6ehIsgUUkEolEIlFgeSZ3IpFIJBKJRIHlBCISiUQikSiwHE4ikUgkEokCS2ARiUQikUgkCiwikUgkEolEgeVwEolEIpFIFFgCi0gkEolEosASWEQikUgkEokCy+EkEolEIpEosAQWkUgkEolEgSWwiEQikUgkEgWWw0kkEolEIlFgCSwikUgkEokCS2ARiUQikUgkCiwnEJFIJBKJRIHlcBKJRCKRSBRYAotIJBKJRCJRYBGJRCKRSCReILCWPztqqf1vCSwikUgkEokCK30FS2ARiUQikUgkzgis9ysFFpFIJBKJRIHVJ7A+164EFpFIJBKJRIHVLbAiv+VwEolEIpFIFFhlgbX+T4FFJBKJRCJRYPUJrM0EFpFIJBKJRIHV56cIXcEiEolEIpEosOqfB+vo2bAEFpFIJBKJRIHlmdyJRCKRSCQSBZbDSSQSiUQiUWA5nEQikUgkEgWWwCISiUQikUgUWE4gIpFIJBKJAsvhJBKJRCKRKLAEFpFIJBKJRKLAIhKJRCKRSBRYDieRSCQSiUSBJbCIRCKRSCQKLIFFJBKJRCKRKLAcTiKRSCQSiQJLYBGJRCKRSBRYAotIJBKJRCJRYDmBiEQikUgkCiyHk0gkEolEosASWEQikUgkEokCywlEJBKJRCLxeoG1/NkmoYKvF1hEIpFIJBIFVu4VrH1gHf2WwCISiUQikSiwagIr/lsCi0gkEolEosASWEQikUgkEomnCSyPwSISiUQikSiwegZWpLocTiKRSCQSiQKrOLCOfoRQYBGJRCKRSBRYlT9FGH9UlsNJJBKJRCJRYKWfB2sdVcFXCiwikUgkEokCyzO5E4lEIpFIJAosJxCRSCQSiUSB5XASiUQikUgUWAKLSCQSiUQiUWA5gYhEIpFIJAosh5NIJBKJRKLAElhEIpFIJBKJAotIJBKJRCJRYDmcRCKRSCQSBZbAIhKJRCKRKLAEFpFIJBKJRKLAcjiJRCKRSCQKLIFFJBKJRCJRYAksIpFIJBKJRIHlBCISiUQikSiwHE4ikUgkEokCS2ARiUQikUgkCiwikUgkEolEgeVwEolEIpFIfGpgLX+2r6jIbzmcRCKRSCQSBVbiClawoiK/5XASiUQikUgUWGWBlfxPh5NIJBKJRKLAElhEIpFIJBKJAssJRCQSiUQiUWA5nEQikUgkEgWWwCISiUQikUj0U4REIpFIJBKJF3oerM1TXnkeLCKRSCQSiQLLM7kTiUQikUgkCiyHk0gkEolEosASWEQikUgkEgWWwCISiUQikUgUWE4gIpFIJBKJAsvhJBKJRCKRKLAEFpFIJBKJRKLAcgIRiUQikUgUWA4nkUgkEolEgSWwiEQikUgkEgUWkUgkEolEosByOIlEIpFIJAosgUUkEolEIlFgCSwikUgkEolEgeVwEolEIpFIFFgCi0gkEolEosASWEQikUgkEokCywlEJBKJRCLx2oG1rCawiEQikUgkCqzWwNpEVU5jCSwikUgkEokCS2ARiUQikUgkCiwnEJFIJBKJRI/BcjiJRCKRSCQKrP+rq/2vBRaRSCQSiUSB5S5CIpFIJBKJRIHlcBKJRCKRSPQYLIFFJBKJRCJRYHkmdyKRSCQSiUSB5QQiEolEIpEosBxOIpFIJBKJAktgEYlEIpFIJAosJxCRSCQSiUSB5XASiUQikUgUWAKLSCQSiUQiUWARiUQikUgkCiyHk0gkEolEosASWEQikUgkEgWWwCISiUQikUgUWA4nkUgkEolEgSWwiEQikUgkCiyBRSQSiUQikSiwnEBEIpFIJBIFlsNJJBKJRCJRYAksIpFIJBKJRIFFJBKJRCKReKXAWlYTWEQikUgkEgVWa2DlRJXAIhKJRCKRKLByA6u0rgQWkUgkEolEgZUVWPn3DwosIpFIJBKJAisdWJ+u8hgsIpFIJBKJAqv/XYQCi0gkEolEosASWEQikUgkEokn/ilCdxESiUQikUgUWN0Cy4PciUQikUgkEj2TO5FIJBKJRKLAcjiJRCKRSCQKLIFFJBKJRCJRYAksIpFIJBKJRIHlcBKJRCKRSBRYAotIJBKJRKLAElhEIpFIJBKJAssJRCQSiUQiUWA5nEQikUgkEgWWwCISiUQikUgUWEQikUgkEokCy+EkEolEIpEosAQWkUgkEolEgSWwiEQikUgkEgWWw0kkEolEIlFgCSwikUgkEokCS2ARiUQikUgkCiyHk0gkEolEosASWEQikUgkEgVWRmAt/5vAIhKJRCKRKLAEFpFIJBKJROIpA+udVgKLSCQSiUSiwOoTWJ9rVwKLSCQSiUSiwOoWWJtfCCwikUgkEokCqz6w1lElsIhEIpFIJAqsPoG1mcAiEolEIpEosLo9D5YrWEQikUgkEgWWwCISiUQikUj0TO4OJ5FIJBKJRIElsIhEIpFIJAosgUUkEolEIpEosBxOIpFIJBKJAsvhJBKJRCKRKLAEFpFIJBKJRKLAcgIRiUQikUgUWA4nkUgkEolEgSWwiEQikUgkEgUWkUgkEolEosByOIlEIpFIJAosgUUkEolEIlFgCSwikUgkEolEgeVwEolEIpFIFFgCi0gkEolEosASWEQikUgkEokCywlEJBKJRCJRYDmcRCKRSCQSBVYosJbVBBaRSCQSiUSB1Sewgr8WWEQikUgkEgVWh7sIBRaRSCQSiUSBJbCIRCKRSCQSTxxYHoNFJBKJRCKR2DOw8utKYBGJRCKRSBRY6cAq+hFCgUUkEolEIlFgZT1Ng+fBIhKJRCKRSBzyPFge5E4kEolEIlFgeSZ3IpFIJBKJRIHlcBKJRCKRSBRYAotIJBKJRKLAElhEIpFIJBKJAsvhJBKJRCKRKLAcTiKRSCQSiQJLYBGJRCKRSCQKLCcQkUgkEolEgeVwEolEIpFIFFgCi0gkEolEIlFgEYlEIpFIJAosh5NIJBKJRKLAElhEIpFIJBIFlsAiEolEIpFIFFgOJ5FIJBKJRIElsIhEIpFIJAosgUUkEolEIpEosJxARCKRSCQS7xNYy2oCi0gkEolEosDqE1ibXwgsIpFIJBKJAqs+sDZRldNYAotIJBKJRKLA6h9YZmZmZs/cqMAyMzMzM4FlZmZmJrDMzMzMrhtYr/KfIjQzMzOzdGAVPQ+WmZmZmSUCq897rE206rxr7MLJYsXbFv3Ywldu1aM/OS7Zg+926P8hxN/ztM9x6Gf6xeM47VAG3/OcMydyKKeJo8+c7x5HZ44zp/r7/ghx1JWquvJoefMWtyI+pn14LR9t9ePq1ko19xp/p3PkE5wjDv3LLnmrzvniHfrozKNDNu7MSSpzxNHfJmd+UWQeu+/qg8Q5N++0M2fyX6eZ3y/Gxevo71YnCqyvFMz7z88JrC6HrfTyVXVgVbzhzG/Myfc5M7DqzqLRB/ESgfWtv16TR3PmbTs/BW7zbdKZ48yphiIF2Uu8SWC13AvWwlXkzsx7MwXWzP+PnBlYoy+eC6w5VwXmf5uc8Cjbmd8m93fYTRbnXGgJ3pk1TRx95kw+jsFb70GB1XL5qq4/5oib+90a70Ud3YIVH+p5Amvmt+T5d4M2nkXVETn0G/PMb5Onugjxmnjf2egz5+h0HX3mTE7zo4coDT1zJt8NenS2THtQ1NDH0k37O+d0gTXt0levO5gnPCKq+k1avjDWJ/e1Ausr3yNfX7qLcMKtOj/pnDnOnPZvmTP/R2vmHffzH/X1lWvYg86czIcn3jOw2m/KOT+a95XAan8w/ujP8QzfJmc+8LPjWXTyb5NDxcijTaeJEwpg8plzhlv1IXcuz3lio01wzLyofKfjeHTr3T+w2u81a3ls0xyxpcrbr3iNvnFOdffZ/BN7/k8R3iDpIj+CfuO6Gn3m5NyqE47j0G+TR/SgM+e7d7YmD+jMW3XCcfzKgwSu8VOEXZ6xqfpC1IQcbBEb37DxcIx7q6PbZM5z0hz9v93kE3uaOP9zvL3ozLmWGLlJJ4vjzpyc93zXW/U1/XGfr2s9D5aZmZnZYyewzMzMzASWmZmZmcAyMzMzE1hmZmZmJrDMzMzMBJaZmZmZwDIzMzMzgWVmZmYmsMzMzMwElpk99e+OYf98x4R/Orf6M2r/J0HNTGCZ2W3bqOM/vHWbgBBYZiawzKxbSTQWwL0Dq/22ElhmAsvMnh5Y+f+4/fsXR6+PvLf1G8Y/vMw/udGDYvLzKgqs+Ce1fz8ay0xgmdlzA2tfKpE+OPrdnPeW/56Tf3IfUvG3zfmo4rdV0ScosMwElpk9KLAi15aSCZUfWMnX57/nivvvMq+QdSHqPhIzE1hmdqvAynl98F62kwdWpB3j92YKLDMTWGY2O7AiSXHaK1iNVSSwzExgmVmfwMp/TFLLY7DGBVbyj3kMlpkJLDObGlivjJ/COwqp0p8iHBFYr+jDy4I/LZj8KcLgh1H0U4TqykxgmZlZQY9mNqvb0ExgmZnZkAgzM4FlZmYCy8wElpmZmZnAMjMzM7vr/gHlNE9yyIVrkAAAAABJRU5ErkJg", result.first().getContent());

        thrown.expect(CatalogException.class);
        thrown.expectMessage("not an image");
        fileManager.image(studyFqn, "test_1K.txt.gz", ownerToken);
    }

    @Test
    public void testLinkFolder() throws CatalogException, IOException {
//        // We will link the same folders that are already created in this study into another folder
        URI uri = createExternalDummyData().toUri();
//        long folderId = catalogManager.searchFile(studyUid, new Query(FileDBAdaptor.QueryParams.PATH.key(), "data/"), null,
//                sessionIdUser).first().getId();
//        int numFiles = catalogManager.getAllFilesInFolder(folderId, null, sessionIdUser).getNumResults();
//
//        catalogManager.link(uri, "data/", studyFqn, new ObjectMap(), sessionIdUser);
//        int numFilesAfterLink = catalogManager.getAllFilesInFolder(folderId, null, sessionIdUser).getNumResults();
//        assertEquals("Linking the same folders should not change the number of files in catalog", numFiles, numFilesAfterLink);

        // Now we try to create it into a folder that does not exist with parents = true
        link(uri, "myDirectory", studyFqn, new ObjectMap("parents", true), ownerToken);
        DataResult<File> folderDataResult = fileManager.search(studyFqn, new Query()
                .append(FileDBAdaptor.QueryParams.PATH.key(), "myDirectory/"), null, ownerToken);
        assertEquals(1, folderDataResult.getNumResults());
        assertTrue(!folderDataResult.first().isExternal());

        folderDataResult = fileManager.search(studyFqn, new Query(FileDBAdaptor.QueryParams.PATH.key(),
                "myDirectory/A/"), null, ownerToken);
        assertEquals(1, folderDataResult.getNumResults());
        assertTrue(folderDataResult.first().isExternal());

        folderDataResult = fileManager.search(studyFqn, new Query(FileDBAdaptor.QueryParams.PATH.key(),
                "myDirectory/A/C/D/"), null, ownerToken);
        assertEquals(1, folderDataResult.getNumResults());
        assertTrue(folderDataResult.first().isExternal());
        folderDataResult = fileManager.search(studyFqn, new Query(FileDBAdaptor.QueryParams.PATH.key(),
                "myDirectory/A/B/"), null, ownerToken);
        assertEquals(1, folderDataResult.getNumResults());
        assertTrue(folderDataResult.first().isExternal());

        // Now we try to create it into a folder that does not exist with parents = false
        thrown.expect(CatalogException.class);
        thrown.expectMessage("already linked");
        link(uri, "myDirectory2", studyFqn, new ObjectMap(), ownerToken);
    }

    @Test
    public void testLinkFolder2() throws CatalogException, IOException {
        // We will link the same folders that are already created in this study into another folder
        URI uri = Paths.get(getStudyURI()).resolve("data").toUri();

        // Now we try to create it into a folder that does not exist with parents = false
        thrown.expect(CatalogException.class);
        thrown.expectMessage("not exist");
        link(uri, "myDirectory2", studyFqn, new ObjectMap(), ownerToken);
    }


    @Test
    public void testLinkFolder3() throws CatalogException, IOException {
        URI uri = Paths.get(getStudyURI()).resolve("data").toUri();
        thrown.expect(CatalogException.class);
        thrown.expectMessage("already existed and is not external");
        link(uri, null, studyFqn, new ObjectMap(), ownerToken);

//        // Make sure that the path of the files linked do not start with /
//        Query query = new Query(FileDBAdaptor.QueryParams.STUDY_UID.key(), studyUid)
//                .append(FileDBAdaptor.QueryParams.EXTERNAL.key(), true);
//        QueryOptions queryOptions = new QueryOptions(QueryOptions.INCLUDE, FileDBAdaptor.QueryParams.PATH.key());
//        DataResult<File> fileDataResult = fileManager.get(query, queryOptions, sessionIdUser);
//        assertEquals(5, fileDataResult.getNumResults());
//        for (File file : fileDataResult.getResults()) {
//            assertTrue(!file.getPath().startsWith("/"));
//        }
    }

    // This test will make sure that we can link several times the same uri into the same path with same results and without crashing
    // However, if we try to link to a different path, we will fail
    @Test
    public void testLinkFolder4() throws CatalogException, IOException {
        URI uri = Paths.get(getStudyURI()).resolve("data").toUri();
        ObjectMap params = new ObjectMap("parents", true);
        DataResult<File> allFiles = link(uri, "test/myLinkedFolder/", studyFqn, params, ownerToken);
        assertEquals(11, allFiles.getNumResults());

        DataResult<File> sameAllFiles = link(uri, "test/myLinkedFolder/", studyFqn, params, ownerToken);
        assertEquals(allFiles.getNumResults(), sameAllFiles.getNumResults());

        List<File> result = allFiles.getResults();
        for (int i = 0; i < result.size(); i++) {
            assertEquals(allFiles.getResults().get(i).getUid(), sameAllFiles.getResults().get(i).getUid());
            assertEquals(allFiles.getResults().get(i).getPath(), sameAllFiles.getResults().get(i).getPath());
            assertEquals(allFiles.getResults().get(i).getUri(), sameAllFiles.getResults().get(i).getUri());
        }

        thrown.expect(CatalogException.class);
        thrown.expectMessage("already linked");
        link(uri, "data", studyFqn, new ObjectMap(), ownerToken);
    }

    @Test
    public void testLinkNormalizedUris() throws CatalogException, IOException, URISyntaxException {
        Path path = createExternalDummyData();
        URI uri = UriUtils.createUri(path.toString() + "/../A");
        ObjectMap params = new ObjectMap("parents", true);
        DataResult<File> allFiles = link(uri, "test/myLinkedFolder/", studyFqn, params, ownerToken);
        assertEquals(6, allFiles.getNumResults());
        for (File file : allFiles.getResults()) {
            assertTrue(file.getUri().isAbsolute());
            assertEquals(file.getUri().normalize(), file.getUri());
        }
    }

    private Path createExternalDummyData() throws CatalogIOException, IOException {
        Path jUnitDir = Paths.get(catalogManager.getConfiguration().getWorkspace()).getParent();

        IOManager ioManager = catalogManager.getIoManagerFactory().getDefault();
        ioManager.createDirectory(jUnitDir.resolve("A").resolve("B").toUri(), true);
        ioManager.createDirectory(jUnitDir.resolve("A").resolve("C").resolve("D").toUri(), true);
        ioManager.copy(new ByteArrayInputStream("blablabla".getBytes()), jUnitDir.resolve("A").resolve("C").resolve("file1.txt").toUri());
        ioManager.copy(new ByteArrayInputStream("blablabla".getBytes()),
                jUnitDir.resolve("A").resolve("C").resolve("D").resolve("file3.txt").toUri());

        return jUnitDir.resolve("A");
    }

    @Test
    public void testLinkNonExistentFile() throws CatalogException, IOException {
        URI uri = Paths.get(getStudyURI().resolve("inexistentData")).toUri();
        ObjectMap params = new ObjectMap("parents", true);
        thrown.expect(CatalogException.class);
        thrown.expectMessage("does not exist");
        link(uri, "test/myLinkedFolder/", studyFqn, params, ownerToken);
    }

    // The VCF file that is going to be linked contains names with "." Issue: #570
    @Test
    public void testLinkFile() throws CatalogException, IOException, URISyntaxException {
        URI uri = getClass().getResource("/biofiles/variant-test-file-dot-names.vcf.gz").toURI();
        DataResult<File> link = fileManager.link(studyFqn, uri, ".", new ObjectMap(), ownerToken);

        assertEquals(4, link.first().getSampleIds().size());

        Query query = new Query(SampleDBAdaptor.QueryParams.ID.key(), link.first().getSampleIds());
        DataResult<Sample> sampleDataResult = catalogManager.getSampleManager().search(studyFqn, query, QueryOptions.empty(), ownerToken);

        assertEquals(4, sampleDataResult.getNumResults());
        List<String> sampleNames = sampleDataResult.getResults().stream().map(Sample::getId).collect(Collectors.toList());
        assertTrue(sampleNames.contains("test-name.bam"));
        assertTrue(sampleNames.contains("NA19660"));
        assertTrue(sampleNames.contains("NA19661"));
        assertTrue(sampleNames.contains("NA19685"));
    }

    @Test
    public void testLinkFilePassingNoDirectoryPath() throws CatalogException, URISyntaxException {
        URI uri = getClass().getResource("/biofiles/variant-test-file-dot-names.vcf.gz").toURI();

        String path = "A/B/C/variant-test-file-dot-names.vcf.gz";
        // Instead of choosing a directory path, we will set a file equivalent to the file name (not how OpenCGA asks for the path)
        OpenCGAResult<File> link = fileManager.link(studyFqn, new FileLinkParams().setUri(uri.toString()).setPath(path), true, ownerToken);
        assertEquals(path, link.first().getPath());
        assertEquals(File.Type.FILE, link.first().getType());
    }

    @Test
    public void testMoveFiles() throws CatalogException {
        // Generate data set
<<<<<<< HEAD
        catalogManager.getFileManager().create(studyFqn, new FileCreateParams().setType(File.Type.DIRECTORY).setPath("A/B/C/D/"), true, token);
        catalogManager.getFileManager().create(studyFqn, new FileCreateParams().setType(File.Type.FILE).setPath("A/B/C/hello.txt").setContent("test"), false, token);
        catalogManager.getFileManager().create(studyFqn, new FileCreateParams().setType(File.Type.FILE).setPath("A/B/C/hello2.txt").setContent("test"), false, token);
        catalogManager.getFileManager().create(studyFqn, new FileCreateParams().setType(File.Type.FILE).setPath("A/B/C/D/hello.txt").setContent("test"), false, token);
        catalogManager.getFileManager().create(studyFqn, new FileCreateParams().setType(File.Type.FILE).setPath("A/B/C/D/hello2.txt").setContent("test"), false, token);
        catalogManager.getFileManager().create(studyFqn, new FileCreateParams().setType(File.Type.FILE).setPath("A/B/C/D/hello3.txt").setContent("test"), false, token);

        catalogManager.getSampleManager().create(studyFqn, new Sample().setId("sam1"), QueryOptions.empty(), token);
        catalogManager.getSampleManager().create(studyFqn, new Sample().setId("sam2"), QueryOptions.empty(), token);
        catalogManager.getSampleManager().create(studyFqn, new Sample().setId("sam3"), QueryOptions.empty(), token);

        Map<Long, File> fileMap = new HashMap<>();
        File file = catalogManager.getFileManager().update(studyFqn, "A/B/C/hello.txt", new FileUpdateParams().setSampleIds(Arrays.asList("sam1", "sam3")), INCLUDE_RESULT, token).first();
        fileMap.put(file.getUid(), file);
        file = catalogManager.getFileManager().update(studyFqn, "A/B/C/hello2.txt", new FileUpdateParams().setSampleIds(Collections.singletonList("sam1")), INCLUDE_RESULT, token).first();
        fileMap.put(file.getUid(), file);
        file = catalogManager.getFileManager().update(studyFqn, "A/B/C/D/hello.txt", new FileUpdateParams().setSampleIds(Arrays.asList("sam2", "sam3")), INCLUDE_RESULT, token).first();
        fileMap.put(file.getUid(), file);
        file = catalogManager.getFileManager().update(studyFqn, "A/B/C/D/hello2.txt", new FileUpdateParams().setSampleIds(Collections.singletonList("sam2")), INCLUDE_RESULT, token).first();
        fileMap.put(file.getUid(), file);
        file = catalogManager.getFileManager().update(studyFqn, "A/B/C/D/hello3.txt", new FileUpdateParams().setSampleIds(Collections.singletonList("sam3")), INCLUDE_RESULT, token).first();
=======
        catalogManager.getFileManager().create(studyFqn, new FileCreateParams().setType(File.Type.DIRECTORY).setPath("A/B/C/D/"), true, ownerToken);
        catalogManager.getFileManager().create(studyFqn, new FileCreateParams().setType(File.Type.FILE).setPath("A/B/C/hello.txt").setContent("test"), false, ownerToken);
        catalogManager.getFileManager().create(studyFqn, new FileCreateParams().setType(File.Type.FILE).setPath("A/B/C/hello2.txt").setContent("test"), false, ownerToken);
        catalogManager.getFileManager().create(studyFqn, new FileCreateParams().setType(File.Type.FILE).setPath("A/B/C/D/hello.txt").setContent("test"), false, ownerToken);
        catalogManager.getFileManager().create(studyFqn, new FileCreateParams().setType(File.Type.FILE).setPath("A/B/C/D/hello2.txt").setContent("test"), false, ownerToken);
        catalogManager.getFileManager().create(studyFqn, new FileCreateParams().setType(File.Type.FILE).setPath("A/B/C/D/hello3.txt").setContent("test"), false, ownerToken);

        catalogManager.getSampleManager().create(studyFqn, new Sample().setId("sam1"), QueryOptions.empty(), ownerToken);
        catalogManager.getSampleManager().create(studyFqn, new Sample().setId("sam2"), QueryOptions.empty(), ownerToken);
        catalogManager.getSampleManager().create(studyFqn, new Sample().setId("sam3"), QueryOptions.empty(), ownerToken);

        Map<Long, File> fileMap = new HashMap<>();
        File file = catalogManager.getFileManager().update(studyFqn, "A/B/C/hello.txt", new FileUpdateParams().setSampleIds(Arrays.asList("sam1", "sam3")), INCLUDE_RESULT, ownerToken).first();
        fileMap.put(file.getUid(), file);
        file = catalogManager.getFileManager().update(studyFqn, "A/B/C/hello2.txt", new FileUpdateParams().setSampleIds(Collections.singletonList("sam1")), INCLUDE_RESULT, ownerToken).first();
        fileMap.put(file.getUid(), file);
        file = catalogManager.getFileManager().update(studyFqn, "A/B/C/D/hello.txt", new FileUpdateParams().setSampleIds(Arrays.asList("sam2", "sam3")), INCLUDE_RESULT, ownerToken).first();
        fileMap.put(file.getUid(), file);
        file = catalogManager.getFileManager().update(studyFqn, "A/B/C/D/hello2.txt", new FileUpdateParams().setSampleIds(Collections.singletonList("sam2")), INCLUDE_RESULT, ownerToken).first();
        fileMap.put(file.getUid(), file);
        file = catalogManager.getFileManager().update(studyFqn, "A/B/C/D/hello3.txt", new FileUpdateParams().setSampleIds(Collections.singletonList("sam3")), INCLUDE_RESULT, ownerToken).first();
>>>>>>> 83ca8d0a
        fileMap.put(file.getUid(), file);

        Map<String, Integer> sampleVersionMap = new HashMap<>();
        sampleVersionMap.put("sam1", 3);
        sampleVersionMap.put("sam2", 3);
        sampleVersionMap.put("sam3", 4);

<<<<<<< HEAD
        OpenCGAResult<Sample> sampleResults = catalogManager.getSampleManager().get(studyFqn, Arrays.asList("sam1", "sam2", "sam3"), QueryOptions.empty(), token);
=======
        OpenCGAResult<Sample> sampleResults = catalogManager.getSampleManager().get(studyFqn, Arrays.asList("sam1", "sam2", "sam3"), QueryOptions.empty(), ownerToken);
>>>>>>> 83ca8d0a
        assertEquals(3, sampleResults.getNumResults());
        for (Sample sample : sampleResults.getResults()) {
            assertEquals(sampleVersionMap.get(sample.getId()).intValue(), sample.getVersion());
            List<String> fileList = new ArrayList<>();
            for (File tmpFile : fileMap.values()) {
                if (tmpFile.getSampleIds().contains(sample.getId())) {
                    fileList.add(tmpFile.getId());
                }
            }
            assertArrayEquals(fileList.toArray(), sample.getFileIds().toArray());
        }

        // Expected path after moving (not yet moved)
<<<<<<< HEAD
        CatalogException catalogException = assertThrows(CatalogException.class, () -> catalogManager.getFileManager().get(studyFqn, Arrays.asList("A/C/D", "A/C/hello.txt", "A/C/hello2.txt", "A/C/D/hello.txt", "A/C/D/hello2.txt", "A/C/D/hello3.txt"), FileManager.INCLUDE_FILE_URI_PATH, token));
        assertTrue(catalogException.getMessage().contains("not found"));

        // Path before moving
        OpenCGAResult<File> beforeResult = catalogManager.getFileManager().get(studyFqn, Arrays.asList("A/B/C/D/", "A/B/C/hello.txt", "A/B/C/hello2.txt", "A/B/C/D/hello.txt", "A/B/C/D/hello2.txt", "A/B/C/D/hello3.txt"), QueryOptions.empty(), token);
=======
        CatalogException catalogException = assertThrows(CatalogException.class, () -> catalogManager.getFileManager().get(studyFqn, Arrays.asList("A/C/D", "A/C/hello.txt", "A/C/hello2.txt", "A/C/D/hello.txt", "A/C/D/hello2.txt", "A/C/D/hello3.txt"), FileManager.INCLUDE_FILE_URI_PATH, ownerToken));
        assertTrue(catalogException.getMessage().contains("not found"));

        // Path before moving
        OpenCGAResult<File> beforeResult = catalogManager.getFileManager().get(studyFqn, Arrays.asList("A/B/C/D/", "A/B/C/hello.txt", "A/B/C/hello2.txt", "A/B/C/D/hello.txt", "A/B/C/D/hello2.txt", "A/B/C/D/hello3.txt"), QueryOptions.empty(), ownerToken);
>>>>>>> 83ca8d0a
        assertEquals(6, beforeResult.getNumResults());
        for (File tmpFile : beforeResult.getResults()) {
            assertNotNull(tmpFile.getUri());
            assertTrue(Files.exists(Paths.get(tmpFile.getUri())));
            if (fileMap.containsKey(tmpFile.getUid())) {
                File ffile = fileMap.get(tmpFile.getUid());
                System.out.println("Checking samples for file '" + tmpFile.getPath() + "'");
                assertEquals(ffile.getSampleIds().size(), tmpFile.getSampleIds().size());
                assertArrayEquals(ffile.getSampleIds().toArray(), tmpFile.getSampleIds().toArray());
            }
        }

        // Move folder
<<<<<<< HEAD
        catalogManager.getFileManager().move(studyFqn, "A/B/C/", "A/C/", QueryOptions.empty(), token);

        // Path before moving
        catalogException = assertThrows(CatalogException.class, () -> catalogManager.getFileManager().get(studyFqn, Arrays.asList("A/B/C/D/", "A/B/C/hello.txt", "A/B/C/hello2.txt", "A/B/C/D/hello.txt", "A/B/C/D/hello2.txt", "A/B/C/D/hello3.txt"), FileManager.INCLUDE_FILE_URI_PATH, token));
=======
        catalogManager.getFileManager().move(studyFqn, "A/B/C/", "A/C/", QueryOptions.empty(), ownerToken);

        // Path before moving
        catalogException = assertThrows(CatalogException.class, () -> catalogManager.getFileManager().get(studyFqn, Arrays.asList("A/B/C/D/", "A/B/C/hello.txt", "A/B/C/hello2.txt", "A/B/C/D/hello.txt", "A/B/C/D/hello2.txt", "A/B/C/D/hello3.txt"), FileManager.INCLUDE_FILE_URI_PATH, ownerToken));
>>>>>>> 83ca8d0a
        assertTrue(catalogException.getMessage().contains("not found"));

        Map<Long, File> afterMoveFileMap = new HashMap<>();

        // Path after moving
<<<<<<< HEAD
        OpenCGAResult<File> afterResult = catalogManager.getFileManager().get(studyFqn, Arrays.asList("A/C/D/", "A/C/hello.txt", "A/C/hello2.txt", "A/C/D/hello.txt", "A/C/D/hello2.txt", "A/C/D/hello3.txt"), QueryOptions.empty(), token);
=======
        OpenCGAResult<File> afterResult = catalogManager.getFileManager().get(studyFqn, Arrays.asList("A/C/D/", "A/C/hello.txt", "A/C/hello2.txt", "A/C/D/hello.txt", "A/C/D/hello2.txt", "A/C/D/hello3.txt"), QueryOptions.empty(), ownerToken);
>>>>>>> 83ca8d0a
        assertEquals(6, afterResult.getNumResults());
        for (int i = 0; i < afterResult.getResults().size(); i++) {
            File beforeMoving = beforeResult.getResults().get(i);
            File afterMoving = afterResult.getResults().get(i);
            assertNotNull(afterMoving.getUri());
            assertNotEquals("Found same URI. File/folder should have been moved", afterMoving.getUri(), beforeMoving.getUri());
            assertTrue(Files.exists(Paths.get(afterMoving.getUri())));
            assertTrue(Files.notExists(Paths.get(beforeMoving.getUri())));

            if (fileMap.containsKey(afterMoving.getUid())) {
                File ffile = fileMap.get(afterMoving.getUid());
                System.out.println("Checking samples for file '" + afterMoving.getPath() + "'");
                assertEquals(ffile.getSampleIds().size(), afterMoving.getSampleIds().size());
                assertArrayEquals(ffile.getSampleIds().toArray(), afterMoving.getSampleIds().toArray());
                afterMoveFileMap.put(afterMoving.getUid(), afterMoving);
            }
        }

        // Check modifications in sample
<<<<<<< HEAD
        sampleResults = catalogManager.getSampleManager().get(studyFqn, Arrays.asList("sam1", "sam2", "sam3"), QueryOptions.empty(), token);
=======
        sampleResults = catalogManager.getSampleManager().get(studyFqn, Arrays.asList("sam1", "sam2", "sam3"), QueryOptions.empty(), ownerToken);
>>>>>>> 83ca8d0a
        assertEquals(3, sampleResults.getNumResults());
        for (Sample sample : sampleResults.getResults()) {
            assertEquals(sampleVersionMap.get(sample.getId()).intValue() + 1, sample.getVersion());
            List<String> fileList = new ArrayList<>();
            for (File tmpFile : afterMoveFileMap.values()) {
                if (tmpFile.getSampleIds().contains(sample.getId())) {
                    fileList.add(tmpFile.getId());
                }
            }
            assertArrayEquals(fileList.toArray(), sample.getFileIds().toArray());
        }

        // Attempt to move folder to folder in use
<<<<<<< HEAD
        CatalogDBException catalogDBException = assertThrows(CatalogDBException.class, () -> catalogManager.getFileManager().move(studyFqn, "A/C/", "A/B/", QueryOptions.empty(), token));
        assertTrue(catalogDBException.getMessage().contains("exists"));

        // Rename file
        catalogManager.getFileManager().move(studyFqn, "A/C/D/hello3.txt", "A/C/D/otherName.txt", QueryOptions.empty(), token);
        assertThrows(CatalogException.class, () -> catalogManager.getFileManager().get(studyFqn, "A/C/D/hello3.txt", QueryOptions.empty(), token));
        file = catalogManager.getFileManager().get(studyFqn, "A/C/D/otherName.txt", QueryOptions.empty(), token).first();
=======
        CatalogDBException catalogDBException = assertThrows(CatalogDBException.class, () -> catalogManager.getFileManager().move(studyFqn, "A/C/", "A/B/", QueryOptions.empty(), ownerToken));
        assertTrue(catalogDBException.getMessage().contains("exists"));

        // Rename file
        catalogManager.getFileManager().move(studyFqn, "A/C/D/hello3.txt", "A/C/D/otherName.txt", QueryOptions.empty(), ownerToken);
        assertThrows(CatalogException.class, () -> catalogManager.getFileManager().get(studyFqn, "A/C/D/hello3.txt", QueryOptions.empty(), ownerToken));
        file = catalogManager.getFileManager().get(studyFqn, "A/C/D/otherName.txt", QueryOptions.empty(), ownerToken).first();
>>>>>>> 83ca8d0a
        assertTrue(file.getId().endsWith(":otherName.txt"));
        assertTrue(file.getPath().endsWith("/otherName.txt"));
        assertTrue(file.getUri().toString().endsWith("/otherName.txt"));
        assertEquals("otherName.txt", file.getName());
        assertTrue(Files.exists(Paths.get(file.getUri())));
        // Check samples
        assertEquals(1, file.getSampleIds().size());
        assertTrue(file.getSampleIds().contains("sam3"));

<<<<<<< HEAD
        Sample sample3 = catalogManager.getSampleManager().get(studyFqn, "sam3", QueryOptions.empty(), token).first();
=======
        Sample sample3 = catalogManager.getSampleManager().get(studyFqn, "sam3", QueryOptions.empty(), ownerToken).first();
>>>>>>> 83ca8d0a
        assertEquals(6, sample3.getVersion());
        assertEquals(3, sample3.getFileIds().size());
        assertTrue(sample3.getFileIds().contains(file.getId()));
    }

    @Test
    public void testAssociateSamples() throws CatalogException, URISyntaxException {
        URI uri = getClass().getResource("/biofiles/variant-test-file-dot-names.vcf.gz").toURI();
        DataResult<File> link = fileManager.link(studyFqn, uri, ".", new ObjectMap(), ownerToken);
        assertEquals(4, link.first().getSampleIds().size());
        assertThat(catalogManager.getSampleManager().get(studyFqn, "test-name.bam", QueryOptions.empty(), ownerToken).first().getFileIds(),
                hasItem(link.first().getId()));
        assertThat(catalogManager.getSampleManager().get(studyFqn, "NA19660", QueryOptions.empty(), ownerToken).first().getFileIds(),
                hasItem(link.first().getId()));
        assertThat(catalogManager.getSampleManager().get(studyFqn, "NA19661", QueryOptions.empty(), ownerToken).first().getFileIds(),
                hasItem(link.first().getId()));
        assertThat(catalogManager.getSampleManager().get(studyFqn, "NA19685", QueryOptions.empty(), ownerToken).first().getFileIds(),
                hasItem(link.first().getId()));

        Map<String, Object> actionMap = new HashMap<>();
        actionMap.put(FileDBAdaptor.QueryParams.SAMPLE_IDS.key(), ParamUtils.BasicUpdateAction.SET.name());
        fileManager.update(studyFqn, link.first().getId(), new FileUpdateParams().setSampleIds(Collections.emptyList()),
                new QueryOptions(Constants.ACTIONS, actionMap), ownerToken);
        assertThat(catalogManager.getSampleManager().get(studyFqn, "test-name.bam", QueryOptions.empty(), ownerToken).first().getFileIds(),
                not(hasItem(link.first().getId())));
        assertThat(catalogManager.getSampleManager().get(studyFqn, "NA19660", QueryOptions.empty(), ownerToken).first().getFileIds(),
                not(hasItem(link.first().getId())));
        assertThat(catalogManager.getSampleManager().get(studyFqn, "NA19661", QueryOptions.empty(), ownerToken).first().getFileIds(),
                not(hasItem(link.first().getId())));
        assertThat(catalogManager.getSampleManager().get(studyFqn, "NA19685", QueryOptions.empty(), ownerToken).first().getFileIds(),
                not(hasItem(link.first().getId())));

        File file = fileManager.get(studyFqn, link.first().getId(), QueryOptions.empty(), ownerToken).first();
        assertEquals(0, file.getSampleIds().size());

        actionMap.put(FileDBAdaptor.QueryParams.SAMPLE_IDS.key(), ParamUtils.BasicUpdateAction.ADD.name());
        fileManager.update(studyFqn, link.first().getId(), new FileUpdateParams().setSampleIds(Arrays.asList("NA19660", "NA19661")),
                new QueryOptions(Constants.ACTIONS, actionMap), ownerToken);

        file = fileManager.get(studyFqn, link.first().getId(), QueryOptions.empty(), ownerToken).first();
        assertEquals(2, file.getSampleIds().size());
        assertThat(catalogManager.getSampleManager().get(studyFqn, "NA19661", QueryOptions.empty(), ownerToken).first().getFileIds(),
                hasItem(file.getId()));
        assertThat(catalogManager.getSampleManager().get(studyFqn, "NA19660", QueryOptions.empty(), ownerToken).first().getFileIds(),
                hasItem(file.getId()));

        actionMap.put(FileDBAdaptor.QueryParams.SAMPLE_IDS.key(), ParamUtils.BasicUpdateAction.REMOVE.name());
        fileManager.update(studyFqn, link.first().getId(), new FileUpdateParams().setSampleIds(Arrays.asList("NA19661")),
                new QueryOptions(Constants.ACTIONS, actionMap), ownerToken);

        file = fileManager.get(studyFqn, link.first().getId(), QueryOptions.empty(), ownerToken).first();
        assertEquals(1, file.getSampleIds().size());
        assertEquals("NA19660", file.getSampleIds().get(0));
        assertThat(catalogManager.getSampleManager().get(studyFqn, "NA19660", QueryOptions.empty(), ownerToken).first().getFileIds(),
                hasItem(file.getId()));
        assertThat(catalogManager.getSampleManager().get(studyFqn, "NA19661", QueryOptions.empty(), ownerToken).first().getFileIds(),
                not(hasItem(file.getId())));

        actionMap.put(FileDBAdaptor.QueryParams.SAMPLE_IDS.key(), ParamUtils.BasicUpdateAction.SET);
        fileManager.update(studyFqn, link.first().getId(), new FileUpdateParams().setSampleIds(Arrays.asList("NA19661")),
                new QueryOptions(Constants.ACTIONS, actionMap), ownerToken);
        file = fileManager.get(studyFqn, link.first().getId(), QueryOptions.empty(), ownerToken).first();
        assertEquals(1, file.getSampleIds().size());
        assertEquals("NA19661", file.getSampleIds().get(0));
        assertThat(catalogManager.getSampleManager().get(studyFqn, "NA19660", QueryOptions.empty(), ownerToken).first().getFileIds(),
                not(hasItem(file.getId())));
        assertThat(catalogManager.getSampleManager().get(studyFqn, "NA19661", QueryOptions.empty(), ownerToken).first().getFileIds(),
                hasItem(file.getId()));

        file = fileManager.get(studyFqn, link.first().getId(),
                new QueryOptions(QueryOptions.INCLUDE, FileDBAdaptor.QueryParams.SAMPLE_IDS.key()), ownerToken).first();
        assertEquals(1, file.getSampleIds().size());
        assertEquals("NA19661", file.getSampleIds().get(0));
        assertNull(file.getCreationDate());

        file = fileManager.get(studyFqn, link.first().getId(),
                new QueryOptions(QueryOptions.EXCLUDE, FileDBAdaptor.QueryParams.SAMPLE_IDS.key()), ownerToken).first();
        assertTrue(file.getSampleIds().isEmpty());
        assertNotNull(file.getCreationDate());
    }

    @Test
    public void testLinkFileWithDifferentSampleNames() throws CatalogException, URISyntaxException {
        URI uri = getClass().getResource("/biofiles/variant-test-file-dot-names.vcf.gz").toURI();

        Map<String, String> sampleIdNames = new HashMap<>();
        sampleIdNames.put("test-name.bam", "sample1");
        sampleIdNames.put("NA19660", "sample2");
        sampleIdNames.put("NA19661", "sample3");
        sampleIdNames.put("NA19685", "sample4");

        FileLinkParams params = new FileLinkParams()
                .setUri(uri.toString())
                .setInternal(new FileLinkInternalParams(sampleIdNames));
        DataResult<File> link = fileManager.link(studyFqn, params, false, ownerToken);

        assertEquals(4, link.first().getSampleIds().size());

        Query query = new Query(SampleDBAdaptor.QueryParams.ID.key(), link.first().getSampleIds());
        DataResult<Sample> sampleDataResult = catalogManager.getSampleManager().search(studyFqn, query, QueryOptions.empty(), ownerToken);

        assertEquals(4, sampleDataResult.getNumResults());
        List<String> sampleNames = sampleDataResult.getResults().stream().map(Sample::getId).collect(Collectors.toList());
        assertTrue(sampleNames.contains("sample1"));
        assertTrue(sampleNames.contains("sample2"));
        assertTrue(sampleNames.contains("sample3"));
        assertTrue(sampleNames.contains("sample4"));

        assertEquals(sampleIdNames, link.first().getInternal().getSampleMap());
    }

    @Test
    public void testLinkFileWithDifferentSampleNamesFromVCFHeader() throws CatalogException, URISyntaxException {
        URI uri = getClass().getResource("/biofiles/variant-test-sample-mapping.vcf").toURI();


        FileLinkParams params = new FileLinkParams()
                .setUri(uri.toString());
        DataResult<File> link = fileManager.link(studyFqn, params, false, ownerToken);

        assertEquals(3, link.first().getSampleIds().size());
        assertEquals(Arrays.asList("sample_tumor", "sample_normal", "sample_other"), link.first().getSampleIds());
        assertEquals(Arrays.asList("TUMOR", "NORMAL", "OTHER"), new ObjectMap(link.first().getAttributes()).getAsStringList("variantFileMetadata.attributes.originalSamples"));

        Query query = new Query(SampleDBAdaptor.QueryParams.ID.key(), link.first().getSampleIds());
        DataResult<Sample> sampleDataResult = catalogManager.getSampleManager().search(studyFqn, query, QueryOptions.empty(), ownerToken);

        assertEquals(3, sampleDataResult.getNumResults());
        List<String> sampleNames = sampleDataResult.getResults().stream().map(Sample::getId).collect(Collectors.toList());
        assertTrue(sampleNames.contains("sample_tumor"));
        assertTrue(sampleNames.contains("sample_normal"));
        assertTrue(sampleNames.contains("sample_other"));

    }

    @Test
    public void testFileHooks() throws CatalogException, URISyntaxException {
        URI uri = getClass().getResource("/biofiles/variant-test-file-dot-names.vcf.gz").toURI();
        DataResult<File> link = fileManager.link(studyFqn, uri, ".", new ObjectMap(), ownerToken);

        assertEquals(2, link.first().getTags().size());
        assertTrue(link.first().getTags().containsAll(Arrays.asList("VCF", "FILE")));
    }

    @Test
    public void stressTestLinkFile() throws Exception {
        URI uri = getClass().getResource("/biofiles/variant-test-file.vcf.gz").toURI();
        AtomicInteger numFailures = new AtomicInteger();
        AtomicInteger numOk = new AtomicInteger();
        int numThreads = 10;
        int numOperations = 250;

        ExecutorService executorService = Executors.newFixedThreadPool(numThreads);

        for (int i = 0; i < numOperations; i++) {
            executorService.submit(() -> {
                try {
                    fileManager.link(studyFqn, new FileLinkParams().setUri(uri.getPath()).setPath("."), false, ownerToken);
                    numOk.incrementAndGet();
                } catch (Exception ignore) {
                    ignore.printStackTrace();
                    numFailures.incrementAndGet();
                }
            });

        }
        executorService.awaitTermination(5, TimeUnit.SECONDS);
        executorService.shutdown();

        int unexecuted = executorService.shutdownNow().size();
        System.out.println("Number of tasks non-executed " + unexecuted);
        System.out.println("numFailures = " + numFailures);
        System.out.println("numOk.get() = " + numOk.get());

        assertEquals(numOperations, numOk.get());
    }

    @Test
    public void testUnlinkFolder() throws CatalogException, IOException {
        URI uri = createExternalDummyData().toUri();
        link(uri, "myDirectory", studyFqn, new ObjectMap("parents", true), ownerToken);

        IOManager ioManager = catalogManager.getIoManagerFactory().get(uri);

        Query query = new Query()
                .append(FileDBAdaptor.QueryParams.STUDY_UID.key(), studyUid)
                .append(FileDBAdaptor.QueryParams.PATH.key(), "~myDirectory/*")
                .append(FileDBAdaptor.QueryParams.INTERNAL_STATUS_ID.key(), FileStatus.READY);
        DataResult<File> fileDataResultLinked = fileManager.search(studyFqn, query, null, ownerToken);

        System.out.println("Number of files/folders linked = " + fileDataResultLinked.getNumResults());

        // We set to PENDING DELETE the subdirectory that will be unlinked
        Query updateQuery = new Query()
                .append(FileDBAdaptor.QueryParams.STUDY_UID.key(), studyUid)
                .append(FileDBAdaptor.QueryParams.PATH.key(), "~myDirectory/A/*")
                .append(FileDBAdaptor.QueryParams.INTERNAL_STATUS_ID.key(), FileStatus.READY);
        setToPendingDelete(studyFqn, updateQuery);

        // Now we try to unlink them
        fileManager.unlink(studyFqn, "myDirectory/A/", ownerToken);
        fileDataResultLinked = fileManager.search(studyFqn, query, null, ownerToken);
        assertEquals(1, fileDataResultLinked.getNumResults());

        query = new Query()
                .append(FileDBAdaptor.QueryParams.STUDY_UID.key(), studyUid)
                .append(FileDBAdaptor.QueryParams.PATH.key(), "~myDirectory/*")
                .append(FileDBAdaptor.QueryParams.DELETED.key(), true);
        DataResult<File> fileDataResultUnlinked = fileManager.search(studyFqn, query, null, ownerToken);
        assertEquals(6, fileDataResultUnlinked.getNumResults());

        for (File file : fileDataResultUnlinked.getResults()) {
            assertEquals("Status should be to REMOVED", FileStatus.REMOVED, file.getInternal().getStatus().getId());
            assertEquals("Name should not have changed", file.getName(), file.getName());
            assertTrue("File uri: " + file.getUri() + " should exist", ioManager.exists(file.getUri()));
        }
    }

    @Test
    public void testUnlinkFile() throws CatalogException, IOException {
        URI uri = Paths.get(getStudyURI()).resolve("data").toUri();
        link(uri, "myDirectory", studyFqn, new ObjectMap("parents", true), ownerToken);

        Query query = new Query()
                .append(FileDBAdaptor.QueryParams.PATH.key(), "~myDirectory/*")
                .append(FileDBAdaptor.QueryParams.INTERNAL_STATUS_ID.key(), FileStatus.READY);
        DataResult<File> fileDataResultLinked = fileManager.search(studyFqn, query, null, ownerToken);

        int numberLinkedFiles = fileDataResultLinked.getNumResults();
        System.out.println("Number of files/folders linked = " + numberLinkedFiles);

        Query unlinkQuery = new Query(FileDBAdaptor.QueryParams.PATH.key(), "myDirectory/data/test/folder/test_0.5K.txt");

        setToPendingDelete(studyFqn, unlinkQuery);

        // Now we try to unlink the file
        fileManager.unlink(studyFqn, "myDirectory/data/test/folder/test_0.5K.txt", ownerToken);
        fileDataResultLinked = fileManager.search(studyFqn, unlinkQuery, QueryOptions.empty(), ownerToken);
        assertEquals(0, fileDataResultLinked.getNumResults());

        unlinkQuery.put(FileDBAdaptor.QueryParams.DELETED.key(), true);
        fileDataResultLinked = fileManager.search(studyFqn, unlinkQuery, QueryOptions.empty(), ownerToken);
        assertEquals(1, fileDataResultLinked.getNumResults());
        assertEquals(FileStatus.REMOVED, fileDataResultLinked.first().getInternal().getStatus().getId());

        // Check the other root linked files/folders have not been touched
        fileDataResultLinked = fileManager.search(studyFqn, query, QueryOptions.empty(), ownerToken);
        assertEquals(numberLinkedFiles - 1, fileDataResultLinked.getNumResults());

        // We send the unlink command again
        thrown.expect(CatalogException.class);
<<<<<<< HEAD
        thrown.expectMessage("not unlink");
        fileManager.unlink(studyFqn, "myDirectory/data/test/folder/test_0.5K.txt", token);
=======
        thrown.expectMessage("not found");
        fileManager.unlink(studyFqn, "myDirectory/data/test/folder/test_0.5K.txt", ownerToken);
>>>>>>> 83ca8d0a
    }

    @Test
    public void testCreateFile() throws CatalogException, IOException {
        String content = "This is the content\tof the file";
        try {
            fileManager.create(studyFqn3,
                    new FileCreateParams()
                            .setType(File.Type.FILE)
                            .setPath("data/test/myTest/myFile.txt")
                            .setContent("This is the content\tof the file"),
                    false, orgAdminToken1);
            fail("An error should be raised because parents is false");
        } catch (CatalogException e) {
            System.out.println("Correct");
        }

        DataResult<File> fileDataResult = fileManager.create(studyFqn3,
                new FileCreateParams()
                        .setType(File.Type.FILE)
                        .setPath("data/test/myTest/myFile.txt")
                        .setContent(content),
                true, orgAdminToken1);
        IOManager ioManager = catalogManager.getIoManagerFactory().get(fileDataResult.first().getUri());
        assertTrue(ioManager.exists(fileDataResult.first().getUri()));

        DataInputStream fileObject = ioManager.getFileObject(fileDataResult.first().getUri(), -1, -1);
        assertEquals(content, fileObject.readLine());
    }

    @Test
    public void testCreateFolder() throws Exception {
        Set<String> paths = fileManager.search(studyFqn, new Query("type", File.Type.DIRECTORY), new QueryOptions(), orgAdminToken1)
                .getResults().stream().map(File::getPath).collect(Collectors.toSet());
        assertEquals(9, paths.size());
        assertTrue(paths.containsAll(Arrays.asList("", "JOBS/", "data/", "data/test/", "data/test/folder/", "data/d1/", "data/d1/d2/",
                "data/d1/d2/d3/", "data/d1/d2/d3/d4/")));

        Path folderPath = Paths.get("data", "new", "folder");
        File folder = fileManager.createFolder(studyFqn, folderPath.toString(), true, null, QueryOptions.empty(), orgAdminToken1).first();
        System.out.println(folder);
        IOManager ioManager = catalogManager.getIoManagerFactory().get(folder.getUri());
        assertTrue(!ioManager.exists(folder.getUri()));

        paths = fileManager.search(studyFqn, new Query(FileDBAdaptor.QueryParams.TYPE.key(), File.Type.DIRECTORY), new QueryOptions(),
                orgAdminToken1).getResults().stream().map(File::getPath).collect(Collectors.toSet());
        assertEquals(11, paths.size());
        assertTrue(paths.containsAll(Arrays.asList("", "JOBS/", "data/", "data/test/", "data/test/folder/", "data/d1/", "data/d1/d2/",
                "data/d1/d2/d3/", "data/d1/d2/d3/d4/", "data/new/", "data/new/folder/")));

        URI uri = fileManager.getUri(organizationId, folder);
        assertTrue(!catalogManager.getIoManagerFactory().get(uri).exists(uri));

        fileManager.createFolder(studyFqn, Paths.get("WOLOLO").toString(), true, null, QueryOptions.empty(), orgAdminToken1);

        String newStudy = catalogManager.getStudyManager().create(project2, "alias", null, "name", "", null, null, null, null, null, orgAdminToken1).first().getFqn();

        folder = fileManager.createFolder(newStudy, Paths.get("WOLOLO").toString(), true, null,
                QueryOptions.empty(), orgAdminToken1).first();
        assertTrue(!ioManager.exists(folder.getUri()));
    }

    @Test
    public void testCreateFolderAlreadyExists() throws Exception {
        Set<String> paths = fileManager.search(studyFqn3, new Query("type", File.Type.DIRECTORY), new QueryOptions(), orgAdminToken1).getResults().stream().map(File::getPath).collect(Collectors.toSet());
        assertEquals(2, paths.size());
        assertTrue(paths.contains(""));             //root
//        assertTrue(paths.contains("data/"));        //data
//        assertTrue(paths.contains("analysis/"));    //analysis

        Path folderPath = Paths.get("data", "new", "folder");
        File folder = fileManager.createFolder(studyFqn3, folderPath.toString(), true, null, null, orgAdminToken1).first();

        assertNotNull(folder);
        assertTrue(folder.getPath().contains(folderPath.toString()));

        // When creating the same folder, we should not complain and return it directly
        File sameFolder = fileManager.createFolder(studyFqn3, folderPath.toString(), true, null, null, orgAdminToken1).first();
        assertNotNull(sameFolder);
        assertEquals(folder.getPath(), sameFolder.getPath());
        assertEquals(folder.getUid(), sameFolder.getUid());

        // However, a user without create permissions will receive an exception
        thrown.expect(CatalogAuthorizationException.class);
        fileManager.createFolder(studyFqn3, folderPath.toString(), true, null, null, normalToken1);
    }

    @Test
    public void testAnnotationWrongEntity() throws CatalogException, JsonProcessingException {
        List<Variable> variables = new ArrayList<>();
        variables.add(new Variable("var_name", "", "", Variable.VariableType.STRING, "", true, false, Collections.emptyList(), null, 0, "", "",
                null, Collections.emptyMap()));
        variables.add(new Variable("AGE", "", "", Variable.VariableType.INTEGER, "", false, false, Collections.emptyList(), null, 0, "", "",
                null, Collections.emptyMap()));
        variables.add(new Variable("HEIGHT", "", "", Variable.VariableType.DOUBLE, "", false, false, Collections.emptyList(), null, 0, "",
                "", null, Collections.emptyMap()));
        VariableSet vs1 = catalogManager.getStudyManager().createVariableSet(studyFqn, "vs1", "vs1", false, false, "", null, variables,
                Collections.singletonList(VariableSet.AnnotableDataModels.SAMPLE), ownerToken).first();

        ObjectMap annotations = new ObjectMap()
                .append("var_name", "Joe")
                .append("AGE", 25)
                .append("HEIGHT", 180);
        AnnotationSet annotationSet = new AnnotationSet("annotation1", vs1.getId(), annotations);

        FileUpdateParams updateParams = new FileUpdateParams().setAnnotationSets(Collections.singletonList(annotationSet));

        thrown.expect(CatalogException.class);
        thrown.expectMessage("intended only for");
        fileManager.update(studyFqn, "data/", updateParams, QueryOptions.empty(), ownerToken);
    }

    @Test
    public void testAnnotationForAnyEntity() throws CatalogException, JsonProcessingException {
        List<Variable> variables = new ArrayList<>();
        variables.add(new Variable("var_name", "", "", Variable.VariableType.STRING, "", true, false, Collections.emptyList(), null, 0, "", "",
                null, Collections.emptyMap()));
        variables.add(new Variable("AGE", "", "", Variable.VariableType.INTEGER, "", false, false, Collections.emptyList(), null, 0, "", "",
                null, Collections.emptyMap()));
        variables.add(new Variable("HEIGHT", "", "", Variable.VariableType.DOUBLE, "", false, false, Collections.emptyList(), null, 0, "",
                "", null, Collections.emptyMap()));
        VariableSet vs1 = catalogManager.getStudyManager().createVariableSet(studyFqn, "vs1", "vs1", false, false, "", null, variables,
                null, ownerToken).first();

        ObjectMap annotations = new ObjectMap()
                .append("var_name", "Joe")
                .append("AGE", 25)
                .append("HEIGHT", 180);
        AnnotationSet annotationSet = new AnnotationSet("annotation1", vs1.getId(), annotations);

        FileUpdateParams updateParams = new FileUpdateParams().setAnnotationSets(Collections.singletonList(annotationSet));

        DataResult<File> updateResult = fileManager.update(studyFqn, "data/", updateParams, QueryOptions.empty(), ownerToken);
        assertEquals(1, updateResult.getNumUpdated());

        File file = fileManager.get(studyFqn, "data/", QueryOptions.empty(), ownerToken).first();
        assertEquals(1, file.getAnnotationSets().size());
    }

    @Test
    public void testAnnotations() throws CatalogException, JsonProcessingException {
        List<Variable> variables = new ArrayList<>();
        variables.add(new Variable("var_name", "", "", Variable.VariableType.STRING, "", true, false, Collections.emptyList(), null, 0, "", "",
                null, Collections.emptyMap()));
        variables.add(new Variable("AGE", "", "", Variable.VariableType.INTEGER, "", false, false, Collections.emptyList(), null, 0, "", "",
                null, Collections.emptyMap()));
        variables.add(new Variable("HEIGHT", "", "", Variable.VariableType.DOUBLE, "", false, false, Collections.emptyList(), null, 0, "",
                "", null, Collections.emptyMap()));
        VariableSet vs1 = catalogManager.getStudyManager().createVariableSet(studyFqn, "vs1", "vs1", false, false, "", null, variables,
                Collections.singletonList(VariableSet.AnnotableDataModels.FILE), ownerToken).first();

        ObjectMap annotations = new ObjectMap()
                .append("var_name", "Joe")
                .append("AGE", 25)
                .append("HEIGHT", 180);
        AnnotationSet annotationSet = new AnnotationSet("annotation1", vs1.getId(), annotations);
        AnnotationSet annotationSet1 = new AnnotationSet("annotation2", vs1.getId(), annotations);

        FileUpdateParams updateParams = new FileUpdateParams().setAnnotationSets(Arrays.asList(annotationSet, annotationSet1));
        DataResult<File> updateResult = fileManager.update(studyFqn, "data/", updateParams, QueryOptions.empty(), ownerToken);
        assertEquals(1, updateResult.getNumUpdated());

        File file = fileManager.get(studyFqn, "data/", QueryOptions.empty(), ownerToken).first();
        assertEquals(2, file.getAnnotationSets().size());
    }

    @Test
    public void testUpdateSamples() throws CatalogException {
        // Update the same sample twice to the file
        Sample sample1 = catalogManager.getSampleManager().get(studyFqn, "s_1", QueryOptions.empty(), ownerToken).first();
        Sample sample2 = catalogManager.getSampleManager().get(studyFqn, "s_2", QueryOptions.empty(), ownerToken).first();
        assertFalse(sample1.getFileIds().contains("data:test:folder:test_1K.txt.gz"));
        assertFalse(sample2.getFileIds().contains("data:test:folder:test_1K.txt.gz"));

        FileUpdateParams updateParams = new FileUpdateParams().setSampleIds(Arrays.asList("s_1", "s_1", "s_2", "s_1"));
        DataResult<File> updateResult = fileManager.update(studyFqn, "test_1K.txt.gz", updateParams, null, ownerToken);
        assertEquals(1, updateResult.getNumUpdated());

        File file = fileManager.get(studyFqn, "test_1K.txt.gz", QueryOptions.empty(), ownerToken).first();
        assertEquals(2, file.getSampleIds().size());
        assertTrue(file.getSampleIds().containsAll(Arrays.asList("s_1", "s_2")));

        OpenCGAResult<Sample> sampleResult = catalogManager.getSampleManager().get(studyFqn, Arrays.asList("s_1", "s_2"), QueryOptions.empty(), ownerToken);
        assertEquals(2, sampleResult.getNumResults());
        for (Sample sample : sampleResult.getResults()) {
            assertTrue(sample.getFileIds().contains(file.getId()));
        }

        System.out.println(file.getId());
        sample1 = catalogManager.getSampleManager().get(studyFqn, "s_1", QueryOptions.empty(), ownerToken).first();
        sample2 = catalogManager.getSampleManager().get(studyFqn, "s_2", QueryOptions.empty(), ownerToken).first();
        assertTrue(sample1.getFileIds().contains(file.getId()));
        assertTrue(sample2.getFileIds().contains(file.getId()));
    }

    @Test
    public void testCreate() throws Exception {
        String fileName = "item." + TimeUtils.getTimeMillis() + ".vcf";
        DataResult<File> fileResult = fileManager.create(studyFqn,
                new FileCreateParams()
                        .setType(File.Type.FILE)
                        .setFormat(File.Format.PLAIN)
                        .setBioformat(File.Bioformat.VARIANT)
                        .setPath("data/" + fileName)
                        .setDescription("description")
                        .setContent(MongoBackupUtils.getDummyVCFContent()),
                true, ownerToken);
        assertEquals(3, fileResult.first().getSampleIds().size());

        fileName = "item." + TimeUtils.getTimeMillis() + ".vcf";
        fileManager.create(studyFqn,
                new FileCreateParams()
                        .setType(File.Type.FILE)
                        .setFormat(File.Format.PLAIN)
                        .setBioformat(File.Bioformat.VARIANT)
                        .setPath("data/" + fileName)
                        .setDescription("description")
                        .setContent(MongoBackupUtils.getDummyVCFContent()),
                true, ownerToken);

        fileName = "item." + TimeUtils.getTimeMillis() + ".txt";
        DataResult<File> queryResult = fileManager.create(studyFqn,
                new FileCreateParams()
                        .setContent(RandomStringUtils.randomAlphanumeric(200))
                        .setType(File.Type.FILE)
                        .setPath("data/" + fileName),
                false, ownerToken);
        assertEquals(FileStatus.READY, queryResult.first().getInternal().getStatus().getId());
        assertEquals(200, queryResult.first().getSize());

        fileManager.create(studyFqn,
                new FileCreateParams()
                        .setType(File.Type.FILE)
                        .setFormat(File.Format.PLAIN)
                        .setBioformat(File.Bioformat.NONE)
                        .setPath("data/deletable/folder/item." + TimeUtils.getTimeMillis() + ".txt")
                        .setDescription("description")
                        .setContent(MongoBackupUtils.createRandomString(200)),
                true, ownerToken);

        fileManager.create(studyFqn2,
                new FileCreateParams()
                        .setType(File.Type.FILE)
                        .setFormat(File.Format.PLAIN)
                        .setBioformat(File.Bioformat.NONE)
                        .setPath("data/deletable/item." + TimeUtils.getTimeMillis() + ".txt")
                        .setDescription("description")
                        .setContent(MongoBackupUtils.createRandomString(200)),
                true, ownerToken);

        fileManager.create(studyFqn2,
                new FileCreateParams()
                        .setType(File.Type.FILE)
                        .setFormat(File.Format.PLAIN)
                        .setBioformat(File.Bioformat.NONE)
                        .setPath("item." + TimeUtils.getTimeMillis() + ".txt")
                        .setDescription("file at root")
                        .setContent(MongoBackupUtils.createRandomString(200)),
                true, ownerToken);

        fileName = "item." + TimeUtils.getTimeMillis() + ".txt";
        fileManager.create(studyFqn2,
                new FileCreateParams()
                        .setType(File.Type.FILE)
                        .setFormat(File.Format.PLAIN)
                        .setBioformat(File.Bioformat.NONE)
                        .setPath(fileName)
                        .setDescription("file at root")
                        .setContent(MongoBackupUtils.createRandomString(200)),
                true, ownerToken);

        DataResult<File> fileDataResult = fileManager.get(studyFqn2, fileName, null, ownerToken);
        assertTrue(fileDataResult.first().getSize() > 0);
    }

    @Test
    public void testCreateFileInLinkedFolder() throws Exception {
        // Create an empty folder
        Path dir = catalogManagerResource.getOpencgaHome().resolve("folder_to_link");
        Files.createDirectory(dir);
        URI uri = dir.toUri();

        // Link the folder in the root
        link(uri, "", studyFqn, new ObjectMap(), ownerToken);

        File file = fileManager.create(studyFqn,
                new FileCreateParams()
                        .setContent("bla bla")
                        .setType(File.Type.FILE)
                        .setFormat(File.Format.PLAIN)
                        .setPath("folder_to_link/file.txt"),
                false, ownerToken).first();

        assertEquals(uri.resolve("file.txt"), file.getUri());
    }

    @Test
    public void testDownloadAndHeadFile() throws CatalogException, IOException, InterruptedException {
        String fileName = "item." + TimeUtils.getTimeMillis() + ".vcf";

        File file = fileManager.create(studyFqn,
                new FileCreateParams()
                        .setType(File.Type.FILE)
                        .setFormat(File.Format.PLAIN)
                        .setBioformat(File.Bioformat.VARIANT)
                        .setPath("data/" + fileName)
                        .setDescription("description")
                        .setContent(MongoBackupUtils.getDummyVCFContent()),
                true, ownerToken).first();

        byte[] bytes = new byte[100];
        byte[] bytesOrig = new byte[100];
        DataInputStream fis = new DataInputStream(new FileInputStream(file.getUri().getPath()));
        DataInputStream dis = fileManager.download(studyFqn, file.getPath(), -1, -1, ownerToken);
        fis.read(bytesOrig, 0, 100);
        dis.read(bytes, 0, 100);
        fis.close();
        dis.close();
        assertArrayEquals(bytesOrig, bytes);

        int offset = 1;
        int limit = 10;
        dis = fileManager.download(studyFqn, file.getPath(), offset, limit, ownerToken);
        fis = new DataInputStream(new FileInputStream(file.getUri().getPath()));
        for (int i = 0; i < offset; i++) {
            fis.readLine();
        }


        String line;
        int lines = 0;
        while ((line = dis.readLine()) != null) {
            lines++;
            System.out.println(line);
            assertEquals(fis.readLine(), line);
        }

        assertEquals(limit - offset, lines);

        fis.close();
        dis.close();
    }

    @Test
    public void testDownloadFile() throws CatalogException, IOException, URISyntaxException {
        URI sourceUri = getClass().getResource("/biofiles/variant-test-file.vcf.gz").toURI();
        OpenCGAResult<File> fileResult = fileManager.link(studyFqn, sourceUri, "data/", new ObjectMap("parents", true), ownerToken);

        DataInputStream dis = fileManager.download(studyFqn, fileResult.first().getPath(), -1, -1, ownerToken);

        byte[] bytes = new byte[(int) fileResult.first().getSize()];
        dis.read(bytes, 0, (int) fileResult.first().getSize());
        assertTrue(Arrays.equals(Files.readAllBytes(Paths.get(sourceUri)), bytes));
    }

    public int countElementsInTree(FileTree fileTree) {
        int total = 1;
        for (FileTree child : fileTree.getChildren()) {
            total += countElementsInTree(child);
        }
        return total;
    }

    @Test
    public void testGetTreeView() throws CatalogException {
        fileManager.create(studyFqn, new FileCreateParams()
                .setPath("myFile_a.txt")
                .setType(File.Type.FILE)
                .setContent("content"), false, ownerToken);
        fileManager.create(studyFqn, new FileCreateParams()
                .setPath("myFile_b.txt")
                .setType(File.Type.FILE)
                .setContent("content"), false, ownerToken);
        fileManager.create(studyFqn, new FileCreateParams()
                .setPath("myFile_c.txt")
                .setType(File.Type.FILE)
                .setContent("content"), false, ownerToken);

        fileManager.create(studyFqn, new FileCreateParams()
                .setPath("data/myFile_a.txt")
                .setType(File.Type.FILE)
                .setContent("content"), false, ownerToken);
        fileManager.create(studyFqn, new FileCreateParams()
                .setPath("data/myFile_b.txt")
                .setType(File.Type.FILE)
                .setContent("content"), false, ownerToken);
        fileManager.create(studyFqn, new FileCreateParams()
                .setPath("data/myFile_c.txt")
                .setType(File.Type.FILE)
                .setContent("content"), false, ownerToken);

        fileManager.create(studyFqn, new FileCreateParams()
                .setPath("JOBS/myFile_a.txt")
                .setType(File.Type.FILE)
                .setContent("content"), false, ownerToken);
        fileManager.create(studyFqn, new FileCreateParams()
                .setPath("JOBS/myFile_b.txt")
                .setType(File.Type.FILE)
                .setContent("content"), false, ownerToken);
        fileManager.create(studyFqn, new FileCreateParams()
                .setPath("JOBS/myFile_c.txt")
                .setType(File.Type.FILE)
                .setContent("content"), false, ownerToken);

        fileManager.create(studyFqn, new FileCreateParams()
                .setPath("JOBS/AAAAAA/myFile_a.txt")
                .setType(File.Type.FILE)
                .setContent("content"), true, ownerToken);
        fileManager.create(studyFqn, new FileCreateParams()
                .setPath("JOBS/BBBBBB/myFile_b.txt")
                .setType(File.Type.FILE)
                .setContent("content"), true, ownerToken);
        fileManager.create(studyFqn, new FileCreateParams()
                .setPath("JOBS/CCCCCC/myFile_c.txt")
                .setType(File.Type.FILE)
                .setContent("content"), true, ownerToken);

        DataResult<FileTree> fileTree = fileManager.getTree(studyFqn, "/", 5, new QueryOptions(QueryOptions.INCLUDE, FileDBAdaptor.QueryParams.ID.key()), ownerToken);
        assertEquals(27, fileTree.getNumResults());
        assertEquals(27, countElementsInTree(fileTree.first()));

        fileTree = fileManager.getTree(studyFqn, "/", 2, new QueryOptions(), ownerToken);
        assertEquals(17, fileTree.getNumResults());

        QueryOptions options = new QueryOptions(QueryOptions.INCLUDE, FileDBAdaptor.QueryParams.ID.key());
        fileTree = fileManager.getTree(studyFqn, "/", 2, options, ownerToken);
        assertNotNull(fileTree.first().getFile().getId());
        assertNull(fileTree.first().getFile().getName());

        for (FileTree child : fileTree.first().getChildren()) {
            assertNotNull(child.getFile().getId());
            assertNull(child.getFile().getName());
        }
    }

    @Test
    public void testGetTreeViewMoreThanOneFile() throws CatalogException {

        // Create a new study so more than one file will be found under the root /. However, it should be able to consider the study given
        // properly
        catalogManager.getStudyManager().create(project1, "phase2", null, "Phase 2", "Done", null, null, null, null, null, ownerToken);

        DataResult<FileTree> fileTree = fileManager.getTree(studyFqn, "/", 5, new QueryOptions(), ownerToken);
        assertEquals(12, fileTree.getNumResults());

        fileTree = fileManager.getTree("phase2", ".", 5, new QueryOptions(), ownerToken);
        assertEquals(2, fileTree.getNumResults());
    }

    @Test
    public void getFileIdByString() throws CatalogException {
        StudyAclParams aclParams = new StudyAclParams("", "analyst");
        catalogManager.getStudyManager().updateAcl(studyFqn, normalUserId2, aclParams, ParamUtils.AclAction.ADD, ownerToken);
        File file = fileManager.create(studyFqn,
                new FileCreateParams()
                        .setType(File.Type.FILE)
                        .setFormat(File.Format.UNKNOWN)
                        .setBioformat(File.Bioformat.NONE)
                        .setPath("data/test/folder/file.txt")
                        .setDescription("My description")
                        .setContent("blabla"),
                true, normalToken2).first();
        long fileId = fileManager.get(studyFqn, file.getPath(), FileManager.INCLUDE_FILE_IDS, ownerToken).first().getUid();
        assertEquals(file.getUid(), fileId);

        fileId = fileManager.get(studyFqn, file.getPath(), FileManager.INCLUDE_FILE_IDS, ownerToken).first().getUid();
        assertEquals(file.getUid(), fileId);

        fileId = fileManager.get(studyFqn, "/", FileManager.INCLUDE_FILE_IDS, ownerToken).first().getUid();
        System.out.println(fileId);
    }

    @Test
    public void searchFileTest() throws CatalogException {
        Query query;
        DataResult<File> result;

        // Look for a file and folder
        DataResult<File> queryResults = fileManager.get(studyFqn, Arrays.asList("data/", "data/test/folder/test_1K.txt.gz"),
                new QueryOptions(QueryOptions.INCLUDE, Arrays.asList(FileDBAdaptor.QueryParams.NAME.key())), ownerToken);
        assertEquals(2, queryResults.getNumResults());
        assertTrue("Name not included", queryResults.getResults().stream().map(File::getName)
                .filter(org.apache.commons.lang3.StringUtils::isNotEmpty)
                .collect(Collectors.toList()).size() == 2);

        query = new Query(FileDBAdaptor.QueryParams.NAME.key(), "~data");
        result = fileManager.search(studyFqn, query, null, ownerToken);
        assertEquals(1, result.getNumResults());

        query = new Query(FileDBAdaptor.QueryParams.NAME.key(), "~txt.gz$");
        result = fileManager.search(studyFqn, query, null, ownerToken);
        assertEquals(1, result.getNumResults());

        //Get all files in data
        query = new Query(FileDBAdaptor.QueryParams.PATH.key(), "~data/[^/]+/?")
                .append(FileDBAdaptor.QueryParams.TYPE.key(), "FILE");
        result = fileManager.search(studyFqn, query, null, ownerToken);
        assertEquals(4, result.getNumResults());

        //Folder "jobs" does not exist
        query = new Query(FileDBAdaptor.QueryParams.DIRECTORY.key(), "jobs");
        result = fileManager.search(studyFqn, query, null, ownerToken);
        assertEquals(0, result.getNumResults());

        //Get all files in data
        query = new Query(FileDBAdaptor.QueryParams.DIRECTORY.key(), "data/");
        result = fileManager.search(studyFqn, query, null, ownerToken);
        assertEquals(2, result.getNumResults());

        //Get all files in data
        query = new Query(FileDBAdaptor.QueryParams.DIRECTORY.key(), "/data/");
        result = fileManager.search(studyFqn, query, null, ownerToken);
        assertEquals(2, result.getNumResults());

        //Get all files in data recursively
//        query = new Query(FileDBAdaptor.QueryParams.DIRECTORY.key(), "~data/.*");
//        result = fileManager.search(studyFqn, query, null, token);
//        assertEquals(5, result.getNumResults());

        query = new Query(FileDBAdaptor.QueryParams.TYPE.key(), "FILE");
        result = fileManager.search(studyFqn, query, null, ownerToken);
        result.getResults().forEach(f -> assertEquals(File.Type.FILE, f.getType()));
        int numFiles = result.getNumResults();
        assertEquals(4, numFiles);

        query = new Query(FileDBAdaptor.QueryParams.TYPE.key(), "DIRECTORY");
        result = fileManager.search(studyFqn, query, null, ownerToken);
        result.getResults().forEach(f -> assertEquals(File.Type.DIRECTORY, f.getType()));
        int numFolders = result.getNumResults();
        assertEquals(9, numFolders);

        query = new Query(FileDBAdaptor.QueryParams.PATH.key(), "");
        result = fileManager.search(studyFqn, query, null, ownerToken);
        assertEquals(1, result.getNumResults());
        assertEquals(".", result.first().getName());


        query = new Query(FileDBAdaptor.QueryParams.TYPE.key(), "FILE,DIRECTORY");
        result = fileManager.search(studyFqn, query, null, ownerToken);
        assertEquals(13, result.getNumResults());
        assertEquals(numFiles + numFolders, result.getNumResults());

        query = new Query("type", "FILE");
        query.put("size", ">500");
        result = fileManager.search(studyFqn, query, null, ownerToken);
        assertEquals(2, result.getNumResults());

        query = new Query("type", "FILE");
        query.put("size", "<=500");
        result = fileManager.search(studyFqn, query, null, ownerToken);
        assertEquals(2, result.getNumResults());

        List<String> sampleIds = catalogManager.getSampleManager().search(studyFqn, new Query(SampleDBAdaptor.QueryParams.ID.key(), "s_1,s_3,s_4"), null, ownerToken).getResults()
                .stream()
                .map(Sample::getId)
                .collect(Collectors.toList());
        result = fileManager.search(studyFqn, new Query(FileDBAdaptor.QueryParams.SAMPLE_IDS.key(), sampleIds), null, ownerToken);
        assertEquals(1, result.getNumResults());

        query = new Query(FileDBAdaptor.QueryParams.TYPE.key(), "FILE");
        query.put(FileDBAdaptor.QueryParams.FORMAT.key(), "PLAIN");
        result = fileManager.search(studyFqn, query, null, ownerToken);
        assertEquals(3, result.getNumResults());

        QueryOptions options = new QueryOptions(QueryOptions.LIMIT, 2).append(QueryOptions.COUNT, true);
        result = fileManager.search(studyFqn, new Query(), options, ownerToken);
        assertEquals(2, result.getNumResults());
        assertEquals(13, result.getNumMatches());
    }
//
//    @Test
//    public void testSearchFileBoolean() throws CatalogException {
//        Query query;
//        DataResult<File> result;
//        FileDBAdaptor.QueryParams battributes = FileDBAdaptor.QueryParams.BATTRIBUTES;
//
//        query = new Query(battributes.key() + ".boolean", "true");       //boolean in [true]
//        result = fileManager.search(studyFqn, query, null, token);
//        assertEquals(1, result.getNumResults());
//
//        query = new Query(battributes.key() + ".boolean", "false");      //boolean in [false]
//        result = fileManager.search(studyFqn, query, null, token);
//        assertEquals(1, result.getNumResults());
//
//        query = new Query(battributes.key() + ".boolean", "!=false");    //boolean in [null, true]
//        query.put("type", "FILE");
//        result = fileManager.search(studyFqn, query, null, token);
//        assertEquals(2, result.getNumResults());
//
//        query = new Query(battributes.key() + ".boolean", "!=true");     //boolean in [null, false]
//        query.put("type", "FILE");
//        result = fileManager.search(studyFqn, query, null, token);
//        assertEquals(2, result.getNumResults());
//    }

    @Test
    public void testGetFileParents1() throws CatalogException {
        DataResult<File> fileParents = fileManager.getParents(studyFqn, "data/test/folder/", true, QueryOptions.empty(), ownerToken);
        assertEquals(4, fileParents.getNumResults());
        assertEquals("", fileParents.getResults().get(0).getPath());
        assertEquals("data/", fileParents.getResults().get(1).getPath());
        assertEquals("data/test/", fileParents.getResults().get(2).getPath());
        assertEquals("data/test/folder/", fileParents.getResults().get(3).getPath());
    }

    @Test
    public void testGetFileParents2() throws CatalogException {
        DataResult<File> fileParents = fileManager.getParents(studyFqn, "data/test/folder/test_1K.txt.gz", true, QueryOptions.empty(), ownerToken);
        assertEquals(5, fileParents.getNumResults());
        assertEquals("", fileParents.getResults().get(0).getPath());
        assertEquals("data/", fileParents.getResults().get(1).getPath());
        assertEquals("data/test/", fileParents.getResults().get(2).getPath());
        assertEquals("data/test/folder/", fileParents.getResults().get(3).getPath());
        assertEquals("data/test/folder/test_1K.txt.gz", fileParents.getResults().get(4).getPath());
    }

    @Test
    public void testGetFileParents3() throws CatalogException {
        DataResult<File> fileParents = fileManager.getParents(studyFqn, "data/test/", true,
                new QueryOptions("include", "projects.studies.files.path,projects.studies.files.id"), ownerToken);
        assertEquals(3, fileParents.getNumResults());
        assertEquals("", fileParents.getResults().get(0).getPath());
        assertEquals("data/", fileParents.getResults().get(1).getPath());
        assertEquals("data/test/", fileParents.getResults().get(2).getPath());

        fileParents.getResults().forEach(f -> {
            assertNull(f.getName());
            assertNotNull(f.getPath());
            assertTrue(f.getUid() != 0);
        });

    }

    @Test
    public void testGetFileWithSamples() throws CatalogException {
        DataResult<File> fileDataResult = fileManager.get(studyFqn, "data/test/", QueryOptions.empty(),
                ownerToken);
        assertEquals(1, fileDataResult.getNumResults());
        assertEquals(0, fileDataResult.first().getSampleIds().size());

        // Create two samples
        Sample sample1 = catalogManager.getSampleManager().create(studyFqn, new Sample().setId("sample1"), INCLUDE_RESULT, ownerToken).first();
        Sample sample2 = catalogManager.getSampleManager().create(studyFqn, new Sample().setId("sample2"), INCLUDE_RESULT, ownerToken).first();

        // Associate the two samples to the file
        fileManager.update(studyFqn, "data/test/", new FileUpdateParams().setSampleIds(Arrays.asList(sample1.getId(), sample2.getId())),
                QueryOptions.empty(), ownerToken);

        // Fetch the file
        fileDataResult = fileManager.get(studyFqn, "data/test/", new QueryOptions(
                        QueryOptions.INCLUDE, Arrays.asList(FileDBAdaptor.QueryParams.ID.key(), FileDBAdaptor.QueryParams.SAMPLE_IDS.key())),
                ownerToken);
        assertEquals(1, fileDataResult.getNumResults());
        assertEquals(2, fileDataResult.first().getSampleIds().size());
        for (String sampleId : fileDataResult.first().getSampleIds()) {
            assertTrue(StringUtils.isNotEmpty(sampleId));
        }
    }

    // Try to delete files/folders whose status is STAGED, MISSING...
    @Test
    public void testDelete1() throws CatalogException {
        String filePath = "data/";
        Query query = new Query()
                .append(FileDBAdaptor.QueryParams.STUDY_UID.key(), studyUid)
                .append(FileDBAdaptor.QueryParams.PATH.key(), filePath);
        DataResult<File> fileDataResult = fileManager.search(studyFqn, query, null, ownerToken);

        // Change the status to MISSING
        FileUpdateParams updateParams = new FileUpdateParams()
                .setInternal(new SmallFileInternal(new FileStatus(FileStatus.MISSING)));
        catalogManager.getFileManager().update(studyFqn, filePath, updateParams, null, ownerToken);

        try {
            fileManager.delete(studyFqn, new Query(FileDBAdaptor.QueryParams.UID.key(), fileDataResult.first().getUid()), null, ownerToken);
            fail("Expected fail. It should not be able to delete");
        } catch (CatalogException e) {
            assertTrue(e.getMessage().contains("Cannot delete"));
        }
        // Change the status to STAGED
        updateParams = new FileUpdateParams()
                .setInternal(new SmallFileInternal(new FileStatus(FileStatus.STAGE)));
        catalogManager.getFileManager().update(studyFqn, filePath, updateParams, null, ownerToken);

        try {
            fileManager.delete(studyFqn, new Query(FileDBAdaptor.QueryParams.UID.key(), fileDataResult.first().getUid()), null, ownerToken);
            fail("Expected fail. It should not be able to delete");
        } catch (CatalogException e) {
            assertTrue(e.getMessage().contains("Cannot delete"));
        }

        // Change the status to READY
        query = new Query(FileDBAdaptor.QueryParams.PATH.key(), "~^" + filePath + "*");
        setToPendingDelete(studyFqn, query);

        DataResult deleteResult = fileManager.delete(studyFqn, new Query(FileDBAdaptor.QueryParams.UID.key(),
                fileDataResult.first().getUid()), null, ownerToken);
        assertEquals(11, deleteResult.getNumMatches());
        assertEquals(11, deleteResult.getNumUpdated());
    }

    // It will try to delete a folder in status ready
    @Test
    public void testDelete2() throws CatalogException, IOException {
        String filePath = "data/";
        Query query = new Query()
                .append(FileDBAdaptor.QueryParams.STUDY_UID.key(), studyUid)
                .append(FileDBAdaptor.QueryParams.PATH.key(), filePath);
        File file = fileManager.search(studyFqn, query, null, ownerToken).first();

        // We look for all the files and folders that fall within that folder
        query = new Query()
                .append(FileDBAdaptor.QueryParams.STUDY_UID.key(), studyUid)
                .append(FileDBAdaptor.QueryParams.PATH.key(), "~^" + filePath + "*")
                .append(FileDBAdaptor.QueryParams.INTERNAL_STATUS_ID.key(), FileStatus.READY);
        int numResults = fileManager.search(studyFqn, query, null, ownerToken).getNumResults();
        assertEquals(11, numResults);

        query = new Query(FileDBAdaptor.QueryParams.PATH.key(), "~^" + file.getPath() + "*");
        setToPendingDelete(studyFqn, query);

        // We delete it
        fileManager.delete(studyFqn, new Query(FileDBAdaptor.QueryParams.UID.key(), file.getUid()), null, ownerToken);

        // The files should have been moved to trashed status
        OpenCGAResult<File> search = fileManager.search(studyFqn, query, null, ownerToken);
        assertEquals(11, search.getNumResults());
        for (File trashedFile : search.getResults()) {
            assertEquals(FileStatus.TRASHED, trashedFile.getInternal().getStatus().getId());
        }
    }

    // It will try to delete a folder in status ready and skip the trash
    @Test
    public void testDelete3() throws CatalogException, IOException {
        String filePath = "data/";
        Query query = new Query()
                .append(FileDBAdaptor.QueryParams.STUDY_UID.key(), studyUid)
                .append(FileDBAdaptor.QueryParams.PATH.key(), filePath);
        File file = fileManager.search(studyFqn, query, null, ownerToken).first();

        // We look for all the files and folders that fall within that folder
        query = new Query()
                .append(FileDBAdaptor.QueryParams.STUDY_UID.key(), studyUid)
                .append(FileDBAdaptor.QueryParams.PATH.key(), "~^" + filePath + "*")
                .append(FileDBAdaptor.QueryParams.INTERNAL_STATUS.key(), FileStatus.READY);
        int numResults = fileManager.search(studyFqn, query, null, ownerToken).getNumResults();
        assertEquals(11, numResults);

        setToPendingDelete(studyFqn, query);

        // We delete it
        QueryOptions queryOptions = new QueryOptions(Constants.SKIP_TRASH, true);
        fileManager.delete(studyFqn, new Query(FileDBAdaptor.QueryParams.UID.key(), file.getUid()),
                queryOptions, ownerToken);

        // The files should have been moved to trashed status
        numResults = fileManager.search(studyFqn, query, null, ownerToken).getNumResults();
        assertEquals(0, numResults);

        query.put(FileDBAdaptor.QueryParams.DELETED.key(), true);
        query.put(FileDBAdaptor.QueryParams.INTERNAL_STATUS.key(), FileStatus.DELETED);
        numResults = fileManager.search(studyFqn, query, null, ownerToken).getNumResults();
        assertEquals(11, numResults);
    }

    @Test
    public void testDeleteFile() throws CatalogException, IOException {
        List<File> result = fileManager.search(studyFqn, new Query(FileDBAdaptor.QueryParams.TYPE.key(),
                "FILE"), new QueryOptions(), ownerToken).getResults();

        // 1st we set the status to PENDING DELETE.
        setToPendingDelete(studyFqn, new Query(FileDBAdaptor.QueryParams.TYPE.key(), "FILE"));

        for (File file : result) {
            fileManager.delete(studyFqn, new Query(FileDBAdaptor.QueryParams.UID.key(), file.getUid()), null, ownerToken);
        }
//        CatalogFileUtils catalogFileUtils = new CatalogFileUtils(catalogManager);
        fileManager.search(studyFqn, new Query(FileDBAdaptor.QueryParams.TYPE.key(), "FILE"), new QueryOptions(), ownerToken).getResults().forEach(f -> {
            assertEquals(f.getInternal().getStatus().getId(), FileStatus.TRASHED);
        });

        result = fileManager.search(studyFqn2, new Query(FileDBAdaptor.QueryParams.TYPE.key(), "FILE"), new QueryOptions(), ownerToken).getResults();
        // 1st we set the status to PENDING DELETE.
        setToPendingDelete(studyFqn2, new Query(FileDBAdaptor.QueryParams.TYPE.key(), "FILE"));
        for (File file : result) {
            fileManager.delete(studyFqn2, new Query(FileDBAdaptor.QueryParams.UID.key(), file.getUid()), null, ownerToken);
        }
        fileManager.search(studyFqn2, new Query(FileDBAdaptor.QueryParams.TYPE.key(), "FILE"), new QueryOptions(), ownerToken).getResults().forEach(f -> {
            assertEquals(f.getInternal().getStatus().getId(), FileStatus.TRASHED);
        });
    }

    @Test
    public void removeFileReferencesFromSamplesOnFileDeleteTest() throws CatalogException {
        String fileId = "data:test:folder:test_0.1K.png";
        File file = fileManager.get(studyFqn, fileId, QueryOptions.empty(), ownerToken).first();
        assertFalse(file.getSampleIds().isEmpty());
        assertEquals(5, file.getSampleIds().size());

        List<Sample> samples = catalogManager.getSampleManager().search(studyFqn,
                new Query(SampleDBAdaptor.QueryParams.FILE_IDS.key(), fileId), QueryOptions.empty(), ownerToken).getResults();
        assertEquals(5, samples.size());

        for (Sample sample : samples) {
            assertEquals(1, sample.getFileIds().size());
            assertEquals(fileId, sample.getFileIds().get(0));
        }

        // Send to TRASH BIN
        setToPendingDelete(studyFqn, new Query(FileDBAdaptor.QueryParams.ID.key(), fileId));
        fileManager.delete(studyFqn, Collections.singletonList(fileId), QueryOptions.empty(), ownerToken);

        file = fileManager.get(studyFqn, fileId, QueryOptions.empty(), ownerToken).first();
        assertFalse(file.getSampleIds().isEmpty());
        assertEquals(5, file.getSampleIds().size());
        assertEquals(FileStatus.TRASHED, file.getInternal().getStatus().getId());

        samples = catalogManager.getSampleManager().search(studyFqn,
                new Query(SampleDBAdaptor.QueryParams.FILE_IDS.key(), fileId), QueryOptions.empty(), ownerToken).getResults();
        assertEquals(5, samples.size());

        for (Sample sample : samples) {
            assertEquals(1, sample.getFileIds().size());
            assertEquals(fileId, sample.getFileIds().get(0));
        }

        // Delete permanently
        setToPendingDelete(studyFqn, new Query(FileDBAdaptor.QueryParams.ID.key(), fileId));
        fileManager.delete(studyFqn, Collections.singletonList(fileId), new QueryOptions(Constants.SKIP_TRASH, true), ownerToken);

        List<Sample> noResults = catalogManager.getSampleManager().search(studyFqn,
                new Query(SampleDBAdaptor.QueryParams.FILE_IDS.key(), fileId), QueryOptions.empty(), ownerToken).getResults();
        assertEquals(0, noResults.size());

        samples = catalogManager.getSampleManager().get(studyFqn, samples.stream().map(Sample::getId).collect(Collectors.toList()),
                QueryOptions.empty(), ownerToken).getResults();
        assertEquals(5, samples.size());

        for (Sample sample : samples) {
            assertEquals(0, sample.getFileIds().size());
        }

        thrown.expect(CatalogException.class);
        thrown.expectMessage("Missing");
        fileManager.get(studyFqn, fileId, QueryOptions.empty(), ownerToken).first();
    }


    @Test
    public void testDeleteLeafFolder() throws CatalogException, IOException {
        File deletable = fileManager.get(studyFqn, "/data/test/folder/", QueryOptions.empty(), ownerToken).first();
        deleteFolderAndCheck(deletable);
    }

    @Test
    public void testDeleteMiddleFolder() throws CatalogException, IOException {
        File deletable = fileManager.get(studyFqn, "/data/", QueryOptions.empty(), ownerToken).first();
        deleteFolderAndCheck(deletable);
    }

    @Test
    public void testDeleteRootFolder() throws CatalogException {
        File deletable = fileManager.get(studyFqn, "/", QueryOptions.empty(), ownerToken).first();

        thrown.expect(CatalogException.class);
        thrown.expectMessage("Root directories cannot be deleted");
        fileManager.delete(studyFqn, new Query(FileDBAdaptor.QueryParams.PATH.key(), deletable.getPath()), null, ownerToken);
    }

    // Cannot delete staged files
    @Test
    public void deleteFolderTest() throws CatalogException, IOException {
        List<File> folderFiles = new LinkedList<>();

        File folder = createBasicDirectoryFileTestEnvironment(folderFiles);

        IOManager ioManager = catalogManager.getIoManagerFactory().get(fileManager.getUri(organizationId, folder));
        for (File file : folderFiles) {
            assertTrue(ioManager.exists(fileManager.getUri(organizationId, file)));
        }

        fileManager.create(studyFqn, new FileCreateParams()
                        .setType(File.Type.FILE)
                        .setFormat(File.Format.PLAIN)
                        .setPath("folder/subfolder/subsubfolder/my_staged.txt")
                        .setContent("bla bla"),
                true, ownerToken).first();

        Query query = new Query()
                .append(FileDBAdaptor.QueryParams.PATH.key(), "~^" + folder.getPath() + "*")
                .append(FileDBAdaptor.QueryParams.INTERNAL_STATUS_ID.key(), FileStatus.READY);
        setToPendingDelete(studyFqn, query);

        File fileTmp = fileManager.get(studyFqn, folder.getPath(), null, ownerToken).first();
        assertEquals("Folder name should not be modified", folder.getPath(), fileTmp.getPath());
        assertTrue(ioManager.exists(fileTmp.getUri()));

        for (File file : folderFiles) {
            fileTmp = fileManager.get(studyFqn, file.getPath(), null, ownerToken).first();
            assertEquals("File name should not be modified", file.getPath(), fileTmp.getPath());
            assertTrue("File uri: " + fileTmp.getUri() + " should exist", ioManager.exists(fileTmp.getUri()));
        }

    }

    // Deleted folders should be all put to TRASHED
    @Test
    public void deleteFolderTest2() throws CatalogException, IOException {
        List<File> folderFiles = new LinkedList<>();

        File folder = createBasicDirectoryFileTestEnvironment(folderFiles);

        IOManager ioManager = catalogManager.getIoManagerFactory().get(fileManager.getUri(organizationId, folder));
        for (File file : folderFiles) {
            assertTrue(ioManager.exists(fileManager.getUri(organizationId, file)));
        }

        // 1st we set the status to PENDING DELETE.
        setToPendingDelete(studyFqn, new Query(FileDBAdaptor.QueryParams.PATH.key(), "~^" + folder.getPath() + "*"));

        // Now we delete the files
        fileManager.delete(studyFqn, new Query(FileDBAdaptor.QueryParams.UID.key(), folder.getUid()), null, ownerToken);

        Query query = new Query()
                .append(FileDBAdaptor.QueryParams.UID.key(), folder.getUid());
        File fileTmp = fileManager.search(studyFqn, query, QueryOptions.empty(), ownerToken).first();

        assertEquals("Folder name should not be modified", folder.getPath(), fileTmp.getPath());
        assertEquals("Status should be to TRASHED", FileStatus.TRASHED, fileTmp.getInternal().getStatus().getId());
        assertEquals("Name should not have changed", folder.getName(), fileTmp.getName());
        assertTrue(ioManager.exists(fileTmp.getUri()));

        for (File file : folderFiles) {
            query.put(FileDBAdaptor.QueryParams.UID.key(), file.getUid());
            fileTmp = fileManager.search(studyFqn, query, QueryOptions.empty(), ownerToken).first();
            assertEquals("Folder name should not be modified", file.getPath(), fileTmp.getPath());
            assertEquals("Status should be to TRASHED", FileStatus.TRASHED, fileTmp.getInternal().getStatus().getId());
            assertEquals("Name should not have changed", file.getName(), fileTmp.getName());
            assertTrue("File uri: " + fileTmp.getUri() + " should exist", ioManager.exists(fileTmp.getUri()));
        }
    }

    // READY -> PENDING_DELETE
    @Test
    public void deleteFolderTest3() throws CatalogException, IOException {
        List<File> folderFiles = new LinkedList<>();

        File folder = createBasicDirectoryFileTestEnvironment(folderFiles);

        IOManager ioManager = catalogManager.getIoManagerFactory().get(fileManager.getUri(organizationId, folder));
        for (File file : folderFiles) {
            assertTrue(ioManager.exists(fileManager.getUri(organizationId, file)));
        }

        // 1st we set the status to PENDING DELETE.
        setToPendingDelete(studyFqn, new Query(FileDBAdaptor.QueryParams.PATH.key(), "~^" + folder.getPath() + "*"));

        Query query = new Query(FileDBAdaptor.QueryParams.PATH.key(), "~^" + folder.getPath() + "*");
        OpenCGAResult<File> results = fileManager.search(studyFqn, query,
                new QueryOptions(QueryOptions.INCLUDE, FileDBAdaptor.QueryParams.INTERNAL_STATUS.key()), ownerToken);
        assertEquals(9, results.getNumResults());
        for (File result : results.getResults()) {
            assertEquals(FileStatus.PENDING_DELETE, result.getInternal().getStatus().getId());
        }
    }

    // READY -> PENDING_DELETE -> DELETED
    @Test
    public void deleteFolderTest4() throws CatalogException, IOException {
        List<File> folderFiles = new LinkedList<>();

        File folder = createBasicDirectoryFileTestEnvironment(folderFiles);

        IOManager ioManager = catalogManager.getIoManagerFactory().get(fileManager.getUri(organizationId, folder));
        for (File file : folderFiles) {
            assertTrue(ioManager.exists(fileManager.getUri(organizationId, file)));
        }

        // 1st we set the status to PENDING DELETE.
        setToPendingDelete(studyFqn, new Query(FileDBAdaptor.QueryParams.PATH.key(), "~^" + folder.getPath() + "*"));

        // Now we delete the files
        QueryOptions params = new QueryOptions(Constants.SKIP_TRASH, true);
        fileManager.delete(studyFqn, new Query(FileDBAdaptor.QueryParams.UID.key(), folder.getUid()), params, ownerToken);

        Query query = new Query()
                .append(FileDBAdaptor.QueryParams.UID.key(), folder.getUid())
                .append(FileDBAdaptor.QueryParams.DELETED.key(), true);
        File fileTmp = fileManager.search(studyFqn, query, QueryOptions.empty(), ownerToken).first();

        assertEquals("Folder name should not be modified", folder.getPath(), fileTmp.getPath());
        assertEquals("Status should be to DELETED", FileStatus.DELETED, fileTmp.getInternal().getStatus().getId());
        assertEquals("Name should not have changed", folder.getName(), fileTmp.getName());
        assertFalse(ioManager.exists(fileTmp.getUri()));

        for (File file : folderFiles) {
            query.put(FileDBAdaptor.QueryParams.UID.key(), file.getUid());
            fileTmp = fileManager.search(studyFqn, query, QueryOptions.empty(), ownerToken).first();
            assertEquals("Folder name should not be modified", file.getPath(), fileTmp.getPath());
            assertEquals("Status should be to DELETED", FileStatus.DELETED, fileTmp.getInternal().getStatus().getId());
            assertEquals("Name should not have changed", file.getName(), fileTmp.getName());
            assertFalse("File uri: " + fileTmp.getUri() + " should not exist", ioManager.exists(fileTmp.getUri()));
        }
    }

    @Test
    public void deleteFileInClinicalAnalysis() throws CatalogException, IOException {
        // START DATA PREPARATION FOR TEST !!!
        String bamFile = getClass().getResource("/biofiles/NA19600.chrom20.small.bam").getFile();
        File file = fileManager.link(studyFqn, new FileLinkParams(bamFile, "", "", "", null, null, null, null, null), false, token).first();

        Family family1 = DummyModelUtils.getDummyFamily("familyId1");
        catalogManager.getFamilyManager().create(studyFqn, family1, QueryOptions.empty(), token);

        // Associate BAM file to sample
        String sampleId = family1.getMembers().get(0).getSamples().get(0).getId();
        catalogManager.getFileManager().update(studyFqn, file.getId(), new FileUpdateParams().setSampleIds(Collections.singletonList(sampleId)),
                QueryOptions.empty(), token);

        Panel myPanel = DummyModelUtils.getDummyPanel("myPanel");
        catalogManager.getPanelManager().create(studyFqn, myPanel, QueryOptions.empty(), token);

        Family copy = JacksonUtils.copy(family1, Family.class);
        for (Individual member : copy.getMembers()) {
            // Only use the first sample
            member.setSamples(Collections.singletonList(member.getSamples().get(0)));
        }

        ClinicalAnalysis clinicalAnalysis1 = DummyModelUtils.getDummyClinicalAnalysis(copy.getMembers().get(0), copy, Collections.singletonList(myPanel));
        clinicalAnalysis1 = catalogManager.getClinicalAnalysisManager().create(studyFqn, clinicalAnalysis1, INCLUDE_RESULT, token).first();
        assertEquals(1, clinicalAnalysis1.getFiles().size());
        assertEquals(file.getPath(), clinicalAnalysis1.getFiles().get(0).getPath());
        assertFalse(clinicalAnalysis1.isLocked());

        ClinicalAnalysis clinicalAnalysis2 = DummyModelUtils.getDummyClinicalAnalysis(copy.getMembers().get(0), copy, Collections.singletonList(myPanel));
        clinicalAnalysis2 = catalogManager.getClinicalAnalysisManager().create(studyFqn, clinicalAnalysis2, INCLUDE_RESULT, token).first();
        assertEquals(1, clinicalAnalysis2.getFiles().size());
        assertEquals(file.getPath(), clinicalAnalysis2.getFiles().get(0).getPath());
        assertFalse(clinicalAnalysis2.isLocked());

        // Lock clinicalAnalysis2
        clinicalAnalysis2 = catalogManager.getClinicalAnalysisManager().update(studyFqn, clinicalAnalysis2.getId(),
                new ClinicalAnalysisUpdateParams().setLocked(true), INCLUDE_RESULT, token).first();
        assertTrue(clinicalAnalysis2.isLocked());
        // END DATA PREPARATION FOR TEST !!!

        // Mark as pending delete
        catalogManager.getFileManager().fileDBAdaptor.update(file.getUid(), new ObjectMap(FileDBAdaptor.QueryParams.INTERNAL_STATUS_ID.key(), FileStatus.PENDING_DELETE), QueryOptions.empty());
        CatalogException catalogException = assertThrows(CatalogException.class, () -> catalogManager.getFileManager().unlink(studyFqn, file.getId(), token));
        assertTrue(catalogException.getMessage().contains("Could not unlink"));
        assertTrue(catalogException.getCause().getMessage().contains("clinical analyses"));

        // Unlock clinicalAnalysis2
        clinicalAnalysis2 = catalogManager.getClinicalAnalysisManager().update(studyFqn, clinicalAnalysis2.getId(),
                new ClinicalAnalysisUpdateParams().setLocked(false), INCLUDE_RESULT, token).first();
        assertFalse(clinicalAnalysis2.isLocked());

        // Unlink file
        catalogManager.getFileManager().unlink(studyFqn, file.getId(), token);

        Sample sample = catalogManager.getSampleManager().get(studyFqn, sampleId, QueryOptions.empty(), token).first();
        assertEquals(0, sample.getFileIds().size());

        OpenCGAResult<ClinicalAnalysis> search = catalogManager.getClinicalAnalysisManager().search(studyFqn, new Query(), QueryOptions.empty(), token);
        assertEquals(2, search.getNumResults());
        for (ClinicalAnalysis clinicalAnalysis : search.getResults()) {
            assertEquals(0, clinicalAnalysis.getFiles().size());
            assertEquals("OPENCGA", clinicalAnalysis.getAudit().get(clinicalAnalysis.getAudit().size() - 1).getAuthor());
            assertTrue(clinicalAnalysis.getAudit().get(clinicalAnalysis.getAudit().size() - 1).getMessage().contains("was deleted. Remove file references from case"));
        }
    }

    @Test
    public void deleteFileUserInRelatedFilesTest() throws CatalogException {
        fileManager.update(studyFqn, "data/test/folder/test_1K.txt.gz",
                new FileUpdateParams().setRelatedFiles(Collections.singletonList(
                        new SmallRelatedFileParams("data/test/folder/test_0.5K.txt", FileRelatedFile.Relation.PART_OF_PAIR))),
                null, token);
        File file = fileManager.get(studyFqn, "data/test/folder/test_1K.txt.gz", QueryOptions.empty(), token).first();
        assertFalse(file.getRelatedFiles().isEmpty());
        assertEquals(1, file.getRelatedFiles().size());
        assertEquals("data/test/folder/test_0.5K.txt", file.getRelatedFiles().get(0).getFile().getPath());

        file = fileManager.get(studyFqn, "data/test/folder/test_0.5K.txt", FileManager.INCLUDE_FILE_IDS, token).first();

        // Mark as pending delete
        catalogManager.getFileManager().fileDBAdaptor.update(file.getUid(), new ObjectMap(FileDBAdaptor.QueryParams.INTERNAL_STATUS_ID.key(), FileStatus.PENDING_DELETE), QueryOptions.empty());
        // Delete test_0.5K file
        QueryOptions options = new QueryOptions(Constants.SKIP_TRASH, true);
        fileManager.delete(studyFqn, Collections.singletonList("data/test/folder/test_0.5K.txt"), options, token);

        // Ensure there are no more references to test_0.5K file
        file = fileManager.get(studyFqn, "data/test/folder/test_1K.txt.gz", QueryOptions.empty(), token).first();
        assertTrue(file.getRelatedFiles().isEmpty());
    }

    private File createBasicDirectoryFileTestEnvironment(List<File> folderFiles) throws CatalogException {
        File folder = fileManager.createFolder(studyFqn, Paths.get("folder").toString(), false,
                null, QueryOptions.empty(), ownerToken).first();
        folderFiles.add(
                fileManager.create(studyFqn,
                        new FileCreateParams()
                                .setPath("folder/my.txt")
                                .setType(File.Type.FILE)
                                .setContent(RandomStringUtils.randomAlphanumeric(200)),
                        false, ownerToken).first()
        );
        folderFiles.add(
                fileManager.create(studyFqn,
                        new FileCreateParams()
                                .setPath("folder/my2.txt")
                                .setType(File.Type.FILE)
                                .setContent(RandomStringUtils.randomAlphanumeric(200)),
                        false, ownerToken).first()
        );
        folderFiles.add(
                fileManager.create(studyFqn,
                        new FileCreateParams()
                                .setPath("folder/my3.txt")
                                .setType(File.Type.FILE)
                                .setContent(RandomStringUtils.randomAlphanumeric(200)),
                        false, ownerToken).first()
        );
        folderFiles.add(
                fileManager.create(studyFqn,
                        new FileCreateParams()
                                .setPath("folder/subfolder/my4.txt")
                                .setType(File.Type.FILE)
                                .setContent(RandomStringUtils.randomAlphanumeric(200)),
                        true, ownerToken).first()
        );
        folderFiles.add(
                fileManager.create(studyFqn,
                        new FileCreateParams()
                                .setPath("folder/subfolder/my5.txt")
                                .setType(File.Type.FILE)
                                .setContent(RandomStringUtils.randomAlphanumeric(200)),
                        false, ownerToken).first()
        );
        folderFiles.add(
                fileManager.create(studyFqn,
                        new FileCreateParams()
                                .setPath("folder/subfolder/subsubfolder/my6.txt")
                                .setType(File.Type.FILE)
                                .setContent(RandomStringUtils.randomAlphanumeric(200)),
                        true, ownerToken).first()
        );
        return folder;
    }

    @Test
    public void sendFolderToTrash() {

    }

    @Test
    public void getAllFilesInFolder() throws CatalogException {
        List<File> allFilesInFolder = fileManager.getFilesFromFolder(studyFqn, "/data/test/folder/", null,
                ownerToken).getResults();
        assertEquals(3, allFilesInFolder.size());
    }

    private void deleteFolderAndCheck(File deletable) throws CatalogException {
        List<File> allFilesInFolder;
        Study study = fileManager.getStudy(organizationId, deletable, ownerToken);

        // 1st, we set the status to PENDING_DELETE
        Query query = new Query(FileDBAdaptor.QueryParams.PATH.key(), "~^" + deletable.getPath() + "*");
        setToPendingDelete(study.getFqn(), query);

        fileManager.delete(study.getFqn(), query, null, ownerToken);

        query = new Query()
                .append(FileDBAdaptor.QueryParams.PATH.key(), deletable.getPath())
                .append(FileDBAdaptor.QueryParams.INTERNAL_STATUS_ID.key(), FileStatus.TRASHED);
        QueryOptions options = new QueryOptions(QueryOptions.INCLUDE, FileDBAdaptor.QueryParams.PATH.key());
        DataResult<File> fileDataResult = fileManager.search(study.getFqn(), query, options, ownerToken);
        assertEquals(1, fileDataResult.getNumResults());

        query = new Query()
                .append(FileDBAdaptor.QueryParams.DIRECTORY.key(), fileDataResult.first().getPath() + ".*")
                .append(FileDBAdaptor.QueryParams.INTERNAL_STATUS_ID.key(), FileStatus.TRASHED);
        allFilesInFolder = fileManager.search(study.getFqn(), query, null, ownerToken).getResults();

        for (File subFile : allFilesInFolder) {
            assertTrue(subFile.getInternal().getStatus().getId().equals(FileStatus.TRASHED));
        }
    }

    private void setToPendingDelete(String study, Query query) throws CatalogException {
        FileUpdateParams updateParams = new FileUpdateParams()
                .setInternal(new SmallFileInternal(new FileStatus(FileStatus.PENDING_DELETE)));
        fileManager.update(study, query, updateParams, QueryOptions.empty(), ownerToken);
    }

    @Test
    public void assignPermissionsRecursively() throws Exception {
        Path folderPath = Paths.get("data", "new", "folder");
        fileManager.createFolder(studyFqn, folderPath.toString(), true, null,
                QueryOptions.empty(), ownerToken).first();

        Path filePath = Paths.get("data", "file1.txt");
        fileManager.create(studyFqn,
                new FileCreateParams()
                        .setType(File.Type.FILE)
                        .setFormat(File.Format.UNKNOWN)
                        .setBioformat(File.Bioformat.UNKNOWN)
                        .setPath(filePath.toString())
                        .setDescription("")
                        .setContent("My content"),
                true, ownerToken);

        OpenCGAResult<AclEntryList<FilePermissions>> dataResult = fileManager.updateAcl(studyFqn, Arrays.asList("data/new/",
                filePath.toString()), normalUserId2, new FileAclParams(null, "VIEW"), ParamUtils.AclAction.SET, ownerToken);

        assertEquals(3, dataResult.getNumResults());
        for (AclEntryList<FilePermissions> result : dataResult.getResults()) {
            assertEquals(1, result.getAcl().size());
            assertEquals(normalUserId2, result.getAcl().get(0).getMember());
            assertEquals(1, result.getAcl().get(0).getPermissions().size());
            assertTrue(result.getAcl().get(0).getPermissions().contains(FilePermissions.VIEW));
        }
    }

    @Test
    public void testUpdateIndexStatus() throws CatalogException, URISyntaxException, IOException {
        Path sourcePath = Paths.get(getClass().getResource("/biofiles/variant-test-file.vcf.gz").toURI());

        DataResult<File> fileResult = fileManager.link(studyFqn, new FileLinkParams()
                        .setUri(sourcePath.toString())
                        .setPath("data/"),
                true, ownerToken);

        fileManager.updateFileInternalVariantIndex(studyFqn, fileResult.first(), FileInternalVariantIndex.init()
                .setStatus(new VariantIndexStatus(VariantIndexStatus.TRANSFORMED, null)), ownerToken);
        DataResult<File> read = fileManager.get(studyFqn, fileResult.first().getPath(), new QueryOptions(), ownerToken);
        assertEquals(VariantIndexStatus.TRANSFORMED, read.first().getInternal().getVariant().getIndex().getStatus().getId());
    }

    @Test
    public void testMoveAndRegister() throws URISyntaxException, CatalogException, IOException {
        Path sourcePath = Paths.get(getClass().getResource("/biofiles/variant-test-file.vcf.gz").toURI());
        Path copy = Paths.get("/tmp/variant-test-file.vcf.gz");
        if (Files.notExists(copy)) {
            Files.copy(sourcePath, copy);
        }
        if (Files.exists(Paths.get("/tmp/other"))) {
            catalogManager.getIoManagerFactory().getDefault().deleteDirectory(Paths.get("/tmp/other").toUri());
        }

        Study study = catalogManager.getStudyManager().resolveId(studyFqn, "user", organizationId);

        Path studyPath = Paths.get(study.getUri());
        // Register in workspace folder
        OpenCGAResult<File> result = fileManager.moveAndRegister(studyFqn, copy, studyPath.resolve("myFolder"), "myFolder", ownerToken);
        assertEquals("myFolder/variant-test-file.vcf.gz", result.first().getPath());
        assertEquals(studyPath.resolve("myFolder").resolve("variant-test-file.vcf.gz").toString(),
                Paths.get(result.first().getUri()).toString());
        assertTrue(Files.exists(studyPath.resolve("myFolder").resolve("variant-test-file.vcf.gz")));

        // We remove the file to start again
        Query query = new Query(FileDBAdaptor.QueryParams.UID.key(), result.first().getUid());
        setToPendingDelete(studyFqn, query);
        fileManager.delete(studyFqn, query, new QueryOptions(Constants.SKIP_TRASH, true), ownerToken);
        assertEquals(0, fileManager.search(studyFqn, query, QueryOptions.empty(), ownerToken).getNumResults());
        Files.copy(sourcePath, copy);

        // Register without passing the path
        result = fileManager.moveAndRegister(studyFqn, copy, studyPath.resolve("myFolder"), null, ownerToken);
        assertEquals("myFolder/variant-test-file.vcf.gz", result.first().getPath());
        assertEquals(studyPath.resolve("myFolder").resolve("variant-test-file.vcf.gz").toString(), Paths.get(result.first().getUri()).toString());
        assertTrue(Files.exists(studyPath.resolve("myFolder").resolve("variant-test-file.vcf.gz")));

        // We remove the file to start again
        query = new Query(FileDBAdaptor.QueryParams.UID.key(), result.first().getUid());
        setToPendingDelete(studyFqn, query);
        fileManager.delete(studyFqn, query, new QueryOptions(Constants.SKIP_TRASH, true), ownerToken);
        assertEquals(0, fileManager.search(studyFqn, query, QueryOptions.empty(), ownerToken).getNumResults());
        Files.copy(sourcePath, copy);

        // Register without passing the destiny path
        result = fileManager.moveAndRegister(studyFqn, copy, null, "myFolder", ownerToken);
        assertEquals("myFolder/variant-test-file.vcf.gz", result.first().getPath());
        assertEquals(studyPath.resolve("myFolder").resolve("variant-test-file.vcf.gz").toString(), Paths.get(result.first().getUri()).toString());
        assertTrue(Files.exists(studyPath.resolve("myFolder").resolve("variant-test-file.vcf.gz")));

        // We remove the file to start again
        query = new Query(FileDBAdaptor.QueryParams.UID.key(), result.first().getUid());
        setToPendingDelete(studyFqn, query);
        fileManager.delete(studyFqn, query, new QueryOptions(Constants.SKIP_TRASH, true), ownerToken);
        assertEquals(0, fileManager.search(studyFqn, query, QueryOptions.empty(), ownerToken).getNumResults());
        Files.copy(sourcePath, copy);

        // Register to an incorrect path
        try {
            fileManager.moveAndRegister(studyFqn, copy, studyPath.resolve("myFolder"), "otherFolder", ownerToken);
            fail("The method should have raised an error saying the path does not match the one corresponding to the uri. It should both "
                    + "point to myFolder or to otherFolder, but not to different paths.");
        } catch (CatalogException e) {
            assertTrue("Destination uri within the workspace and path do not match".equals(e.getMessage()));
        }

        // We grant permissions to normalUserId2 to the study
        catalogManager.getStudyManager().updateAcl(studyFqn, normalUserId2,
                new StudyAclParams("", "admin"), ParamUtils.AclAction.ADD, ownerToken);

        // Now, instead of moving it to the user's workspace, we will move it to an external path
        try {
            fileManager.moveAndRegister(studyFqn, copy, Paths.get("/tmp/other/"), "a/b/c/", normalToken2);
            fail("user2 should not have permissions to move to an external folder");
        } catch (CatalogAuthorizationException e) {
            assertTrue(e.getMessage().contains("owners or administrative users"));
        }

        // Now we add normalUserId2 to admins group
        catalogManager.getStudyManager().updateGroup(studyFqn, ParamConstants.ADMINS_GROUP, ParamUtils.BasicUpdateAction.ADD,
                new GroupUpdateParams(Collections.singletonList(normalUserId2)), ownerToken);

        // and try the same action again
        result = fileManager.moveAndRegister(studyFqn, copy, Paths.get("/tmp/other/"), "a/b/c/", normalToken2);
        assertEquals("a/b/c/variant-test-file.vcf.gz", result.first().getPath());
        assertEquals("/tmp/other/variant-test-file.vcf.gz", Paths.get(result.first().getUri()).toString());
        assertTrue(Files.exists(Paths.get("/tmp/other/variant-test-file.vcf.gz")));
        assertTrue(result.first().isExternal());
    }

//    @Test
//    public void testIndex() throws Exception {
//        URI uri = getClass().getResource("/biofiles/variant-test-file.vcf.gz").toURI();
//        File file = fileManager.link(studyFqn, uri, "", null, sessionIdUser).first();
//        assertEquals(4, file.getSamples().size());
//        assertEquals(File.Format.VCF, file.getFormat());
//        assertEquals(File.Bioformat.VARIANT, file.getBioformat());
//
//        Job job = fileManager.index(studyFqn, Collections.singletonList(file.getName()), "VCF", null, sessionIdUser).first();
//        assertEquals(file.getUid(), job.getInput().get(0).getUid());
//    }
//
//    @Test
//    public void testIndexFromAvro() throws Exception {
//        URI uri = getClass().getResource("/biofiles/variant-test-file.vcf.gz").toURI();
//        File file = fileManager.link(studyFqn, uri, "data", null, sessionIdUser).first();
//        fileManager.create(studyFqn, File.Type.FILE, File.Format.AVRO, null, "data/variant-test-file.vcf.gz.variants.avro.gz",
//                "description", new File.FileStatus(File.FileStatus.READY), 0, Collections.emptyList(), -1, Collections.emptyMap(), Collections.emptyMap(), true, "asdf", new QueryOptions(), sessionIdUser);
//        fileManager.link(studyFqn, getClass().getResource("/biofiles/variant-test-file.vcf.gz.file.json.gz").toURI(), "data", null,
//                sessionIdUser).first();
//
//        Job job = fileManager.index(studyFqn, Collections.singletonList("variant-test-file.vcf.gz.variants.avro.gz"), "VCF", null,
//                sessionIdUser).first();
//        assertEquals(file.getUid(), job.getInput().get(0).getUid());
//    }
//
//    @Test
//    public void testIndexFromAvroIncomplete() throws Exception {
//        URI uri = getClass().getResource("/biofiles/variant-test-file.vcf.gz").toURI();
//        File file = fileManager.link(studyFqn, uri, "data", null, sessionIdUser).first();
//        fileManager.create(studyFqn, File.Type.FILE, File.Format.AVRO, null, "data/variant-test-file.vcf.gz.variants.avro.gz",
//                "description", new File.FileStatus(File.FileStatus.READY), 0, Collections.emptyList(), -1, Collections.emptyMap(),
//                Collections.emptyMap(), true, "asdf", new QueryOptions(), sessionIdUser);
////        fileManager.link(getClass().getResource("/biofiles/variant-test-file.vcf.gz.file.json.gz").toURI(), "data", studyUid, null, s
////        essionIdUser).first();
//
//
//        thrown.expect(CatalogException.class);
//        thrown.expectMessage("The file variant-test-file.vcf.gz.variants.avro.gz is not a VCF file.");
//        fileManager.index(studyFqn, Collections.singletonList("variant-test-file.vcf.gz.variants.avro.gz"), "VCF", null, sessionIdUser).first();
//    }

//    @Test
//    public void testMassiveUpdateFileAcl() throws CatalogException {
//        List<String> fileIdList = new ArrayList<>();
//
//        // Create 2000 files
//        for (int i = 0; i < 10000; i++) {
//            fileIdList.add(String.valueOf(fileManager.createFile("user@1000G:phase1", "file_" + i + ".txt", "", false,
//                    "File " + i, sessionIdUser).first().getId()));
//        }
//
//        StopWatch watch = StopWatch.createStarted();
//        // Assign VIEW permissions to all those files
//        fileManager.updateAcl("user@1000G:phase1", fileIdList, "*,user2,user3", new File.FileAclParams("VIEW",
//                AclParams.Action.SET, null), sessionIdUser);
//        System.out.println("Time: " + watch.getTime(TimeUnit.MILLISECONDS) + " milliseconds");
//        System.out.println("Time: " + watch.getTime(TimeUnit.SECONDS) + " seconds");
//
//        watch.reset();
//        watch.start();
//        // Assign VIEW permissions to all those files
//        fileManager.updateAcl("user@1000G:phase1", fileIdList, "*,user2,user3", new File.FileAclParams("VIEW",
//                AclParams.Action.SET, null), sessionIdUser);
//        System.out.println("Time: " + watch.getTime(TimeUnit.MILLISECONDS) + " milliseconds");
//        System.out.println("Time: " + watch.getTime(TimeUnit.SECONDS) + " seconds");
//
//        watch.reset();
//        watch.start();
//        // Assign VIEW permissions to all those files
//        fileManager.updateAcl("user@1000G:phase1", fileIdList, "*,user2,user3", new File.FileAclParams("VIEW",
//                AclParams.Action.SET, null), sessionIdUser);
//        System.out.println("Time: " + watch.getTime(TimeUnit.MILLISECONDS) + " milliseconds");
//        System.out.println("Time: " + watch.getTime(TimeUnit.SECONDS) + " seconds");
//
//        watch.reset();
//        watch.start();
//        // Assign VIEW permissions to all those files
//        fileManager.updateAcl("user@1000G:phase1", fileIdList, "*,user2,user3", new File.FileAclParams("VIEW",
//                AclParams.Action.SET, null), sessionIdUser);
//        System.out.println("Time: " + watch.getTime(TimeUnit.MILLISECONDS) + " milliseconds");
//        System.out.println("Time: " + watch.getTime(TimeUnit.SECONDS) + " seconds");
//
//        watch.reset();
//        watch.start();
//        // Assign VIEW permissions to all those files
//        fileManager.updateAcl("user@1000G:phase1", fileIdList, "*,user2,user3", new File.FileAclParams("VIEW",
//                AclParams.Action.SET, null), sessionIdUser);
//        System.out.println("Time: " + watch.getTime(TimeUnit.MILLISECONDS) + " milliseconds");
//        System.out.println("Time: " + watch.getTime(TimeUnit.SECONDS) + " seconds");
//    }
}<|MERGE_RESOLUTION|>--- conflicted
+++ resolved
@@ -31,10 +31,7 @@
 import org.opencb.opencga.catalog.db.api.FileDBAdaptor;
 import org.opencb.opencga.catalog.db.api.SampleDBAdaptor;
 import org.opencb.opencga.catalog.db.api.StudyDBAdaptor;
-<<<<<<< HEAD
-=======
 import org.opencb.opencga.catalog.db.mongodb.MongoBackupUtils;
->>>>>>> 83ca8d0a
 import org.opencb.opencga.catalog.exceptions.CatalogAuthorizationException;
 import org.opencb.opencga.catalog.exceptions.CatalogDBException;
 import org.opencb.opencga.catalog.exceptions.CatalogException;
@@ -42,11 +39,8 @@
 import org.opencb.opencga.catalog.io.IOManager;
 import org.opencb.opencga.catalog.utils.Constants;
 import org.opencb.opencga.catalog.utils.ParamUtils;
-<<<<<<< HEAD
+import org.opencb.opencga.core.api.ParamConstants;
 import org.opencb.opencga.core.common.JacksonUtils;
-=======
-import org.opencb.opencga.core.api.ParamConstants;
->>>>>>> 83ca8d0a
 import org.opencb.opencga.core.common.TimeUtils;
 import org.opencb.opencga.core.common.UriUtils;
 import org.opencb.opencga.core.models.AclEntryList;
@@ -204,26 +198,26 @@
     @Test
     public void filterByFormatTest() throws CatalogException {
         Query query = new Query(FileDBAdaptor.QueryParams.FORMAT.key(), "PLAIN");
-        OpenCGAResult<File> search = catalogManager.getFileManager().search(studyFqn, query, QueryOptions.empty(), token);
+        OpenCGAResult<File> search = catalogManager.getFileManager().search(studyFqn, query, QueryOptions.empty(), ownerToken);
         assertEquals(2, search.getNumResults());
 
         query = new Query(FileDBAdaptor.QueryParams.FORMAT.key(), "plain");
-        search = catalogManager.getFileManager().search(studyFqn, query, QueryOptions.empty(), token);
+        search = catalogManager.getFileManager().search(studyFqn, query, QueryOptions.empty(), ownerToken);
         assertEquals(0, search.getNumResults());
 
         // Case sensitive search in lower case
         query = new Query(FileDBAdaptor.QueryParams.FORMAT.key(), "~/^pla/");
-        search = catalogManager.getFileManager().search(studyFqn, query, QueryOptions.empty(), token);
+        search = catalogManager.getFileManager().search(studyFqn, query, QueryOptions.empty(), ownerToken);
         assertEquals(0, search.getNumResults());
 
         // Case sensitive in upper case
         query = new Query(FileDBAdaptor.QueryParams.FORMAT.key(), "~/^PLA/");
-        search = catalogManager.getFileManager().search(studyFqn, query, QueryOptions.empty(), token);
+        search = catalogManager.getFileManager().search(studyFqn, query, QueryOptions.empty(), ownerToken);
         assertEquals(2, search.getNumResults());
 
         // Case insensitive search
         query = new Query(FileDBAdaptor.QueryParams.FORMAT.key(), "~/^pla/i");
-        search = catalogManager.getFileManager().search(studyFqn, query, QueryOptions.empty(), token);
+        search = catalogManager.getFileManager().search(studyFqn, query, QueryOptions.empty(), ownerToken);
         assertEquals(2, search.getNumResults());
     }
 
@@ -694,29 +688,6 @@
     @Test
     public void testMoveFiles() throws CatalogException {
         // Generate data set
-<<<<<<< HEAD
-        catalogManager.getFileManager().create(studyFqn, new FileCreateParams().setType(File.Type.DIRECTORY).setPath("A/B/C/D/"), true, token);
-        catalogManager.getFileManager().create(studyFqn, new FileCreateParams().setType(File.Type.FILE).setPath("A/B/C/hello.txt").setContent("test"), false, token);
-        catalogManager.getFileManager().create(studyFqn, new FileCreateParams().setType(File.Type.FILE).setPath("A/B/C/hello2.txt").setContent("test"), false, token);
-        catalogManager.getFileManager().create(studyFqn, new FileCreateParams().setType(File.Type.FILE).setPath("A/B/C/D/hello.txt").setContent("test"), false, token);
-        catalogManager.getFileManager().create(studyFqn, new FileCreateParams().setType(File.Type.FILE).setPath("A/B/C/D/hello2.txt").setContent("test"), false, token);
-        catalogManager.getFileManager().create(studyFqn, new FileCreateParams().setType(File.Type.FILE).setPath("A/B/C/D/hello3.txt").setContent("test"), false, token);
-
-        catalogManager.getSampleManager().create(studyFqn, new Sample().setId("sam1"), QueryOptions.empty(), token);
-        catalogManager.getSampleManager().create(studyFqn, new Sample().setId("sam2"), QueryOptions.empty(), token);
-        catalogManager.getSampleManager().create(studyFqn, new Sample().setId("sam3"), QueryOptions.empty(), token);
-
-        Map<Long, File> fileMap = new HashMap<>();
-        File file = catalogManager.getFileManager().update(studyFqn, "A/B/C/hello.txt", new FileUpdateParams().setSampleIds(Arrays.asList("sam1", "sam3")), INCLUDE_RESULT, token).first();
-        fileMap.put(file.getUid(), file);
-        file = catalogManager.getFileManager().update(studyFqn, "A/B/C/hello2.txt", new FileUpdateParams().setSampleIds(Collections.singletonList("sam1")), INCLUDE_RESULT, token).first();
-        fileMap.put(file.getUid(), file);
-        file = catalogManager.getFileManager().update(studyFqn, "A/B/C/D/hello.txt", new FileUpdateParams().setSampleIds(Arrays.asList("sam2", "sam3")), INCLUDE_RESULT, token).first();
-        fileMap.put(file.getUid(), file);
-        file = catalogManager.getFileManager().update(studyFqn, "A/B/C/D/hello2.txt", new FileUpdateParams().setSampleIds(Collections.singletonList("sam2")), INCLUDE_RESULT, token).first();
-        fileMap.put(file.getUid(), file);
-        file = catalogManager.getFileManager().update(studyFqn, "A/B/C/D/hello3.txt", new FileUpdateParams().setSampleIds(Collections.singletonList("sam3")), INCLUDE_RESULT, token).first();
-=======
         catalogManager.getFileManager().create(studyFqn, new FileCreateParams().setType(File.Type.DIRECTORY).setPath("A/B/C/D/"), true, ownerToken);
         catalogManager.getFileManager().create(studyFqn, new FileCreateParams().setType(File.Type.FILE).setPath("A/B/C/hello.txt").setContent("test"), false, ownerToken);
         catalogManager.getFileManager().create(studyFqn, new FileCreateParams().setType(File.Type.FILE).setPath("A/B/C/hello2.txt").setContent("test"), false, ownerToken);
@@ -738,7 +709,7 @@
         file = catalogManager.getFileManager().update(studyFqn, "A/B/C/D/hello2.txt", new FileUpdateParams().setSampleIds(Collections.singletonList("sam2")), INCLUDE_RESULT, ownerToken).first();
         fileMap.put(file.getUid(), file);
         file = catalogManager.getFileManager().update(studyFqn, "A/B/C/D/hello3.txt", new FileUpdateParams().setSampleIds(Collections.singletonList("sam3")), INCLUDE_RESULT, ownerToken).first();
->>>>>>> 83ca8d0a
+
         fileMap.put(file.getUid(), file);
 
         Map<String, Integer> sampleVersionMap = new HashMap<>();
@@ -746,11 +717,7 @@
         sampleVersionMap.put("sam2", 3);
         sampleVersionMap.put("sam3", 4);
 
-<<<<<<< HEAD
-        OpenCGAResult<Sample> sampleResults = catalogManager.getSampleManager().get(studyFqn, Arrays.asList("sam1", "sam2", "sam3"), QueryOptions.empty(), token);
-=======
         OpenCGAResult<Sample> sampleResults = catalogManager.getSampleManager().get(studyFqn, Arrays.asList("sam1", "sam2", "sam3"), QueryOptions.empty(), ownerToken);
->>>>>>> 83ca8d0a
         assertEquals(3, sampleResults.getNumResults());
         for (Sample sample : sampleResults.getResults()) {
             assertEquals(sampleVersionMap.get(sample.getId()).intValue(), sample.getVersion());
@@ -764,19 +731,11 @@
         }
 
         // Expected path after moving (not yet moved)
-<<<<<<< HEAD
-        CatalogException catalogException = assertThrows(CatalogException.class, () -> catalogManager.getFileManager().get(studyFqn, Arrays.asList("A/C/D", "A/C/hello.txt", "A/C/hello2.txt", "A/C/D/hello.txt", "A/C/D/hello2.txt", "A/C/D/hello3.txt"), FileManager.INCLUDE_FILE_URI_PATH, token));
-        assertTrue(catalogException.getMessage().contains("not found"));
-
-        // Path before moving
-        OpenCGAResult<File> beforeResult = catalogManager.getFileManager().get(studyFqn, Arrays.asList("A/B/C/D/", "A/B/C/hello.txt", "A/B/C/hello2.txt", "A/B/C/D/hello.txt", "A/B/C/D/hello2.txt", "A/B/C/D/hello3.txt"), QueryOptions.empty(), token);
-=======
         CatalogException catalogException = assertThrows(CatalogException.class, () -> catalogManager.getFileManager().get(studyFqn, Arrays.asList("A/C/D", "A/C/hello.txt", "A/C/hello2.txt", "A/C/D/hello.txt", "A/C/D/hello2.txt", "A/C/D/hello3.txt"), FileManager.INCLUDE_FILE_URI_PATH, ownerToken));
         assertTrue(catalogException.getMessage().contains("not found"));
 
         // Path before moving
         OpenCGAResult<File> beforeResult = catalogManager.getFileManager().get(studyFqn, Arrays.asList("A/B/C/D/", "A/B/C/hello.txt", "A/B/C/hello2.txt", "A/B/C/D/hello.txt", "A/B/C/D/hello2.txt", "A/B/C/D/hello3.txt"), QueryOptions.empty(), ownerToken);
->>>>>>> 83ca8d0a
         assertEquals(6, beforeResult.getNumResults());
         for (File tmpFile : beforeResult.getResults()) {
             assertNotNull(tmpFile.getUri());
@@ -790,27 +749,16 @@
         }
 
         // Move folder
-<<<<<<< HEAD
-        catalogManager.getFileManager().move(studyFqn, "A/B/C/", "A/C/", QueryOptions.empty(), token);
-
-        // Path before moving
-        catalogException = assertThrows(CatalogException.class, () -> catalogManager.getFileManager().get(studyFqn, Arrays.asList("A/B/C/D/", "A/B/C/hello.txt", "A/B/C/hello2.txt", "A/B/C/D/hello.txt", "A/B/C/D/hello2.txt", "A/B/C/D/hello3.txt"), FileManager.INCLUDE_FILE_URI_PATH, token));
-=======
         catalogManager.getFileManager().move(studyFqn, "A/B/C/", "A/C/", QueryOptions.empty(), ownerToken);
 
         // Path before moving
         catalogException = assertThrows(CatalogException.class, () -> catalogManager.getFileManager().get(studyFqn, Arrays.asList("A/B/C/D/", "A/B/C/hello.txt", "A/B/C/hello2.txt", "A/B/C/D/hello.txt", "A/B/C/D/hello2.txt", "A/B/C/D/hello3.txt"), FileManager.INCLUDE_FILE_URI_PATH, ownerToken));
->>>>>>> 83ca8d0a
         assertTrue(catalogException.getMessage().contains("not found"));
 
         Map<Long, File> afterMoveFileMap = new HashMap<>();
 
         // Path after moving
-<<<<<<< HEAD
-        OpenCGAResult<File> afterResult = catalogManager.getFileManager().get(studyFqn, Arrays.asList("A/C/D/", "A/C/hello.txt", "A/C/hello2.txt", "A/C/D/hello.txt", "A/C/D/hello2.txt", "A/C/D/hello3.txt"), QueryOptions.empty(), token);
-=======
         OpenCGAResult<File> afterResult = catalogManager.getFileManager().get(studyFqn, Arrays.asList("A/C/D/", "A/C/hello.txt", "A/C/hello2.txt", "A/C/D/hello.txt", "A/C/D/hello2.txt", "A/C/D/hello3.txt"), QueryOptions.empty(), ownerToken);
->>>>>>> 83ca8d0a
         assertEquals(6, afterResult.getNumResults());
         for (int i = 0; i < afterResult.getResults().size(); i++) {
             File beforeMoving = beforeResult.getResults().get(i);
@@ -830,11 +778,7 @@
         }
 
         // Check modifications in sample
-<<<<<<< HEAD
-        sampleResults = catalogManager.getSampleManager().get(studyFqn, Arrays.asList("sam1", "sam2", "sam3"), QueryOptions.empty(), token);
-=======
         sampleResults = catalogManager.getSampleManager().get(studyFqn, Arrays.asList("sam1", "sam2", "sam3"), QueryOptions.empty(), ownerToken);
->>>>>>> 83ca8d0a
         assertEquals(3, sampleResults.getNumResults());
         for (Sample sample : sampleResults.getResults()) {
             assertEquals(sampleVersionMap.get(sample.getId()).intValue() + 1, sample.getVersion());
@@ -848,15 +792,6 @@
         }
 
         // Attempt to move folder to folder in use
-<<<<<<< HEAD
-        CatalogDBException catalogDBException = assertThrows(CatalogDBException.class, () -> catalogManager.getFileManager().move(studyFqn, "A/C/", "A/B/", QueryOptions.empty(), token));
-        assertTrue(catalogDBException.getMessage().contains("exists"));
-
-        // Rename file
-        catalogManager.getFileManager().move(studyFqn, "A/C/D/hello3.txt", "A/C/D/otherName.txt", QueryOptions.empty(), token);
-        assertThrows(CatalogException.class, () -> catalogManager.getFileManager().get(studyFqn, "A/C/D/hello3.txt", QueryOptions.empty(), token));
-        file = catalogManager.getFileManager().get(studyFqn, "A/C/D/otherName.txt", QueryOptions.empty(), token).first();
-=======
         CatalogDBException catalogDBException = assertThrows(CatalogDBException.class, () -> catalogManager.getFileManager().move(studyFqn, "A/C/", "A/B/", QueryOptions.empty(), ownerToken));
         assertTrue(catalogDBException.getMessage().contains("exists"));
 
@@ -864,7 +799,7 @@
         catalogManager.getFileManager().move(studyFqn, "A/C/D/hello3.txt", "A/C/D/otherName.txt", QueryOptions.empty(), ownerToken);
         assertThrows(CatalogException.class, () -> catalogManager.getFileManager().get(studyFqn, "A/C/D/hello3.txt", QueryOptions.empty(), ownerToken));
         file = catalogManager.getFileManager().get(studyFqn, "A/C/D/otherName.txt", QueryOptions.empty(), ownerToken).first();
->>>>>>> 83ca8d0a
+
         assertTrue(file.getId().endsWith(":otherName.txt"));
         assertTrue(file.getPath().endsWith("/otherName.txt"));
         assertTrue(file.getUri().toString().endsWith("/otherName.txt"));
@@ -874,11 +809,7 @@
         assertEquals(1, file.getSampleIds().size());
         assertTrue(file.getSampleIds().contains("sam3"));
 
-<<<<<<< HEAD
-        Sample sample3 = catalogManager.getSampleManager().get(studyFqn, "sam3", QueryOptions.empty(), token).first();
-=======
         Sample sample3 = catalogManager.getSampleManager().get(studyFqn, "sam3", QueryOptions.empty(), ownerToken).first();
->>>>>>> 83ca8d0a
         assertEquals(6, sample3.getVersion());
         assertEquals(3, sample3.getFileIds().size());
         assertTrue(sample3.getFileIds().contains(file.getId()));
@@ -1130,13 +1061,8 @@
 
         // We send the unlink command again
         thrown.expect(CatalogException.class);
-<<<<<<< HEAD
         thrown.expectMessage("not unlink");
-        fileManager.unlink(studyFqn, "myDirectory/data/test/folder/test_0.5K.txt", token);
-=======
-        thrown.expectMessage("not found");
         fileManager.unlink(studyFqn, "myDirectory/data/test/folder/test_0.5K.txt", ownerToken);
->>>>>>> 83ca8d0a
     }
 
     @Test
@@ -2147,18 +2073,18 @@
     public void deleteFileInClinicalAnalysis() throws CatalogException, IOException {
         // START DATA PREPARATION FOR TEST !!!
         String bamFile = getClass().getResource("/biofiles/NA19600.chrom20.small.bam").getFile();
-        File file = fileManager.link(studyFqn, new FileLinkParams(bamFile, "", "", "", null, null, null, null, null), false, token).first();
+        File file = fileManager.link(studyFqn, new FileLinkParams(bamFile, "", "", "", null, null, null, null, null), false, ownerToken).first();
 
         Family family1 = DummyModelUtils.getDummyFamily("familyId1");
-        catalogManager.getFamilyManager().create(studyFqn, family1, QueryOptions.empty(), token);
+        catalogManager.getFamilyManager().create(studyFqn, family1, QueryOptions.empty(), ownerToken);
 
         // Associate BAM file to sample
         String sampleId = family1.getMembers().get(0).getSamples().get(0).getId();
         catalogManager.getFileManager().update(studyFqn, file.getId(), new FileUpdateParams().setSampleIds(Collections.singletonList(sampleId)),
-                QueryOptions.empty(), token);
+                QueryOptions.empty(), ownerToken);
 
         Panel myPanel = DummyModelUtils.getDummyPanel("myPanel");
-        catalogManager.getPanelManager().create(studyFqn, myPanel, QueryOptions.empty(), token);
+        catalogManager.getPanelManager().create(studyFqn, myPanel, QueryOptions.empty(), ownerToken);
 
         Family copy = JacksonUtils.copy(family1, Family.class);
         for (Individual member : copy.getMembers()) {
@@ -2167,41 +2093,41 @@
         }
 
         ClinicalAnalysis clinicalAnalysis1 = DummyModelUtils.getDummyClinicalAnalysis(copy.getMembers().get(0), copy, Collections.singletonList(myPanel));
-        clinicalAnalysis1 = catalogManager.getClinicalAnalysisManager().create(studyFqn, clinicalAnalysis1, INCLUDE_RESULT, token).first();
+        clinicalAnalysis1 = catalogManager.getClinicalAnalysisManager().create(studyFqn, clinicalAnalysis1, INCLUDE_RESULT, ownerToken).first();
         assertEquals(1, clinicalAnalysis1.getFiles().size());
         assertEquals(file.getPath(), clinicalAnalysis1.getFiles().get(0).getPath());
         assertFalse(clinicalAnalysis1.isLocked());
 
         ClinicalAnalysis clinicalAnalysis2 = DummyModelUtils.getDummyClinicalAnalysis(copy.getMembers().get(0), copy, Collections.singletonList(myPanel));
-        clinicalAnalysis2 = catalogManager.getClinicalAnalysisManager().create(studyFqn, clinicalAnalysis2, INCLUDE_RESULT, token).first();
+        clinicalAnalysis2 = catalogManager.getClinicalAnalysisManager().create(studyFqn, clinicalAnalysis2, INCLUDE_RESULT, ownerToken).first();
         assertEquals(1, clinicalAnalysis2.getFiles().size());
         assertEquals(file.getPath(), clinicalAnalysis2.getFiles().get(0).getPath());
         assertFalse(clinicalAnalysis2.isLocked());
 
         // Lock clinicalAnalysis2
         clinicalAnalysis2 = catalogManager.getClinicalAnalysisManager().update(studyFqn, clinicalAnalysis2.getId(),
-                new ClinicalAnalysisUpdateParams().setLocked(true), INCLUDE_RESULT, token).first();
+                new ClinicalAnalysisUpdateParams().setLocked(true), INCLUDE_RESULT, ownerToken).first();
         assertTrue(clinicalAnalysis2.isLocked());
         // END DATA PREPARATION FOR TEST !!!
 
         // Mark as pending delete
-        catalogManager.getFileManager().fileDBAdaptor.update(file.getUid(), new ObjectMap(FileDBAdaptor.QueryParams.INTERNAL_STATUS_ID.key(), FileStatus.PENDING_DELETE), QueryOptions.empty());
-        CatalogException catalogException = assertThrows(CatalogException.class, () -> catalogManager.getFileManager().unlink(studyFqn, file.getId(), token));
+        catalogManager.getFileManager().getFileDBAdaptor(organizationId).update(file.getUid(), new ObjectMap(FileDBAdaptor.QueryParams.INTERNAL_STATUS_ID.key(), FileStatus.PENDING_DELETE), QueryOptions.empty());
+        CatalogException catalogException = assertThrows(CatalogException.class, () -> catalogManager.getFileManager().unlink(studyFqn, file.getId(), ownerToken));
         assertTrue(catalogException.getMessage().contains("Could not unlink"));
         assertTrue(catalogException.getCause().getMessage().contains("clinical analyses"));
 
         // Unlock clinicalAnalysis2
         clinicalAnalysis2 = catalogManager.getClinicalAnalysisManager().update(studyFqn, clinicalAnalysis2.getId(),
-                new ClinicalAnalysisUpdateParams().setLocked(false), INCLUDE_RESULT, token).first();
+                new ClinicalAnalysisUpdateParams().setLocked(false), INCLUDE_RESULT, ownerToken).first();
         assertFalse(clinicalAnalysis2.isLocked());
 
         // Unlink file
-        catalogManager.getFileManager().unlink(studyFqn, file.getId(), token);
-
-        Sample sample = catalogManager.getSampleManager().get(studyFqn, sampleId, QueryOptions.empty(), token).first();
+        catalogManager.getFileManager().unlink(studyFqn, file.getId(), ownerToken);
+
+        Sample sample = catalogManager.getSampleManager().get(studyFqn, sampleId, QueryOptions.empty(), ownerToken).first();
         assertEquals(0, sample.getFileIds().size());
 
-        OpenCGAResult<ClinicalAnalysis> search = catalogManager.getClinicalAnalysisManager().search(studyFqn, new Query(), QueryOptions.empty(), token);
+        OpenCGAResult<ClinicalAnalysis> search = catalogManager.getClinicalAnalysisManager().search(studyFqn, new Query(), QueryOptions.empty(), ownerToken);
         assertEquals(2, search.getNumResults());
         for (ClinicalAnalysis clinicalAnalysis : search.getResults()) {
             assertEquals(0, clinicalAnalysis.getFiles().size());
@@ -2215,22 +2141,22 @@
         fileManager.update(studyFqn, "data/test/folder/test_1K.txt.gz",
                 new FileUpdateParams().setRelatedFiles(Collections.singletonList(
                         new SmallRelatedFileParams("data/test/folder/test_0.5K.txt", FileRelatedFile.Relation.PART_OF_PAIR))),
-                null, token);
-        File file = fileManager.get(studyFqn, "data/test/folder/test_1K.txt.gz", QueryOptions.empty(), token).first();
+                null, ownerToken);
+        File file = fileManager.get(studyFqn, "data/test/folder/test_1K.txt.gz", QueryOptions.empty(), ownerToken).first();
         assertFalse(file.getRelatedFiles().isEmpty());
         assertEquals(1, file.getRelatedFiles().size());
         assertEquals("data/test/folder/test_0.5K.txt", file.getRelatedFiles().get(0).getFile().getPath());
 
-        file = fileManager.get(studyFqn, "data/test/folder/test_0.5K.txt", FileManager.INCLUDE_FILE_IDS, token).first();
+        file = fileManager.get(studyFqn, "data/test/folder/test_0.5K.txt", FileManager.INCLUDE_FILE_IDS, ownerToken).first();
 
         // Mark as pending delete
-        catalogManager.getFileManager().fileDBAdaptor.update(file.getUid(), new ObjectMap(FileDBAdaptor.QueryParams.INTERNAL_STATUS_ID.key(), FileStatus.PENDING_DELETE), QueryOptions.empty());
+        catalogManager.getFileManager().getFileDBAdaptor(organizationId).update(file.getUid(), new ObjectMap(FileDBAdaptor.QueryParams.INTERNAL_STATUS_ID.key(), FileStatus.PENDING_DELETE), QueryOptions.empty());
         // Delete test_0.5K file
         QueryOptions options = new QueryOptions(Constants.SKIP_TRASH, true);
-        fileManager.delete(studyFqn, Collections.singletonList("data/test/folder/test_0.5K.txt"), options, token);
+        fileManager.delete(studyFqn, Collections.singletonList("data/test/folder/test_0.5K.txt"), options, ownerToken);
 
         // Ensure there are no more references to test_0.5K file
-        file = fileManager.get(studyFqn, "data/test/folder/test_1K.txt.gz", QueryOptions.empty(), token).first();
+        file = fileManager.get(studyFqn, "data/test/folder/test_1K.txt.gz", QueryOptions.empty(), ownerToken).first();
         assertTrue(file.getRelatedFiles().isEmpty());
     }
 
