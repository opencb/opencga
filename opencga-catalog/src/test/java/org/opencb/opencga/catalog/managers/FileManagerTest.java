--- conflicted
+++ resolved
@@ -31,10 +31,7 @@
 import org.opencb.opencga.catalog.db.api.FileDBAdaptor;
 import org.opencb.opencga.catalog.db.api.SampleDBAdaptor;
 import org.opencb.opencga.catalog.db.api.StudyDBAdaptor;
-<<<<<<< HEAD
 import org.opencb.opencga.catalog.db.mongodb.MongoBackupUtils;
-=======
->>>>>>> a42f70bb
 import org.opencb.opencga.catalog.exceptions.CatalogAuthorizationException;
 import org.opencb.opencga.catalog.exceptions.CatalogDBException;
 import org.opencb.opencga.catalog.exceptions.CatalogException;
@@ -656,198 +653,6 @@
         assertEquals(File.Type.FILE, link.first().getType());
     }
 
-    @Test
-    public void testMoveFiles() throws CatalogException {
-        // Generate data set
-<<<<<<< HEAD
-        catalogManager.getFileManager().create(studyFqn, new FileCreateParams().setType(File.Type.DIRECTORY).setPath("A/B/C/D/"), true, ownerToken);
-        catalogManager.getFileManager().create(studyFqn, new FileCreateParams().setType(File.Type.FILE).setPath("A/B/C/hello.txt").setContent("test"), false, ownerToken);
-        catalogManager.getFileManager().create(studyFqn, new FileCreateParams().setType(File.Type.FILE).setPath("A/B/C/hello2.txt").setContent("test"), false, ownerToken);
-        catalogManager.getFileManager().create(studyFqn, new FileCreateParams().setType(File.Type.FILE).setPath("A/B/C/D/hello.txt").setContent("test"), false, ownerToken);
-        catalogManager.getFileManager().create(studyFqn, new FileCreateParams().setType(File.Type.FILE).setPath("A/B/C/D/hello2.txt").setContent("test"), false, ownerToken);
-        catalogManager.getFileManager().create(studyFqn, new FileCreateParams().setType(File.Type.FILE).setPath("A/B/C/D/hello3.txt").setContent("test"), false, ownerToken);
-
-        catalogManager.getSampleManager().create(studyFqn, new Sample().setId("sam1"), QueryOptions.empty(), ownerToken);
-        catalogManager.getSampleManager().create(studyFqn, new Sample().setId("sam2"), QueryOptions.empty(), ownerToken);
-        catalogManager.getSampleManager().create(studyFqn, new Sample().setId("sam3"), QueryOptions.empty(), ownerToken);
-
-        Map<Long, File> fileMap = new HashMap<>();
-        File file = catalogManager.getFileManager().update(studyFqn, "A/B/C/hello.txt", new FileUpdateParams().setSampleIds(Arrays.asList("sam1", "sam3")), INCLUDE_RESULT, ownerToken).first();
-        fileMap.put(file.getUid(), file);
-        file = catalogManager.getFileManager().update(studyFqn, "A/B/C/hello2.txt", new FileUpdateParams().setSampleIds(Collections.singletonList("sam1")), INCLUDE_RESULT, ownerToken).first();
-        fileMap.put(file.getUid(), file);
-        file = catalogManager.getFileManager().update(studyFqn, "A/B/C/D/hello.txt", new FileUpdateParams().setSampleIds(Arrays.asList("sam2", "sam3")), INCLUDE_RESULT, ownerToken).first();
-        fileMap.put(file.getUid(), file);
-        file = catalogManager.getFileManager().update(studyFqn, "A/B/C/D/hello2.txt", new FileUpdateParams().setSampleIds(Collections.singletonList("sam2")), INCLUDE_RESULT, ownerToken).first();
-        fileMap.put(file.getUid(), file);
-        file = catalogManager.getFileManager().update(studyFqn, "A/B/C/D/hello3.txt", new FileUpdateParams().setSampleIds(Collections.singletonList("sam3")), INCLUDE_RESULT, ownerToken).first();
-=======
-        catalogManager.getFileManager().create(studyFqn, new FileCreateParams().setType(File.Type.DIRECTORY).setPath("A/B/C/D/"), true, token);
-        catalogManager.getFileManager().create(studyFqn, new FileCreateParams().setType(File.Type.FILE).setPath("A/B/C/hello.txt").setContent("test"), false, token);
-        catalogManager.getFileManager().create(studyFqn, new FileCreateParams().setType(File.Type.FILE).setPath("A/B/C/hello2.txt").setContent("test"), false, token);
-        catalogManager.getFileManager().create(studyFqn, new FileCreateParams().setType(File.Type.FILE).setPath("A/B/C/D/hello.txt").setContent("test"), false, token);
-        catalogManager.getFileManager().create(studyFqn, new FileCreateParams().setType(File.Type.FILE).setPath("A/B/C/D/hello2.txt").setContent("test"), false, token);
-        catalogManager.getFileManager().create(studyFqn, new FileCreateParams().setType(File.Type.FILE).setPath("A/B/C/D/hello3.txt").setContent("test"), false, token);
-
-        catalogManager.getSampleManager().create(studyFqn, new Sample().setId("sam1"), QueryOptions.empty(), token);
-        catalogManager.getSampleManager().create(studyFqn, new Sample().setId("sam2"), QueryOptions.empty(), token);
-        catalogManager.getSampleManager().create(studyFqn, new Sample().setId("sam3"), QueryOptions.empty(), token);
-
-        Map<Long, File> fileMap = new HashMap<>();
-        File file = catalogManager.getFileManager().update(studyFqn, "A/B/C/hello.txt", new FileUpdateParams().setSampleIds(Arrays.asList("sam1", "sam3")), INCLUDE_RESULT, token).first();
-        fileMap.put(file.getUid(), file);
-        file = catalogManager.getFileManager().update(studyFqn, "A/B/C/hello2.txt", new FileUpdateParams().setSampleIds(Collections.singletonList("sam1")), INCLUDE_RESULT, token).first();
-        fileMap.put(file.getUid(), file);
-        file = catalogManager.getFileManager().update(studyFqn, "A/B/C/D/hello.txt", new FileUpdateParams().setSampleIds(Arrays.asList("sam2", "sam3")), INCLUDE_RESULT, token).first();
-        fileMap.put(file.getUid(), file);
-        file = catalogManager.getFileManager().update(studyFqn, "A/B/C/D/hello2.txt", new FileUpdateParams().setSampleIds(Collections.singletonList("sam2")), INCLUDE_RESULT, token).first();
-        fileMap.put(file.getUid(), file);
-        file = catalogManager.getFileManager().update(studyFqn, "A/B/C/D/hello3.txt", new FileUpdateParams().setSampleIds(Collections.singletonList("sam3")), INCLUDE_RESULT, token).first();
->>>>>>> a42f70bb
-        fileMap.put(file.getUid(), file);
-
-        Map<String, Integer> sampleVersionMap = new HashMap<>();
-        sampleVersionMap.put("sam1", 3);
-        sampleVersionMap.put("sam2", 3);
-        sampleVersionMap.put("sam3", 4);
-
-<<<<<<< HEAD
-        OpenCGAResult<Sample> sampleResults = catalogManager.getSampleManager().get(studyFqn, Arrays.asList("sam1", "sam2", "sam3"), QueryOptions.empty(), ownerToken);
-=======
-        OpenCGAResult<Sample> sampleResults = catalogManager.getSampleManager().get(studyFqn, Arrays.asList("sam1", "sam2", "sam3"), QueryOptions.empty(), token);
->>>>>>> a42f70bb
-        assertEquals(3, sampleResults.getNumResults());
-        for (Sample sample : sampleResults.getResults()) {
-            assertEquals(sampleVersionMap.get(sample.getId()).intValue(), sample.getVersion());
-            List<String> fileList = new ArrayList<>();
-            for (File tmpFile : fileMap.values()) {
-                if (tmpFile.getSampleIds().contains(sample.getId())) {
-                    fileList.add(tmpFile.getId());
-                }
-            }
-            assertArrayEquals(fileList.toArray(), sample.getFileIds().toArray());
-        }
-
-        // Expected path after moving (not yet moved)
-<<<<<<< HEAD
-        CatalogException catalogException = assertThrows(CatalogException.class, () -> catalogManager.getFileManager().get(studyFqn, Arrays.asList("A/C/D", "A/C/hello.txt", "A/C/hello2.txt", "A/C/D/hello.txt", "A/C/D/hello2.txt", "A/C/D/hello3.txt"), FileManager.INCLUDE_FILE_URI_PATH, ownerToken));
-        assertTrue(catalogException.getMessage().contains("not found"));
-
-        // Path before moving
-        OpenCGAResult<File> beforeResult = catalogManager.getFileManager().get(studyFqn, Arrays.asList("A/B/C/D/", "A/B/C/hello.txt", "A/B/C/hello2.txt", "A/B/C/D/hello.txt", "A/B/C/D/hello2.txt", "A/B/C/D/hello3.txt"), QueryOptions.empty(), ownerToken);
-=======
-        CatalogException catalogException = assertThrows(CatalogException.class, () -> catalogManager.getFileManager().get(studyFqn, Arrays.asList("A/C/D", "A/C/hello.txt", "A/C/hello2.txt", "A/C/D/hello.txt", "A/C/D/hello2.txt", "A/C/D/hello3.txt"), FileManager.INCLUDE_FILE_URI_PATH, token));
-        assertTrue(catalogException.getMessage().contains("not found"));
-
-        // Path before moving
-        OpenCGAResult<File> beforeResult = catalogManager.getFileManager().get(studyFqn, Arrays.asList("A/B/C/D/", "A/B/C/hello.txt", "A/B/C/hello2.txt", "A/B/C/D/hello.txt", "A/B/C/D/hello2.txt", "A/B/C/D/hello3.txt"), QueryOptions.empty(), token);
->>>>>>> a42f70bb
-        assertEquals(6, beforeResult.getNumResults());
-        for (File tmpFile : beforeResult.getResults()) {
-            assertNotNull(tmpFile.getUri());
-            assertTrue(Files.exists(Paths.get(tmpFile.getUri())));
-            if (fileMap.containsKey(tmpFile.getUid())) {
-                File ffile = fileMap.get(tmpFile.getUid());
-                System.out.println("Checking samples for file '" + tmpFile.getPath() + "'");
-                assertEquals(ffile.getSampleIds().size(), tmpFile.getSampleIds().size());
-                assertArrayEquals(ffile.getSampleIds().toArray(), tmpFile.getSampleIds().toArray());
-            }
-        }
-
-        // Move folder
-<<<<<<< HEAD
-        catalogManager.getFileManager().move(studyFqn, "A/B/C/", "A/C/", QueryOptions.empty(), ownerToken);
-
-        // Path before moving
-        catalogException = assertThrows(CatalogException.class, () -> catalogManager.getFileManager().get(studyFqn, Arrays.asList("A/B/C/D/", "A/B/C/hello.txt", "A/B/C/hello2.txt", "A/B/C/D/hello.txt", "A/B/C/D/hello2.txt", "A/B/C/D/hello3.txt"), FileManager.INCLUDE_FILE_URI_PATH, ownerToken));
-=======
-        catalogManager.getFileManager().move(studyFqn, "A/B/C/", "A/C/", QueryOptions.empty(), token);
-
-        // Path before moving
-        catalogException = assertThrows(CatalogException.class, () -> catalogManager.getFileManager().get(studyFqn, Arrays.asList("A/B/C/D/", "A/B/C/hello.txt", "A/B/C/hello2.txt", "A/B/C/D/hello.txt", "A/B/C/D/hello2.txt", "A/B/C/D/hello3.txt"), FileManager.INCLUDE_FILE_URI_PATH, token));
->>>>>>> a42f70bb
-        assertTrue(catalogException.getMessage().contains("not found"));
-
-        Map<Long, File> afterMoveFileMap = new HashMap<>();
-
-        // Path after moving
-<<<<<<< HEAD
-        OpenCGAResult<File> afterResult = catalogManager.getFileManager().get(studyFqn, Arrays.asList("A/C/D/", "A/C/hello.txt", "A/C/hello2.txt", "A/C/D/hello.txt", "A/C/D/hello2.txt", "A/C/D/hello3.txt"), QueryOptions.empty(), ownerToken);
-=======
-        OpenCGAResult<File> afterResult = catalogManager.getFileManager().get(studyFqn, Arrays.asList("A/C/D/", "A/C/hello.txt", "A/C/hello2.txt", "A/C/D/hello.txt", "A/C/D/hello2.txt", "A/C/D/hello3.txt"), QueryOptions.empty(), token);
->>>>>>> a42f70bb
-        assertEquals(6, afterResult.getNumResults());
-        for (int i = 0; i < afterResult.getResults().size(); i++) {
-            File beforeMoving = beforeResult.getResults().get(i);
-            File afterMoving = afterResult.getResults().get(i);
-            assertNotNull(afterMoving.getUri());
-            assertNotEquals("Found same URI. File/folder should have been moved", afterMoving.getUri(), beforeMoving.getUri());
-            assertTrue(Files.exists(Paths.get(afterMoving.getUri())));
-            assertTrue(Files.notExists(Paths.get(beforeMoving.getUri())));
-
-            if (fileMap.containsKey(afterMoving.getUid())) {
-                File ffile = fileMap.get(afterMoving.getUid());
-                System.out.println("Checking samples for file '" + afterMoving.getPath() + "'");
-                assertEquals(ffile.getSampleIds().size(), afterMoving.getSampleIds().size());
-                assertArrayEquals(ffile.getSampleIds().toArray(), afterMoving.getSampleIds().toArray());
-                afterMoveFileMap.put(afterMoving.getUid(), afterMoving);
-            }
-        }
-
-        // Check modifications in sample
-<<<<<<< HEAD
-        sampleResults = catalogManager.getSampleManager().get(studyFqn, Arrays.asList("sam1", "sam2", "sam3"), QueryOptions.empty(), ownerToken);
-=======
-        sampleResults = catalogManager.getSampleManager().get(studyFqn, Arrays.asList("sam1", "sam2", "sam3"), QueryOptions.empty(), token);
->>>>>>> a42f70bb
-        assertEquals(3, sampleResults.getNumResults());
-        for (Sample sample : sampleResults.getResults()) {
-            assertEquals(sampleVersionMap.get(sample.getId()).intValue() + 1, sample.getVersion());
-            List<String> fileList = new ArrayList<>();
-            for (File tmpFile : afterMoveFileMap.values()) {
-                if (tmpFile.getSampleIds().contains(sample.getId())) {
-                    fileList.add(tmpFile.getId());
-                }
-            }
-            assertArrayEquals(fileList.toArray(), sample.getFileIds().toArray());
-        }
-
-        // Attempt to move folder to folder in use
-<<<<<<< HEAD
-        CatalogDBException catalogDBException = assertThrows(CatalogDBException.class, () -> catalogManager.getFileManager().move(studyFqn, "A/C/", "A/B/", QueryOptions.empty(), ownerToken));
-        assertTrue(catalogDBException.getMessage().contains("exists"));
-
-        // Rename file
-        catalogManager.getFileManager().move(studyFqn, "A/C/D/hello3.txt", "A/C/D/otherName.txt", QueryOptions.empty(), ownerToken);
-        assertThrows(CatalogException.class, () -> catalogManager.getFileManager().get(studyFqn, "A/C/D/hello3.txt", QueryOptions.empty(), ownerToken));
-        file = catalogManager.getFileManager().get(studyFqn, "A/C/D/otherName.txt", QueryOptions.empty(), ownerToken).first();
-=======
-        CatalogDBException catalogDBException = assertThrows(CatalogDBException.class, () -> catalogManager.getFileManager().move(studyFqn, "A/C/", "A/B/", QueryOptions.empty(), token));
-        assertTrue(catalogDBException.getMessage().contains("exists"));
-
-        // Rename file
-        catalogManager.getFileManager().move(studyFqn, "A/C/D/hello3.txt", "A/C/D/otherName.txt", QueryOptions.empty(), token);
-        assertThrows(CatalogException.class, () -> catalogManager.getFileManager().get(studyFqn, "A/C/D/hello3.txt", QueryOptions.empty(), token));
-        file = catalogManager.getFileManager().get(studyFqn, "A/C/D/otherName.txt", QueryOptions.empty(), token).first();
->>>>>>> a42f70bb
-        assertTrue(file.getId().endsWith(":otherName.txt"));
-        assertTrue(file.getPath().endsWith("/otherName.txt"));
-        assertTrue(file.getUri().toString().endsWith("/otherName.txt"));
-        assertEquals("otherName.txt", file.getName());
-        assertTrue(Files.exists(Paths.get(file.getUri())));
-        // Check samples
-        assertEquals(1, file.getSampleIds().size());
-        assertTrue(file.getSampleIds().contains("sam3"));
-
-<<<<<<< HEAD
-        Sample sample3 = catalogManager.getSampleManager().get(studyFqn, "sam3", QueryOptions.empty(), ownerToken).first();
-=======
-        Sample sample3 = catalogManager.getSampleManager().get(studyFqn, "sam3", QueryOptions.empty(), token).first();
->>>>>>> a42f70bb
-        assertEquals(6, sample3.getVersion());
-        assertEquals(3, sample3.getFileIds().size());
-        assertTrue(sample3.getFileIds().contains(file.getId()));
-    }
 
     @Test
     public void testAssociateSamples() throws CatalogException, URISyntaxException {
