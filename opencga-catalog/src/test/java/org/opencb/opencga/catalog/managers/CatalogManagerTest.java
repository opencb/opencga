--- conflicted
+++ resolved
@@ -24,11 +24,8 @@
 import org.opencb.biodata.models.clinical.ClinicalComment;
 import org.opencb.biodata.models.clinical.Disorder;
 import org.opencb.biodata.models.clinical.Phenotype;
-<<<<<<< HEAD
 import org.opencb.biodata.models.common.Status;
-=======
 import org.opencb.biodata.models.core.SexOntologyTermAnnotation;
->>>>>>> f43addfe
 import org.opencb.biodata.models.pedigree.IndividualProperty;
 import org.opencb.commons.datastore.core.*;
 import org.opencb.opencga.catalog.db.api.*;
@@ -1212,11 +1209,7 @@
         Sample sampleId3 = catalogManager.getSampleManager().create(studyFqn, new Sample().setId("SAMPLE_3"), INCLUDE_RESULT, token).first();
         Cohort myCohort = catalogManager.getCohortManager().create(studyFqn, new Cohort().setId("MyCohort")
                 .setSamples(Arrays.asList(sampleId1, sampleId2, sampleId3))
-<<<<<<< HEAD
-                .setStatus(new Status("custom", "custom", "description", TimeUtils.getTime())), null, token).first();
-=======
-                .setStatus(new CustomStatus("custom", "description", TimeUtils.getTime())), INCLUDE_RESULT, token).first();
->>>>>>> f43addfe
+                .setStatus(new Status("custom", "custom", "description", TimeUtils.getTime())), INCLUDE_RESULT, token).first();
 
         assertEquals("MyCohort", myCohort.getId());
         assertEquals(3, myCohort.getSamples().size());
@@ -1775,11 +1768,7 @@
         query = new Query(SampleDBAdaptor.QueryParams.ID.key(), "~^SAM");
         myCohort = catalogManager.getCohortManager().generate(studyId, query, new Cohort()
                 .setId("MyCohort2")
-<<<<<<< HEAD
-                .setStatus(new Status("custom", "custom", "description", TimeUtils.getTime())), null, token).first();
-=======
-                .setStatus(new CustomStatus("custom", "description", TimeUtils.getTime())), INCLUDE_RESULT, token).first();
->>>>>>> f43addfe
+                .setStatus(new Status("custom", "custom", "description", TimeUtils.getTime())), INCLUDE_RESULT, token).first();
         assertEquals(3, myCohort.getSamples().size());
         assertNotNull(myCohort.getStatus());
         assertEquals("custom", myCohort.getStatus().getName());
