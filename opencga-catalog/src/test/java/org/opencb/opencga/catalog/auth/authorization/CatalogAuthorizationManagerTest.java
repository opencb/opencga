--- conflicted
+++ resolved
@@ -33,7 +33,6 @@
 import org.opencb.opencga.catalog.managers.CatalogManager;
 import org.opencb.opencga.catalog.managers.CatalogManagerExternalResource;
 import org.opencb.opencga.catalog.managers.FileManager;
-import org.opencb.opencga.catalog.managers.FileUtils;
 import org.opencb.opencga.core.common.Entity;
 import org.opencb.opencga.core.config.Configuration;
 import org.opencb.opencga.core.models.*;
@@ -43,7 +42,6 @@
 import org.opencb.opencga.core.models.acls.permissions.StudyAclEntry;
 
 import javax.annotation.Nullable;
-import java.io.ByteArrayInputStream;
 import java.io.IOException;
 import java.nio.file.Paths;
 import java.util.*;
@@ -122,6 +120,7 @@
         Configuration configuration = Configuration.load(getClass().getResource("/configuration-test.yml")
                 .openStream());
         configuration.getAdmin().setAlgorithm("HS256");
+        configuration.getAdmin().setSecretKey("dummy");
         CatalogManagerExternalResource.clearCatalog(configuration);
 
         catalogManager = new CatalogManager(configuration);
@@ -248,18 +247,11 @@
         Map<String, Group> groups = getGroupMap();
         assertTrue(groups.get(groupAdmin).getUserIds().contains(externalUser));
 //        thrown.expect(CatalogException.class);
-<<<<<<< HEAD
-//        catalogManager.addUsersToGroup(studyFqn, groupMember, externalUser, ownerSessionId);
+//        catalogManager.addUsersToGroup(s1, groupMember, externalUser, ownerSessionId);
         updateGroup(studyFqn, groupAdmin, null, externalUser, null, ownerSessionId);
-        catalogManager.getStudyManager().createGroup(studyFqn, groupMember, externalUser, ownerSessionId);
-        //        catalogManager.updateGroup(studyFqn, groupMember, externalUser, null, null, ownerSessionId);
-=======
-//        catalogManager.addUsersToGroup(s1, groupMember, externalUser, ownerSessionId);
-        updateGroup(Long.toString(s1), groupAdmin, null, externalUser, null, ownerSessionId);
-        catalogManager.getStudyManager().createGroup(Long.toString(s1), new Group(groupMember, Collections.singletonList(externalUser)),
+        catalogManager.getStudyManager().createGroup(studyFqn, new Group(groupMember, Collections.singletonList(externalUser)),
                 ownerSessionId);
         //        catalogManager.updateGroup(Long.toString(s1), groupMember, externalUser, null, null, ownerSessionId);
->>>>>>> 5f7681ca
         groups = getGroupMap();
         assertTrue(groups.get(groupMember).getUserIds().contains(externalUser));
         assertTrue(!groups.get(groupAdmin).getUserIds().contains(externalUser));
@@ -279,13 +271,8 @@
     @Test
     public void removeMemberFromGroup() throws CatalogException {
         // Create new group
-<<<<<<< HEAD
-        catalogManager.getStudyManager().createGroup(String.valueOf(studyFqn), groupMember, studyAdminUser1 + "," + studyAdminUser2,
-                ownerSessionId);
-=======
-        catalogManager.getStudyManager().createGroup(String.valueOf(s1),
+        catalogManager.getStudyManager().createGroup(studyFqn,
                 new Group(groupMember, Arrays.asList(studyAdminUser1, studyAdminUser2)), ownerSessionId);
->>>>>>> 5f7681ca
 
         // Remove one of the users
         updateGroup(studyFqn, groupMember, null, studyAdminUser1, null, ownerSessionId);
@@ -433,11 +420,7 @@
     @Test
     public void removeGroupFromRole() throws CatalogException {
         String group = "@newGroup";
-<<<<<<< HEAD
-        catalogManager.getStudyManager().createGroup(studyFqn, group, studyAdminUser1 + "," + studyAdminUser2,
-=======
-        catalogManager.getStudyManager().createGroup(Long.toString(s1), new Group(group, Arrays.asList(studyAdminUser1, studyAdminUser2)),
->>>>>>> 5f7681ca
+        catalogManager.getStudyManager().createGroup(studyFqn, new Group(group, Arrays.asList(studyAdminUser1, studyAdminUser2)),
                 studyAdmin1SessionId);
         catalogManager.getStudyManager().updateAcl(Arrays.asList(studyFqn), group,
                 new Study.StudyAclParams("", AclParams.Action.SET, "admin"), ownerSessionId);
@@ -908,13 +891,8 @@
 
     /////////// Aux methods
     private Map<String, Group> getGroupMap() throws CatalogException {
-<<<<<<< HEAD
-        return catalogManager.getStudyManager().get(studyFqn, null, ownerSessionId).first().getGroups()
-                .stream()
-                .collect(Collectors.toMap(Group::getName, f -> f));
-=======
-        return catalogManager.getStudyManager().get(String.valueOf((Long) s1), null, ownerSessionId).first().getGroups().stream().collect(Collectors.toMap(Group::getId, f -> f));
->>>>>>> 5f7681ca
+        return catalogManager.getStudyManager().get(studyFqn, null, ownerSessionId).first().getGroups().stream()
+                .collect(Collectors.toMap(Group::getId, f -> f));
     }
 
 }