--- conflicted
+++ resolved
@@ -548,18 +548,12 @@
 
         objectMap.put("attributes", new ObjectMap(newAttributes).toJson());
         objectMap.put("alias", unexpectedNewAlias);
-<<<<<<< HEAD
-        QueryResult<ObjectMap> queryResult = catalogStudyDBAdaptor.modifyStudy(studyId, objectMap);
-        ObjectMap modifiedParams = queryResult.first();
+
+        QueryResult<Study> queryResult = catalogStudyDBAdaptor.modifyStudy(studyId, objectMap);
+        Study modifiedStudy = queryResult.first();
 
         Study study = catalogStudyDBAdaptor.getStudy(studyId, null).first();
-=======
-        QueryResult<Study> queryResult = catalogDBAdaptor.modifyStudy(studyId, objectMap);
-        Study modifiedStudy = queryResult.first();
-
-        Study study = catalogDBAdaptor.getStudy(studyId, null).first();
         assertEquals(study.toString(), modifiedStudy.toString());
->>>>>>> ad905329
 
         assertTrue(modifiedStudy.getAttributes().containsKey("Value"));
         assertTrue(modifiedStudy.getAttributes().containsKey("Value2"));
