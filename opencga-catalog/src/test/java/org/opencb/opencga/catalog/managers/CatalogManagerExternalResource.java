/*
 * Copyright 2015-2020 OpenCB
 *
 * Licensed under the Apache License, Version 2.0 (the "License");
 * you may not use this file except in compliance with the License.
 * You may obtain a copy of the License at
 *
 *     http://www.apache.org/licenses/LICENSE-2.0
 *
 * Unless required by applicable law or agreed to in writing, software
 * distributed under the License is distributed on an "AS IS" BASIS,
 * WITHOUT WARRANTIES OR CONDITIONS OF ANY KIND, either express or implied.
 * See the License for the specific language governing permissions and
 * limitations under the License.
 */

package org.opencb.opencga.catalog.managers;

import org.apache.logging.log4j.Level;
import org.apache.logging.log4j.core.config.Configurator;
import org.junit.Assert;
import org.junit.rules.ExternalResource;
import org.opencb.opencga.TestParamConstants;
import org.opencb.opencga.catalog.auth.authentication.JwtManager;
import org.opencb.opencga.catalog.db.mongodb.MongoDBAdaptorFactory;
import org.opencb.opencga.catalog.exceptions.CatalogException;
import org.opencb.opencga.catalog.io.IOManagerFactory;
import org.opencb.opencga.core.common.PasswordUtils;
import org.opencb.opencga.core.common.TimeUtils;
import org.opencb.opencga.core.common.UriUtils;
import org.opencb.opencga.core.config.Configuration;

import java.io.FileInputStream;
import java.io.IOException;
import java.io.InputStream;
import java.net.URI;
import java.net.URISyntaxException;
import java.nio.file.Files;
import java.nio.file.Path;
import java.nio.file.Paths;
import java.nio.file.StandardCopyOption;

/**
 * Created on 05/05/16
 *
 * @author Jacobo Coll &lt;jacobo167@gmail.com&gt;
 */
public class CatalogManagerExternalResource extends ExternalResource {

    private CatalogManager catalogManager;
    private Configuration configuration;
    private Path opencgaHome;
    private String adminToken;
    public boolean initialized = false;

    public CatalogManagerExternalResource() {
        Configurator.setLevel("org.mongodb.driver.cluster", Level.WARN);
        Configurator.setLevel("org.mongodb.driver.connection", Level.WARN);
    }

    @Override
    public void before() throws Exception {
        initialized = true;
        System.out.println("-------------------------------------------------------------------------------");
        System.out.println("Initializing CatalogManagerExternalResource");
        System.out.println("-------------------------------------------------------------------------------");
        if (catalogManager != null) {
            catalogManager.close();
            catalogManager = null;
        }
        clearOpenCGAHome("static");

        //Catalog database might be already installed. Need to delete it before installing it again.
        clearCatalog(configuration);

        catalogManager = new CatalogManager(configuration);
        String secretKey = PasswordUtils.getStrongRandomPassword(JwtManager.SECRET_KEY_MIN_LENGTH);
        catalogManager.installCatalogDB("HS256", secretKey, TestParamConstants.ADMIN_PASSWORD, "opencga@admin.com", true);

        adminToken = catalogManager.getUserManager().loginAsAdmin(TestParamConstants.ADMIN_PASSWORD).getToken();
    }

    public Path clearOpenCGAHome(String testName) throws IOException {
        int c = 0;
        do {
            opencgaHome = Paths.get("target/test-data").resolve("junit_opencga_home_" + testName + "_" + TimeUtils.getTimeMillis() + (c > 0 ? "_" + c : ""));
            c++;
        } while (opencgaHome.toFile().exists());
        Files.createDirectories(opencgaHome);
        configuration = Configuration.load(getClass().getResource("/configuration-test.yml").openStream());
        configuration.setWorkspace(opencgaHome.resolve("sessions").toAbsolutePath().toString());
        configuration.setJobDir(opencgaHome.resolve("JOBS").toAbsolutePath().toString());

        // Pedigree graph analysis
        Path analysisPath = Files.createDirectories(opencgaHome.resolve("analysis/pedigree-graph")).toAbsolutePath();
        FileInputStream inputStream = new FileInputStream("../opencga-app/app/analysis/pedigree-graph/ped.R");
        Files.copy(inputStream, analysisPath.resolve("ped.R"), StandardCopyOption.REPLACE_EXISTING);
        return opencgaHome;
    }

    @Override
    public void after() {
        super.after();
        try {
            if (catalogManager != null) {
                catalogManager.close();
            }
        } catch (CatalogException e) {
            throw new RuntimeException(e);
        }
        System.out.println("-------------------------------------------------------------------------------");
        System.out.println("Shutting down CatalogManagerExternalResource");
        System.out.println("-------------------------------------------------------------------------------");
    }

    public Configuration getConfiguration() {
        return configuration;
    }

    public CatalogManager getCatalogManager() {
        return catalogManager;
    }

    public CatalogManager resetCatalogManager() throws CatalogException {
        catalogManager.close();
        catalogManager = new CatalogManager(configuration);
        return catalogManager;
    }

    public String getAdminToken() {
        return adminToken;
    }

    public Path getOpencgaHome() {
        return opencgaHome;
    }

    public static void clearCatalog(Configuration configuration) throws CatalogException, URISyntaxException {
        try (MongoDBAdaptorFactory dbAdaptorFactory = new MongoDBAdaptorFactory(configuration, new IOManagerFactory())) {
<<<<<<< HEAD
            for (String collection : MongoDBAdaptorFactory.COLLECTIONS_LIST) {
                dbAdaptorFactory.getMongoDataStore().getCollection(collection).remove(new Document(), QueryOptions.empty());
            }
=======
            dbAdaptorFactory.deleteCatalogDB();
>>>>>>> d326fa5e
        }

        Path rootdir = Paths.get(UriUtils.createDirectoryUri(configuration.getWorkspace()));
        deleteFolderTree(rootdir.toFile());

        Path jobdir = Paths.get(UriUtils.createDirectoryUri(configuration.getJobDir()));
        deleteFolderTree(jobdir.toFile());
    }

    public static void deleteFolderTree(java.io.File folder) {
        java.io.File[] files = folder.listFiles();
        if (files != null) {
            for (java.io.File f : files) {
                if (f.isDirectory()) {
                    deleteFolderTree(f);
                } else {
                    f.delete();
                }
            }
        }
        folder.delete();
    }

    public URI getResourceUri(String resourceName) throws IOException {
        return getResourceUri(resourceName, resourceName);
    }

    public URI getResourceUri(String resourceName, String targetName) throws IOException {
        Path resourcePath = opencgaHome.resolve("resources").resolve(targetName);
        if (!resourcePath.getParent().toFile().exists()) {
            Files.createDirectories(resourcePath.getParent());
        }
        if (!resourcePath.toFile().exists()) {
            try (InputStream stream = this.getClass().getClassLoader().getResourceAsStream(resourceName)) {
                Assert.assertNotNull(resourceName, stream);
                Files.copy(stream, resourcePath, StandardCopyOption.REPLACE_EXISTING);
            }
        }
        return resourcePath.toUri();
    }

}<|MERGE_RESOLUTION|>--- conflicted
+++ resolved
@@ -137,13 +137,7 @@
 
     public static void clearCatalog(Configuration configuration) throws CatalogException, URISyntaxException {
         try (MongoDBAdaptorFactory dbAdaptorFactory = new MongoDBAdaptorFactory(configuration, new IOManagerFactory())) {
-<<<<<<< HEAD
-            for (String collection : MongoDBAdaptorFactory.COLLECTIONS_LIST) {
-                dbAdaptorFactory.getMongoDataStore().getCollection(collection).remove(new Document(), QueryOptions.empty());
-            }
-=======
             dbAdaptorFactory.deleteCatalogDB();
->>>>>>> d326fa5e
         }
 
         Path rootdir = Paths.get(UriUtils.createDirectoryUri(configuration.getWorkspace()));
