--- conflicted
+++ resolved
@@ -101,17 +101,10 @@
         Files.createDirectories(analysisPath.resolve(RESOURCES_DIRNAME));
 
         // Pedigree graph analysis
-<<<<<<< HEAD
-        Path pedAnalysisPath = Files.createDirectories(analysisPath.resolve("pedigree-graph")).toAbsolutePath();
-        FileInputStream inputStream = new FileInputStream("../opencga-app/app/analysis/pedigree-graph/ped.R");
-        Files.copy(inputStream, pedAnalysisPath.resolve("ped.R"), StandardCopyOption.REPLACE_EXISTING);
-
-=======
-        Path analysisPath = Files.createDirectories(opencgaHome.resolve("analysis/pedigree-graph")).toAbsolutePath();
+        analysisPath = Files.createDirectories(opencgaHome.resolve("analysis/pedigree-graph")).toAbsolutePath();
         InputStream inputStream = getClass().getResource("/pedigree-graph/ped.R").openStream();
 //        FileInputStream inputStream = new FileInputStream("../opencga-app/app/analysis/pedigree-graph/ped.R");
         Files.copy(inputStream, analysisPath.resolve("ped.R"), StandardCopyOption.REPLACE_EXISTING);
->>>>>>> b6b3502f
         return opencgaHome;
     }
 
