/*
 * Copyright 2015-2020 OpenCB
 *
 * Licensed under the Apache License, Version 2.0 (the "License");
 * you may not use this file except in compliance with the License.
 * You may obtain a copy of the License at
 *
 *     http://www.apache.org/licenses/LICENSE-2.0
 *
 * Unless required by applicable law or agreed to in writing, software
 * distributed under the License is distributed on an "AS IS" BASIS,
 * WITHOUT WARRANTIES OR CONDITIONS OF ANY KIND, either express or implied.
 * See the License for the specific language governing permissions and
 * limitations under the License.
 */

package org.opencb.opencga.catalog.managers;

import org.apache.commons.lang3.RandomStringUtils;
import org.apache.commons.lang3.StringUtils;
import org.junit.After;
import org.junit.Before;
import org.junit.Rule;
import org.junit.Test;
import org.junit.rules.ExpectedException;
import org.opencb.biodata.models.clinical.ClinicalAudit;
import org.opencb.biodata.models.clinical.ClinicalComment;
import org.opencb.biodata.models.clinical.ClinicalDiscussion;
import org.opencb.biodata.models.clinical.Disorder;
import org.opencb.biodata.models.clinical.interpretation.ClinicalVariant;
import org.opencb.biodata.models.clinical.interpretation.ClinicalVariantEvidence;
import org.opencb.biodata.models.clinical.interpretation.InterpretationMethod;
import org.opencb.biodata.models.common.Status;
import org.opencb.biodata.models.variant.avro.VariantAvro;
import org.opencb.biodata.models.variant.avro.VariantType;
import org.opencb.commons.datastore.core.DataResult;
import org.opencb.commons.datastore.core.ObjectMap;
import org.opencb.commons.datastore.core.Query;
import org.opencb.commons.datastore.core.QueryOptions;
import org.opencb.commons.test.GenericTest;
import org.opencb.opencga.TestParamConstants;
import org.opencb.opencga.catalog.db.api.ClinicalAnalysisDBAdaptor;
import org.opencb.opencga.catalog.db.api.InterpretationDBAdaptor;
import org.opencb.opencga.catalog.exceptions.CatalogException;
import org.opencb.opencga.catalog.utils.Constants;
import org.opencb.opencga.catalog.utils.ParamUtils;
import org.opencb.opencga.core.api.ParamConstants;
import org.opencb.opencga.core.common.JacksonUtils;
import org.opencb.opencga.core.common.TimeUtils;
import org.opencb.opencga.core.models.AclEntryList;
import org.opencb.opencga.core.models.AclParams;
import org.opencb.opencga.core.models.clinical.*;
import org.opencb.opencga.core.models.common.FlagAnnotation;
import org.opencb.opencga.core.models.common.FlagValue;
import org.opencb.opencga.core.models.common.StatusParam;
import org.opencb.opencga.core.models.family.Family;
import org.opencb.opencga.core.models.family.FamilyPermissions;
import org.opencb.opencga.core.models.family.FamilyUpdateParams;
import org.opencb.opencga.core.models.file.File;
import org.opencb.opencga.core.models.file.FileLinkParams;
import org.opencb.opencga.core.models.file.FileReferenceParam;
import org.opencb.opencga.core.models.file.FileUpdateParams;
import org.opencb.opencga.core.models.individual.Individual;
import org.opencb.opencga.core.models.individual.IndividualPermissions;
import org.opencb.opencga.core.models.panel.Panel;
import org.opencb.opencga.core.models.panel.PanelReferenceParam;
import org.opencb.opencga.core.models.sample.Sample;
import org.opencb.opencga.core.models.sample.SamplePermissions;
import org.opencb.opencga.core.models.sample.SampleUpdateParams;
import org.opencb.opencga.core.models.study.Study;
import org.opencb.opencga.core.models.study.configuration.ClinicalConsent;
import org.opencb.opencga.core.models.study.configuration.*;
import org.opencb.opencga.core.models.user.Account;
import org.opencb.opencga.core.response.OpenCGAResult;

import java.io.IOException;
import java.util.*;
import java.util.stream.Collectors;

import static org.junit.Assert.*;

public class ClinicalAnalysisManagerTest extends GenericTest {

    public final static String STUDY = "user@1000G:phase1";
    @Rule
    public ExpectedException thrown = ExpectedException.none();

    @Rule
    public CatalogManagerExternalResource catalogManagerResource = new CatalogManagerExternalResource();

    protected CatalogManager catalogManager;
    protected String sessionIdUser;
    private FamilyManager familyManager;

    private static final QueryOptions INCLUDE_RESULT = new QueryOptions(ParamConstants.INCLUDE_RESULT_PARAM, true);

    @Before
    public void setUp() throws IOException, CatalogException {
        catalogManager = catalogManagerResource.getCatalogManager();
        familyManager = catalogManager.getFamilyManager();
        setUpCatalogManager(catalogManager);
    }

    public void setUpCatalogManager(CatalogManager catalogManager) throws IOException, CatalogException {

        catalogManager.getUserManager().create("user", "User Name", "mail@ebi.ac.uk", TestParamConstants.PASSWORD, "", null, Account.AccountType.FULL, null);
        sessionIdUser = catalogManager.getUserManager().login("user", TestParamConstants.PASSWORD).getToken();

        catalogManager.getUserManager().create("user2", "User Name2", "mail2@ebi.ac.uk", TestParamConstants.PASSWORD, "", null, Account.AccountType.GUEST,
                null);

        String projectId = catalogManager.getProjectManager().create("1000G", "Project about some genomes", "", "Homo sapiens",
                null, "GRCh38", INCLUDE_RESULT, sessionIdUser).first().getId();
        catalogManager.getStudyManager().create(projectId, "phase1", null, "Phase 1", "Done", null, null, null, null, null, sessionIdUser);
    }

    @After
    public void tearDown() throws Exception {
    }

    private Family getDummyFamily() {
        Disorder disease1 = new Disorder("dis1", "Disease 1", "HPO", null, "", null);
        Disorder disease2 = new Disorder("dis2", "Disease 2", "HPO", null, "", null);

        Individual father = new Individual().setId("father").setDisorders(Arrays.asList(new Disorder("dis1", "dis1", "OT", null, "",
                null)));
        Individual mother = new Individual().setId("mother").setDisorders(Arrays.asList(new Disorder("dis2", "dis2", "OT", null, "",
                null)));

        // We create a new father and mother with the same information to mimic the behaviour of the webservices. Otherwise, we would be
        // ingesting references to exactly the same object and this test would not work exactly the same way.
        Individual relFather = new Individual().setId("father").setDisorders(Arrays.asList(new Disorder("dis1", "dis1", "OT", null, "",
                        null)))
                .setSamples(Collections.singletonList(new Sample().setId("sample1")));
        Individual relMother = new Individual().setId("mother").setDisorders(Arrays.asList(new Disorder("dis2", "dis2", "OT", null, "",
                        null)))
                .setSamples(Arrays.asList(new Sample().setId("sample3")));

        Individual relChild1 = new Individual().setId("child1")
                .setDisorders(Arrays.asList(new Disorder("dis1", "dis1", "OT", null, "", null), new Disorder("dis2", "dis2", "OT", null,
                        "", null)))
                .setFather(father)
                .setMother(mother)
                .setSamples(Arrays.asList(
                        new Sample().setId("sample2"),
                        new Sample().setId("sample4")
                ))
                .setParentalConsanguinity(true);
        Individual relChild2 = new Individual().setId("child2")
                .setDisorders(Arrays.asList(new Disorder("dis1", "dis1", "OT", null, "", null)))
                .setFather(father)
                .setMother(mother)
                .setSamples(Arrays.asList(
                        new Sample().setId("sample5"),
                        new Sample().setId("sample6")
                ))
                .setParentalConsanguinity(true);
        Individual relChild3 = new Individual().setId("child3")
                .setDisorders(Arrays.asList(new Disorder("dis1", "dis1", "OT", null, "", null)))
                .setFather(father)
                .setMother(mother)
                .setSamples(Arrays.asList(
                        new Sample().setId("sample7"),
                        new Sample().setId("sample8")
                ))
                .setParentalConsanguinity(true);

        return new Family("family", "family", null, Arrays.asList(disease1, disease2),
                Arrays.asList(relChild1, relChild2, relChild3, relFather, relMother), "", -1,
                Collections.emptyList(), Collections.emptyMap());
    }

    private DataResult<Family> createDummyFamily() throws CatalogException {
        Family family = getDummyFamily();

        return familyManager.create(STUDY, family, INCLUDE_RESULT, sessionIdUser);
    }

    private DataResult<ClinicalAnalysis> createDummyEnvironment(boolean createFamily, boolean createDefaultInterpretation) throws CatalogException {

        ClinicalAnalysis clinicalAnalysis = new ClinicalAnalysis()
                .setStatus(new Status().setId(ClinicalAnalysisStatus.READY_FOR_INTERPRETATION))
                .setId("analysis" + RandomStringUtils.randomAlphanumeric(3))
                .setDescription("My description").setType(ClinicalAnalysis.Type.FAMILY)
                .setProband(new Individual().setId("child1").setSamples(Arrays.asList(new Sample().setId("sample2"))));

        if (createFamily) {
            createDummyFamily();
        }
        clinicalAnalysis.setFamily(new Family().setId("family")
                .setMembers(Arrays.asList(new Individual().setId("child1").setSamples(Arrays.asList(new Sample().setId("sample2"))))));

        return catalogManager.getClinicalAnalysisManager().create(STUDY, clinicalAnalysis, !createDefaultInterpretation,
                INCLUDE_RESULT, sessionIdUser);
    }

    private List<File> registerDummyFiles() throws CatalogException {
        List<File> files = new LinkedList<>();

        String vcfFile = getClass().getResource("/biofiles/variant-test-file.vcf.gz").getFile();
        files.add(catalogManager.getFileManager().link(STUDY, new FileLinkParams(vcfFile, "", "", "", null, null, null,
                null), false, sessionIdUser).first());
        vcfFile = getClass().getResource("/biofiles/family.vcf").getFile();
        files.add(catalogManager.getFileManager().link(STUDY, new FileLinkParams(vcfFile, "", "", "", null, null, null,
                null), false, sessionIdUser).first());
        String bamFile = getClass().getResource("/biofiles/HG00096.chrom20.small.bam").getFile();
        files.add(catalogManager.getFileManager().link(STUDY, new FileLinkParams(bamFile, "", "", "", null, null, null,
                null), false, sessionIdUser).first());
        bamFile = getClass().getResource("/biofiles/NA19600.chrom20.small.bam").getFile();
        files.add(catalogManager.getFileManager().link(STUDY, new FileLinkParams(bamFile, "", "", "", null, null, null,
                null), false, sessionIdUser).first());

        return files;
    }

    @Test
    public void createAndTestStatusIdIsNotNull() throws CatalogException {
        createDummyFamily();
        ClinicalAnalysis clinicalAnalysis = new ClinicalAnalysis()
                .setId("analysis" + RandomStringUtils.randomAlphanumeric(3))
                .setDescription("My description").setType(ClinicalAnalysis.Type.FAMILY)
                .setProband(new Individual().setId("child1").setSamples(Arrays.asList(new Sample().setId("sample2"))))
                .setFamily(new Family().setId("family")
                        .setMembers(Collections.singletonList(new Individual().setId("child1").setSamples(Arrays.asList(new Sample().setId("sample2"))))));

        OpenCGAResult<ClinicalAnalysis> result = catalogManager.getClinicalAnalysisManager().create(STUDY, clinicalAnalysis, false,
                INCLUDE_RESULT, sessionIdUser);
        assertEquals("", result.first().getStatus().getId());

        clinicalAnalysis = new ClinicalAnalysis()
                .setId("analysis" + RandomStringUtils.randomAlphanumeric(3))
                .setStatus(new Status(null, null, null, null))
                .setDescription("My description").setType(ClinicalAnalysis.Type.FAMILY)
                .setProband(new Individual().setId("child1").setSamples(Arrays.asList(new Sample().setId("sample2"))))
                .setFamily(new Family().setId("family")
                        .setMembers(Collections.singletonList(new Individual().setId("child1").setSamples(Arrays.asList(new Sample().setId("sample2"))))));
        result = catalogManager.getClinicalAnalysisManager().create(STUDY, clinicalAnalysis, false, INCLUDE_RESULT, sessionIdUser);
        assertEquals("", result.first().getStatus().getId());

        result = catalogManager.getClinicalAnalysisManager().update(STUDY, clinicalAnalysis.getId(),
                new ClinicalAnalysisUpdateParams().setStatus(new StatusParam(null)), INCLUDE_RESULT, sessionIdUser);
        assertEquals("", result.first().getStatus().getId());

        result = catalogManager.getClinicalAnalysisManager().update(STUDY, clinicalAnalysis.getId(),
                new ClinicalAnalysisUpdateParams().setStatus(new StatusParam("")), INCLUDE_RESULT, sessionIdUser);
        assertEquals("", result.first().getStatus().getId());
    }

    @Test
    public void createAndUpdateClinicalAnalysisWithQualityControl() throws CatalogException, InterruptedException {
        Individual individual = new Individual().setId("child1").setSamples(Arrays.asList(new Sample().setId("sample2")));
        catalogManager.getIndividualManager().create(STUDY, individual, null, sessionIdUser);

        ClinicalComment comment = new ClinicalComment("user", "my comment", new ArrayList<>(), "");
        ClinicalAnalysis clinicalAnalysis = new ClinicalAnalysis()
                .setId("analysis" + RandomStringUtils.randomAlphanumeric(3))
                .setDescription("My description").setType(ClinicalAnalysis.Type.SINGLE)
                .setQualityControl(new ClinicalAnalysisQualityControl(ClinicalAnalysisQualityControl.QualityControlSummary.LOW,
                        Collections.singletonList(comment), Collections.emptyList()))
                .setProband(individual);

        ClinicalAnalysis ca = catalogManager.getClinicalAnalysisManager().create(STUDY, clinicalAnalysis, true, INCLUDE_RESULT,
                sessionIdUser).first();

        assertEquals(ClinicalAnalysisQualityControl.QualityControlSummary.LOW, ca.getQualityControl().getSummary());
        assertEquals("my comment", ca.getQualityControl().getComments().get(0).getMessage());
        assertEquals("user", ca.getQualityControl().getComments().get(0).getAuthor());
        assertNotNull(ca.getQualityControl().getComments().get(0).getDate());

        String date = ca.getQualityControl().getComments().get(0).getDate();

        // Sleep 1 second so the date field can be different
        Thread.sleep(1000);
        ClinicalAnalysisQualityControlUpdateParam qualityControlUpdateParam =
                new ClinicalAnalysisQualityControlUpdateParam(ClinicalAnalysisQualityControl.QualityControlSummary.HIGH,
                        Collections.singletonList("other"), Collections.emptyList());
        ClinicalAnalysisUpdateParams updateParams = new ClinicalAnalysisUpdateParams().setQualityControl(qualityControlUpdateParam);

        catalogManager.getClinicalAnalysisManager().update(STUDY, clinicalAnalysis.getId(), updateParams, null, sessionIdUser);
        ca = catalogManager.getClinicalAnalysisManager().get(STUDY, clinicalAnalysis.getId(), null, sessionIdUser).first();

        assertEquals(ClinicalAnalysisQualityControl.QualityControlSummary.HIGH, ca.getQualityControl().getSummary());
        assertEquals("other", ca.getQualityControl().getComments().get(0).getMessage());
        assertEquals("user", ca.getQualityControl().getComments().get(0).getAuthor());
        assertNotNull(ca.getQualityControl().getComments().get(0).getDate());
        assertNotEquals(date, ca.getQualityControl().getComments().get(0).getDate());
    }

    @Test
    public void automaticallyLockCaseTest() throws CatalogException {
        Individual individual = new Individual()
                .setId("proband")
                .setSamples(Collections.singletonList(new Sample().setId("sample")));
        catalogManager.getIndividualManager().create(STUDY, individual, QueryOptions.empty(), sessionIdUser);

        ClinicalAnalysis clinicalAnalysis = new ClinicalAnalysis()
                .setId("Clinical")
                .setType(ClinicalAnalysis.Type.SINGLE)
                .setProband(individual);
        OpenCGAResult<ClinicalAnalysis> clinical = catalogManager.getClinicalAnalysisManager().create(STUDY, clinicalAnalysis,
                INCLUDE_RESULT, sessionIdUser);
        assertTrue(StringUtils.isEmpty(clinical.first().getStatus().getId()));
        assertFalse(clinical.first().isLocked());

        clinical = catalogManager.getClinicalAnalysisManager().update(STUDY, clinicalAnalysis.getId(),
                new ClinicalAnalysisUpdateParams().setStatus(new StatusParam("CLOSED")), INCLUDE_RESULT, sessionIdUser);
        assertEquals("CLOSED", clinical.first().getStatus().getId());
        assertTrue(clinical.first().isLocked());

        clinicalAnalysis = new ClinicalAnalysis()
                .setId("Clinical2")
                .setType(ClinicalAnalysis.Type.SINGLE)
                .setStatus(new ClinicalAnalysisStatus().setId("CLOSED"))
                .setProband(individual);
        clinical = catalogManager.getClinicalAnalysisManager().create(STUDY, clinicalAnalysis, INCLUDE_RESULT, sessionIdUser);
        assertEquals("CLOSED", clinical.first().getStatus().getId());
        assertTrue(clinical.first().isLocked());
    }

    @Test
    public void createSingleClinicalAnalysisTestWithoutDisorder() throws CatalogException {
        Individual individual = new Individual()
                .setId("proband")
                .setSamples(Collections.singletonList(new Sample().setId("sample")));
        catalogManager.getIndividualManager().create(STUDY, individual, QueryOptions.empty(), sessionIdUser);

        ClinicalAnalysis clinicalAnalysis = new ClinicalAnalysis()
                .setId("Clinical")
                .setType(ClinicalAnalysis.Type.SINGLE)
                .setProband(individual);
        OpenCGAResult<ClinicalAnalysis> clinical = catalogManager.getClinicalAnalysisManager().create(STUDY, clinicalAnalysis,
                INCLUDE_RESULT, sessionIdUser);
        assertEquals(1, clinical.getNumResults());
        assertTrue(StringUtils.isNotEmpty(clinical.first().getDueDate()));
    }

    @Test
    public void queryClinicalAnalysisByDate() throws CatalogException {
        DataResult<ClinicalAnalysis> result = createDummyEnvironment(true, true);
        assertTrue(StringUtils.isNotEmpty(result.first().getDueDate()));

        Query query = new Query()
                .append(ClinicalAnalysisDBAdaptor.QueryParams.DUE_DATE.key(),
                        ">=" + TimeUtils.getTime(TimeUtils.add24HtoDate(TimeUtils.getDate()))
                );
        OpenCGAResult<ClinicalAnalysis> search = catalogManager.getClinicalAnalysisManager().search(STUDY, query, QueryOptions.empty(), sessionIdUser);
        assertEquals(1, search.getNumResults());
        assertEquals(result.first().getId(), search.first().getId());

        String dueDate = TimeUtils.getTime();
        ClinicalAnalysisUpdateParams updateParams = new ClinicalAnalysisUpdateParams()
                .setDueDate(dueDate);
        catalogManager.getClinicalAnalysisManager().update(STUDY, result.first().getId(), updateParams, QueryOptions.empty(), sessionIdUser);
        search = catalogManager.getClinicalAnalysisManager().search(STUDY, query, QueryOptions.empty(), sessionIdUser);
        assertEquals(0, search.getNumResults());

        query.put(ClinicalAnalysisDBAdaptor.QueryParams.DUE_DATE.key(),
                "<" + TimeUtils.getTime(TimeUtils.add24HtoDate(TimeUtils.getDate())));
        search = catalogManager.getClinicalAnalysisManager().search(STUDY, query, QueryOptions.empty(), sessionIdUser);
        assertEquals(1, search.getNumResults());
        assertEquals(result.first().getId(), search.first().getId());
        assertEquals(dueDate, search.first().getDueDate());
    }

    @Test
    public void createClinicalWithComments() throws CatalogException {
        Individual individual = new Individual()
                .setId("proband")
                .setSamples(Collections.singletonList(new Sample().setId("sample")));
        catalogManager.getIndividualManager().create(STUDY, individual, QueryOptions.empty(), sessionIdUser);

        ClinicalAnalysis clinicalAnalysis = new ClinicalAnalysis()
                .setId("Clinical")
                .setType(ClinicalAnalysis.Type.SINGLE)
                .setComments(Arrays.asList(
                        new ClinicalComment("", "My first comment", Arrays.asList("tag1", "tag2"), ""),
                        new ClinicalComment("", "My second comment", Arrays.asList("1tag", "2tag"), "")))
                .setProband(individual);
        OpenCGAResult<ClinicalAnalysis> clinical = catalogManager.getClinicalAnalysisManager().create(STUDY, clinicalAnalysis,
                INCLUDE_RESULT, sessionIdUser);
        assertEquals(1, clinical.getNumResults());
        assertEquals(2, clinical.first().getComments().size());
        assertEquals("user", clinical.first().getComments().get(0).getAuthor());
        assertEquals("My first comment", clinical.first().getComments().get(0).getMessage());
        assertEquals(2, clinical.first().getComments().get(0).getTags().size());
        assertEquals("user", clinical.first().getComments().get(1).getAuthor());
        assertEquals("My second comment", clinical.first().getComments().get(1).getMessage());
        assertEquals(2, clinical.first().getComments().get(1).getTags().size());
        assertTrue(StringUtils.isNotEmpty(clinical.first().getComments().get(0).getDate()));
        assertTrue(StringUtils.isNotEmpty(clinical.first().getComments().get(1).getDate()));
        assertNotEquals(clinical.first().getComments().get(0).getDate(), clinical.first().getComments().get(1).getDate());
        assertEquals(Long.parseLong(clinical.first().getComments().get(0).getDate()) + 1,
                Long.parseLong(clinical.first().getComments().get(1).getDate()));
    }

    @Test
    public void createClinicalWithMissingSamplesInFamily() throws CatalogException {
        Family family = getDummyFamily();
        for (Individual member : family.getMembers()) {
            if (!member.getId().equals("child1")) {
                member.setSamples(Collections.emptyList());
            }
        }
        familyManager.create(STUDY, family, QueryOptions.empty(), sessionIdUser);

        // And only add sample to proband
        for (Individual member : family.getMembers()) {
            if (member.getId().equals("child1")) {
                member.setSamples(Collections.singletonList(new Sample().setId("sample2")));
            }
        }

        ClinicalAnalysis clinicalAnalysis = new ClinicalAnalysis()
                .setId("analysis").setDescription("My description").setType(ClinicalAnalysis.Type.FAMILY)
                .setDueDate("20180510100000")
                .setProband(new Individual().setId("child1"));
        clinicalAnalysis.setFamily(family);
        DataResult<ClinicalAnalysis> clinicalAnalysisDataResult = catalogManager.getClinicalAnalysisManager().create(STUDY,
                clinicalAnalysis, INCLUDE_RESULT, sessionIdUser);

        assertEquals("child1", clinicalAnalysisDataResult.first().getFamily().getMembers().get(0).getId());
        assertEquals("father", clinicalAnalysisDataResult.first().getFamily().getMembers().get(1).getId());
        assertEquals("mother", clinicalAnalysisDataResult.first().getFamily().getMembers().get(2).getId());
        assertEquals("child2", clinicalAnalysisDataResult.first().getFamily().getMembers().get(3).getId());
        assertEquals("child3", clinicalAnalysisDataResult.first().getFamily().getMembers().get(4).getId());
        assertEquals("sample2", clinicalAnalysisDataResult.first().getFamily().getMembers().get(0).getSamples().get(0).getId());
        assertTrue(clinicalAnalysisDataResult.first().getFamily().getMembers().get(1).getSamples().isEmpty());
        assertTrue(clinicalAnalysisDataResult.first().getFamily().getMembers().get(2).getSamples().isEmpty());
        assertTrue(clinicalAnalysisDataResult.first().getFamily().getMembers().get(3).getSamples().isEmpty());
        assertTrue(clinicalAnalysisDataResult.first().getFamily().getMembers().get(4).getSamples().isEmpty());
    }

    @Test
    public void updateClinicalComments() throws CatalogException {
        Individual individual = new Individual()
                .setId("proband")
                .setSamples(Collections.singletonList(new Sample().setId("sample")));
        catalogManager.getIndividualManager().create(STUDY, individual, QueryOptions.empty(), sessionIdUser);

        ClinicalAnalysis clinicalAnalysis = new ClinicalAnalysis()
                .setId("Clinical")
                .setType(ClinicalAnalysis.Type.SINGLE)
                .setComments(Collections.singletonList(new ClinicalComment("", "My first comment", Arrays.asList("tag1", "tag2"), "")))
                .setProband(individual);

        catalogManager.getClinicalAnalysisManager().create(STUDY, clinicalAnalysis, QueryOptions.empty(), sessionIdUser);

        List<ClinicalCommentParam> commentParamList = new ArrayList<>();
        commentParamList.add(new ClinicalCommentParam("My second comment", Arrays.asList("myTag")));
        commentParamList.add(new ClinicalCommentParam("My third comment", Arrays.asList("myTag2")));

        ObjectMap actionMap = new ObjectMap(ClinicalAnalysisDBAdaptor.QueryParams.COMMENTS.key(), ParamUtils.AddRemoveAction.ADD);
        QueryOptions options = new QueryOptions(Constants.ACTIONS, actionMap);

        catalogManager.getClinicalAnalysisManager().update(STUDY, clinicalAnalysis.getId(), new ClinicalAnalysisUpdateParams()
                .setComments(commentParamList), options, sessionIdUser);

        OpenCGAResult<ClinicalAnalysis> clinical = catalogManager.getClinicalAnalysisManager().get(STUDY, clinicalAnalysis.getId(),
                QueryOptions.empty(), sessionIdUser);
        assertEquals(1, clinical.getNumResults());
        assertEquals(3, clinical.first().getComments().size());
        assertEquals("user", clinical.first().getComments().get(1).getAuthor());
        assertEquals("My second comment", clinical.first().getComments().get(1).getMessage());
        assertEquals(1, clinical.first().getComments().get(1).getTags().size());
        assertEquals("myTag", clinical.first().getComments().get(1).getTags().get(0));
        assertTrue(StringUtils.isNotEmpty(clinical.first().getComments().get(1).getDate()));

        assertEquals("user", clinical.first().getComments().get(2).getAuthor());
        assertEquals("My third comment", clinical.first().getComments().get(2).getMessage());
        assertEquals(1, clinical.first().getComments().get(2).getTags().size());
        assertEquals("myTag2", clinical.first().getComments().get(2).getTags().get(0));
        assertTrue(StringUtils.isNotEmpty(clinical.first().getComments().get(2).getDate()));

        // Replace second and third comment
        commentParamList = Arrays.asList(
                new ClinicalCommentParam("My updated second comment", Arrays.asList("myTag", "myOtherTag"),
                        clinical.first().getComments().get(1).getDate()),
                new ClinicalCommentParam("My also updated third comment", Arrays.asList("myTag2", "myOtherTag2"),
                        clinical.first().getComments().get(2).getDate())
        );
        actionMap = new ObjectMap(ClinicalAnalysisDBAdaptor.QueryParams.COMMENTS.key(), ParamUtils.AddRemoveReplaceAction.REPLACE);
        options = new QueryOptions(Constants.ACTIONS, actionMap);

        catalogManager.getClinicalAnalysisManager().update(STUDY, clinicalAnalysis.getId(), new ClinicalAnalysisUpdateParams()
                .setComments(commentParamList), options, sessionIdUser);
        clinical = catalogManager.getClinicalAnalysisManager().get(STUDY, clinicalAnalysis.getId(), QueryOptions.empty(), sessionIdUser);
        assertEquals(1, clinical.getNumResults());
        assertEquals(3, clinical.first().getComments().size());
        assertEquals("user", clinical.first().getComments().get(1).getAuthor());
        assertEquals("My updated second comment", clinical.first().getComments().get(1).getMessage());
        assertEquals(2, clinical.first().getComments().get(1).getTags().size());
        assertEquals("myTag", clinical.first().getComments().get(1).getTags().get(0));
        assertEquals("myOtherTag", clinical.first().getComments().get(1).getTags().get(1));
        assertTrue(StringUtils.isNotEmpty(clinical.first().getComments().get(1).getDate()));

        assertEquals("user", clinical.first().getComments().get(2).getAuthor());
        assertEquals("My also updated third comment", clinical.first().getComments().get(2).getMessage());
        assertEquals(2, clinical.first().getComments().get(2).getTags().size());
        assertEquals("myTag2", clinical.first().getComments().get(2).getTags().get(0));
        assertEquals("myOtherTag2", clinical.first().getComments().get(2).getTags().get(1));
        assertTrue(StringUtils.isNotEmpty(clinical.first().getComments().get(2).getDate()));

        // Remove first comment
        commentParamList = Arrays.asList(
                ClinicalCommentParam.of(clinical.first().getComments().get(0)),
                ClinicalCommentParam.of(clinical.first().getComments().get(2))
        );
        actionMap = new ObjectMap(ClinicalAnalysisDBAdaptor.QueryParams.COMMENTS.key(), ParamUtils.AddRemoveAction.REMOVE);
        options = new QueryOptions(Constants.ACTIONS, actionMap);

        catalogManager.getClinicalAnalysisManager().update(STUDY, clinicalAnalysis.getId(), new ClinicalAnalysisUpdateParams()
                .setComments(commentParamList), options, sessionIdUser);

        clinical = catalogManager.getClinicalAnalysisManager().get(STUDY, clinicalAnalysis.getId(), QueryOptions.empty(), sessionIdUser);
        assertEquals(1, clinical.getNumResults());
        assertEquals(1, clinical.first().getComments().size());
        assertEquals("user", clinical.first().getComments().get(0).getAuthor());
        assertEquals("My updated second comment", clinical.first().getComments().get(0).getMessage());
        assertEquals(2, clinical.first().getComments().get(0).getTags().size());
        assertEquals("myTag", clinical.first().getComments().get(0).getTags().get(0));
        assertEquals("myOtherTag", clinical.first().getComments().get(0).getTags().get(1));
        assertTrue(StringUtils.isNotEmpty(clinical.first().getComments().get(0).getDate()));

        commentParamList = Arrays.asList(
                ClinicalCommentParam.of(clinical.first().getComments().get(0))
        );
        actionMap = new ObjectMap(ClinicalAnalysisDBAdaptor.QueryParams.COMMENTS.key(), ParamUtils.AddRemoveAction.REMOVE);
        options = new QueryOptions(Constants.ACTIONS, actionMap);

        catalogManager.getClinicalAnalysisManager().update(STUDY, clinicalAnalysis.getId(), new ClinicalAnalysisUpdateParams()
                .setComments(commentParamList), options, sessionIdUser);

        clinical = catalogManager.getClinicalAnalysisManager().get(STUDY, clinicalAnalysis.getId(), QueryOptions.empty(), sessionIdUser);
        assertEquals(1, clinical.getNumResults());
        assertEquals(0, clinical.first().getComments().size());

        // Remove dummy comment with no date
        commentParamList = Collections.singletonList(new ClinicalCommentParam("", Collections.emptyList()));
        actionMap = new ObjectMap(ClinicalAnalysisDBAdaptor.QueryParams.COMMENTS.key(), ParamUtils.AddRemoveAction.REMOVE);
        options = new QueryOptions(Constants.ACTIONS, actionMap);

        try {
            catalogManager.getClinicalAnalysisManager().update(STUDY, clinicalAnalysis.getId(), new ClinicalAnalysisUpdateParams()
                    .setComments(commentParamList), options, sessionIdUser);
            fail("It should fail because the comment has no date");
        } catch (CatalogException e) {
            assertTrue(e.getMessage().contains("date"));
        }

        // Replace comment with no date
        commentParamList = Collections.singletonList(new ClinicalCommentParam("", Collections.emptyList()));
        actionMap = new ObjectMap(ClinicalAnalysisDBAdaptor.QueryParams.COMMENTS.key(), ParamUtils.AddRemoveReplaceAction.REPLACE);
        options = new QueryOptions(Constants.ACTIONS, actionMap);

        thrown.expect(CatalogException.class);
        thrown.expectMessage("date");
        catalogManager.getClinicalAnalysisManager().update(STUDY, clinicalAnalysis.getId(), new ClinicalAnalysisUpdateParams()
                .setComments(commentParamList), options, sessionIdUser);
    }

    @Test
    public void createRepeatedInterpretationPrimaryFindings() throws CatalogException {
        Individual individual = new Individual()
                .setId("proband")
                .setSamples(Collections.singletonList(new Sample().setId("sample")));
        catalogManager.getIndividualManager().create(STUDY, individual, QueryOptions.empty(), sessionIdUser);

        List<ClinicalVariant> findingList = new ArrayList<>();
        VariantAvro variantAvro = new VariantAvro("id1", null, "chr2", 1, 2, "", "", "+", null, 1, null, null, null);
        ClinicalVariantEvidence evidence = new ClinicalVariantEvidence().setInterpretationMethodName("method");
        ClinicalVariant cv = new ClinicalVariant(variantAvro, Collections.singletonList(evidence), null, null, new ClinicalDiscussion(),
<<<<<<< HEAD

                ClinicalVariant.Status.NOT_REVIEWED, Collections.emptyList(), null);

        findingList.add(cv);
        findingList.add(cv);
        variantAvro = new VariantAvro("id2", null, "chr2", 1, 2, "", "", "+", null, 1, null, null, null);
        cv = new ClinicalVariant(variantAvro, Collections.singletonList(evidence), null, null, new ClinicalDiscussion(), ClinicalVariant.Status.NOT_REVIEWED,
                Collections.emptyList(), null);

=======
                null, ClinicalVariant.Status.NOT_REVIEWED, Collections.emptyList(), null);
        findingList.add(cv);
        findingList.add(cv);
        variantAvro = new VariantAvro("id2", null, "chr2", 1, 2, "", "", "+", null, 1, null, null, null);
        cv = new ClinicalVariant(variantAvro, Collections.singletonList(evidence), null, null, new ClinicalDiscussion(), null,
                ClinicalVariant.Status.NOT_REVIEWED, Collections.emptyList(), null);
>>>>>>> e59c6af9
        findingList.add(cv);

        ClinicalAnalysis clinicalAnalysis = new ClinicalAnalysis()
                .setId("Clinical")
                .setType(ClinicalAnalysis.Type.SINGLE)
                .setProband(individual)
                .setInterpretation(new Interpretation()
                        .setPrimaryFindings(findingList)
                );
        thrown.expect(CatalogException.class);
        thrown.expectMessage("repeated");
        catalogManager.getClinicalAnalysisManager().create(STUDY, clinicalAnalysis, QueryOptions.empty(), sessionIdUser);
    }

    @Test
    public void createRepeatedInterpretationSecondaryFindings() throws CatalogException {
        Individual individual = new Individual()
                .setId("proband")
                .setSamples(Collections.singletonList(new Sample().setId("sample")));
        catalogManager.getIndividualManager().create(STUDY, individual, QueryOptions.empty(), sessionIdUser);

        List<ClinicalVariant> findingList = new ArrayList<>();
        VariantAvro variantAvro = new VariantAvro("id1", null, "chr2", 1, 2, "", "", "+", null, 1, null, null, null);
        ClinicalVariantEvidence evidence = new ClinicalVariantEvidence().setInterpretationMethodName("method");
        ClinicalVariant cv = new ClinicalVariant(variantAvro, Collections.singletonList(evidence), null, null, new ClinicalDiscussion(),
<<<<<<< HEAD
                ClinicalVariant.Status.NOT_REVIEWED, Collections.emptyList(), null);

        findingList.add(cv);
        findingList.add(cv);
        variantAvro = new VariantAvro("id2", null, "chr2", 1, 2, "", "", "+", null, 1, null, null, null);
        cv = new ClinicalVariant(variantAvro, Collections.singletonList(evidence), null, null, new ClinicalDiscussion(), ClinicalVariant.Status.NOT_REVIEWED,
                Collections.emptyList(), null);

=======
                null, ClinicalVariant.Status.NOT_REVIEWED, Collections.emptyList(), null);
        findingList.add(cv);
        findingList.add(cv);
        variantAvro = new VariantAvro("id2", null, "chr2", 1, 2, "", "", "+", null, 1, null, null, null);
        cv = new ClinicalVariant(variantAvro, Collections.singletonList(evidence), null, null, new ClinicalDiscussion(), null,
                ClinicalVariant.Status.NOT_REVIEWED, Collections.emptyList(), null);
>>>>>>> e59c6af9
        findingList.add(cv);

        ClinicalAnalysis clinicalAnalysis = new ClinicalAnalysis()
                .setId("Clinical")
                .setType(ClinicalAnalysis.Type.SINGLE)
                .setProband(individual)
                .setInterpretation(new Interpretation()
                        .setSecondaryFindings(findingList)
                );
        thrown.expect(CatalogException.class);
        thrown.expectMessage("repeated");
        catalogManager.getClinicalAnalysisManager().create(STUDY, clinicalAnalysis, QueryOptions.empty(), sessionIdUser);
    }

    @Test
    public void updatePrimaryFindings() throws CatalogException {
        Individual individual = new Individual()
                .setId("proband")
                .setSamples(Collections.singletonList(new Sample().setId("sample")));
        catalogManager.getIndividualManager().create(STUDY, individual, QueryOptions.empty(), sessionIdUser);

        List<ClinicalVariant> findingList = new ArrayList<>();
        VariantAvro variantAvro = new VariantAvro("id1", null, "chr2", 1, 2, "", "", "+", null, 1, null, null, null);
        ClinicalVariantEvidence evidence = new ClinicalVariantEvidence().setInterpretationMethodName("method");
        ClinicalVariant cv1 = new ClinicalVariant(variantAvro, Collections.singletonList(evidence), null, null, new ClinicalDiscussion(),
                null, ClinicalVariant.Status.NOT_REVIEWED, Collections.emptyList(), null);
        findingList.add(cv1);
        variantAvro = new VariantAvro("id2", null, "chr2", 1, 2, "", "", "+", null, 1, null, null, null);
        ClinicalVariant cv2 = new ClinicalVariant(variantAvro, Collections.singletonList(evidence), null, null, new ClinicalDiscussion(),
<<<<<<< HEAD
                ClinicalVariant.Status.NOT_REVIEWED, Collections.emptyList(), null);

=======
                null, ClinicalVariant.Status.NOT_REVIEWED, Collections.emptyList(), null);
>>>>>>> e59c6af9
        findingList.add(cv2);

        ClinicalAnalysis clinicalAnalysis = new ClinicalAnalysis()
                .setId("Clinical")
                .setType(ClinicalAnalysis.Type.SINGLE)
                .setProband(individual)
                .setInterpretation(new Interpretation()
                        .setPrimaryFindings(findingList)
                );
        catalogManager.getClinicalAnalysisManager().create(STUDY, clinicalAnalysis, QueryOptions.empty(), sessionIdUser);

        Interpretation interpretation = catalogManager.getInterpretationManager().get(STUDY, clinicalAnalysis.getId() + ".1", QueryOptions.empty(),
                sessionIdUser).first();
        assertEquals(2, interpretation.getPrimaryFindings().size());
        assertEquals(2, interpretation.getStats().getPrimaryFindings().getNumVariants());
        assertEquals(2, (int) interpretation.getStats().getPrimaryFindings().getStatusCount().get(ClinicalVariant.Status.NOT_REVIEWED));

        // Add new finding
        findingList = new ArrayList<>();
        variantAvro = new VariantAvro("id3", null, "chr3", 2, 3, "", "", "+", null, 1, null, null, null);
        evidence = new ClinicalVariantEvidence().setInterpretationMethodName("method2");
        ClinicalVariant cv3 = new ClinicalVariant(variantAvro, Collections.singletonList(evidence), null, null, new ClinicalDiscussion(),
                null, ClinicalVariant.Status.NOT_REVIEWED, Collections.emptyList(), null);
        findingList.add(cv3);

        InterpretationUpdateParams updateParams = new InterpretationUpdateParams()
                .setPrimaryFindings(findingList);
        ObjectMap actionMap = new ObjectMap(InterpretationDBAdaptor.QueryParams.PRIMARY_FINDINGS.key(), ParamUtils.UpdateAction.ADD);
        QueryOptions options = new QueryOptions(Constants.ACTIONS, actionMap);

        catalogManager.getInterpretationManager().update(STUDY, clinicalAnalysis.getId(), clinicalAnalysis.getId() + ".1", updateParams, null, options,
                sessionIdUser);
        interpretation =
                catalogManager.getInterpretationManager().get(STUDY, clinicalAnalysis.getId() + ".1", QueryOptions.empty(), sessionIdUser).first();
        assertEquals(3, interpretation.getPrimaryFindings().size());
        assertEquals("method2", interpretation.getPrimaryFindings().get(2).getEvidences().get(0).getInterpretationMethodName());
        assertEquals("id3", interpretation.getPrimaryFindings().get(2).getId());
        assertEquals(3, interpretation.getStats().getPrimaryFindings().getNumVariants());
        assertEquals(3, (int) interpretation.getStats().getPrimaryFindings().getStatusCount().get(ClinicalVariant.Status.NOT_REVIEWED));

        // Add existing finding
        cv3.setDiscussion(new ClinicalDiscussion("author", "20220728", "My discussion"));
        try {
            catalogManager.getInterpretationManager().update(STUDY, clinicalAnalysis.getId(), clinicalAnalysis.getId() + ".1", updateParams, null,
                    options, sessionIdUser);
            fail("It should not allow adding an already existing finding");
        } catch (CatalogException e) {
            assertTrue(e.getMessage().contains("repeated"));
        }

        // Remove findings
        updateParams = new InterpretationUpdateParams()
                .setPrimaryFindings(Arrays.asList(cv1, cv3));
        actionMap = new ObjectMap(InterpretationDBAdaptor.QueryParams.PRIMARY_FINDINGS.key(), ParamUtils.UpdateAction.REMOVE);
        options = new QueryOptions(Constants.ACTIONS, actionMap);

        catalogManager.getInterpretationManager().update(STUDY, clinicalAnalysis.getId(), clinicalAnalysis.getId() + ".1", updateParams, null, options,
                sessionIdUser);
        interpretation =
                catalogManager.getInterpretationManager().get(STUDY, clinicalAnalysis.getId() + ".1", QueryOptions.empty(), sessionIdUser).first();
        assertEquals(1, interpretation.getPrimaryFindings().size());
        assertEquals("method", interpretation.getPrimaryFindings().get(0).getEvidences().get(0).getInterpretationMethodName());
        assertEquals("id2", interpretation.getPrimaryFindings().get(0).getId());
        assertEquals(1, interpretation.getStats().getPrimaryFindings().getNumVariants());
        assertEquals(1, (int) interpretation.getStats().getPrimaryFindings().getStatusCount().get(ClinicalVariant.Status.NOT_REVIEWED));

        // Set findings
        updateParams = new InterpretationUpdateParams()
                .setPrimaryFindings(Arrays.asList(cv1, cv2, cv3));
        actionMap = new ObjectMap(InterpretationDBAdaptor.QueryParams.PRIMARY_FINDINGS.key(), ParamUtils.UpdateAction.SET);
        options = new QueryOptions(Constants.ACTIONS, actionMap);

        catalogManager.getInterpretationManager().update(STUDY, clinicalAnalysis.getId(), clinicalAnalysis.getId() + ".1", updateParams, null, options,
                sessionIdUser);
        interpretation =
                catalogManager.getInterpretationManager().get(STUDY, clinicalAnalysis.getId() + ".1", QueryOptions.empty(), sessionIdUser).first();
        assertEquals(3, interpretation.getPrimaryFindings().size());
        assertEquals("method", interpretation.getPrimaryFindings().get(0).getEvidences().get(0).getInterpretationMethodName());
        assertEquals("id1", interpretation.getPrimaryFindings().get(0).getId());
        assertEquals("method", interpretation.getPrimaryFindings().get(1).getEvidences().get(0).getInterpretationMethodName());
        assertEquals("id2", interpretation.getPrimaryFindings().get(1).getId());
        assertEquals("method2", interpretation.getPrimaryFindings().get(2).getEvidences().get(0).getInterpretationMethodName());
        assertEquals("id3", interpretation.getPrimaryFindings().get(2).getId());
        assertEquals("author", interpretation.getPrimaryFindings().get(2).getDiscussion().getAuthor());
        assertEquals("20220728", interpretation.getPrimaryFindings().get(2).getDiscussion().getDate());
        assertEquals("My discussion", interpretation.getPrimaryFindings().get(2).getDiscussion().getText());
        assertTrue(StringUtils.isNotEmpty(interpretation.getPrimaryFindings().get(2).getDiscussion().getDate()));
        assertEquals(3, interpretation.getStats().getPrimaryFindings().getNumVariants());
        assertEquals(3, (int) interpretation.getStats().getPrimaryFindings().getStatusCount().get(ClinicalVariant.Status.NOT_REVIEWED));

        // Replace findings
        cv2.setEvidences(Collections.singletonList(new ClinicalVariantEvidence().setInterpretationMethodName("AnotherMethodName")));
        cv3.setEvidences(Collections.singletonList(new ClinicalVariantEvidence().setInterpretationMethodName("YetAnotherMethodName")));

        updateParams = new InterpretationUpdateParams()
                .setPrimaryFindings(Arrays.asList(cv2, cv3));
        actionMap = new ObjectMap(InterpretationDBAdaptor.QueryParams.PRIMARY_FINDINGS.key(), ParamUtils.UpdateAction.REPLACE);
        options = new QueryOptions(Constants.ACTIONS, actionMap);

        catalogManager.getInterpretationManager().update(STUDY, clinicalAnalysis.getId(), clinicalAnalysis.getId() + ".1", updateParams, null, options,
                sessionIdUser);
        interpretation =
                catalogManager.getInterpretationManager().get(STUDY, clinicalAnalysis.getId() + ".1", QueryOptions.empty(), sessionIdUser).first();
        assertEquals(3, interpretation.getPrimaryFindings().size());
        assertEquals("method", interpretation.getPrimaryFindings().get(0).getEvidences().get(0).getInterpretationMethodName());
        assertEquals("id1", interpretation.getPrimaryFindings().get(0).getId());
        assertEquals("AnotherMethodName", interpretation.getPrimaryFindings().get(1).getEvidences().get(0).getInterpretationMethodName());
        assertEquals("id2", interpretation.getPrimaryFindings().get(1).getId());
        assertEquals("YetAnotherMethodName",
                interpretation.getPrimaryFindings().get(2).getEvidences().get(0).getInterpretationMethodName());
        assertEquals("id3", interpretation.getPrimaryFindings().get(2).getId());
        assertEquals(3, interpretation.getStats().getPrimaryFindings().getNumVariants());
        assertEquals(3, (int) interpretation.getStats().getPrimaryFindings().getStatusCount().get(ClinicalVariant.Status.NOT_REVIEWED));

        // Remove finding with missing id
        variantAvro = new VariantAvro("", null, "chr2", 1, 2, "", "", "+", null, 1, null, null, null);
        evidence = new ClinicalVariantEvidence().setInterpretationMethodName("method");
        cv1 = new ClinicalVariant(variantAvro, Collections.singletonList(evidence), null, null, new ClinicalDiscussion(), null,
                ClinicalVariant.Status.NOT_REVIEWED, Collections.emptyList(), null);

        updateParams = new InterpretationUpdateParams()
                .setPrimaryFindings(Collections.singletonList(cv1));
        actionMap = new ObjectMap(InterpretationDBAdaptor.QueryParams.PRIMARY_FINDINGS.key(), ParamUtils.UpdateAction.REMOVE);
        options = new QueryOptions(Constants.ACTIONS, actionMap);

        try {
            catalogManager.getInterpretationManager().update(STUDY, clinicalAnalysis.getId(), clinicalAnalysis.getId() + ".1", updateParams, null,
                    options, sessionIdUser);
            fail("It should fail because finding id is missing");
        } catch (CatalogException e) {
            assertTrue(e.getMessage().contains("id"));
        }

        // Remove finding with missing id
        actionMap = new ObjectMap(InterpretationDBAdaptor.QueryParams.PRIMARY_FINDINGS.key(), ParamUtils.UpdateAction.REPLACE);
        options = new QueryOptions(Constants.ACTIONS, actionMap);

        try {
            catalogManager.getInterpretationManager().update(STUDY, clinicalAnalysis.getId(), clinicalAnalysis.getId() + ".1", updateParams, null,
                    options, sessionIdUser);
            fail("It should fail because finding id is missing");
        } catch (CatalogException e) {
            assertTrue(e.getMessage().contains("id"));
        }
    }

    @Test
    public void updateSecondaryFindings() throws CatalogException {
        Individual individual = new Individual()
                .setId("proband")
                .setSamples(Collections.singletonList(new Sample().setId("sample")));
        catalogManager.getIndividualManager().create(STUDY, individual, QueryOptions.empty(), sessionIdUser);

        List<ClinicalVariant> findingList = new ArrayList<>();
        VariantAvro variantAvro = new VariantAvro("id1", null, "chr2", 1, 2, "", "", "+", null, 1, null, null, null);
        ClinicalVariantEvidence evidence = new ClinicalVariantEvidence().setInterpretationMethodName("method");
        ClinicalVariant cv1 = new ClinicalVariant(variantAvro, Collections.singletonList(evidence), null, null, new ClinicalDiscussion(),
                null, ClinicalVariant.Status.NOT_REVIEWED, Collections.emptyList(), null);
        findingList.add(cv1);
        variantAvro = new VariantAvro("id2", null, "chr2", 1, 2, "", "", "+", null, 1, null, null, null);
        ClinicalVariant cv2 = new ClinicalVariant(variantAvro, Collections.singletonList(evidence), null, null, new ClinicalDiscussion(),
<<<<<<< HEAD
                ClinicalVariant.Status.NOT_REVIEWED, Collections.emptyList(), null);

=======
                null, ClinicalVariant.Status.NOT_REVIEWED, Collections.emptyList(), null);
>>>>>>> e59c6af9
        findingList.add(cv2);

        ClinicalAnalysis ca = new ClinicalAnalysis()
                .setId("Clinical")
                .setType(ClinicalAnalysis.Type.SINGLE)
                .setProband(individual)
                .setInterpretation(new Interpretation()
                        .setSecondaryFindings(findingList)
                );
        catalogManager.getClinicalAnalysisManager().create(STUDY, ca, QueryOptions.empty(), sessionIdUser);

        Interpretation interpretation = catalogManager.getInterpretationManager().get(STUDY, ca.getId() + ".1", QueryOptions.empty(),
                sessionIdUser).first();
        assertEquals(2, interpretation.getSecondaryFindings().size());
        assertNotNull(interpretation.getStats());
        assertEquals(2, interpretation.getStats().getSecondaryFindings().getNumVariants());
        assertEquals(2,
                (int) interpretation.getStats().getSecondaryFindings().getStatusCount().get(ClinicalVariant.Status.NOT_REVIEWED));

        // Add new finding
        findingList = new ArrayList<>();
        variantAvro = new VariantAvro("id3", null, "chr3", 2, 3, "", "", "+", null, 1, null, null, null);
        evidence = new ClinicalVariantEvidence().setInterpretationMethodName("method2");
        ClinicalVariant cv3 = new ClinicalVariant(variantAvro, Collections.singletonList(evidence), null, null, new ClinicalDiscussion(),
<<<<<<< HEAD
                ClinicalVariant.Status.NOT_REVIEWED, Collections.emptyList(), null);

=======
                null, ClinicalVariant.Status.NOT_REVIEWED, Collections.emptyList(), null);
>>>>>>> e59c6af9
        findingList.add(cv3);

        InterpretationUpdateParams updateParams = new InterpretationUpdateParams()
                .setSecondaryFindings(findingList);
        ObjectMap actionMap = new ObjectMap(InterpretationDBAdaptor.QueryParams.SECONDARY_FINDINGS.key(), ParamUtils.UpdateAction.ADD);
        QueryOptions options = new QueryOptions(Constants.ACTIONS, actionMap);

        catalogManager.getInterpretationManager().update(STUDY, ca.getId(), ca.getId() + ".1", updateParams, null, options,
                sessionIdUser);
        interpretation =
                catalogManager.getInterpretationManager().get(STUDY, ca.getId() + ".1", QueryOptions.empty(), sessionIdUser).first();
        assertEquals(3, interpretation.getSecondaryFindings().size());
        assertEquals("method2", interpretation.getSecondaryFindings().get(2).getEvidences().get(0).getInterpretationMethodName());
        assertEquals("id3", interpretation.getSecondaryFindings().get(2).getId());
        assertNotNull(interpretation.getStats());
        assertEquals(3, interpretation.getStats().getSecondaryFindings().getNumVariants());
        assertEquals(3,
                (int) interpretation.getStats().getSecondaryFindings().getStatusCount().get(ClinicalVariant.Status.NOT_REVIEWED));

        // Add existing finding
        try {
            catalogManager.getInterpretationManager().update(STUDY, ca.getId(), ca.getId() + ".1", updateParams, null,
                    options, sessionIdUser);
            fail("It should not allow adding an already existing finding");
        } catch (CatalogException e) {
            assertTrue(e.getMessage().contains("repeated"));
        }

        // Remove findings
        updateParams = new InterpretationUpdateParams()
                .setSecondaryFindings(Arrays.asList(cv1, cv3));
        actionMap = new ObjectMap(InterpretationDBAdaptor.QueryParams.SECONDARY_FINDINGS.key(), ParamUtils.UpdateAction.REMOVE);
        options = new QueryOptions(Constants.ACTIONS, actionMap);

        catalogManager.getInterpretationManager().update(STUDY, ca.getId(), ca.getId() + ".1", updateParams, null, options,
                sessionIdUser);
        interpretation =
                catalogManager.getInterpretationManager().get(STUDY, ca.getId() + ".1", QueryOptions.empty(), sessionIdUser).first();
        assertEquals(1, interpretation.getSecondaryFindings().size());
        assertEquals("method", interpretation.getSecondaryFindings().get(0).getEvidences().get(0).getInterpretationMethodName());
        assertEquals("id2", interpretation.getSecondaryFindings().get(0).getId());
        assertNotNull(interpretation.getStats());
        assertEquals(1, interpretation.getStats().getSecondaryFindings().getNumVariants());
        assertEquals(1,
                (int) interpretation.getStats().getSecondaryFindings().getStatusCount().get(ClinicalVariant.Status.NOT_REVIEWED));

        // Set findings
        updateParams = new InterpretationUpdateParams()
                .setSecondaryFindings(Arrays.asList(cv1, cv2, cv3));
        actionMap = new ObjectMap(InterpretationDBAdaptor.QueryParams.SECONDARY_FINDINGS.key(), ParamUtils.UpdateAction.SET);
        options = new QueryOptions(Constants.ACTIONS, actionMap);

        catalogManager.getInterpretationManager().update(STUDY, ca.getId(), ca.getId() + ".1", updateParams, null, options,
                sessionIdUser);
        interpretation =
                catalogManager.getInterpretationManager().get(STUDY, ca.getId() + ".1", QueryOptions.empty(), sessionIdUser).first();
        assertEquals(3, interpretation.getSecondaryFindings().size());
        assertEquals("method", interpretation.getSecondaryFindings().get(0).getEvidences().get(0).getInterpretationMethodName());
        assertEquals("id1", interpretation.getSecondaryFindings().get(0).getId());
        assertEquals("method", interpretation.getSecondaryFindings().get(1).getEvidences().get(0).getInterpretationMethodName());
        assertEquals("id2", interpretation.getSecondaryFindings().get(1).getId());
        assertEquals("method2", interpretation.getSecondaryFindings().get(2).getEvidences().get(0).getInterpretationMethodName());
        assertEquals("id3", interpretation.getSecondaryFindings().get(2).getId());
        assertNotNull(interpretation.getStats());
        assertEquals(3, interpretation.getStats().getSecondaryFindings().getNumVariants());
        assertEquals(3,
                (int) interpretation.getStats().getSecondaryFindings().getStatusCount().get(ClinicalVariant.Status.NOT_REVIEWED));

        // Replace findings
        cv2.setEvidences(Collections.singletonList(new ClinicalVariantEvidence().setInterpretationMethodName("AnotherMethodName")));
        cv3.setEvidences(Collections.singletonList(new ClinicalVariantEvidence().setInterpretationMethodName("YetAnotherMethodName")));

        updateParams = new InterpretationUpdateParams()
                .setSecondaryFindings(Arrays.asList(cv2, cv3));
        actionMap = new ObjectMap(InterpretationDBAdaptor.QueryParams.SECONDARY_FINDINGS.key(), ParamUtils.UpdateAction.REPLACE);
        options = new QueryOptions(Constants.ACTIONS, actionMap);

        catalogManager.getInterpretationManager().update(STUDY, ca.getId(), ca.getId() + ".1", updateParams, null, options,
                sessionIdUser);
        interpretation =
                catalogManager.getInterpretationManager().get(STUDY, ca.getId() + ".1", QueryOptions.empty(), sessionIdUser).first();
        assertEquals(3, interpretation.getSecondaryFindings().size());
        assertEquals("method", interpretation.getSecondaryFindings().get(0).getEvidences().get(0).getInterpretationMethodName());
        assertEquals("id1", interpretation.getSecondaryFindings().get(0).getId());
        assertEquals("AnotherMethodName", interpretation.getSecondaryFindings().get(1).getEvidences().get(0).getInterpretationMethodName());
        assertEquals("id2", interpretation.getSecondaryFindings().get(1).getId());
        assertEquals("YetAnotherMethodName",
                interpretation.getSecondaryFindings().get(2).getEvidences().get(0).getInterpretationMethodName());
        assertEquals("id3", interpretation.getSecondaryFindings().get(2).getId());
        assertNotNull(interpretation.getStats());
        assertEquals(3, interpretation.getStats().getSecondaryFindings().getNumVariants());
        assertEquals(3,
                (int) interpretation.getStats().getSecondaryFindings().getStatusCount().get(ClinicalVariant.Status.NOT_REVIEWED));

        // Remove finding with missing id
        variantAvro = new VariantAvro("", null, "chr2", 1, 2, "", "", "+", null, 1, null, null, null);
        evidence = new ClinicalVariantEvidence().setInterpretationMethodName("method");
        cv1 = new ClinicalVariant(variantAvro, Collections.singletonList(evidence), null, null, new ClinicalDiscussion(), null,
                ClinicalVariant.Status.NOT_REVIEWED, Collections.emptyList(), null);


        updateParams = new InterpretationUpdateParams()
                .setSecondaryFindings(Collections.singletonList(cv1));
        actionMap = new ObjectMap(InterpretationDBAdaptor.QueryParams.SECONDARY_FINDINGS.key(), ParamUtils.UpdateAction.REMOVE);
        options = new QueryOptions(Constants.ACTIONS, actionMap);

        try {
            catalogManager.getInterpretationManager().update(STUDY, ca.getId(), ca.getId() + ".1", updateParams, null,
                    options, sessionIdUser);
            fail("It should fail because finding id is missing");
        } catch (CatalogException e) {
            assertTrue(e.getMessage().contains("id"));
        }

        // Remove finding with missing id
        actionMap = new ObjectMap(InterpretationDBAdaptor.QueryParams.SECONDARY_FINDINGS.key(), ParamUtils.UpdateAction.REPLACE);
        options = new QueryOptions(Constants.ACTIONS, actionMap);

        try {
            catalogManager.getInterpretationManager().update(STUDY, ca.getId(), ca.getId() + ".1", updateParams, null,
                    options, sessionIdUser);
            fail("It should fail because finding id is missing");
        } catch (CatalogException e) {
            assertTrue(e.getMessage().contains("id"));
        }
    }

    @Test
    public void updateInterpretationComments() throws CatalogException {
        Individual individual = new Individual()
                .setId("proband")
                .setSamples(Collections.singletonList(new Sample().setId("sample")));
        catalogManager.getIndividualManager().create(STUDY, individual, QueryOptions.empty(), sessionIdUser);

        ClinicalAnalysis clinicalAnalysis = new ClinicalAnalysis()
                .setId("Clinical")
                .setType(ClinicalAnalysis.Type.SINGLE)
                .setProband(individual)
                .setInterpretation(new Interpretation()
                        .setComments(Collections.singletonList(new ClinicalComment("", "My first comment", Arrays.asList("tag1", "tag2"),
                                "")))
                );
        catalogManager.getClinicalAnalysisManager().create(STUDY, clinicalAnalysis, QueryOptions.empty(), sessionIdUser);

        List<ClinicalCommentParam> commentParamList = new ArrayList<>();
        commentParamList.add(new ClinicalCommentParam("My second comment", Arrays.asList("myTag")));
        commentParamList.add(new ClinicalCommentParam("My third comment", Arrays.asList("myTag2")));

        ObjectMap actionMap = new ObjectMap(InterpretationDBAdaptor.QueryParams.COMMENTS.key(), ParamUtils.AddRemoveAction.ADD);
        QueryOptions options = new QueryOptions(Constants.ACTIONS, actionMap);

        catalogManager.getInterpretationManager().update(STUDY, clinicalAnalysis.getId(), clinicalAnalysis.getId() + ".1", new InterpretationUpdateParams()
                .setComments(commentParamList), null, options, sessionIdUser);

        OpenCGAResult<Interpretation> interpretation = catalogManager.getInterpretationManager().get(STUDY, clinicalAnalysis.getId() + ".1",
                QueryOptions.empty(), sessionIdUser);
        assertEquals(1, interpretation.getNumResults());
        assertEquals(3, interpretation.first().getComments().size());
        assertEquals("user", interpretation.first().getComments().get(1).getAuthor());
        assertEquals("My second comment", interpretation.first().getComments().get(1).getMessage());
        assertEquals(1, interpretation.first().getComments().get(1).getTags().size());
        assertEquals("myTag", interpretation.first().getComments().get(1).getTags().get(0));
        assertTrue(StringUtils.isNotEmpty(interpretation.first().getComments().get(1).getDate()));

        assertEquals("user", interpretation.first().getComments().get(2).getAuthor());
        assertEquals("My third comment", interpretation.first().getComments().get(2).getMessage());
        assertEquals(1, interpretation.first().getComments().get(2).getTags().size());
        assertEquals("myTag2", interpretation.first().getComments().get(2).getTags().get(0));
        assertTrue(StringUtils.isNotEmpty(interpretation.first().getComments().get(2).getDate()));

        // Replace second and third comment
        commentParamList = Arrays.asList(
                new ClinicalCommentParam("My updated second comment", Arrays.asList("myTag", "myOtherTag"),
                        interpretation.first().getComments().get(1).getDate()),
                new ClinicalCommentParam("My also updated third comment", Arrays.asList("myTag2", "myOtherTag2"),
                        interpretation.first().getComments().get(2).getDate())
        );
        actionMap = new ObjectMap(InterpretationDBAdaptor.QueryParams.COMMENTS.key(), ParamUtils.AddRemoveReplaceAction.REPLACE);
        options = new QueryOptions(Constants.ACTIONS, actionMap);

        catalogManager.getInterpretationManager().update(STUDY, clinicalAnalysis.getId(), clinicalAnalysis.getId() + ".1", new InterpretationUpdateParams()
                .setComments(commentParamList), null, options, sessionIdUser);
        interpretation = catalogManager.getInterpretationManager().get(STUDY, clinicalAnalysis.getId() + ".1", QueryOptions.empty(), sessionIdUser);
        assertEquals(1, interpretation.getNumResults());
        assertEquals(3, interpretation.first().getComments().size());
        assertEquals("user", interpretation.first().getComments().get(1).getAuthor());
        assertEquals("My updated second comment", interpretation.first().getComments().get(1).getMessage());
        assertEquals(2, interpretation.first().getComments().get(1).getTags().size());
        assertEquals("myTag", interpretation.first().getComments().get(1).getTags().get(0));
        assertEquals("myOtherTag", interpretation.first().getComments().get(1).getTags().get(1));
        assertTrue(StringUtils.isNotEmpty(interpretation.first().getComments().get(1).getDate()));

        assertEquals("user", interpretation.first().getComments().get(2).getAuthor());
        assertEquals("My also updated third comment", interpretation.first().getComments().get(2).getMessage());
        assertEquals(2, interpretation.first().getComments().get(2).getTags().size());
        assertEquals("myTag2", interpretation.first().getComments().get(2).getTags().get(0));
        assertEquals("myOtherTag2", interpretation.first().getComments().get(2).getTags().get(1));
        assertTrue(StringUtils.isNotEmpty(interpretation.first().getComments().get(2).getDate()));

        // Remove first comment
        commentParamList = Arrays.asList(
                ClinicalCommentParam.of(interpretation.first().getComments().get(0)),
                ClinicalCommentParam.of(interpretation.first().getComments().get(2))
        );
        actionMap = new ObjectMap(InterpretationDBAdaptor.QueryParams.COMMENTS.key(), ParamUtils.AddRemoveAction.REMOVE);
        options = new QueryOptions(Constants.ACTIONS, actionMap);

        catalogManager.getInterpretationManager().update(STUDY, clinicalAnalysis.getId(), clinicalAnalysis.getId() + ".1", new InterpretationUpdateParams()
                .setComments(commentParamList), null, options, sessionIdUser);

        interpretation = catalogManager.getInterpretationManager().get(STUDY, clinicalAnalysis.getId() + ".1", QueryOptions.empty(), sessionIdUser);
        assertEquals(1, interpretation.getNumResults());
        assertEquals(1, interpretation.first().getComments().size());
        assertEquals("user", interpretation.first().getComments().get(0).getAuthor());
        assertEquals("My updated second comment", interpretation.first().getComments().get(0).getMessage());
        assertEquals(2, interpretation.first().getComments().get(0).getTags().size());
        assertEquals("myTag", interpretation.first().getComments().get(0).getTags().get(0));
        assertTrue(StringUtils.isNotEmpty(interpretation.first().getComments().get(0).getDate()));

        commentParamList = Arrays.asList(
                ClinicalCommentParam.of(interpretation.first().getComments().get(0))
        );
        actionMap = new ObjectMap(InterpretationDBAdaptor.QueryParams.COMMENTS.key(), ParamUtils.AddRemoveAction.REMOVE);
        options = new QueryOptions(Constants.ACTIONS, actionMap);

        catalogManager.getInterpretationManager().update(STUDY, clinicalAnalysis.getId(), clinicalAnalysis.getId() + ".1", new InterpretationUpdateParams()
                .setComments(commentParamList), null, options, sessionIdUser);

        interpretation = catalogManager.getInterpretationManager().get(STUDY, clinicalAnalysis.getId() + ".1", QueryOptions.empty(), sessionIdUser);
        assertEquals(1, interpretation.getNumResults());
        assertEquals(0, interpretation.first().getComments().size());

        // Remove dummy comment with no date
        commentParamList = Collections.singletonList(new ClinicalCommentParam("", Collections.emptyList()));
        actionMap = new ObjectMap(InterpretationDBAdaptor.QueryParams.COMMENTS.key(), ParamUtils.AddRemoveAction.REMOVE);
        options = new QueryOptions(Constants.ACTIONS, actionMap);

        try {
            catalogManager.getInterpretationManager().update(STUDY, clinicalAnalysis.getId(), clinicalAnalysis.getId() + ".1",
                    new InterpretationUpdateParams()
                            .setComments(commentParamList), null, options, sessionIdUser);
            fail("It should fail because the comment has no date");
        } catch (CatalogException e) {
            assertTrue(e.getMessage().contains("date"));
        }

        // Replace comment with no date
        commentParamList = Collections.singletonList(new ClinicalCommentParam("", Collections.emptyList()));
        actionMap = new ObjectMap(InterpretationDBAdaptor.QueryParams.COMMENTS.key(), ParamUtils.AddRemoveReplaceAction.REPLACE);
        options = new QueryOptions(Constants.ACTIONS, actionMap);

        thrown.expect(CatalogException.class);
        thrown.expectMessage("date");
        catalogManager.getInterpretationManager().update(STUDY, clinicalAnalysis.getId(), clinicalAnalysis.getId() + ".1", new InterpretationUpdateParams()
                .setComments(commentParamList), null, options, sessionIdUser);
    }

    @Test
    public void assignPermissions() throws CatalogException {
        ClinicalAnalysis clinicalAnalysis = createDummyEnvironment(true, false).first();
        catalogManager.getUserManager().create("external", "User Name", "external@mail.com", TestParamConstants.PASSWORD, "", null,
                Account.AccountType.GUEST, null);

        OpenCGAResult<AclEntryList<ClinicalAnalysisPermissions>> aclResult =
                catalogManager.getClinicalAnalysisManager().getAcls(STUDY, Collections.singletonList(clinicalAnalysis.getId()), "external",
                        false, sessionIdUser);
        assertEquals(1, aclResult.getNumResults());
        assertEquals(1, aclResult.first().getAcl().size());
        assertEquals("external", aclResult.first().getAcl().get(0).getMember());
        assertNull(aclResult.first().getAcl().get(0).getPermissions());

        OpenCGAResult<AclEntryList<FamilyPermissions>> fAclResult = catalogManager.getFamilyManager().getAcls(STUDY,
                Collections.singletonList(clinicalAnalysis.getFamily().getId()), "external", false, sessionIdUser);
        assertEquals(1, fAclResult.getNumResults());
        assertEquals(1, fAclResult.first().getAcl().size());
        assertEquals("external", fAclResult.first().getAcl().get(0).getMember());
        assertNull(fAclResult.first().getAcl().get(0).getPermissions());

        OpenCGAResult<AclEntryList<IndividualPermissions>> iAclResult = catalogManager.getIndividualManager().getAcls(STUDY,
                Collections.singletonList(clinicalAnalysis.getProband().getId()), "external", false, sessionIdUser);
        assertEquals(1, iAclResult.getNumResults());
        assertEquals(1, iAclResult.first().getAcl().size());
        assertEquals("external", iAclResult.first().getAcl().get(0).getMember());
        assertNull(iAclResult.first().getAcl().get(0).getPermissions());

        OpenCGAResult<AclEntryList<SamplePermissions>> sAclResult = catalogManager.getSampleManager().getAcls(STUDY,
                Collections.singletonList(clinicalAnalysis.getProband().getSamples().get(0).getId()), "external", false, sessionIdUser);
        assertEquals(1, sAclResult.getNumResults());
        assertEquals(1, sAclResult.first().getAcl().size());
        assertEquals("external", sAclResult.first().getAcl().get(0).getMember());
        assertNull(sAclResult.first().getAcl().get(0).getPermissions());

        // Assign permissions to clinical analysis without propagating the permissions
        catalogManager.getClinicalAnalysisManager().updateAcl(STUDY, Collections.singletonList(clinicalAnalysis.getId()), "external",
                new AclParams(ClinicalAnalysisPermissions.DELETE.name()), ParamUtils.AclAction.ADD, false, sessionIdUser);

        aclResult = catalogManager.getClinicalAnalysisManager().getAcls(STUDY,
                Collections.singletonList(clinicalAnalysis.getId()), "external", false, sessionIdUser);
        assertEquals(1, aclResult.getNumResults());
        assertEquals(3, aclResult.first().getAcl().get(0).getPermissions().size());

        fAclResult = catalogManager.getFamilyManager().getAcls(STUDY,
                Collections.singletonList(clinicalAnalysis.getFamily().getId()), "external", false, sessionIdUser);
        assertEquals(1, fAclResult.getNumResults());
        assertEquals(1, fAclResult.first().getAcl().size());
        assertEquals("external", fAclResult.first().getAcl().get(0).getMember());
        assertNull(fAclResult.first().getAcl().get(0).getPermissions());

        iAclResult = catalogManager.getIndividualManager().getAcls(STUDY,
                Collections.singletonList(clinicalAnalysis.getProband().getId()), "external", false, sessionIdUser);
        assertEquals(1, iAclResult.getNumResults());
        assertEquals(1, iAclResult.first().getAcl().size());
        assertEquals("external", iAclResult.first().getAcl().get(0).getMember());
        assertNull(iAclResult.first().getAcl().get(0).getPermissions());

        sAclResult = catalogManager.getSampleManager().getAcls(STUDY,
                Collections.singletonList(clinicalAnalysis.getProband().getSamples().get(0).getId()), "external", false, sessionIdUser);
        assertEquals(1, sAclResult.getNumResults());
        assertEquals(1, sAclResult.first().getAcl().size());
        assertEquals("external", sAclResult.first().getAcl().get(0).getMember());
        assertNull(sAclResult.first().getAcl().get(0).getPermissions());

        // Assign permissions to clinical analysis PROPAGATING the permissions
        catalogManager.getClinicalAnalysisManager().updateAcl(STUDY, Collections.singletonList(clinicalAnalysis.getId()), "external",
                new AclParams(ClinicalAnalysisPermissions.DELETE.name()), ParamUtils.AclAction.ADD, true,
                sessionIdUser);

        aclResult = catalogManager.getClinicalAnalysisManager().getAcls(STUDY,
                Collections.singletonList(clinicalAnalysis.getId()), "external", false, sessionIdUser);
        assertEquals(1, aclResult.getNumResults());
        assertEquals(3, aclResult.first().getAcl().get(0).getPermissions().size());

        fAclResult = catalogManager.getFamilyManager().getAcls(STUDY,
                Collections.singletonList(clinicalAnalysis.getFamily().getId()), "external", false, sessionIdUser);
        assertEquals(1, fAclResult.getNumResults());
        assertEquals(2, fAclResult.first().getAcl().get(0).getPermissions().size());

        iAclResult = catalogManager.getIndividualManager().getAcls(STUDY,
                Collections.singletonList(clinicalAnalysis.getProband().getId()), "external", false, sessionIdUser);
        assertEquals(1, iAclResult.getNumResults());
        assertEquals(2, iAclResult.first().getAcl().get(0).getPermissions().size());

        sAclResult = catalogManager.getSampleManager().getAcls(STUDY,
                Collections.singletonList(clinicalAnalysis.getProband().getSamples().get(0).getId()), "external", false, sessionIdUser);
        assertEquals(1, sAclResult.getNumResults());
        assertEquals(2, sAclResult.first().getAcl().get(0).getPermissions().size());
    }

    @Test
    public void createClinicalAnalysisTest() throws CatalogException {
        DataResult<ClinicalAnalysis> dummyEnvironment = createDummyEnvironment(true, false);

        assertEquals(1, dummyEnvironment.getNumResults());
        assertEquals(0, dummyEnvironment.first().getSecondaryInterpretations().size());
        assertNull(dummyEnvironment.first().getInterpretation());

        assertEquals("family", dummyEnvironment.first().getFamily().getId());
        assertEquals(1, dummyEnvironment.first().getFamily().getMembers().size());

        assertEquals("child1", dummyEnvironment.first().getFamily().getMembers().get(0).getId());
        assertEquals(1, dummyEnvironment.first().getFamily().getMembers().get(0).getSamples().size());
        assertEquals("sample2", dummyEnvironment.first().getFamily().getMembers().get(0).getSamples().get(0).getId());

        assertNotNull(dummyEnvironment.first().getProband());
        assertEquals("child1", dummyEnvironment.first().getProband().getId());

        assertEquals(1, dummyEnvironment.first().getProband().getSamples().size());
        assertEquals("sample2", dummyEnvironment.first().getProband().getSamples().get(0).getId());

        assertEquals(catalogManager.getSampleManager().get(STUDY, "sample2", SampleManager.INCLUDE_SAMPLE_IDS, sessionIdUser)
                .first().getUid(), dummyEnvironment.first().getProband().getSamples().get(0).getUid());

        dummyEnvironment = createDummyEnvironment(false, true);
        assertEquals(1, dummyEnvironment.getNumResults());
        assertEquals(0, dummyEnvironment.first().getSecondaryInterpretations().size());
        assertNotNull(dummyEnvironment.first().getInterpretation());
        assertEquals(dummyEnvironment.first().getId() + ".1", dummyEnvironment.first().getInterpretation().getId());
    }

    @Test
    public void updateClinicalAnalysisTest() throws CatalogException {
        DataResult<ClinicalAnalysis> dummyEnvironment = createDummyEnvironment(true, false);

        ClinicalAnalysisUpdateParams updateParams = new ClinicalAnalysisUpdateParams()
                .setDescription("My description")
                .setPriority(new PriorityParam("URGENT"));

        OpenCGAResult<ClinicalAnalysis> update = catalogManager.getClinicalAnalysisManager().update(STUDY, dummyEnvironment.first().getId(),
                updateParams, QueryOptions.empty(), sessionIdUser);
        assertEquals(1, update.getNumUpdated());

        ClinicalAnalysis ca = catalogManager.getClinicalAnalysisManager().get(STUDY, dummyEnvironment.first().getId(), QueryOptions.empty(),
                sessionIdUser).first();
        assertEquals("My description", ca.getDescription());
        assertEquals("URGENT", ca.getPriority().getId());
    }

    @Test
    public void updateCustomStatusTest() throws CatalogException {
        Study study = catalogManager.getStudyManager().get(STUDY, QueryOptions.empty(), sessionIdUser).first();
        ClinicalAnalysisStudyConfiguration configuration = study.getInternal().getConfiguration().getClinical();

        DataResult<ClinicalAnalysis> dummyEnvironment = createDummyEnvironment(true, false);

        ClinicalStatusValue status = configuration.getStatus().get(dummyEnvironment.first().getType()).get(0);

        ClinicalAnalysisUpdateParams updateParams = new ClinicalAnalysisUpdateParams()
                .setStatus(new StatusParam(status.getId()));
        OpenCGAResult<ClinicalAnalysis> update = catalogManager.getClinicalAnalysisManager().update(STUDY, dummyEnvironment.first().getId(),
                updateParams, QueryOptions.empty(), sessionIdUser);
        assertEquals(1, update.getNumUpdated());

        ClinicalAnalysis ca = catalogManager.getClinicalAnalysisManager().get(STUDY, dummyEnvironment.first().getId(), QueryOptions.empty(),
                sessionIdUser).first();
        assertEquals(status.getId(), ca.getStatus().getId());
        assertEquals(status.getDescription(), ca.getStatus().getDescription());
        assertNotNull(ca.getStatus().getDate());
    }

    @Test
    public void updateCustomPriorityTest() throws CatalogException {
        Study study = catalogManager.getStudyManager().get(STUDY, QueryOptions.empty(), sessionIdUser).first();
        ClinicalAnalysisStudyConfiguration configuration = study.getInternal().getConfiguration().getClinical();

        DataResult<ClinicalAnalysis> dummyEnvironment = createDummyEnvironment(true, false);

        ClinicalPriorityValue priority = configuration.getPriorities().get(1);

        ClinicalAnalysisUpdateParams updateParams = new ClinicalAnalysisUpdateParams()
                .setPriority(new PriorityParam(priority.getId()));
        OpenCGAResult<ClinicalAnalysis> update = catalogManager.getClinicalAnalysisManager().update(STUDY, dummyEnvironment.first().getId(),
                updateParams, QueryOptions.empty(), sessionIdUser);
        assertEquals(1, update.getNumUpdated());

        ClinicalAnalysis ca = catalogManager.getClinicalAnalysisManager().get(STUDY, dummyEnvironment.first().getId(), QueryOptions.empty(),
                sessionIdUser).first();
        assertEquals(priority.getId(), ca.getPriority().getId());
        assertEquals(priority.getDescription(), ca.getPriority().getDescription());
        assertEquals(priority.getRank(), ca.getPriority().getRank());
        assertNotNull(ca.getPriority().getDate());
    }

    @Test
    public void updateCustomFlagTest() throws CatalogException {
        Study study = catalogManager.getStudyManager().get(STUDY, QueryOptions.empty(), sessionIdUser).first();
        ClinicalAnalysisStudyConfiguration configuration = study.getInternal().getConfiguration().getClinical();

        DataResult<ClinicalAnalysis> dummyEnvironment = createDummyEnvironment(true, false);

        FlagValue flag1 = configuration.getFlags().get(dummyEnvironment.first().getType()).get(1);
        FlagValue flag2 = configuration.getFlags().get(dummyEnvironment.first().getType()).get(3);
        FlagValue flag3 = configuration.getFlags().get(dummyEnvironment.first().getType()).get(4);

        ObjectMap actionMap = new ObjectMap(ClinicalAnalysisDBAdaptor.QueryParams.FLAGS.key(), ParamUtils.BasicUpdateAction.ADD);
        QueryOptions options = new QueryOptions(Constants.ACTIONS, actionMap);

        ClinicalAnalysisUpdateParams updateParams = new ClinicalAnalysisUpdateParams()
                .setFlags(Arrays.asList(new FlagValueParam(flag1.getId()), new FlagValueParam(flag1.getId()),
                        new FlagValueParam(flag2.getId())));
        OpenCGAResult<ClinicalAnalysis> update = catalogManager.getClinicalAnalysisManager().update(STUDY, dummyEnvironment.first().getId(),
                updateParams, options, sessionIdUser);
        assertEquals(1, update.getNumUpdated());

        updateParams = new ClinicalAnalysisUpdateParams()
                .setFlags(Arrays.asList(new FlagValueParam(flag2.getId()), new FlagValueParam(flag3.getId())));
        update = catalogManager.getClinicalAnalysisManager().update(STUDY, dummyEnvironment.first().getId(), updateParams, options,
                sessionIdUser);
        assertEquals(1, update.getNumUpdated());

        ClinicalAnalysis ca = catalogManager.getClinicalAnalysisManager().get(STUDY, dummyEnvironment.first().getId(), QueryOptions.empty(),
                sessionIdUser).first();
        assertEquals(3, ca.getFlags().size());
        for (FlagAnnotation flag : ca.getFlags()) {
            FlagValue flagToCompare = null;
            if (flag.getId().equals(flag1.getId())) {
                flagToCompare = flag1;
            } else if (flag.getId().equals(flag2.getId())) {
                flagToCompare = flag2;
            } else if (flag.getId().equals(flag3.getId())) {
                flagToCompare = flag3;
            } else {
                fail("It should match one of those 3 flags");
            }
            assertEquals(flagToCompare.getDescription(), flag.getDescription());
            assertNotNull(flag.getDate());
        }

        // Set other flags
        flag1 = configuration.getFlags().get(dummyEnvironment.first().getType()).get(0);
        flag2 = configuration.getFlags().get(dummyEnvironment.first().getType()).get(2);

        actionMap = new ObjectMap(ClinicalAnalysisDBAdaptor.QueryParams.FLAGS.key(), ParamUtils.BasicUpdateAction.SET);
        options = new QueryOptions(Constants.ACTIONS, actionMap);

        updateParams = new ClinicalAnalysisUpdateParams()
                .setFlags(Arrays.asList(new FlagValueParam(flag1.getId()), new FlagValueParam(flag2.getId())));
        update = catalogManager.getClinicalAnalysisManager().update(STUDY, dummyEnvironment.first().getId(), updateParams, options,
                sessionIdUser);
        assertEquals(1, update.getNumUpdated());

        ca = catalogManager.getClinicalAnalysisManager().get(STUDY, dummyEnvironment.first().getId(), QueryOptions.empty(),
                sessionIdUser).first();
        assertEquals(2, ca.getFlags().size());
        assertEquals(flag1.getId(), ca.getFlags().get(0).getId());
        assertEquals(flag1.getDescription(), ca.getFlags().get(0).getDescription());
        assertNotNull(ca.getFlags().get(0).getDate());

        assertEquals(flag2.getId(), ca.getFlags().get(1).getId());
        assertEquals(flag2.getDescription(), ca.getFlags().get(1).getDescription());
        assertNotNull(ca.getFlags().get(1).getDate());

        // Remove flag1
        actionMap = new ObjectMap(ClinicalAnalysisDBAdaptor.QueryParams.FLAGS.key(), ParamUtils.BasicUpdateAction.REMOVE);
        options = new QueryOptions(Constants.ACTIONS, actionMap);

        updateParams = new ClinicalAnalysisUpdateParams()
                .setFlags(Collections.singletonList(new FlagValueParam(flag1.getId())));
        update = catalogManager.getClinicalAnalysisManager().update(STUDY, dummyEnvironment.first().getId(), updateParams, options,
                sessionIdUser);
        assertEquals(1, update.getNumUpdated());

        ca = catalogManager.getClinicalAnalysisManager().get(STUDY, dummyEnvironment.first().getId(), QueryOptions.empty(),
                sessionIdUser).first();
        assertEquals(1, ca.getFlags().size());
        assertEquals(flag2.getId(), ca.getFlags().get(0).getId());
        assertEquals(flag2.getDescription(), ca.getFlags().get(0).getDescription());
        assertNotNull(ca.getFlags().get(0).getDate());
    }

    @Test
    public void updateCustomConsentTest() throws CatalogException {
        Study study = catalogManager.getStudyManager().get(STUDY, QueryOptions.empty(), sessionIdUser).first();
        ClinicalAnalysisStudyConfiguration configuration = study.getInternal().getConfiguration().getClinical();

        DataResult<ClinicalAnalysis> dummyEnvironment = createDummyEnvironment(true, false);

        List<ClinicalConsent> consents = configuration.getConsent().getConsents();
        Map<String, ClinicalConsent> consentMap = new HashMap<>();
        for (ClinicalConsent consent : consents) {
            consentMap.put(consent.getId(), consent);
        }

        ClinicalAnalysisUpdateParams updateParams = new ClinicalAnalysisUpdateParams()
                .setConsent(new ClinicalConsentAnnotationParam(Collections.singletonList(
                        new ClinicalConsentAnnotationParam.ClinicalConsentParam(consents.get(1).getId(), ClinicalConsentParam.Value.YES))));
        OpenCGAResult<ClinicalAnalysis> update = catalogManager.getClinicalAnalysisManager().update(STUDY, dummyEnvironment.first().getId(),
                updateParams, QueryOptions.empty(), sessionIdUser);
        assertEquals(1, update.getNumUpdated());

        ClinicalAnalysis ca = catalogManager.getClinicalAnalysisManager().get(STUDY, dummyEnvironment.first().getId(), QueryOptions.empty(),
                sessionIdUser).first();
        assertEquals(consents.size(), ca.getConsent().getConsents().size());
        assertNotNull(ca.getConsent().getDate());

        for (ClinicalConsentParam consent : ca.getConsent().getConsents()) {
            assertTrue(consentMap.containsKey(consent.getId()));
            assertEquals(consentMap.get(consent.getId()).getDescription(), consent.getDescription());
            assertEquals(consentMap.get(consent.getId()).getName(), consent.getName());
            if (consent.getId().equals(consents.get(1).getId())) {
                assertEquals(ClinicalConsentParam.Value.YES, consent.getValue());
            } else {
                assertEquals(ClinicalConsentParam.Value.UNKNOWN, consent.getValue());
            }
        }
    }

    @Test
    public void updateInterpretationCustomStatusTest() throws CatalogException {
        Study study = catalogManager.getStudyManager().get(STUDY, QueryOptions.empty(), sessionIdUser).first();
        InterpretationStudyConfiguration configuration = study.getInternal().getConfiguration().getClinical().getInterpretation();

        DataResult<ClinicalAnalysis> dummyEnvironment = createDummyEnvironment(true, true);
        ClinicalStatusValue status = configuration.getStatus().get(dummyEnvironment.first().getType()).get(0);

        InterpretationUpdateParams updateParams = new InterpretationUpdateParams()
                .setStatus(new StatusParam(status.getId()));
        OpenCGAResult<Interpretation> update = catalogManager.getInterpretationManager().update(STUDY, dummyEnvironment.first().getId(),
                dummyEnvironment.first().getInterpretation().getId(), updateParams, null, QueryOptions.empty(), sessionIdUser);
        assertEquals(1, update.getNumUpdated());

        Interpretation interpretation = catalogManager.getInterpretationManager().get(STUDY,
                dummyEnvironment.first().getInterpretation().getId(), QueryOptions.empty(), sessionIdUser).first();
        assertEquals(status.getId(), interpretation.getStatus().getId());
        assertEquals(status.getDescription(), interpretation.getStatus().getDescription());
        assertNotNull(interpretation.getStatus().getDate());
    }

    @Test
    public void createInterpretationTest() throws CatalogException {
        ClinicalAnalysis ca = createDummyEnvironment(true, false).first();

        catalogManager.getInterpretationManager().create(STUDY, ca.getId(), new Interpretation(), ParamUtils.SaveInterpretationAs.PRIMARY,
                QueryOptions.empty(), sessionIdUser);
        ca = catalogManager.getClinicalAnalysisManager().get(STUDY, ca.getId(), QueryOptions.empty(), sessionIdUser).first();
        assertNotNull(ca.getInterpretation());
        assertEquals(ca.getId() + ".1", ca.getInterpretation().getId());

        // Delete old interpretation and create a new primary one
        catalogManager.getInterpretationManager().create(STUDY, ca.getId(), new Interpretation(),
                ParamUtils.SaveInterpretationAs.PRIMARY, QueryOptions.empty(), sessionIdUser);
        catalogManager.getInterpretationManager().delete(STUDY, ca.getId(), Collections.singletonList(ca.getId() + ".1"), sessionIdUser);

        ca = catalogManager.getClinicalAnalysisManager().get(STUDY, ca.getId(), QueryOptions.empty(), sessionIdUser).first();
        assertNotNull(ca.getInterpretation());
        assertEquals(ca.getId() + ".2", ca.getInterpretation().getId());
        assertEquals(0, ca.getSecondaryInterpretations().size());
        assertEquals(0, catalogManager.getInterpretationManager().search(STUDY,
                        new Query(InterpretationDBAdaptor.QueryParams.ID.key(), ca.getId() + ".1"), QueryOptions.empty(), sessionIdUser)
                .getNumResults());
        // Old interpretation was deleted
        assertEquals(1, catalogManager.getInterpretationManager().search(STUDY, new Query()
                        .append(InterpretationDBAdaptor.QueryParams.ID.key(), ca.getId() + ".1")
                        .append(InterpretationDBAdaptor.QueryParams.DELETED.key(), true), QueryOptions.empty(), sessionIdUser)
                .getNumResults());

        // Interpretation2 should be moved to secondary interpretations
        catalogManager.getInterpretationManager().create(STUDY, ca.getId(), new Interpretation(),
                ParamUtils.SaveInterpretationAs.PRIMARY, QueryOptions.empty(), sessionIdUser);
        ca = catalogManager.getClinicalAnalysisManager().get(STUDY, ca.getId(), QueryOptions.empty(), sessionIdUser).first();
        assertNotNull(ca.getInterpretation());
        assertEquals(ca.getId() + ".3", ca.getInterpretation().getId());
        assertEquals(1, ca.getSecondaryInterpretations().size());
        assertEquals(ca.getId() + ".2", ca.getSecondaryInterpretations().get(0).getId());

        // Interpretation4 should be added to secondary interpretations
        catalogManager.getInterpretationManager().create(STUDY, ca.getId(), new Interpretation(),
                ParamUtils.SaveInterpretationAs.SECONDARY, QueryOptions.empty(), sessionIdUser);
        ca = catalogManager.getClinicalAnalysisManager().get(STUDY, ca.getId(), QueryOptions.empty(), sessionIdUser).first();
        assertNotNull(ca.getInterpretation());
        assertEquals(ca.getId() + ".3", ca.getInterpretation().getId());
        assertEquals(2, ca.getSecondaryInterpretations().size());
        assertEquals(ca.getId() + ".2", ca.getSecondaryInterpretations().get(0).getId());
        assertEquals(ca.getId() + ".4", ca.getSecondaryInterpretations().get(1).getId());

        thrown.expect(CatalogException.class);
        thrown.expectMessage("Missing");
        catalogManager.getInterpretationManager().create(STUDY, ca.getId(), new Interpretation(), null, QueryOptions.empty(), sessionIdUser);
    }

    @Test
    public void clearPrimaryInterpretation() throws CatalogException {
        ClinicalAnalysis ca = createDummyEnvironment(true, false).first();

        Interpretation interpretation = new Interpretation()
                .setDescription("description")
                .setMethod(new InterpretationMethod("name", "", "", Collections.emptyList()))
                .setPrimaryFindings(Collections.singletonList(new ClinicalVariant(new VariantAvro("id", Collections.emptyList(), "chr1",
                        1, 2, "ref", "alt", "+", null, 1, null, null, null))))
                .setSecondaryFindings(Collections.singletonList(new ClinicalVariant(new VariantAvro("id", Collections.emptyList(), "chr1"
                        , 1, 2, "ref", "alt", "+", null, 1, null, null, null))))
                .setComments(Collections.singletonList(new ClinicalComment("me", "message", null, TimeUtils.getTime())));
        catalogManager.getInterpretationManager().create(STUDY, ca.getId(), interpretation, ParamUtils.SaveInterpretationAs.PRIMARY,
                QueryOptions.empty(), sessionIdUser);

        Interpretation interpretationResult = catalogManager.getInterpretationManager().get(STUDY, ca.getId() + ".1",
                QueryOptions.empty(), sessionIdUser).first();
        assertEquals(ca.getId() + ".1", interpretationResult.getId());
        assertEquals(1, interpretationResult.getVersion());
        assertEquals("description", interpretationResult.getDescription());
        assertNotNull(interpretationResult.getMethod());
        assertEquals("name", interpretationResult.getMethod().getName());
        assertEquals(1, interpretationResult.getPrimaryFindings().size());
        assertEquals(1, interpretationResult.getSecondaryFindings().size());
        assertEquals(1, interpretationResult.getComments().size());

        catalogManager.getInterpretationManager().clear(STUDY, ca.getId(), Collections.singletonList(ca.getId() + ".1"), sessionIdUser);
        interpretationResult = catalogManager.getInterpretationManager().get(STUDY, ca.getId() + ".1", QueryOptions.empty(),
                sessionIdUser).first();
        assertEquals(ca.getId() + ".1", interpretationResult.getId());
        assertEquals(2, interpretationResult.getVersion());
        assertEquals("", interpretationResult.getDescription());
        assertNotNull(interpretationResult.getMethod());
        assertEquals("", interpretationResult.getMethod().getName());
        assertEquals(0, interpretationResult.getPrimaryFindings().size());
        assertEquals(0, interpretationResult.getSecondaryFindings().size());
        assertEquals(1, interpretationResult.getComments().size());
    }

    @Test
    public void clearSecondaryInterpretation() throws CatalogException {
        ClinicalAnalysis ca = createDummyEnvironment(true, false).first();

        Interpretation interpretation = new Interpretation()
                .setDescription("description")
                .setMethod(new InterpretationMethod("name", "", "", Collections.emptyList()))
                .setPrimaryFindings(Collections.singletonList(new ClinicalVariant(new VariantAvro("id", Collections.emptyList(), "chr1",
                        1, 2, "ref", "alt", "+", null, 1, null, null, null))))
                .setSecondaryFindings(Collections.singletonList(new ClinicalVariant(new VariantAvro("id", Collections.emptyList(), "chr1"
                        , 1, 2, "ref", "alt", "+", null, 1, null, null, null))))
                .setComments(Collections.singletonList(new ClinicalComment("me", "message", null, TimeUtils.getTime())));
        catalogManager.getInterpretationManager().create(STUDY, ca.getId(), interpretation, ParamUtils.SaveInterpretationAs.SECONDARY,
                QueryOptions.empty(), sessionIdUser);

        Interpretation interpretationResult = catalogManager.getInterpretationManager().get(STUDY, ca.getId() + ".1",
                QueryOptions.empty(), sessionIdUser).first();
        assertEquals(ca.getId() + ".1", interpretationResult.getId());
        assertEquals(1, interpretationResult.getVersion());
        assertEquals("description", interpretationResult.getDescription());
        assertNotNull(interpretationResult.getMethod());
        assertEquals("name", interpretationResult.getMethod().getName());
        assertEquals(1, interpretationResult.getPrimaryFindings().size());
        assertEquals(1, interpretationResult.getSecondaryFindings().size());
        assertEquals(1, interpretationResult.getComments().size());

        catalogManager.getInterpretationManager().clear(STUDY, ca.getId(), Collections.singletonList(ca.getId() + ".1"), sessionIdUser);
        interpretationResult = catalogManager.getInterpretationManager().get(STUDY, ca.getId() + ".1", QueryOptions.empty(),
                sessionIdUser).first();
        assertEquals(ca.getId() + ".1", interpretationResult.getId());
        assertEquals(2, interpretationResult.getVersion());
        assertEquals("", interpretationResult.getDescription());
        assertNotNull(interpretationResult.getMethod());
        assertEquals("", interpretationResult.getMethod().getName());
        assertEquals(0, interpretationResult.getPrimaryFindings().size());
        assertEquals(0, interpretationResult.getSecondaryFindings().size());
        assertEquals(1, interpretationResult.getComments().size());
    }

    @Test
    public void updateInterpretationFindingsTest() throws CatalogException {
        ClinicalAnalysis ca = createDummyEnvironment(true, false).first();

        catalogManager.getInterpretationManager().create(STUDY, ca.getId(), new Interpretation(), ParamUtils.SaveInterpretationAs.PRIMARY,
                QueryOptions.empty(), sessionIdUser);

        ClinicalVariant clinicalVariant = new ClinicalVariant();
        clinicalVariant.setId("variantId");
        clinicalVariant.setChromosome("chr1");
        clinicalVariant.setStart(2);
        clinicalVariant.setEnd(3);
        clinicalVariant.setLength(2);

        InterpretationUpdateParams params = new InterpretationUpdateParams()
                .setPrimaryFindings(Collections.singletonList(clinicalVariant));
        OpenCGAResult<Interpretation> result = catalogManager.getInterpretationManager().update(STUDY, ca.getId(), ca.getId() + ".1",
                params, null, QueryOptions.empty(), sessionIdUser);
        assertEquals(1, result.getNumUpdated());

        thrown.expect(CatalogException.class);
        thrown.expectMessage("repeated");
        catalogManager.getInterpretationManager().update(STUDY, ca.getId(), ca.getId() + ".1", params, null, QueryOptions.empty(),
                sessionIdUser);
    }

//    @Test
//    public void mergeInterpretationFindingsTest() throws CatalogException {
//        ClinicalAnalysis ca = createDummyEnvironment(true, false).first();
//
//        Interpretation interpretation = new Interpretation().setId("interpretation1");
//        catalogManager.getInterpretationManager().create(STUDY, ca.getId(), interpretation, ParamUtils.SaveInterpretationAs.PRIMARY,
//                QueryOptions.empty(), sessionIdUser);
//
//        ClinicalVariant clinicalVariant = new ClinicalVariant();
//        clinicalVariant.setId("variantId");
//        clinicalVariant.setInterpretationMethodNames(Collections.singletonList("method1"));
//        clinicalVariant.setChromosome("chr1");
//        clinicalVariant.setStart(2);
//        clinicalVariant.setEnd(3);
//        clinicalVariant.setLength(2);
//
//        InterpretationUpdateParams params = new InterpretationUpdateParams()
//                .setMethods(Collections.singletonList(new InterpretationMethod("method1", Collections.emptyMap(), Collections.emptyList(),
//                        Collections.emptyList())))
//                .setPrimaryFindings(Collections.singletonList(clinicalVariant));
//        OpenCGAResult<Interpretation> result = catalogManager.getInterpretationManager().update(STUDY, ca.getId(), "interpretation1",
//                params, null, QueryOptions.empty(), sessionIdUser);
//        assertEquals(1, result.getNumUpdated());
//
//        List<ClinicalVariant> variantList = new ArrayList<>();
//        clinicalVariant.setInterpretationMethodNames(Collections.singletonList("method2"));
//        variantList.add(clinicalVariant);
//
//        clinicalVariant = new ClinicalVariant();
//        clinicalVariant.setId("variantId2");
//        clinicalVariant.setInterpretationMethodNames(Collections.singletonList("method2"));
//        clinicalVariant.setChromosome("chr2");
//        clinicalVariant.setStart(2);
//        clinicalVariant.setEnd(3);
//        clinicalVariant.setLength(2);
//        variantList.add(clinicalVariant);
//        Interpretation interpretationAux = new Interpretation()
//                .setPrimaryFindings(variantList)
//                .setMethods(
//                        Arrays.asList(
//                                new InterpretationMethod("method1", Collections.emptyMap(), Collections.emptyList(),
//                                        Collections.emptyList()),
//                                new InterpretationMethod("method2", Collections.emptyMap(), Collections.emptyList(),
//                                        Collections.emptyList()))
//                );
//        OpenCGAResult<Interpretation> merge = catalogManager.getInterpretationManager().merge(STUDY, ca.getId(), interpretation.getId(),
//                interpretationAux, Collections.emptyList(), sessionIdUser);
//        assertEquals(1, merge.getNumUpdated());
//
//        Interpretation first = catalogManager.getInterpretationManager().get(STUDY, interpretation.getId(), QueryOptions.empty(),
//                sessionIdUser).first();
//        assertEquals(2, first.getMethods().size());
//        assertEquals(2, first.getPrimaryFindings().size());
//        assertEquals(Arrays.asList("method1", "method2"), first.getPrimaryFindings().get(0).getInterpretationMethodNames());
//        assertEquals(Collections.singletonList("method2"), first.getPrimaryFindings().get(1).getInterpretationMethodNames());
//
//        clinicalVariant.setInterpretationMethodNames(Collections.singletonList("method3"));
//
//        clinicalVariant = new ClinicalVariant();
//        clinicalVariant.setId("variantId3");
//        clinicalVariant.setInterpretationMethodNames(Collections.singletonList("method3"));
//        clinicalVariant.setChromosome("chr2");
//        clinicalVariant.setStart(2);
//        clinicalVariant.setEnd(3);
//        clinicalVariant.setLength(2);
//        variantList.add(clinicalVariant);
//
//        interpretationAux = new Interpretation()
//                .setId("interpretationId2")
//                .setPrimaryFindings(variantList)
//                .setMethods(
//                        Arrays.asList(
//                                new InterpretationMethod("method1", Collections.emptyMap(), Collections.emptyList(),
//                                        Collections.emptyList()),
//                                new InterpretationMethod("method2", Collections.emptyMap(), Collections.emptyList(),
//                                        Collections.emptyList()))
//                );
//        catalogManager.getInterpretationManager().create(STUDY, ca.getId(), interpretationAux, ParamUtils.SaveInterpretationAs.SECONDARY,
//                QueryOptions.empty(), sessionIdUser);
//
//        merge = catalogManager.getInterpretationManager().merge(STUDY, ca.getId(), interpretation.getId(), interpretationAux.getId(),
//                Collections.singletonList("variantId3"), sessionIdUser);
//        assertEquals(1, merge.getNumUpdated());
//
//        first = catalogManager.getInterpretationManager().get(STUDY, interpretation.getId(), QueryOptions.empty(), sessionIdUser).first();
//        assertEquals(3, first.getMethods().size());
//        assertEquals(3, first.getPrimaryFindings().size());
//        assertEquals(Arrays.asList("method1", "method2"), first.getPrimaryFindings().get(0).getInterpretationMethodNames());
//        assertEquals(Collections.singletonList("method2"), first.getPrimaryFindings().get(1).getInterpretationMethodNames());
//        assertEquals(Collections.singletonList("method3"), first.getPrimaryFindings().get(2).getInterpretationMethodNames());
//    }

    @Test
    public void searchInterpretationVersion() throws CatalogException {
        ClinicalAnalysis ca = createDummyEnvironment(true, false).first();

        catalogManager.getInterpretationManager().create(STUDY, ca.getId(), new Interpretation(), ParamUtils.SaveInterpretationAs.PRIMARY,
                QueryOptions.empty(), sessionIdUser);

        InterpretationUpdateParams params = new InterpretationUpdateParams().setAnalyst(new ClinicalAnalystParam("user2"));
        OpenCGAResult<Interpretation> result = catalogManager.getInterpretationManager().update(STUDY, ca.getId(), ca.getId() + ".1",
                params, null, QueryOptions.empty(), sessionIdUser);
        assertEquals(1, result.getNumUpdated());

        QueryOptions options = new QueryOptions(QueryOptions.INCLUDE, InterpretationDBAdaptor.QueryParams.VERSION.key());
        result = catalogManager.getInterpretationManager().get(STUDY, Collections.singletonList(ca.getId() + ".1"),
                new Query(Constants.ALL_VERSIONS, true), options, false, sessionIdUser);
        assertEquals(2, result.getNumResults());

        result = catalogManager.getInterpretationManager().get(STUDY, Collections.singletonList(ca.getId() + ".1"),
                new Query(InterpretationDBAdaptor.QueryParams.VERSION.key(), "1,2"), options, false, sessionIdUser);
        assertEquals(2, result.getNumResults());

        result = catalogManager.getInterpretationManager().get(STUDY, Collections.singletonList(ca.getId() + ".1"),
                new Query(InterpretationDBAdaptor.QueryParams.VERSION.key(), "All"), options, false, sessionIdUser);
        assertEquals(2, result.getNumResults());

        try {
            catalogManager.getInterpretationManager().get(STUDY, Arrays.asList(ca.getId() + ".1", ca.getId() + ".2"),
                    new Query(Constants.ALL_VERSIONS, true), options, false, sessionIdUser);
            fail("The previous call should fail because it should not be possible to fetch all versions of multiple interpretations");
        } catch (CatalogException e) {
            assertTrue(e.getMessage().contains("multiple"));
        }

        try {
            catalogManager.getInterpretationManager().get(STUDY, Arrays.asList(ca.getId() + ".1", "interpretation2"),
                    new Query(InterpretationDBAdaptor.QueryParams.VERSION.key(), "1"), options, false, sessionIdUser);
            fail("The previous call should fail users cannot fetch a concrete version for multiple interpretations");
        } catch (CatalogException e) {
            assertTrue(e.getMessage().contains("multiple"));
        }
    }

    @Test
    public void revertInterpretationVersion() throws CatalogException {
        ClinicalAnalysis ca = createDummyEnvironment(true, false).first();

        catalogManager.getInterpretationManager().create(STUDY, ca.getId(), new Interpretation(), ParamUtils.SaveInterpretationAs.PRIMARY,
                QueryOptions.empty(), sessionIdUser);

        // version 2
        InterpretationUpdateParams params = new InterpretationUpdateParams().setAnalyst(new ClinicalAnalystParam("user2"));
        catalogManager.getInterpretationManager().update(STUDY, ca.getId(), ca.getId() + ".1", params, null, QueryOptions.empty(),
                sessionIdUser);

        // version 3
        params = new InterpretationUpdateParams().setComments(Collections.singletonList(new ClinicalCommentParam("my first comment",
                Collections.singletonList("tag1"))));
        catalogManager.getInterpretationManager().update(STUDY, ca.getId(), ca.getId() + ".1", params, null, QueryOptions.empty(),
                sessionIdUser);

        // version 4
        params = new InterpretationUpdateParams().setComments(Collections.singletonList(new ClinicalCommentParam("my second comment",
                Collections.singletonList("tag2"))));
        catalogManager.getInterpretationManager().update(STUDY, ca.getId(), ca.getId() + ".1", params, null, QueryOptions.empty(),
                sessionIdUser);

        // Current status
        Interpretation interpretation =
                catalogManager.getInterpretationManager().get(STUDY, ca.getId() + ".1", QueryOptions.empty(), sessionIdUser).first();
        assertEquals(4, interpretation.getVersion());
        assertEquals("user2", interpretation.getAnalyst().getId());
        assertEquals(2, interpretation.getComments().size());
        assertEquals(1, interpretation.getComments().get(0).getTags().size());
        assertEquals("tag1", interpretation.getComments().get(0).getTags().get(0));
        assertEquals(1, interpretation.getComments().get(1).getTags().size());
        assertEquals("tag2", interpretation.getComments().get(1).getTags().get(0));

        // TEST REVERT
        try {
            catalogManager.getInterpretationManager().revert(STUDY, ca.getId(), ca.getId() + ".1", 0, sessionIdUser);
            fail("A CatalogException should be raised pointing we cannot set to a version equal or inferior to 0");
        } catch (CatalogException e) {
        }

        try {
            catalogManager.getInterpretationManager().revert(STUDY, ca.getId(), ca.getId() + ".1", 5, sessionIdUser);
            fail("A CatalogException should be raised pointing we cannot set to a version above the current one");
        } catch (CatalogException e) {
        }

        OpenCGAResult<Interpretation> result = catalogManager.getInterpretationManager().revert(STUDY, ca.getId(), ca.getId() + ".1", 2,
                sessionIdUser);
        assertEquals(1, result.getNumUpdated());

        interpretation =
                catalogManager.getInterpretationManager().get(STUDY, ca.getId() + ".1", QueryOptions.empty(), sessionIdUser).first();
        assertEquals(5, interpretation.getVersion());
        assertEquals("user2", interpretation.getAnalyst().getId());
        assertEquals(0, interpretation.getComments().size());

        result = catalogManager.getInterpretationManager().revert(STUDY, ca.getId(), ca.getId() + ".1", 3, sessionIdUser);
        assertEquals(1, result.getNumUpdated());

        interpretation =
                catalogManager.getInterpretationManager().get(STUDY, ca.getId() + ".1", QueryOptions.empty(), sessionIdUser).first();
        assertEquals(6, interpretation.getVersion());
        assertEquals("user2", interpretation.getAnalyst().getId());
        assertEquals(1, interpretation.getComments().size());
        assertEquals(1, interpretation.getComments().get(0).getTags().size());
        assertEquals("tag1", interpretation.getComments().get(0).getTags().get(0));

        result = catalogManager.getInterpretationManager().revert(STUDY, ca.getId(), ca.getId() + ".1", 4, sessionIdUser);
        assertEquals(1, result.getNumUpdated());

        interpretation =
                catalogManager.getInterpretationManager().get(STUDY, ca.getId() + ".1", QueryOptions.empty(), sessionIdUser).first();
        assertEquals(7, interpretation.getVersion());
        assertEquals("user2", interpretation.getAnalyst().getId());
        assertEquals(2, interpretation.getComments().size());
        assertEquals(1, interpretation.getComments().get(0).getTags().size());
        assertEquals("tag1", interpretation.getComments().get(0).getTags().get(0));
        assertEquals(1, interpretation.getComments().get(1).getTags().size());
        assertEquals("tag2", interpretation.getComments().get(1).getTags().get(0));

        Query query = new Query(Constants.ALL_VERSIONS, true);
        result = catalogManager.getInterpretationManager().get(STUDY, Collections.singletonList(ca.getId() + ".1"), query,
                QueryOptions.empty(), false, sessionIdUser);
        assertEquals(7, result.getNumResults());

        ClinicalAnalysis clinicalAnalysis = catalogManager.getClinicalAnalysisManager().get(STUDY, ca.getId(), QueryOptions.empty(),
                sessionIdUser).first();
        assertEquals(8, clinicalAnalysis.getAudit().size());
        assertEquals(7, clinicalAnalysis.getInterpretation().getVersion());
    }

    @Test
    public void updateInterpretationTest() throws CatalogException {
        ClinicalAnalysis ca = createDummyEnvironment(true, false).first();

        catalogManager.getInterpretationManager().create(STUDY, ca.getId(), new Interpretation(), ParamUtils.SaveInterpretationAs.PRIMARY,
                QueryOptions.empty(), sessionIdUser);

        catalogManager.getInterpretationManager().create(STUDY, ca.getId(), new Interpretation(), ParamUtils.SaveInterpretationAs.SECONDARY,
                QueryOptions.empty(), sessionIdUser);

        catalogManager.getInterpretationManager().create(STUDY, ca.getId(), new Interpretation(), ParamUtils.SaveInterpretationAs.SECONDARY,
                QueryOptions.empty(), sessionIdUser);

        catalogManager.getInterpretationManager().create(STUDY, ca.getId(), new Interpretation(), ParamUtils.SaveInterpretationAs.SECONDARY,
                QueryOptions.empty(), sessionIdUser);

        ca = catalogManager.getClinicalAnalysisManager().get(STUDY, ca.getId(), QueryOptions.empty(), sessionIdUser).first();
        assertNotNull(ca.getInterpretation());
        assertEquals(5, ca.getAudit().size());
        assertEquals(ClinicalAudit.Action.CREATE_INTERPRETATION, ca.getAudit().get(4).getAction());
        assertEquals(ca.getId() + ".1", ca.getInterpretation().getId());
        assertEquals(3, ca.getSecondaryInterpretations().size());
        assertEquals(ca.getId() + ".2", ca.getSecondaryInterpretations().get(0).getId());
        assertEquals(ca.getId() + ".3", ca.getSecondaryInterpretations().get(1).getId());
        assertEquals(ca.getId() + ".4", ca.getSecondaryInterpretations().get(2).getId());

        InterpretationUpdateParams params = new InterpretationUpdateParams().setAnalyst(new ClinicalAnalystParam("user2"));
        OpenCGAResult<Interpretation> result = catalogManager.getInterpretationManager().update(STUDY, ca.getId(), ca.getId() + ".1",
                params, null, QueryOptions.empty(), sessionIdUser);
        assertEquals(1, result.getNumUpdated());

        ca = catalogManager.getClinicalAnalysisManager().get(STUDY, ca.getId(), QueryOptions.empty(), sessionIdUser).first();
        assertEquals(6, ca.getAudit().size());
        assertEquals(ClinicalAudit.Action.UPDATE_INTERPRETATION, ca.getAudit().get(5).getAction());
        assertNotNull(ca.getInterpretation().getAnalyst());
        assertEquals("user2", ca.getInterpretation().getAnalyst().getId());
        assertEquals(2, ca.getInterpretation().getVersion());

        // Update a secondary interpretation
        params = new InterpretationUpdateParams()
                .setDescription("my description");
        result = catalogManager.getInterpretationManager().update(STUDY, ca.getId(), ca.getId() + ".3", params, null, QueryOptions.empty(),
                sessionIdUser);
        assertEquals(1, result.getNumUpdated());

        ca = catalogManager.getClinicalAnalysisManager().get(STUDY, ca.getId(), QueryOptions.empty(), sessionIdUser).first();
        assertEquals(7, ca.getAudit().size());
        assertEquals(ClinicalAudit.Action.UPDATE_INTERPRETATION, ca.getAudit().get(6).getAction());
        assertEquals("my description", ca.getSecondaryInterpretations().get(1).getDescription());
        assertEquals(2, ca.getSecondaryInterpretations().get(1).getVersion());

        // Scalate secondary interpretation to primary and delete
        params = new InterpretationUpdateParams();
        result = catalogManager.getInterpretationManager().update(STUDY, ca.getId(), ca.getId() + ".3", params,
                ParamUtils.SaveInterpretationAs.PRIMARY, QueryOptions.empty(), sessionIdUser);
        assertEquals(1, result.getNumUpdated());

        catalogManager.getInterpretationManager().delete(STUDY, ca.getId(), Collections.singletonList(ca.getId() + ".1"), sessionIdUser);

        ca = catalogManager.getClinicalAnalysisManager().get(STUDY, ca.getId(), QueryOptions.empty(), sessionIdUser).first();
        assertEquals(10, ca.getAudit().size());
        assertEquals(ClinicalAudit.Action.UPDATE_INTERPRETATION, ca.getAudit().get(7).getAction());
        assertEquals(ClinicalAudit.Action.SWAP_INTERPRETATION, ca.getAudit().get(8).getAction());
        assertEquals(ClinicalAudit.Action.DELETE_INTERPRETATION, ca.getAudit().get(9).getAction());
        assertNotNull(ca.getInterpretation());
        assertEquals(ca.getId() + ".3", ca.getInterpretation().getId());
        assertEquals(2, ca.getInterpretation().getVersion());
        assertEquals(2, ca.getSecondaryInterpretations().size());
        assertEquals(ca.getId() + ".2", ca.getSecondaryInterpretations().get(0).getId());
        assertEquals(ca.getId() + ".4", ca.getSecondaryInterpretations().get(1).getId());

        // Scalate secondary interpretation to primary
        params = new InterpretationUpdateParams();
        result = catalogManager.getInterpretationManager().update(STUDY, ca.getId(), ca.getId() + ".4", params,
                ParamUtils.SaveInterpretationAs.PRIMARY, QueryOptions.empty(), sessionIdUser);
        assertEquals(1, result.getNumUpdated());

        ca = catalogManager.getClinicalAnalysisManager().get(STUDY, ca.getId(), QueryOptions.empty(), sessionIdUser).first();
        assertNotNull(ca.getInterpretation());
        assertEquals(12, ca.getAudit().size());
        assertEquals(ClinicalAudit.Action.UPDATE_INTERPRETATION, ca.getAudit().get(10).getAction());
        assertEquals(ClinicalAudit.Action.SWAP_INTERPRETATION, ca.getAudit().get(11).getAction());
        assertEquals(ca.getId() + ".4", ca.getInterpretation().getId());
        assertEquals(1, ca.getInterpretation().getVersion());
        assertEquals(2, ca.getSecondaryInterpretations().size());
        assertEquals(ca.getId() + ".2", ca.getSecondaryInterpretations().get(0).getId());
        assertEquals(ca.getId() + ".3", ca.getSecondaryInterpretations().get(1).getId());
        assertEquals(2, ca.getSecondaryInterpretations().get(1).getVersion());

        // Scalate secondary interpretation to primary
        result = catalogManager.getInterpretationManager().update(STUDY, ca.getId(), ca.getId() + ".3", params,
                ParamUtils.SaveInterpretationAs.PRIMARY, QueryOptions.empty(), sessionIdUser);
        assertEquals(1, result.getNumUpdated());

        ca = catalogManager.getClinicalAnalysisManager().get(STUDY, ca.getId(), QueryOptions.empty(), sessionIdUser).first();
        assertNotNull(ca.getInterpretation());
        assertEquals(ca.getId() + ".3", ca.getInterpretation().getId());
        assertEquals(2, ca.getInterpretation().getVersion());
        assertEquals(2, ca.getSecondaryInterpretations().size());
        assertEquals(ca.getId() + ".2", ca.getSecondaryInterpretations().get(0).getId());
        assertEquals(ca.getId() + ".4", ca.getSecondaryInterpretations().get(1).getId());
        assertEquals(1, ca.getSecondaryInterpretations().get(1).getVersion());

        // Move primary to secondary
        params = new InterpretationUpdateParams();
        result = catalogManager.getInterpretationManager().update(STUDY, ca.getId(), ca.getId() + ".3", params,
                ParamUtils.SaveInterpretationAs.SECONDARY, QueryOptions.empty(), sessionIdUser);
        assertEquals(1, result.getNumUpdated());

        ca = catalogManager.getClinicalAnalysisManager().get(STUDY, ca.getId(), QueryOptions.empty(), sessionIdUser).first();
        assertNull(ca.getInterpretation());
        assertEquals(3, ca.getSecondaryInterpretations().size());
        assertEquals(ca.getId() + ".2", ca.getSecondaryInterpretations().get(0).getId());
        assertEquals(ca.getId() + ".4", ca.getSecondaryInterpretations().get(1).getId());
        assertEquals(ca.getId() + ".3", ca.getSecondaryInterpretations().get(2).getId());
        assertEquals(2, ca.getSecondaryInterpretations().get(2).getVersion());

        // Scalate to primary
        params = new InterpretationUpdateParams();
        result = catalogManager.getInterpretationManager().update(STUDY, ca.getId(), ca.getId() + ".2", params,
                ParamUtils.SaveInterpretationAs.PRIMARY, QueryOptions.empty(), sessionIdUser);
        assertEquals(1, result.getNumUpdated());

        ca = catalogManager.getClinicalAnalysisManager().get(STUDY, ca.getId(), QueryOptions.empty(), sessionIdUser).first();
        assertNotNull(ca.getInterpretation());
        assertEquals(ca.getId() + ".2", ca.getInterpretation().getId());
        assertEquals(1, ca.getInterpretation().getVersion());
        assertEquals(2, ca.getSecondaryInterpretations().size());
        assertEquals(ca.getId() + ".4", ca.getSecondaryInterpretations().get(0).getId());
        assertEquals(ca.getId() + ".3", ca.getSecondaryInterpretations().get(1).getId());

        // Move primary to secondary
        params = new InterpretationUpdateParams();
        result = catalogManager.getInterpretationManager().update(STUDY, ca.getId(), ca.getId() + ".2", params,
                ParamUtils.SaveInterpretationAs.SECONDARY, QueryOptions.empty(), sessionIdUser);
        assertEquals(1, result.getNumUpdated());

        ca = catalogManager.getClinicalAnalysisManager().get(STUDY, ca.getId(), QueryOptions.empty(), sessionIdUser).first();
        assertNull(ca.getInterpretation());
        assertEquals(3, ca.getSecondaryInterpretations().size());
        assertEquals(ca.getId() + ".4", ca.getSecondaryInterpretations().get(0).getId());
        assertEquals(ca.getId() + ".3", ca.getSecondaryInterpretations().get(1).getId());
        assertEquals(ca.getId() + ".2", ca.getSecondaryInterpretations().get(2).getId());
        assertEquals(1, ca.getSecondaryInterpretations().get(2).getVersion());

        // Scalate to primary and keep
        params = new InterpretationUpdateParams();
        result = catalogManager.getInterpretationManager().update(STUDY, ca.getId(), ca.getId() + ".2", params,
                ParamUtils.SaveInterpretationAs.PRIMARY, QueryOptions.empty(), sessionIdUser);
        assertEquals(1, result.getNumUpdated());

        ca = catalogManager.getClinicalAnalysisManager().get(STUDY, ca.getId(), QueryOptions.empty(), sessionIdUser).first();
        assertNotNull(ca.getInterpretation());
        assertEquals(ca.getId() + ".2", ca.getInterpretation().getId());
        assertEquals(1, ca.getInterpretation().getVersion());
        assertEquals(2, ca.getSecondaryInterpretations().size());
        assertEquals(ca.getId() + ".4", ca.getSecondaryInterpretations().get(0).getId());
        assertEquals(ca.getId() + ".3", ca.getSecondaryInterpretations().get(1).getId());

        // Move primary to secondary
        params = new InterpretationUpdateParams();
        result = catalogManager.getInterpretationManager().update(STUDY, ca.getId(), ca.getId() + ".2", params,
                ParamUtils.SaveInterpretationAs.SECONDARY, QueryOptions.empty(), sessionIdUser);
        assertEquals(1, result.getNumUpdated());

        ca = catalogManager.getClinicalAnalysisManager().get(STUDY, ca.getId(), QueryOptions.empty(), sessionIdUser).first();
        assertNull(ca.getInterpretation());
        assertEquals(3, ca.getSecondaryInterpretations().size());
        assertEquals(ca.getId() + ".4", ca.getSecondaryInterpretations().get(0).getId());
        assertEquals(ca.getId() + ".3", ca.getSecondaryInterpretations().get(1).getId());
        assertEquals(ca.getId() + ".2", ca.getSecondaryInterpretations().get(2).getId());
        assertEquals(1, ca.getSecondaryInterpretations().get(2).getVersion());

        // Scalate to primary
        params = new InterpretationUpdateParams();
        result = catalogManager.getInterpretationManager().update(STUDY, ca.getId(), ca.getId() + ".2", params,
                ParamUtils.SaveInterpretationAs.PRIMARY, QueryOptions.empty(), sessionIdUser);
        assertEquals(1, result.getNumUpdated());

        ca = catalogManager.getClinicalAnalysisManager().get(STUDY, ca.getId(), QueryOptions.empty(), sessionIdUser).first();
        assertNotNull(ca.getInterpretation());
        assertEquals(ca.getId() + ".2", ca.getInterpretation().getId());
        assertEquals(1, ca.getInterpretation().getVersion());
        assertEquals(2, ca.getSecondaryInterpretations().size());
        assertEquals(ca.getId() + ".4", ca.getSecondaryInterpretations().get(0).getId());
        assertEquals(ca.getId() + ".3", ca.getSecondaryInterpretations().get(1).getId());
    }

    @Test
    public void updatePrimarySecondaryLockedInterpretationTest() throws CatalogException {
        ClinicalAnalysis ca = createDummyEnvironment(true, false).first();

        catalogManager.getInterpretationManager().create(STUDY, ca.getId(), new Interpretation(),
                ParamUtils.SaveInterpretationAs.PRIMARY, QueryOptions.empty(), sessionIdUser);

        catalogManager.getInterpretationManager().create(STUDY, ca.getId(), new Interpretation().setLocked(true),
                ParamUtils.SaveInterpretationAs.SECONDARY, QueryOptions.empty(), sessionIdUser);

        catalogManager.getInterpretationManager().create(STUDY, ca.getId(), new Interpretation().setLocked(true),
                ParamUtils.SaveInterpretationAs.SECONDARY, QueryOptions.empty(), sessionIdUser);

        catalogManager.getInterpretationManager().create(STUDY, ca.getId(), new Interpretation().setLocked(true),
                ParamUtils.SaveInterpretationAs.SECONDARY, QueryOptions.empty(), sessionIdUser);

        ca = catalogManager.getClinicalAnalysisManager().get(STUDY, ca.getId(), QueryOptions.empty(), sessionIdUser).first();
        assertNotNull(ca.getInterpretation());
        assertFalse(ca.getInterpretation().isLocked());
        assertEquals(5, ca.getAudit().size());
        assertEquals(ClinicalAudit.Action.CREATE_INTERPRETATION, ca.getAudit().get(4).getAction());
        assertEquals(ca.getId() + ".1", ca.getInterpretation().getId());
        assertEquals(3, ca.getSecondaryInterpretations().size());
        assertEquals(ca.getId() + ".2", ca.getSecondaryInterpretations().get(0).getId());
        assertEquals(ca.getId() + ".3", ca.getSecondaryInterpretations().get(1).getId());
        assertEquals(ca.getId() + ".4", ca.getSecondaryInterpretations().get(2).getId());
        assertTrue(ca.getSecondaryInterpretations().get(0).isLocked());
        assertTrue(ca.getSecondaryInterpretations().get(1).isLocked());
        assertTrue(ca.getSecondaryInterpretations().get(2).isLocked());

        // Scalate secondary interpretation to primary and delete
        InterpretationUpdateParams params = new InterpretationUpdateParams();
        OpenCGAResult<Interpretation> result = catalogManager.getInterpretationManager().update(STUDY, ca.getId(), ca.getId() + ".3",
                params, ParamUtils.SaveInterpretationAs.PRIMARY, QueryOptions.empty(), sessionIdUser);
        assertEquals(1, result.getNumUpdated());

        catalogManager.getInterpretationManager().delete(STUDY, ca.getId(), Collections.singletonList(ca.getId() + ".1"), sessionIdUser);

        ca = catalogManager.getClinicalAnalysisManager().get(STUDY, ca.getId(), QueryOptions.empty(), sessionIdUser).first();
        assertEquals(8, ca.getAudit().size());
        assertNotNull(ca.getInterpretation());
        assertEquals(ca.getId() + ".3", ca.getInterpretation().getId());
        assertEquals(2, ca.getSecondaryInterpretations().size());
        assertEquals(ca.getId() + ".2", ca.getSecondaryInterpretations().get(0).getId());
        assertEquals(ca.getId() + ".4", ca.getSecondaryInterpretations().get(1).getId());

        // Scalate secondary interpretation to primary
        params = new InterpretationUpdateParams();
        result = catalogManager.getInterpretationManager().update(STUDY, ca.getId(), ca.getId() + ".4", params,
                ParamUtils.SaveInterpretationAs.PRIMARY, QueryOptions.empty(), sessionIdUser);
        assertEquals(1, result.getNumUpdated());

        ca = catalogManager.getClinicalAnalysisManager().get(STUDY, ca.getId(), QueryOptions.empty(), sessionIdUser).first();
        assertNotNull(ca.getInterpretation());
        assertEquals(ca.getId() + ".4", ca.getInterpretation().getId());
        assertEquals(2, ca.getSecondaryInterpretations().size());
        assertEquals(ca.getId() + ".2", ca.getSecondaryInterpretations().get(0).getId());
        assertEquals(ca.getId() + ".3", ca.getSecondaryInterpretations().get(1).getId());

        // Scalate secondary interpretation to primary
        result = catalogManager.getInterpretationManager().update(STUDY, ca.getId(), ca.getId() + ".3", params,
                ParamUtils.SaveInterpretationAs.PRIMARY, QueryOptions.empty(), sessionIdUser);
        assertEquals(1, result.getNumUpdated());

        ca = catalogManager.getClinicalAnalysisManager().get(STUDY, ca.getId(), QueryOptions.empty(), sessionIdUser).first();
        assertNotNull(ca.getInterpretation());
        assertEquals(ca.getId() + ".3", ca.getInterpretation().getId());
        assertEquals(2, ca.getSecondaryInterpretations().size());
        assertEquals(ca.getId() + ".2", ca.getSecondaryInterpretations().get(0).getId());
        assertEquals(ca.getId() + ".4", ca.getSecondaryInterpretations().get(1).getId());

        // Move primary to secondary
        params = new InterpretationUpdateParams();
        result = catalogManager.getInterpretationManager().update(STUDY, ca.getId(), ca.getId() + ".3", params,
                ParamUtils.SaveInterpretationAs.SECONDARY, QueryOptions.empty(), sessionIdUser);
        assertEquals(1, result.getNumUpdated());

        ca = catalogManager.getClinicalAnalysisManager().get(STUDY, ca.getId(), QueryOptions.empty(), sessionIdUser).first();
        assertNull(ca.getInterpretation());
        assertEquals(3, ca.getSecondaryInterpretations().size());
        assertEquals(ca.getId() + ".2", ca.getSecondaryInterpretations().get(0).getId());
        assertEquals(ca.getId() + ".4", ca.getSecondaryInterpretations().get(1).getId());
        assertEquals(ca.getId() + ".3", ca.getSecondaryInterpretations().get(2).getId());

        // Scalate to primary
        params = new InterpretationUpdateParams();
        result = catalogManager.getInterpretationManager().update(STUDY, ca.getId(), ca.getId() + ".2", params,
                ParamUtils.SaveInterpretationAs.PRIMARY, QueryOptions.empty(), sessionIdUser);
        assertEquals(1, result.getNumUpdated());

        ca = catalogManager.getClinicalAnalysisManager().get(STUDY, ca.getId(), QueryOptions.empty(), sessionIdUser).first();
        assertNotNull(ca.getInterpretation());
        assertEquals(ca.getId() + ".2", ca.getInterpretation().getId());
        assertEquals(2, ca.getSecondaryInterpretations().size());
        assertEquals(ca.getId() + ".4", ca.getSecondaryInterpretations().get(0).getId());
        assertEquals(ca.getId() + ".3", ca.getSecondaryInterpretations().get(1).getId());

        // Move primary to secondary
        params = new InterpretationUpdateParams();
        result = catalogManager.getInterpretationManager().update(STUDY, ca.getId(), ca.getId() + ".2", params,
                ParamUtils.SaveInterpretationAs.SECONDARY, QueryOptions.empty(), sessionIdUser);
        assertEquals(1, result.getNumUpdated());

        ca = catalogManager.getClinicalAnalysisManager().get(STUDY, ca.getId(), QueryOptions.empty(), sessionIdUser).first();
        assertNull(ca.getInterpretation());
        assertEquals(3, ca.getSecondaryInterpretations().size());
        assertEquals(ca.getId() + ".4", ca.getSecondaryInterpretations().get(0).getId());
        assertEquals(ca.getId() + ".3", ca.getSecondaryInterpretations().get(1).getId());
        assertEquals(ca.getId() + ".2", ca.getSecondaryInterpretations().get(2).getId());

        // Scalate to primary and keep
        params = new InterpretationUpdateParams();
        result = catalogManager.getInterpretationManager().update(STUDY, ca.getId(), ca.getId() + ".2", params,
                ParamUtils.SaveInterpretationAs.PRIMARY, QueryOptions.empty(), sessionIdUser);
        assertEquals(1, result.getNumUpdated());

        ca = catalogManager.getClinicalAnalysisManager().get(STUDY, ca.getId(), QueryOptions.empty(), sessionIdUser).first();
        assertNotNull(ca.getInterpretation());
        assertEquals(ca.getId() + ".2", ca.getInterpretation().getId());
        assertEquals(2, ca.getSecondaryInterpretations().size());
        assertEquals(ca.getId() + ".4", ca.getSecondaryInterpretations().get(0).getId());
        assertEquals(ca.getId() + ".3", ca.getSecondaryInterpretations().get(1).getId());

        // Move primary to secondary
        params = new InterpretationUpdateParams();
        result = catalogManager.getInterpretationManager().update(STUDY, ca.getId(), ca.getId() + ".2", params,
                ParamUtils.SaveInterpretationAs.SECONDARY, QueryOptions.empty(), sessionIdUser);
        assertEquals(1, result.getNumUpdated());

        ca = catalogManager.getClinicalAnalysisManager().get(STUDY, ca.getId(), QueryOptions.empty(), sessionIdUser).first();
        assertNull(ca.getInterpretation());
        assertEquals(3, ca.getSecondaryInterpretations().size());
        assertEquals(ca.getId() + ".4", ca.getSecondaryInterpretations().get(0).getId());
        assertEquals(ca.getId() + ".3", ca.getSecondaryInterpretations().get(1).getId());
        assertEquals(ca.getId() + ".2", ca.getSecondaryInterpretations().get(2).getId());

        // Scalate to primary
        params = new InterpretationUpdateParams();
        result = catalogManager.getInterpretationManager().update(STUDY, ca.getId(), ca.getId() + ".2", params,
                ParamUtils.SaveInterpretationAs.PRIMARY, QueryOptions.empty(), sessionIdUser);
        assertEquals(1, result.getNumUpdated());

        ca = catalogManager.getClinicalAnalysisManager().get(STUDY, ca.getId(), QueryOptions.empty(), sessionIdUser).first();
        assertNotNull(ca.getInterpretation());
        assertEquals(ca.getId() + ".2", ca.getInterpretation().getId());
        assertEquals(2, ca.getSecondaryInterpretations().size());
        assertEquals(ca.getId() + ".4", ca.getSecondaryInterpretations().get(0).getId());
        assertEquals(ca.getId() + ".3", ca.getSecondaryInterpretations().get(1).getId());
    }

    @Test
    public void deleteInterpretationTest() throws CatalogException {
        ClinicalAnalysis ca = createDummyEnvironment(true, false).first();

        catalogManager.getInterpretationManager().create(STUDY, ca.getId(), new Interpretation(), ParamUtils.SaveInterpretationAs.PRIMARY,
                QueryOptions.empty(), sessionIdUser);

        catalogManager.getInterpretationManager().create(STUDY, ca.getId(), new Interpretation(), ParamUtils.SaveInterpretationAs.SECONDARY,
                QueryOptions.empty(), sessionIdUser);

        catalogManager.getInterpretationManager().create(STUDY, ca.getId(), new Interpretation(), ParamUtils.SaveInterpretationAs.SECONDARY,
                QueryOptions.empty(), sessionIdUser);

        catalogManager.getInterpretationManager().create(STUDY, ca.getId(), new Interpretation(), ParamUtils.SaveInterpretationAs.SECONDARY,
                QueryOptions.empty(), sessionIdUser);

        // We update interpretation 1 so a new version is generated
        catalogManager.getInterpretationManager().update(STUDY, ca.getId(), ca.getId() + ".1", new InterpretationUpdateParams()
                .setDescription("my description"), null, QueryOptions.empty(), sessionIdUser);

        ca = catalogManager.getClinicalAnalysisManager().get(STUDY, ca.getId(), QueryOptions.empty(), sessionIdUser).first();
        assertNotNull(ca.getInterpretation());
        assertEquals(ca.getId() + ".1", ca.getInterpretation().getId());
        assertEquals(3, ca.getSecondaryInterpretations().size());
        assertEquals(ca.getId() + ".2", ca.getSecondaryInterpretations().get(0).getId());
        assertEquals(ca.getId() + ".3", ca.getSecondaryInterpretations().get(1).getId());
        assertEquals(ca.getId() + ".4", ca.getSecondaryInterpretations().get(2).getId());

        OpenCGAResult delete = catalogManager.getInterpretationManager().delete(STUDY, ca.getId(),
                Arrays.asList(ca.getId() + ".1", ca.getId() + ".3"), sessionIdUser);
        assertEquals(2, delete.getNumDeleted());

        Query query = new Query()
                .append(InterpretationDBAdaptor.QueryParams.ID.key(), Arrays.asList(ca.getId() + ".1", ca.getId() + ".3"))
                .append(Constants.ALL_VERSIONS, true);
        OpenCGAResult<Interpretation> search = catalogManager.getInterpretationManager().search(STUDY, query, QueryOptions.empty(),
                sessionIdUser);
        assertEquals(0, search.getNumResults());

        ca = catalogManager.getClinicalAnalysisManager().get(STUDY, ca.getId(), QueryOptions.empty(), sessionIdUser).first();
        assertNull(ca.getInterpretation());
        assertEquals(2, ca.getSecondaryInterpretations().size());
        assertEquals(ca.getId() + ".2", ca.getSecondaryInterpretations().get(0).getId());
        assertEquals(ca.getId() + ".4", ca.getSecondaryInterpretations().get(1).getId());

        query = new Query()
                .append(InterpretationDBAdaptor.QueryParams.ID.key(), Arrays.asList(ca.getId() + ".1", ca.getId() + ".3"));
        OpenCGAResult<Interpretation> result = catalogManager.getInterpretationManager().search(STUDY, query, QueryOptions.empty(),
                sessionIdUser);
        assertEquals(0, result.getNumResults());

        query = new Query()
                .append(InterpretationDBAdaptor.QueryParams.ID.key(), Arrays.asList(ca.getId() + ".1", ca.getId() + ".3"))
                .append(InterpretationDBAdaptor.QueryParams.DELETED.key(), true);
        result = catalogManager.getInterpretationManager().search(STUDY, query, QueryOptions.empty(), sessionIdUser);
        assertEquals(3, result.getNumResults());
    }

    @Test
    public void searchClinicalAnalysisByProband() throws CatalogException {
        createDummyEnvironment(true, false);
        createDummyEnvironment(false, false);

        OpenCGAResult<ClinicalAnalysis> search = catalogManager.getClinicalAnalysisManager().search(STUDY,
                new Query(ParamConstants.CLINICAL_PROBAND_PARAM, "^chil"),
                new QueryOptions(QueryOptions.INCLUDE, ClinicalAnalysisDBAdaptor.QueryParams.PROBAND_ID.key()), sessionIdUser);
        assertEquals(2, search.getNumResults());
        assertTrue(StringUtils.isNotEmpty(search.first().getProband().getId()));
        assertTrue(StringUtils.isEmpty(search.first().getProband().getName()));
    }

    @Test
    public void searchClinicalAnalysisByStatus() throws CatalogException {
        createDummyEnvironment(true, false);
        createDummyEnvironment(false, false);

        OpenCGAResult<ClinicalAnalysis> search = catalogManager.getClinicalAnalysisManager().search(STUDY,
                new Query(ParamConstants.STATUS_PARAM, ClinicalAnalysisStatus.DONE),
                new QueryOptions(QueryOptions.INCLUDE, ClinicalAnalysisDBAdaptor.QueryParams.PROBAND_ID.key()), sessionIdUser);
        assertEquals(0, search.getNumResults());

        search = catalogManager.getClinicalAnalysisManager().search(STUDY,
                new Query(ParamConstants.STATUS_PARAM, ClinicalAnalysisStatus.READY_FOR_INTERPRETATION),
                new QueryOptions(), sessionIdUser);
        assertEquals(2, search.getNumResults());
        for (ClinicalAnalysis result : search.getResults()) {
            assertEquals(ClinicalAnalysisStatus.READY_FOR_INTERPRETATION, result.getStatus().getId());
        }

        catalogManager.getClinicalAnalysisManager().update(STUDY, search.first().getId(),
                new ClinicalAnalysisUpdateParams().setStatus(new StatusParam(ClinicalAnalysisStatus.REJECTED)), QueryOptions.empty(),
                sessionIdUser);
        search = catalogManager.getClinicalAnalysisManager().search(STUDY,
                new Query(ParamConstants.STATUS_PARAM, ClinicalAnalysisStatus.READY_FOR_INTERPRETATION),
                new QueryOptions(), sessionIdUser);
        assertEquals(1, search.getNumResults());
        for (ClinicalAnalysis result : search.getResults()) {
            assertEquals(ClinicalAnalysisStatus.READY_FOR_INTERPRETATION, result.getStatus().getId());
        }

        search = catalogManager.getClinicalAnalysisManager().search(STUDY,
                new Query(ParamConstants.STATUS_PARAM, ClinicalAnalysisStatus.REJECTED),
                new QueryOptions(), sessionIdUser);
        assertEquals(1, search.getNumResults());
        for (ClinicalAnalysis result : search.getResults()) {
            assertEquals(ClinicalAnalysisStatus.REJECTED, result.getStatus().getId());
        }
    }

    @Test
    public void deleteClinicalAnalysisTest() throws CatalogException {
        DataResult<ClinicalAnalysis> dummyEnvironment = createDummyEnvironment(true, false);
        OpenCGAResult delete = catalogManager.getClinicalAnalysisManager().delete(STUDY,
                Collections.singletonList(dummyEnvironment.first().getId()), null, sessionIdUser);
        assertEquals(1, delete.getNumDeleted());

        OpenCGAResult<ClinicalAnalysis> clinicalResult = catalogManager.getClinicalAnalysisManager().get(STUDY,
                Collections.singletonList(dummyEnvironment.first().getId()),
                new Query(ClinicalAnalysisDBAdaptor.QueryParams.DELETED.key(), true), new QueryOptions(), false, sessionIdUser);
        assertEquals(1, clinicalResult.getNumResults());

        thrown.expect(CatalogException.class);
        thrown.expectMessage("not found");
        catalogManager.getClinicalAnalysisManager().get(STUDY, dummyEnvironment.first().getId(), new QueryOptions(), sessionIdUser);
    }

    @Test
    public void deleteClinicalAnalysisWithEmptyInterpretations() throws CatalogException {
        ClinicalAnalysis ca = createDummyEnvironment(true, false).first();

        catalogManager.getInterpretationManager().create(STUDY, ca.getId(), new Interpretation(), ParamUtils.SaveInterpretationAs.PRIMARY,
                QueryOptions.empty(), sessionIdUser);

        catalogManager.getInterpretationManager().create(STUDY, ca.getId(), new Interpretation(), ParamUtils.SaveInterpretationAs.SECONDARY,
                QueryOptions.empty(), sessionIdUser);

        catalogManager.getInterpretationManager().create(STUDY, ca.getId(), new Interpretation(), ParamUtils.SaveInterpretationAs.SECONDARY,
                QueryOptions.empty(), sessionIdUser);

        catalogManager.getInterpretationManager().create(STUDY, ca.getId(), new Interpretation(), ParamUtils.SaveInterpretationAs.SECONDARY,
                QueryOptions.empty(), sessionIdUser);

        catalogManager.getClinicalAnalysisManager().delete(STUDY, Collections.singletonList(ca.getId()), null, sessionIdUser);

        assertEquals(0,
                catalogManager.getClinicalAnalysisManager().search(STUDY, new Query(ClinicalAnalysisDBAdaptor.QueryParams.ID.key(),
                        ca.getId()), QueryOptions.empty(), sessionIdUser).getNumResults());
        assertEquals(0,
                catalogManager.getInterpretationManager().search(STUDY, new Query(InterpretationDBAdaptor.QueryParams.ID.key(),
                        ca.getId() + ".1"), QueryOptions.empty(), sessionIdUser).getNumResults());
        assertEquals(0,
                catalogManager.getInterpretationManager().search(STUDY, new Query(InterpretationDBAdaptor.QueryParams.ID.key(),
                        ca.getId() + ".2"), QueryOptions.empty(), sessionIdUser).getNumResults());
        assertEquals(0,
                catalogManager.getInterpretationManager().search(STUDY, new Query(InterpretationDBAdaptor.QueryParams.ID.key(),
                        ca.getId() + ".3"), QueryOptions.empty(), sessionIdUser).getNumResults());
        assertEquals(0,
                catalogManager.getInterpretationManager().search(STUDY, new Query(InterpretationDBAdaptor.QueryParams.ID.key(),
                        ca.getId() + ".4"), QueryOptions.empty(), sessionIdUser).getNumResults());
    }

    @Test
    public void deleteClinicalAnalysisWithInterpretations() throws CatalogException {
        ClinicalAnalysis ca = createDummyEnvironment(true, false).first();

        catalogManager.getInterpretationManager().create(STUDY, ca.getId(), new Interpretation(), ParamUtils.SaveInterpretationAs.PRIMARY,
                QueryOptions.empty(), sessionIdUser);

        catalogManager.getInterpretationManager().create(STUDY, ca.getId(), new Interpretation(), ParamUtils.SaveInterpretationAs.SECONDARY,
                QueryOptions.empty(), sessionIdUser);

        catalogManager.getInterpretationManager().create(STUDY, ca.getId(), new Interpretation(), ParamUtils.SaveInterpretationAs.SECONDARY,
                QueryOptions.empty(), sessionIdUser);

        catalogManager.getInterpretationManager().create(STUDY, ca.getId(), new Interpretation(), ParamUtils.SaveInterpretationAs.SECONDARY,
                QueryOptions.empty(), sessionIdUser);

        // Add finding to interpretation
        catalogManager.getInterpretationManager().update(STUDY, ca.getId(), ca.getId() + ".1",
                new InterpretationUpdateParams().setPrimaryFindings(Collections.singletonList(
                        new ClinicalVariant(VariantAvro.newBuilder()
                                .setChromosome("1")
                                .setStart(100)
                                .setEnd(100)
                                .setLength(1)
                                .setReference("C")
                                .setAlternate("T")
                                .setId("1:100:C:T")
                                .setType(VariantType.SNV)
                                .setStudies(Collections.emptyList())
                                .build())
                )), null, QueryOptions.empty(), sessionIdUser);

        try {
            catalogManager.getClinicalAnalysisManager().delete(STUDY, Collections.singletonList(ca.getId()), null, sessionIdUser);
            fail("It should not allow deleting Clinical Analyses with interpretations containing primary findings");
        } catch (CatalogException e) {
            assertTrue(e.getMessage().contains("findings"));
        }

        OpenCGAResult delete = catalogManager.getClinicalAnalysisManager().delete(STUDY, Collections.singletonList(ca.getId()),
                new QueryOptions(Constants.FORCE, true), sessionIdUser);
        assertEquals(1, delete.getNumDeleted());

        OpenCGAResult<ClinicalAnalysis> clinicalResult = catalogManager.getClinicalAnalysisManager().get(STUDY,
                Collections.singletonList(ca.getId()),
                new Query(ClinicalAnalysisDBAdaptor.QueryParams.DELETED.key(), true), new QueryOptions(), false, sessionIdUser);
        assertEquals(1, clinicalResult.getNumResults());

        assertEquals(0, catalogManager.getInterpretationManager().search(STUDY,
                new Query(InterpretationDBAdaptor.QueryParams.ID.key(), Arrays.asList(ca.getId() + ".1", ca.getId() + ".2",
                        ca.getId() + ".3", ca.getId() + ".4")), QueryOptions.empty(), sessionIdUser).getNumResults());

        // Old interpretations were deleted
        assertEquals(5, catalogManager.getInterpretationManager().search(STUDY, new Query()
                        .append(InterpretationDBAdaptor.QueryParams.ID.key(), Arrays.asList(ca.getId() + ".1", ca.getId() + ".2",
                                ca.getId() + ".3", ca.getId() + ".4"))
                        .append(InterpretationDBAdaptor.QueryParams.DELETED.key(), true), QueryOptions.empty(), sessionIdUser)
                .getNumResults());
    }

    @Test
    public void deleteLockedClinicalAnalysis() throws CatalogException {
        ClinicalAnalysis ca = createDummyEnvironment(true, false).first();

        catalogManager.getClinicalAnalysisManager().update(STUDY, ca.getId(), new ClinicalAnalysisUpdateParams().setLocked(true),
                QueryOptions.empty(), sessionIdUser);

        try {
            catalogManager.getClinicalAnalysisManager().delete(STUDY, Collections.singletonList(ca.getId()), null, sessionIdUser);
            fail("It should not allow deleting locked Clinical Analyses");
        } catch (CatalogException e) {
            assertTrue(e.getMessage().contains("locked"));
        }

        OpenCGAResult delete = catalogManager.getClinicalAnalysisManager().delete(STUDY, Collections.singletonList(ca.getId()),
                new QueryOptions(Constants.FORCE, true), sessionIdUser);
        assertEquals(1, delete.getNumDeleted());

        OpenCGAResult<ClinicalAnalysis> clinicalResult = catalogManager.getClinicalAnalysisManager().get(STUDY,
                Collections.singletonList(ca.getId()), new Query(ClinicalAnalysisDBAdaptor.QueryParams.DELETED.key(), true),
                new QueryOptions(), false, sessionIdUser);
        assertEquals(1, clinicalResult.getNumResults());
    }

    @Test
    public void searchByDisorderTest() throws CatalogException {
        DataResult<ClinicalAnalysis> dummyEnvironment = createDummyEnvironment(true, false);
        ClinicalAnalysisUpdateParams updateParams = new ClinicalAnalysisUpdateParams()
                .setDisorder(new DisorderReferenceParam("dis1"));
        catalogManager.getClinicalAnalysisManager().update(STUDY, dummyEnvironment.first().getId(), updateParams, QueryOptions.empty(),
                sessionIdUser);

        createDummyEnvironment(false, false);

        OpenCGAResult<ClinicalAnalysis> result = catalogManager.getClinicalAnalysisManager().search(STUDY,
                new Query(ParamConstants.CLINICAL_DISORDER_PARAM, "dis1"), QueryOptions.empty(), sessionIdUser);
        assertEquals(1, result.getNumResults());
        assertEquals(dummyEnvironment.first().getId(), result.first().getId());

        result = catalogManager.getClinicalAnalysisManager().search(STUDY, new Query(), QueryOptions.empty(), sessionIdUser);
        assertEquals(2, result.getNumResults());
    }

    @Test
    public void updateDisorder() throws CatalogException {
        DataResult<ClinicalAnalysis> dummyEnvironment = createDummyEnvironment(true, false);

        ClinicalAnalysisUpdateParams updateParams = new ClinicalAnalysisUpdateParams()
                .setDisorder(new DisorderReferenceParam("dis1"));

        catalogManager.getClinicalAnalysisManager().update(STUDY, dummyEnvironment.first().getId(), updateParams, QueryOptions.empty(),
                sessionIdUser);
        OpenCGAResult<ClinicalAnalysis> result1 = catalogManager.getClinicalAnalysisManager().get(STUDY, dummyEnvironment.first().getId(),
                new QueryOptions(), sessionIdUser);

        assertEquals("dis1", result1.first().getDisorder().getId());
        assertEquals("OT", result1.first().getDisorder().getSource());

        updateParams = new ClinicalAnalysisUpdateParams()
                .setDisorder(new DisorderReferenceParam("non_existing"));
        thrown.expect(CatalogException.class);
        thrown.expectMessage("proband disorders");
        catalogManager.getClinicalAnalysisManager().update(STUDY, dummyEnvironment.first().getId(), updateParams, QueryOptions.empty(),
                sessionIdUser);
    }

    @Test
    public void checkFamilyMembersOrder() throws CatalogException {
        DataResult<Family> dummyFamily = createDummyFamily();

        // Remove all samples from the dummy family to avoid errors
        for (Individual member : dummyFamily.first().getMembers()) {
            member.setSamples(null);
        }

        // Leave only sample2 for child1 in family
        for (Individual member : dummyFamily.first().getMembers()) {
            if (member.getId().equals("child1")) {
                member.setSamples(Collections.singletonList(new Sample().setId("sample2")));
            } else if (member.getId().equals("child2")) {
                member.setSamples(Collections.singletonList(new Sample().setId("sample5")));
            } else if (member.getId().equals("child3")) {
                member.setSamples(Collections.singletonList(new Sample().setId("sample7")));
            }
        }

        ClinicalAnalysis clinicalAnalysis = new ClinicalAnalysis()
                .setId("analysis").setDescription("My description").setType(ClinicalAnalysis.Type.FAMILY)
                .setDueDate("20180510100000")
                .setProband(new Individual().setId("child1"));
        clinicalAnalysis.setFamily(dummyFamily.first());
        DataResult<ClinicalAnalysis> clinicalAnalysisDataResult = catalogManager.getClinicalAnalysisManager().create(STUDY,
                clinicalAnalysis, INCLUDE_RESULT, sessionIdUser);

        assertTrue(clinicalAnalysisDataResult.first().getFamily().getMembers().stream().map(Individual::getId).collect(Collectors.toList())
                .containsAll(dummyFamily.first().getMembers().stream().map(Individual::getId).collect(Collectors.toList())));
        assertEquals(5, dummyFamily.first().getMembers().size());
        assertEquals(5, clinicalAnalysisDataResult.first().getFamily().getMembers().size());
    }

    @Test
    public void createClinicalAnalysisWithPanels() throws CatalogException {
        catalogManager.getPanelManager().importFromSource(STUDY, "cancer-gene-census", "", sessionIdUser);
        Panel panel = catalogManager.getPanelManager().search(STUDY, new Query(), QueryOptions.empty(), sessionIdUser).first();

        DataResult<Family> dummyFamily = createDummyFamily();
        // Leave only sample2 for child1 in family
        for (Individual member : dummyFamily.first().getMembers()) {
            if (member.getId().equals("child1")) {
                member.setSamples(Collections.singletonList(new Sample().setId("sample2")));
            } else if (member.getId().equals("child2")) {
                member.setSamples(Collections.singletonList(new Sample().setId("sample5")));
            } else if (member.getId().equals("child3")) {
                member.setSamples(Collections.singletonList(new Sample().setId("sample7")));
            } else {
                member.setSamples(null);
            }
        }

        ClinicalAnalysis clinicalAnalysis = new ClinicalAnalysis()
                .setId("analysis").setDescription("My description").setType(ClinicalAnalysis.Type.FAMILY)
                .setDueDate("20180510100000")
                .setPanels(Collections.singletonList(new Panel().setId(panel.getId())))
                .setFamily(dummyFamily.first())
                .setProband(new Individual().setId("child1"));

        ClinicalAnalysis ca = catalogManager.getClinicalAnalysisManager().create(STUDY, clinicalAnalysis, INCLUDE_RESULT,
                sessionIdUser).first();

        assertEquals(1, ca.getPanels().size());
        assertEquals(panel.getId(), ca.getPanels().get(0).getId());
        assertEquals(panel.getName(), ca.getPanels().get(0).getName());
        assertEquals(panel.getVersion(), ca.getPanels().get(0).getVersion());
        assertEquals(panel.getGenes().size(), ca.getPanels().get(0).getGenes().size());
    }

    @Test
    public void createInterpretationWithPanels() throws CatalogException {
        catalogManager.getPanelManager().importFromSource(STUDY, "cancer-gene-census", "", sessionIdUser);
        Panel panel = catalogManager.getPanelManager().search(STUDY, new Query(), QueryOptions.empty(), sessionIdUser).first();

        ClinicalAnalysis ca = createDummyEnvironment(true, false).first();

        Interpretation interpretation = new Interpretation()
                .setPanels(Collections.singletonList(new Panel().setId(panel.getId())));

        interpretation = catalogManager.getInterpretationManager().create(STUDY, ca.getId(), interpretation,
                ParamUtils.SaveInterpretationAs.PRIMARY, INCLUDE_RESULT, sessionIdUser).first();
        interpretation = catalogManager.getInterpretationManager().get(STUDY, interpretation.getId(), QueryOptions.empty(), sessionIdUser)
                .first();

        assertEquals(1, interpretation.getPanels().size());
        assertEquals(panel.getId(), interpretation.getPanels().get(0).getId());
    }

    @Test
    public void updatePanelsInClinicalAnalysis() throws CatalogException {
        catalogManager.getPanelManager().importFromSource(STUDY, "cancer-gene-census", "", sessionIdUser);
        Panel panel = catalogManager.getPanelManager().search(STUDY, new Query(), QueryOptions.empty(), sessionIdUser).first();

        DataResult<Family> dummyFamily = createDummyFamily();
        // Leave only sample2 for child1 in family
        for (Individual member : dummyFamily.first().getMembers()) {
            if (member.getId().equals("child1")) {
                member.setSamples(Collections.singletonList(new Sample().setId("sample2")));
            } else if (member.getId().equals("child2")) {
                member.setSamples(Collections.singletonList(new Sample().setId("sample5")));
            } else if (member.getId().equals("child3")) {
                member.setSamples(Collections.singletonList(new Sample().setId("sample7")));
            } else {
                member.setSamples(null);
            }
        }

        ClinicalAnalysis clinicalAnalysis = new ClinicalAnalysis()
                .setId("analysis").setDescription("My description").setType(ClinicalAnalysis.Type.FAMILY)
                .setDueDate("20180510100000")
                .setFamily(dummyFamily.first())
                .setProband(new Individual().setId("child1"));

        // Create without a panel and update the panel
        catalogManager.getClinicalAnalysisManager().create(STUDY, clinicalAnalysis, QueryOptions.empty(), sessionIdUser).first();
        catalogManager.getClinicalAnalysisManager().update(STUDY, clinicalAnalysis.getId(),
                new ClinicalAnalysisUpdateParams().setPanels(Collections.singletonList(new PanelReferenceParam(panel.getId()))),
                QueryOptions.empty(), sessionIdUser);

        ClinicalAnalysis ca = catalogManager.getClinicalAnalysisManager().get(STUDY, clinicalAnalysis.getId(), QueryOptions.empty(),
                sessionIdUser).first();

        assertEquals(1, ca.getPanels().size());
        assertEquals(panel.getId(), ca.getPanels().get(0).getId());
        assertEquals(panel.getName(), ca.getPanels().get(0).getName());
        assertEquals(panel.getVersion(), ca.getPanels().get(0).getVersion());
        assertEquals(panel.getGenes().size(), ca.getPanels().get(0).getGenes().size());
    }

    @Test
    public void testQueriesInFamilyCase() throws CatalogException {
        DataResult<Family> dummyFamily = createDummyFamily();

        // Remove all samples from the dummy family to avoid errors
        for (Individual member : dummyFamily.first().getMembers()) {
            member.setSamples(null);
        }

        // Leave only sample2 for child1 in family
        for (Individual member : dummyFamily.first().getMembers()) {
            if (member.getId().equals("child1")) {
                member.setSamples(Collections.singletonList(new Sample().setId("sample2")));
            } else if (member.getId().equals("child2")) {
                member.setSamples(Collections.singletonList(new Sample().setId("sample5")));
            } else if (member.getId().equals("child3")) {
                member.setSamples(Collections.singletonList(new Sample().setId("sample7")));
            }
        }

        ClinicalAnalysis clinicalAnalysis = new ClinicalAnalysis()
                .setId("analysis").setDescription("My description").setType(ClinicalAnalysis.Type.FAMILY)
                .setDueDate("20180510100000")
                .setProband(new Individual().setId("child1"));
        clinicalAnalysis.setFamily(dummyFamily.first());
        catalogManager.getClinicalAnalysisManager().create(STUDY, clinicalAnalysis, QueryOptions.empty(), sessionIdUser);

        catalogManager.getFamilyManager().update(STUDY, dummyFamily.first().getId(), new FamilyUpdateParams()
                .setId("familyId"), QueryOptions.empty(), sessionIdUser);

        QueryOptions includeClinicalIds = ClinicalAnalysisManager.INCLUDE_CLINICAL_IDS;
        // Query by members
        Query query = new Query(ClinicalAnalysisDBAdaptor.QueryParams.INDIVIDUAL.key(), "child3");
        OpenCGAResult<ClinicalAnalysis> search = catalogManager.getClinicalAnalysisManager().search(STUDY, query, includeClinicalIds,
                sessionIdUser);
        assertEquals(1, search.getNumResults());

        query = new Query(ClinicalAnalysisDBAdaptor.QueryParams.INDIVIDUAL.key(), "child1");
        search = catalogManager.getClinicalAnalysisManager().search(STUDY, query, includeClinicalIds, sessionIdUser);
        assertEquals(1, search.getNumResults());

        query = new Query(ClinicalAnalysisDBAdaptor.QueryParams.INDIVIDUAL.key(), "child4");
        search = catalogManager.getClinicalAnalysisManager().search(STUDY, query, includeClinicalIds, sessionIdUser);
        assertEquals(0, search.getNumResults());

        // Query by samples
        query = new Query(ParamConstants.CLINICAL_SAMPLE_PARAM, "sample2");
        search = catalogManager.getClinicalAnalysisManager().search(STUDY, query, includeClinicalIds, sessionIdUser);
        assertEquals(1, search.getNumResults());

        query = new Query(ParamConstants.CLINICAL_SAMPLE_PARAM, "sample5");
        search = catalogManager.getClinicalAnalysisManager().search(STUDY, query, includeClinicalIds, sessionIdUser);
        assertEquals(1, search.getNumResults());

        query = new Query(ParamConstants.CLINICAL_SAMPLE_PARAM, "sample4");
        search = catalogManager.getClinicalAnalysisManager().search(STUDY, query, includeClinicalIds, sessionIdUser);
        assertEquals(0, search.getNumResults());

        query = new Query(ClinicalAnalysisDBAdaptor.QueryParams.FAMILY.key(), "familyId");
        search = catalogManager.getClinicalAnalysisManager().search(STUDY, query, includeClinicalIds, sessionIdUser);
        assertEquals(1, search.getNumResults());
    }

    @Test
    public void testQueriesInCancerCase() throws CatalogException {
        Sample sample = DummyModelUtils.getDummySample("sample");
        sample.setSomatic(true);
        Individual individual = DummyModelUtils.getDummyIndividual("individual", Collections.singletonList(sample), null, null);
        catalogManager.getIndividualManager().create(STUDY, individual, QueryOptions.empty(), sessionIdUser);

        ClinicalAnalysis clinicalAnalysis = new ClinicalAnalysis()
                .setId("analysis").setDescription("My description").setType(ClinicalAnalysis.Type.CANCER)
                .setDueDate("20180510100000")
                .setProband(new Individual().setId(individual.getId()));
        catalogManager.getClinicalAnalysisManager().create(STUDY, clinicalAnalysis, QueryOptions.empty(), sessionIdUser);

        // Update to force a version increment and therefore, an update over the case
        catalogManager.getSampleManager().update(STUDY, sample.getId(), new SampleUpdateParams().setDescription("descr"),
                QueryOptions.empty(), sessionIdUser);

        QueryOptions includeClinicalIds = ClinicalAnalysisManager.INCLUDE_CLINICAL_IDS;
        // Query by members
        Query query = new Query(ClinicalAnalysisDBAdaptor.QueryParams.INDIVIDUAL.key(), "individual");
        OpenCGAResult<ClinicalAnalysis> search = catalogManager.getClinicalAnalysisManager().search(STUDY, query, includeClinicalIds,
                sessionIdUser);
        assertEquals(1, search.getNumResults());
        assertEquals(clinicalAnalysis.getId(), search.first().getId());

        query = new Query(ParamConstants.CLINICAL_SAMPLE_PARAM, "sample");
        search = catalogManager.getClinicalAnalysisManager().search(STUDY, query, includeClinicalIds, sessionIdUser);
        assertEquals(1, search.getNumResults());
        assertEquals(clinicalAnalysis.getId(), search.first().getId());
    }

    @Test
    public void sampleNotFoundInMember() throws CatalogException {
        DataResult<Family> dummyFamily = createDummyFamily();

        // Remove all samples from the dummy family to avoid errors
        for (Individual member : dummyFamily.first().getMembers()) {
            member.setSamples(null);
        }

        // Leave only sample2 for child1 in family
        for (Individual member : dummyFamily.first().getMembers()) {
            if (member.getId().equals("child1")) {
                member.setSamples(Collections.singletonList(new Sample().setId("sample2")));
            } else if (member.getId().equals("child2")) {
                member.setSamples(Collections.singletonList(new Sample().setId("sample2")));
            } else if (member.getId().equals("child3")) {
                member.setSamples(Collections.singletonList(new Sample().setId("sample2")));
            }
        }

        ClinicalAnalysis clinicalAnalysis = new ClinicalAnalysis()
                .setId("analysis").setDescription("My description").setType(ClinicalAnalysis.Type.FAMILY)
                .setDueDate("20180510100000")
                .setProband(new Individual().setId("child1"));
        clinicalAnalysis.setFamily(dummyFamily.first());
        thrown.expect(CatalogException.class);
        thrown.expectMessage("could not be found in member");
        catalogManager.getClinicalAnalysisManager().create(STUDY, clinicalAnalysis, QueryOptions.empty(), sessionIdUser);
    }

    @Test
    public void checkMoreThanOneSample() throws CatalogException {
        DataResult<Family> dummyFamily = createDummyFamily();

        // Remove all samples from the dummy family to avoid errors
        for (Individual member : dummyFamily.first().getMembers()) {
            member.setSamples(null);
        }

        ClinicalAnalysis clinicalAnalysis = new ClinicalAnalysis()
                .setId("analysis").setDescription("My description").setType(ClinicalAnalysis.Type.FAMILY)
                .setDueDate("20180510100000")
                .setProband(new Individual().setId("child1"));
        clinicalAnalysis.setFamily(dummyFamily.first());
        thrown.expect(CatalogException.class);
        thrown.expectMessage("More than one sample");
        catalogManager.getClinicalAnalysisManager().create(STUDY, clinicalAnalysis, QueryOptions.empty(), sessionIdUser);
    }

    @Test
    public void createClinicalAnalysisWithoutFamily() throws CatalogException {
        ClinicalAnalysis clinicalAnalysis = new ClinicalAnalysis()
                .setId("analysis").setDescription("My description").setType(ClinicalAnalysis.Type.FAMILY)
                .setProband(new Individual().setId("child1").setSamples(Arrays.asList(new Sample().setId("sample2"))));

        thrown.expect(CatalogException.class);
        thrown.expectMessage("missing");
        catalogManager.getClinicalAnalysisManager().create(STUDY, clinicalAnalysis, QueryOptions.empty(), sessionIdUser);
    }

    @Test
    public void createClinicalAnalysisWithoutProband() throws CatalogException {
        ClinicalAnalysis clinicalAnalysis = new ClinicalAnalysis()
                .setId("analysis").setDescription("My description").setType(ClinicalAnalysis.Type.FAMILY)
                .setDueDate("20180510100000");

        thrown.expect(CatalogException.class);
        thrown.expectMessage("missing");
        catalogManager.getClinicalAnalysisManager().create(STUDY, clinicalAnalysis, QueryOptions.empty(), sessionIdUser);
    }

    @Test
    public void createClinicalAnalysisWithoutType() throws CatalogException {
        ClinicalAnalysis clinicalAnalysis = new ClinicalAnalysis()
                .setId("analysis").setDescription("My description")
                .setDueDate("20180510100000");

        thrown.expect(CatalogException.class);
        thrown.expectMessage("missing");
        catalogManager.getClinicalAnalysisManager().create(STUDY, clinicalAnalysis, QueryOptions.empty(), sessionIdUser);
    }

    private List<Panel> createPanels(int nPanels) throws CatalogException {
        List<Panel> panelList = new ArrayList<>(nPanels);
        for (int i = 0; i < nPanels; i++) {
            panelList.add(catalogManager.getPanelManager().create(STUDY, new Panel().setId("panel" + i), INCLUDE_RESULT,
                    sessionIdUser).first());
        }
        return panelList;
    }

    @Test
    public void createClinicalAnalysisWithPanelsTest() throws CatalogException {
        List<Panel> panels = createPanels(2);
        Individual proband = catalogManager.getIndividualManager().create(STUDY,
                new Individual()
                        .setId("proband")
                        .setSamples(Collections.singletonList(new Sample().setId("sample"))),
                INCLUDE_RESULT, sessionIdUser).first();

        ClinicalAnalysis clinicalAnalysis = new ClinicalAnalysis()
                .setId("analysis")
                .setType(ClinicalAnalysis.Type.SINGLE)
                .setProband(proband)
                .setPanels(panels);

        OpenCGAResult<ClinicalAnalysis> result =
                catalogManager.getClinicalAnalysisManager().create(STUDY, clinicalAnalysis, INCLUDE_RESULT, sessionIdUser);
        assertEquals(1, result.getNumResults());
        assertEquals(2, result.first().getPanels().size());
        for (Panel panel : result.first().getPanels()) {
            assertNotNull(panel.getName());
        }
        assertEquals(2, result.first().getInterpretation().getPanels().size());
        for (Panel panel : result.first().getInterpretation().getPanels()) {
            assertNotNull(panel.getId());
            assertNotNull(panel.getName());
        }
        assertFalse(result.first().isPanelLock());
    }

    @Test
    public void fetchInterpretationWithFullPanelInformationTest() throws CatalogException {
        List<Panel> panels = createPanels(2);
        Individual proband = catalogManager.getIndividualManager().create(STUDY,
                new Individual()
                        .setId("proband")
                        .setSamples(Collections.singletonList(new Sample().setId("sample"))),
                INCLUDE_RESULT, sessionIdUser).first();
        ClinicalAnalysis clinicalAnalysis = new ClinicalAnalysis()
                .setId("analysis")
                .setType(ClinicalAnalysis.Type.SINGLE)
                .setProband(proband)
                .setPanels(panels);
        OpenCGAResult<ClinicalAnalysis> result =
                catalogManager.getClinicalAnalysisManager().create(STUDY, clinicalAnalysis, INCLUDE_RESULT, sessionIdUser);

        Interpretation interpretation = catalogManager.getInterpretationManager().search(STUDY,
                new Query(InterpretationDBAdaptor.QueryParams.CLINICAL_ANALYSIS_ID.key(), clinicalAnalysis.getId()), QueryOptions.empty(),
                sessionIdUser).first();
        assertEquals(2, interpretation.getPanels().size());
        for (Panel panel : interpretation.getPanels()) {
            assertNotNull(panel.getId());
            assertNotNull(panel.getName());
        }
    }

    @Test
    public void updatePanelsActionTest() throws CatalogException {
        List<Panel> panels = createPanels(5);
        Individual proband = catalogManager.getIndividualManager().create(STUDY,
                new Individual()
                        .setId("proband")
                        .setSamples(Collections.singletonList(new Sample().setId("sample"))),
                INCLUDE_RESULT, sessionIdUser).first();

        ClinicalAnalysis clinicalAnalysis = new ClinicalAnalysis()
                .setId("analysis")
                .setType(ClinicalAnalysis.Type.SINGLE)
                .setPanels(panels.subList(0, 2))
                .setProband(proband);

        OpenCGAResult<ClinicalAnalysis> result =
                catalogManager.getClinicalAnalysisManager().create(STUDY, clinicalAnalysis, INCLUDE_RESULT, sessionIdUser);
        assertEquals(1, result.getNumResults());
        assertEquals(2, result.first().getPanels().size());

        Map<String, Object> actionMap = new HashMap<>();
        actionMap.put(ClinicalAnalysisDBAdaptor.QueryParams.PANELS.key(), ParamUtils.BasicUpdateAction.ADD);
        QueryOptions options = new QueryOptions(Constants.ACTIONS, actionMap);
        catalogManager.getClinicalAnalysisManager().update(STUDY, clinicalAnalysis.getId(), new ClinicalAnalysisUpdateParams()
                        .setPanels(Collections.singletonList(new PanelReferenceParam(panels.get(2).getId()))),
                options, sessionIdUser);
        result = catalogManager.getClinicalAnalysisManager().get(STUDY, clinicalAnalysis.getId(), QueryOptions.empty(), sessionIdUser);
        assertEquals(1, result.getNumResults());
        assertEquals(3, result.first().getPanels().size());
        assertTrue(panels.subList(0, 3).stream().map(Panel::getId).collect(Collectors.toList()).containsAll(
                result.first().getPanels().stream().map(Panel::getId).collect(Collectors.toList())));

        actionMap = new HashMap<>();
        actionMap.put(ClinicalAnalysisDBAdaptor.QueryParams.PANELS.key(), ParamUtils.BasicUpdateAction.REMOVE);
        options = new QueryOptions(Constants.ACTIONS, actionMap);
        catalogManager.getClinicalAnalysisManager().update(STUDY, clinicalAnalysis.getId(), new ClinicalAnalysisUpdateParams()
                        .setPanels(Arrays.asList(
                                new PanelReferenceParam(panels.get(0).getId()),
                                new PanelReferenceParam(panels.get(2).getId()))
                        ),
                options, sessionIdUser);
        result = catalogManager.getClinicalAnalysisManager().get(STUDY, clinicalAnalysis.getId(), QueryOptions.empty(), sessionIdUser);
        assertEquals(1, result.getNumResults());
        assertEquals(1, result.first().getPanels().size());
        assertEquals(panels.get(1).getId(), result.first().getPanels().get(0).getId());

        actionMap = new HashMap<>();
        actionMap.put(ClinicalAnalysisDBAdaptor.QueryParams.PANELS.key(), ParamUtils.BasicUpdateAction.SET);
        options = new QueryOptions(Constants.ACTIONS, actionMap);
        catalogManager.getClinicalAnalysisManager().update(STUDY, clinicalAnalysis.getId(), new ClinicalAnalysisUpdateParams()
                        .setPanels(Arrays.asList(
                                new PanelReferenceParam(panels.get(3).getId()),
                                new PanelReferenceParam(panels.get(4).getId()))
                        ),
                options, sessionIdUser);
        result = catalogManager.getClinicalAnalysisManager().get(STUDY, clinicalAnalysis.getId(), QueryOptions.empty(), sessionIdUser);
        assertEquals(1, result.getNumResults());
        assertEquals(2, result.first().getPanels().size());
        assertTrue(panels.subList(3, 5).stream().map(Panel::getId).collect(Collectors.toList()).containsAll(
                result.first().getPanels().stream().map(Panel::getId).collect(Collectors.toList())));

    }

    @Test
    public void updateInterpretationPanelsActionTest() throws CatalogException {
        List<Panel> panels = createPanels(5);
        Individual proband = catalogManager.getIndividualManager().create(STUDY,
                new Individual()
                        .setId("proband")
                        .setSamples(Collections.singletonList(new Sample().setId("sample"))),
                INCLUDE_RESULT, sessionIdUser).first();

        ClinicalAnalysis clinicalAnalysis = new ClinicalAnalysis()
                .setId("analysis")
                .setType(ClinicalAnalysis.Type.SINGLE)
//                .setPanels(panels.subList(0, 2))
                .setProband(proband);

        OpenCGAResult<ClinicalAnalysis> result =
                catalogManager.getClinicalAnalysisManager().create(STUDY, clinicalAnalysis, INCLUDE_RESULT, sessionIdUser);
        assertEquals(1, result.getNumResults());
        assertEquals(0, result.first().getPanels().size());

        String intepretationId = result.first().getInterpretation().getId();
        Map<String, Object> actionMap = new HashMap<>();
        actionMap.put(ClinicalAnalysisDBAdaptor.QueryParams.PANELS.key(), ParamUtils.BasicUpdateAction.SET);
        QueryOptions options = new QueryOptions()
                .append(Constants.ACTIONS, actionMap)
                .append(ParamConstants.INCLUDE_RESULT_PARAM, true);
        OpenCGAResult<Interpretation> interpretation = catalogManager.getInterpretationManager().update(STUDY, clinicalAnalysis.getId(),
                intepretationId, new InterpretationUpdateParams()
                        .setPanels(panels.subList(0, 2).stream().map((p) -> new PanelReferenceParam(p.getId())).collect(Collectors.toList())),
                null, options, sessionIdUser);
        assertEquals(2, interpretation.first().getPanels().size());

        actionMap = new HashMap<>();
        actionMap.put(ClinicalAnalysisDBAdaptor.QueryParams.PANELS.key(), ParamUtils.BasicUpdateAction.ADD);
        options = new QueryOptions()
                .append(Constants.ACTIONS, actionMap)
                .append(ParamConstants.INCLUDE_RESULT_PARAM, true);
        interpretation = catalogManager.getInterpretationManager().update(STUDY, clinicalAnalysis.getId(),
                intepretationId, new InterpretationUpdateParams()
                        .setPanels(Collections.singletonList(new PanelReferenceParam(panels.get(2).getId()))),
                null, options, sessionIdUser);
        assertEquals(1, interpretation.getNumResults());
        assertEquals(3, interpretation.first().getPanels().size());
        assertTrue(panels.subList(0, 3).stream().map(Panel::getId).collect(Collectors.toList()).containsAll(
                interpretation.first().getPanels().stream().map(Panel::getId).collect(Collectors.toList())));

        actionMap = new HashMap<>();
        actionMap.put(ClinicalAnalysisDBAdaptor.QueryParams.PANELS.key(), ParamUtils.BasicUpdateAction.REMOVE);
        options = new QueryOptions()
                .append(Constants.ACTIONS, actionMap)
                .append(ParamConstants.INCLUDE_RESULT_PARAM, true);
        interpretation = catalogManager.getInterpretationManager().update(STUDY, clinicalAnalysis.getId(),
                intepretationId, new InterpretationUpdateParams()
                        .setPanels(Arrays.asList(
                                new PanelReferenceParam(panels.get(0).getId()),
                                new PanelReferenceParam(panels.get(2).getId()))
                        ),
                null, options, sessionIdUser);
        assertEquals(1, interpretation.getNumResults());
        assertEquals(1, interpretation.first().getPanels().size());
        assertEquals(panels.get(1).getId(), interpretation.first().getPanels().get(0).getId());

        actionMap = new HashMap<>();
        actionMap.put(ClinicalAnalysisDBAdaptor.QueryParams.PANELS.key(), ParamUtils.BasicUpdateAction.SET);
        options = new QueryOptions()
                .append(Constants.ACTIONS, actionMap)
                .append(ParamConstants.INCLUDE_RESULT_PARAM, true);
        interpretation = catalogManager.getInterpretationManager().update(STUDY, clinicalAnalysis.getId(),
                intepretationId, new InterpretationUpdateParams()
                        .setPanels(Arrays.asList(
                                new PanelReferenceParam(panels.get(3).getId()),
                                new PanelReferenceParam(panels.get(4).getId()))
                        ),
                null, options, sessionIdUser);
        assertEquals(1, interpretation.getNumResults());
        assertEquals(2, interpretation.first().getPanels().size());
        assertTrue(panels.subList(3, 5).stream().map(Panel::getId).collect(Collectors.toList()).containsAll(
                interpretation.first().getPanels().stream().map(Panel::getId).collect(Collectors.toList())));

    }

    @Test
    public void updatePanelsAndPanelLockFromClinicalAnalysisTest() throws CatalogException {
        List<Panel> panels = createPanels(2);
        Individual proband = catalogManager.getIndividualManager().create(STUDY,
                new Individual()
                        .setId("proband")
                        .setSamples(Collections.singletonList(new Sample().setId("sample"))),
                INCLUDE_RESULT, sessionIdUser).first();

        ClinicalAnalysis clinicalAnalysis = new ClinicalAnalysis()
                .setId("analysis")
                .setType(ClinicalAnalysis.Type.SINGLE)
                .setProband(proband);

        OpenCGAResult<ClinicalAnalysis> result =
                catalogManager.getClinicalAnalysisManager().create(STUDY, clinicalAnalysis, true, INCLUDE_RESULT, sessionIdUser);
        assertEquals(1, result.getNumResults());
        assertEquals(0, result.first().getPanels().size());
        assertFalse(result.first().isPanelLock());

        Map<String, Object> actionMap = new HashMap<>();
        actionMap.put(ClinicalAnalysisDBAdaptor.QueryParams.PANELS.key(), ParamUtils.BasicUpdateAction.SET);
        QueryOptions updateOptions = new QueryOptions(Constants.ACTIONS, actionMap);

        try {
            catalogManager.getClinicalAnalysisManager().update(STUDY, clinicalAnalysis.getId(), new ClinicalAnalysisUpdateParams()
                            .setPanels(panels.stream().map(p -> new PanelReferenceParam(p.getId())).collect(Collectors.toList()))
                            .setPanelLock(true),
                    updateOptions, sessionIdUser);
            fail("Updating panels and setting panellock to true in one call should not be accepted");
        } catch (CatalogException e) {
            assertTrue(e.getMessage().contains("not allowed"));
        }

        catalogManager.getClinicalAnalysisManager().update(STUDY, clinicalAnalysis.getId(), new ClinicalAnalysisUpdateParams()
                        .setPanels(panels.stream().map(p -> new PanelReferenceParam(p.getId())).collect(Collectors.toList())),
                updateOptions, sessionIdUser);
        catalogManager.getClinicalAnalysisManager().update(STUDY, clinicalAnalysis.getId(), new ClinicalAnalysisUpdateParams()
                        .setPanelLock(true),
                updateOptions, sessionIdUser);
        result = catalogManager.getClinicalAnalysisManager().get(STUDY, clinicalAnalysis.getId(), QueryOptions.empty(), sessionIdUser);
        assertEquals(1, result.getNumResults());
        assertEquals(2, result.first().getPanels().size());
        assertTrue(result.first().isPanelLock());

        catalogManager.getClinicalAnalysisManager().update(STUDY, clinicalAnalysis.getId(), new ClinicalAnalysisUpdateParams()
                        .setPanels(Collections.singletonList(new PanelReferenceParam(panels.get(0).getId())))
                        .setPanelLock(false),
                updateOptions, sessionIdUser);
        result = catalogManager.getClinicalAnalysisManager().get(STUDY, clinicalAnalysis.getId(), QueryOptions.empty(), sessionIdUser);
        assertEquals(1, result.getNumResults());
        assertEquals(1, result.first().getPanels().size());
        assertFalse(result.first().isPanelLock());

        catalogManager.getClinicalAnalysisManager().update(STUDY, clinicalAnalysis.getId(), new ClinicalAnalysisUpdateParams()
                        .setPanelLock(true),
                updateOptions, sessionIdUser);
        thrown.expect(CatalogException.class);
        thrown.expectMessage("panelLock");
        catalogManager.getClinicalAnalysisManager().update(STUDY, clinicalAnalysis.getId(), new ClinicalAnalysisUpdateParams()
                        .setPanels(panels.stream().map(p -> new PanelReferenceParam(p.getId())).collect(Collectors.toList())),
                updateOptions, sessionIdUser);
    }

    @Test
    public void updatePanelsAndPanelLockFromClinicalAnalysisWithInterpretationTest() throws CatalogException {
        List<Panel> panels = createPanels(2);
        Individual proband = catalogManager.getIndividualManager().create(STUDY,
                new Individual()
                        .setId("proband")
                        .setSamples(Collections.singletonList(new Sample().setId("sample"))),
                INCLUDE_RESULT, sessionIdUser).first();

        ClinicalAnalysis clinicalAnalysis = new ClinicalAnalysis()
                .setId("analysis")
                .setType(ClinicalAnalysis.Type.SINGLE)
                .setProband(proband);

        OpenCGAResult<ClinicalAnalysis> result =
                catalogManager.getClinicalAnalysisManager().create(STUDY, clinicalAnalysis, null, INCLUDE_RESULT, sessionIdUser);
        assertEquals(1, result.getNumResults());
        assertEquals(0, result.first().getPanels().size());
        assertFalse(result.first().isPanelLock());

        thrown.expect(CatalogException.class);
        thrown.expectMessage("not allowed");
        catalogManager.getClinicalAnalysisManager().update(STUDY, clinicalAnalysis.getId(), new ClinicalAnalysisUpdateParams()
                        .setPanels(panels.stream().map(p -> new PanelReferenceParam(p.getId())).collect(Collectors.toList()))
                        .setPanelLock(true),
                QueryOptions.empty(), sessionIdUser);
    }

    @Test
    public void setPanelLockWithInterpretationWithNoPanelsTest() throws CatalogException {
        List<Panel> panels = createPanels(2);
        Individual proband = catalogManager.getIndividualManager().create(STUDY,
                new Individual()
                        .setId("proband")
                        .setSamples(Collections.singletonList(new Sample().setId("sample"))),
                INCLUDE_RESULT, sessionIdUser).first();

        ClinicalAnalysis clinicalAnalysis = new ClinicalAnalysis()
                .setId("analysis")
                .setType(ClinicalAnalysis.Type.SINGLE)
                .setProband(proband);

        OpenCGAResult<ClinicalAnalysis> result =
                catalogManager.getClinicalAnalysisManager().create(STUDY, clinicalAnalysis, null, INCLUDE_RESULT, sessionIdUser);
        assertEquals(1, result.getNumResults());
        assertEquals(0, result.first().getPanels().size());
        assertFalse(result.first().isPanelLock());

        catalogManager.getClinicalAnalysisManager().update(STUDY, clinicalAnalysis.getId(), new ClinicalAnalysisUpdateParams()
                        .setPanels(panels.stream().map(p -> new PanelReferenceParam(p.getId())).collect(Collectors.toList())),
                QueryOptions.empty(), sessionIdUser);
        clinicalAnalysis = catalogManager.getClinicalAnalysisManager().get(STUDY, clinicalAnalysis.getId(), QueryOptions.empty(), sessionIdUser).first();
        assertEquals(2, clinicalAnalysis.getPanels().size());
        assertEquals(0, clinicalAnalysis.getInterpretation().getPanels().size());

        thrown.expect(CatalogException.class);
        thrown.expectMessage("any of the case panels");
        catalogManager.getClinicalAnalysisManager().update(STUDY, clinicalAnalysis.getId(), new ClinicalAnalysisUpdateParams()
                        .setPanelLock(true),
                QueryOptions.empty(), sessionIdUser);
    }

    @Test
    public void setPanelLockWithInterpretationWithPanelSubsetTest() throws CatalogException {
        List<Panel> panels = createPanels(2);
        Individual proband = catalogManager.getIndividualManager().create(STUDY,
                new Individual()
                        .setId("proband")
                        .setSamples(Collections.singletonList(new Sample().setId("sample"))),
                INCLUDE_RESULT, sessionIdUser).first();

        ClinicalAnalysis clinicalAnalysis = new ClinicalAnalysis()
                .setId("analysis")
                .setType(ClinicalAnalysis.Type.SINGLE)
                .setProband(proband);

        OpenCGAResult<ClinicalAnalysis> result =
                catalogManager.getClinicalAnalysisManager().create(STUDY, clinicalAnalysis, null, INCLUDE_RESULT, sessionIdUser);
        assertEquals(1, result.getNumResults());
        assertEquals(0, result.first().getPanels().size());
        assertFalse(result.first().isPanelLock());

        catalogManager.getClinicalAnalysisManager().update(STUDY, clinicalAnalysis.getId(), new ClinicalAnalysisUpdateParams()
                        .setPanels(panels.stream().map(p -> new PanelReferenceParam(p.getId())).collect(Collectors.toList())),
                QueryOptions.empty(), sessionIdUser);
        clinicalAnalysis = catalogManager.getClinicalAnalysisManager().get(STUDY, clinicalAnalysis.getId(), QueryOptions.empty(), sessionIdUser).first();
        assertEquals(2, clinicalAnalysis.getPanels().size());
        assertEquals(0, clinicalAnalysis.getInterpretation().getPanels().size());

        catalogManager.getInterpretationManager().update(STUDY, clinicalAnalysis.getId(), clinicalAnalysis.getInterpretation().getId(),
                new InterpretationUpdateParams()
                        .setPanels(Collections.singletonList(new PanelReferenceParam(panels.get(0).getId()))), null,
                QueryOptions.empty(), sessionIdUser);
        clinicalAnalysis = catalogManager.getClinicalAnalysisManager().get(STUDY, clinicalAnalysis.getId(), QueryOptions.empty(), sessionIdUser).first();
        assertFalse(clinicalAnalysis.isPanelLock());
        assertEquals(2, clinicalAnalysis.getPanels().size());
        assertEquals(1, clinicalAnalysis.getInterpretation().getPanels().size());

        catalogManager.getClinicalAnalysisManager().update(STUDY, clinicalAnalysis.getId(), new ClinicalAnalysisUpdateParams()
                        .setPanelLock(true),
                QueryOptions.empty(), sessionIdUser);
        clinicalAnalysis = catalogManager.getClinicalAnalysisManager().get(STUDY, clinicalAnalysis.getId(), QueryOptions.empty(), sessionIdUser).first();
        assertTrue(clinicalAnalysis.isPanelLock());
        assertEquals(2, clinicalAnalysis.getPanels().size());
        assertEquals(1, clinicalAnalysis.getInterpretation().getPanels().size());
    }

    @Test
    public void setPanelLockWithInterpretationWithDifferentPanelsTest() throws CatalogException {
        List<Panel> panels = createPanels(2);
        Individual proband = catalogManager.getIndividualManager().create(STUDY,
                new Individual()
                        .setId("proband")
                        .setSamples(Collections.singletonList(new Sample().setId("sample"))),
                INCLUDE_RESULT, sessionIdUser).first();

        ClinicalAnalysis clinicalAnalysis = new ClinicalAnalysis()
                .setId("analysis")
                .setType(ClinicalAnalysis.Type.SINGLE)
                .setProband(proband);

        OpenCGAResult<ClinicalAnalysis> result =
                catalogManager.getClinicalAnalysisManager().create(STUDY, clinicalAnalysis, null, INCLUDE_RESULT, sessionIdUser);
        assertEquals(1, result.getNumResults());
        assertEquals(0, result.first().getPanels().size());
        assertFalse(result.first().isPanelLock());

        catalogManager.getClinicalAnalysisManager().update(STUDY, clinicalAnalysis.getId(), new ClinicalAnalysisUpdateParams()
                        .setPanels(Collections.singletonList(new PanelReferenceParam(panels.get(0).getId()))),
                QueryOptions.empty(), sessionIdUser);
        clinicalAnalysis = catalogManager.getClinicalAnalysisManager().get(STUDY, clinicalAnalysis.getId(), QueryOptions.empty(), sessionIdUser).first();
        assertEquals(1, clinicalAnalysis.getPanels().size());
        assertEquals(0, clinicalAnalysis.getInterpretation().getPanels().size());

        catalogManager.getInterpretationManager().update(STUDY, clinicalAnalysis.getId(), clinicalAnalysis.getInterpretation().getId(),
                new InterpretationUpdateParams()
                        .setPanels(panels.stream().map(p -> new PanelReferenceParam(p.getId())).collect(Collectors.toList())), null,
                QueryOptions.empty(), sessionIdUser);
        clinicalAnalysis = catalogManager.getClinicalAnalysisManager().get(STUDY, clinicalAnalysis.getId(), QueryOptions.empty(), sessionIdUser).first();
        assertEquals(1, clinicalAnalysis.getPanels().size());
        assertEquals(2, clinicalAnalysis.getInterpretation().getPanels().size());

        thrown.expect(CatalogException.class);
        thrown.expectMessage("not defined by the case");
        catalogManager.getClinicalAnalysisManager().update(STUDY, clinicalAnalysis.getId(), new ClinicalAnalysisUpdateParams()
                        .setPanelLock(true),
                QueryOptions.empty(), sessionIdUser);
    }

    @Test
    public void updatePanelsFromClinicalAnalysisWithPanelLockTest() throws CatalogException {
        List<Panel> panels = createPanels(3);
        Individual proband = catalogManager.getIndividualManager().create(STUDY,
                new Individual()
                        .setId("proband")
                        .setSamples(Collections.singletonList(new Sample().setId("sample"))),
                INCLUDE_RESULT, sessionIdUser).first();

        ClinicalAnalysis clinicalAnalysis = new ClinicalAnalysis()
                .setId("analysis")
                .setType(ClinicalAnalysis.Type.SINGLE)
                .setProband(proband)
                .setPanels(panels.subList(0, 2));

        OpenCGAResult<ClinicalAnalysis> result =
                catalogManager.getClinicalAnalysisManager().create(STUDY, clinicalAnalysis, INCLUDE_RESULT, sessionIdUser);
        assertEquals(1, result.getNumResults());
        assertEquals(2, result.first().getPanels().size());
        assertFalse(result.first().isPanelLock());

        Interpretation interpretation = catalogManager.getInterpretationManager().create(STUDY, clinicalAnalysis.getId(),
                new Interpretation(), ParamUtils.SaveInterpretationAs.PRIMARY, INCLUDE_RESULT, sessionIdUser).first();
        assertEquals(2, interpretation.getPanels().size());

        // Set panelLock to true
        catalogManager.getClinicalAnalysisManager().update(STUDY, clinicalAnalysis.getId(), new ClinicalAnalysisUpdateParams()
                .setPanelLock(true), QueryOptions.empty(), sessionIdUser);
        clinicalAnalysis = catalogManager.getClinicalAnalysisManager().get(STUDY, clinicalAnalysis.getId(), QueryOptions.empty(), sessionIdUser).first();
        assertTrue(clinicalAnalysis.isPanelLock());

        thrown.expect(CatalogException.class);
        thrown.expectMessage("panelLock");
        catalogManager.getClinicalAnalysisManager().update(STUDY, clinicalAnalysis.getId(), new ClinicalAnalysisUpdateParams()
                        .setPanels(Collections.singletonList(new PanelReferenceParam(panels.get(2).getId()))),
                QueryOptions.empty(), sessionIdUser);
    }

    @Test
    public void updatePanelLockWithDifferentPanels() throws CatalogException {
        List<Panel> panels = createPanels(3);
        Individual proband = catalogManager.getIndividualManager().create(STUDY,
                new Individual()
                        .setId("proband")
                        .setSamples(Collections.singletonList(new Sample().setId("sample"))),
                INCLUDE_RESULT, sessionIdUser).first();

        ClinicalAnalysis clinicalAnalysis = new ClinicalAnalysis()
                .setId("analysis")
                .setType(ClinicalAnalysis.Type.SINGLE)
                .setProband(proband)
                .setPanels(panels.subList(0, 2));

        OpenCGAResult<ClinicalAnalysis> result =
                catalogManager.getClinicalAnalysisManager().create(STUDY, clinicalAnalysis, INCLUDE_RESULT, sessionIdUser);
        assertEquals(1, result.getNumResults());
        assertEquals(2, result.first().getPanels().size());
        assertFalse(result.first().isPanelLock());

        Interpretation interpretation = catalogManager.getInterpretationManager().create(STUDY, clinicalAnalysis.getId(),
                new Interpretation(), ParamUtils.SaveInterpretationAs.PRIMARY, INCLUDE_RESULT, sessionIdUser).first();
        assertEquals(2, interpretation.getPanels().size());

        // Set panelLock to true
        catalogManager.getClinicalAnalysisManager().update(STUDY, clinicalAnalysis.getId(), new ClinicalAnalysisUpdateParams()
                .setPanelLock(true), QueryOptions.empty(), sessionIdUser);
        clinicalAnalysis = catalogManager.getClinicalAnalysisManager().get(STUDY, clinicalAnalysis.getId(), QueryOptions.empty(), sessionIdUser).first();
        assertTrue(clinicalAnalysis.isPanelLock());

        // Set panelLock to false
        catalogManager.getClinicalAnalysisManager().update(STUDY, clinicalAnalysis.getId(), new ClinicalAnalysisUpdateParams()
                .setPanelLock(false), QueryOptions.empty(), sessionIdUser);
        clinicalAnalysis = catalogManager.getClinicalAnalysisManager().get(STUDY, clinicalAnalysis.getId(), QueryOptions.empty(), sessionIdUser).first();
        assertFalse(clinicalAnalysis.isPanelLock());

        Map<String, Object> actionMap = new HashMap<>();
        actionMap.put(ClinicalAnalysisDBAdaptor.QueryParams.PANELS.key(), ParamUtils.BasicUpdateAction.SET);
        QueryOptions options = new QueryOptions(Constants.ACTIONS, actionMap);
        catalogManager.getInterpretationManager().update(STUDY, clinicalAnalysis.getId(), interpretation.getId(),
                new InterpretationUpdateParams().setPanels(Collections.singletonList(new PanelReferenceParam(panels.get(2).getId()))),
                null, options, sessionIdUser);
        interpretation = catalogManager.getInterpretationManager().get(STUDY, interpretation.getId(), QueryOptions.empty(), sessionIdUser).first();
        assertEquals(1, interpretation.getPanels().size());
        assertEquals(panels.get(2).getId(), interpretation.getPanels().get(0).getId());

        thrown.expect(CatalogException.class);
        thrown.expectMessage("panels");
        // Set panelLock to true
        catalogManager.getClinicalAnalysisManager().update(STUDY, clinicalAnalysis.getId(), new ClinicalAnalysisUpdateParams()
                .setPanelLock(true), QueryOptions.empty(), sessionIdUser);
        clinicalAnalysis = catalogManager.getClinicalAnalysisManager().get(STUDY, clinicalAnalysis.getId(), QueryOptions.empty(), sessionIdUser).first();
        assertTrue(clinicalAnalysis.isPanelLock());
    }

    @Test
    public void updatePanelsFromInterpretationWithLockedCATest() throws CatalogException {
        List<Panel> panels = createPanels(3);
        Individual proband = catalogManager.getIndividualManager().create(STUDY,
                new Individual()
                        .setId("proband")
                        .setSamples(Collections.singletonList(new Sample().setId("sample"))),
                INCLUDE_RESULT, sessionIdUser).first();

        ClinicalAnalysis clinicalAnalysis = new ClinicalAnalysis()
                .setId("analysis")
                .setType(ClinicalAnalysis.Type.SINGLE)
                .setProband(proband)
                .setPanelLock(true)
                .setPanels(panels.subList(0, 2));

        OpenCGAResult<ClinicalAnalysis> result =
                catalogManager.getClinicalAnalysisManager().create(STUDY, clinicalAnalysis, INCLUDE_RESULT, sessionIdUser);
        assertEquals(1, result.getNumResults());
        assertEquals(2, result.first().getPanels().size());
        assertTrue(result.first().isPanelLock());

        Interpretation interpretation = catalogManager.getInterpretationManager().create(STUDY, clinicalAnalysis.getId(),
                new Interpretation(), ParamUtils.SaveInterpretationAs.PRIMARY, INCLUDE_RESULT, sessionIdUser).first();
        assertEquals(2, interpretation.getPanels().size());

        thrown.expect(CatalogException.class);
        thrown.expectMessage("panelLock");
        catalogManager.getInterpretationManager().update(STUDY, clinicalAnalysis.getId(), interpretation.getId(),
                new InterpretationUpdateParams().setPanels(Collections.singletonList(new PanelReferenceParam(panels.get(2).getId()))),
                null, QueryOptions.empty(), sessionIdUser);
    }

    @Test
    public void updatePanelsFromInterpretationWithUnlockedCATest() throws CatalogException {
        List<Panel> panels = createPanels(3);
        Individual proband = catalogManager.getIndividualManager().create(STUDY,
                new Individual()
                        .setId("proband")
                        .setSamples(Collections.singletonList(new Sample().setId("sample"))),
                INCLUDE_RESULT, sessionIdUser).first();

        ClinicalAnalysis clinicalAnalysis = new ClinicalAnalysis()
                .setId("analysis")
                .setType(ClinicalAnalysis.Type.SINGLE)
                .setProband(proband)
                .setPanels(panels.subList(0, 2));

        OpenCGAResult<ClinicalAnalysis> result =
                catalogManager.getClinicalAnalysisManager().create(STUDY, clinicalAnalysis, INCLUDE_RESULT, sessionIdUser);
        assertEquals(1, result.getNumResults());
        assertEquals(2, result.first().getPanels().size());
        assertFalse(result.first().isPanelLock());

        Interpretation interpretation = catalogManager.getInterpretationManager().create(STUDY, clinicalAnalysis.getId(),
                new Interpretation(), ParamUtils.SaveInterpretationAs.PRIMARY, INCLUDE_RESULT, sessionIdUser).first();
        assertEquals(2, interpretation.getPanels().size());

        // Ensure this fails
        catalogManager.getInterpretationManager().update(STUDY, clinicalAnalysis.getId(), interpretation.getId(),
                new InterpretationUpdateParams().setPanels(Collections.singletonList(new PanelReferenceParam(panels.get(2).getId()))),
                null, QueryOptions.empty(), sessionIdUser);
        interpretation = catalogManager.getInterpretationManager().get(STUDY, interpretation.getId(), QueryOptions.empty(),
                sessionIdUser).first();

        assertEquals(3, interpretation.getPanels().size());
    }

    @Test
    public void createClinicalAnalysisWithFiles() throws CatalogException {
        Individual individual = new Individual()
                .setId("proband")
                .setSamples(Collections.singletonList(new Sample().setId("sample")));
        catalogManager.getIndividualManager().create(STUDY, individual, QueryOptions.empty(), sessionIdUser);

        // Register and associate files to sample "sample"
        List<File> files = registerDummyFiles();
        for (File file : files) {
            catalogManager.getFileManager().update(STUDY, file.getPath(),
                    new FileUpdateParams().setSampleIds(Collections.singletonList("sample")), QueryOptions.empty(), sessionIdUser);
        }

        ClinicalAnalysis clinicalAnalysis = new ClinicalAnalysis()
                .setId("Clinical")
                .setType(ClinicalAnalysis.Type.SINGLE)
                .setProband(individual);
        OpenCGAResult<ClinicalAnalysis> clinical = catalogManager.getClinicalAnalysisManager().create(STUDY, clinicalAnalysis,
                INCLUDE_RESULT, sessionIdUser);
        assertEquals(1, clinical.getNumResults());
        assertEquals(4, clinical.first().getFiles().size());
        for (File file : clinical.first().getFiles()) {
            assertNotNull(file.getPath());
            assertNotNull(file.getName());
        }
    }

    @Test
    public void updateClinicalAnalysisFiles() throws CatalogException {
        Individual individual = new Individual()
                .setId("proband")
                .setSamples(Collections.singletonList(new Sample().setId("sample")));
        catalogManager.getIndividualManager().create(STUDY, individual, QueryOptions.empty(), sessionIdUser);

        // Register and associate files to sample "sample"
        List<File> files = registerDummyFiles();
        for (File file : files) {
            catalogManager.getFileManager().update(STUDY, file.getPath(),
                    new FileUpdateParams().setSampleIds(Collections.singletonList("sample")), QueryOptions.empty(), sessionIdUser);
        }
        List<FileReferenceParam> fileRefs = files.stream().map(f -> new FileReferenceParam(f.getPath())).collect(Collectors.toList());

        ClinicalAnalysis clinicalAnalysis = new ClinicalAnalysis()
                .setId("Clinical")
                .setType(ClinicalAnalysis.Type.SINGLE)
                .setProband(individual);
        OpenCGAResult<ClinicalAnalysis> clinical = catalogManager.getClinicalAnalysisManager().create(STUDY, clinicalAnalysis,
                INCLUDE_RESULT, sessionIdUser);
        assertEquals(1, clinical.getNumResults());
        assertEquals(4, clinical.first().getFiles().size());

        // Remove first and last file
        ObjectMap actionMap = new ObjectMap(ClinicalAnalysisDBAdaptor.QueryParams.FILES.key(), ParamUtils.BasicUpdateAction.REMOVE);
        QueryOptions options = new QueryOptions(Constants.ACTIONS, actionMap);
        catalogManager.getClinicalAnalysisManager().update(STUDY, clinicalAnalysis.getId(),
                new ClinicalAnalysisUpdateParams().setFiles(Arrays.asList(fileRefs.get(0), fileRefs.get(3))), options, sessionIdUser);
        ClinicalAnalysis ca = catalogManager.getClinicalAnalysisManager().get(STUDY, clinicalAnalysis.getId(), QueryOptions.empty(),
                sessionIdUser).first();
        assertEquals(2, ca.getFiles().size());
        assertTrue(files.subList(1, 3).stream().map(File::getPath).collect(Collectors.toSet())
                .containsAll(ca.getFiles().stream().map(File::getPath).collect(Collectors.toSet())));

        // Add first file again
        actionMap = new ObjectMap(ClinicalAnalysisDBAdaptor.QueryParams.FILES.key(), ParamUtils.BasicUpdateAction.ADD);
        options = new QueryOptions(Constants.ACTIONS, actionMap);
        catalogManager.getClinicalAnalysisManager().update(STUDY, clinicalAnalysis.getId(),
                new ClinicalAnalysisUpdateParams().setFiles(Collections.singletonList(fileRefs.get(0))), options, sessionIdUser);
        ca = catalogManager.getClinicalAnalysisManager().get(STUDY, clinicalAnalysis.getId(), QueryOptions.empty(), sessionIdUser).first();
        assertEquals(3, ca.getFiles().size());
        assertTrue(files.subList(0, 3).stream().map(File::getPath).collect(Collectors.toSet())
                .containsAll(ca.getFiles().stream().map(File::getPath).collect(Collectors.toSet())));

        // Set file 3 and 4
        actionMap = new ObjectMap(ClinicalAnalysisDBAdaptor.QueryParams.FILES.key(), ParamUtils.BasicUpdateAction.SET);
        options = new QueryOptions(Constants.ACTIONS, actionMap);
        catalogManager.getClinicalAnalysisManager().update(STUDY, clinicalAnalysis.getId(),
                new ClinicalAnalysisUpdateParams().setFiles(Arrays.asList(fileRefs.get(2), fileRefs.get(3))), options, sessionIdUser);
        ca = catalogManager.getClinicalAnalysisManager().get(STUDY, clinicalAnalysis.getId(), QueryOptions.empty(), sessionIdUser).first();
        assertEquals(2, ca.getFiles().size());
        assertTrue(files.subList(2, 4).stream().map(File::getPath).collect(Collectors.toSet())
                .containsAll(ca.getFiles().stream().map(File::getPath).collect(Collectors.toSet())));
    }

    @Test
    public void fetchCasesWithSameProbandAndDifferentSample() throws CatalogException, IOException {
        Sample sample1 = DummyModelUtils.getDummySample("sample1");
        Sample sample2 = DummyModelUtils.getDummySample("sample2");

        Individual proband = DummyModelUtils.getDummyIndividual("proband", Arrays.asList(sample1, sample2), null, null);
        catalogManager.getIndividualManager().create(STUDY, proband, QueryOptions.empty(), sessionIdUser);

        Individual probandCopy = JacksonUtils.copy(proband, Individual.class);
        probandCopy.setSamples(Collections.singletonList(proband.getSamples().get(0)));
        ClinicalAnalysis case1 = DummyModelUtils.getDummyClinicalAnalysis("case1", probandCopy, null, null);
        catalogManager.getClinicalAnalysisManager().create(STUDY, case1, QueryOptions.empty(), sessionIdUser);

        probandCopy.setSamples(Collections.singletonList(proband.getSamples().get(1)));
        ClinicalAnalysis case2 = DummyModelUtils.getDummyClinicalAnalysis("case2", probandCopy, null, null);
        catalogManager.getClinicalAnalysisManager().create(STUDY, case2, QueryOptions.empty(), sessionIdUser);

        OpenCGAResult<ClinicalAnalysis> result = catalogManager.getClinicalAnalysisManager().search(STUDY, new Query(),
                QueryOptions.empty(), sessionIdUser);
        assertEquals(2, result.getNumResults());
        assertEquals(case1.getId(), result.getResults().get(0).getId());
        assertEquals(proband.getId(), result.getResults().get(0).getProband().getId());
        assertEquals(1, result.getResults().get(0).getProband().getSamples().size());
        assertEquals(proband.getSamples().get(0).getId(), result.getResults().get(0).getProband().getSamples().get(0).getId());
        assertEquals(case2.getId(), result.getResults().get(1).getId());
        assertEquals(proband.getId(), result.getResults().get(1).getProband().getId());
        assertEquals(1, result.getResults().get(1).getProband().getSamples().size());
        assertEquals(proband.getSamples().get(1).getId(), result.getResults().get(1).getProband().getSamples().get(0).getId());
    }
}<|MERGE_RESOLUTION|>--- conflicted
+++ resolved
@@ -569,24 +569,13 @@
         VariantAvro variantAvro = new VariantAvro("id1", null, "chr2", 1, 2, "", "", "+", null, 1, null, null, null);
         ClinicalVariantEvidence evidence = new ClinicalVariantEvidence().setInterpretationMethodName("method");
         ClinicalVariant cv = new ClinicalVariant(variantAvro, Collections.singletonList(evidence), null, null, new ClinicalDiscussion(),
-<<<<<<< HEAD
-
-                ClinicalVariant.Status.NOT_REVIEWED, Collections.emptyList(), null);
-
-        findingList.add(cv);
-        findingList.add(cv);
-        variantAvro = new VariantAvro("id2", null, "chr2", 1, 2, "", "", "+", null, 1, null, null, null);
-        cv = new ClinicalVariant(variantAvro, Collections.singletonList(evidence), null, null, new ClinicalDiscussion(), ClinicalVariant.Status.NOT_REVIEWED,
-                Collections.emptyList(), null);
-
-=======
                 null, ClinicalVariant.Status.NOT_REVIEWED, Collections.emptyList(), null);
         findingList.add(cv);
         findingList.add(cv);
         variantAvro = new VariantAvro("id2", null, "chr2", 1, 2, "", "", "+", null, 1, null, null, null);
         cv = new ClinicalVariant(variantAvro, Collections.singletonList(evidence), null, null, new ClinicalDiscussion(), null,
                 ClinicalVariant.Status.NOT_REVIEWED, Collections.emptyList(), null);
->>>>>>> e59c6af9
+
         findingList.add(cv);
 
         ClinicalAnalysis clinicalAnalysis = new ClinicalAnalysis()
@@ -612,23 +601,13 @@
         VariantAvro variantAvro = new VariantAvro("id1", null, "chr2", 1, 2, "", "", "+", null, 1, null, null, null);
         ClinicalVariantEvidence evidence = new ClinicalVariantEvidence().setInterpretationMethodName("method");
         ClinicalVariant cv = new ClinicalVariant(variantAvro, Collections.singletonList(evidence), null, null, new ClinicalDiscussion(),
-<<<<<<< HEAD
-                ClinicalVariant.Status.NOT_REVIEWED, Collections.emptyList(), null);
-
-        findingList.add(cv);
-        findingList.add(cv);
-        variantAvro = new VariantAvro("id2", null, "chr2", 1, 2, "", "", "+", null, 1, null, null, null);
-        cv = new ClinicalVariant(variantAvro, Collections.singletonList(evidence), null, null, new ClinicalDiscussion(), ClinicalVariant.Status.NOT_REVIEWED,
-                Collections.emptyList(), null);
-
-=======
                 null, ClinicalVariant.Status.NOT_REVIEWED, Collections.emptyList(), null);
         findingList.add(cv);
         findingList.add(cv);
         variantAvro = new VariantAvro("id2", null, "chr2", 1, 2, "", "", "+", null, 1, null, null, null);
         cv = new ClinicalVariant(variantAvro, Collections.singletonList(evidence), null, null, new ClinicalDiscussion(), null,
                 ClinicalVariant.Status.NOT_REVIEWED, Collections.emptyList(), null);
->>>>>>> e59c6af9
+
         findingList.add(cv);
 
         ClinicalAnalysis clinicalAnalysis = new ClinicalAnalysis()
@@ -658,12 +637,8 @@
         findingList.add(cv1);
         variantAvro = new VariantAvro("id2", null, "chr2", 1, 2, "", "", "+", null, 1, null, null, null);
         ClinicalVariant cv2 = new ClinicalVariant(variantAvro, Collections.singletonList(evidence), null, null, new ClinicalDiscussion(),
-<<<<<<< HEAD
-                ClinicalVariant.Status.NOT_REVIEWED, Collections.emptyList(), null);
-
-=======
                 null, ClinicalVariant.Status.NOT_REVIEWED, Collections.emptyList(), null);
->>>>>>> e59c6af9
+
         findingList.add(cv2);
 
         ClinicalAnalysis clinicalAnalysis = new ClinicalAnalysis()
@@ -825,12 +800,7 @@
         findingList.add(cv1);
         variantAvro = new VariantAvro("id2", null, "chr2", 1, 2, "", "", "+", null, 1, null, null, null);
         ClinicalVariant cv2 = new ClinicalVariant(variantAvro, Collections.singletonList(evidence), null, null, new ClinicalDiscussion(),
-<<<<<<< HEAD
-                ClinicalVariant.Status.NOT_REVIEWED, Collections.emptyList(), null);
-
-=======
                 null, ClinicalVariant.Status.NOT_REVIEWED, Collections.emptyList(), null);
->>>>>>> e59c6af9
         findingList.add(cv2);
 
         ClinicalAnalysis ca = new ClinicalAnalysis()
@@ -855,12 +825,8 @@
         variantAvro = new VariantAvro("id3", null, "chr3", 2, 3, "", "", "+", null, 1, null, null, null);
         evidence = new ClinicalVariantEvidence().setInterpretationMethodName("method2");
         ClinicalVariant cv3 = new ClinicalVariant(variantAvro, Collections.singletonList(evidence), null, null, new ClinicalDiscussion(),
-<<<<<<< HEAD
-                ClinicalVariant.Status.NOT_REVIEWED, Collections.emptyList(), null);
-
-=======
                 null, ClinicalVariant.Status.NOT_REVIEWED, Collections.emptyList(), null);
->>>>>>> e59c6af9
+
         findingList.add(cv3);
 
         InterpretationUpdateParams updateParams = new InterpretationUpdateParams()
