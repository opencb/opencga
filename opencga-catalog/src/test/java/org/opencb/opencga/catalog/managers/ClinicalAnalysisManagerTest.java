--- conflicted
+++ resolved
@@ -39,6 +39,7 @@
 import org.opencb.opencga.catalog.db.api.InterpretationDBAdaptor;
 import org.opencb.opencga.catalog.exceptions.CatalogException;
 import org.opencb.opencga.catalog.utils.ParamUtils;
+import org.opencb.opencga.core.common.TimeUtils;
 import org.opencb.opencga.core.models.AclParams;
 import org.opencb.opencga.core.models.clinical.*;
 import org.opencb.opencga.core.models.common.Enums;
@@ -380,14 +381,14 @@
         assertEquals("interpretation4", ca.getSecondaryInterpretations().get(2).getId());
 
         InterpretationUpdateParams params = new InterpretationUpdateParams()
-                .setAnalyst(new Analyst("Pedro", "pedro@mail.com", "Zetta"));
+                .setAnalyst(new ClinicalAnalyst("pfurio", "Pedro", "pedro@mail.com", "Zetta", TimeUtils.getTime()));
         OpenCGAResult<Interpretation> result = catalogManager.getInterpretationManager().update(STUDY, ca.getId(), "interpretation1",
                 params, null, QueryOptions.empty(), sessionIdUser);
         assertEquals(1, result.getNumUpdated());
 
         ca = catalogManager.getClinicalAnalysisManager().get(STUDY, ca.getId(), QueryOptions.empty(), sessionIdUser).first();
         assertNotNull(ca.getInterpretation().getAnalyst());
-        assertEquals("Pedro", ca.getInterpretation().getAnalyst().getName());
+        assertEquals("pfurio", ca.getInterpretation().getAnalyst().getId());
 
         // Update a secondary interpretation
         params = new InterpretationUpdateParams()
@@ -724,51 +725,6 @@
     }
 
     @Test
-<<<<<<< HEAD
-    public void updateInterpretationTest() throws CatalogException {
-        DataResult<ClinicalAnalysis> dummyEnvironment = createDummyEnvironment(true);
-
-        InterpretationMethod method = new InterpretationMethod("method", Collections.emptyMap(), Collections.emptyList(),
-                Collections.singletonList(new Software("name", "version", "repo", "commit", "web", Collections.emptyMap())));
-
-        InterpretationUpdateParams i = new InterpretationUpdateParams();
-        i.setId("interpretationId");
-        i.setDescription("description");
-        i.setClinicalAnalysisId(dummyEnvironment.first().getId());
-        i.setMethods(Collections.singletonList(method));
-        i.setAnalyst(new ClinicalAnalyst("user2-ID", "user2", "mail@mail.com", "boss", "date"));
-        i.setComments(Collections.singletonList(new ClinicalComment("author", "comment 1", Collections.singletonList("tag"), "date")));
-        i.setPrimaryFindings(Collections.singletonList(new ClinicalVariant(new VariantAvro("id", null, "chr1", 1, 2, "", "", "+", null, 1,
-                null, null, null))));
-
-        DataResult<Interpretation> interpretationDataResult = catalogManager.getInterpretationManager()
-                .update(STUDY, dummyEnvironment.first().getId(), i, QueryOptions.empty(), sessionIdUser);
-        assertEquals(1, interpretationDataResult.getNumUpdated());
-
-        DataResult<ClinicalAnalysis> clinicalAnalysisDataResult = catalogManager.getClinicalAnalysisManager().get(STUDY,
-                dummyEnvironment.first().getId(), QueryOptions.empty(), sessionIdUser);
-        assertEquals(0, clinicalAnalysisDataResult.first().getSecondaryInterpretations().size());
-        assertEquals("interpretationId", clinicalAnalysisDataResult.first().getInterpretation().getId());
-        assertEquals("description", clinicalAnalysisDataResult.first().getInterpretation().getDescription());
-
-        clinicalAnalysisDataResult = catalogManager.getClinicalAnalysisManager().get(STUDY,
-                dummyEnvironment.first().getId(), new QueryOptions(QueryOptions.INCLUDE, Arrays.asList(
-                        ClinicalAnalysisDBAdaptor.QueryParams.INTERPRETATION_ID.key(),
-                        ClinicalAnalysisDBAdaptor.QueryParams.SECONDARY_INTERPRETATIONS.key())), sessionIdUser);
-        assertEquals(0, clinicalAnalysisDataResult.first().getSecondaryInterpretations().size());
-        assertEquals("interpretationId", clinicalAnalysisDataResult.first().getInterpretation().getId());
-        assertEquals(null, clinicalAnalysisDataResult.first().getInterpretation().getDescription());
-        assertEquals(null, clinicalAnalysisDataResult.first().getInterpretation().getPrimaryFindings());
-        clinicalAnalysisDataResult = catalogManager.getClinicalAnalysisManager().get(STUDY,
-                dummyEnvironment.first().getId(), new QueryOptions(QueryOptions.INCLUDE, Arrays.asList(
-                        ClinicalAnalysisDBAdaptor.QueryParams.INTERPRETATION.key(),
-                        ClinicalAnalysisDBAdaptor.QueryParams.SECONDARY_INTERPRETATIONS.key())), sessionIdUser);
-        assertEquals(1, clinicalAnalysisDataResult.first().getInterpretation().getPrimaryFindings().size());
-    }
-
-    @Test
-=======
->>>>>>> d5acb4f8
     public void sampleNotFoundInMember() throws CatalogException {
         DataResult<Family> dummyFamily = createDummyFamily();
 
