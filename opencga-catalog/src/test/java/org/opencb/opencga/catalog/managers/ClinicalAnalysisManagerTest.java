/*
 * Copyright 2015-2020 OpenCB
 *
 * Licensed under the Apache License, Version 2.0 (the "License");
 * you may not use this file except in compliance with the License.
 * You may obtain a copy of the License at
 *
 *     http://www.apache.org/licenses/LICENSE-2.0
 *
 * Unless required by applicable law or agreed to in writing, software
 * distributed under the License is distributed on an "AS IS" BASIS,
 * WITHOUT WARRANTIES OR CONDITIONS OF ANY KIND, either express or implied.
 * See the License for the specific language governing permissions and
 * limitations under the License.
 */

package org.opencb.opencga.catalog.managers;

import org.apache.commons.lang3.RandomStringUtils;
import org.apache.commons.lang3.StringUtils;
import org.junit.After;
import org.junit.Before;
import org.junit.Rule;
import org.junit.Test;
import org.junit.rules.ExpectedException;
import org.opencb.biodata.models.clinical.ClinicalAudit;
import org.opencb.biodata.models.clinical.ClinicalComment;
import org.opencb.biodata.models.clinical.Disorder;
import org.opencb.biodata.models.clinical.interpretation.ClinicalVariant;
import org.opencb.biodata.models.clinical.interpretation.ClinicalVariantEvidence;
import org.opencb.biodata.models.clinical.interpretation.InterpretationMethod;
import org.opencb.biodata.models.common.Status;
import org.opencb.biodata.models.variant.avro.VariantAvro;
import org.opencb.commons.datastore.core.DataResult;
import org.opencb.commons.datastore.core.ObjectMap;
import org.opencb.commons.datastore.core.Query;
import org.opencb.commons.datastore.core.QueryOptions;
import org.opencb.commons.test.GenericTest;
import org.opencb.opencga.catalog.db.api.ClinicalAnalysisDBAdaptor;
import org.opencb.opencga.catalog.db.api.InterpretationDBAdaptor;
import org.opencb.opencga.catalog.exceptions.CatalogException;
import org.opencb.opencga.catalog.utils.Constants;
import org.opencb.opencga.catalog.utils.ParamUtils;
import org.opencb.opencga.core.api.ParamConstants;
import org.opencb.opencga.core.common.TimeUtils;
import org.opencb.opencga.core.models.AclParams;
import org.opencb.opencga.core.models.clinical.*;
import org.opencb.opencga.core.models.common.FlagAnnotation;
import org.opencb.opencga.core.models.common.FlagValue;
import org.opencb.opencga.core.models.common.StatusParam;
import org.opencb.opencga.core.models.common.StatusValue;
import org.opencb.opencga.core.models.family.Family;
import org.opencb.opencga.core.models.individual.Individual;
import org.opencb.opencga.core.models.panel.Panel;
import org.opencb.opencga.core.models.panel.PanelReferenceParam;
import org.opencb.opencga.core.models.sample.Sample;
import org.opencb.opencga.core.models.study.Study;
import org.opencb.opencga.core.models.study.configuration.ClinicalConsent;
import org.opencb.opencga.core.models.study.configuration.*;
import org.opencb.opencga.core.models.user.Account;
import org.opencb.opencga.core.response.OpenCGAResult;

import java.io.IOException;
import java.util.*;
import java.util.stream.Collectors;

import static org.junit.Assert.*;

public class ClinicalAnalysisManagerTest extends GenericTest {

    public final static String PASSWORD = "asdf";
    public final static String STUDY = "user@1000G:phase1";
    @Rule
    public ExpectedException thrown = ExpectedException.none();

    @Rule
    public CatalogManagerExternalResource catalogManagerResource = new CatalogManagerExternalResource();

    protected CatalogManager catalogManager;
    protected String sessionIdUser;
    private FamilyManager familyManager;

    @Before
    public void setUp() throws IOException, CatalogException {
        catalogManager = catalogManagerResource.getCatalogManager();
        familyManager = catalogManager.getFamilyManager();
        setUpCatalogManager(catalogManager);
    }

    public void setUpCatalogManager(CatalogManager catalogManager) throws IOException, CatalogException {

        catalogManager.getUserManager().create("user", "User Name", "mail@ebi.ac.uk", PASSWORD, "", null, Account.AccountType.FULL, null);
        sessionIdUser = catalogManager.getUserManager().login("user", PASSWORD).getToken();

        catalogManager.getUserManager().create("user2", "User Name2", "mail2@ebi.ac.uk", PASSWORD, "", null, Account.AccountType.GUEST,
                null);

        String projectId = catalogManager.getProjectManager().create("1000G", "Project about some genomes", "", "Homo sapiens",
                null, "GRCh38", new QueryOptions(), sessionIdUser).first().getId();
        catalogManager.getStudyManager().create(projectId, "phase1", null, "Phase 1", "Done", null, null, null, null, null, sessionIdUser);
    }

    @After
    public void tearDown() throws Exception {
    }

    private Family getDummyFamily() {
        Disorder disease1 = new Disorder("dis1", "Disease 1", "HPO", null, "", null);
        Disorder disease2 = new Disorder("dis2", "Disease 2", "HPO", null, "", null);

        Individual father = new Individual().setId("father").setDisorders(Arrays.asList(new Disorder("dis1", "dis1", "OT", null, "",
                null)));
        Individual mother = new Individual().setId("mother").setDisorders(Arrays.asList(new Disorder("dis2", "dis2", "OT", null, "",
                null)));

        // We create a new father and mother with the same information to mimic the behaviour of the webservices. Otherwise, we would be
        // ingesting references to exactly the same object and this test would not work exactly the same way.
        Individual relFather = new Individual().setId("father").setDisorders(Arrays.asList(new Disorder("dis1", "dis1", "OT", null, "",
                        null)))
                .setSamples(Collections.singletonList(new Sample().setId("sample1")));
        Individual relMother = new Individual().setId("mother").setDisorders(Arrays.asList(new Disorder("dis2", "dis2", "OT", null, "",
                        null)))
                .setSamples(Arrays.asList(new Sample().setId("sample3")));

        Individual relChild1 = new Individual().setId("child1")
                .setDisorders(Arrays.asList(new Disorder("dis1", "dis1", "OT", null, "", null), new Disorder("dis2", "dis2", "OT", null,
                        "", null)))
                .setFather(father)
                .setMother(mother)
                .setSamples(Arrays.asList(
                        new Sample().setId("sample2"),
                        new Sample().setId("sample4")
                ))
                .setParentalConsanguinity(true);
        Individual relChild2 = new Individual().setId("child2")
                .setDisorders(Arrays.asList(new Disorder("dis1", "dis1", "OT", null, "", null)))
                .setFather(father)
                .setMother(mother)
                .setSamples(Arrays.asList(
                        new Sample().setId("sample5"),
                        new Sample().setId("sample6")
                ))
                .setParentalConsanguinity(true);
        Individual relChild3 = new Individual().setId("child3")
                .setDisorders(Arrays.asList(new Disorder("dis1", "dis1", "OT", null, "", null)))
                .setFather(father)
                .setMother(mother)
                .setSamples(Arrays.asList(
                        new Sample().setId("sample7"),
                        new Sample().setId("sample8")
                ))
                .setParentalConsanguinity(true);

        return new Family("family", "family", null, Arrays.asList(disease1, disease2),
                Arrays.asList(relChild1, relChild2, relChild3, relFather, relMother), "", -1,
                Collections.emptyList(), Collections.emptyMap());
    }

    private DataResult<Family> createDummyFamily() throws CatalogException {
        Family family = getDummyFamily();

        return familyManager.create(STUDY, family, QueryOptions.empty(), sessionIdUser);
    }

    private DataResult<ClinicalAnalysis> createDummyEnvironment(boolean createFamily, boolean createDefaultInterpretation) throws CatalogException {

        ClinicalAnalysis clinicalAnalysis = new ClinicalAnalysis()
                .setStatus(new Status().setId(ClinicalAnalysisStatus.READY_FOR_INTERPRETATION))
                .setId("analysis" + RandomStringUtils.randomAlphanumeric(3))
                .setDescription("My description").setType(ClinicalAnalysis.Type.FAMILY)
                .setProband(new Individual().setId("child1").setSamples(Arrays.asList(new Sample().setId("sample2"))));

        if (createFamily) {
            createDummyFamily();
        }
        clinicalAnalysis.setFamily(new Family().setId("family")
                .setMembers(Arrays.asList(new Individual().setId("child1").setSamples(Arrays.asList(new Sample().setId("sample2"))))));

        return catalogManager.getClinicalAnalysisManager().create(STUDY, clinicalAnalysis, createDefaultInterpretation,
                QueryOptions.empty(), sessionIdUser);
    }

    @Test
    public void createAndUpdateClinicalAnalysisWithQualityControl() throws CatalogException {
        Individual individual = new Individual().setId("child1").setSamples(Arrays.asList(new Sample().setId("sample2")));
        catalogManager.getIndividualManager().create(STUDY, individual, null, sessionIdUser);

        ClinicalComment comment = new ClinicalComment("user", "my comment", new ArrayList<>(), "");
        ClinicalAnalysis clinicalAnalysis = new ClinicalAnalysis()
                .setId("analysis" + RandomStringUtils.randomAlphanumeric(3))
                .setDescription("My description").setType(ClinicalAnalysis.Type.SINGLE)
                .setQualityControl(new ClinicalAnalysisQualityControl(ClinicalAnalysisQualityControl.QualityControlSummary.LOW,
                        Collections.singletonList(comment)))
                .setProband(individual);

        ClinicalAnalysis ca = catalogManager.getClinicalAnalysisManager().create(STUDY, clinicalAnalysis, false, QueryOptions.empty(),
                sessionIdUser).first();

        assertEquals(ClinicalAnalysisQualityControl.QualityControlSummary.LOW, ca.getQualityControl().getSummary());
        assertEquals("my comment", ca.getQualityControl().getComments().get(0).getMessage());
        assertEquals("user", ca.getQualityControl().getComments().get(0).getAuthor());
        assertNotNull(ca.getQualityControl().getComments().get(0).getDate());

        String date = ca.getQualityControl().getComments().get(0).getDate();

        ClinicalAnalysisQualityControlUpdateParam qualityControlUpdateParam =
                new ClinicalAnalysisQualityControlUpdateParam(ClinicalAnalysisQualityControl.QualityControlSummary.HIGH,
                        Collections.singletonList("other"));
        ClinicalAnalysisUpdateParams updateParams = new ClinicalAnalysisUpdateParams().setQualityControl(qualityControlUpdateParam);

        catalogManager.getClinicalAnalysisManager().update(STUDY, clinicalAnalysis.getId(), updateParams, null, sessionIdUser);
        ca = catalogManager.getClinicalAnalysisManager().get(STUDY, clinicalAnalysis.getId(), null, sessionIdUser).first();

        assertEquals(ClinicalAnalysisQualityControl.QualityControlSummary.HIGH, ca.getQualityControl().getSummary());
        assertEquals("other", ca.getQualityControl().getComments().get(0).getMessage());
        assertEquals("user", ca.getQualityControl().getComments().get(0).getAuthor());
        assertNotNull(ca.getQualityControl().getComments().get(0).getDate());
        assertNotEquals(date, ca.getQualityControl().getComments().get(0).getDate());
    }

    @Test
    public void createSingleClinicalAnalysisTestWithoutDisorder() throws CatalogException {
        Individual individual = new Individual()
                .setId("proband")
                .setSamples(Collections.singletonList(new Sample().setId("sample")));
        catalogManager.getIndividualManager().create(STUDY, individual, QueryOptions.empty(), sessionIdUser);

        ClinicalAnalysis clinicalAnalysis = new ClinicalAnalysis()
                .setId("Clinical")
                .setType(ClinicalAnalysis.Type.SINGLE)
                .setProband(individual);
        OpenCGAResult<ClinicalAnalysis> clinical = catalogManager.getClinicalAnalysisManager().create(STUDY, clinicalAnalysis,
                QueryOptions.empty(), sessionIdUser);
        assertEquals(1, clinical.getNumResults());
    }

    @Test
    public void createClinicalWithComments() throws CatalogException {
        Individual individual = new Individual()
                .setId("proband")
                .setSamples(Collections.singletonList(new Sample().setId("sample")));
        catalogManager.getIndividualManager().create(STUDY, individual, QueryOptions.empty(), sessionIdUser);

        ClinicalAnalysis clinicalAnalysis = new ClinicalAnalysis()
                .setId("Clinical")
                .setType(ClinicalAnalysis.Type.SINGLE)
                .setComments(Arrays.asList(
                        new ClinicalComment("", "My first comment", Arrays.asList("tag1", "tag2"), ""),
                        new ClinicalComment("", "My second comment", Arrays.asList("1tag", "2tag"), "")))
                .setProband(individual);
        OpenCGAResult<ClinicalAnalysis> clinical = catalogManager.getClinicalAnalysisManager().create(STUDY, clinicalAnalysis,
                QueryOptions.empty(), sessionIdUser);
        assertEquals(1, clinical.getNumResults());
        assertEquals(2, clinical.first().getComments().size());
        assertEquals("user", clinical.first().getComments().get(0).getAuthor());
        assertEquals("My first comment", clinical.first().getComments().get(0).getMessage());
        assertEquals(2, clinical.first().getComments().get(0).getTags().size());
        assertEquals("user", clinical.first().getComments().get(1).getAuthor());
        assertEquals("My second comment", clinical.first().getComments().get(1).getMessage());
        assertEquals(2, clinical.first().getComments().get(1).getTags().size());
        assertTrue(StringUtils.isNotEmpty(clinical.first().getComments().get(0).getDate()));
        assertTrue(StringUtils.isNotEmpty(clinical.first().getComments().get(1).getDate()));
        assertNotEquals(clinical.first().getComments().get(0).getDate(), clinical.first().getComments().get(1).getDate());
        assertEquals(Long.parseLong(clinical.first().getComments().get(0).getDate()) + 1,
                Long.parseLong(clinical.first().getComments().get(1).getDate()));
    }

    @Test
    public void createClinicalWithMissingSamplesInFamily() throws CatalogException {
        Family family = getDummyFamily();
        for (Individual member : family.getMembers()) {
            if (!member.getId().equals("child1")) {
                member.setSamples(Collections.emptyList());
            }
        }
        familyManager.create(STUDY, family, QueryOptions.empty(), sessionIdUser);

        // And only add sample to proband
        for (Individual member : family.getMembers()) {
            if (member.getId().equals("child1")) {
                member.setSamples(Collections.singletonList(new Sample().setId("sample2")));
            }
        }

        ClinicalAnalysis clinicalAnalysis = new ClinicalAnalysis()
                .setId("analysis").setDescription("My description").setType(ClinicalAnalysis.Type.FAMILY)
                .setDueDate("20180510100000")
                .setProband(new Individual().setId("child1"));
        clinicalAnalysis.setFamily(family);
        DataResult<ClinicalAnalysis> clinicalAnalysisDataResult = catalogManager.getClinicalAnalysisManager().create(STUDY,
                clinicalAnalysis, QueryOptions.empty(), sessionIdUser);

        assertEquals("child1", clinicalAnalysisDataResult.first().getFamily().getMembers().get(0).getId());
        assertEquals("father", clinicalAnalysisDataResult.first().getFamily().getMembers().get(1).getId());
        assertEquals("mother", clinicalAnalysisDataResult.first().getFamily().getMembers().get(2).getId());
        assertEquals("child2", clinicalAnalysisDataResult.first().getFamily().getMembers().get(3).getId());
        assertEquals("child3", clinicalAnalysisDataResult.first().getFamily().getMembers().get(4).getId());
        assertEquals("sample2", clinicalAnalysisDataResult.first().getFamily().getMembers().get(0).getSamples().get(0).getId());
        assertTrue(clinicalAnalysisDataResult.first().getFamily().getMembers().get(1).getSamples().isEmpty());
        assertTrue(clinicalAnalysisDataResult.first().getFamily().getMembers().get(2).getSamples().isEmpty());
        assertTrue(clinicalAnalysisDataResult.first().getFamily().getMembers().get(3).getSamples().isEmpty());
        assertTrue(clinicalAnalysisDataResult.first().getFamily().getMembers().get(4).getSamples().isEmpty());
    }

    @Test
    public void updateClinicalComments() throws CatalogException {
        Individual individual = new Individual()
                .setId("proband")
                .setSamples(Collections.singletonList(new Sample().setId("sample")));
        catalogManager.getIndividualManager().create(STUDY, individual, QueryOptions.empty(), sessionIdUser);

        ClinicalAnalysis clinicalAnalysis = new ClinicalAnalysis()
                .setId("Clinical")
                .setType(ClinicalAnalysis.Type.SINGLE)
                .setComments(Collections.singletonList(new ClinicalComment("", "My first comment", Arrays.asList("tag1", "tag2"), "")))
                .setProband(individual);

        catalogManager.getClinicalAnalysisManager().create(STUDY, clinicalAnalysis, QueryOptions.empty(), sessionIdUser);

        List<ClinicalCommentParam> commentParamList = new ArrayList<>();
        commentParamList.add(new ClinicalCommentParam("My second comment", Arrays.asList("myTag")));
        commentParamList.add(new ClinicalCommentParam("My third comment", Arrays.asList("myTag2")));

        ObjectMap actionMap = new ObjectMap(ClinicalAnalysisDBAdaptor.QueryParams.COMMENTS.key(), ParamUtils.AddRemoveAction.ADD);
        QueryOptions options = new QueryOptions(Constants.ACTIONS, actionMap);

        catalogManager.getClinicalAnalysisManager().update(STUDY, clinicalAnalysis.getId(), new ClinicalAnalysisUpdateParams()
                .setComments(commentParamList), options, sessionIdUser);

        OpenCGAResult<ClinicalAnalysis> clinical = catalogManager.getClinicalAnalysisManager().get(STUDY, clinicalAnalysis.getId(),
                QueryOptions.empty(), sessionIdUser);
        assertEquals(1, clinical.getNumResults());
        assertEquals(3, clinical.first().getComments().size());
        assertEquals("user", clinical.first().getComments().get(1).getAuthor());
        assertEquals("My second comment", clinical.first().getComments().get(1).getMessage());
        assertEquals(1, clinical.first().getComments().get(1).getTags().size());
        assertEquals("myTag", clinical.first().getComments().get(1).getTags().get(0));
        assertTrue(StringUtils.isNotEmpty(clinical.first().getComments().get(1).getDate()));

        assertEquals("user", clinical.first().getComments().get(2).getAuthor());
        assertEquals("My third comment", clinical.first().getComments().get(2).getMessage());
        assertEquals(1, clinical.first().getComments().get(2).getTags().size());
        assertEquals("myTag2", clinical.first().getComments().get(2).getTags().get(0));
        assertTrue(StringUtils.isNotEmpty(clinical.first().getComments().get(2).getDate()));

        // Replace second and third comment
        commentParamList = Arrays.asList(
                new ClinicalCommentParam("My updated second comment", Arrays.asList("myTag", "myOtherTag"),
                        clinical.first().getComments().get(1).getDate()),
                new ClinicalCommentParam("My also updated third comment", Arrays.asList("myTag2", "myOtherTag2"),
                        clinical.first().getComments().get(2).getDate())
        );
        actionMap = new ObjectMap(ClinicalAnalysisDBAdaptor.QueryParams.COMMENTS.key(), ParamUtils.AddRemoveReplaceAction.REPLACE);
        options = new QueryOptions(Constants.ACTIONS, actionMap);

        catalogManager.getClinicalAnalysisManager().update(STUDY, clinicalAnalysis.getId(), new ClinicalAnalysisUpdateParams()
                .setComments(commentParamList), options, sessionIdUser);
        clinical = catalogManager.getClinicalAnalysisManager().get(STUDY, clinicalAnalysis.getId(), QueryOptions.empty(), sessionIdUser);
        assertEquals(1, clinical.getNumResults());
        assertEquals(3, clinical.first().getComments().size());
        assertEquals("user", clinical.first().getComments().get(1).getAuthor());
        assertEquals("My updated second comment", clinical.first().getComments().get(1).getMessage());
        assertEquals(2, clinical.first().getComments().get(1).getTags().size());
        assertEquals("myTag", clinical.first().getComments().get(1).getTags().get(0));
        assertEquals("myOtherTag", clinical.first().getComments().get(1).getTags().get(1));
        assertTrue(StringUtils.isNotEmpty(clinical.first().getComments().get(1).getDate()));

        assertEquals("user", clinical.first().getComments().get(2).getAuthor());
        assertEquals("My also updated third comment", clinical.first().getComments().get(2).getMessage());
        assertEquals(2, clinical.first().getComments().get(2).getTags().size());
        assertEquals("myTag2", clinical.first().getComments().get(2).getTags().get(0));
        assertEquals("myOtherTag2", clinical.first().getComments().get(2).getTags().get(1));
        assertTrue(StringUtils.isNotEmpty(clinical.first().getComments().get(2).getDate()));

        // Remove first comment
        commentParamList = Arrays.asList(
                ClinicalCommentParam.of(clinical.first().getComments().get(0)),
                ClinicalCommentParam.of(clinical.first().getComments().get(2))
        );
        actionMap = new ObjectMap(ClinicalAnalysisDBAdaptor.QueryParams.COMMENTS.key(), ParamUtils.AddRemoveAction.REMOVE);
        options = new QueryOptions(Constants.ACTIONS, actionMap);

        catalogManager.getClinicalAnalysisManager().update(STUDY, clinicalAnalysis.getId(), new ClinicalAnalysisUpdateParams()
                .setComments(commentParamList), options, sessionIdUser);

        clinical = catalogManager.getClinicalAnalysisManager().get(STUDY, clinicalAnalysis.getId(), QueryOptions.empty(), sessionIdUser);
        assertEquals(1, clinical.getNumResults());
        assertEquals(1, clinical.first().getComments().size());
        assertEquals("user", clinical.first().getComments().get(0).getAuthor());
        assertEquals("My updated second comment", clinical.first().getComments().get(0).getMessage());
        assertEquals(2, clinical.first().getComments().get(0).getTags().size());
        assertEquals("myTag", clinical.first().getComments().get(0).getTags().get(0));
        assertEquals("myOtherTag", clinical.first().getComments().get(0).getTags().get(1));
        assertTrue(StringUtils.isNotEmpty(clinical.first().getComments().get(0).getDate()));

        commentParamList = Arrays.asList(
                ClinicalCommentParam.of(clinical.first().getComments().get(0))
        );
        actionMap = new ObjectMap(ClinicalAnalysisDBAdaptor.QueryParams.COMMENTS.key(), ParamUtils.AddRemoveAction.REMOVE);
        options = new QueryOptions(Constants.ACTIONS, actionMap);

        catalogManager.getClinicalAnalysisManager().update(STUDY, clinicalAnalysis.getId(), new ClinicalAnalysisUpdateParams()
                .setComments(commentParamList), options, sessionIdUser);

        clinical = catalogManager.getClinicalAnalysisManager().get(STUDY, clinicalAnalysis.getId(), QueryOptions.empty(), sessionIdUser);
        assertEquals(1, clinical.getNumResults());
        assertEquals(0, clinical.first().getComments().size());

        // Remove dummy comment with no date
        commentParamList = Collections.singletonList(new ClinicalCommentParam("", Collections.emptyList()));
        actionMap = new ObjectMap(ClinicalAnalysisDBAdaptor.QueryParams.COMMENTS.key(), ParamUtils.AddRemoveAction.REMOVE);
        options = new QueryOptions(Constants.ACTIONS, actionMap);

        try {
            catalogManager.getClinicalAnalysisManager().update(STUDY, clinicalAnalysis.getId(), new ClinicalAnalysisUpdateParams()
                    .setComments(commentParamList), options, sessionIdUser);
            fail("It should fail because the comment has no date");
        } catch (CatalogException e) {
            assertTrue(e.getMessage().contains("date"));
        }

        // Replace comment with no date
        commentParamList = Collections.singletonList(new ClinicalCommentParam("", Collections.emptyList()));
        actionMap = new ObjectMap(ClinicalAnalysisDBAdaptor.QueryParams.COMMENTS.key(), ParamUtils.AddRemoveReplaceAction.REPLACE);
        options = new QueryOptions(Constants.ACTIONS, actionMap);

        thrown.expect(CatalogException.class);
        thrown.expectMessage("date");
        catalogManager.getClinicalAnalysisManager().update(STUDY, clinicalAnalysis.getId(), new ClinicalAnalysisUpdateParams()
                .setComments(commentParamList), options, sessionIdUser);
    }

    @Test
    public void createRepeatedInterpretationPrimaryFindings() throws CatalogException {
        Individual individual = new Individual()
                .setId("proband")
                .setSamples(Collections.singletonList(new Sample().setId("sample")));
        catalogManager.getIndividualManager().create(STUDY, individual, QueryOptions.empty(), sessionIdUser);

        List<ClinicalVariant> findingList = new ArrayList<>();
        VariantAvro variantAvro = new VariantAvro("id1", null, "chr2", 1, 2, "", "", "+", null, 1, null, null, null);
        ClinicalVariantEvidence evidence = new ClinicalVariantEvidence().setInterpretationMethodName("method");
        ClinicalVariant cv = new ClinicalVariant(variantAvro, Collections.singletonList(evidence), null, null, "",
                ClinicalVariant.Status.NOT_REVIEWED, null);
        findingList.add(cv);
        findingList.add(cv);
        variantAvro = new VariantAvro("id2", null, "chr2", 1, 2, "", "", "+", null, 1, null, null, null);
        cv = new ClinicalVariant(variantAvro, Collections.singletonList(evidence), null, null, "", ClinicalVariant.Status.NOT_REVIEWED,
                null);
        findingList.add(cv);

        ClinicalAnalysis clinicalAnalysis = new ClinicalAnalysis()
                .setId("Clinical")
                .setType(ClinicalAnalysis.Type.SINGLE)
                .setProband(individual)
                .setInterpretation(new Interpretation()
                        .setId("interpretation")
                        .setPrimaryFindings(findingList)
                );
        thrown.expect(CatalogException.class);
        thrown.expectMessage("repeated");
        catalogManager.getClinicalAnalysisManager().create(STUDY, clinicalAnalysis, QueryOptions.empty(), sessionIdUser);
    }

    @Test
    public void createRepeatedInterpretationSecondaryFindings() throws CatalogException {
        Individual individual = new Individual()
                .setId("proband")
                .setSamples(Collections.singletonList(new Sample().setId("sample")));
        catalogManager.getIndividualManager().create(STUDY, individual, QueryOptions.empty(), sessionIdUser);

        List<ClinicalVariant> findingList = new ArrayList<>();
        VariantAvro variantAvro = new VariantAvro("id1", null, "chr2", 1, 2, "", "", "+", null, 1, null, null, null);
        ClinicalVariantEvidence evidence = new ClinicalVariantEvidence().setInterpretationMethodName("method");
        ClinicalVariant cv = new ClinicalVariant(variantAvro, Collections.singletonList(evidence), null, null, "",
                ClinicalVariant.Status.NOT_REVIEWED, null);
        findingList.add(cv);
        findingList.add(cv);
        variantAvro = new VariantAvro("id2", null, "chr2", 1, 2, "", "", "+", null, 1, null, null, null);
        cv = new ClinicalVariant(variantAvro, Collections.singletonList(evidence), null, null, "", ClinicalVariant.Status.NOT_REVIEWED,
                null);
        findingList.add(cv);

        ClinicalAnalysis clinicalAnalysis = new ClinicalAnalysis()
                .setId("Clinical")
                .setType(ClinicalAnalysis.Type.SINGLE)
                .setProband(individual)
                .setInterpretation(new Interpretation()
                        .setId("interpretation")
                        .setSecondaryFindings(findingList)
                );
        thrown.expect(CatalogException.class);
        thrown.expectMessage("repeated");
        catalogManager.getClinicalAnalysisManager().create(STUDY, clinicalAnalysis, QueryOptions.empty(), sessionIdUser);
    }

    @Test
    public void updatePrimaryFindings() throws CatalogException {
        Individual individual = new Individual()
                .setId("proband")
                .setSamples(Collections.singletonList(new Sample().setId("sample")));
        catalogManager.getIndividualManager().create(STUDY, individual, QueryOptions.empty(), sessionIdUser);

        List<ClinicalVariant> findingList = new ArrayList<>();
        VariantAvro variantAvro = new VariantAvro("id1", null, "chr2", 1, 2, "", "", "+", null, 1, null, null, null);
        ClinicalVariantEvidence evidence = new ClinicalVariantEvidence().setInterpretationMethodName("method");
        ClinicalVariant cv1 = new ClinicalVariant(variantAvro, Collections.singletonList(evidence), null, null, "",
                ClinicalVariant.Status.NOT_REVIEWED, null);
        findingList.add(cv1);
        variantAvro = new VariantAvro("id2", null, "chr2", 1, 2, "", "", "+", null, 1, null, null, null);
        ClinicalVariant cv2 = new ClinicalVariant(variantAvro, Collections.singletonList(evidence), null, null, "",
                ClinicalVariant.Status.NOT_REVIEWED, null);
        findingList.add(cv2);

        ClinicalAnalysis clinicalAnalysis = new ClinicalAnalysis()
                .setId("Clinical")
                .setType(ClinicalAnalysis.Type.SINGLE)
                .setProband(individual)
                .setInterpretation(new Interpretation()
                        .setId("interpretation")
                        .setPrimaryFindings(findingList)
                );
        catalogManager.getClinicalAnalysisManager().create(STUDY, clinicalAnalysis, QueryOptions.empty(), sessionIdUser);

        Interpretation interpretation = catalogManager.getInterpretationManager().get(STUDY, "interpretation", QueryOptions.empty(),
                sessionIdUser).first();
        assertEquals(2, interpretation.getPrimaryFindings().size());

        // Add new finding
        findingList = new ArrayList<>();
        variantAvro = new VariantAvro("id3", null, "chr3", 2, 3, "", "", "+", null, 1, null, null, null);
        evidence = new ClinicalVariantEvidence().setInterpretationMethodName("method2");
        ClinicalVariant cv3 = new ClinicalVariant(variantAvro, Collections.singletonList(evidence), null, null, "",
                ClinicalVariant.Status.NOT_REVIEWED, null);
        findingList.add(cv3);

        InterpretationUpdateParams updateParams = new InterpretationUpdateParams()
                .setPrimaryFindings(findingList);
        ObjectMap actionMap = new ObjectMap(InterpretationDBAdaptor.QueryParams.PRIMARY_FINDINGS.key(), ParamUtils.UpdateAction.ADD);
        QueryOptions options = new QueryOptions(Constants.ACTIONS, actionMap);

        catalogManager.getInterpretationManager().update(STUDY, clinicalAnalysis.getId(), "interpretation", updateParams, null, options,
                sessionIdUser);
        interpretation =
                catalogManager.getInterpretationManager().get(STUDY, "interpretation", QueryOptions.empty(), sessionIdUser).first();
        assertEquals(3, interpretation.getPrimaryFindings().size());
        assertEquals("method2", interpretation.getPrimaryFindings().get(2).getEvidences().get(0).getInterpretationMethodName());
        assertEquals("id3", interpretation.getPrimaryFindings().get(2).getId());

        // Add existing finding
        cv3.setDiscussion("My discussion");
        try {
            catalogManager.getInterpretationManager().update(STUDY, clinicalAnalysis.getId(), "interpretation", updateParams, null,
                    options, sessionIdUser);
            fail("It should not allow adding an already existing finding");
        } catch (CatalogException e) {
            assertTrue(e.getMessage().contains("repeated"));
        }

        // Remove findings
        updateParams = new InterpretationUpdateParams()
                .setPrimaryFindings(Arrays.asList(cv1, cv3));
        actionMap = new ObjectMap(InterpretationDBAdaptor.QueryParams.PRIMARY_FINDINGS.key(), ParamUtils.UpdateAction.REMOVE);
        options = new QueryOptions(Constants.ACTIONS, actionMap);

        catalogManager.getInterpretationManager().update(STUDY, clinicalAnalysis.getId(), "interpretation", updateParams, null, options,
                sessionIdUser);
        interpretation =
                catalogManager.getInterpretationManager().get(STUDY, "interpretation", QueryOptions.empty(), sessionIdUser).first();
        assertEquals(1, interpretation.getPrimaryFindings().size());
        assertEquals("method", interpretation.getPrimaryFindings().get(0).getEvidences().get(0).getInterpretationMethodName());
        assertEquals("id2", interpretation.getPrimaryFindings().get(0).getId());

        // Set findings
        updateParams = new InterpretationUpdateParams()
                .setPrimaryFindings(Arrays.asList(cv1, cv2, cv3));
        actionMap = new ObjectMap(InterpretationDBAdaptor.QueryParams.PRIMARY_FINDINGS.key(), ParamUtils.UpdateAction.SET);
        options = new QueryOptions(Constants.ACTIONS, actionMap);

        catalogManager.getInterpretationManager().update(STUDY, clinicalAnalysis.getId(), "interpretation", updateParams, null, options,
                sessionIdUser);
        interpretation =
                catalogManager.getInterpretationManager().get(STUDY, "interpretation", QueryOptions.empty(), sessionIdUser).first();
        assertEquals(3, interpretation.getPrimaryFindings().size());
        assertEquals("method", interpretation.getPrimaryFindings().get(0).getEvidences().get(0).getInterpretationMethodName());
        assertEquals("id1", interpretation.getPrimaryFindings().get(0).getId());
        assertEquals("method", interpretation.getPrimaryFindings().get(1).getEvidences().get(0).getInterpretationMethodName());
        assertEquals("id2", interpretation.getPrimaryFindings().get(1).getId());
        assertEquals("method2", interpretation.getPrimaryFindings().get(2).getEvidences().get(0).getInterpretationMethodName());
        assertEquals("id3", interpretation.getPrimaryFindings().get(2).getId());

        // Replace findings
        cv2.setEvidences(Collections.singletonList(new ClinicalVariantEvidence().setInterpretationMethodName("AnotherMethodName")));
        cv3.setEvidences(Collections.singletonList(new ClinicalVariantEvidence().setInterpretationMethodName("YetAnotherMethodName")));

        updateParams = new InterpretationUpdateParams()
                .setPrimaryFindings(Arrays.asList(cv2, cv3));
        actionMap = new ObjectMap(InterpretationDBAdaptor.QueryParams.PRIMARY_FINDINGS.key(), ParamUtils.UpdateAction.REPLACE);
        options = new QueryOptions(Constants.ACTIONS, actionMap);

        catalogManager.getInterpretationManager().update(STUDY, clinicalAnalysis.getId(), "interpretation", updateParams, null, options,
                sessionIdUser);
        interpretation =
                catalogManager.getInterpretationManager().get(STUDY, "interpretation", QueryOptions.empty(), sessionIdUser).first();
        assertEquals(3, interpretation.getPrimaryFindings().size());
        assertEquals("method", interpretation.getPrimaryFindings().get(0).getEvidences().get(0).getInterpretationMethodName());
        assertEquals("id1", interpretation.getPrimaryFindings().get(0).getId());
        assertEquals("AnotherMethodName", interpretation.getPrimaryFindings().get(1).getEvidences().get(0).getInterpretationMethodName());
        assertEquals("id2", interpretation.getPrimaryFindings().get(1).getId());
        assertEquals("YetAnotherMethodName",
                interpretation.getPrimaryFindings().get(2).getEvidences().get(0).getInterpretationMethodName());
        assertEquals("id3", interpretation.getPrimaryFindings().get(2).getId());

        // Remove finding with missing id
        variantAvro = new VariantAvro("", null, "chr2", 1, 2, "", "", "+", null, 1, null, null, null);
        evidence = new ClinicalVariantEvidence().setInterpretationMethodName("method");
        cv1 = new ClinicalVariant(variantAvro, Collections.singletonList(evidence), null, null, "", ClinicalVariant.Status.NOT_REVIEWED,
                null);

        updateParams = new InterpretationUpdateParams()
                .setPrimaryFindings(Collections.singletonList(cv1));
        actionMap = new ObjectMap(InterpretationDBAdaptor.QueryParams.PRIMARY_FINDINGS.key(), ParamUtils.UpdateAction.REMOVE);
        options = new QueryOptions(Constants.ACTIONS, actionMap);

        try {
            catalogManager.getInterpretationManager().update(STUDY, clinicalAnalysis.getId(), "interpretation", updateParams, null,
                    options, sessionIdUser);
            fail("It should fail because finding id is missing");
        } catch (CatalogException e) {
            assertTrue(e.getMessage().contains("id"));
        }

        // Remove finding with missing id
        actionMap = new ObjectMap(InterpretationDBAdaptor.QueryParams.PRIMARY_FINDINGS.key(), ParamUtils.UpdateAction.REPLACE);
        options = new QueryOptions(Constants.ACTIONS, actionMap);

        try {
            catalogManager.getInterpretationManager().update(STUDY, clinicalAnalysis.getId(), "interpretation", updateParams, null,
                    options, sessionIdUser);
            fail("It should fail because finding id is missing");
        } catch (CatalogException e) {
            assertTrue(e.getMessage().contains("id"));
        }
    }

    @Test
    public void updateSecondaryFindings() throws CatalogException {
        Individual individual = new Individual()
                .setId("proband")
                .setSamples(Collections.singletonList(new Sample().setId("sample")));
        catalogManager.getIndividualManager().create(STUDY, individual, QueryOptions.empty(), sessionIdUser);

        List<ClinicalVariant> findingList = new ArrayList<>();
        VariantAvro variantAvro = new VariantAvro("id1", null, "chr2", 1, 2, "", "", "+", null, 1, null, null, null);
        ClinicalVariantEvidence evidence = new ClinicalVariantEvidence().setInterpretationMethodName("method");
        ClinicalVariant cv1 = new ClinicalVariant(variantAvro, Collections.singletonList(evidence), null, null, "",
                ClinicalVariant.Status.NOT_REVIEWED, null);
        findingList.add(cv1);
        variantAvro = new VariantAvro("id2", null, "chr2", 1, 2, "", "", "+", null, 1, null, null, null);
        ClinicalVariant cv2 = new ClinicalVariant(variantAvro, Collections.singletonList(evidence), null, null, "",
                ClinicalVariant.Status.NOT_REVIEWED, null);
        findingList.add(cv2);

        ClinicalAnalysis clinicalAnalysis = new ClinicalAnalysis()
                .setId("Clinical")
                .setType(ClinicalAnalysis.Type.SINGLE)
                .setProband(individual)
                .setInterpretation(new Interpretation()
                        .setId("interpretation")
                        .setSecondaryFindings(findingList)
                );
        catalogManager.getClinicalAnalysisManager().create(STUDY, clinicalAnalysis, QueryOptions.empty(), sessionIdUser);

        Interpretation interpretation = catalogManager.getInterpretationManager().get(STUDY, "interpretation", QueryOptions.empty(),
                sessionIdUser).first();
        assertEquals(2, interpretation.getSecondaryFindings().size());
        assertNotNull(interpretation.getStats());
        assertEquals(2, interpretation.getStats().getSecondaryFindings().getNumVariants());
        assertEquals(2,
                (int) interpretation.getStats().getSecondaryFindings().getVariantStatusCount().get(ClinicalVariant.Status.NOT_REVIEWED));

        // Add new finding
        findingList = new ArrayList<>();
        variantAvro = new VariantAvro("id3", null, "chr3", 2, 3, "", "", "+", null, 1, null, null, null);
        evidence = new ClinicalVariantEvidence().setInterpretationMethodName("method2");
        ClinicalVariant cv3 = new ClinicalVariant(variantAvro, Collections.singletonList(evidence), null, null, "",
                ClinicalVariant.Status.NOT_REVIEWED, null);
        findingList.add(cv3);

        InterpretationUpdateParams updateParams = new InterpretationUpdateParams()
                .setSecondaryFindings(findingList);
        ObjectMap actionMap = new ObjectMap(InterpretationDBAdaptor.QueryParams.SECONDARY_FINDINGS.key(), ParamUtils.UpdateAction.ADD);
        QueryOptions options = new QueryOptions(Constants.ACTIONS, actionMap);

        catalogManager.getInterpretationManager().update(STUDY, clinicalAnalysis.getId(), "interpretation", updateParams, null, options,
                sessionIdUser);
        interpretation =
                catalogManager.getInterpretationManager().get(STUDY, "interpretation", QueryOptions.empty(), sessionIdUser).first();
        assertEquals(3, interpretation.getSecondaryFindings().size());
        assertEquals("method2", interpretation.getSecondaryFindings().get(2).getEvidences().get(0).getInterpretationMethodName());
        assertEquals("id3", interpretation.getSecondaryFindings().get(2).getId());
        assertNotNull(interpretation.getStats());
        assertEquals(3, interpretation.getStats().getSecondaryFindings().getNumVariants());
        assertEquals(3,
                (int) interpretation.getStats().getSecondaryFindings().getVariantStatusCount().get(ClinicalVariant.Status.NOT_REVIEWED));

        // Add existing finding
        try {
            catalogManager.getInterpretationManager().update(STUDY, clinicalAnalysis.getId(), "interpretation", updateParams, null,
                    options, sessionIdUser);
            fail("It should not allow adding an already existing finding");
        } catch (CatalogException e) {
            assertTrue(e.getMessage().contains("repeated"));
        }

        // Remove findings
        updateParams = new InterpretationUpdateParams()
                .setSecondaryFindings(Arrays.asList(cv1, cv3));
        actionMap = new ObjectMap(InterpretationDBAdaptor.QueryParams.SECONDARY_FINDINGS.key(), ParamUtils.UpdateAction.REMOVE);
        options = new QueryOptions(Constants.ACTIONS, actionMap);

        catalogManager.getInterpretationManager().update(STUDY, clinicalAnalysis.getId(), "interpretation", updateParams, null, options,
                sessionIdUser);
        interpretation =
                catalogManager.getInterpretationManager().get(STUDY, "interpretation", QueryOptions.empty(), sessionIdUser).first();
        assertEquals(1, interpretation.getSecondaryFindings().size());
        assertEquals("method", interpretation.getSecondaryFindings().get(0).getEvidences().get(0).getInterpretationMethodName());
        assertEquals("id2", interpretation.getSecondaryFindings().get(0).getId());
        assertNotNull(interpretation.getStats());
        assertEquals(1, interpretation.getStats().getSecondaryFindings().getNumVariants());
        assertEquals(1,
                (int) interpretation.getStats().getSecondaryFindings().getVariantStatusCount().get(ClinicalVariant.Status.NOT_REVIEWED));

        // Set findings
        updateParams = new InterpretationUpdateParams()
                .setSecondaryFindings(Arrays.asList(cv1, cv2, cv3));
        actionMap = new ObjectMap(InterpretationDBAdaptor.QueryParams.SECONDARY_FINDINGS.key(), ParamUtils.UpdateAction.SET);
        options = new QueryOptions(Constants.ACTIONS, actionMap);

        catalogManager.getInterpretationManager().update(STUDY, clinicalAnalysis.getId(), "interpretation", updateParams, null, options,
                sessionIdUser);
        interpretation =
                catalogManager.getInterpretationManager().get(STUDY, "interpretation", QueryOptions.empty(), sessionIdUser).first();
        assertEquals(3, interpretation.getSecondaryFindings().size());
        assertEquals("method", interpretation.getSecondaryFindings().get(0).getEvidences().get(0).getInterpretationMethodName());
        assertEquals("id1", interpretation.getSecondaryFindings().get(0).getId());
        assertEquals("method", interpretation.getSecondaryFindings().get(1).getEvidences().get(0).getInterpretationMethodName());
        assertEquals("id2", interpretation.getSecondaryFindings().get(1).getId());
        assertEquals("method2", interpretation.getSecondaryFindings().get(2).getEvidences().get(0).getInterpretationMethodName());
        assertEquals("id3", interpretation.getSecondaryFindings().get(2).getId());
        assertNotNull(interpretation.getStats());
        assertEquals(3, interpretation.getStats().getSecondaryFindings().getNumVariants());
        assertEquals(3,
                (int) interpretation.getStats().getSecondaryFindings().getVariantStatusCount().get(ClinicalVariant.Status.NOT_REVIEWED));

        // Replace findings
        cv2.setEvidences(Collections.singletonList(new ClinicalVariantEvidence().setInterpretationMethodName("AnotherMethodName")));
        cv3.setEvidences(Collections.singletonList(new ClinicalVariantEvidence().setInterpretationMethodName("YetAnotherMethodName")));

        updateParams = new InterpretationUpdateParams()
                .setSecondaryFindings(Arrays.asList(cv2, cv3));
        actionMap = new ObjectMap(InterpretationDBAdaptor.QueryParams.SECONDARY_FINDINGS.key(), ParamUtils.UpdateAction.REPLACE);
        options = new QueryOptions(Constants.ACTIONS, actionMap);

        catalogManager.getInterpretationManager().update(STUDY, clinicalAnalysis.getId(), "interpretation", updateParams, null, options,
                sessionIdUser);
        interpretation =
                catalogManager.getInterpretationManager().get(STUDY, "interpretation", QueryOptions.empty(), sessionIdUser).first();
        assertEquals(3, interpretation.getSecondaryFindings().size());
        assertEquals("method", interpretation.getSecondaryFindings().get(0).getEvidences().get(0).getInterpretationMethodName());
        assertEquals("id1", interpretation.getSecondaryFindings().get(0).getId());
        assertEquals("AnotherMethodName", interpretation.getSecondaryFindings().get(1).getEvidences().get(0).getInterpretationMethodName());
        assertEquals("id2", interpretation.getSecondaryFindings().get(1).getId());
        assertEquals("YetAnotherMethodName",
                interpretation.getSecondaryFindings().get(2).getEvidences().get(0).getInterpretationMethodName());
        assertEquals("id3", interpretation.getSecondaryFindings().get(2).getId());
        assertNotNull(interpretation.getStats());
        assertEquals(3, interpretation.getStats().getSecondaryFindings().getNumVariants());
        assertEquals(3,
                (int) interpretation.getStats().getSecondaryFindings().getVariantStatusCount().get(ClinicalVariant.Status.NOT_REVIEWED));

        // Remove finding with missing id
        variantAvro = new VariantAvro("", null, "chr2", 1, 2, "", "", "+", null, 1, null, null, null);
        evidence = new ClinicalVariantEvidence().setInterpretationMethodName("method");
        cv1 = new ClinicalVariant(variantAvro, Collections.singletonList(evidence), null, null, "", ClinicalVariant.Status.NOT_REVIEWED,
                null);

        updateParams = new InterpretationUpdateParams()
                .setSecondaryFindings(Collections.singletonList(cv1));
        actionMap = new ObjectMap(InterpretationDBAdaptor.QueryParams.SECONDARY_FINDINGS.key(), ParamUtils.UpdateAction.REMOVE);
        options = new QueryOptions(Constants.ACTIONS, actionMap);

        try {
            catalogManager.getInterpretationManager().update(STUDY, clinicalAnalysis.getId(), "interpretation", updateParams, null,
                    options, sessionIdUser);
            fail("It should fail because finding id is missing");
        } catch (CatalogException e) {
            assertTrue(e.getMessage().contains("id"));
        }

        // Remove finding with missing id
        actionMap = new ObjectMap(InterpretationDBAdaptor.QueryParams.SECONDARY_FINDINGS.key(), ParamUtils.UpdateAction.REPLACE);
        options = new QueryOptions(Constants.ACTIONS, actionMap);

        try {
            catalogManager.getInterpretationManager().update(STUDY, clinicalAnalysis.getId(), "interpretation", updateParams, null,
                    options, sessionIdUser);
            fail("It should fail because finding id is missing");
        } catch (CatalogException e) {
            assertTrue(e.getMessage().contains("id"));
        }
    }

    @Test
    public void updateInterpretationComments() throws CatalogException {
        Individual individual = new Individual()
                .setId("proband")
                .setSamples(Collections.singletonList(new Sample().setId("sample")));
        catalogManager.getIndividualManager().create(STUDY, individual, QueryOptions.empty(), sessionIdUser);

        ClinicalAnalysis clinicalAnalysis = new ClinicalAnalysis()
                .setId("Clinical")
                .setType(ClinicalAnalysis.Type.SINGLE)
                .setProband(individual)
                .setInterpretation(new Interpretation()
                        .setId("interpretation")
                        .setComments(Collections.singletonList(new ClinicalComment("", "My first comment", Arrays.asList("tag1", "tag2"),
                                "")))
                );
        catalogManager.getClinicalAnalysisManager().create(STUDY, clinicalAnalysis, QueryOptions.empty(), sessionIdUser);

        List<ClinicalCommentParam> commentParamList = new ArrayList<>();
        commentParamList.add(new ClinicalCommentParam("My second comment", Arrays.asList("myTag")));
        commentParamList.add(new ClinicalCommentParam("My third comment", Arrays.asList("myTag2")));

        ObjectMap actionMap = new ObjectMap(InterpretationDBAdaptor.QueryParams.COMMENTS.key(), ParamUtils.AddRemoveAction.ADD);
        QueryOptions options = new QueryOptions(Constants.ACTIONS, actionMap);

        catalogManager.getInterpretationManager().update(STUDY, clinicalAnalysis.getId(), "interpretation", new InterpretationUpdateParams()
                .setComments(commentParamList), null, options, sessionIdUser);

        OpenCGAResult<Interpretation> interpretation = catalogManager.getInterpretationManager().get(STUDY, "interpretation",
                QueryOptions.empty(), sessionIdUser);
        assertEquals(1, interpretation.getNumResults());
        assertEquals(3, interpretation.first().getComments().size());
        assertEquals("user", interpretation.first().getComments().get(1).getAuthor());
        assertEquals("My second comment", interpretation.first().getComments().get(1).getMessage());
        assertEquals(1, interpretation.first().getComments().get(1).getTags().size());
        assertEquals("myTag", interpretation.first().getComments().get(1).getTags().get(0));
        assertTrue(StringUtils.isNotEmpty(interpretation.first().getComments().get(1).getDate()));

        assertEquals("user", interpretation.first().getComments().get(2).getAuthor());
        assertEquals("My third comment", interpretation.first().getComments().get(2).getMessage());
        assertEquals(1, interpretation.first().getComments().get(2).getTags().size());
        assertEquals("myTag2", interpretation.first().getComments().get(2).getTags().get(0));
        assertTrue(StringUtils.isNotEmpty(interpretation.first().getComments().get(2).getDate()));

        // Replace second and third comment
        commentParamList = Arrays.asList(
                new ClinicalCommentParam("My updated second comment", Arrays.asList("myTag", "myOtherTag"),
                        interpretation.first().getComments().get(1).getDate()),
                new ClinicalCommentParam("My also updated third comment", Arrays.asList("myTag2", "myOtherTag2"),
                        interpretation.first().getComments().get(2).getDate())
        );
        actionMap = new ObjectMap(InterpretationDBAdaptor.QueryParams.COMMENTS.key(), ParamUtils.AddRemoveReplaceAction.REPLACE);
        options = new QueryOptions(Constants.ACTIONS, actionMap);

        catalogManager.getInterpretationManager().update(STUDY, clinicalAnalysis.getId(), "interpretation", new InterpretationUpdateParams()
                .setComments(commentParamList), null, options, sessionIdUser);
        interpretation = catalogManager.getInterpretationManager().get(STUDY, "interpretation", QueryOptions.empty(), sessionIdUser);
        assertEquals(1, interpretation.getNumResults());
        assertEquals(3, interpretation.first().getComments().size());
        assertEquals("user", interpretation.first().getComments().get(1).getAuthor());
        assertEquals("My updated second comment", interpretation.first().getComments().get(1).getMessage());
        assertEquals(2, interpretation.first().getComments().get(1).getTags().size());
        assertEquals("myTag", interpretation.first().getComments().get(1).getTags().get(0));
        assertEquals("myOtherTag", interpretation.first().getComments().get(1).getTags().get(1));
        assertTrue(StringUtils.isNotEmpty(interpretation.first().getComments().get(1).getDate()));

        assertEquals("user", interpretation.first().getComments().get(2).getAuthor());
        assertEquals("My also updated third comment", interpretation.first().getComments().get(2).getMessage());
        assertEquals(2, interpretation.first().getComments().get(2).getTags().size());
        assertEquals("myTag2", interpretation.first().getComments().get(2).getTags().get(0));
        assertEquals("myOtherTag2", interpretation.first().getComments().get(2).getTags().get(1));
        assertTrue(StringUtils.isNotEmpty(interpretation.first().getComments().get(2).getDate()));

        // Remove first comment
        commentParamList = Arrays.asList(
                ClinicalCommentParam.of(interpretation.first().getComments().get(0)),
                ClinicalCommentParam.of(interpretation.first().getComments().get(2))
        );
        actionMap = new ObjectMap(InterpretationDBAdaptor.QueryParams.COMMENTS.key(), ParamUtils.AddRemoveAction.REMOVE);
        options = new QueryOptions(Constants.ACTIONS, actionMap);

        catalogManager.getInterpretationManager().update(STUDY, clinicalAnalysis.getId(), "interpretation", new InterpretationUpdateParams()
                .setComments(commentParamList), null, options, sessionIdUser);

        interpretation = catalogManager.getInterpretationManager().get(STUDY, "interpretation", QueryOptions.empty(), sessionIdUser);
        assertEquals(1, interpretation.getNumResults());
        assertEquals(1, interpretation.first().getComments().size());
        assertEquals("user", interpretation.first().getComments().get(0).getAuthor());
        assertEquals("My updated second comment", interpretation.first().getComments().get(0).getMessage());
        assertEquals(2, interpretation.first().getComments().get(0).getTags().size());
        assertEquals("myTag", interpretation.first().getComments().get(0).getTags().get(0));
        assertTrue(StringUtils.isNotEmpty(interpretation.first().getComments().get(0).getDate()));

        commentParamList = Arrays.asList(
                ClinicalCommentParam.of(interpretation.first().getComments().get(0))
        );
        actionMap = new ObjectMap(InterpretationDBAdaptor.QueryParams.COMMENTS.key(), ParamUtils.AddRemoveAction.REMOVE);
        options = new QueryOptions(Constants.ACTIONS, actionMap);

        catalogManager.getInterpretationManager().update(STUDY, clinicalAnalysis.getId(), "interpretation", new InterpretationUpdateParams()
                .setComments(commentParamList), null, options, sessionIdUser);

        interpretation = catalogManager.getInterpretationManager().get(STUDY, "interpretation", QueryOptions.empty(), sessionIdUser);
        assertEquals(1, interpretation.getNumResults());
        assertEquals(0, interpretation.first().getComments().size());

        // Remove dummy comment with no date
        commentParamList = Collections.singletonList(new ClinicalCommentParam("", Collections.emptyList()));
        actionMap = new ObjectMap(InterpretationDBAdaptor.QueryParams.COMMENTS.key(), ParamUtils.AddRemoveAction.REMOVE);
        options = new QueryOptions(Constants.ACTIONS, actionMap);

        try {
            catalogManager.getInterpretationManager().update(STUDY, clinicalAnalysis.getId(), "interpretation",
                    new InterpretationUpdateParams()
                            .setComments(commentParamList), null, options, sessionIdUser);
            fail("It should fail because the comment has no date");
        } catch (CatalogException e) {
            assertTrue(e.getMessage().contains("date"));
        }

        // Replace comment with no date
        commentParamList = Collections.singletonList(new ClinicalCommentParam("", Collections.emptyList()));
        actionMap = new ObjectMap(InterpretationDBAdaptor.QueryParams.COMMENTS.key(), ParamUtils.AddRemoveReplaceAction.REPLACE);
        options = new QueryOptions(Constants.ACTIONS, actionMap);

        thrown.expect(CatalogException.class);
        thrown.expectMessage("date");
        catalogManager.getInterpretationManager().update(STUDY, clinicalAnalysis.getId(), "interpretation", new InterpretationUpdateParams()
                .setComments(commentParamList), null, options, sessionIdUser);
    }

    @Test
    public void assignPermissions() throws CatalogException {
        ClinicalAnalysis clinicalAnalysis = createDummyEnvironment(true, false).first();
        catalogManager.getUserManager().create("external", "User Name", "external@mail.com", PASSWORD, "", null,
                Account.AccountType.GUEST, null);

        OpenCGAResult<Map<String, List<String>>> aclResult = catalogManager.getClinicalAnalysisManager().getAcls(STUDY,
                Collections.singletonList(clinicalAnalysis.getId()), "external", false, sessionIdUser);
        assertEquals(0, aclResult.getNumResults());

        aclResult = catalogManager.getFamilyManager().getAcls(STUDY,
                Collections.singletonList(clinicalAnalysis.getFamily().getId()), "external", false, sessionIdUser);
        assertEquals(0, aclResult.getNumResults());

        aclResult = catalogManager.getIndividualManager().getAcls(STUDY,
                Collections.singletonList(clinicalAnalysis.getProband().getId()), "external", false, sessionIdUser);
        assertEquals(0, aclResult.getNumResults());

        aclResult = catalogManager.getSampleManager().getAcls(STUDY,
                Collections.singletonList(clinicalAnalysis.getProband().getSamples().get(0).getId()), "external", false, sessionIdUser);
        assertEquals(0, aclResult.getNumResults());

        // Assign permissions to clinical analysis without propagating the permissions
        catalogManager.getClinicalAnalysisManager().updateAcl(STUDY, Collections.singletonList(clinicalAnalysis.getId()), "external",
                new AclParams(ClinicalAnalysisAclEntry.ClinicalAnalysisPermissions.DELETE.name()), ParamUtils.AclAction.ADD, false,
                sessionIdUser);

        aclResult = catalogManager.getClinicalAnalysisManager().getAcls(STUDY,
                Collections.singletonList(clinicalAnalysis.getId()), "external", false, sessionIdUser);
        assertEquals(1, aclResult.getNumResults());
        assertEquals(3, aclResult.first().get("external").size());

        aclResult = catalogManager.getFamilyManager().getAcls(STUDY,
                Collections.singletonList(clinicalAnalysis.getFamily().getId()), "external", false, sessionIdUser);
        assertEquals(0, aclResult.getNumResults());

        aclResult = catalogManager.getIndividualManager().getAcls(STUDY,
                Collections.singletonList(clinicalAnalysis.getProband().getId()), "external", false, sessionIdUser);
        assertEquals(0, aclResult.getNumResults());

        aclResult = catalogManager.getSampleManager().getAcls(STUDY,
                Collections.singletonList(clinicalAnalysis.getProband().getSamples().get(0).getId()), "external", false, sessionIdUser);
        assertEquals(0, aclResult.getNumResults());

        // Assign permissions to clinical analysis PROPAGATING the permissions
        catalogManager.getClinicalAnalysisManager().updateAcl(STUDY, Collections.singletonList(clinicalAnalysis.getId()), "external",
                new AclParams(ClinicalAnalysisAclEntry.ClinicalAnalysisPermissions.DELETE.name()), ParamUtils.AclAction.ADD, true,
                sessionIdUser);

        aclResult = catalogManager.getClinicalAnalysisManager().getAcls(STUDY,
                Collections.singletonList(clinicalAnalysis.getId()), "external", false, sessionIdUser);
        assertEquals(1, aclResult.getNumResults());
        assertEquals(3, aclResult.first().get("external").size());

        aclResult = catalogManager.getFamilyManager().getAcls(STUDY,
                Collections.singletonList(clinicalAnalysis.getFamily().getId()), "external", false, sessionIdUser);
        assertEquals(1, aclResult.getNumResults());
        assertEquals(2, aclResult.first().get("external").size());

        aclResult = catalogManager.getIndividualManager().getAcls(STUDY,
                Collections.singletonList(clinicalAnalysis.getProband().getId()), "external", false, sessionIdUser);
        assertEquals(1, aclResult.getNumResults());
        assertEquals(2, aclResult.first().get("external").size());

        aclResult = catalogManager.getSampleManager().getAcls(STUDY,
                Collections.singletonList(clinicalAnalysis.getProband().getSamples().get(0).getId()), "external", false, sessionIdUser);
        assertEquals(1, aclResult.getNumResults());
        assertEquals(2, aclResult.first().get("external").size());
    }

    @Test
    public void createClinicalAnalysisTest() throws CatalogException {
        DataResult<ClinicalAnalysis> dummyEnvironment = createDummyEnvironment(true, false);

        assertEquals(1, dummyEnvironment.getNumResults());
        assertEquals(0, dummyEnvironment.first().getSecondaryInterpretations().size());
        assertNull(dummyEnvironment.first().getInterpretation());

        assertEquals("family", dummyEnvironment.first().getFamily().getId());
        assertEquals(1, dummyEnvironment.first().getFamily().getMembers().size());

        assertEquals("child1", dummyEnvironment.first().getFamily().getMembers().get(0).getId());
        assertEquals(1, dummyEnvironment.first().getFamily().getMembers().get(0).getSamples().size());
        assertEquals("sample2", dummyEnvironment.first().getFamily().getMembers().get(0).getSamples().get(0).getId());

        assertNotNull(dummyEnvironment.first().getProband());
        assertEquals("child1", dummyEnvironment.first().getProband().getId());

        assertEquals(1, dummyEnvironment.first().getProband().getSamples().size());
        assertEquals("sample2", dummyEnvironment.first().getProband().getSamples().get(0).getId());

        assertEquals(catalogManager.getSampleManager().get(STUDY, "sample2", SampleManager.INCLUDE_SAMPLE_IDS, sessionIdUser)
                .first().getUid(), dummyEnvironment.first().getProband().getSamples().get(0).getUid());

        dummyEnvironment = createDummyEnvironment(false, true);
        assertEquals(1, dummyEnvironment.getNumResults());
        assertEquals(0, dummyEnvironment.first().getSecondaryInterpretations().size());
        assertNotNull(dummyEnvironment.first().getInterpretation());
        assertEquals(dummyEnvironment.first().getId() + ".1", dummyEnvironment.first().getInterpretation().getId());
    }

    @Test
    public void updateClinicalAnalysisTest() throws CatalogException {
        DataResult<ClinicalAnalysis> dummyEnvironment = createDummyEnvironment(true, false);

        ClinicalAnalysisUpdateParams updateParams = new ClinicalAnalysisUpdateParams()
                .setDescription("My description")
                .setPriority(new PriorityParam("URGENT"));

        OpenCGAResult<ClinicalAnalysis> update = catalogManager.getClinicalAnalysisManager().update(STUDY, dummyEnvironment.first().getId(),
                updateParams, QueryOptions.empty(), sessionIdUser);
        assertEquals(1, update.getNumUpdated());

        ClinicalAnalysis ca = catalogManager.getClinicalAnalysisManager().get(STUDY, dummyEnvironment.first().getId(), QueryOptions.empty(),
                sessionIdUser).first();
        assertEquals("My description", ca.getDescription());
        assertEquals("URGENT", ca.getPriority().getId());
    }

    @Test
    public void updateCustomStatusTest() throws CatalogException {
        Study study = catalogManager.getStudyManager().get(STUDY, QueryOptions.empty(), sessionIdUser).first();
        ClinicalAnalysisStudyConfiguration configuration = study.getInternal().getConfiguration().getClinical();

        DataResult<ClinicalAnalysis> dummyEnvironment = createDummyEnvironment(true, false);

        StatusValue status = configuration.getStatus().get(dummyEnvironment.first().getType()).get(0);

        ClinicalAnalysisUpdateParams updateParams = new ClinicalAnalysisUpdateParams()
                .setStatus(new StatusParam(status.getId()));
        OpenCGAResult<ClinicalAnalysis> update = catalogManager.getClinicalAnalysisManager().update(STUDY, dummyEnvironment.first().getId(),
                updateParams, QueryOptions.empty(), sessionIdUser);
        assertEquals(1, update.getNumUpdated());

        ClinicalAnalysis ca = catalogManager.getClinicalAnalysisManager().get(STUDY, dummyEnvironment.first().getId(), QueryOptions.empty(),
                sessionIdUser).first();
        assertEquals(status.getId(), ca.getStatus().getId());
        assertEquals(status.getDescription(), ca.getStatus().getDescription());
        assertNotNull(ca.getStatus().getDate());
    }

    @Test
    public void updateCustomPriorityTest() throws CatalogException {
        Study study = catalogManager.getStudyManager().get(STUDY, QueryOptions.empty(), sessionIdUser).first();
        ClinicalAnalysisStudyConfiguration configuration = study.getInternal().getConfiguration().getClinical();

        DataResult<ClinicalAnalysis> dummyEnvironment = createDummyEnvironment(true, false);

        ClinicalPriorityValue priority = configuration.getPriorities().get(1);

        ClinicalAnalysisUpdateParams updateParams = new ClinicalAnalysisUpdateParams()
                .setPriority(new PriorityParam(priority.getId()));
        OpenCGAResult<ClinicalAnalysis> update = catalogManager.getClinicalAnalysisManager().update(STUDY, dummyEnvironment.first().getId(),
                updateParams, QueryOptions.empty(), sessionIdUser);
        assertEquals(1, update.getNumUpdated());

        ClinicalAnalysis ca = catalogManager.getClinicalAnalysisManager().get(STUDY, dummyEnvironment.first().getId(), QueryOptions.empty(),
                sessionIdUser).first();
        assertEquals(priority.getId(), ca.getPriority().getId());
        assertEquals(priority.getDescription(), ca.getPriority().getDescription());
        assertEquals(priority.getRank(), ca.getPriority().getRank());
        assertNotNull(ca.getPriority().getDate());
    }

    @Test
    public void updateCustomFlagTest() throws CatalogException {
        Study study = catalogManager.getStudyManager().get(STUDY, QueryOptions.empty(), sessionIdUser).first();
        ClinicalAnalysisStudyConfiguration configuration = study.getInternal().getConfiguration().getClinical();

        DataResult<ClinicalAnalysis> dummyEnvironment = createDummyEnvironment(true, false);

        FlagValue flag1 = configuration.getFlags().get(dummyEnvironment.first().getType()).get(1);
        FlagValue flag2 = configuration.getFlags().get(dummyEnvironment.first().getType()).get(3);
        FlagValue flag3 = configuration.getFlags().get(dummyEnvironment.first().getType()).get(4);

        ObjectMap actionMap = new ObjectMap(ClinicalAnalysisDBAdaptor.QueryParams.FLAGS.key(), ParamUtils.BasicUpdateAction.ADD);
        QueryOptions options = new QueryOptions(Constants.ACTIONS, actionMap);

        ClinicalAnalysisUpdateParams updateParams = new ClinicalAnalysisUpdateParams()
                .setFlags(Arrays.asList(new FlagValueParam(flag1.getId()), new FlagValueParam(flag1.getId()),
                        new FlagValueParam(flag2.getId())));
        OpenCGAResult<ClinicalAnalysis> update = catalogManager.getClinicalAnalysisManager().update(STUDY, dummyEnvironment.first().getId(),
                updateParams, options, sessionIdUser);
        assertEquals(1, update.getNumUpdated());

        updateParams = new ClinicalAnalysisUpdateParams()
                .setFlags(Arrays.asList(new FlagValueParam(flag2.getId()), new FlagValueParam(flag3.getId())));
        update = catalogManager.getClinicalAnalysisManager().update(STUDY, dummyEnvironment.first().getId(), updateParams, options,
                sessionIdUser);
        assertEquals(1, update.getNumUpdated());

        ClinicalAnalysis ca = catalogManager.getClinicalAnalysisManager().get(STUDY, dummyEnvironment.first().getId(), QueryOptions.empty(),
                sessionIdUser).first();
        assertEquals(3, ca.getFlags().size());
        for (FlagAnnotation flag : ca.getFlags()) {
            FlagValue flagToCompare = null;
            if (flag.getId().equals(flag1.getId())) {
                flagToCompare = flag1;
            } else if (flag.getId().equals(flag2.getId())) {
                flagToCompare = flag2;
            } else if (flag.getId().equals(flag3.getId())) {
                flagToCompare = flag3;
            } else {
                fail("It should match one of those 3 flags");
            }
            assertEquals(flagToCompare.getDescription(), flag.getDescription());
            assertNotNull(flag.getDate());
        }

        // Set other flags
        flag1 = configuration.getFlags().get(dummyEnvironment.first().getType()).get(0);
        flag2 = configuration.getFlags().get(dummyEnvironment.first().getType()).get(2);

        actionMap = new ObjectMap(ClinicalAnalysisDBAdaptor.QueryParams.FLAGS.key(), ParamUtils.BasicUpdateAction.SET);
        options = new QueryOptions(Constants.ACTIONS, actionMap);

        updateParams = new ClinicalAnalysisUpdateParams()
                .setFlags(Arrays.asList(new FlagValueParam(flag1.getId()), new FlagValueParam(flag2.getId())));
        update = catalogManager.getClinicalAnalysisManager().update(STUDY, dummyEnvironment.first().getId(), updateParams, options,
                sessionIdUser);
        assertEquals(1, update.getNumUpdated());

        ca = catalogManager.getClinicalAnalysisManager().get(STUDY, dummyEnvironment.first().getId(), QueryOptions.empty(),
                sessionIdUser).first();
        assertEquals(2, ca.getFlags().size());
        assertEquals(flag1.getId(), ca.getFlags().get(0).getId());
        assertEquals(flag1.getDescription(), ca.getFlags().get(0).getDescription());
        assertNotNull(ca.getFlags().get(0).getDate());

        assertEquals(flag2.getId(), ca.getFlags().get(1).getId());
        assertEquals(flag2.getDescription(), ca.getFlags().get(1).getDescription());
        assertNotNull(ca.getFlags().get(1).getDate());

        // Remove flag1
        actionMap = new ObjectMap(ClinicalAnalysisDBAdaptor.QueryParams.FLAGS.key(), ParamUtils.BasicUpdateAction.REMOVE);
        options = new QueryOptions(Constants.ACTIONS, actionMap);

        updateParams = new ClinicalAnalysisUpdateParams()
                .setFlags(Collections.singletonList(new FlagValueParam(flag1.getId())));
        update = catalogManager.getClinicalAnalysisManager().update(STUDY, dummyEnvironment.first().getId(), updateParams, options,
                sessionIdUser);
        assertEquals(1, update.getNumUpdated());

        ca = catalogManager.getClinicalAnalysisManager().get(STUDY, dummyEnvironment.first().getId(), QueryOptions.empty(),
                sessionIdUser).first();
        assertEquals(1, ca.getFlags().size());
        assertEquals(flag2.getId(), ca.getFlags().get(0).getId());
        assertEquals(flag2.getDescription(), ca.getFlags().get(0).getDescription());
        assertNotNull(ca.getFlags().get(0).getDate());
    }

    @Test
    public void updateCustomConsentTest() throws CatalogException {
        Study study = catalogManager.getStudyManager().get(STUDY, QueryOptions.empty(), sessionIdUser).first();
        ClinicalAnalysisStudyConfiguration configuration = study.getInternal().getConfiguration().getClinical();

        DataResult<ClinicalAnalysis> dummyEnvironment = createDummyEnvironment(true, false);

        List<ClinicalConsent> consents = configuration.getConsent().getConsents();
        Map<String, ClinicalConsent> consentMap = new HashMap<>();
        for (ClinicalConsent consent : consents) {
            consentMap.put(consent.getId(), consent);
        }

        ClinicalAnalysisUpdateParams updateParams = new ClinicalAnalysisUpdateParams()
                .setConsent(new ClinicalConsentAnnotationParam(Collections.singletonList(
                        new ClinicalConsentAnnotationParam.ClinicalConsentParam(consents.get(1).getId(), ClinicalConsentParam.Value.YES))));
        OpenCGAResult<ClinicalAnalysis> update = catalogManager.getClinicalAnalysisManager().update(STUDY, dummyEnvironment.first().getId(),
                updateParams, QueryOptions.empty(), sessionIdUser);
        assertEquals(1, update.getNumUpdated());

        ClinicalAnalysis ca = catalogManager.getClinicalAnalysisManager().get(STUDY, dummyEnvironment.first().getId(), QueryOptions.empty(),
                sessionIdUser).first();
        assertEquals(consents.size(), ca.getConsent().getConsents().size());
        assertNotNull(ca.getConsent().getDate());

        for (ClinicalConsentParam consent : ca.getConsent().getConsents()) {
            assertTrue(consentMap.containsKey(consent.getId()));
            assertEquals(consentMap.get(consent.getId()).getDescription(), consent.getDescription());
            assertEquals(consentMap.get(consent.getId()).getName(), consent.getName());
            if (consent.getId().equals(consents.get(1).getId())) {
                assertEquals(ClinicalConsentParam.Value.YES, consent.getValue());
            } else {
                assertEquals(ClinicalConsentParam.Value.UNKNOWN, consent.getValue());
            }
        }
    }

    @Test
    public void updateInterpretationCustomStatusTest() throws CatalogException {
        Study study = catalogManager.getStudyManager().get(STUDY, QueryOptions.empty(), sessionIdUser).first();
        InterpretationStudyConfiguration configuration = study.getInternal().getConfiguration().getClinical().getInterpretation();

        DataResult<ClinicalAnalysis> dummyEnvironment = createDummyEnvironment(true, true);
        StatusValue status = configuration.getStatus().get(dummyEnvironment.first().getType()).get(0);

        InterpretationUpdateParams updateParams = new InterpretationUpdateParams()
                .setStatus(new StatusParam(status.getId()));
        OpenCGAResult<Interpretation> update = catalogManager.getInterpretationManager().update(STUDY, dummyEnvironment.first().getId(),
                dummyEnvironment.first().getInterpretation().getId(), updateParams, null, QueryOptions.empty(), sessionIdUser);
        assertEquals(1, update.getNumUpdated());

        Interpretation interpretation = catalogManager.getInterpretationManager().get(STUDY,
                dummyEnvironment.first().getInterpretation().getId(), QueryOptions.empty(), sessionIdUser).first();
        assertEquals(status.getId(), interpretation.getStatus().getId());
        assertEquals(status.getDescription(), interpretation.getStatus().getDescription());
        assertNotNull(interpretation.getStatus().getDate());
    }

    @Test
    public void createInterpretationTest() throws CatalogException {
        ClinicalAnalysis ca = createDummyEnvironment(true, false).first();

        Interpretation interpretation = new Interpretation().setId("interpretation1");
        catalogManager.getInterpretationManager().create(STUDY, ca.getId(), interpretation, ParamUtils.SaveInterpretationAs.PRIMARY,
                QueryOptions.empty(), sessionIdUser);
        ca = catalogManager.getClinicalAnalysisManager().get(STUDY, ca.getId(), QueryOptions.empty(), sessionIdUser).first();
        assertNotNull(ca.getInterpretation());
        assertEquals("interpretation1", ca.getInterpretation().getId());

        // Delete old interpretation and create a new primary one
        interpretation.setId("interpretation2");
        catalogManager.getInterpretationManager().create(STUDY, ca.getId(), interpretation,
                ParamUtils.SaveInterpretationAs.PRIMARY, QueryOptions.empty(), sessionIdUser);
        catalogManager.getInterpretationManager().delete(STUDY, ca.getId(), Collections.singletonList("interpretation1"), sessionIdUser);

        ca = catalogManager.getClinicalAnalysisManager().get(STUDY, ca.getId(), QueryOptions.empty(), sessionIdUser).first();
        assertNotNull(ca.getInterpretation());
        assertEquals("interpretation2", ca.getInterpretation().getId());
        assertEquals(0, ca.getSecondaryInterpretations().size());
        assertEquals(0, catalogManager.getInterpretationManager().search(STUDY,
                        new Query(InterpretationDBAdaptor.QueryParams.ID.key(), "interpretation1"), QueryOptions.empty(), sessionIdUser)
                .getNumResults());
        // Old interpretation was deleted
        assertEquals(1, catalogManager.getInterpretationManager().search(STUDY, new Query()
                        .append(InterpretationDBAdaptor.QueryParams.ID.key(), "interpretation1")
                        .append(InterpretationDBAdaptor.QueryParams.DELETED.key(), true), QueryOptions.empty(), sessionIdUser)
                .getNumResults());

        // Interpretation2 should be moved to secondary interpretations
        interpretation = new Interpretation().setId("interpretation3");
        catalogManager.getInterpretationManager().create(STUDY, ca.getId(), interpretation,
                ParamUtils.SaveInterpretationAs.PRIMARY, QueryOptions.empty(), sessionIdUser);
        ca = catalogManager.getClinicalAnalysisManager().get(STUDY, ca.getId(), QueryOptions.empty(), sessionIdUser).first();
        assertNotNull(ca.getInterpretation());
        assertEquals("interpretation3", ca.getInterpretation().getId());
        assertEquals(1, ca.getSecondaryInterpretations().size());
        assertEquals("interpretation2", ca.getSecondaryInterpretations().get(0).getId());

        // Interpretation4 should be added to secondary interpretations
        interpretation = new Interpretation().setId("interpretation4");
        catalogManager.getInterpretationManager().create(STUDY, ca.getId(), interpretation,
                ParamUtils.SaveInterpretationAs.SECONDARY, QueryOptions.empty(), sessionIdUser);
        ca = catalogManager.getClinicalAnalysisManager().get(STUDY, ca.getId(), QueryOptions.empty(), sessionIdUser).first();
        assertNotNull(ca.getInterpretation());
        assertEquals("interpretation3", ca.getInterpretation().getId());
        assertEquals(2, ca.getSecondaryInterpretations().size());
        assertEquals("interpretation2", ca.getSecondaryInterpretations().get(0).getId());
        assertEquals("interpretation4", ca.getSecondaryInterpretations().get(1).getId());

        interpretation = new Interpretation().setId("interpretation5");
        thrown.expect(CatalogException.class);
        thrown.expectMessage("Missing");
        catalogManager.getInterpretationManager().create(STUDY, ca.getId(), interpretation, null, QueryOptions.empty(), sessionIdUser);
    }

    @Test
    public void clearPrimaryInterpretation() throws CatalogException {
        ClinicalAnalysis ca = createDummyEnvironment(true, false).first();

        Interpretation interpretation = new Interpretation()
                .setId("interpretation1")
                .setDescription("description")
                .setMethods(Collections.singletonList(new InterpretationMethod("name", Collections.emptyMap(), Collections.emptyList(),
                        Collections.emptyList())))
                .setPrimaryFindings(Collections.singletonList(new ClinicalVariant(new VariantAvro("id", Collections.emptyList(), "chr1",
                        1, 2, "ref", "alt", "+", null, 1, null, null, null))))
                .setSecondaryFindings(Collections.singletonList(new ClinicalVariant(new VariantAvro("id", Collections.emptyList(), "chr1"
                        , 1, 2, "ref", "alt", "+", null, 1, null, null, null))))
                .setComments(Collections.singletonList(new ClinicalComment("me", "message", null, TimeUtils.getTime())));
        catalogManager.getInterpretationManager().create(STUDY, ca.getId(), interpretation, ParamUtils.SaveInterpretationAs.PRIMARY,
                QueryOptions.empty(), sessionIdUser);

        Interpretation interpretationResult = catalogManager.getInterpretationManager().get(STUDY, "interpretation1",
                QueryOptions.empty(), sessionIdUser).first();
        assertEquals("interpretation1", interpretationResult.getId());
        assertEquals(1, interpretationResult.getVersion());
        assertEquals("description", interpretationResult.getDescription());
        assertEquals(1, interpretationResult.getMethods().size());
        assertEquals(1, interpretationResult.getPrimaryFindings().size());
        assertEquals(1, interpretationResult.getSecondaryFindings().size());
        assertEquals(1, interpretationResult.getComments().size());

        catalogManager.getInterpretationManager().clear(STUDY, ca.getId(), Collections.singletonList("interpretation1"), sessionIdUser);
        interpretationResult = catalogManager.getInterpretationManager().get(STUDY, "interpretation1", QueryOptions.empty(),
                sessionIdUser).first();
        assertEquals("interpretation1", interpretationResult.getId());
        assertEquals(2, interpretationResult.getVersion());
        assertEquals("", interpretationResult.getDescription());
        assertEquals(0, interpretationResult.getMethods().size());
        assertEquals(0, interpretationResult.getPrimaryFindings().size());
        assertEquals(0, interpretationResult.getSecondaryFindings().size());
        assertEquals(1, interpretationResult.getComments().size());
    }

    @Test
    public void clearSecondaryInterpretation() throws CatalogException {
        ClinicalAnalysis ca = createDummyEnvironment(true, false).first();

        Interpretation interpretation = new Interpretation()
                .setId("interpretation1")
                .setDescription("description")
                .setMethods(Collections.singletonList(new InterpretationMethod("name", Collections.emptyMap(), Collections.emptyList(),
                        Collections.emptyList())))
                .setPrimaryFindings(Collections.singletonList(new ClinicalVariant(new VariantAvro("id", Collections.emptyList(), "chr1",
                        1, 2, "ref", "alt", "+", null, 1, null, null, null))))
                .setSecondaryFindings(Collections.singletonList(new ClinicalVariant(new VariantAvro("id", Collections.emptyList(), "chr1"
                        , 1, 2, "ref", "alt", "+", null, 1, null, null, null))))
                .setComments(Collections.singletonList(new ClinicalComment("me", "message", null, TimeUtils.getTime())));
        catalogManager.getInterpretationManager().create(STUDY, ca.getId(), interpretation, ParamUtils.SaveInterpretationAs.SECONDARY,
                QueryOptions.empty(), sessionIdUser);

        Interpretation interpretationResult = catalogManager.getInterpretationManager().get(STUDY, "interpretation1",
                QueryOptions.empty(), sessionIdUser).first();
        assertEquals("interpretation1", interpretationResult.getId());
        assertEquals(1, interpretationResult.getVersion());
        assertEquals("description", interpretationResult.getDescription());
        assertEquals(1, interpretationResult.getMethods().size());
        assertEquals(1, interpretationResult.getPrimaryFindings().size());
        assertEquals(1, interpretationResult.getSecondaryFindings().size());
        assertEquals(1, interpretationResult.getComments().size());

        catalogManager.getInterpretationManager().clear(STUDY, ca.getId(), Collections.singletonList("interpretation1"), sessionIdUser);
        interpretationResult = catalogManager.getInterpretationManager().get(STUDY, "interpretation1", QueryOptions.empty(),
                sessionIdUser).first();
        assertEquals("interpretation1", interpretationResult.getId());
        assertEquals(2, interpretationResult.getVersion());
        assertEquals("", interpretationResult.getDescription());
        assertEquals(0, interpretationResult.getMethods().size());
        assertEquals(0, interpretationResult.getPrimaryFindings().size());
        assertEquals(0, interpretationResult.getSecondaryFindings().size());
        assertEquals(1, interpretationResult.getComments().size());
    }

    @Test
    public void updateInterpretationFindingsTest() throws CatalogException {
        ClinicalAnalysis ca = createDummyEnvironment(true, false).first();

        Interpretation interpretation = new Interpretation().setId("interpretation1");
        catalogManager.getInterpretationManager().create(STUDY, ca.getId(), interpretation, ParamUtils.SaveInterpretationAs.PRIMARY,
                QueryOptions.empty(), sessionIdUser);

        ClinicalVariant clinicalVariant = new ClinicalVariant();
        clinicalVariant.setId("variantId");
        clinicalVariant.setInterpretationMethodNames(Collections.singletonList("method1"));
        clinicalVariant.setChromosome("chr1");
        clinicalVariant.setStart(2);
        clinicalVariant.setEnd(3);
        clinicalVariant.setLength(2);

        InterpretationUpdateParams params = new InterpretationUpdateParams()
                .setPrimaryFindings(Collections.singletonList(clinicalVariant));
        OpenCGAResult<Interpretation> result = catalogManager.getInterpretationManager().update(STUDY, ca.getId(), "interpretation1",
                params, null, QueryOptions.empty(), sessionIdUser);
        assertEquals(1, result.getNumUpdated());

        thrown.expect(CatalogException.class);
        thrown.expectMessage("repeated");
        catalogManager.getInterpretationManager().update(STUDY, ca.getId(), "interpretation1", params, null, QueryOptions.empty(),
                sessionIdUser);
    }

    @Test
    public void mergeInterpretationFindingsTest() throws CatalogException {
        ClinicalAnalysis ca = createDummyEnvironment(true, false).first();

        Interpretation interpretation = new Interpretation().setId("interpretation1");
        catalogManager.getInterpretationManager().create(STUDY, ca.getId(), interpretation, ParamUtils.SaveInterpretationAs.PRIMARY,
                QueryOptions.empty(), sessionIdUser);

        ClinicalVariant clinicalVariant = new ClinicalVariant();
        clinicalVariant.setId("variantId");
        clinicalVariant.setInterpretationMethodNames(Collections.singletonList("method1"));
        clinicalVariant.setChromosome("chr1");
        clinicalVariant.setStart(2);
        clinicalVariant.setEnd(3);
        clinicalVariant.setLength(2);

        InterpretationUpdateParams params = new InterpretationUpdateParams()
                .setMethods(Collections.singletonList(new InterpretationMethod("method1", Collections.emptyMap(), Collections.emptyList(),
                        Collections.emptyList())))
                .setPrimaryFindings(Collections.singletonList(clinicalVariant));
        OpenCGAResult<Interpretation> result = catalogManager.getInterpretationManager().update(STUDY, ca.getId(), "interpretation1",
                params, null, QueryOptions.empty(), sessionIdUser);
        assertEquals(1, result.getNumUpdated());

        List<ClinicalVariant> variantList = new ArrayList<>();
        clinicalVariant.setInterpretationMethodNames(Collections.singletonList("method2"));
        variantList.add(clinicalVariant);

        clinicalVariant = new ClinicalVariant();
        clinicalVariant.setId("variantId2");
        clinicalVariant.setInterpretationMethodNames(Collections.singletonList("method2"));
        clinicalVariant.setChromosome("chr2");
        clinicalVariant.setStart(2);
        clinicalVariant.setEnd(3);
        clinicalVariant.setLength(2);
        variantList.add(clinicalVariant);
        Interpretation interpretationAux = new Interpretation()
                .setPrimaryFindings(variantList)
                .setMethods(
                        Arrays.asList(
                                new InterpretationMethod("method1", Collections.emptyMap(), Collections.emptyList(),
                                        Collections.emptyList()),
                                new InterpretationMethod("method2", Collections.emptyMap(), Collections.emptyList(),
                                        Collections.emptyList()))
                );
        OpenCGAResult<Interpretation> merge = catalogManager.getInterpretationManager().merge(STUDY, ca.getId(), interpretation.getId(),
                interpretationAux, Collections.emptyList(), sessionIdUser);
        assertEquals(1, merge.getNumUpdated());

        Interpretation first = catalogManager.getInterpretationManager().get(STUDY, interpretation.getId(), QueryOptions.empty(),
                sessionIdUser).first();
        assertEquals(2, first.getMethods().size());
        assertEquals(2, first.getPrimaryFindings().size());
        assertEquals(Arrays.asList("method1", "method2"), first.getPrimaryFindings().get(0).getInterpretationMethodNames());
        assertEquals(Collections.singletonList("method2"), first.getPrimaryFindings().get(1).getInterpretationMethodNames());

        clinicalVariant.setInterpretationMethodNames(Collections.singletonList("method3"));

        clinicalVariant = new ClinicalVariant();
        clinicalVariant.setId("variantId3");
        clinicalVariant.setInterpretationMethodNames(Collections.singletonList("method3"));
        clinicalVariant.setChromosome("chr2");
        clinicalVariant.setStart(2);
        clinicalVariant.setEnd(3);
        clinicalVariant.setLength(2);
        variantList.add(clinicalVariant);

        interpretationAux = new Interpretation()
                .setId("interpretationId2")
                .setPrimaryFindings(variantList)
                .setMethods(
                        Arrays.asList(
                                new InterpretationMethod("method1", Collections.emptyMap(), Collections.emptyList(),
                                        Collections.emptyList()),
                                new InterpretationMethod("method2", Collections.emptyMap(), Collections.emptyList(),
                                        Collections.emptyList()))
                );
        catalogManager.getInterpretationManager().create(STUDY, ca.getId(), interpretationAux, ParamUtils.SaveInterpretationAs.SECONDARY,
                QueryOptions.empty(), sessionIdUser);

        merge = catalogManager.getInterpretationManager().merge(STUDY, ca.getId(), interpretation.getId(), interpretationAux.getId(),
                Collections.singletonList("variantId3"), sessionIdUser);
        assertEquals(1, merge.getNumUpdated());

        first = catalogManager.getInterpretationManager().get(STUDY, interpretation.getId(), QueryOptions.empty(), sessionIdUser).first();
        assertEquals(3, first.getMethods().size());
        assertEquals(3, first.getPrimaryFindings().size());
        assertEquals(Arrays.asList("method1", "method2"), first.getPrimaryFindings().get(0).getInterpretationMethodNames());
        assertEquals(Collections.singletonList("method2"), first.getPrimaryFindings().get(1).getInterpretationMethodNames());
        assertEquals(Collections.singletonList("method3"), first.getPrimaryFindings().get(2).getInterpretationMethodNames());
    }

    @Test
    public void searchInterpretationVersion() throws CatalogException {
        ClinicalAnalysis ca = createDummyEnvironment(true, false).first();

        Interpretation interpretation = new Interpretation().setId("interpretation1");
        catalogManager.getInterpretationManager().create(STUDY, ca.getId(), interpretation, ParamUtils.SaveInterpretationAs.PRIMARY,
                QueryOptions.empty(), sessionIdUser);

        InterpretationUpdateParams params = new InterpretationUpdateParams().setAnalyst(new ClinicalAnalystParam("user2"));
        OpenCGAResult<Interpretation> result = catalogManager.getInterpretationManager().update(STUDY, ca.getId(), "interpretation1",
                params, null, QueryOptions.empty(), sessionIdUser);
        assertEquals(1, result.getNumUpdated());

        QueryOptions options = new QueryOptions(QueryOptions.INCLUDE, InterpretationDBAdaptor.QueryParams.VERSION.key());
        result = catalogManager.getInterpretationManager().get(STUDY, Collections.singletonList("interpretation1"),
                new Query(Constants.ALL_VERSIONS, true), options, false, sessionIdUser);
        assertEquals(2, result.getNumResults());

        result = catalogManager.getInterpretationManager().get(STUDY, Collections.singletonList("interpretation1"),
                new Query(InterpretationDBAdaptor.QueryParams.VERSION.key(), "1,2"), options, false, sessionIdUser);
        assertEquals(2, result.getNumResults());

        result = catalogManager.getInterpretationManager().get(STUDY, Collections.singletonList("interpretation1"),
                new Query(InterpretationDBAdaptor.QueryParams.VERSION.key(), "All"), options, false, sessionIdUser);
        assertEquals(2, result.getNumResults());

        try {
            catalogManager.getInterpretationManager().get(STUDY, Arrays.asList("interpretation1", "interpretation2"),
                    new Query(Constants.ALL_VERSIONS, true), options, false, sessionIdUser);
            fail("The previous call should fail because it should not be possible to fetch all versions of multiple interpretations");
        } catch (CatalogException e) {
            assertTrue(e.getMessage().contains("multiple"));
        }

        try {
            catalogManager.getInterpretationManager().get(STUDY, Arrays.asList("interpretation1", "interpretation2"),
                    new Query(InterpretationDBAdaptor.QueryParams.VERSION.key(), "1"), options, false, sessionIdUser);
            fail("The previous call should fail users cannot fetch a concrete version for multiple interpretations");
        } catch (CatalogException e) {
            assertTrue(e.getMessage().contains("multiple"));
        }
    }

    @Test
    public void revertInterpretationVersion() throws CatalogException {
        ClinicalAnalysis ca = createDummyEnvironment(true, false).first();

        Interpretation interpretation = new Interpretation().setId("interpretation1");
        catalogManager.getInterpretationManager().create(STUDY, ca.getId(), interpretation, ParamUtils.SaveInterpretationAs.PRIMARY,
                QueryOptions.empty(), sessionIdUser);

        // version 2
        InterpretationUpdateParams params = new InterpretationUpdateParams().setAnalyst(new ClinicalAnalystParam("user2"));
        catalogManager.getInterpretationManager().update(STUDY, ca.getId(), "interpretation1", params, null, QueryOptions.empty(),
                sessionIdUser);

        // version 3
        params = new InterpretationUpdateParams().setComments(Collections.singletonList(new ClinicalCommentParam("my first comment",
                Collections.singletonList("tag1"))));
        catalogManager.getInterpretationManager().update(STUDY, ca.getId(), "interpretation1", params, null, QueryOptions.empty(),
                sessionIdUser);

        // version 4
        params = new InterpretationUpdateParams().setComments(Collections.singletonList(new ClinicalCommentParam("my second comment",
                Collections.singletonList("tag2"))));
        catalogManager.getInterpretationManager().update(STUDY, ca.getId(), "interpretation1", params, null, QueryOptions.empty(),
                sessionIdUser);

        // Current status
        interpretation =
                catalogManager.getInterpretationManager().get(STUDY, "interpretation1", QueryOptions.empty(), sessionIdUser).first();
        assertEquals(4, interpretation.getVersion());
        assertEquals("user2", interpretation.getAnalyst().getId());
        assertEquals(2, interpretation.getComments().size());
        assertEquals(1, interpretation.getComments().get(0).getTags().size());
        assertEquals("tag1", interpretation.getComments().get(0).getTags().get(0));
        assertEquals(1, interpretation.getComments().get(1).getTags().size());
        assertEquals("tag2", interpretation.getComments().get(1).getTags().get(0));

        // TEST REVERT
        try {
            catalogManager.getInterpretationManager().revert(STUDY, ca.getId(), "interpretation1", 0, sessionIdUser);
            fail("A CatalogException should be raised pointing we cannot set to a version equal or inferior to 0");
        } catch (CatalogException e) {
        }

        try {
            catalogManager.getInterpretationManager().revert(STUDY, ca.getId(), "interpretation1", 5, sessionIdUser);
            fail("A CatalogException should be raised pointing we cannot set to a version above the current one");
        } catch (CatalogException e) {
        }

        OpenCGAResult<Interpretation> result = catalogManager.getInterpretationManager().revert(STUDY, ca.getId(), "interpretation1", 2,
                sessionIdUser);
        assertEquals(1, result.getNumUpdated());

        interpretation =
                catalogManager.getInterpretationManager().get(STUDY, "interpretation1", QueryOptions.empty(), sessionIdUser).first();
        assertEquals(5, interpretation.getVersion());
        assertEquals("user2", interpretation.getAnalyst().getId());
        assertEquals(0, interpretation.getComments().size());

        result = catalogManager.getInterpretationManager().revert(STUDY, ca.getId(), "interpretation1", 3, sessionIdUser);
        assertEquals(1, result.getNumUpdated());

        interpretation =
                catalogManager.getInterpretationManager().get(STUDY, "interpretation1", QueryOptions.empty(), sessionIdUser).first();
        assertEquals(6, interpretation.getVersion());
        assertEquals("user2", interpretation.getAnalyst().getId());
        assertEquals(1, interpretation.getComments().size());
        assertEquals(1, interpretation.getComments().get(0).getTags().size());
        assertEquals("tag1", interpretation.getComments().get(0).getTags().get(0));

        result = catalogManager.getInterpretationManager().revert(STUDY, ca.getId(), "interpretation1", 4, sessionIdUser);
        assertEquals(1, result.getNumUpdated());

        interpretation =
                catalogManager.getInterpretationManager().get(STUDY, "interpretation1", QueryOptions.empty(), sessionIdUser).first();
        assertEquals(7, interpretation.getVersion());
        assertEquals("user2", interpretation.getAnalyst().getId());
        assertEquals(2, interpretation.getComments().size());
        assertEquals(1, interpretation.getComments().get(0).getTags().size());
        assertEquals("tag1", interpretation.getComments().get(0).getTags().get(0));
        assertEquals(1, interpretation.getComments().get(1).getTags().size());
        assertEquals("tag2", interpretation.getComments().get(1).getTags().get(0));

        Query query = new Query(Constants.ALL_VERSIONS, true);
        result = catalogManager.getInterpretationManager().get(STUDY, Collections.singletonList("interpretation1"), query,
                QueryOptions.empty(), false, sessionIdUser);
        assertEquals(7, result.getNumResults());

        ClinicalAnalysis clinicalAnalysis = catalogManager.getClinicalAnalysisManager().get(STUDY, ca.getId(), QueryOptions.empty(),
                sessionIdUser).first();
        assertEquals(8, clinicalAnalysis.getAudit().size());
        assertEquals(7, clinicalAnalysis.getInterpretation().getVersion());
    }

    @Test
    public void updateInterpretationTest() throws CatalogException {
        ClinicalAnalysis ca = createDummyEnvironment(true, false).first();

        Interpretation interpretation = new Interpretation().setId("interpretation1");
        catalogManager.getInterpretationManager().create(STUDY, ca.getId(), interpretation, ParamUtils.SaveInterpretationAs.PRIMARY,
                QueryOptions.empty(), sessionIdUser);

        interpretation.setId("interpretation2");
        catalogManager.getInterpretationManager().create(STUDY, ca.getId(), interpretation, ParamUtils.SaveInterpretationAs.SECONDARY,
                QueryOptions.empty(), sessionIdUser);

        interpretation.setId("interpretation3");
        catalogManager.getInterpretationManager().create(STUDY, ca.getId(), interpretation, ParamUtils.SaveInterpretationAs.SECONDARY,
                QueryOptions.empty(), sessionIdUser);

        interpretation.setId("interpretation4");
        catalogManager.getInterpretationManager().create(STUDY, ca.getId(), interpretation, ParamUtils.SaveInterpretationAs.SECONDARY,
                QueryOptions.empty(), sessionIdUser);

        ca = catalogManager.getClinicalAnalysisManager().get(STUDY, ca.getId(), QueryOptions.empty(), sessionIdUser).first();
        assertNotNull(ca.getInterpretation());
        assertEquals(5, ca.getAudit().size());
        assertEquals(ClinicalAudit.Action.CREATE_INTERPRETATION, ca.getAudit().get(4).getAction());
        assertEquals("interpretation1", ca.getInterpretation().getId());
        assertEquals(3, ca.getSecondaryInterpretations().size());
        assertEquals("interpretation2", ca.getSecondaryInterpretations().get(0).getId());
        assertEquals("interpretation3", ca.getSecondaryInterpretations().get(1).getId());
        assertEquals("interpretation4", ca.getSecondaryInterpretations().get(2).getId());

        InterpretationUpdateParams params = new InterpretationUpdateParams().setAnalyst(new ClinicalAnalystParam("user2"));
        OpenCGAResult<Interpretation> result = catalogManager.getInterpretationManager().update(STUDY, ca.getId(), "interpretation1",
                params, null, QueryOptions.empty(), sessionIdUser);
        assertEquals(1, result.getNumUpdated());

        ca = catalogManager.getClinicalAnalysisManager().get(STUDY, ca.getId(), QueryOptions.empty(), sessionIdUser).first();
        assertEquals(6, ca.getAudit().size());
        assertEquals(ClinicalAudit.Action.UPDATE_INTERPRETATION, ca.getAudit().get(5).getAction());
        assertNotNull(ca.getInterpretation().getAnalyst());
        assertEquals("user2", ca.getInterpretation().getAnalyst().getId());
        assertEquals(2, ca.getInterpretation().getVersion());

        // Update a secondary interpretation
        params = new InterpretationUpdateParams()
                .setDescription("my description");
        result = catalogManager.getInterpretationManager().update(STUDY, ca.getId(), "interpretation3", params, null, QueryOptions.empty(),
                sessionIdUser);
        assertEquals(1, result.getNumUpdated());

        ca = catalogManager.getClinicalAnalysisManager().get(STUDY, ca.getId(), QueryOptions.empty(), sessionIdUser).first();
        assertEquals(7, ca.getAudit().size());
        assertEquals(ClinicalAudit.Action.UPDATE_INTERPRETATION, ca.getAudit().get(6).getAction());
        assertEquals("my description", ca.getSecondaryInterpretations().get(1).getDescription());
        assertEquals(2, ca.getSecondaryInterpretations().get(1).getVersion());

        // Scalate secondary interpretation to primary and delete
        params = new InterpretationUpdateParams();
        result = catalogManager.getInterpretationManager().update(STUDY, ca.getId(), "interpretation3", params,
                ParamUtils.SaveInterpretationAs.PRIMARY, QueryOptions.empty(), sessionIdUser);
        assertEquals(1, result.getNumUpdated());

        catalogManager.getInterpretationManager().delete(STUDY, ca.getId(), Collections.singletonList("interpretation1"), sessionIdUser);

        ca = catalogManager.getClinicalAnalysisManager().get(STUDY, ca.getId(), QueryOptions.empty(), sessionIdUser).first();
        assertEquals(10, ca.getAudit().size());
        assertEquals(ClinicalAudit.Action.UPDATE_INTERPRETATION, ca.getAudit().get(7).getAction());
        assertEquals(ClinicalAudit.Action.SWAP_INTERPRETATION, ca.getAudit().get(8).getAction());
        assertEquals(ClinicalAudit.Action.DELETE_INTERPRETATION, ca.getAudit().get(9).getAction());
        assertNotNull(ca.getInterpretation());
        assertEquals("interpretation3", ca.getInterpretation().getId());
        assertEquals(2, ca.getInterpretation().getVersion());
        assertEquals(2, ca.getSecondaryInterpretations().size());
        assertEquals("interpretation2", ca.getSecondaryInterpretations().get(0).getId());
        assertEquals("interpretation4", ca.getSecondaryInterpretations().get(1).getId());

        // Scalate secondary interpretation to primary
        params = new InterpretationUpdateParams();
        result = catalogManager.getInterpretationManager().update(STUDY, ca.getId(), "interpretation4", params,
                ParamUtils.SaveInterpretationAs.PRIMARY, QueryOptions.empty(), sessionIdUser);
        assertEquals(1, result.getNumUpdated());

        ca = catalogManager.getClinicalAnalysisManager().get(STUDY, ca.getId(), QueryOptions.empty(), sessionIdUser).first();
        assertNotNull(ca.getInterpretation());
        assertEquals(12, ca.getAudit().size());
        assertEquals(ClinicalAudit.Action.UPDATE_INTERPRETATION, ca.getAudit().get(10).getAction());
        assertEquals(ClinicalAudit.Action.SWAP_INTERPRETATION, ca.getAudit().get(11).getAction());
        assertEquals("interpretation4", ca.getInterpretation().getId());
        assertEquals(1, ca.getInterpretation().getVersion());
        assertEquals(2, ca.getSecondaryInterpretations().size());
        assertEquals("interpretation2", ca.getSecondaryInterpretations().get(0).getId());
        assertEquals("interpretation3", ca.getSecondaryInterpretations().get(1).getId());
        assertEquals(2, ca.getSecondaryInterpretations().get(1).getVersion());

        // Scalate secondary interpretation to primary
        result = catalogManager.getInterpretationManager().update(STUDY, ca.getId(), "interpretation3", params,
                ParamUtils.SaveInterpretationAs.PRIMARY, QueryOptions.empty(), sessionIdUser);
        assertEquals(1, result.getNumUpdated());

        ca = catalogManager.getClinicalAnalysisManager().get(STUDY, ca.getId(), QueryOptions.empty(), sessionIdUser).first();
        assertNotNull(ca.getInterpretation());
        assertEquals("interpretation3", ca.getInterpretation().getId());
        assertEquals(2, ca.getInterpretation().getVersion());
        assertEquals(2, ca.getSecondaryInterpretations().size());
        assertEquals("interpretation2", ca.getSecondaryInterpretations().get(0).getId());
        assertEquals("interpretation4", ca.getSecondaryInterpretations().get(1).getId());
        assertEquals(1, ca.getSecondaryInterpretations().get(1).getVersion());

        // Move primary to secondary
        params = new InterpretationUpdateParams();
        result = catalogManager.getInterpretationManager().update(STUDY, ca.getId(), "interpretation3", params,
                ParamUtils.SaveInterpretationAs.SECONDARY, QueryOptions.empty(), sessionIdUser);
        assertEquals(1, result.getNumUpdated());

        ca = catalogManager.getClinicalAnalysisManager().get(STUDY, ca.getId(), QueryOptions.empty(), sessionIdUser).first();
        assertNull(ca.getInterpretation());
        assertEquals(3, ca.getSecondaryInterpretations().size());
        assertEquals("interpretation2", ca.getSecondaryInterpretations().get(0).getId());
        assertEquals("interpretation4", ca.getSecondaryInterpretations().get(1).getId());
        assertEquals("interpretation3", ca.getSecondaryInterpretations().get(2).getId());
        assertEquals(2, ca.getSecondaryInterpretations().get(2).getVersion());

        // Scalate to primary
        params = new InterpretationUpdateParams();
        result = catalogManager.getInterpretationManager().update(STUDY, ca.getId(), "interpretation2", params,
                ParamUtils.SaveInterpretationAs.PRIMARY, QueryOptions.empty(), sessionIdUser);
        assertEquals(1, result.getNumUpdated());

        ca = catalogManager.getClinicalAnalysisManager().get(STUDY, ca.getId(), QueryOptions.empty(), sessionIdUser).first();
        assertNotNull(ca.getInterpretation());
        assertEquals("interpretation2", ca.getInterpretation().getId());
        assertEquals(1, ca.getInterpretation().getVersion());
        assertEquals(2, ca.getSecondaryInterpretations().size());
        assertEquals("interpretation4", ca.getSecondaryInterpretations().get(0).getId());
        assertEquals("interpretation3", ca.getSecondaryInterpretations().get(1).getId());

        // Move primary to secondary
        params = new InterpretationUpdateParams();
        result = catalogManager.getInterpretationManager().update(STUDY, ca.getId(), "interpretation2", params,
                ParamUtils.SaveInterpretationAs.SECONDARY, QueryOptions.empty(), sessionIdUser);
        assertEquals(1, result.getNumUpdated());

        ca = catalogManager.getClinicalAnalysisManager().get(STUDY, ca.getId(), QueryOptions.empty(), sessionIdUser).first();
        assertNull(ca.getInterpretation());
        assertEquals(3, ca.getSecondaryInterpretations().size());
        assertEquals("interpretation4", ca.getSecondaryInterpretations().get(0).getId());
        assertEquals("interpretation3", ca.getSecondaryInterpretations().get(1).getId());
        assertEquals("interpretation2", ca.getSecondaryInterpretations().get(2).getId());
        assertEquals(1, ca.getSecondaryInterpretations().get(2).getVersion());

        // Scalate to primary and keep
        params = new InterpretationUpdateParams();
        result = catalogManager.getInterpretationManager().update(STUDY, ca.getId(), "interpretation2", params,
                ParamUtils.SaveInterpretationAs.PRIMARY, QueryOptions.empty(), sessionIdUser);
        assertEquals(1, result.getNumUpdated());

        ca = catalogManager.getClinicalAnalysisManager().get(STUDY, ca.getId(), QueryOptions.empty(), sessionIdUser).first();
        assertNotNull(ca.getInterpretation());
        assertEquals("interpretation2", ca.getInterpretation().getId());
        assertEquals(1, ca.getInterpretation().getVersion());
        assertEquals(2, ca.getSecondaryInterpretations().size());
        assertEquals("interpretation4", ca.getSecondaryInterpretations().get(0).getId());
        assertEquals("interpretation3", ca.getSecondaryInterpretations().get(1).getId());

        // Move primary to secondary
        params = new InterpretationUpdateParams();
        result = catalogManager.getInterpretationManager().update(STUDY, ca.getId(), "interpretation2", params,
                ParamUtils.SaveInterpretationAs.SECONDARY, QueryOptions.empty(), sessionIdUser);
        assertEquals(1, result.getNumUpdated());

        ca = catalogManager.getClinicalAnalysisManager().get(STUDY, ca.getId(), QueryOptions.empty(), sessionIdUser).first();
        assertNull(ca.getInterpretation());
        assertEquals(3, ca.getSecondaryInterpretations().size());
        assertEquals("interpretation4", ca.getSecondaryInterpretations().get(0).getId());
        assertEquals("interpretation3", ca.getSecondaryInterpretations().get(1).getId());
        assertEquals("interpretation2", ca.getSecondaryInterpretations().get(2).getId());
        assertEquals(1, ca.getSecondaryInterpretations().get(2).getVersion());

        // Scalate to primary
        params = new InterpretationUpdateParams();
        result = catalogManager.getInterpretationManager().update(STUDY, ca.getId(), "interpretation2", params,
                ParamUtils.SaveInterpretationAs.PRIMARY, QueryOptions.empty(), sessionIdUser);
        assertEquals(1, result.getNumUpdated());

        ca = catalogManager.getClinicalAnalysisManager().get(STUDY, ca.getId(), QueryOptions.empty(), sessionIdUser).first();
        assertNotNull(ca.getInterpretation());
        assertEquals("interpretation2", ca.getInterpretation().getId());
        assertEquals(1, ca.getInterpretation().getVersion());
        assertEquals(2, ca.getSecondaryInterpretations().size());
        assertEquals("interpretation4", ca.getSecondaryInterpretations().get(0).getId());
        assertEquals("interpretation3", ca.getSecondaryInterpretations().get(1).getId());
    }

    @Test
    public void deleteInterpretationTest() throws CatalogException {
        ClinicalAnalysis ca = createDummyEnvironment(true, false).first();

        Interpretation interpretation = new Interpretation().setId("interpretation1");
        catalogManager.getInterpretationManager().create(STUDY, ca.getId(), interpretation, ParamUtils.SaveInterpretationAs.PRIMARY,
                QueryOptions.empty(), sessionIdUser);

        interpretation.setId("interpretation2");
        catalogManager.getInterpretationManager().create(STUDY, ca.getId(), interpretation, ParamUtils.SaveInterpretationAs.SECONDARY,
                QueryOptions.empty(), sessionIdUser);

        interpretation.setId("interpretation3");
        catalogManager.getInterpretationManager().create(STUDY, ca.getId(), interpretation, ParamUtils.SaveInterpretationAs.SECONDARY,
                QueryOptions.empty(), sessionIdUser);

        interpretation.setId("interpretation4");
        catalogManager.getInterpretationManager().create(STUDY, ca.getId(), interpretation, ParamUtils.SaveInterpretationAs.SECONDARY,
                QueryOptions.empty(), sessionIdUser);

        // We update interpretation 1 so a new version is generated
        catalogManager.getInterpretationManager().update(STUDY, ca.getId(), "interpretation1", new InterpretationUpdateParams()
                .setDescription("my description"), null, QueryOptions.empty(), sessionIdUser);

        ca = catalogManager.getClinicalAnalysisManager().get(STUDY, ca.getId(), QueryOptions.empty(), sessionIdUser).first();
        assertNotNull(ca.getInterpretation());
        assertEquals("interpretation1", ca.getInterpretation().getId());
        assertEquals(3, ca.getSecondaryInterpretations().size());
        assertEquals("interpretation2", ca.getSecondaryInterpretations().get(0).getId());
        assertEquals("interpretation3", ca.getSecondaryInterpretations().get(1).getId());
        assertEquals("interpretation4", ca.getSecondaryInterpretations().get(2).getId());

        OpenCGAResult delete = catalogManager.getInterpretationManager().delete(STUDY, ca.getId(),
                Arrays.asList("interpretation1", "interpretation3"), sessionIdUser);
        assertEquals(2, delete.getNumDeleted());

        Query query = new Query()
                .append(InterpretationDBAdaptor.QueryParams.ID.key(), Arrays.asList("interpretation1", "interpretation3"))
                .append(Constants.ALL_VERSIONS, true);
        OpenCGAResult<Interpretation> search = catalogManager.getInterpretationManager().search(STUDY, query, QueryOptions.empty(),
                sessionIdUser);
        assertEquals(0, search.getNumResults());

        ca = catalogManager.getClinicalAnalysisManager().get(STUDY, ca.getId(), QueryOptions.empty(), sessionIdUser).first();
        assertNull(ca.getInterpretation());
        assertEquals(2, ca.getSecondaryInterpretations().size());
        assertEquals("interpretation2", ca.getSecondaryInterpretations().get(0).getId());
        assertEquals("interpretation4", ca.getSecondaryInterpretations().get(1).getId());

        query = new Query()
                .append(InterpretationDBAdaptor.QueryParams.ID.key(), Arrays.asList("interpretation1", "interpretation3"));
        OpenCGAResult<Interpretation> result = catalogManager.getInterpretationManager().search(STUDY, query, QueryOptions.empty(),
                sessionIdUser);
        assertEquals(0, result.getNumResults());

        query = new Query()
                .append(InterpretationDBAdaptor.QueryParams.ID.key(), Arrays.asList("interpretation1", "interpretation3"))
                .append(InterpretationDBAdaptor.QueryParams.DELETED.key(), true);
        result = catalogManager.getInterpretationManager().search(STUDY, query, QueryOptions.empty(), sessionIdUser);
        assertEquals(2, result.getNumResults());
    }

    @Test
    public void searchClinicalAnalysisByProband() throws CatalogException {
        createDummyEnvironment(true, false);
        createDummyEnvironment(false, false);

        OpenCGAResult<ClinicalAnalysis> search = catalogManager.getClinicalAnalysisManager().search(STUDY,
                new Query(ParamConstants.CLINICAL_PROBAND_PARAM, "^chil"),
                new QueryOptions(QueryOptions.INCLUDE, ClinicalAnalysisDBAdaptor.QueryParams.PROBAND_ID.key()), sessionIdUser);
        assertEquals(2, search.getNumResults());
        assertTrue(StringUtils.isNotEmpty(search.first().getProband().getId()));
        assertTrue(StringUtils.isEmpty(search.first().getProband().getName()));
    }

    @Test
    public void searchClinicalAnalysisByStatus() throws CatalogException {
        createDummyEnvironment(true, false);
        createDummyEnvironment(false, false);

        OpenCGAResult<ClinicalAnalysis> search = catalogManager.getClinicalAnalysisManager().search(STUDY,
                new Query(ParamConstants.STATUS_PARAM, ClinicalAnalysisStatus.DONE),
                new QueryOptions(QueryOptions.INCLUDE, ClinicalAnalysisDBAdaptor.QueryParams.PROBAND_ID.key()), sessionIdUser);
        assertEquals(0, search.getNumResults());

        search = catalogManager.getClinicalAnalysisManager().search(STUDY,
                new Query(ParamConstants.STATUS_PARAM, ClinicalAnalysisStatus.READY_FOR_INTERPRETATION),
                new QueryOptions(), sessionIdUser);
        assertEquals(2, search.getNumResults());
        for (ClinicalAnalysis result : search.getResults()) {
            assertEquals(ClinicalAnalysisStatus.READY_FOR_INTERPRETATION, result.getStatus().getId());
        }

        catalogManager.getClinicalAnalysisManager().update(STUDY, search.first().getId(),
                new ClinicalAnalysisUpdateParams().setStatus(new StatusParam(ClinicalAnalysisStatus.REJECTED)), QueryOptions.empty(),
                sessionIdUser);
        search = catalogManager.getClinicalAnalysisManager().search(STUDY,
                new Query(ParamConstants.STATUS_PARAM, ClinicalAnalysisStatus.READY_FOR_INTERPRETATION),
                new QueryOptions(), sessionIdUser);
        assertEquals(1, search.getNumResults());
        for (ClinicalAnalysis result : search.getResults()) {
            assertEquals(ClinicalAnalysisStatus.READY_FOR_INTERPRETATION, result.getStatus().getId());
        }

        search = catalogManager.getClinicalAnalysisManager().search(STUDY,
                new Query(ParamConstants.STATUS_PARAM, ClinicalAnalysisStatus.REJECTED),
                new QueryOptions(), sessionIdUser);
        assertEquals(1, search.getNumResults());
        for (ClinicalAnalysis result : search.getResults()) {
            assertEquals(ClinicalAnalysisStatus.REJECTED, result.getStatus().getId());
        }
    }

    @Test
    public void deleteClinicalAnalysisTest() throws CatalogException {
        DataResult<ClinicalAnalysis> dummyEnvironment = createDummyEnvironment(true, false);
        OpenCGAResult delete = catalogManager.getClinicalAnalysisManager().delete(STUDY,
                Collections.singletonList(dummyEnvironment.first().getId()), null, sessionIdUser);
        assertEquals(1, delete.getNumDeleted());

        OpenCGAResult<ClinicalAnalysis> clinicalResult = catalogManager.getClinicalAnalysisManager().get(STUDY,
                Collections.singletonList(dummyEnvironment.first().getId()),
                new Query(ClinicalAnalysisDBAdaptor.QueryParams.DELETED.key(), true), new QueryOptions(), false, sessionIdUser);
        assertEquals(1, clinicalResult.getNumResults());

        thrown.expect(CatalogException.class);
        thrown.expectMessage("not found");
        catalogManager.getClinicalAnalysisManager().get(STUDY, dummyEnvironment.first().getId(), new QueryOptions(), sessionIdUser);
    }

    @Test
    public void deleteClinicalAnalysisWithInterpretations() throws CatalogException {
        ClinicalAnalysis ca = createDummyEnvironment(true, false).first();

        Interpretation interpretation = new Interpretation().setId("interpretation1");
        catalogManager.getInterpretationManager().create(STUDY, ca.getId(), interpretation, ParamUtils.SaveInterpretationAs.PRIMARY,
                QueryOptions.empty(), sessionIdUser);

        interpretation.setId("interpretation2");
        catalogManager.getInterpretationManager().create(STUDY, ca.getId(), interpretation, ParamUtils.SaveInterpretationAs.SECONDARY,
                QueryOptions.empty(), sessionIdUser);

        interpretation.setId("interpretation3");
        catalogManager.getInterpretationManager().create(STUDY, ca.getId(), interpretation, ParamUtils.SaveInterpretationAs.SECONDARY,
                QueryOptions.empty(), sessionIdUser);

        interpretation.setId("interpretation4");
        catalogManager.getInterpretationManager().create(STUDY, ca.getId(), interpretation, ParamUtils.SaveInterpretationAs.SECONDARY,
                QueryOptions.empty(), sessionIdUser);

        try {
            catalogManager.getClinicalAnalysisManager().delete(STUDY, Collections.singletonList(ca.getId()), null, sessionIdUser);
            fail("It should not allow deleting Clinical Analyses with interpretations");
        } catch (CatalogException e) {
            assertTrue(e.getMessage().contains("interpretation"));
        }

        OpenCGAResult delete = catalogManager.getClinicalAnalysisManager().delete(STUDY, Collections.singletonList(ca.getId()),
                new QueryOptions(Constants.FORCE, true), sessionIdUser);
        assertEquals(1, delete.getNumDeleted());

        OpenCGAResult<ClinicalAnalysis> clinicalResult = catalogManager.getClinicalAnalysisManager().get(STUDY,
                Collections.singletonList(ca.getId()),
                new Query(ClinicalAnalysisDBAdaptor.QueryParams.DELETED.key(), true), new QueryOptions(), false, sessionIdUser);
        assertEquals(1, clinicalResult.getNumResults());

        assertEquals(0, catalogManager.getInterpretationManager().search(STUDY,
                new Query(InterpretationDBAdaptor.QueryParams.ID.key(), Arrays.asList("interpretation1", "interpretation2",
                        "interpretation3", "interpretation4")), QueryOptions.empty(), sessionIdUser).getNumResults());

        // Old interpretations were deleted
        assertEquals(4, catalogManager.getInterpretationManager().search(STUDY, new Query()
                        .append(InterpretationDBAdaptor.QueryParams.ID.key(), Arrays.asList("interpretation1", "interpretation2",
                                "interpretation3", "interpretation4"))
                        .append(InterpretationDBAdaptor.QueryParams.DELETED.key(), true), QueryOptions.empty(), sessionIdUser)
                .getNumResults());
    }

    @Test
    public void deleteLockedClinicalAnalysis() throws CatalogException {
        ClinicalAnalysis ca = createDummyEnvironment(true, false).first();

        catalogManager.getClinicalAnalysisManager().update(STUDY, ca.getId(), new ClinicalAnalysisUpdateParams().setLocked(true),
                QueryOptions.empty(), sessionIdUser);

        try {
            catalogManager.getClinicalAnalysisManager().delete(STUDY, Collections.singletonList(ca.getId()), null, sessionIdUser);
            fail("It should not allow deleting locked Clinical Analyses");
        } catch (CatalogException e) {
            assertTrue(e.getMessage().contains("locked"));
        }

        OpenCGAResult delete = catalogManager.getClinicalAnalysisManager().delete(STUDY, Collections.singletonList(ca.getId()),
                new QueryOptions(Constants.FORCE, true), sessionIdUser);
        assertEquals(1, delete.getNumDeleted());

        OpenCGAResult<ClinicalAnalysis> clinicalResult = catalogManager.getClinicalAnalysisManager().get(STUDY,
                Collections.singletonList(ca.getId()), new Query(ClinicalAnalysisDBAdaptor.QueryParams.DELETED.key(), true),
                new QueryOptions(), false, sessionIdUser);
        assertEquals(1, clinicalResult.getNumResults());
    }

    @Test
    public void updateDisorder() throws CatalogException {
        DataResult<ClinicalAnalysis> dummyEnvironment = createDummyEnvironment(true, false);

        ClinicalAnalysisUpdateParams updateParams = new ClinicalAnalysisUpdateParams()
                .setDisorder(new DisorderReferenceParam("dis1"));

        catalogManager.getClinicalAnalysisManager().update(STUDY, dummyEnvironment.first().getId(), updateParams, QueryOptions.empty(),
                sessionIdUser);
        OpenCGAResult<ClinicalAnalysis> result1 = catalogManager.getClinicalAnalysisManager().get(STUDY, dummyEnvironment.first().getId(),
                new QueryOptions(), sessionIdUser);

        assertEquals("dis1", result1.first().getDisorder().getId());
        assertEquals("OT", result1.first().getDisorder().getSource());

        updateParams = new ClinicalAnalysisUpdateParams()
                .setDisorder(new DisorderReferenceParam("non_existing"));
        thrown.expect(CatalogException.class);
        thrown.expectMessage("proband disorders");
        catalogManager.getClinicalAnalysisManager().update(STUDY, dummyEnvironment.first().getId(), updateParams, QueryOptions.empty(),
                sessionIdUser);
    }

    @Test
    public void checkFamilyMembersOrder() throws CatalogException {
        DataResult<Family> dummyFamily = createDummyFamily();

        // Remove all samples from the dummy family to avoid errors
        for (Individual member : dummyFamily.first().getMembers()) {
            member.setSamples(null);
        }

        // Leave only sample2 for child1 in family
        for (Individual member : dummyFamily.first().getMembers()) {
            if (member.getId().equals("child1")) {
                member.setSamples(Collections.singletonList(new Sample().setId("sample2")));
            } else if (member.getId().equals("child2")) {
                member.setSamples(Collections.singletonList(new Sample().setId("sample5")));
            } else if (member.getId().equals("child3")) {
                member.setSamples(Collections.singletonList(new Sample().setId("sample7")));
            }
        }

        ClinicalAnalysis clinicalAnalysis = new ClinicalAnalysis()
                .setId("analysis").setDescription("My description").setType(ClinicalAnalysis.Type.FAMILY)
                .setDueDate("20180510100000")
                .setProband(new Individual().setId("child1"));
        clinicalAnalysis.setFamily(dummyFamily.first());
        DataResult<ClinicalAnalysis> clinicalAnalysisDataResult = catalogManager.getClinicalAnalysisManager().create(STUDY,
                clinicalAnalysis, QueryOptions.empty(), sessionIdUser);

        assertTrue(clinicalAnalysisDataResult.first().getFamily().getMembers().stream().map(Individual::getId).collect(Collectors.toList())
                .containsAll(dummyFamily.first().getMembers().stream().map(Individual::getId).collect(Collectors.toList())));
        assertEquals(5, dummyFamily.first().getMembers().size());
        assertEquals(5, clinicalAnalysisDataResult.first().getFamily().getMembers().size());
    }

    @Test
    public void createClinicalAnalysisWithPanels() throws CatalogException {
        catalogManager.getPanelManager().importFromSource(STUDY, "cancer-gene-census", "", sessionIdUser);
        Panel panel = catalogManager.getPanelManager().search(STUDY, new Query(), QueryOptions.empty(), sessionIdUser).first();

        DataResult<Family> dummyFamily = createDummyFamily();
        // Leave only sample2 for child1 in family
        for (Individual member : dummyFamily.first().getMembers()) {
            if (member.getId().equals("child1")) {
                member.setSamples(Collections.singletonList(new Sample().setId("sample2")));
            } else if (member.getId().equals("child2")) {
                member.setSamples(Collections.singletonList(new Sample().setId("sample5")));
            } else if (member.getId().equals("child3")) {
                member.setSamples(Collections.singletonList(new Sample().setId("sample7")));
            } else {
                member.setSamples(null);
            }
        }

        ClinicalAnalysis clinicalAnalysis = new ClinicalAnalysis()
                .setId("analysis").setDescription("My description").setType(ClinicalAnalysis.Type.FAMILY)
                .setDueDate("20180510100000")
                .setPanels(Collections.singletonList(new Panel().setId(panel.getId())))
                .setFamily(dummyFamily.first())
                .setProband(new Individual().setId("child1"));

        ClinicalAnalysis ca = catalogManager.getClinicalAnalysisManager().create(STUDY, clinicalAnalysis, QueryOptions.empty(),
                sessionIdUser).first();

        assertEquals(1, ca.getPanels().size());
        assertEquals(panel.getId(), ca.getPanels().get(0).getId());
        assertEquals(panel.getName(), ca.getPanels().get(0).getName());
        assertEquals(panel.getVersion(), ca.getPanels().get(0).getVersion());
        assertEquals(panel.getGenes().size(), ca.getPanels().get(0).getGenes().size());
    }

    @Test
    public void updatePanelsInClinicalAnalysis() throws CatalogException {
        catalogManager.getPanelManager().importFromSource(STUDY, "cancer-gene-census", "", sessionIdUser);
        Panel panel = catalogManager.getPanelManager().search(STUDY, new Query(), QueryOptions.empty(), sessionIdUser).first();

        DataResult<Family> dummyFamily = createDummyFamily();
        // Leave only sample2 for child1 in family
        for (Individual member : dummyFamily.first().getMembers()) {
            if (member.getId().equals("child1")) {
                member.setSamples(Collections.singletonList(new Sample().setId("sample2")));
            } else if (member.getId().equals("child2")) {
                member.setSamples(Collections.singletonList(new Sample().setId("sample5")));
            } else if (member.getId().equals("child3")) {
                member.setSamples(Collections.singletonList(new Sample().setId("sample7")));
            } else {
                member.setSamples(null);
            }
        }

        ClinicalAnalysis clinicalAnalysis = new ClinicalAnalysis()
                .setId("analysis").setDescription("My description").setType(ClinicalAnalysis.Type.FAMILY)
                .setDueDate("20180510100000")
                .setFamily(dummyFamily.first())
                .setProband(new Individual().setId("child1"));

        // Create without a panel and update the panel
        catalogManager.getClinicalAnalysisManager().create(STUDY, clinicalAnalysis, QueryOptions.empty(), sessionIdUser).first();
        catalogManager.getClinicalAnalysisManager().update(STUDY, clinicalAnalysis.getId(),
                new ClinicalAnalysisUpdateParams().setPanels(Collections.singletonList(new PanelReferenceParam(panel.getId()))),
                QueryOptions.empty(), sessionIdUser);

        ClinicalAnalysis ca = catalogManager.getClinicalAnalysisManager().get(STUDY, clinicalAnalysis.getId(), QueryOptions.empty(),
                sessionIdUser).first();

        assertEquals(1, ca.getPanels().size());
        assertEquals(panel.getId(), ca.getPanels().get(0).getId());
        assertEquals(panel.getName(), ca.getPanels().get(0).getName());
        assertEquals(panel.getVersion(), ca.getPanels().get(0).getVersion());
        assertEquals(panel.getGenes().size(), ca.getPanels().get(0).getGenes().size());
    }

    @Test
    public void testQueries() throws CatalogException {
        DataResult<Family> dummyFamily = createDummyFamily();

        // Remove all samples from the dummy family to avoid errors
        for (Individual member : dummyFamily.first().getMembers()) {
            member.setSamples(null);
        }

        // Leave only sample2 for child1 in family
        for (Individual member : dummyFamily.first().getMembers()) {
            if (member.getId().equals("child1")) {
                member.setSamples(Collections.singletonList(new Sample().setId("sample2")));
            } else if (member.getId().equals("child2")) {
                member.setSamples(Collections.singletonList(new Sample().setId("sample5")));
            } else if (member.getId().equals("child3")) {
                member.setSamples(Collections.singletonList(new Sample().setId("sample7")));
            }
        }

        ClinicalAnalysis clinicalAnalysis = new ClinicalAnalysis()
                .setId("analysis").setDescription("My description").setType(ClinicalAnalysis.Type.FAMILY)
                .setDueDate("20180510100000")
                .setProband(new Individual().setId("child1"));
        clinicalAnalysis.setFamily(dummyFamily.first());
        catalogManager.getClinicalAnalysisManager().create(STUDY, clinicalAnalysis, QueryOptions.empty(), sessionIdUser);

        QueryOptions includeClinicalIds = ClinicalAnalysisManager.INCLUDE_CLINICAL_IDS;
        // Query by members
        Query query = new Query(ClinicalAnalysisDBAdaptor.QueryParams.INDIVIDUAL.key(), "child3");
        OpenCGAResult<ClinicalAnalysis> search = catalogManager.getClinicalAnalysisManager().search(STUDY, query, includeClinicalIds,
                sessionIdUser);
        assertEquals(1, search.getNumResults());

        query = new Query(ClinicalAnalysisDBAdaptor.QueryParams.INDIVIDUAL.key(), "child1");
        search = catalogManager.getClinicalAnalysisManager().search(STUDY, query, includeClinicalIds, sessionIdUser);
        assertEquals(1, search.getNumResults());

        query = new Query(ClinicalAnalysisDBAdaptor.QueryParams.INDIVIDUAL.key(), "child4");
        search = catalogManager.getClinicalAnalysisManager().search(STUDY, query, includeClinicalIds, sessionIdUser);
        assertEquals(0, search.getNumResults());

        // Query by samples
        query = new Query(ClinicalAnalysisDBAdaptor.QueryParams.SAMPLE.key(), "sample2");
        search = catalogManager.getClinicalAnalysisManager().search(STUDY, query, includeClinicalIds, sessionIdUser);
        assertEquals(1, search.getNumResults());

        query = new Query(ClinicalAnalysisDBAdaptor.QueryParams.SAMPLE.key(), "sample5");
        search = catalogManager.getClinicalAnalysisManager().search(STUDY, query, includeClinicalIds, sessionIdUser);
        assertEquals(1, search.getNumResults());

        query = new Query(ClinicalAnalysisDBAdaptor.QueryParams.SAMPLE.key(), "sample4");
        search = catalogManager.getClinicalAnalysisManager().search(STUDY, query, includeClinicalIds, sessionIdUser);
        assertEquals(0, search.getNumResults());

        query = new Query(ClinicalAnalysisDBAdaptor.QueryParams.FAMILY.key(), "family");
        search = catalogManager.getClinicalAnalysisManager().search(STUDY, query, includeClinicalIds, sessionIdUser);
        assertEquals(1, search.getNumResults());
    }

    @Test
    public void sampleNotFoundInMember() throws CatalogException {
        DataResult<Family> dummyFamily = createDummyFamily();

        // Remove all samples from the dummy family to avoid errors
        for (Individual member : dummyFamily.first().getMembers()) {
            member.setSamples(null);
        }

        // Leave only sample2 for child1 in family
        for (Individual member : dummyFamily.first().getMembers()) {
            if (member.getId().equals("child1")) {
                member.setSamples(Collections.singletonList(new Sample().setId("sample2")));
            } else if (member.getId().equals("child2")) {
                member.setSamples(Collections.singletonList(new Sample().setId("sample2")));
            } else if (member.getId().equals("child3")) {
                member.setSamples(Collections.singletonList(new Sample().setId("sample2")));
            }
        }

        ClinicalAnalysis clinicalAnalysis = new ClinicalAnalysis()
                .setId("analysis").setDescription("My description").setType(ClinicalAnalysis.Type.FAMILY)
                .setDueDate("20180510100000")
                .setProband(new Individual().setId("child1"));
        clinicalAnalysis.setFamily(dummyFamily.first());
        thrown.expect(CatalogException.class);
        thrown.expectMessage("could not be found in member");
        catalogManager.getClinicalAnalysisManager().create(STUDY, clinicalAnalysis, QueryOptions.empty(), sessionIdUser);
    }

    @Test
    public void checkMoreThanOneSample() throws CatalogException {
        DataResult<Family> dummyFamily = createDummyFamily();

        // Remove all samples from the dummy family to avoid errors
        for (Individual member : dummyFamily.first().getMembers()) {
            member.setSamples(null);
        }

        ClinicalAnalysis clinicalAnalysis = new ClinicalAnalysis()
                .setId("analysis").setDescription("My description").setType(ClinicalAnalysis.Type.FAMILY)
                .setDueDate("20180510100000")
                .setProband(new Individual().setId("child1"));
        clinicalAnalysis.setFamily(dummyFamily.first());
        thrown.expect(CatalogException.class);
        thrown.expectMessage("More than one sample");
        catalogManager.getClinicalAnalysisManager().create(STUDY, clinicalAnalysis, QueryOptions.empty(), sessionIdUser);
    }

    @Test
    public void createClinicalAnalysisWithoutFamily() throws CatalogException {
        ClinicalAnalysis clinicalAnalysis = new ClinicalAnalysis()
                .setId("analysis").setDescription("My description").setType(ClinicalAnalysis.Type.FAMILY)
                .setProband(new Individual().setId("child1").setSamples(Arrays.asList(new Sample().setId("sample2"))));

        thrown.expect(CatalogException.class);
        thrown.expectMessage("missing");
        catalogManager.getClinicalAnalysisManager().create(STUDY, clinicalAnalysis, QueryOptions.empty(), sessionIdUser);
    }

    @Test
    public void createClinicalAnalysisWithoutProband() throws CatalogException {
        ClinicalAnalysis clinicalAnalysis = new ClinicalAnalysis()
                .setId("analysis").setDescription("My description").setType(ClinicalAnalysis.Type.FAMILY)
                .setDueDate("20180510100000");

        thrown.expect(CatalogException.class);
        thrown.expectMessage("missing");
        catalogManager.getClinicalAnalysisManager().create(STUDY, clinicalAnalysis, QueryOptions.empty(), sessionIdUser);
    }

    @Test
    public void createClinicalAnalysisWithoutType() throws CatalogException {
        ClinicalAnalysis clinicalAnalysis = new ClinicalAnalysis()
                .setId("analysis").setDescription("My description")
                .setDueDate("20180510100000");

        thrown.expect(CatalogException.class);
        thrown.expectMessage("missing");
        catalogManager.getClinicalAnalysisManager().create(STUDY, clinicalAnalysis, QueryOptions.empty(), sessionIdUser);
    }

    private List<Panel> createPanels(int nPanels) throws CatalogException {
        List<Panel> panelList = new ArrayList<>(nPanels);
        for (int i = 0; i < nPanels; i++) {
            panelList.add(catalogManager.getPanelManager().create(STUDY, new Panel().setId("panel" + i), QueryOptions.empty(),
                    sessionIdUser).first());
        }
        return panelList;
    }

    @Test
    public void createClinicalAnalysisWithPanelsTest() throws CatalogException {
        List<Panel> panels = createPanels(2);
        Individual proband = catalogManager.getIndividualManager().create(STUDY,
                new Individual()
                        .setId("proband")
                        .setSamples(Collections.singletonList(new Sample().setId("sample"))),
                QueryOptions.empty(), sessionIdUser).first();

        ClinicalAnalysis clinicalAnalysis = new ClinicalAnalysis()
                .setId("analysis")
                .setType(ClinicalAnalysis.Type.SINGLE)
                .setProband(proband)
                .setPanels(panels);

        OpenCGAResult<ClinicalAnalysis> result =
                catalogManager.getClinicalAnalysisManager().create(STUDY, clinicalAnalysis, QueryOptions.empty(), sessionIdUser);
        assertEquals(1, result.getNumResults());
        assertEquals(2, result.first().getPanels().size());
        assertFalse(result.first().isPanelLock());
    }

    @Test
    public void updatePanelsAndPanelLockFromClinicalAnalysisTest() throws CatalogException {
        List<Panel> panels = createPanels(2);
        Individual proband = catalogManager.getIndividualManager().create(STUDY,
                new Individual()
                        .setId("proband")
                        .setSamples(Collections.singletonList(new Sample().setId("sample"))),
                QueryOptions.empty(), sessionIdUser).first();

        ClinicalAnalysis clinicalAnalysis = new ClinicalAnalysis()
                .setId("analysis")
                .setType(ClinicalAnalysis.Type.SINGLE)
                .setProband(proband);

        OpenCGAResult<ClinicalAnalysis> result =
                catalogManager.getClinicalAnalysisManager().create(STUDY, clinicalAnalysis, QueryOptions.empty(), sessionIdUser);
        assertEquals(1, result.getNumResults());
        assertEquals(0, result.first().getPanels().size());
        assertFalse(result.first().isPanelLock());

        catalogManager.getClinicalAnalysisManager().update(STUDY, clinicalAnalysis.getId(), new ClinicalAnalysisUpdateParams()
                        .setPanels(panels.stream().map(p -> new PanelReferenceParam(p.getId())).collect(Collectors.toList()))
                        .setPanelLock(true),
                QueryOptions.empty(), sessionIdUser);
        result = catalogManager.getClinicalAnalysisManager().get(STUDY, clinicalAnalysis.getId(), QueryOptions.empty(), sessionIdUser);
        assertEquals(1, result.getNumResults());
        assertEquals(2, result.first().getPanels().size());
        assertTrue(result.first().isPanelLock());
    }

    @Test
    public void updatePanelsFromClinicalAnalysisWithInterpretationsTest() throws CatalogException {
        List<Panel> panels = createPanels(3);
        Individual proband = catalogManager.getIndividualManager().create(STUDY,
                new Individual()
                        .setId("proband")
                        .setSamples(Collections.singletonList(new Sample().setId("sample"))),
                QueryOptions.empty(), sessionIdUser).first();

        ClinicalAnalysis clinicalAnalysis = new ClinicalAnalysis()
                .setId("analysis")
                .setType(ClinicalAnalysis.Type.SINGLE)
                .setProband(proband)
                .setPanels(panels.subList(0, 2));

        OpenCGAResult<ClinicalAnalysis> result =
                catalogManager.getClinicalAnalysisManager().create(STUDY, clinicalAnalysis, QueryOptions.empty(), sessionIdUser);
        assertEquals(1, result.getNumResults());
        assertEquals(2, result.first().getPanels().size());
        assertFalse(result.first().isPanelLock());

        Interpretation interpretation = catalogManager.getInterpretationManager().create(STUDY, clinicalAnalysis.getId(),
<<<<<<< HEAD
                        new Interpretation().setId("interpretation"), ParamUtils.SaveInterpretationAs.PRIMARY, QueryOptions.empty(),
                        sessionIdUser)
=======
                        new Interpretation().setId("interpretation"), ParamUtils.SaveInterpretationAs.PRIMARY, QueryOptions.empty(), sessionIdUser)
>>>>>>> 50bcbf15
                .first();
        assertEquals(2, interpretation.getPanels().size());

        thrown.expect(CatalogException.class);
        thrown.expectMessage("contains Interpretations");
        catalogManager.getClinicalAnalysisManager().update(STUDY, clinicalAnalysis.getId(), new ClinicalAnalysisUpdateParams()
                        .setPanels(Collections.singletonList(new PanelReferenceParam(panels.get(2).getId()))),
                QueryOptions.empty(), sessionIdUser);
    }

    @Test
    public void updatePanelsFromInterpretationWithLockedCATest() throws CatalogException {
        List<Panel> panels = createPanels(3);
        Individual proband = catalogManager.getIndividualManager().create(STUDY,
                new Individual()
                        .setId("proband")
                        .setSamples(Collections.singletonList(new Sample().setId("sample"))),
                QueryOptions.empty(), sessionIdUser).first();

        ClinicalAnalysis clinicalAnalysis = new ClinicalAnalysis()
                .setId("analysis")
                .setType(ClinicalAnalysis.Type.SINGLE)
                .setProband(proband)
                .setPanelLock(true)
                .setPanels(panels.subList(0, 2));

        OpenCGAResult<ClinicalAnalysis> result =
                catalogManager.getClinicalAnalysisManager().create(STUDY, clinicalAnalysis, QueryOptions.empty(), sessionIdUser);
        assertEquals(1, result.getNumResults());
        assertEquals(2, result.first().getPanels().size());
        assertTrue(result.first().isPanelLock());

        Interpretation interpretation = catalogManager.getInterpretationManager().create(STUDY, clinicalAnalysis.getId(),
<<<<<<< HEAD
                        new Interpretation().setId("interpretation"), ParamUtils.SaveInterpretationAs.PRIMARY, QueryOptions.empty(),
                        sessionIdUser)
=======
                        new Interpretation().setId("interpretation"), ParamUtils.SaveInterpretationAs.PRIMARY, QueryOptions.empty(), sessionIdUser)
>>>>>>> 50bcbf15
                .first();
        assertEquals(2, interpretation.getPanels().size());

        thrown.expect(CatalogException.class);
        thrown.expectMessage("panelLock");
        catalogManager.getInterpretationManager().update(STUDY, clinicalAnalysis.getId(), interpretation.getId(),
                new InterpretationUpdateParams().setPanels(Collections.singletonList(new PanelReferenceParam(panels.get(2).getId()))),
                null, QueryOptions.empty(), sessionIdUser);
    }

    @Test
    public void updatePanelsFromInterpretationWithUnlockedCATest() throws CatalogException {
        List<Panel> panels = createPanels(3);
        Individual proband = catalogManager.getIndividualManager().create(STUDY,
                new Individual()
                        .setId("proband")
                        .setSamples(Collections.singletonList(new Sample().setId("sample"))),
                QueryOptions.empty(), sessionIdUser).first();

        ClinicalAnalysis clinicalAnalysis = new ClinicalAnalysis()
                .setId("analysis")
                .setType(ClinicalAnalysis.Type.SINGLE)
                .setProband(proband)
                .setPanels(panels.subList(0, 2));

        OpenCGAResult<ClinicalAnalysis> result =
                catalogManager.getClinicalAnalysisManager().create(STUDY, clinicalAnalysis, QueryOptions.empty(), sessionIdUser);
        assertEquals(1, result.getNumResults());
        assertEquals(2, result.first().getPanels().size());
        assertFalse(result.first().isPanelLock());

        Interpretation interpretation = catalogManager.getInterpretationManager().create(STUDY, clinicalAnalysis.getId(),
<<<<<<< HEAD
                        new Interpretation().setId("interpretation"), ParamUtils.SaveInterpretationAs.PRIMARY, QueryOptions.empty(),
                        sessionIdUser)
=======
                        new Interpretation().setId("interpretation"), ParamUtils.SaveInterpretationAs.PRIMARY, QueryOptions.empty(), sessionIdUser)
>>>>>>> 50bcbf15
                .first();
        assertEquals(2, interpretation.getPanels().size());

        // Ensure this fails
        catalogManager.getInterpretationManager().update(STUDY, clinicalAnalysis.getId(), interpretation.getId(),
                new InterpretationUpdateParams().setPanels(Collections.singletonList(new PanelReferenceParam(panels.get(2).getId()))),
                null, QueryOptions.empty(), sessionIdUser);
        interpretation = catalogManager.getInterpretationManager().get(STUDY, interpretation.getId(), QueryOptions.empty(),
                sessionIdUser).first();

        assertEquals(3, interpretation.getPanels().size());
    }
}<|MERGE_RESOLUTION|>--- conflicted
+++ resolved
@@ -2396,12 +2396,7 @@
         assertFalse(result.first().isPanelLock());
 
         Interpretation interpretation = catalogManager.getInterpretationManager().create(STUDY, clinicalAnalysis.getId(),
-<<<<<<< HEAD
-                        new Interpretation().setId("interpretation"), ParamUtils.SaveInterpretationAs.PRIMARY, QueryOptions.empty(),
-                        sessionIdUser)
-=======
                         new Interpretation().setId("interpretation"), ParamUtils.SaveInterpretationAs.PRIMARY, QueryOptions.empty(), sessionIdUser)
->>>>>>> 50bcbf15
                 .first();
         assertEquals(2, interpretation.getPanels().size());
 
@@ -2435,12 +2430,7 @@
         assertTrue(result.first().isPanelLock());
 
         Interpretation interpretation = catalogManager.getInterpretationManager().create(STUDY, clinicalAnalysis.getId(),
-<<<<<<< HEAD
-                        new Interpretation().setId("interpretation"), ParamUtils.SaveInterpretationAs.PRIMARY, QueryOptions.empty(),
-                        sessionIdUser)
-=======
                         new Interpretation().setId("interpretation"), ParamUtils.SaveInterpretationAs.PRIMARY, QueryOptions.empty(), sessionIdUser)
->>>>>>> 50bcbf15
                 .first();
         assertEquals(2, interpretation.getPanels().size());
 
@@ -2473,12 +2463,7 @@
         assertFalse(result.first().isPanelLock());
 
         Interpretation interpretation = catalogManager.getInterpretationManager().create(STUDY, clinicalAnalysis.getId(),
-<<<<<<< HEAD
-                        new Interpretation().setId("interpretation"), ParamUtils.SaveInterpretationAs.PRIMARY, QueryOptions.empty(),
-                        sessionIdUser)
-=======
                         new Interpretation().setId("interpretation"), ParamUtils.SaveInterpretationAs.PRIMARY, QueryOptions.empty(), sessionIdUser)
->>>>>>> 50bcbf15
                 .first();
         assertEquals(2, interpretation.getPanels().size());
 
