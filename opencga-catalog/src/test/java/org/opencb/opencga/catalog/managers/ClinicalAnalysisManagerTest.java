--- conflicted
+++ resolved
@@ -21,15 +21,7 @@
 import org.junit.Before;
 import org.junit.Test;
 import org.junit.experimental.categories.Category;
-<<<<<<< HEAD
-import org.opencb.biodata.models.clinical.ClinicalAudit;
-import org.opencb.biodata.models.clinical.ClinicalComment;
-import org.opencb.biodata.models.clinical.ClinicalDiscussion;
-import org.opencb.biodata.models.clinical.Disorder;
-=======
-import org.junit.rules.ExpectedException;
 import org.opencb.biodata.models.clinical.*;
->>>>>>> 1c090def
 import org.opencb.biodata.models.clinical.interpretation.ClinicalVariant;
 import org.opencb.biodata.models.clinical.interpretation.ClinicalVariantEvidence;
 import org.opencb.biodata.models.clinical.interpretation.InterpretationMethod;
@@ -73,11 +65,8 @@
 import org.opencb.opencga.core.models.study.VariableSet;
 import org.opencb.opencga.core.models.study.configuration.ClinicalConsent;
 import org.opencb.opencga.core.models.study.configuration.*;
-<<<<<<< HEAD
-=======
 import org.opencb.opencga.core.models.user.Account;
 import org.opencb.opencga.core.models.user.User;
->>>>>>> 1c090def
 import org.opencb.opencga.core.response.OpenCGAResult;
 import org.opencb.opencga.core.testclassification.duration.MediumTests;
 
@@ -266,13 +255,13 @@
     public void updateClinicalAnalystsTest() throws CatalogException {
         ClinicalAnalysis case1 = createDummyEnvironment(true, true).first();
 
-        catalogManager.getUserManager().create(new User().setId("u1").setName("u1").setAccount(new Account()), TestParamConstants.PASSWORD, opencgaToken);
-        catalogManager.getUserManager().create(new User().setId("u2").setName("u2").setAccount(new Account()), TestParamConstants.PASSWORD, opencgaToken);
+        catalogManager.getUserManager().create(organizationId, new User().setId("u1").setName("u1").setAccount(new Account()), TestParamConstants.PASSWORD, opencgaToken);
+        catalogManager.getUserManager().create(organizationId, new User().setId("u2").setName("u2").setAccount(new Account()), TestParamConstants.PASSWORD, opencgaToken);
 
         // Add analysts
-        OpenCGAResult<ClinicalAnalysis> result = catalogManager.getClinicalAnalysisManager().update(STUDY, case1.getId(),
+        OpenCGAResult<ClinicalAnalysis> result = catalogManager.getClinicalAnalysisManager().update(studyFqn, case1.getId(),
                 new ClinicalAnalysisUpdateParams().setAnalysts(
-                        Arrays.asList(new ClinicalAnalystParam("u1"), new ClinicalAnalystParam("u2"))), INCLUDE_RESULT, sessionIdUser);
+                        Arrays.asList(new ClinicalAnalystParam("u1"), new ClinicalAnalystParam("u2"))), INCLUDE_RESULT, ownerToken);
         assertEquals(3, result.first().getAnalysts().size());
         assertTrue(result.first().getAnalysts().stream().map(ClinicalAnalyst::getId).collect(Collectors.toSet()).containsAll(Arrays.asList("u1", "u2")));
 
@@ -290,9 +279,9 @@
         QueryOptions options = new QueryOptions()
                 .append(Constants.ACTIONS, actionMap)
                 .append(ParamConstants.INCLUDE_RESULT_PARAM, true);
-        result = catalogManager.getClinicalAnalysisManager().update(STUDY, case1.getId(),
+        result = catalogManager.getClinicalAnalysisManager().update(studyFqn, case1.getId(),
                 new ClinicalAnalysisUpdateParams().setAnalysts(
-                        Arrays.asList(new ClinicalAnalystParam("u1"), new ClinicalAnalystParam("u2"))), options, sessionIdUser);
+                        Arrays.asList(new ClinicalAnalystParam("u1"), new ClinicalAnalystParam("u2"))), options, ownerToken);
         assertEquals(1, result.first().getAnalysts().size());
         assertTrue(result.first().getAnalysts().stream().map(ClinicalAnalyst::getId).noneMatch(x -> Arrays.asList("u1", "u2").contains(x)));
 
@@ -301,17 +290,17 @@
         options = new QueryOptions()
                 .append(Constants.ACTIONS, actionMap)
                 .append(ParamConstants.INCLUDE_RESULT_PARAM, true);
-        result = catalogManager.getClinicalAnalysisManager().update(STUDY, case1.getId(),
+        result = catalogManager.getClinicalAnalysisManager().update(studyFqn, case1.getId(),
                 new ClinicalAnalysisUpdateParams().setAnalysts(
-                        Arrays.asList(new ClinicalAnalystParam("u1"), new ClinicalAnalystParam("u2"))), options, sessionIdUser);
+                        Arrays.asList(new ClinicalAnalystParam("u1"), new ClinicalAnalystParam("u2"))), options, ownerToken);
         assertEquals(2, result.first().getAnalysts().size());
         assertTrue(result.first().getAnalysts().stream().map(ClinicalAnalyst::getId).allMatch(x -> Arrays.asList("u1", "u2").contains(x)));
 
         thrown.expect(CatalogException.class);
         thrown.expectMessage("not found");
-        catalogManager.getClinicalAnalysisManager().update(STUDY, case1.getId(),
+        catalogManager.getClinicalAnalysisManager().update(studyFqn, case1.getId(),
                 new ClinicalAnalysisUpdateParams().setAnalysts(
-                        Arrays.asList(new ClinicalAnalystParam("unknown"), new ClinicalAnalystParam("u2"))), options, sessionIdUser);
+                        Arrays.asList(new ClinicalAnalystParam("unknown"), new ClinicalAnalystParam("u2"))), options, ownerToken);
     }
 
     @Test
@@ -319,14 +308,14 @@
         ClinicalAnalysis case1 = createDummyEnvironment(true, true).first();
         assertTrue(StringUtils.isEmpty(case1.getRequest().getId()));
 
-        catalogManager.getUserManager().create(new User().setId("u1").setName("u1").setEmail("mail@mail.com").setAccount(new Account()),
+        catalogManager.getUserManager().create(organizationId, new User().setId("u1").setName("u1").setEmail("mail@mail.com").setAccount(new Account()),
                 TestParamConstants.PASSWORD, opencgaToken);
 
         ClinicalRequest request = new ClinicalRequest("requestId", "bla", null, new ClinicalResponsible().setId("u1"), new HashMap<>());
 
         // Change request
-        OpenCGAResult<ClinicalAnalysis> result = catalogManager.getClinicalAnalysisManager().update(STUDY, case1.getId(),
-                new ClinicalAnalysisUpdateParams().setRequest(request), INCLUDE_RESULT, sessionIdUser);
+        OpenCGAResult<ClinicalAnalysis> result = catalogManager.getClinicalAnalysisManager().update(studyFqn, case1.getId(),
+                new ClinicalAnalysisUpdateParams().setRequest(request), INCLUDE_RESULT, ownerToken);
         assertNotNull(result.first().getRequest());
         assertTrue(StringUtils.isNotEmpty(result.first().getRequest().getDate()));
         assertEquals("requestId", result.first().getRequest().getId());
@@ -336,8 +325,8 @@
 
         // Remove request responsible
         request.setResponsible(null);
-        result = catalogManager.getClinicalAnalysisManager().update(STUDY, case1.getId(),
-                new ClinicalAnalysisUpdateParams().setRequest(request), INCLUDE_RESULT, sessionIdUser);
+        result = catalogManager.getClinicalAnalysisManager().update(studyFqn, case1.getId(),
+                new ClinicalAnalysisUpdateParams().setRequest(request), INCLUDE_RESULT, ownerToken);
         assertNotNull(result.first().getRequest());
         assertTrue(StringUtils.isNotEmpty(result.first().getRequest().getDate()));
         assertEquals("requestId", result.first().getRequest().getId());
@@ -347,8 +336,8 @@
         request.setResponsible(new ClinicalResponsible().setId("unknown"));
         thrown.expect(CatalogException.class);
         thrown.expectMessage("not found");
-        catalogManager.getClinicalAnalysisManager().update(STUDY, case1.getId(),
-                new ClinicalAnalysisUpdateParams().setRequest(request), INCLUDE_RESULT, sessionIdUser);
+        catalogManager.getClinicalAnalysisManager().update(studyFqn, case1.getId(),
+                new ClinicalAnalysisUpdateParams().setRequest(request), INCLUDE_RESULT, ownerToken);
     }
 
     @Test
@@ -356,14 +345,14 @@
         ClinicalAnalysis case1 = createDummyEnvironment(true, true).first();
         assertEquals("user", case1.getResponsible().getId());
 
-        catalogManager.getUserManager().create(new User().setId("u1").setName("u1").setEmail("mail@mail.com").setAccount(new Account()),
-                TestParamConstants.PASSWORD, opencgaToken);
+        catalogManager.getUserManager().create(organizationId, new User().setId("u1").setName("u1").setEmail("mail@mail.com")
+                        .setAccount(new Account()), TestParamConstants.PASSWORD, opencgaToken);
 
         ClinicalResponsible responsible = new ClinicalResponsible().setId("u1");
 
         // Change responsible
-        OpenCGAResult<ClinicalAnalysis> result = catalogManager.getClinicalAnalysisManager().update(STUDY, case1.getId(),
-                new ClinicalAnalysisUpdateParams().setResponsible(responsible), INCLUDE_RESULT, sessionIdUser);
+        OpenCGAResult<ClinicalAnalysis> result = catalogManager.getClinicalAnalysisManager().update(studyFqn, case1.getId(),
+                new ClinicalAnalysisUpdateParams().setResponsible(responsible), INCLUDE_RESULT, ownerToken);
         assertNotNull(result.first().getResponsible());
         assertEquals("u1", result.first().getResponsible().getId());
         assertEquals("u1", result.first().getResponsible().getName());
@@ -373,8 +362,8 @@
         responsible.setId("unknown");
         thrown.expect(CatalogException.class);
         thrown.expectMessage("not found");
-        catalogManager.getClinicalAnalysisManager().update(STUDY, case1.getId(),
-                new ClinicalAnalysisUpdateParams().setResponsible(responsible), INCLUDE_RESULT, sessionIdUser);
+        catalogManager.getClinicalAnalysisManager().update(studyFqn, case1.getId(),
+                new ClinicalAnalysisUpdateParams().setResponsible(responsible), INCLUDE_RESULT, ownerToken);
     }
 
     @Test
@@ -387,8 +376,8 @@
                 .setComments(Arrays.asList(new ClinicalComment("author", "msg", null, null), new ClinicalComment("author2", "msg", null, null)));
 
         // Change report
-        OpenCGAResult<ClinicalAnalysis> result = catalogManager.getClinicalAnalysisManager().update(STUDY, case1.getId(),
-                new ClinicalAnalysisUpdateParams().setReport(report), INCLUDE_RESULT, sessionIdUser);
+        OpenCGAResult<ClinicalAnalysis> result = catalogManager.getClinicalAnalysisManager().update(studyFqn, case1.getId(),
+                new ClinicalAnalysisUpdateParams().setReport(report), INCLUDE_RESULT, ownerToken);
         assertNotNull(result.first().getReport());
         assertEquals(report.getTitle(), result.first().getReport().getTitle());
         assertEquals(2, result.first().getReport().getComments().size());
@@ -398,23 +387,23 @@
         }
 
         // Add files
-        catalogManager.getFileManager().create(STUDY,
+        catalogManager.getFileManager().create(studyFqn,
                 new FileCreateParams()
                         .setContent(RandomStringUtils.randomAlphanumeric(1000))
                         .setPath("/data/file1.txt")
                         .setType(File.Type.FILE),
-                true, sessionIdUser);
-        catalogManager.getFileManager().create(STUDY,
+                true, ownerToken);
+        catalogManager.getFileManager().create(studyFqn,
                 new FileCreateParams()
                         .setContent(RandomStringUtils.randomAlphanumeric(1000))
                         .setPath("/data/file2.txt")
                         .setType(File.Type.FILE),
-                true, sessionIdUser);
+                true, ownerToken);
 
         List<File> fileList = Arrays.asList(new File().setId("data:file1.txt"), new File().setId("data:file2.txt"));
         report.setSupportingEvidences(fileList);
-        result = catalogManager.getClinicalAnalysisManager().update(STUDY, case1.getId(),
-                new ClinicalAnalysisUpdateParams().setReport(report), INCLUDE_RESULT, sessionIdUser);
+        result = catalogManager.getClinicalAnalysisManager().update(studyFqn, case1.getId(),
+                new ClinicalAnalysisUpdateParams().setReport(report), INCLUDE_RESULT, ownerToken);
         assertNotNull(result.first().getReport());
         assertEquals(report.getTitle(), result.first().getReport().getTitle());
         assertEquals(2, result.first().getReport().getComments().size());
@@ -428,8 +417,8 @@
         assertNull(result.first().getReport().getFiles());
 
         report.setFiles(fileList);
-        result = catalogManager.getClinicalAnalysisManager().update(STUDY, case1.getId(),
-                new ClinicalAnalysisUpdateParams().setReport(report), INCLUDE_RESULT, sessionIdUser);
+        result = catalogManager.getClinicalAnalysisManager().update(studyFqn, case1.getId(),
+                new ClinicalAnalysisUpdateParams().setReport(report), INCLUDE_RESULT, ownerToken);
         assertNotNull(result.first().getReport());
         assertEquals(report.getTitle(), result.first().getReport().getTitle());
         assertEquals(2, result.first().getReport().getComments().size());
@@ -448,8 +437,8 @@
         report.setFiles(Collections.singletonList(new File().setId("nonexisting.txt")));
         thrown.expect(CatalogException.class);
         thrown.expectMessage("not found");
-        catalogManager.getClinicalAnalysisManager().update(STUDY, case1.getId(),
-                new ClinicalAnalysisUpdateParams().setReport(report), INCLUDE_RESULT, sessionIdUser);
+        catalogManager.getClinicalAnalysisManager().update(studyFqn, case1.getId(),
+                new ClinicalAnalysisUpdateParams().setReport(report), INCLUDE_RESULT, ownerToken);
     }
 
     @Test
@@ -3662,7 +3651,7 @@
         variables.add(new Variable().setId("a").setType(Variable.VariableType.STRING));
         variables.add(new Variable().setId("b").setType(Variable.VariableType.MAP_INTEGER).setAllowedKeys(Arrays.asList("b1", "b2")));
         VariableSet variableSet = new VariableSet("myInternalVset", "", false, false, true, "", variables, null, 1, null);
-        catalogManager.getStudyManager().createVariableSet(STUDY, variableSet, sessionIdUser);
+        catalogManager.getStudyManager().createVariableSet(studyFqn, variableSet, ownerToken);
 
         Map<String, Object> annotations = new HashMap<>();
         annotations.put("a", "hello");
@@ -3675,8 +3664,8 @@
         AnnotationSet annotationSet2 = new AnnotationSet("annSet2", variableSet.getId(), annotations);
 
         DataResult<ClinicalAnalysis> clinicalAnalysisDataResult = createDummyEnvironment(true, true);
-        ClinicalAnalysis clinicalAnalysis = catalogManager.getClinicalAnalysisManager().update(STUDY, clinicalAnalysisDataResult.first().getId(),
-                new ClinicalAnalysisUpdateParams().setAnnotationSets(Arrays.asList(annotationSet, annotationSet2)), INCLUDE_RESULT, sessionIdUser).first();
+        ClinicalAnalysis clinicalAnalysis = catalogManager.getClinicalAnalysisManager().update(studyFqn, clinicalAnalysisDataResult.first().getId(),
+                new ClinicalAnalysisUpdateParams().setAnnotationSets(Arrays.asList(annotationSet, annotationSet2)), INCLUDE_RESULT, ownerToken).first();
         assertEquals(0, clinicalAnalysis.getAnnotationSets().size());
 
         // Create a different case with different annotations
@@ -3691,53 +3680,53 @@
         annotationSet2 = new AnnotationSet("annSet2", variableSet.getId(), annotations);
 
         DataResult<ClinicalAnalysis> clinicalAnalysisDataResult2 = createDummyEnvironment(false, true);
-        ClinicalAnalysis clinicalAnalysis2 = catalogManager.getClinicalAnalysisManager().update(STUDY, clinicalAnalysisDataResult2.first().getId(),
-                new ClinicalAnalysisUpdateParams().setAnnotationSets(Arrays.asList(annotationSet, annotationSet2)), INCLUDE_RESULT, sessionIdUser).first();
+        ClinicalAnalysis clinicalAnalysis2 = catalogManager.getClinicalAnalysisManager().update(studyFqn, clinicalAnalysisDataResult2.first().getId(),
+                new ClinicalAnalysisUpdateParams().setAnnotationSets(Arrays.asList(annotationSet, annotationSet2)), INCLUDE_RESULT, ownerToken).first();
         assertEquals(0, clinicalAnalysis2.getAnnotationSets().size());
 
         // Query by one of the annotations
         Query query = new Query(Constants.ANNOTATION, "myInternalVset:a=hello");
-        assertEquals(1, catalogManager.getClinicalAnalysisManager().count(STUDY, query, sessionIdUser).getNumMatches());
-        assertEquals(clinicalAnalysis.getId(), catalogManager.getClinicalAnalysisManager().search(STUDY, query, ClinicalAnalysisManager.INCLUDE_CLINICAL_IDS, sessionIdUser).first()
+        assertEquals(1, catalogManager.getClinicalAnalysisManager().count(studyFqn, query, ownerToken).getNumMatches());
+        assertEquals(clinicalAnalysis.getId(), catalogManager.getClinicalAnalysisManager().search(studyFqn, query, ClinicalAnalysisManager.INCLUDE_CLINICAL_IDS, ownerToken).first()
                 .getId());
 
         query = new Query(Constants.ANNOTATION, "myInternalVset:b.b1=" + (Integer.MAX_VALUE + 1L));
-        assertEquals(1, catalogManager.getClinicalAnalysisManager().count(STUDY, query, sessionIdUser).getNumMatches());
-        assertEquals(clinicalAnalysis.getId(), catalogManager.getClinicalAnalysisManager().search(STUDY, query, ClinicalAnalysisManager.INCLUDE_CLINICAL_IDS, sessionIdUser).first()
+        assertEquals(1, catalogManager.getClinicalAnalysisManager().count(studyFqn, query, ownerToken).getNumMatches());
+        assertEquals(clinicalAnalysis.getId(), catalogManager.getClinicalAnalysisManager().search(studyFqn, query, ClinicalAnalysisManager.INCLUDE_CLINICAL_IDS, ownerToken).first()
                 .getId());
 
         query = new Query(Constants.ANNOTATION, "b.b1=14");
-        assertEquals(1, catalogManager.getClinicalAnalysisManager().count(STUDY, query, sessionIdUser).getNumMatches());
-        assertEquals(clinicalAnalysis2.getId(), catalogManager.getClinicalAnalysisManager().search(STUDY, query, ClinicalAnalysisManager.INCLUDE_CLINICAL_IDS, sessionIdUser).first()
+        assertEquals(1, catalogManager.getClinicalAnalysisManager().count(studyFqn, query, ownerToken).getNumMatches());
+        assertEquals(clinicalAnalysis2.getId(), catalogManager.getClinicalAnalysisManager().search(studyFqn, query, ClinicalAnalysisManager.INCLUDE_CLINICAL_IDS, ownerToken).first()
                 .getId());
 
         query = new Query(Constants.ANNOTATION, "a=goodbye");
-        assertEquals(1, catalogManager.getClinicalAnalysisManager().count(STUDY, query, sessionIdUser).getNumMatches());
-        assertEquals(clinicalAnalysis2.getId(), catalogManager.getClinicalAnalysisManager().search(STUDY, query, ClinicalAnalysisManager.INCLUDE_CLINICAL_IDS, sessionIdUser).first()
+        assertEquals(1, catalogManager.getClinicalAnalysisManager().count(studyFqn, query, ownerToken).getNumMatches());
+        assertEquals(clinicalAnalysis2.getId(), catalogManager.getClinicalAnalysisManager().search(studyFqn, query, ClinicalAnalysisManager.INCLUDE_CLINICAL_IDS, ownerToken).first()
                 .getId());
 
         // Update sample annotation to be exactly the same as sample2
         ObjectMap action = new ObjectMap(ClinicalAnalysisDBAdaptor.QueryParams.ANNOTATION_SETS.key(), ParamUtils.BasicUpdateAction.SET);
         QueryOptions options = new QueryOptions(Constants.ACTIONS, action);
-        catalogManager.getClinicalAnalysisManager().update(STUDY, clinicalAnalysis.getId(),
-                new ClinicalAnalysisUpdateParams().setAnnotationSets(Arrays.asList(annotationSet, annotationSet2)), options, sessionIdUser);
+        catalogManager.getClinicalAnalysisManager().update(studyFqn, clinicalAnalysis.getId(),
+                new ClinicalAnalysisUpdateParams().setAnnotationSets(Arrays.asList(annotationSet, annotationSet2)), options, ownerToken);
 
         query = new Query(Constants.ANNOTATION, "myInternalVset:a=hello");
-        assertEquals(0, catalogManager.getClinicalAnalysisManager().count(STUDY, query, sessionIdUser).getNumMatches());
+        assertEquals(0, catalogManager.getClinicalAnalysisManager().count(studyFqn, query, ownerToken).getNumMatches());
 
         query = new Query(Constants.ANNOTATION, "myInternalVset:b.b1=4");
-        assertEquals(0, catalogManager.getClinicalAnalysisManager().count(STUDY, query, sessionIdUser).getNumMatches());
+        assertEquals(0, catalogManager.getClinicalAnalysisManager().count(studyFqn, query, ownerToken).getNumMatches());
 
         query = new Query(Constants.ANNOTATION, "b.b1=14");
-        assertEquals(2, catalogManager.getClinicalAnalysisManager().count(STUDY, query, sessionIdUser).getNumMatches());
+        assertEquals(2, catalogManager.getClinicalAnalysisManager().count(studyFqn, query, ownerToken).getNumMatches());
         assertTrue(Arrays.asList(clinicalAnalysis.getId(), clinicalAnalysis2.getId())
-                .containsAll(catalogManager.getClinicalAnalysisManager().search(STUDY, query, ClinicalAnalysisManager.INCLUDE_CLINICAL_IDS, sessionIdUser)
+                .containsAll(catalogManager.getClinicalAnalysisManager().search(studyFqn, query, ClinicalAnalysisManager.INCLUDE_CLINICAL_IDS, ownerToken)
                         .getResults().stream().map(ClinicalAnalysis::getId).collect(Collectors.toList())));
 
         query = new Query(Constants.ANNOTATION, "a=goodbye");
-        assertEquals(2, catalogManager.getClinicalAnalysisManager().count(STUDY, query, sessionIdUser).getNumMatches());
+        assertEquals(2, catalogManager.getClinicalAnalysisManager().count(studyFqn, query, ownerToken).getNumMatches());
         assertTrue(Arrays.asList(clinicalAnalysis.getId(), clinicalAnalysis2.getId())
-                .containsAll(catalogManager.getClinicalAnalysisManager().search(STUDY, query, ClinicalAnalysisManager.INCLUDE_CLINICAL_IDS, sessionIdUser)
+                .containsAll(catalogManager.getClinicalAnalysisManager().search(studyFqn, query, ClinicalAnalysisManager.INCLUDE_CLINICAL_IDS, ownerToken)
                         .getResults().stream().map(ClinicalAnalysis::getId).collect(Collectors.toList())));
     }
 
@@ -3752,8 +3741,8 @@
                 "", null, Collections.emptyMap()));
         variables.add(new Variable("OTHER", "", "", Variable.VariableType.OBJECT, null, false, false, null, null, 1, "", "", null,
                 Collections.emptyMap()));
-        VariableSet vs1 = catalogManager.getStudyManager().createVariableSet(STUDY, "vs1", "vs1", false, false, "", null, variables,
-                Collections.singletonList(VariableSet.AnnotableDataModels.CLINICAL_ANALYSIS), sessionIdUser).first();
+        VariableSet vs1 = catalogManager.getStudyManager().createVariableSet(studyFqn, "vs1", "vs1", false, false, "", null, variables,
+                Collections.singletonList(VariableSet.AnnotableDataModels.CLINICAL_ANALYSIS), ownerToken).first();
 
         ObjectMap annotations = new ObjectMap()
                 .append("var_name", "Joe")
@@ -3763,17 +3752,17 @@
 
         DataResult<ClinicalAnalysis> clinicalAnalysisDataResult = createDummyEnvironment(true, true);
         createDummyEnvironment(false, true);
-        catalogManager.getClinicalAnalysisManager().update(STUDY, clinicalAnalysisDataResult.first().getId(),
+        catalogManager.getClinicalAnalysisManager().update(studyFqn, clinicalAnalysisDataResult.first().getId(),
                 new ClinicalAnalysisUpdateParams().setAnnotationSets(Collections.singletonList(annotationSet)), QueryOptions.empty(),
-                sessionIdUser);
+                ownerToken);
 
         Query query = new Query(Constants.ANNOTATION, "var_name=Joe;" + vs1.getId() + ":AGE=25");
-        DataResult<ClinicalAnalysis> annotDataResult = catalogManager.getClinicalAnalysisManager().search(STUDY, query,
-                QueryOptions.empty(), sessionIdUser);
+        DataResult<ClinicalAnalysis> annotDataResult = catalogManager.getClinicalAnalysisManager().search(studyFqn, query,
+                QueryOptions.empty(), ownerToken);
         assertEquals(1, annotDataResult.getNumResults());
 
         query.put(Constants.ANNOTATION, "var_name=Joe;" + vs1.getId() + ":AGE=23");
-        annotDataResult = catalogManager.getClinicalAnalysisManager().search(STUDY, query, QueryOptions.empty(), sessionIdUser);
+        annotDataResult = catalogManager.getClinicalAnalysisManager().search(studyFqn, query, QueryOptions.empty(), ownerToken);
         assertEquals(0, annotDataResult.getNumResults());
     }
 
