/*
 * Copyright 2015-2020 OpenCB
 *
 * Licensed under the Apache License, Version 2.0 (the "License");
 * you may not use this file except in compliance with the License.
 * You may obtain a copy of the License at
 *
 *     http://www.apache.org/licenses/LICENSE-2.0
 *
 * Unless required by applicable law or agreed to in writing, software
 * distributed under the License is distributed on an "AS IS" BASIS,
 * WITHOUT WARRANTIES OR CONDITIONS OF ANY KIND, either express or implied.
 * See the License for the specific language governing permissions and
 * limitations under the License.
 */

package org.opencb.opencga.catalog.managers;

import org.apache.commons.lang3.RandomStringUtils;
import org.apache.commons.lang3.StringUtils;
import org.junit.*;
import org.junit.experimental.categories.Category;
import org.junit.rules.ExpectedException;
import org.opencb.biodata.models.clinical.*;
import org.opencb.biodata.models.clinical.interpretation.ClinicalVariant;
import org.opencb.biodata.models.clinical.interpretation.ClinicalVariantEvidence;
import org.opencb.biodata.models.clinical.interpretation.InterpretationMethod;
import org.opencb.biodata.models.common.Status;
import org.opencb.biodata.models.core.SexOntologyTermAnnotation;
import org.opencb.biodata.models.variant.avro.VariantAvro;
import org.opencb.biodata.models.variant.avro.VariantType;
import org.opencb.commons.datastore.core.DataResult;
import org.opencb.commons.datastore.core.ObjectMap;
import org.opencb.commons.datastore.core.Query;
import org.opencb.commons.datastore.core.QueryOptions;
import org.opencb.commons.test.GenericTest;
import org.opencb.opencga.TestParamConstants;
import org.opencb.opencga.catalog.db.api.ClinicalAnalysisDBAdaptor;
import org.opencb.opencga.catalog.db.api.InterpretationDBAdaptor;
import org.opencb.opencga.catalog.exceptions.CatalogException;
import org.opencb.opencga.catalog.models.ClinicalAnalysisLoadResult;
import org.opencb.opencga.catalog.utils.Constants;
import org.opencb.opencga.catalog.utils.ParamUtils;
import org.opencb.opencga.core.api.ParamConstants;
import org.opencb.opencga.core.common.JacksonUtils;
import org.opencb.opencga.core.common.TimeUtils;
import org.opencb.opencga.core.models.AclEntryList;
import org.opencb.opencga.core.models.AclParams;
import org.opencb.opencga.core.models.clinical.*;
import org.opencb.opencga.core.models.common.AnnotationSet;
import org.opencb.opencga.core.models.common.FlagAnnotation;
import org.opencb.opencga.core.models.common.FlagValue;
import org.opencb.opencga.core.models.common.StatusParam;
import org.opencb.opencga.core.models.family.Family;
import org.opencb.opencga.core.models.family.FamilyPermissions;
import org.opencb.opencga.core.models.family.FamilyUpdateParams;
import org.opencb.opencga.core.models.file.*;
import org.opencb.opencga.core.models.individual.Individual;
import org.opencb.opencga.core.models.individual.IndividualPermissions;
import org.opencb.opencga.core.models.panel.Panel;
import org.opencb.opencga.core.models.panel.PanelReferenceParam;
import org.opencb.opencga.core.models.sample.Sample;
import org.opencb.opencga.core.models.sample.SamplePermissions;
import org.opencb.opencga.core.models.sample.SampleUpdateParams;
import org.opencb.opencga.core.models.study.Study;
import org.opencb.opencga.core.models.study.Variable;
import org.opencb.opencga.core.models.study.VariableSet;
import org.opencb.opencga.core.models.study.configuration.ClinicalConsent;
import org.opencb.opencga.core.models.study.configuration.*;
import org.opencb.opencga.core.models.user.Account;
import org.opencb.opencga.core.models.user.User;
import org.opencb.opencga.core.response.OpenCGAResult;
import org.opencb.opencga.core.testclassification.duration.MediumTests;

import java.io.IOException;
import java.nio.file.Path;
import java.nio.file.Paths;
import java.util.*;
import java.util.stream.Collectors;

import static org.junit.Assert.*;

@Category(MediumTests.class)
public class ClinicalAnalysisManagerTest extends GenericTest {

    public final static String STUDY = "user@1000G:phase1";
    @Rule
    public ExpectedException thrown = ExpectedException.none();

    @Rule
    public CatalogManagerExternalResource catalogManagerResource = new CatalogManagerExternalResource();

    protected CatalogManager catalogManager;
    private String opencgaToken;
    protected String sessionIdUser;
    private FamilyManager familyManager;

    private static final QueryOptions INCLUDE_RESULT = new QueryOptions(ParamConstants.INCLUDE_RESULT_PARAM, true);

    @Before
    public void setUp() throws IOException, CatalogException {
        catalogManager = catalogManagerResource.getCatalogManager();
        familyManager = catalogManager.getFamilyManager();
        setUpCatalogManager(catalogManager);
    }

    public void setUpCatalogManager(CatalogManager catalogManager) throws IOException, CatalogException {
        opencgaToken = catalogManager.getUserManager().loginAsAdmin(TestParamConstants.ADMIN_PASSWORD).getToken();

        catalogManager.getUserManager().create("user", "User Name", "mail@ebi.ac.uk", TestParamConstants.PASSWORD, "", null, Account.AccountType.FULL, opencgaToken);
        sessionIdUser = catalogManager.getUserManager().login("user", TestParamConstants.PASSWORD).getToken();

        catalogManager.getUserManager().create("user2", "User Name2", "mail2@ebi.ac.uk", TestParamConstants.PASSWORD, "", null, Account.AccountType.GUEST,
                opencgaToken);

        String projectId = catalogManager.getProjectManager().create("1000G", "Project about some genomes", "", "Homo sapiens",
                null, "GRCh38", INCLUDE_RESULT, sessionIdUser).first().getId();
        catalogManager.getStudyManager().create(projectId, "phase1", null, "Phase 1", "Done", null, null, null, null, null, sessionIdUser);
    }

    @After
    public void tearDown() throws Exception {
    }

    private Family getDummyFamily() {
        Disorder disease1 = new Disorder("dis1", "Disease 1", "HPO", null, "", null);
        Disorder disease2 = new Disorder("dis2", "Disease 2", "HPO", null, "", null);

        Individual father = new Individual().setId("father")
                .setSex(SexOntologyTermAnnotation.initMale())
                .setDisorders(Arrays.asList(new Disorder("dis1", "dis1", "OT", null, "", null)));
        Individual mother = new Individual().setId("mother")
                .setSex(SexOntologyTermAnnotation.initFemale())
                .setDisorders(Arrays.asList(new Disorder("dis2", "dis2", "OT", null, "",
                        null)));

        // We create a new father and mother with the same information to mimic the behaviour of the webservices. Otherwise, we would be
        // ingesting references to exactly the same object and this test would not work exactly the same way.
        Individual relFather = new Individual().setId("father")
                .setSex(SexOntologyTermAnnotation.initMale())
                .setDisorders(Arrays.asList(new Disorder("dis1", "dis1", "OT", null, "", null)))
                .setSamples(Collections.singletonList(new Sample().setId("sample1")));
        Individual relMother = new Individual().setId("mother")
                .setSex(SexOntologyTermAnnotation.initFemale())
                .setDisorders(Arrays.asList(new Disorder("dis2", "dis2", "OT", null, "", null)))
                .setSamples(Arrays.asList(new Sample().setId("sample3")));

        Individual relChild1 = new Individual().setId("child1")
                .setDisorders(Arrays.asList(new Disorder("dis1", "dis1", "OT", null, "", null), new Disorder("dis2", "dis2", "OT", null,
                        "", null)))
                .setFather(father)
                .setMother(mother)
                .setSex(SexOntologyTermAnnotation.initMale())
                .setSamples(Arrays.asList(
                        new Sample().setId("sample2"),
                        new Sample().setId("sample4")
                ))
                .setParentalConsanguinity(true);
        Individual relChild2 = new Individual().setId("child2")
                .setDisorders(Arrays.asList(new Disorder("dis1", "dis1", "OT", null, "", null)))
                .setFather(father)
                .setMother(mother)
                .setSex(SexOntologyTermAnnotation.initFemale())
                .setSamples(Arrays.asList(
                        new Sample().setId("sample5"),
                        new Sample().setId("sample6")
                ))
                .setParentalConsanguinity(true);
        Individual relChild3 = new Individual().setId("child3")
                .setDisorders(Arrays.asList(new Disorder("dis1", "dis1", "OT", null, "", null)))
                .setFather(father)
                .setMother(mother)
                .setSex(SexOntologyTermAnnotation.initFemale())
                .setSamples(Arrays.asList(
                        new Sample().setId("sample7"),
                        new Sample().setId("sample8")
                ))
                .setParentalConsanguinity(true);

        return new Family("family", "family", null, Arrays.asList(disease1, disease2),
                Arrays.asList(relChild1, relChild2, relChild3, relFather, relMother), "", -1,
                Collections.emptyList(), Collections.emptyMap());
    }

    private DataResult<Family> createDummyFamily() throws CatalogException {
        Family family = getDummyFamily();

        return familyManager.create(STUDY, family, INCLUDE_RESULT, sessionIdUser);
    }

    private DataResult<ClinicalAnalysis> createDummyEnvironment(boolean createFamily, boolean createDefaultInterpretation) throws CatalogException {

        ClinicalAnalysis clinicalAnalysis = new ClinicalAnalysis()
                .setStatus(new Status().setId(ClinicalAnalysisStatus.READY_FOR_INTERPRETATION))
                .setId("analysis" + RandomStringUtils.randomAlphanumeric(3))
                .setDescription("My description").setType(ClinicalAnalysis.Type.FAMILY)
                .setProband(new Individual().setId("child1").setSamples(Arrays.asList(new Sample().setId("sample2"))));

        if (createFamily) {
            createDummyFamily();
        }
        clinicalAnalysis.setFamily(new Family().setId("family")
                .setMembers(Arrays.asList(new Individual().setId("child1").setSamples(Arrays.asList(new Sample().setId("sample2"))))));

        return catalogManager.getClinicalAnalysisManager().create(STUDY, clinicalAnalysis, !createDefaultInterpretation,
                INCLUDE_RESULT, sessionIdUser);
    }

    private List<File> registerDummyFiles() throws CatalogException {
        List<File> files = new LinkedList<>();

        String vcfFile = getClass().getResource("/biofiles/variant-test-file.vcf.gz").getFile();
        files.add(catalogManager.getFileManager().link(STUDY, new FileLinkParams(vcfFile, "", "", "", null, null, null, null,
                null), false, sessionIdUser).first());
        vcfFile = getClass().getResource("/biofiles/family.vcf").getFile();
        files.add(catalogManager.getFileManager().link(STUDY, new FileLinkParams(vcfFile, "", "", "", null, null, null, null,
                null), false, sessionIdUser).first());
        String bamFile = getClass().getResource("/biofiles/HG00096.chrom20.small.bam").getFile();
        files.add(catalogManager.getFileManager().link(STUDY, new FileLinkParams(bamFile, "", "", "", null, null, null, null,
                null), false, sessionIdUser).first());
        bamFile = getClass().getResource("/biofiles/NA19600.chrom20.small.bam").getFile();
        files.add(catalogManager.getFileManager().link(STUDY, new FileLinkParams(bamFile, "", "", "", null, null, null, null,
                null), false, sessionIdUser).first());

        return files;
    }

    @Test
    public void createAndTestStatusIdIsNotNull() throws CatalogException {
        createDummyFamily();
        ClinicalAnalysis clinicalAnalysis = new ClinicalAnalysis()
                .setId("analysis" + RandomStringUtils.randomAlphanumeric(3))
                .setDescription("My description").setType(ClinicalAnalysis.Type.FAMILY)
                .setProband(new Individual().setId("child1").setSamples(Arrays.asList(new Sample().setId("sample2"))))
                .setFamily(new Family().setId("family")
                        .setMembers(Collections.singletonList(new Individual().setId("child1").setSamples(Arrays.asList(new Sample().setId("sample2"))))));

        OpenCGAResult<ClinicalAnalysis> result = catalogManager.getClinicalAnalysisManager().create(STUDY, clinicalAnalysis, false,
                INCLUDE_RESULT, sessionIdUser);
        assertEquals("", result.first().getStatus().getId());

        clinicalAnalysis = new ClinicalAnalysis()
                .setId("analysis" + RandomStringUtils.randomAlphanumeric(3))
                .setStatus(new Status(null, null, null, null))
                .setDescription("My description").setType(ClinicalAnalysis.Type.FAMILY)
                .setProband(new Individual().setId("child1").setSamples(Arrays.asList(new Sample().setId("sample2"))))
                .setFamily(new Family().setId("family")
                        .setMembers(Collections.singletonList(new Individual().setId("child1").setSamples(Arrays.asList(new Sample().setId("sample2"))))));
        result = catalogManager.getClinicalAnalysisManager().create(STUDY, clinicalAnalysis, false, INCLUDE_RESULT, sessionIdUser);
        assertEquals("", result.first().getStatus().getId());

        result = catalogManager.getClinicalAnalysisManager().update(STUDY, clinicalAnalysis.getId(),
                new ClinicalAnalysisUpdateParams().setStatus(new StatusParam(null)), INCLUDE_RESULT, sessionIdUser);
        assertEquals("", result.first().getStatus().getId());

        result = catalogManager.getClinicalAnalysisManager().update(STUDY, clinicalAnalysis.getId(),
                new ClinicalAnalysisUpdateParams().setStatus(new StatusParam("")), INCLUDE_RESULT, sessionIdUser);
        assertEquals("", result.first().getStatus().getId());
    }

    @Test
    public void createMultipleCasesSameFamily() throws CatalogException {
        ClinicalAnalysis case1 = createDummyEnvironment(true, true).first();
        createDummyEnvironment(false, true).first();
        createDummyEnvironment(false, true).first();
        createDummyEnvironment(false, true).first();
        createDummyEnvironment(false, true).first();

        catalogManager.getClinicalAnalysisManager().update(STUDY, case1.getId(), new ClinicalAnalysisUpdateParams().setLocked(true), QueryOptions.empty(), sessionIdUser);
        // Update proband's sample
        catalogManager.getSampleManager().update(STUDY, case1.getProband().getSamples().get(0).getId(),
                new SampleUpdateParams().setDescription("new description"), QueryOptions.empty(), sessionIdUser);

        OpenCGAResult<ClinicalAnalysis> search = catalogManager.getClinicalAnalysisManager().search(STUDY, new Query(), new QueryOptions(),
                sessionIdUser);
        assertEquals(5, search.getNumResults());
        for (ClinicalAnalysis casee : search.getResults()) {
            if (casee.getId().equals(case1.getId())) {
                assertEquals(1, casee.getProband().getVersion());
                assertEquals(1, casee.getProband().getSamples().get(0).getVersion());
                assertEquals(1, casee.getFamily().getVersion());
            } else {
                assertEquals(2, casee.getProband().getVersion());
                assertEquals(2, casee.getProband().getSamples().get(0).getVersion());
                assertEquals(2, casee.getFamily().getVersion());
            }
        }
    }

    @Test
    public void updateClinicalAnalystsTest() throws CatalogException {
        ClinicalAnalysis case1 = createDummyEnvironment(true, true).first();

        catalogManager.getUserManager().create(new User().setId("u1").setName("u1").setAccount(new Account()), TestParamConstants.PASSWORD, opencgaToken);
        catalogManager.getUserManager().create(new User().setId("u2").setName("u2").setAccount(new Account()), TestParamConstants.PASSWORD, opencgaToken);

        // Add analysts
        OpenCGAResult<ClinicalAnalysis> result = catalogManager.getClinicalAnalysisManager().update(STUDY, case1.getId(),
                new ClinicalAnalysisUpdateParams().setAnalysts(
                        Arrays.asList(new ClinicalAnalystParam("u1"), new ClinicalAnalystParam("u2"))), INCLUDE_RESULT, sessionIdUser);
        assertEquals(3, result.first().getAnalysts().size());
        assertTrue(result.first().getAnalysts().stream().map(ClinicalAnalyst::getId).collect(Collectors.toSet()).containsAll(Arrays.asList("u1", "u2")));

        // Check analyst params
        for (ClinicalAnalyst analyst : result.first().getAnalysts()) {
            assertNotNull(analyst.getId());
            assertNotNull(analyst.getName());
            assertNotNull(analyst.getRole());
            assertNotNull(analyst.getAttributes());
        }

        // Remove analysts
        Map<String, Object> actionMap = new HashMap<>();
        actionMap.put(ClinicalAnalysisDBAdaptor.QueryParams.ANALYSTS.key(), ParamUtils.BasicUpdateAction.REMOVE);
        QueryOptions options = new QueryOptions()
                .append(Constants.ACTIONS, actionMap)
                .append(ParamConstants.INCLUDE_RESULT_PARAM, true);
        result = catalogManager.getClinicalAnalysisManager().update(STUDY, case1.getId(),
                new ClinicalAnalysisUpdateParams().setAnalysts(
                        Arrays.asList(new ClinicalAnalystParam("u1"), new ClinicalAnalystParam("u2"))), options, sessionIdUser);
        assertEquals(1, result.first().getAnalysts().size());
        assertTrue(result.first().getAnalysts().stream().map(ClinicalAnalyst::getId).noneMatch(x -> Arrays.asList("u1", "u2").contains(x)));

        // Set analysts
        actionMap.put(ClinicalAnalysisDBAdaptor.QueryParams.ANALYSTS.key(), ParamUtils.BasicUpdateAction.SET);
        options = new QueryOptions()
                .append(Constants.ACTIONS, actionMap)
                .append(ParamConstants.INCLUDE_RESULT_PARAM, true);
        result = catalogManager.getClinicalAnalysisManager().update(STUDY, case1.getId(),
                new ClinicalAnalysisUpdateParams().setAnalysts(
                        Arrays.asList(new ClinicalAnalystParam("u1"), new ClinicalAnalystParam("u2"))), options, sessionIdUser);
        assertEquals(2, result.first().getAnalysts().size());
        assertTrue(result.first().getAnalysts().stream().map(ClinicalAnalyst::getId).allMatch(x -> Arrays.asList("u1", "u2").contains(x)));

        thrown.expect(CatalogException.class);
        thrown.expectMessage("not found");
        catalogManager.getClinicalAnalysisManager().update(STUDY, case1.getId(),
                new ClinicalAnalysisUpdateParams().setAnalysts(
                        Arrays.asList(new ClinicalAnalystParam("unknown"), new ClinicalAnalystParam("u2"))), options, sessionIdUser);
    }

    @Test
    public void updateClinicalAnalysisRequest() throws CatalogException {
        ClinicalAnalysis case1 = createDummyEnvironment(true, true).first();
        assertTrue(StringUtils.isEmpty(case1.getRequest().getId()));

        catalogManager.getUserManager().create(new User().setId("u1").setName("u1").setEmail("mail@mail.com").setAccount(new Account()),
                TestParamConstants.PASSWORD, opencgaToken);

        ClinicalRequest request = new ClinicalRequest("requestId", "bla", null, new ClinicalResponsible().setId("u1"), new HashMap<>());

        // Change request
        OpenCGAResult<ClinicalAnalysis> result = catalogManager.getClinicalAnalysisManager().update(STUDY, case1.getId(),
                new ClinicalAnalysisUpdateParams().setRequest(request), INCLUDE_RESULT, sessionIdUser);
        assertNotNull(result.first().getRequest());
        assertTrue(StringUtils.isNotEmpty(result.first().getRequest().getDate()));
        assertEquals("requestId", result.first().getRequest().getId());
        assertEquals("u1", result.first().getRequest().getResponsible().getId());
        assertEquals("u1", result.first().getRequest().getResponsible().getName());
        assertEquals("mail@mail.com", result.first().getRequest().getResponsible().getEmail());

        // Remove request responsible
        request.setResponsible(null);
        result = catalogManager.getClinicalAnalysisManager().update(STUDY, case1.getId(),
                new ClinicalAnalysisUpdateParams().setRequest(request), INCLUDE_RESULT, sessionIdUser);
        assertNotNull(result.first().getRequest());
        assertTrue(StringUtils.isNotEmpty(result.first().getRequest().getDate()));
        assertEquals("requestId", result.first().getRequest().getId());
        assertNull(result.first().getRequest().getResponsible());

        // Add non existing request responsible user id
        request.setResponsible(new ClinicalResponsible().setId("unknown"));
        thrown.expect(CatalogException.class);
        thrown.expectMessage("not found");
        catalogManager.getClinicalAnalysisManager().update(STUDY, case1.getId(),
                new ClinicalAnalysisUpdateParams().setRequest(request), INCLUDE_RESULT, sessionIdUser);
    }

    @Test
    public void updateClinicalAnalysisResponsible() throws CatalogException {
        ClinicalAnalysis case1 = createDummyEnvironment(true, true).first();
        assertEquals("user", case1.getResponsible().getId());

        catalogManager.getUserManager().create(new User().setId("u1").setName("u1").setEmail("mail@mail.com").setAccount(new Account()),
                TestParamConstants.PASSWORD, opencgaToken);

        ClinicalResponsible responsible = new ClinicalResponsible().setId("u1");

        // Change responsible
        OpenCGAResult<ClinicalAnalysis> result = catalogManager.getClinicalAnalysisManager().update(STUDY, case1.getId(),
                new ClinicalAnalysisUpdateParams().setResponsible(responsible), INCLUDE_RESULT, sessionIdUser);
        assertNotNull(result.first().getResponsible());
        assertEquals("u1", result.first().getResponsible().getId());
        assertEquals("u1", result.first().getResponsible().getName());
        assertEquals("mail@mail.com", result.first().getResponsible().getEmail());

        // Change to non existing request responsible user id
        responsible.setId("unknown");
        thrown.expect(CatalogException.class);
        thrown.expectMessage("not found");
        catalogManager.getClinicalAnalysisManager().update(STUDY, case1.getId(),
                new ClinicalAnalysisUpdateParams().setResponsible(responsible), INCLUDE_RESULT, sessionIdUser);
    }

    @Test
    public void updateClinicalAnalysisReport() throws CatalogException {
        ClinicalAnalysis case1 = createDummyEnvironment(true, true).first();
        assertNull(case1.getReport());

        ClinicalReport report = new ClinicalReport()
                .setTitle("my report")
                .setComments(Arrays.asList(new ClinicalComment("author", "msg", null, null), new ClinicalComment("author2", "msg", null, null)));

        // Change report
        OpenCGAResult<ClinicalAnalysis> result = catalogManager.getClinicalAnalysisManager().update(STUDY, case1.getId(),
                new ClinicalAnalysisUpdateParams().setReport(report), INCLUDE_RESULT, sessionIdUser);
        assertNotNull(result.first().getReport());
        assertEquals(report.getTitle(), result.first().getReport().getTitle());
        assertEquals(2, result.first().getReport().getComments().size());
        for (ClinicalComment comment : result.first().getReport().getComments()) {
            assertEquals("user", comment.getAuthor());
            assertTrue(StringUtils.isNotEmpty(comment.getDate()));
        }

        // Add files
        catalogManager.getFileManager().create(STUDY,
                new FileCreateParams()
                        .setContent(RandomStringUtils.randomAlphanumeric(1000))
                        .setPath("/data/file1.txt")
                        .setType(File.Type.FILE),
                true, sessionIdUser);
        catalogManager.getFileManager().create(STUDY,
                new FileCreateParams()
                        .setContent(RandomStringUtils.randomAlphanumeric(1000))
                        .setPath("/data/file2.txt")
                        .setType(File.Type.FILE),
                true, sessionIdUser);

        List<File> fileList = Arrays.asList(new File().setId("data:file1.txt"), new File().setId("data:file2.txt"));
        report.setSupportingEvidences(fileList);
        result = catalogManager.getClinicalAnalysisManager().update(STUDY, case1.getId(),
                new ClinicalAnalysisUpdateParams().setReport(report), INCLUDE_RESULT, sessionIdUser);
        assertNotNull(result.first().getReport());
        assertEquals(report.getTitle(), result.first().getReport().getTitle());
        assertEquals(2, result.first().getReport().getComments().size());
        for (ClinicalComment comment : result.first().getReport().getComments()) {
            assertEquals("user", comment.getAuthor());
            assertTrue(StringUtils.isNotEmpty(comment.getDate()));
        }
        assertEquals(2, result.first().getReport().getSupportingEvidences().size());
        assertEquals("data/file1.txt", result.first().getReport().getSupportingEvidences().get(0).getPath());
        assertEquals("data/file2.txt", result.first().getReport().getSupportingEvidences().get(1).getPath());
        assertNull(result.first().getReport().getFiles());

        report.setFiles(fileList);
        result = catalogManager.getClinicalAnalysisManager().update(STUDY, case1.getId(),
                new ClinicalAnalysisUpdateParams().setReport(report), INCLUDE_RESULT, sessionIdUser);
        assertNotNull(result.first().getReport());
        assertEquals(report.getTitle(), result.first().getReport().getTitle());
        assertEquals(2, result.first().getReport().getComments().size());
        for (ClinicalComment comment : result.first().getReport().getComments()) {
            assertEquals("user", comment.getAuthor());
            assertTrue(StringUtils.isNotEmpty(comment.getDate()));
        }
        assertEquals(2, result.first().getReport().getSupportingEvidences().size());
        assertEquals("data/file1.txt", result.first().getReport().getSupportingEvidences().get(0).getPath());
        assertEquals("data/file2.txt", result.first().getReport().getSupportingEvidences().get(1).getPath());
        assertEquals(2, result.first().getReport().getFiles().size());
        assertEquals("data/file1.txt", result.first().getReport().getFiles().get(0).getPath());
        assertEquals("data/file2.txt", result.first().getReport().getFiles().get(1).getPath());

        // Provide non existing file
        report.setFiles(Collections.singletonList(new File().setId("nonexisting.txt")));
        thrown.expect(CatalogException.class);
        thrown.expectMessage("not found");
        catalogManager.getClinicalAnalysisManager().update(STUDY, case1.getId(),
                new ClinicalAnalysisUpdateParams().setReport(report), INCLUDE_RESULT, sessionIdUser);
    }

    @Test
    public void createAndUpdateClinicalAnalysisWithQualityControl() throws CatalogException, InterruptedException {
        Individual individual = new Individual().setId("child1").setSamples(Arrays.asList(new Sample().setId("sample2")));
        catalogManager.getIndividualManager().create(STUDY, individual, null, sessionIdUser);

        ClinicalComment comment = new ClinicalComment("user", "my comment", new ArrayList<>(), "");
        ClinicalAnalysis clinicalAnalysis = new ClinicalAnalysis()
                .setId("analysis" + RandomStringUtils.randomAlphanumeric(3))
                .setDescription("My description").setType(ClinicalAnalysis.Type.SINGLE)
                .setQualityControl(new ClinicalAnalysisQualityControl(ClinicalAnalysisQualityControl.QualityControlSummary.LOW,
                        Collections.singletonList(comment), Collections.emptyList()))
                .setProband(individual);

        ClinicalAnalysis ca = catalogManager.getClinicalAnalysisManager().create(STUDY, clinicalAnalysis, true, INCLUDE_RESULT,
                sessionIdUser).first();

        assertEquals(ClinicalAnalysisQualityControl.QualityControlSummary.LOW, ca.getQualityControl().getSummary());
        assertEquals("my comment", ca.getQualityControl().getComments().get(0).getMessage());
        assertEquals("user", ca.getQualityControl().getComments().get(0).getAuthor());
        assertNotNull(ca.getQualityControl().getComments().get(0).getDate());

        String date = ca.getQualityControl().getComments().get(0).getDate();

        // Sleep 1 second so the date field can be different
        Thread.sleep(1000);
        ClinicalAnalysisQualityControlUpdateParam qualityControlUpdateParam =
                new ClinicalAnalysisQualityControlUpdateParam(ClinicalAnalysisQualityControl.QualityControlSummary.HIGH,
                        Collections.singletonList("other"), Collections.emptyList());
        ClinicalAnalysisUpdateParams updateParams = new ClinicalAnalysisUpdateParams().setQualityControl(qualityControlUpdateParam);

        catalogManager.getClinicalAnalysisManager().update(STUDY, clinicalAnalysis.getId(), updateParams, null, sessionIdUser);
        ca = catalogManager.getClinicalAnalysisManager().get(STUDY, clinicalAnalysis.getId(), null, sessionIdUser).first();

        assertEquals(ClinicalAnalysisQualityControl.QualityControlSummary.HIGH, ca.getQualityControl().getSummary());
        assertEquals("other", ca.getQualityControl().getComments().get(0).getMessage());
        assertEquals("user", ca.getQualityControl().getComments().get(0).getAuthor());
        assertNotNull(ca.getQualityControl().getComments().get(0).getDate());
        assertNotEquals(date, ca.getQualityControl().getComments().get(0).getDate());
    }

    @Test
    public void automaticallyLockCaseTest() throws CatalogException {
        Individual individual = new Individual()
                .setId("proband")
                .setSamples(Collections.singletonList(new Sample().setId("sample")));
        catalogManager.getIndividualManager().create(STUDY, individual, QueryOptions.empty(), sessionIdUser);

        ClinicalAnalysis clinicalAnalysis = new ClinicalAnalysis()
                .setId("Clinical")
                .setType(ClinicalAnalysis.Type.SINGLE)
                .setProband(individual);
        OpenCGAResult<ClinicalAnalysis> clinical = catalogManager.getClinicalAnalysisManager().create(STUDY, clinicalAnalysis,
                INCLUDE_RESULT, sessionIdUser);
        assertTrue(StringUtils.isEmpty(clinical.first().getStatus().getId()));
        assertFalse(clinical.first().isLocked());

        clinical = catalogManager.getClinicalAnalysisManager().update(STUDY, clinicalAnalysis.getId(),
                new ClinicalAnalysisUpdateParams().setStatus(new StatusParam("CLOSED")), INCLUDE_RESULT, sessionIdUser);
        assertEquals("CLOSED", clinical.first().getStatus().getId());
        assertTrue(clinical.first().isLocked());

        clinicalAnalysis = new ClinicalAnalysis()
                .setId("Clinical2")
                .setType(ClinicalAnalysis.Type.SINGLE)
                .setStatus(new ClinicalAnalysisStatus().setId("CLOSED"))
                .setProband(individual);
        clinical = catalogManager.getClinicalAnalysisManager().create(STUDY, clinicalAnalysis, INCLUDE_RESULT, sessionIdUser);
        assertEquals("CLOSED", clinical.first().getStatus().getId());
        assertTrue(clinical.first().isLocked());
    }

    @Test
    public void createSingleClinicalAnalysisTestWithoutDisorder() throws CatalogException {
        Individual individual = new Individual()
                .setId("proband")
                .setSamples(Collections.singletonList(new Sample().setId("sample")));
        catalogManager.getIndividualManager().create(STUDY, individual, QueryOptions.empty(), sessionIdUser);

        ClinicalAnalysis clinicalAnalysis = new ClinicalAnalysis()
                .setId("Clinical")
                .setType(ClinicalAnalysis.Type.SINGLE)
                .setProband(individual);
        OpenCGAResult<ClinicalAnalysis> clinical = catalogManager.getClinicalAnalysisManager().create(STUDY, clinicalAnalysis,
                INCLUDE_RESULT, sessionIdUser);
        assertEquals(1, clinical.getNumResults());
        assertTrue(StringUtils.isNotEmpty(clinical.first().getDueDate()));
    }

    @Test
    public void queryClinicalAnalysisByDate() throws CatalogException {
        DataResult<ClinicalAnalysis> result = createDummyEnvironment(true, true);
        assertTrue(StringUtils.isNotEmpty(result.first().getDueDate()));

        Query query = new Query()
                .append(ClinicalAnalysisDBAdaptor.QueryParams.DUE_DATE.key(),
                        ">=" + TimeUtils.getTime(TimeUtils.add24HtoDate(TimeUtils.getDate()))
                );
        OpenCGAResult<ClinicalAnalysis> search = catalogManager.getClinicalAnalysisManager().search(STUDY, query, QueryOptions.empty(), sessionIdUser);
        assertEquals(1, search.getNumResults());
        assertEquals(result.first().getId(), search.first().getId());

        String dueDate = TimeUtils.getTime();
        ClinicalAnalysisUpdateParams updateParams = new ClinicalAnalysisUpdateParams()
                .setDueDate(dueDate);
        catalogManager.getClinicalAnalysisManager().update(STUDY, result.first().getId(), updateParams, QueryOptions.empty(), sessionIdUser);
        search = catalogManager.getClinicalAnalysisManager().search(STUDY, query, QueryOptions.empty(), sessionIdUser);
        assertEquals(0, search.getNumResults());

        query.put(ClinicalAnalysisDBAdaptor.QueryParams.DUE_DATE.key(),
                "<" + TimeUtils.getTime(TimeUtils.add24HtoDate(TimeUtils.getDate())));
        search = catalogManager.getClinicalAnalysisManager().search(STUDY, query, QueryOptions.empty(), sessionIdUser);
        assertEquals(1, search.getNumResults());
        assertEquals(result.first().getId(), search.first().getId());
        assertEquals(dueDate, search.first().getDueDate());
    }

    @Test
    public void createClinicalWithComments() throws CatalogException {
        Individual individual = new Individual()
                .setId("proband")
                .setSamples(Collections.singletonList(new Sample().setId("sample")));
        catalogManager.getIndividualManager().create(STUDY, individual, QueryOptions.empty(), sessionIdUser);

        ClinicalAnalysis clinicalAnalysis = new ClinicalAnalysis()
                .setId("Clinical")
                .setType(ClinicalAnalysis.Type.SINGLE)
                .setComments(Arrays.asList(
                        new ClinicalComment("", "My first comment", Arrays.asList("tag1", "tag2"), ""),
                        new ClinicalComment("", "My second comment", Arrays.asList("1tag", "2tag"), "")))
                .setProband(individual);
        OpenCGAResult<ClinicalAnalysis> clinical = catalogManager.getClinicalAnalysisManager().create(STUDY, clinicalAnalysis,
                INCLUDE_RESULT, sessionIdUser);
        assertEquals(1, clinical.getNumResults());
        assertEquals(2, clinical.first().getComments().size());
        assertEquals("user", clinical.first().getComments().get(0).getAuthor());
        assertEquals("My first comment", clinical.first().getComments().get(0).getMessage());
        assertEquals(2, clinical.first().getComments().get(0).getTags().size());
        assertEquals("user", clinical.first().getComments().get(1).getAuthor());
        assertEquals("My second comment", clinical.first().getComments().get(1).getMessage());
        assertEquals(2, clinical.first().getComments().get(1).getTags().size());
        assertTrue(StringUtils.isNotEmpty(clinical.first().getComments().get(0).getDate()));
        assertTrue(StringUtils.isNotEmpty(clinical.first().getComments().get(1).getDate()));
        assertNotEquals(clinical.first().getComments().get(0).getDate(), clinical.first().getComments().get(1).getDate());
        assertEquals(Long.parseLong(clinical.first().getComments().get(0).getDate()) + 1,
                Long.parseLong(clinical.first().getComments().get(1).getDate()));
    }

    @Test
    public void createClinicalWithMissingSamplesInFamily() throws CatalogException {
        Family family = getDummyFamily();
        for (Individual member : family.getMembers()) {
            if (!member.getId().equals("child1")) {
                member.setSamples(Collections.emptyList());
            }
        }
        familyManager.create(STUDY, family, QueryOptions.empty(), sessionIdUser);

        // And only add sample to proband
        for (Individual member : family.getMembers()) {
            if (member.getId().equals("child1")) {
                member.setSamples(Collections.singletonList(new Sample().setId("sample2")));
            }
        }

        ClinicalAnalysis clinicalAnalysis = new ClinicalAnalysis()
                .setId("analysis").setDescription("My description").setType(ClinicalAnalysis.Type.FAMILY)
                .setDueDate("20180510100000")
                .setProband(new Individual().setId("child1"));
        clinicalAnalysis.setFamily(family);
        DataResult<ClinicalAnalysis> clinicalAnalysisDataResult = catalogManager.getClinicalAnalysisManager().create(STUDY,
                clinicalAnalysis, INCLUDE_RESULT, sessionIdUser);

        assertEquals("child1", clinicalAnalysisDataResult.first().getFamily().getMembers().get(0).getId());
        assertEquals("father", clinicalAnalysisDataResult.first().getFamily().getMembers().get(1).getId());
        assertEquals("mother", clinicalAnalysisDataResult.first().getFamily().getMembers().get(2).getId());
        assertEquals("child2", clinicalAnalysisDataResult.first().getFamily().getMembers().get(3).getId());
        assertEquals("child3", clinicalAnalysisDataResult.first().getFamily().getMembers().get(4).getId());
        assertEquals("sample2", clinicalAnalysisDataResult.first().getFamily().getMembers().get(0).getSamples().get(0).getId());
        assertTrue(clinicalAnalysisDataResult.first().getFamily().getMembers().get(1).getSamples().isEmpty());
        assertTrue(clinicalAnalysisDataResult.first().getFamily().getMembers().get(2).getSamples().isEmpty());
        assertTrue(clinicalAnalysisDataResult.first().getFamily().getMembers().get(3).getSamples().isEmpty());
        assertTrue(clinicalAnalysisDataResult.first().getFamily().getMembers().get(4).getSamples().isEmpty());
    }

    @Test
    public void updateClinicalComments() throws CatalogException {
        Individual individual = new Individual()
                .setId("proband")
                .setSamples(Collections.singletonList(new Sample().setId("sample")));
        catalogManager.getIndividualManager().create(STUDY, individual, QueryOptions.empty(), sessionIdUser);

        ClinicalAnalysis clinicalAnalysis = new ClinicalAnalysis()
                .setId("Clinical")
                .setType(ClinicalAnalysis.Type.SINGLE)
                .setComments(Collections.singletonList(new ClinicalComment("", "My first comment", Arrays.asList("tag1", "tag2"), "")))
                .setProband(individual);

        catalogManager.getClinicalAnalysisManager().create(STUDY, clinicalAnalysis, QueryOptions.empty(), sessionIdUser);

        List<ClinicalCommentParam> commentParamList = new ArrayList<>();
        commentParamList.add(new ClinicalCommentParam("My second comment", Arrays.asList("myTag")));
        commentParamList.add(new ClinicalCommentParam("My third comment", Arrays.asList("myTag2")));

        ObjectMap actionMap = new ObjectMap(ClinicalAnalysisDBAdaptor.QueryParams.COMMENTS.key(), ParamUtils.AddRemoveAction.ADD);
        QueryOptions options = new QueryOptions(Constants.ACTIONS, actionMap);

        catalogManager.getClinicalAnalysisManager().update(STUDY, clinicalAnalysis.getId(), new ClinicalAnalysisUpdateParams()
                .setComments(commentParamList), options, sessionIdUser);

        OpenCGAResult<ClinicalAnalysis> clinical = catalogManager.getClinicalAnalysisManager().get(STUDY, clinicalAnalysis.getId(),
                QueryOptions.empty(), sessionIdUser);
        assertEquals(1, clinical.getNumResults());
        assertEquals(3, clinical.first().getComments().size());
        assertEquals("user", clinical.first().getComments().get(1).getAuthor());
        assertEquals("My second comment", clinical.first().getComments().get(1).getMessage());
        assertEquals(1, clinical.first().getComments().get(1).getTags().size());
        assertEquals("myTag", clinical.first().getComments().get(1).getTags().get(0));
        assertTrue(StringUtils.isNotEmpty(clinical.first().getComments().get(1).getDate()));

        assertEquals("user", clinical.first().getComments().get(2).getAuthor());
        assertEquals("My third comment", clinical.first().getComments().get(2).getMessage());
        assertEquals(1, clinical.first().getComments().get(2).getTags().size());
        assertEquals("myTag2", clinical.first().getComments().get(2).getTags().get(0));
        assertTrue(StringUtils.isNotEmpty(clinical.first().getComments().get(2).getDate()));

        // Replace second and third comment
        commentParamList = Arrays.asList(
                new ClinicalCommentParam("My updated second comment", Arrays.asList("myTag", "myOtherTag"),
                        clinical.first().getComments().get(1).getDate()),
                new ClinicalCommentParam("My also updated third comment", Arrays.asList("myTag2", "myOtherTag2"),
                        clinical.first().getComments().get(2).getDate())
        );
        actionMap = new ObjectMap(ClinicalAnalysisDBAdaptor.QueryParams.COMMENTS.key(), ParamUtils.AddRemoveReplaceAction.REPLACE);
        options = new QueryOptions(Constants.ACTIONS, actionMap);

        catalogManager.getClinicalAnalysisManager().update(STUDY, clinicalAnalysis.getId(), new ClinicalAnalysisUpdateParams()
                .setComments(commentParamList), options, sessionIdUser);
        clinical = catalogManager.getClinicalAnalysisManager().get(STUDY, clinicalAnalysis.getId(), QueryOptions.empty(), sessionIdUser);
        assertEquals(1, clinical.getNumResults());
        assertEquals(3, clinical.first().getComments().size());
        assertEquals("user", clinical.first().getComments().get(1).getAuthor());
        assertEquals("My updated second comment", clinical.first().getComments().get(1).getMessage());
        assertEquals(2, clinical.first().getComments().get(1).getTags().size());
        assertEquals("myTag", clinical.first().getComments().get(1).getTags().get(0));
        assertEquals("myOtherTag", clinical.first().getComments().get(1).getTags().get(1));
        assertTrue(StringUtils.isNotEmpty(clinical.first().getComments().get(1).getDate()));

        assertEquals("user", clinical.first().getComments().get(2).getAuthor());
        assertEquals("My also updated third comment", clinical.first().getComments().get(2).getMessage());
        assertEquals(2, clinical.first().getComments().get(2).getTags().size());
        assertEquals("myTag2", clinical.first().getComments().get(2).getTags().get(0));
        assertEquals("myOtherTag2", clinical.first().getComments().get(2).getTags().get(1));
        assertTrue(StringUtils.isNotEmpty(clinical.first().getComments().get(2).getDate()));

        // Remove first comment
        commentParamList = Arrays.asList(
                ClinicalCommentParam.of(clinical.first().getComments().get(0)),
                ClinicalCommentParam.of(clinical.first().getComments().get(2))
        );
        actionMap = new ObjectMap(ClinicalAnalysisDBAdaptor.QueryParams.COMMENTS.key(), ParamUtils.AddRemoveAction.REMOVE);
        options = new QueryOptions(Constants.ACTIONS, actionMap);

        catalogManager.getClinicalAnalysisManager().update(STUDY, clinicalAnalysis.getId(), new ClinicalAnalysisUpdateParams()
                .setComments(commentParamList), options, sessionIdUser);

        clinical = catalogManager.getClinicalAnalysisManager().get(STUDY, clinicalAnalysis.getId(), QueryOptions.empty(), sessionIdUser);
        assertEquals(1, clinical.getNumResults());
        assertEquals(1, clinical.first().getComments().size());
        assertEquals("user", clinical.first().getComments().get(0).getAuthor());
        assertEquals("My updated second comment", clinical.first().getComments().get(0).getMessage());
        assertEquals(2, clinical.first().getComments().get(0).getTags().size());
        assertEquals("myTag", clinical.first().getComments().get(0).getTags().get(0));
        assertEquals("myOtherTag", clinical.first().getComments().get(0).getTags().get(1));
        assertTrue(StringUtils.isNotEmpty(clinical.first().getComments().get(0).getDate()));

        commentParamList = Arrays.asList(
                ClinicalCommentParam.of(clinical.first().getComments().get(0))
        );
        actionMap = new ObjectMap(ClinicalAnalysisDBAdaptor.QueryParams.COMMENTS.key(), ParamUtils.AddRemoveAction.REMOVE);
        options = new QueryOptions(Constants.ACTIONS, actionMap);

        catalogManager.getClinicalAnalysisManager().update(STUDY, clinicalAnalysis.getId(), new ClinicalAnalysisUpdateParams()
                .setComments(commentParamList), options, sessionIdUser);

        clinical = catalogManager.getClinicalAnalysisManager().get(STUDY, clinicalAnalysis.getId(), QueryOptions.empty(), sessionIdUser);
        assertEquals(1, clinical.getNumResults());
        assertEquals(0, clinical.first().getComments().size());

        // Remove dummy comment with no date
        commentParamList = Collections.singletonList(new ClinicalCommentParam("", Collections.emptyList()));
        actionMap = new ObjectMap(ClinicalAnalysisDBAdaptor.QueryParams.COMMENTS.key(), ParamUtils.AddRemoveAction.REMOVE);
        options = new QueryOptions(Constants.ACTIONS, actionMap);

        try {
            catalogManager.getClinicalAnalysisManager().update(STUDY, clinicalAnalysis.getId(), new ClinicalAnalysisUpdateParams()
                    .setComments(commentParamList), options, sessionIdUser);
            fail("It should fail because the comment has no date");
        } catch (CatalogException e) {
            assertTrue(e.getMessage().contains("date"));
        }

        // Replace comment with no date
        commentParamList = Collections.singletonList(new ClinicalCommentParam("", Collections.emptyList()));
        actionMap = new ObjectMap(ClinicalAnalysisDBAdaptor.QueryParams.COMMENTS.key(), ParamUtils.AddRemoveReplaceAction.REPLACE);
        options = new QueryOptions(Constants.ACTIONS, actionMap);

        thrown.expect(CatalogException.class);
        thrown.expectMessage("date");
        catalogManager.getClinicalAnalysisManager().update(STUDY, clinicalAnalysis.getId(), new ClinicalAnalysisUpdateParams()
                .setComments(commentParamList), options, sessionIdUser);
    }

    @Test
    public void updateClinicalAnalysis() throws CatalogException {
        Individual individual = new Individual()
                .setId("proband")
                .setSamples(Collections.singletonList(new Sample().setId("sample")));
        catalogManager.getIndividualManager().create(STUDY, individual, QueryOptions.empty(), sessionIdUser);

        ClinicalAnalysis clinicalAnalysis = new ClinicalAnalysis()
                .setId("Clinical")
                .setType(ClinicalAnalysis.Type.SINGLE)
                .setComments(Collections.singletonList(new ClinicalComment("", "My first comment", Arrays.asList("tag1", "tag2"), "")))
                .setProband(individual);

        ClinicalAnalysis clinical = catalogManager.getClinicalAnalysisManager().create(STUDY, clinicalAnalysis, INCLUDE_RESULT, sessionIdUser).first();
        assertTrue(clinical.getAttributes().isEmpty());

        Map<String, Object> attributes = new HashMap<>();
        attributes.put("a", "a_value");
        attributes.put("b", "b_value");

        ClinicalAnalysisUpdateParams updateParams = new ClinicalAnalysisUpdateParams()
                .setAttributes(attributes);
        clinical = catalogManager.getClinicalAnalysisManager().update(STUDY, clinicalAnalysis.getId(), updateParams, INCLUDE_RESULT, sessionIdUser).first();
        assertFalse(clinical.getAttributes().isEmpty());
        assertEquals(2, clinical.getAttributes().size());
        assertEquals(attributes.get("a"), clinical.getAttributes().get("a"));
        assertEquals(attributes.get("b"), clinical.getAttributes().get("b"));
    }

    @Test
    public void createRepeatedInterpretationPrimaryFindings() throws CatalogException {
        Individual individual = new Individual()
                .setId("proband")
                .setSamples(Collections.singletonList(new Sample().setId("sample")));
        catalogManager.getIndividualManager().create(STUDY, individual, QueryOptions.empty(), sessionIdUser);

        List<ClinicalVariant> findingList = new ArrayList<>();
        VariantAvro variantAvro = new VariantAvro("id1", null, "chr2", 1, 2, "", "", "+", null, 1, null, null, null);
        ClinicalVariantEvidence evidence = new ClinicalVariantEvidence().setInterpretationMethodName("method");
        ClinicalVariant cv = new ClinicalVariant(variantAvro, Collections.singletonList(evidence), null, null, new ClinicalDiscussion(),
                ClinicalVariant.Status.NOT_REVIEWED, Collections.emptyList(), null);
        findingList.add(cv);
        findingList.add(cv);
        variantAvro = new VariantAvro("id2", null, "chr2", 1, 2, "", "", "+", null, 1, null, null, null);
        cv = new ClinicalVariant(variantAvro, Collections.singletonList(evidence), null, null, new ClinicalDiscussion(),
                ClinicalVariant.Status.NOT_REVIEWED, Collections.emptyList(), null);
        findingList.add(cv);

        ClinicalAnalysis clinicalAnalysis = new ClinicalAnalysis()
                .setId("Clinical")
                .setType(ClinicalAnalysis.Type.SINGLE)
                .setProband(individual)
                .setInterpretation(new Interpretation()
                        .setPrimaryFindings(findingList)
                );
        thrown.expect(CatalogException.class);
        thrown.expectMessage("repeated");
        catalogManager.getClinicalAnalysisManager().create(STUDY, clinicalAnalysis, QueryOptions.empty(), sessionIdUser);
    }

    @Test
    public void createRepeatedInterpretationSecondaryFindings() throws CatalogException {
        Individual individual = new Individual()
                .setId("proband")
                .setSamples(Collections.singletonList(new Sample().setId("sample")));
        catalogManager.getIndividualManager().create(STUDY, individual, QueryOptions.empty(), sessionIdUser);

        List<ClinicalVariant> findingList = new ArrayList<>();
        VariantAvro variantAvro = new VariantAvro("id1", null, "chr2", 1, 2, "", "", "+", null, 1, null, null, null);
        ClinicalVariantEvidence evidence = new ClinicalVariantEvidence().setInterpretationMethodName("method");
        ClinicalVariant cv = new ClinicalVariant(variantAvro, Collections.singletonList(evidence), null, null, new ClinicalDiscussion(),
                ClinicalVariant.Status.NOT_REVIEWED, Collections.emptyList(), null);
        findingList.add(cv);
        findingList.add(cv);
        variantAvro = new VariantAvro("id2", null, "chr2", 1, 2, "", "", "+", null, 1, null, null, null);
        cv = new ClinicalVariant(variantAvro, Collections.singletonList(evidence), null, null, new ClinicalDiscussion(),
                ClinicalVariant.Status.NOT_REVIEWED, Collections.emptyList(), null);
        findingList.add(cv);

        ClinicalAnalysis clinicalAnalysis = new ClinicalAnalysis()
                .setId("Clinical")
                .setType(ClinicalAnalysis.Type.SINGLE)
                .setProband(individual)
                .setInterpretation(new Interpretation()
                        .setSecondaryFindings(findingList)
                );
        thrown.expect(CatalogException.class);
        thrown.expectMessage("repeated");
        catalogManager.getClinicalAnalysisManager().create(STUDY, clinicalAnalysis, QueryOptions.empty(), sessionIdUser);
    }

    @Test
    public void updatePrimaryFindings() throws CatalogException {
        Individual individual = new Individual()
                .setId("proband")
                .setSamples(Collections.singletonList(new Sample().setId("sample")));
        catalogManager.getIndividualManager().create(STUDY, individual, QueryOptions.empty(), sessionIdUser);

        List<ClinicalVariant> findingList = new ArrayList<>();
        VariantAvro variantAvro = new VariantAvro("id1", null, "chr2", 1, 2, "", "", "+", null, 1, null, null, null);
        ClinicalVariantEvidence evidence = new ClinicalVariantEvidence().setInterpretationMethodName("method");
        ClinicalVariant cv1 = new ClinicalVariant(variantAvro, Collections.singletonList(evidence), null, null, new ClinicalDiscussion(),
                ClinicalVariant.Status.NOT_REVIEWED, Collections.emptyList(), null);
        findingList.add(cv1);
        variantAvro = new VariantAvro("id2", null, "chr2", 1, 2, "", "", "+", null, 1, null, null, null);
        ClinicalVariant cv2 = new ClinicalVariant(variantAvro, Collections.singletonList(evidence), null, null, new ClinicalDiscussion(),
                ClinicalVariant.Status.NOT_REVIEWED, Collections.emptyList(), null);
        findingList.add(cv2);

        ClinicalAnalysis clinicalAnalysis = new ClinicalAnalysis()
                .setId("Clinical")
                .setType(ClinicalAnalysis.Type.SINGLE)
                .setProband(individual)
                .setInterpretation(new Interpretation()
                        .setPrimaryFindings(findingList)
                );
        catalogManager.getClinicalAnalysisManager().create(STUDY, clinicalAnalysis, QueryOptions.empty(), sessionIdUser);

        Interpretation interpretation = catalogManager.getInterpretationManager().get(STUDY, clinicalAnalysis.getId() + ".1", QueryOptions.empty(),
                sessionIdUser).first();
        assertEquals(2, interpretation.getPrimaryFindings().size());
        assertEquals(2, interpretation.getStats().getPrimaryFindings().getNumVariants());
        assertEquals(2, (int) interpretation.getStats().getPrimaryFindings().getStatusCount().get(ClinicalVariant.Status.NOT_REVIEWED));

        // Add new finding
        findingList = new ArrayList<>();
        variantAvro = new VariantAvro("id3", null, "chr3", 2, 3, "", "", "+", null, 1, null, null, null);
        evidence = new ClinicalVariantEvidence().setInterpretationMethodName("method2");
        ClinicalVariant cv3 = new ClinicalVariant(variantAvro, Collections.singletonList(evidence), null, null, new ClinicalDiscussion(),
                ClinicalVariant.Status.NOT_REVIEWED, Collections.emptyList(), null);
        findingList.add(cv3);

        InterpretationUpdateParams updateParams = new InterpretationUpdateParams()
                .setPrimaryFindings(findingList);
        ObjectMap actionMap = new ObjectMap(InterpretationDBAdaptor.QueryParams.PRIMARY_FINDINGS.key(), ParamUtils.UpdateAction.ADD);
        QueryOptions options = new QueryOptions(Constants.ACTIONS, actionMap);

        catalogManager.getInterpretationManager().update(STUDY, clinicalAnalysis.getId(), clinicalAnalysis.getId() + ".1", updateParams, null, options,
                sessionIdUser);
        interpretation =
                catalogManager.getInterpretationManager().get(STUDY, clinicalAnalysis.getId() + ".1", QueryOptions.empty(), sessionIdUser).first();
        assertEquals(3, interpretation.getPrimaryFindings().size());
        assertEquals("method2", interpretation.getPrimaryFindings().get(2).getEvidences().get(0).getInterpretationMethodName());
        assertEquals("id3", interpretation.getPrimaryFindings().get(2).getId());
        assertEquals(3, interpretation.getStats().getPrimaryFindings().getNumVariants());
        assertEquals(3, (int) interpretation.getStats().getPrimaryFindings().getStatusCount().get(ClinicalVariant.Status.NOT_REVIEWED));

        // Add existing finding
        cv3.setDiscussion(new ClinicalDiscussion("author", "20220728", "My discussion"));
        try {
            catalogManager.getInterpretationManager().update(STUDY, clinicalAnalysis.getId(), clinicalAnalysis.getId() + ".1", updateParams, null,
                    options, sessionIdUser);
            fail("It should not allow adding an already existing finding");
        } catch (CatalogException e) {
            assertTrue(e.getMessage().contains("repeated"));
        }

        // Remove findings
        updateParams = new InterpretationUpdateParams()
                .setPrimaryFindings(Arrays.asList(cv1, cv3));
        actionMap = new ObjectMap(InterpretationDBAdaptor.QueryParams.PRIMARY_FINDINGS.key(), ParamUtils.UpdateAction.REMOVE);
        options = new QueryOptions(Constants.ACTIONS, actionMap);

        catalogManager.getInterpretationManager().update(STUDY, clinicalAnalysis.getId(), clinicalAnalysis.getId() + ".1", updateParams, null, options,
                sessionIdUser);
        interpretation =
                catalogManager.getInterpretationManager().get(STUDY, clinicalAnalysis.getId() + ".1", QueryOptions.empty(), sessionIdUser).first();
        assertEquals(1, interpretation.getPrimaryFindings().size());
        assertEquals("method", interpretation.getPrimaryFindings().get(0).getEvidences().get(0).getInterpretationMethodName());
        assertEquals("id2", interpretation.getPrimaryFindings().get(0).getId());
        assertEquals(1, interpretation.getStats().getPrimaryFindings().getNumVariants());
        assertEquals(1, (int) interpretation.getStats().getPrimaryFindings().getStatusCount().get(ClinicalVariant.Status.NOT_REVIEWED));

        // Set findings
        updateParams = new InterpretationUpdateParams()
                .setPrimaryFindings(Arrays.asList(cv1, cv2, cv3));
        actionMap = new ObjectMap(InterpretationDBAdaptor.QueryParams.PRIMARY_FINDINGS.key(), ParamUtils.UpdateAction.SET);
        options = new QueryOptions(Constants.ACTIONS, actionMap);

        catalogManager.getInterpretationManager().update(STUDY, clinicalAnalysis.getId(), clinicalAnalysis.getId() + ".1", updateParams, null, options,
                sessionIdUser);
        interpretation =
                catalogManager.getInterpretationManager().get(STUDY, clinicalAnalysis.getId() + ".1", QueryOptions.empty(), sessionIdUser).first();
        assertEquals(3, interpretation.getPrimaryFindings().size());
        assertEquals("method", interpretation.getPrimaryFindings().get(0).getEvidences().get(0).getInterpretationMethodName());
        assertEquals("id1", interpretation.getPrimaryFindings().get(0).getId());
        assertEquals("method", interpretation.getPrimaryFindings().get(1).getEvidences().get(0).getInterpretationMethodName());
        assertEquals("id2", interpretation.getPrimaryFindings().get(1).getId());
        assertEquals("method2", interpretation.getPrimaryFindings().get(2).getEvidences().get(0).getInterpretationMethodName());
        assertEquals("id3", interpretation.getPrimaryFindings().get(2).getId());
        assertEquals("author", interpretation.getPrimaryFindings().get(2).getDiscussion().getAuthor());
        assertEquals("20220728", interpretation.getPrimaryFindings().get(2).getDiscussion().getDate());
        assertEquals("My discussion", interpretation.getPrimaryFindings().get(2).getDiscussion().getText());
        assertTrue(StringUtils.isNotEmpty(interpretation.getPrimaryFindings().get(2).getDiscussion().getDate()));
        assertEquals(3, interpretation.getStats().getPrimaryFindings().getNumVariants());
        assertEquals(3, (int) interpretation.getStats().getPrimaryFindings().getStatusCount().get(ClinicalVariant.Status.NOT_REVIEWED));

        // Replace findings
        cv2.setEvidences(Collections.singletonList(new ClinicalVariantEvidence().setInterpretationMethodName("AnotherMethodName")));
        cv3.setEvidences(Collections.singletonList(new ClinicalVariantEvidence().setInterpretationMethodName("YetAnotherMethodName")));

        updateParams = new InterpretationUpdateParams()
                .setPrimaryFindings(Arrays.asList(cv2, cv3));
        actionMap = new ObjectMap(InterpretationDBAdaptor.QueryParams.PRIMARY_FINDINGS.key(), ParamUtils.UpdateAction.REPLACE);
        options = new QueryOptions(Constants.ACTIONS, actionMap);

        catalogManager.getInterpretationManager().update(STUDY, clinicalAnalysis.getId(), clinicalAnalysis.getId() + ".1", updateParams, null, options,
                sessionIdUser);
        interpretation =
                catalogManager.getInterpretationManager().get(STUDY, clinicalAnalysis.getId() + ".1", QueryOptions.empty(), sessionIdUser).first();
        assertEquals(3, interpretation.getPrimaryFindings().size());
        assertEquals("method", interpretation.getPrimaryFindings().get(0).getEvidences().get(0).getInterpretationMethodName());
        assertEquals("id1", interpretation.getPrimaryFindings().get(0).getId());
        assertEquals("AnotherMethodName", interpretation.getPrimaryFindings().get(1).getEvidences().get(0).getInterpretationMethodName());
        assertEquals("id2", interpretation.getPrimaryFindings().get(1).getId());
        assertEquals("YetAnotherMethodName",
                interpretation.getPrimaryFindings().get(2).getEvidences().get(0).getInterpretationMethodName());
        assertEquals("id3", interpretation.getPrimaryFindings().get(2).getId());
        assertEquals(3, interpretation.getStats().getPrimaryFindings().getNumVariants());
        assertEquals(3, (int) interpretation.getStats().getPrimaryFindings().getStatusCount().get(ClinicalVariant.Status.NOT_REVIEWED));

        // Remove finding with missing id
        variantAvro = new VariantAvro("", null, "chr2", 1, 2, "", "", "+", null, 1, null, null, null);
        evidence = new ClinicalVariantEvidence().setInterpretationMethodName("method");
        cv1 = new ClinicalVariant(variantAvro, Collections.singletonList(evidence), null, null, new ClinicalDiscussion(),
                ClinicalVariant.Status.NOT_REVIEWED, Collections.emptyList(), null);

        updateParams = new InterpretationUpdateParams()
                .setPrimaryFindings(Collections.singletonList(cv1));
        actionMap = new ObjectMap(InterpretationDBAdaptor.QueryParams.PRIMARY_FINDINGS.key(), ParamUtils.UpdateAction.REMOVE);
        options = new QueryOptions(Constants.ACTIONS, actionMap);

        try {
            catalogManager.getInterpretationManager().update(STUDY, clinicalAnalysis.getId(), clinicalAnalysis.getId() + ".1", updateParams, null,
                    options, sessionIdUser);
            fail("It should fail because finding id is missing");
        } catch (CatalogException e) {
            assertTrue(e.getMessage().contains("id"));
        }

        // Remove finding with missing id
        actionMap = new ObjectMap(InterpretationDBAdaptor.QueryParams.PRIMARY_FINDINGS.key(), ParamUtils.UpdateAction.REPLACE);
        options = new QueryOptions(Constants.ACTIONS, actionMap);

        try {
            catalogManager.getInterpretationManager().update(STUDY, clinicalAnalysis.getId(), clinicalAnalysis.getId() + ".1", updateParams, null,
                    options, sessionIdUser);
            fail("It should fail because finding id is missing");
        } catch (CatalogException e) {
            assertTrue(e.getMessage().contains("id"));
        }
    }

    @Test
    public void updateSecondaryFindings() throws CatalogException {
        Individual individual = new Individual()
                .setId("proband")
                .setSamples(Collections.singletonList(new Sample().setId("sample")));
        catalogManager.getIndividualManager().create(STUDY, individual, QueryOptions.empty(), sessionIdUser);

        List<ClinicalVariant> findingList = new ArrayList<>();
        VariantAvro variantAvro = new VariantAvro("id1", null, "chr2", 1, 2, "", "", "+", null, 1, null, null, null);
        ClinicalVariantEvidence evidence = new ClinicalVariantEvidence().setInterpretationMethodName("method");
        ClinicalVariant cv1 = new ClinicalVariant(variantAvro, Collections.singletonList(evidence), null, null, new ClinicalDiscussion(),
                ClinicalVariant.Status.NOT_REVIEWED, Collections.emptyList(), null);
        findingList.add(cv1);
        variantAvro = new VariantAvro("id2", null, "chr2", 1, 2, "", "", "+", null, 1, null, null, null);
        ClinicalVariant cv2 = new ClinicalVariant(variantAvro, Collections.singletonList(evidence), null, null, new ClinicalDiscussion(),
                ClinicalVariant.Status.NOT_REVIEWED, Collections.emptyList(), null);
        findingList.add(cv2);

        ClinicalAnalysis ca = new ClinicalAnalysis()
                .setId("Clinical")
                .setType(ClinicalAnalysis.Type.SINGLE)
                .setProband(individual)
                .setInterpretation(new Interpretation()
                        .setSecondaryFindings(findingList)
                );
        catalogManager.getClinicalAnalysisManager().create(STUDY, ca, QueryOptions.empty(), sessionIdUser);

        Interpretation interpretation = catalogManager.getInterpretationManager().get(STUDY, ca.getId() + ".1", QueryOptions.empty(),
                sessionIdUser).first();
        assertEquals(2, interpretation.getSecondaryFindings().size());
        assertNotNull(interpretation.getStats());
        assertEquals(2, interpretation.getStats().getSecondaryFindings().getNumVariants());
        assertEquals(2,
                (int) interpretation.getStats().getSecondaryFindings().getStatusCount().get(ClinicalVariant.Status.NOT_REVIEWED));

        // Add new finding
        findingList = new ArrayList<>();
        variantAvro = new VariantAvro("id3", null, "chr3", 2, 3, "", "", "+", null, 1, null, null, null);
        evidence = new ClinicalVariantEvidence().setInterpretationMethodName("method2");
        ClinicalVariant cv3 = new ClinicalVariant(variantAvro, Collections.singletonList(evidence), null, null, new ClinicalDiscussion(),
                ClinicalVariant.Status.NOT_REVIEWED, Collections.emptyList(), null);
        findingList.add(cv3);

        InterpretationUpdateParams updateParams = new InterpretationUpdateParams()
                .setSecondaryFindings(findingList);
        ObjectMap actionMap = new ObjectMap(InterpretationDBAdaptor.QueryParams.SECONDARY_FINDINGS.key(), ParamUtils.UpdateAction.ADD);
        QueryOptions options = new QueryOptions(Constants.ACTIONS, actionMap);

        catalogManager.getInterpretationManager().update(STUDY, ca.getId(), ca.getId() + ".1", updateParams, null, options,
                sessionIdUser);
        interpretation =
                catalogManager.getInterpretationManager().get(STUDY, ca.getId() + ".1", QueryOptions.empty(), sessionIdUser).first();
        assertEquals(3, interpretation.getSecondaryFindings().size());
        assertEquals("method2", interpretation.getSecondaryFindings().get(2).getEvidences().get(0).getInterpretationMethodName());
        assertEquals("id3", interpretation.getSecondaryFindings().get(2).getId());
        assertNotNull(interpretation.getStats());
        assertEquals(3, interpretation.getStats().getSecondaryFindings().getNumVariants());
        assertEquals(3,
                (int) interpretation.getStats().getSecondaryFindings().getStatusCount().get(ClinicalVariant.Status.NOT_REVIEWED));

        // Add existing finding
        try {
            catalogManager.getInterpretationManager().update(STUDY, ca.getId(), ca.getId() + ".1", updateParams, null,
                    options, sessionIdUser);
            fail("It should not allow adding an already existing finding");
        } catch (CatalogException e) {
            assertTrue(e.getMessage().contains("repeated"));
        }

        // Remove findings
        updateParams = new InterpretationUpdateParams()
                .setSecondaryFindings(Arrays.asList(cv1, cv3));
        actionMap = new ObjectMap(InterpretationDBAdaptor.QueryParams.SECONDARY_FINDINGS.key(), ParamUtils.UpdateAction.REMOVE);
        options = new QueryOptions(Constants.ACTIONS, actionMap);

        catalogManager.getInterpretationManager().update(STUDY, ca.getId(), ca.getId() + ".1", updateParams, null, options,
                sessionIdUser);
        interpretation =
                catalogManager.getInterpretationManager().get(STUDY, ca.getId() + ".1", QueryOptions.empty(), sessionIdUser).first();
        assertEquals(1, interpretation.getSecondaryFindings().size());
        assertEquals("method", interpretation.getSecondaryFindings().get(0).getEvidences().get(0).getInterpretationMethodName());
        assertEquals("id2", interpretation.getSecondaryFindings().get(0).getId());
        assertNotNull(interpretation.getStats());
        assertEquals(1, interpretation.getStats().getSecondaryFindings().getNumVariants());
        assertEquals(1,
                (int) interpretation.getStats().getSecondaryFindings().getStatusCount().get(ClinicalVariant.Status.NOT_REVIEWED));

        // Set findings
        updateParams = new InterpretationUpdateParams()
                .setSecondaryFindings(Arrays.asList(cv1, cv2, cv3));
        actionMap = new ObjectMap(InterpretationDBAdaptor.QueryParams.SECONDARY_FINDINGS.key(), ParamUtils.UpdateAction.SET);
        options = new QueryOptions(Constants.ACTIONS, actionMap);

        catalogManager.getInterpretationManager().update(STUDY, ca.getId(), ca.getId() + ".1", updateParams, null, options,
                sessionIdUser);
        interpretation =
                catalogManager.getInterpretationManager().get(STUDY, ca.getId() + ".1", QueryOptions.empty(), sessionIdUser).first();
        assertEquals(3, interpretation.getSecondaryFindings().size());
        assertEquals("method", interpretation.getSecondaryFindings().get(0).getEvidences().get(0).getInterpretationMethodName());
        assertEquals("id1", interpretation.getSecondaryFindings().get(0).getId());
        assertEquals("method", interpretation.getSecondaryFindings().get(1).getEvidences().get(0).getInterpretationMethodName());
        assertEquals("id2", interpretation.getSecondaryFindings().get(1).getId());
        assertEquals("method2", interpretation.getSecondaryFindings().get(2).getEvidences().get(0).getInterpretationMethodName());
        assertEquals("id3", interpretation.getSecondaryFindings().get(2).getId());
        assertNotNull(interpretation.getStats());
        assertEquals(3, interpretation.getStats().getSecondaryFindings().getNumVariants());
        assertEquals(3,
                (int) interpretation.getStats().getSecondaryFindings().getStatusCount().get(ClinicalVariant.Status.NOT_REVIEWED));

        // Replace findings
        cv2.setEvidences(Collections.singletonList(new ClinicalVariantEvidence().setInterpretationMethodName("AnotherMethodName")));
        cv3.setEvidences(Collections.singletonList(new ClinicalVariantEvidence().setInterpretationMethodName("YetAnotherMethodName")));

        updateParams = new InterpretationUpdateParams()
                .setSecondaryFindings(Arrays.asList(cv2, cv3));
        actionMap = new ObjectMap(InterpretationDBAdaptor.QueryParams.SECONDARY_FINDINGS.key(), ParamUtils.UpdateAction.REPLACE);
        options = new QueryOptions(Constants.ACTIONS, actionMap);

        catalogManager.getInterpretationManager().update(STUDY, ca.getId(), ca.getId() + ".1", updateParams, null, options,
                sessionIdUser);
        interpretation =
                catalogManager.getInterpretationManager().get(STUDY, ca.getId() + ".1", QueryOptions.empty(), sessionIdUser).first();
        assertEquals(3, interpretation.getSecondaryFindings().size());
        assertEquals("method", interpretation.getSecondaryFindings().get(0).getEvidences().get(0).getInterpretationMethodName());
        assertEquals("id1", interpretation.getSecondaryFindings().get(0).getId());
        assertEquals("AnotherMethodName", interpretation.getSecondaryFindings().get(1).getEvidences().get(0).getInterpretationMethodName());
        assertEquals("id2", interpretation.getSecondaryFindings().get(1).getId());
        assertEquals("YetAnotherMethodName",
                interpretation.getSecondaryFindings().get(2).getEvidences().get(0).getInterpretationMethodName());
        assertEquals("id3", interpretation.getSecondaryFindings().get(2).getId());
        assertNotNull(interpretation.getStats());
        assertEquals(3, interpretation.getStats().getSecondaryFindings().getNumVariants());
        assertEquals(3,
                (int) interpretation.getStats().getSecondaryFindings().getStatusCount().get(ClinicalVariant.Status.NOT_REVIEWED));

        // Remove finding with missing id
        variantAvro = new VariantAvro("", null, "chr2", 1, 2, "", "", "+", null, 1, null, null, null);
        evidence = new ClinicalVariantEvidence().setInterpretationMethodName("method");
        cv1 = new ClinicalVariant(variantAvro, Collections.singletonList(evidence), null, null, new ClinicalDiscussion(),
                ClinicalVariant.Status.NOT_REVIEWED, Collections.emptyList(), null);

        updateParams = new InterpretationUpdateParams()
                .setSecondaryFindings(Collections.singletonList(cv1));
        actionMap = new ObjectMap(InterpretationDBAdaptor.QueryParams.SECONDARY_FINDINGS.key(), ParamUtils.UpdateAction.REMOVE);
        options = new QueryOptions(Constants.ACTIONS, actionMap);

        try {
            catalogManager.getInterpretationManager().update(STUDY, ca.getId(), ca.getId() + ".1", updateParams, null,
                    options, sessionIdUser);
            fail("It should fail because finding id is missing");
        } catch (CatalogException e) {
            assertTrue(e.getMessage().contains("id"));
        }

        // Remove finding with missing id
        actionMap = new ObjectMap(InterpretationDBAdaptor.QueryParams.SECONDARY_FINDINGS.key(), ParamUtils.UpdateAction.REPLACE);
        options = new QueryOptions(Constants.ACTIONS, actionMap);

        try {
            catalogManager.getInterpretationManager().update(STUDY, ca.getId(), ca.getId() + ".1", updateParams, null,
                    options, sessionIdUser);
            fail("It should fail because finding id is missing");
        } catch (CatalogException e) {
            assertTrue(e.getMessage().contains("id"));
        }
    }

    @Test
    public void updateInterpretationComments() throws CatalogException {
        Individual individual = new Individual()
                .setId("proband")
                .setSamples(Collections.singletonList(new Sample().setId("sample")));
        catalogManager.getIndividualManager().create(STUDY, individual, QueryOptions.empty(), sessionIdUser);

        ClinicalAnalysis clinicalAnalysis = new ClinicalAnalysis()
                .setId("Clinical")
                .setType(ClinicalAnalysis.Type.SINGLE)
                .setProband(individual)
                .setInterpretation(new Interpretation()
                        .setComments(Collections.singletonList(new ClinicalComment("", "My first comment", Arrays.asList("tag1", "tag2"),
                                "")))
                );
        catalogManager.getClinicalAnalysisManager().create(STUDY, clinicalAnalysis, QueryOptions.empty(), sessionIdUser);

        List<ClinicalCommentParam> commentParamList = new ArrayList<>();
        commentParamList.add(new ClinicalCommentParam("My second comment", Arrays.asList("myTag")));
        commentParamList.add(new ClinicalCommentParam("My third comment", Arrays.asList("myTag2")));

        ObjectMap actionMap = new ObjectMap(InterpretationDBAdaptor.QueryParams.COMMENTS.key(), ParamUtils.AddRemoveAction.ADD);
        QueryOptions options = new QueryOptions(Constants.ACTIONS, actionMap);

        catalogManager.getInterpretationManager().update(STUDY, clinicalAnalysis.getId(), clinicalAnalysis.getId() + ".1", new InterpretationUpdateParams()
                .setComments(commentParamList), null, options, sessionIdUser);

        OpenCGAResult<Interpretation> interpretation = catalogManager.getInterpretationManager().get(STUDY, clinicalAnalysis.getId() + ".1",
                QueryOptions.empty(), sessionIdUser);
        assertEquals(1, interpretation.getNumResults());
        assertEquals(3, interpretation.first().getComments().size());
        assertEquals("user", interpretation.first().getComments().get(1).getAuthor());
        assertEquals("My second comment", interpretation.first().getComments().get(1).getMessage());
        assertEquals(1, interpretation.first().getComments().get(1).getTags().size());
        assertEquals("myTag", interpretation.first().getComments().get(1).getTags().get(0));
        assertTrue(StringUtils.isNotEmpty(interpretation.first().getComments().get(1).getDate()));

        assertEquals("user", interpretation.first().getComments().get(2).getAuthor());
        assertEquals("My third comment", interpretation.first().getComments().get(2).getMessage());
        assertEquals(1, interpretation.first().getComments().get(2).getTags().size());
        assertEquals("myTag2", interpretation.first().getComments().get(2).getTags().get(0));
        assertTrue(StringUtils.isNotEmpty(interpretation.first().getComments().get(2).getDate()));

        // Replace second and third comment
        commentParamList = Arrays.asList(
                new ClinicalCommentParam("My updated second comment", Arrays.asList("myTag", "myOtherTag"),
                        interpretation.first().getComments().get(1).getDate()),
                new ClinicalCommentParam("My also updated third comment", Arrays.asList("myTag2", "myOtherTag2"),
                        interpretation.first().getComments().get(2).getDate())
        );
        actionMap = new ObjectMap(InterpretationDBAdaptor.QueryParams.COMMENTS.key(), ParamUtils.AddRemoveReplaceAction.REPLACE);
        options = new QueryOptions(Constants.ACTIONS, actionMap);

        catalogManager.getInterpretationManager().update(STUDY, clinicalAnalysis.getId(), clinicalAnalysis.getId() + ".1", new InterpretationUpdateParams()
                .setComments(commentParamList), null, options, sessionIdUser);
        interpretation = catalogManager.getInterpretationManager().get(STUDY, clinicalAnalysis.getId() + ".1", QueryOptions.empty(), sessionIdUser);
        assertEquals(1, interpretation.getNumResults());
        assertEquals(3, interpretation.first().getComments().size());
        assertEquals("user", interpretation.first().getComments().get(1).getAuthor());
        assertEquals("My updated second comment", interpretation.first().getComments().get(1).getMessage());
        assertEquals(2, interpretation.first().getComments().get(1).getTags().size());
        assertEquals("myTag", interpretation.first().getComments().get(1).getTags().get(0));
        assertEquals("myOtherTag", interpretation.first().getComments().get(1).getTags().get(1));
        assertTrue(StringUtils.isNotEmpty(interpretation.first().getComments().get(1).getDate()));

        assertEquals("user", interpretation.first().getComments().get(2).getAuthor());
        assertEquals("My also updated third comment", interpretation.first().getComments().get(2).getMessage());
        assertEquals(2, interpretation.first().getComments().get(2).getTags().size());
        assertEquals("myTag2", interpretation.first().getComments().get(2).getTags().get(0));
        assertEquals("myOtherTag2", interpretation.first().getComments().get(2).getTags().get(1));
        assertTrue(StringUtils.isNotEmpty(interpretation.first().getComments().get(2).getDate()));

        // Remove first comment
        commentParamList = Arrays.asList(
                ClinicalCommentParam.of(interpretation.first().getComments().get(0)),
                ClinicalCommentParam.of(interpretation.first().getComments().get(2))
        );
        actionMap = new ObjectMap(InterpretationDBAdaptor.QueryParams.COMMENTS.key(), ParamUtils.AddRemoveAction.REMOVE);
        options = new QueryOptions(Constants.ACTIONS, actionMap);

        catalogManager.getInterpretationManager().update(STUDY, clinicalAnalysis.getId(), clinicalAnalysis.getId() + ".1", new InterpretationUpdateParams()
                .setComments(commentParamList), null, options, sessionIdUser);

        interpretation = catalogManager.getInterpretationManager().get(STUDY, clinicalAnalysis.getId() + ".1", QueryOptions.empty(), sessionIdUser);
        assertEquals(1, interpretation.getNumResults());
        assertEquals(1, interpretation.first().getComments().size());
        assertEquals("user", interpretation.first().getComments().get(0).getAuthor());
        assertEquals("My updated second comment", interpretation.first().getComments().get(0).getMessage());
        assertEquals(2, interpretation.first().getComments().get(0).getTags().size());
        assertEquals("myTag", interpretation.first().getComments().get(0).getTags().get(0));
        assertTrue(StringUtils.isNotEmpty(interpretation.first().getComments().get(0).getDate()));

        commentParamList = Arrays.asList(
                ClinicalCommentParam.of(interpretation.first().getComments().get(0))
        );
        actionMap = new ObjectMap(InterpretationDBAdaptor.QueryParams.COMMENTS.key(), ParamUtils.AddRemoveAction.REMOVE);
        options = new QueryOptions(Constants.ACTIONS, actionMap);

        catalogManager.getInterpretationManager().update(STUDY, clinicalAnalysis.getId(), clinicalAnalysis.getId() + ".1", new InterpretationUpdateParams()
                .setComments(commentParamList), null, options, sessionIdUser);

        interpretation = catalogManager.getInterpretationManager().get(STUDY, clinicalAnalysis.getId() + ".1", QueryOptions.empty(), sessionIdUser);
        assertEquals(1, interpretation.getNumResults());
        assertEquals(0, interpretation.first().getComments().size());

        // Remove dummy comment with no date
        commentParamList = Collections.singletonList(new ClinicalCommentParam("", Collections.emptyList()));
        actionMap = new ObjectMap(InterpretationDBAdaptor.QueryParams.COMMENTS.key(), ParamUtils.AddRemoveAction.REMOVE);
        options = new QueryOptions(Constants.ACTIONS, actionMap);

        try {
            catalogManager.getInterpretationManager().update(STUDY, clinicalAnalysis.getId(), clinicalAnalysis.getId() + ".1",
                    new InterpretationUpdateParams()
                            .setComments(commentParamList), null, options, sessionIdUser);
            fail("It should fail because the comment has no date");
        } catch (CatalogException e) {
            assertTrue(e.getMessage().contains("date"));
        }

        // Replace comment with no date
        commentParamList = Collections.singletonList(new ClinicalCommentParam("", Collections.emptyList()));
        actionMap = new ObjectMap(InterpretationDBAdaptor.QueryParams.COMMENTS.key(), ParamUtils.AddRemoveReplaceAction.REPLACE);
        options = new QueryOptions(Constants.ACTIONS, actionMap);

        thrown.expect(CatalogException.class);
        thrown.expectMessage("date");
        catalogManager.getInterpretationManager().update(STUDY, clinicalAnalysis.getId(), clinicalAnalysis.getId() + ".1", new InterpretationUpdateParams()
                .setComments(commentParamList), null, options, sessionIdUser);
    }

    @Test
    public void assignPermissions() throws CatalogException {
        ClinicalAnalysis clinicalAnalysis = createDummyEnvironment(true, false).first();
        catalogManager.getUserManager().create("external", "User Name", "external@mail.com", TestParamConstants.PASSWORD, "", null,
                Account.AccountType.GUEST, opencgaToken);

        OpenCGAResult<AclEntryList<ClinicalAnalysisPermissions>> aclResult =
                catalogManager.getClinicalAnalysisManager().getAcls(STUDY, Collections.singletonList(clinicalAnalysis.getId()), "external",
                        false, sessionIdUser);
        assertEquals(1, aclResult.getNumResults());
        assertEquals(1, aclResult.first().getAcl().size());
        assertEquals("external", aclResult.first().getAcl().get(0).getMember());
        assertNull(aclResult.first().getAcl().get(0).getPermissions());

        OpenCGAResult<AclEntryList<FamilyPermissions>> fAclResult = catalogManager.getFamilyManager().getAcls(STUDY,
                Collections.singletonList(clinicalAnalysis.getFamily().getId()), "external", false, sessionIdUser);
        assertEquals(1, fAclResult.getNumResults());
        assertEquals(1, fAclResult.first().getAcl().size());
        assertEquals("external", fAclResult.first().getAcl().get(0).getMember());
        assertNull(fAclResult.first().getAcl().get(0).getPermissions());

        OpenCGAResult<AclEntryList<IndividualPermissions>> iAclResult = catalogManager.getIndividualManager().getAcls(STUDY,
                Collections.singletonList(clinicalAnalysis.getProband().getId()), "external", false, sessionIdUser);
        assertEquals(1, iAclResult.getNumResults());
        assertEquals(1, iAclResult.first().getAcl().size());
        assertEquals("external", iAclResult.first().getAcl().get(0).getMember());
        assertNull(iAclResult.first().getAcl().get(0).getPermissions());

        OpenCGAResult<AclEntryList<SamplePermissions>> sAclResult = catalogManager.getSampleManager().getAcls(STUDY,
                Collections.singletonList(clinicalAnalysis.getProband().getSamples().get(0).getId()), "external", false, sessionIdUser);
        assertEquals(1, sAclResult.getNumResults());
        assertEquals(1, sAclResult.first().getAcl().size());
        assertEquals("external", sAclResult.first().getAcl().get(0).getMember());
        assertNull(sAclResult.first().getAcl().get(0).getPermissions());

        // Assign permissions to clinical analysis without propagating the permissions
        catalogManager.getClinicalAnalysisManager().updateAcl(STUDY, Collections.singletonList(clinicalAnalysis.getId()), "external",
                new AclParams(ClinicalAnalysisPermissions.DELETE.name()), ParamUtils.AclAction.ADD, false, sessionIdUser);

        aclResult = catalogManager.getClinicalAnalysisManager().getAcls(STUDY,
                Collections.singletonList(clinicalAnalysis.getId()), "external", false, sessionIdUser);
        assertEquals(1, aclResult.getNumResults());
        assertEquals(3, aclResult.first().getAcl().get(0).getPermissions().size());

        fAclResult = catalogManager.getFamilyManager().getAcls(STUDY,
                Collections.singletonList(clinicalAnalysis.getFamily().getId()), "external", false, sessionIdUser);
        assertEquals(1, fAclResult.getNumResults());
        assertEquals(1, fAclResult.first().getAcl().size());
        assertEquals("external", fAclResult.first().getAcl().get(0).getMember());
        assertNull(fAclResult.first().getAcl().get(0).getPermissions());

        iAclResult = catalogManager.getIndividualManager().getAcls(STUDY,
                Collections.singletonList(clinicalAnalysis.getProband().getId()), "external", false, sessionIdUser);
        assertEquals(1, iAclResult.getNumResults());
        assertEquals(1, iAclResult.first().getAcl().size());
        assertEquals("external", iAclResult.first().getAcl().get(0).getMember());
        assertNull(iAclResult.first().getAcl().get(0).getPermissions());

        sAclResult = catalogManager.getSampleManager().getAcls(STUDY,
                Collections.singletonList(clinicalAnalysis.getProband().getSamples().get(0).getId()), "external", false, sessionIdUser);
        assertEquals(1, sAclResult.getNumResults());
        assertEquals(1, sAclResult.first().getAcl().size());
        assertEquals("external", sAclResult.first().getAcl().get(0).getMember());
        assertNull(sAclResult.first().getAcl().get(0).getPermissions());

        // Assign permissions to clinical analysis PROPAGATING the permissions
        catalogManager.getClinicalAnalysisManager().updateAcl(STUDY, Collections.singletonList(clinicalAnalysis.getId()), "external",
                new AclParams(ClinicalAnalysisPermissions.DELETE.name()), ParamUtils.AclAction.ADD, true,
                sessionIdUser);

        aclResult = catalogManager.getClinicalAnalysisManager().getAcls(STUDY,
                Collections.singletonList(clinicalAnalysis.getId()), "external", false, sessionIdUser);
        assertEquals(1, aclResult.getNumResults());
        assertEquals(3, aclResult.first().getAcl().get(0).getPermissions().size());

        fAclResult = catalogManager.getFamilyManager().getAcls(STUDY,
                Collections.singletonList(clinicalAnalysis.getFamily().getId()), "external", false, sessionIdUser);
        assertEquals(1, fAclResult.getNumResults());
        assertEquals(2, fAclResult.first().getAcl().get(0).getPermissions().size());

        iAclResult = catalogManager.getIndividualManager().getAcls(STUDY,
                Collections.singletonList(clinicalAnalysis.getProband().getId()), "external", false, sessionIdUser);
        assertEquals(1, iAclResult.getNumResults());
        assertEquals(2, iAclResult.first().getAcl().get(0).getPermissions().size());

        sAclResult = catalogManager.getSampleManager().getAcls(STUDY,
                Collections.singletonList(clinicalAnalysis.getProband().getSamples().get(0).getId()), "external", false, sessionIdUser);
        assertEquals(1, sAclResult.getNumResults());
        assertEquals(2, sAclResult.first().getAcl().get(0).getPermissions().size());
    }

    @Test
    public void createClinicalAnalysisTest() throws CatalogException {
        DataResult<ClinicalAnalysis> dummyEnvironment = createDummyEnvironment(true, false);

        assertEquals(1, dummyEnvironment.getNumResults());
        assertEquals(0, dummyEnvironment.first().getSecondaryInterpretations().size());
        assertNull(dummyEnvironment.first().getInterpretation());

        assertEquals("family", dummyEnvironment.first().getFamily().getId());
        assertEquals(1, dummyEnvironment.first().getFamily().getMembers().size());

        assertEquals("child1", dummyEnvironment.first().getFamily().getMembers().get(0).getId());
        assertEquals(1, dummyEnvironment.first().getFamily().getMembers().get(0).getSamples().size());
        assertEquals("sample2", dummyEnvironment.first().getFamily().getMembers().get(0).getSamples().get(0).getId());

        assertNotNull(dummyEnvironment.first().getProband());
        assertEquals("child1", dummyEnvironment.first().getProband().getId());

        assertEquals(1, dummyEnvironment.first().getProband().getSamples().size());
        assertEquals("sample2", dummyEnvironment.first().getProband().getSamples().get(0).getId());

        assertEquals(catalogManager.getSampleManager().get(STUDY, "sample2", SampleManager.INCLUDE_SAMPLE_IDS, sessionIdUser)
                .first().getUid(), dummyEnvironment.first().getProband().getSamples().get(0).getUid());

        dummyEnvironment = createDummyEnvironment(false, true);
        assertEquals(1, dummyEnvironment.getNumResults());
        assertEquals(0, dummyEnvironment.first().getSecondaryInterpretations().size());
        assertNotNull(dummyEnvironment.first().getInterpretation());
        assertEquals(dummyEnvironment.first().getId() + ".1", dummyEnvironment.first().getInterpretation().getId());
    }

    @Test
    public void updateClinicalAnalysisTest() throws CatalogException {
        DataResult<ClinicalAnalysis> dummyEnvironment = createDummyEnvironment(true, false);

        ClinicalAnalysisUpdateParams updateParams = new ClinicalAnalysisUpdateParams()
                .setDescription("My description")
                .setPriority(new PriorityParam("URGENT"));

        OpenCGAResult<ClinicalAnalysis> update = catalogManager.getClinicalAnalysisManager().update(STUDY, dummyEnvironment.first().getId(),
                updateParams, QueryOptions.empty(), sessionIdUser);
        assertEquals(1, update.getNumUpdated());

        ClinicalAnalysis ca = catalogManager.getClinicalAnalysisManager().get(STUDY, dummyEnvironment.first().getId(), QueryOptions.empty(),
                sessionIdUser).first();
        assertEquals("My description", ca.getDescription());
        assertEquals("URGENT", ca.getPriority().getId());
    }

    @Test
    public void updateCustomStatusTest() throws CatalogException {
        Study study = catalogManager.getStudyManager().get(STUDY, QueryOptions.empty(), sessionIdUser).first();
        ClinicalAnalysisStudyConfiguration configuration = study.getInternal().getConfiguration().getClinical();

        DataResult<ClinicalAnalysis> dummyEnvironment = createDummyEnvironment(true, false);

        ClinicalStatusValue status = configuration.getStatus().get(dummyEnvironment.first().getType()).get(0);

        ClinicalAnalysisUpdateParams updateParams = new ClinicalAnalysisUpdateParams()
                .setStatus(new StatusParam(status.getId()));
        OpenCGAResult<ClinicalAnalysis> update = catalogManager.getClinicalAnalysisManager().update(STUDY, dummyEnvironment.first().getId(),
                updateParams, QueryOptions.empty(), sessionIdUser);
        assertEquals(1, update.getNumUpdated());

        ClinicalAnalysis ca = catalogManager.getClinicalAnalysisManager().get(STUDY, dummyEnvironment.first().getId(), QueryOptions.empty(),
                sessionIdUser).first();
        assertEquals(status.getId(), ca.getStatus().getId());
        assertEquals(status.getDescription(), ca.getStatus().getDescription());
        assertNotNull(ca.getStatus().getDate());
    }

    @Test
    public void updateCustomPriorityTest() throws CatalogException {
        Study study = catalogManager.getStudyManager().get(STUDY, QueryOptions.empty(), sessionIdUser).first();
        ClinicalAnalysisStudyConfiguration configuration = study.getInternal().getConfiguration().getClinical();

        DataResult<ClinicalAnalysis> dummyEnvironment = createDummyEnvironment(true, false);

        ClinicalPriorityValue priority = configuration.getPriorities().get(1);

        ClinicalAnalysisUpdateParams updateParams = new ClinicalAnalysisUpdateParams()
                .setPriority(new PriorityParam(priority.getId()));
        OpenCGAResult<ClinicalAnalysis> update = catalogManager.getClinicalAnalysisManager().update(STUDY, dummyEnvironment.first().getId(),
                updateParams, QueryOptions.empty(), sessionIdUser);
        assertEquals(1, update.getNumUpdated());

        ClinicalAnalysis ca = catalogManager.getClinicalAnalysisManager().get(STUDY, dummyEnvironment.first().getId(), QueryOptions.empty(),
                sessionIdUser).first();
        assertEquals(priority.getId(), ca.getPriority().getId());
        assertEquals(priority.getDescription(), ca.getPriority().getDescription());
        assertEquals(priority.getRank(), ca.getPriority().getRank());
        assertNotNull(ca.getPriority().getDate());
    }

    @Test
    public void updateCustomFlagTest() throws CatalogException {
        Study study = catalogManager.getStudyManager().get(STUDY, QueryOptions.empty(), sessionIdUser).first();
        ClinicalAnalysisStudyConfiguration configuration = study.getInternal().getConfiguration().getClinical();

        DataResult<ClinicalAnalysis> dummyEnvironment = createDummyEnvironment(true, false);

        FlagValue flag1 = configuration.getFlags().get(dummyEnvironment.first().getType()).get(1);
        FlagValue flag2 = configuration.getFlags().get(dummyEnvironment.first().getType()).get(3);
        FlagValue flag3 = configuration.getFlags().get(dummyEnvironment.first().getType()).get(4);

        ObjectMap actionMap = new ObjectMap(ClinicalAnalysisDBAdaptor.QueryParams.FLAGS.key(), ParamUtils.BasicUpdateAction.ADD);
        QueryOptions options = new QueryOptions(Constants.ACTIONS, actionMap);

        ClinicalAnalysisUpdateParams updateParams = new ClinicalAnalysisUpdateParams()
                .setFlags(Arrays.asList(new FlagValueParam(flag1.getId()), new FlagValueParam(flag1.getId()),
                        new FlagValueParam(flag2.getId())));
        OpenCGAResult<ClinicalAnalysis> update = catalogManager.getClinicalAnalysisManager().update(STUDY, dummyEnvironment.first().getId(),
                updateParams, options, sessionIdUser);
        assertEquals(1, update.getNumUpdated());

        updateParams = new ClinicalAnalysisUpdateParams()
                .setFlags(Arrays.asList(new FlagValueParam(flag2.getId()), new FlagValueParam(flag3.getId())));
        update = catalogManager.getClinicalAnalysisManager().update(STUDY, dummyEnvironment.first().getId(), updateParams, options,
                sessionIdUser);
        assertEquals(1, update.getNumUpdated());

        ClinicalAnalysis ca = catalogManager.getClinicalAnalysisManager().get(STUDY, dummyEnvironment.first().getId(), QueryOptions.empty(),
                sessionIdUser).first();
        assertEquals(3, ca.getFlags().size());
        for (FlagAnnotation flag : ca.getFlags()) {
            FlagValue flagToCompare = null;
            if (flag.getId().equals(flag1.getId())) {
                flagToCompare = flag1;
            } else if (flag.getId().equals(flag2.getId())) {
                flagToCompare = flag2;
            } else if (flag.getId().equals(flag3.getId())) {
                flagToCompare = flag3;
            } else {
                fail("It should match one of those 3 flags");
            }
            assertEquals(flagToCompare.getDescription(), flag.getDescription());
            assertNotNull(flag.getDate());
        }

        // Set other flags
        flag1 = configuration.getFlags().get(dummyEnvironment.first().getType()).get(0);
        flag2 = configuration.getFlags().get(dummyEnvironment.first().getType()).get(2);

        actionMap = new ObjectMap(ClinicalAnalysisDBAdaptor.QueryParams.FLAGS.key(), ParamUtils.BasicUpdateAction.SET);
        options = new QueryOptions(Constants.ACTIONS, actionMap);

        updateParams = new ClinicalAnalysisUpdateParams()
                .setFlags(Arrays.asList(new FlagValueParam(flag1.getId()), new FlagValueParam(flag2.getId())));
        update = catalogManager.getClinicalAnalysisManager().update(STUDY, dummyEnvironment.first().getId(), updateParams, options,
                sessionIdUser);
        assertEquals(1, update.getNumUpdated());

        ca = catalogManager.getClinicalAnalysisManager().get(STUDY, dummyEnvironment.first().getId(), QueryOptions.empty(),
                sessionIdUser).first();
        assertEquals(2, ca.getFlags().size());
        assertEquals(flag1.getId(), ca.getFlags().get(0).getId());
        assertEquals(flag1.getDescription(), ca.getFlags().get(0).getDescription());
        assertNotNull(ca.getFlags().get(0).getDate());

        assertEquals(flag2.getId(), ca.getFlags().get(1).getId());
        assertEquals(flag2.getDescription(), ca.getFlags().get(1).getDescription());
        assertNotNull(ca.getFlags().get(1).getDate());

        // Remove flag1
        actionMap = new ObjectMap(ClinicalAnalysisDBAdaptor.QueryParams.FLAGS.key(), ParamUtils.BasicUpdateAction.REMOVE);
        options = new QueryOptions(Constants.ACTIONS, actionMap);

        updateParams = new ClinicalAnalysisUpdateParams()
                .setFlags(Collections.singletonList(new FlagValueParam(flag1.getId())));
        update = catalogManager.getClinicalAnalysisManager().update(STUDY, dummyEnvironment.first().getId(), updateParams, options,
                sessionIdUser);
        assertEquals(1, update.getNumUpdated());

        ca = catalogManager.getClinicalAnalysisManager().get(STUDY, dummyEnvironment.first().getId(), QueryOptions.empty(),
                sessionIdUser).first();
        assertEquals(1, ca.getFlags().size());
        assertEquals(flag2.getId(), ca.getFlags().get(0).getId());
        assertEquals(flag2.getDescription(), ca.getFlags().get(0).getDescription());
        assertNotNull(ca.getFlags().get(0).getDate());
    }

    @Test
    public void updateCustomConsentTest() throws CatalogException {
        Study study = catalogManager.getStudyManager().get(STUDY, QueryOptions.empty(), sessionIdUser).first();
        ClinicalAnalysisStudyConfiguration configuration = study.getInternal().getConfiguration().getClinical();

        DataResult<ClinicalAnalysis> dummyEnvironment = createDummyEnvironment(true, false);

        List<ClinicalConsent> consents = configuration.getConsent().getConsents();
        Map<String, ClinicalConsent> consentMap = new HashMap<>();
        for (ClinicalConsent consent : consents) {
            consentMap.put(consent.getId(), consent);
        }

        ClinicalAnalysisUpdateParams updateParams = new ClinicalAnalysisUpdateParams()
                .setConsent(new ClinicalConsentAnnotationParam(Collections.singletonList(
                        new ClinicalConsentAnnotationParam.ClinicalConsentParam(consents.get(1).getId(), ClinicalConsentParam.Value.YES))));
        OpenCGAResult<ClinicalAnalysis> update = catalogManager.getClinicalAnalysisManager().update(STUDY, dummyEnvironment.first().getId(),
                updateParams, QueryOptions.empty(), sessionIdUser);
        assertEquals(1, update.getNumUpdated());

        ClinicalAnalysis ca = catalogManager.getClinicalAnalysisManager().get(STUDY, dummyEnvironment.first().getId(), QueryOptions.empty(),
                sessionIdUser).first();
        assertEquals(consents.size(), ca.getConsent().getConsents().size());
        assertNotNull(ca.getConsent().getDate());

        for (ClinicalConsentParam consent : ca.getConsent().getConsents()) {
            assertTrue(consentMap.containsKey(consent.getId()));
            assertEquals(consentMap.get(consent.getId()).getDescription(), consent.getDescription());
            assertEquals(consentMap.get(consent.getId()).getName(), consent.getName());
            if (consent.getId().equals(consents.get(1).getId())) {
                assertEquals(ClinicalConsentParam.Value.YES, consent.getValue());
            } else {
                assertEquals(ClinicalConsentParam.Value.UNKNOWN, consent.getValue());
            }
        }
    }

    @Test
    public void updateInterpretationCustomStatusTest() throws CatalogException {
        Study study = catalogManager.getStudyManager().get(STUDY, QueryOptions.empty(), sessionIdUser).first();
        InterpretationStudyConfiguration configuration = study.getInternal().getConfiguration().getClinical().getInterpretation();

        DataResult<ClinicalAnalysis> dummyEnvironment = createDummyEnvironment(true, true);
        ClinicalStatusValue status = configuration.getStatus().get(dummyEnvironment.first().getType()).get(0);

        InterpretationUpdateParams updateParams = new InterpretationUpdateParams()
                .setStatus(new StatusParam(status.getId()));
        OpenCGAResult<Interpretation> update = catalogManager.getInterpretationManager().update(STUDY, dummyEnvironment.first().getId(),
                dummyEnvironment.first().getInterpretation().getId(), updateParams, null, QueryOptions.empty(), sessionIdUser);
        assertEquals(1, update.getNumUpdated());

        Interpretation interpretation = catalogManager.getInterpretationManager().get(STUDY,
                dummyEnvironment.first().getInterpretation().getId(), QueryOptions.empty(), sessionIdUser).first();
        assertEquals(status.getId(), interpretation.getStatus().getId());
        assertEquals(status.getDescription(), interpretation.getStatus().getDescription());
        assertNotNull(interpretation.getStatus().getDate());
    }

    @Test
    public void createInterpretationTest() throws CatalogException {
        ClinicalAnalysis ca = createDummyEnvironment(true, false).first();

        catalogManager.getInterpretationManager().create(STUDY, ca.getId(), new Interpretation(), ParamUtils.SaveInterpretationAs.PRIMARY,
                QueryOptions.empty(), sessionIdUser);
        ca = catalogManager.getClinicalAnalysisManager().get(STUDY, ca.getId(), QueryOptions.empty(), sessionIdUser).first();
        assertNotNull(ca.getInterpretation());
        assertEquals(ca.getId() + ".1", ca.getInterpretation().getId());

        // Delete old interpretation and create a new primary one
        catalogManager.getInterpretationManager().create(STUDY, ca.getId(), new Interpretation(),
                ParamUtils.SaveInterpretationAs.PRIMARY, QueryOptions.empty(), sessionIdUser);
        catalogManager.getInterpretationManager().delete(STUDY, ca.getId(), Collections.singletonList(ca.getId() + ".1"), sessionIdUser);

        ca = catalogManager.getClinicalAnalysisManager().get(STUDY, ca.getId(), QueryOptions.empty(), sessionIdUser).first();
        assertNotNull(ca.getInterpretation());
        assertEquals(ca.getId() + ".2", ca.getInterpretation().getId());
        assertEquals(0, ca.getSecondaryInterpretations().size());
        assertEquals(0, catalogManager.getInterpretationManager().search(STUDY,
                        new Query(InterpretationDBAdaptor.QueryParams.ID.key(), ca.getId() + ".1"), QueryOptions.empty(), sessionIdUser)
                .getNumResults());
        // Old interpretation was deleted
        assertEquals(1, catalogManager.getInterpretationManager().search(STUDY, new Query()
                        .append(InterpretationDBAdaptor.QueryParams.ID.key(), ca.getId() + ".1")
                        .append(InterpretationDBAdaptor.QueryParams.DELETED.key(), true), QueryOptions.empty(), sessionIdUser)
                .getNumResults());

        // Interpretation2 should be moved to secondary interpretations
        catalogManager.getInterpretationManager().create(STUDY, ca.getId(), new Interpretation(),
                ParamUtils.SaveInterpretationAs.PRIMARY, QueryOptions.empty(), sessionIdUser);
        ca = catalogManager.getClinicalAnalysisManager().get(STUDY, ca.getId(), QueryOptions.empty(), sessionIdUser).first();
        assertNotNull(ca.getInterpretation());
        assertEquals(ca.getId() + ".3", ca.getInterpretation().getId());
        assertEquals(1, ca.getSecondaryInterpretations().size());
        assertEquals(ca.getId() + ".2", ca.getSecondaryInterpretations().get(0).getId());

        // Interpretation4 should be added to secondary interpretations
        catalogManager.getInterpretationManager().create(STUDY, ca.getId(), new Interpretation(),
                ParamUtils.SaveInterpretationAs.SECONDARY, QueryOptions.empty(), sessionIdUser);
        ca = catalogManager.getClinicalAnalysisManager().get(STUDY, ca.getId(), QueryOptions.empty(), sessionIdUser).first();
        assertNotNull(ca.getInterpretation());
        assertEquals(ca.getId() + ".3", ca.getInterpretation().getId());
        assertEquals(2, ca.getSecondaryInterpretations().size());
        assertEquals(ca.getId() + ".2", ca.getSecondaryInterpretations().get(0).getId());
        assertEquals(ca.getId() + ".4", ca.getSecondaryInterpretations().get(1).getId());

        thrown.expect(CatalogException.class);
        thrown.expectMessage("Missing");
        catalogManager.getInterpretationManager().create(STUDY, ca.getId(), new Interpretation(), null, QueryOptions.empty(), sessionIdUser);
    }

    @Test
    public void clearPrimaryInterpretation() throws CatalogException {
        ClinicalAnalysis ca = createDummyEnvironment(true, false).first();

        Interpretation interpretation = new Interpretation()
                .setDescription("description")
                .setMethod(new InterpretationMethod("name", "", "", Collections.emptyList()))
                .setPrimaryFindings(Collections.singletonList(new ClinicalVariant(new VariantAvro("id", Collections.emptyList(), "chr1",
                        1, 2, "ref", "alt", "+", null, 1, null, null, null))))
                .setSecondaryFindings(Collections.singletonList(new ClinicalVariant(new VariantAvro("id", Collections.emptyList(), "chr1"
                        , 1, 2, "ref", "alt", "+", null, 1, null, null, null))))
                .setComments(Collections.singletonList(new ClinicalComment("me", "message", null, TimeUtils.getTime())));
        catalogManager.getInterpretationManager().create(STUDY, ca.getId(), interpretation, ParamUtils.SaveInterpretationAs.PRIMARY,
                QueryOptions.empty(), sessionIdUser);

        Interpretation interpretationResult = catalogManager.getInterpretationManager().get(STUDY, ca.getId() + ".1",
                QueryOptions.empty(), sessionIdUser).first();
        assertEquals(ca.getId() + ".1", interpretationResult.getId());
        assertEquals(1, interpretationResult.getVersion());
        assertEquals("description", interpretationResult.getDescription());
        assertNotNull(interpretationResult.getMethod());
        assertEquals("name", interpretationResult.getMethod().getName());
        assertEquals(1, interpretationResult.getPrimaryFindings().size());
        assertEquals(1, interpretationResult.getSecondaryFindings().size());
        assertEquals(1, interpretationResult.getComments().size());

        catalogManager.getInterpretationManager().clear(STUDY, ca.getId(), Collections.singletonList(ca.getId() + ".1"), sessionIdUser);
        interpretationResult = catalogManager.getInterpretationManager().get(STUDY, ca.getId() + ".1", QueryOptions.empty(),
                sessionIdUser).first();
        assertEquals(ca.getId() + ".1", interpretationResult.getId());
        assertEquals(2, interpretationResult.getVersion());
        assertEquals("", interpretationResult.getDescription());
        assertNotNull(interpretationResult.getMethod());
        assertEquals("", interpretationResult.getMethod().getName());
        assertEquals(0, interpretationResult.getPrimaryFindings().size());
        assertEquals(0, interpretationResult.getSecondaryFindings().size());
        assertEquals(1, interpretationResult.getComments().size());
    }

    @Test
    public void clearSecondaryInterpretation() throws CatalogException {
        ClinicalAnalysis ca = createDummyEnvironment(true, false).first();

        Interpretation interpretation = new Interpretation()
                .setDescription("description")
                .setMethod(new InterpretationMethod("name", "", "", Collections.emptyList()))
                .setPrimaryFindings(Collections.singletonList(new ClinicalVariant(new VariantAvro("id", Collections.emptyList(), "chr1",
                        1, 2, "ref", "alt", "+", null, 1, null, null, null))))
                .setSecondaryFindings(Collections.singletonList(new ClinicalVariant(new VariantAvro("id", Collections.emptyList(), "chr1"
                        , 1, 2, "ref", "alt", "+", null, 1, null, null, null))))
                .setComments(Collections.singletonList(new ClinicalComment("me", "message", null, TimeUtils.getTime())));
        catalogManager.getInterpretationManager().create(STUDY, ca.getId(), interpretation, ParamUtils.SaveInterpretationAs.SECONDARY,
                QueryOptions.empty(), sessionIdUser);

        Interpretation interpretationResult = catalogManager.getInterpretationManager().get(STUDY, ca.getId() + ".1",
                QueryOptions.empty(), sessionIdUser).first();
        assertEquals(ca.getId() + ".1", interpretationResult.getId());
        assertEquals(1, interpretationResult.getVersion());
        assertEquals("description", interpretationResult.getDescription());
        assertNotNull(interpretationResult.getMethod());
        assertEquals("name", interpretationResult.getMethod().getName());
        assertEquals(1, interpretationResult.getPrimaryFindings().size());
        assertEquals(1, interpretationResult.getSecondaryFindings().size());
        assertEquals(1, interpretationResult.getComments().size());

        catalogManager.getInterpretationManager().clear(STUDY, ca.getId(), Collections.singletonList(ca.getId() + ".1"), sessionIdUser);
        interpretationResult = catalogManager.getInterpretationManager().get(STUDY, ca.getId() + ".1", QueryOptions.empty(),
                sessionIdUser).first();
        assertEquals(ca.getId() + ".1", interpretationResult.getId());
        assertEquals(2, interpretationResult.getVersion());
        assertEquals("", interpretationResult.getDescription());
        assertNotNull(interpretationResult.getMethod());
        assertEquals("", interpretationResult.getMethod().getName());
        assertEquals(0, interpretationResult.getPrimaryFindings().size());
        assertEquals(0, interpretationResult.getSecondaryFindings().size());
        assertEquals(1, interpretationResult.getComments().size());
    }

    @Test
    public void updateInterpretationFindingsTest() throws CatalogException {
        ClinicalAnalysis ca = createDummyEnvironment(true, false).first();

        catalogManager.getInterpretationManager().create(STUDY, ca.getId(), new Interpretation(), ParamUtils.SaveInterpretationAs.PRIMARY,
                QueryOptions.empty(), sessionIdUser);

        ClinicalVariant clinicalVariant = new ClinicalVariant();
        clinicalVariant.setId("variantId");
        clinicalVariant.setChromosome("chr1");
        clinicalVariant.setStart(2);
        clinicalVariant.setEnd(3);
        clinicalVariant.setLength(2);

        InterpretationUpdateParams params = new InterpretationUpdateParams()
                .setPrimaryFindings(Collections.singletonList(clinicalVariant));
        OpenCGAResult<Interpretation> result = catalogManager.getInterpretationManager().update(STUDY, ca.getId(), ca.getId() + ".1",
                params, null, QueryOptions.empty(), sessionIdUser);
        assertEquals(1, result.getNumUpdated());

        thrown.expect(CatalogException.class);
        thrown.expectMessage("repeated");
        catalogManager.getInterpretationManager().update(STUDY, ca.getId(), ca.getId() + ".1", params, null, QueryOptions.empty(),
                sessionIdUser);
    }

//    @Test
//    public void mergeInterpretationFindingsTest() throws CatalogException {
//        ClinicalAnalysis ca = createDummyEnvironment(true, false).first();
//
//        Interpretation interpretation = new Interpretation().setId("interpretation1");
//        catalogManager.getInterpretationManager().create(STUDY, ca.getId(), interpretation, ParamUtils.SaveInterpretationAs.PRIMARY,
//                QueryOptions.empty(), sessionIdUser);
//
//        ClinicalVariant clinicalVariant = new ClinicalVariant();
//        clinicalVariant.setId("variantId");
//        clinicalVariant.setInterpretationMethodNames(Collections.singletonList("method1"));
//        clinicalVariant.setChromosome("chr1");
//        clinicalVariant.setStart(2);
//        clinicalVariant.setEnd(3);
//        clinicalVariant.setLength(2);
//
//        InterpretationUpdateParams params = new InterpretationUpdateParams()
//                .setMethods(Collections.singletonList(new InterpretationMethod("method1", Collections.emptyMap(), Collections.emptyList(),
//                        Collections.emptyList())))
//                .setPrimaryFindings(Collections.singletonList(clinicalVariant));
//        OpenCGAResult<Interpretation> result = catalogManager.getInterpretationManager().update(STUDY, ca.getId(), "interpretation1",
//                params, null, QueryOptions.empty(), sessionIdUser);
//        assertEquals(1, result.getNumUpdated());
//
//        List<ClinicalVariant> variantList = new ArrayList<>();
//        clinicalVariant.setInterpretationMethodNames(Collections.singletonList("method2"));
//        variantList.add(clinicalVariant);
//
//        clinicalVariant = new ClinicalVariant();
//        clinicalVariant.setId("variantId2");
//        clinicalVariant.setInterpretationMethodNames(Collections.singletonList("method2"));
//        clinicalVariant.setChromosome("chr2");
//        clinicalVariant.setStart(2);
//        clinicalVariant.setEnd(3);
//        clinicalVariant.setLength(2);
//        variantList.add(clinicalVariant);
//        Interpretation interpretationAux = new Interpretation()
//                .setPrimaryFindings(variantList)
//                .setMethods(
//                        Arrays.asList(
//                                new InterpretationMethod("method1", Collections.emptyMap(), Collections.emptyList(),
//                                        Collections.emptyList()),
//                                new InterpretationMethod("method2", Collections.emptyMap(), Collections.emptyList(),
//                                        Collections.emptyList()))
//                );
//        OpenCGAResult<Interpretation> merge = catalogManager.getInterpretationManager().merge(STUDY, ca.getId(), interpretation.getId(),
//                interpretationAux, Collections.emptyList(), sessionIdUser);
//        assertEquals(1, merge.getNumUpdated());
//
//        Interpretation first = catalogManager.getInterpretationManager().get(STUDY, interpretation.getId(), QueryOptions.empty(),
//                sessionIdUser).first();
//        assertEquals(2, first.getMethods().size());
//        assertEquals(2, first.getPrimaryFindings().size());
//        assertEquals(Arrays.asList("method1", "method2"), first.getPrimaryFindings().get(0).getInterpretationMethodNames());
//        assertEquals(Collections.singletonList("method2"), first.getPrimaryFindings().get(1).getInterpretationMethodNames());
//
//        clinicalVariant.setInterpretationMethodNames(Collections.singletonList("method3"));
//
//        clinicalVariant = new ClinicalVariant();
//        clinicalVariant.setId("variantId3");
//        clinicalVariant.setInterpretationMethodNames(Collections.singletonList("method3"));
//        clinicalVariant.setChromosome("chr2");
//        clinicalVariant.setStart(2);
//        clinicalVariant.setEnd(3);
//        clinicalVariant.setLength(2);
//        variantList.add(clinicalVariant);
//
//        interpretationAux = new Interpretation()
//                .setId("interpretationId2")
//                .setPrimaryFindings(variantList)
//                .setMethods(
//                        Arrays.asList(
//                                new InterpretationMethod("method1", Collections.emptyMap(), Collections.emptyList(),
//                                        Collections.emptyList()),
//                                new InterpretationMethod("method2", Collections.emptyMap(), Collections.emptyList(),
//                                        Collections.emptyList()))
//                );
//        catalogManager.getInterpretationManager().create(STUDY, ca.getId(), interpretationAux, ParamUtils.SaveInterpretationAs.SECONDARY,
//                QueryOptions.empty(), sessionIdUser);
//
//        merge = catalogManager.getInterpretationManager().merge(STUDY, ca.getId(), interpretation.getId(), interpretationAux.getId(),
//                Collections.singletonList("variantId3"), sessionIdUser);
//        assertEquals(1, merge.getNumUpdated());
//
//        first = catalogManager.getInterpretationManager().get(STUDY, interpretation.getId(), QueryOptions.empty(), sessionIdUser).first();
//        assertEquals(3, first.getMethods().size());
//        assertEquals(3, first.getPrimaryFindings().size());
//        assertEquals(Arrays.asList("method1", "method2"), first.getPrimaryFindings().get(0).getInterpretationMethodNames());
//        assertEquals(Collections.singletonList("method2"), first.getPrimaryFindings().get(1).getInterpretationMethodNames());
//        assertEquals(Collections.singletonList("method3"), first.getPrimaryFindings().get(2).getInterpretationMethodNames());
//    }

    @Test
    public void searchInterpretationVersion() throws CatalogException {
        ClinicalAnalysis ca = createDummyEnvironment(true, false).first();

        catalogManager.getInterpretationManager().create(STUDY, ca.getId(), new Interpretation(), ParamUtils.SaveInterpretationAs.PRIMARY,
                QueryOptions.empty(), sessionIdUser);

        InterpretationUpdateParams params = new InterpretationUpdateParams().setAnalyst(new ClinicalAnalystParam("user2"));
        OpenCGAResult<Interpretation> result = catalogManager.getInterpretationManager().update(STUDY, ca.getId(), ca.getId() + ".1",
                params, null, QueryOptions.empty(), sessionIdUser);
        assertEquals(1, result.getNumUpdated());

        QueryOptions options = new QueryOptions(QueryOptions.INCLUDE, InterpretationDBAdaptor.QueryParams.VERSION.key());
        result = catalogManager.getInterpretationManager().get(STUDY, Collections.singletonList(ca.getId() + ".1"),
                new Query(Constants.ALL_VERSIONS, true), options, false, sessionIdUser);
        assertEquals(2, result.getNumResults());

        result = catalogManager.getInterpretationManager().get(STUDY, Collections.singletonList(ca.getId() + ".1"),
                new Query(InterpretationDBAdaptor.QueryParams.VERSION.key(), "1,2"), options, false, sessionIdUser);
        assertEquals(2, result.getNumResults());

        result = catalogManager.getInterpretationManager().get(STUDY, Collections.singletonList(ca.getId() + ".1"),
                new Query(InterpretationDBAdaptor.QueryParams.VERSION.key(), "All"), options, false, sessionIdUser);
        assertEquals(2, result.getNumResults());

        try {
            catalogManager.getInterpretationManager().get(STUDY, Arrays.asList(ca.getId() + ".1", ca.getId() + ".2"),
                    new Query(Constants.ALL_VERSIONS, true), options, false, sessionIdUser);
            fail("The previous call should fail because it should not be possible to fetch all versions of multiple interpretations");
        } catch (CatalogException e) {
            assertTrue(e.getMessage().contains("multiple"));
        }

        try {
            catalogManager.getInterpretationManager().get(STUDY, Arrays.asList(ca.getId() + ".1", "interpretation2"),
                    new Query(InterpretationDBAdaptor.QueryParams.VERSION.key(), "1"), options, false, sessionIdUser);
            fail("The previous call should fail users cannot fetch a concrete version for multiple interpretations");
        } catch (CatalogException e) {
            assertTrue(e.getMessage().contains("multiple"));
        }
    }

    @Test
    public void revertInterpretationVersion() throws CatalogException {
        ClinicalAnalysis ca = createDummyEnvironment(true, false).first();

        catalogManager.getInterpretationManager().create(STUDY, ca.getId(), new Interpretation(), ParamUtils.SaveInterpretationAs.PRIMARY,
                QueryOptions.empty(), sessionIdUser);

        // version 2
        InterpretationUpdateParams params = new InterpretationUpdateParams().setAnalyst(new ClinicalAnalystParam("user2"));
        catalogManager.getInterpretationManager().update(STUDY, ca.getId(), ca.getId() + ".1", params, null, QueryOptions.empty(),
                sessionIdUser);

        // version 3
        params = new InterpretationUpdateParams().setComments(Collections.singletonList(new ClinicalCommentParam("my first comment",
                Collections.singletonList("tag1"))));
        catalogManager.getInterpretationManager().update(STUDY, ca.getId(), ca.getId() + ".1", params, null, QueryOptions.empty(),
                sessionIdUser);

        // version 4
        params = new InterpretationUpdateParams().setComments(Collections.singletonList(new ClinicalCommentParam("my second comment",
                Collections.singletonList("tag2"))));
        catalogManager.getInterpretationManager().update(STUDY, ca.getId(), ca.getId() + ".1", params, null, QueryOptions.empty(),
                sessionIdUser);

        // Current status
        Interpretation interpretation =
                catalogManager.getInterpretationManager().get(STUDY, ca.getId() + ".1", QueryOptions.empty(), sessionIdUser).first();
        assertEquals(4, interpretation.getVersion());
        assertEquals("user2", interpretation.getAnalyst().getId());
        assertEquals(2, interpretation.getComments().size());
        assertEquals(1, interpretation.getComments().get(0).getTags().size());
        assertEquals("tag1", interpretation.getComments().get(0).getTags().get(0));
        assertEquals(1, interpretation.getComments().get(1).getTags().size());
        assertEquals("tag2", interpretation.getComments().get(1).getTags().get(0));

        // TEST REVERT
        try {
            catalogManager.getInterpretationManager().revert(STUDY, ca.getId(), ca.getId() + ".1", 0, sessionIdUser);
            fail("A CatalogException should be raised pointing we cannot set to a version equal or inferior to 0");
        } catch (CatalogException e) {
        }

        try {
            catalogManager.getInterpretationManager().revert(STUDY, ca.getId(), ca.getId() + ".1", 5, sessionIdUser);
            fail("A CatalogException should be raised pointing we cannot set to a version above the current one");
        } catch (CatalogException e) {
        }

        OpenCGAResult<Interpretation> result = catalogManager.getInterpretationManager().revert(STUDY, ca.getId(), ca.getId() + ".1", 2,
                sessionIdUser);
        assertEquals(1, result.getNumUpdated());

        interpretation =
                catalogManager.getInterpretationManager().get(STUDY, ca.getId() + ".1", QueryOptions.empty(), sessionIdUser).first();
        assertEquals(5, interpretation.getVersion());
        assertEquals("user2", interpretation.getAnalyst().getId());
        assertEquals(0, interpretation.getComments().size());

        result = catalogManager.getInterpretationManager().revert(STUDY, ca.getId(), ca.getId() + ".1", 3, sessionIdUser);
        assertEquals(1, result.getNumUpdated());

        interpretation =
                catalogManager.getInterpretationManager().get(STUDY, ca.getId() + ".1", QueryOptions.empty(), sessionIdUser).first();
        assertEquals(6, interpretation.getVersion());
        assertEquals("user2", interpretation.getAnalyst().getId());
        assertEquals(1, interpretation.getComments().size());
        assertEquals(1, interpretation.getComments().get(0).getTags().size());
        assertEquals("tag1", interpretation.getComments().get(0).getTags().get(0));

        result = catalogManager.getInterpretationManager().revert(STUDY, ca.getId(), ca.getId() + ".1", 4, sessionIdUser);
        assertEquals(1, result.getNumUpdated());

        interpretation =
                catalogManager.getInterpretationManager().get(STUDY, ca.getId() + ".1", QueryOptions.empty(), sessionIdUser).first();
        assertEquals(7, interpretation.getVersion());
        assertEquals("user2", interpretation.getAnalyst().getId());
        assertEquals(2, interpretation.getComments().size());
        assertEquals(1, interpretation.getComments().get(0).getTags().size());
        assertEquals("tag1", interpretation.getComments().get(0).getTags().get(0));
        assertEquals(1, interpretation.getComments().get(1).getTags().size());
        assertEquals("tag2", interpretation.getComments().get(1).getTags().get(0));

        Query query = new Query(Constants.ALL_VERSIONS, true);
        result = catalogManager.getInterpretationManager().get(STUDY, Collections.singletonList(ca.getId() + ".1"), query,
                QueryOptions.empty(), false, sessionIdUser);
        assertEquals(7, result.getNumResults());

        ClinicalAnalysis clinicalAnalysis = catalogManager.getClinicalAnalysisManager().get(STUDY, ca.getId(), QueryOptions.empty(),
                sessionIdUser).first();
        assertEquals(8, clinicalAnalysis.getAudit().size());
        assertEquals(7, clinicalAnalysis.getInterpretation().getVersion());
    }

    @Test
    public void updateInterpretationTest() throws CatalogException {
        ClinicalAnalysis ca = createDummyEnvironment(true, false).first();

        catalogManager.getInterpretationManager().create(STUDY, ca.getId(), new Interpretation(), ParamUtils.SaveInterpretationAs.PRIMARY,
                QueryOptions.empty(), sessionIdUser);

        catalogManager.getInterpretationManager().create(STUDY, ca.getId(), new Interpretation(), ParamUtils.SaveInterpretationAs.SECONDARY,
                QueryOptions.empty(), sessionIdUser);

        catalogManager.getInterpretationManager().create(STUDY, ca.getId(), new Interpretation(), ParamUtils.SaveInterpretationAs.SECONDARY,
                QueryOptions.empty(), sessionIdUser);

        catalogManager.getInterpretationManager().create(STUDY, ca.getId(), new Interpretation(), ParamUtils.SaveInterpretationAs.SECONDARY,
                QueryOptions.empty(), sessionIdUser);

        ca = catalogManager.getClinicalAnalysisManager().get(STUDY, ca.getId(), QueryOptions.empty(), sessionIdUser).first();
        assertNotNull(ca.getInterpretation());
        assertEquals(5, ca.getAudit().size());
        assertEquals(ClinicalAudit.Action.CREATE_INTERPRETATION, ca.getAudit().get(4).getAction());
        assertEquals(ca.getId() + ".1", ca.getInterpretation().getId());
        assertEquals(3, ca.getSecondaryInterpretations().size());
        assertEquals(ca.getId() + ".2", ca.getSecondaryInterpretations().get(0).getId());
        assertEquals(ca.getId() + ".3", ca.getSecondaryInterpretations().get(1).getId());
        assertEquals(ca.getId() + ".4", ca.getSecondaryInterpretations().get(2).getId());

        InterpretationUpdateParams params = new InterpretationUpdateParams().setAnalyst(new ClinicalAnalystParam("user2"));
        OpenCGAResult<Interpretation> result = catalogManager.getInterpretationManager().update(STUDY, ca.getId(), ca.getId() + ".1",
                params, null, QueryOptions.empty(), sessionIdUser);
        assertEquals(1, result.getNumUpdated());

        ca = catalogManager.getClinicalAnalysisManager().get(STUDY, ca.getId(), QueryOptions.empty(), sessionIdUser).first();
        assertEquals(6, ca.getAudit().size());
        assertEquals(ClinicalAudit.Action.UPDATE_INTERPRETATION, ca.getAudit().get(5).getAction());
        assertNotNull(ca.getInterpretation().getAnalyst());
        assertEquals("user2", ca.getInterpretation().getAnalyst().getId());
        assertEquals(2, ca.getInterpretation().getVersion());

        // Update a secondary interpretation
        params = new InterpretationUpdateParams()
                .setDescription("my description");
        result = catalogManager.getInterpretationManager().update(STUDY, ca.getId(), ca.getId() + ".3", params, null, QueryOptions.empty(),
                sessionIdUser);
        assertEquals(1, result.getNumUpdated());

        ca = catalogManager.getClinicalAnalysisManager().get(STUDY, ca.getId(), QueryOptions.empty(), sessionIdUser).first();
        assertEquals(7, ca.getAudit().size());
        assertEquals(ClinicalAudit.Action.UPDATE_INTERPRETATION, ca.getAudit().get(6).getAction());
        assertEquals("my description", ca.getSecondaryInterpretations().get(1).getDescription());
        assertEquals(2, ca.getSecondaryInterpretations().get(1).getVersion());

        // Scalate secondary interpretation to primary and delete
        params = new InterpretationUpdateParams();
        result = catalogManager.getInterpretationManager().update(STUDY, ca.getId(), ca.getId() + ".3", params,
                ParamUtils.SaveInterpretationAs.PRIMARY, QueryOptions.empty(), sessionIdUser);
        assertEquals(1, result.getNumUpdated());

        catalogManager.getInterpretationManager().delete(STUDY, ca.getId(), Collections.singletonList(ca.getId() + ".1"), sessionIdUser);

        ca = catalogManager.getClinicalAnalysisManager().get(STUDY, ca.getId(), QueryOptions.empty(), sessionIdUser).first();
        assertEquals(10, ca.getAudit().size());
        assertEquals(ClinicalAudit.Action.UPDATE_INTERPRETATION, ca.getAudit().get(7).getAction());
        assertEquals(ClinicalAudit.Action.SWAP_INTERPRETATION, ca.getAudit().get(8).getAction());
        assertEquals(ClinicalAudit.Action.DELETE_INTERPRETATION, ca.getAudit().get(9).getAction());
        assertNotNull(ca.getInterpretation());
        assertEquals(ca.getId() + ".3", ca.getInterpretation().getId());
        assertEquals(2, ca.getInterpretation().getVersion());
        assertEquals(2, ca.getSecondaryInterpretations().size());
        assertEquals(ca.getId() + ".2", ca.getSecondaryInterpretations().get(0).getId());
        assertEquals(ca.getId() + ".4", ca.getSecondaryInterpretations().get(1).getId());

        // Scalate secondary interpretation to primary
        params = new InterpretationUpdateParams();
        result = catalogManager.getInterpretationManager().update(STUDY, ca.getId(), ca.getId() + ".4", params,
                ParamUtils.SaveInterpretationAs.PRIMARY, QueryOptions.empty(), sessionIdUser);
        assertEquals(1, result.getNumUpdated());

        ca = catalogManager.getClinicalAnalysisManager().get(STUDY, ca.getId(), QueryOptions.empty(), sessionIdUser).first();
        assertNotNull(ca.getInterpretation());
        assertEquals(12, ca.getAudit().size());
        assertEquals(ClinicalAudit.Action.UPDATE_INTERPRETATION, ca.getAudit().get(10).getAction());
        assertEquals(ClinicalAudit.Action.SWAP_INTERPRETATION, ca.getAudit().get(11).getAction());
        assertEquals(ca.getId() + ".4", ca.getInterpretation().getId());
        assertEquals(1, ca.getInterpretation().getVersion());
        assertEquals(2, ca.getSecondaryInterpretations().size());
        assertEquals(ca.getId() + ".2", ca.getSecondaryInterpretations().get(0).getId());
        assertEquals(ca.getId() + ".3", ca.getSecondaryInterpretations().get(1).getId());
        assertEquals(2, ca.getSecondaryInterpretations().get(1).getVersion());

        // Scalate secondary interpretation to primary
        result = catalogManager.getInterpretationManager().update(STUDY, ca.getId(), ca.getId() + ".3", params,
                ParamUtils.SaveInterpretationAs.PRIMARY, QueryOptions.empty(), sessionIdUser);
        assertEquals(1, result.getNumUpdated());

        ca = catalogManager.getClinicalAnalysisManager().get(STUDY, ca.getId(), QueryOptions.empty(), sessionIdUser).first();
        assertNotNull(ca.getInterpretation());
        assertEquals(ca.getId() + ".3", ca.getInterpretation().getId());
        assertEquals(2, ca.getInterpretation().getVersion());
        assertEquals(2, ca.getSecondaryInterpretations().size());
        assertEquals(ca.getId() + ".2", ca.getSecondaryInterpretations().get(0).getId());
        assertEquals(ca.getId() + ".4", ca.getSecondaryInterpretations().get(1).getId());
        assertEquals(1, ca.getSecondaryInterpretations().get(1).getVersion());

        // Move primary to secondary
        params = new InterpretationUpdateParams();
        result = catalogManager.getInterpretationManager().update(STUDY, ca.getId(), ca.getId() + ".3", params,
                ParamUtils.SaveInterpretationAs.SECONDARY, QueryOptions.empty(), sessionIdUser);
        assertEquals(1, result.getNumUpdated());

        ca = catalogManager.getClinicalAnalysisManager().get(STUDY, ca.getId(), QueryOptions.empty(), sessionIdUser).first();
        assertNull(ca.getInterpretation());
        assertEquals(3, ca.getSecondaryInterpretations().size());
        assertEquals(ca.getId() + ".2", ca.getSecondaryInterpretations().get(0).getId());
        assertEquals(ca.getId() + ".4", ca.getSecondaryInterpretations().get(1).getId());
        assertEquals(ca.getId() + ".3", ca.getSecondaryInterpretations().get(2).getId());
        assertEquals(2, ca.getSecondaryInterpretations().get(2).getVersion());

        // Scalate to primary
        params = new InterpretationUpdateParams();
        result = catalogManager.getInterpretationManager().update(STUDY, ca.getId(), ca.getId() + ".2", params,
                ParamUtils.SaveInterpretationAs.PRIMARY, QueryOptions.empty(), sessionIdUser);
        assertEquals(1, result.getNumUpdated());

        ca = catalogManager.getClinicalAnalysisManager().get(STUDY, ca.getId(), QueryOptions.empty(), sessionIdUser).first();
        assertNotNull(ca.getInterpretation());
        assertEquals(ca.getId() + ".2", ca.getInterpretation().getId());
        assertEquals(1, ca.getInterpretation().getVersion());
        assertEquals(2, ca.getSecondaryInterpretations().size());
        assertEquals(ca.getId() + ".4", ca.getSecondaryInterpretations().get(0).getId());
        assertEquals(ca.getId() + ".3", ca.getSecondaryInterpretations().get(1).getId());

        // Move primary to secondary
        params = new InterpretationUpdateParams();
        result = catalogManager.getInterpretationManager().update(STUDY, ca.getId(), ca.getId() + ".2", params,
                ParamUtils.SaveInterpretationAs.SECONDARY, QueryOptions.empty(), sessionIdUser);
        assertEquals(1, result.getNumUpdated());

        ca = catalogManager.getClinicalAnalysisManager().get(STUDY, ca.getId(), QueryOptions.empty(), sessionIdUser).first();
        assertNull(ca.getInterpretation());
        assertEquals(3, ca.getSecondaryInterpretations().size());
        assertEquals(ca.getId() + ".4", ca.getSecondaryInterpretations().get(0).getId());
        assertEquals(ca.getId() + ".3", ca.getSecondaryInterpretations().get(1).getId());
        assertEquals(ca.getId() + ".2", ca.getSecondaryInterpretations().get(2).getId());
        assertEquals(1, ca.getSecondaryInterpretations().get(2).getVersion());

        // Scalate to primary and keep
        params = new InterpretationUpdateParams();
        result = catalogManager.getInterpretationManager().update(STUDY, ca.getId(), ca.getId() + ".2", params,
                ParamUtils.SaveInterpretationAs.PRIMARY, QueryOptions.empty(), sessionIdUser);
        assertEquals(1, result.getNumUpdated());

        ca = catalogManager.getClinicalAnalysisManager().get(STUDY, ca.getId(), QueryOptions.empty(), sessionIdUser).first();
        assertNotNull(ca.getInterpretation());
        assertEquals(ca.getId() + ".2", ca.getInterpretation().getId());
        assertEquals(1, ca.getInterpretation().getVersion());
        assertEquals(2, ca.getSecondaryInterpretations().size());
        assertEquals(ca.getId() + ".4", ca.getSecondaryInterpretations().get(0).getId());
        assertEquals(ca.getId() + ".3", ca.getSecondaryInterpretations().get(1).getId());

        // Move primary to secondary
        params = new InterpretationUpdateParams();
        result = catalogManager.getInterpretationManager().update(STUDY, ca.getId(), ca.getId() + ".2", params,
                ParamUtils.SaveInterpretationAs.SECONDARY, QueryOptions.empty(), sessionIdUser);
        assertEquals(1, result.getNumUpdated());

        ca = catalogManager.getClinicalAnalysisManager().get(STUDY, ca.getId(), QueryOptions.empty(), sessionIdUser).first();
        assertNull(ca.getInterpretation());
        assertEquals(3, ca.getSecondaryInterpretations().size());
        assertEquals(ca.getId() + ".4", ca.getSecondaryInterpretations().get(0).getId());
        assertEquals(ca.getId() + ".3", ca.getSecondaryInterpretations().get(1).getId());
        assertEquals(ca.getId() + ".2", ca.getSecondaryInterpretations().get(2).getId());
        assertEquals(1, ca.getSecondaryInterpretations().get(2).getVersion());

        // Scalate to primary
        params = new InterpretationUpdateParams();
        result = catalogManager.getInterpretationManager().update(STUDY, ca.getId(), ca.getId() + ".2", params,
                ParamUtils.SaveInterpretationAs.PRIMARY, QueryOptions.empty(), sessionIdUser);
        assertEquals(1, result.getNumUpdated());

        ca = catalogManager.getClinicalAnalysisManager().get(STUDY, ca.getId(), QueryOptions.empty(), sessionIdUser).first();
        assertNotNull(ca.getInterpretation());
        assertEquals(ca.getId() + ".2", ca.getInterpretation().getId());
        assertEquals(1, ca.getInterpretation().getVersion());
        assertEquals(2, ca.getSecondaryInterpretations().size());
        assertEquals(ca.getId() + ".4", ca.getSecondaryInterpretations().get(0).getId());
        assertEquals(ca.getId() + ".3", ca.getSecondaryInterpretations().get(1).getId());
    }

    @Test
    public void updatePrimarySecondaryLockedInterpretationTest() throws CatalogException {
        ClinicalAnalysis ca = createDummyEnvironment(true, false).first();

        catalogManager.getInterpretationManager().create(STUDY, ca.getId(), new Interpretation(),
                ParamUtils.SaveInterpretationAs.PRIMARY, QueryOptions.empty(), sessionIdUser);

        catalogManager.getInterpretationManager().create(STUDY, ca.getId(), new Interpretation().setLocked(true),
                ParamUtils.SaveInterpretationAs.SECONDARY, QueryOptions.empty(), sessionIdUser);

        catalogManager.getInterpretationManager().create(STUDY, ca.getId(), new Interpretation().setLocked(true),
                ParamUtils.SaveInterpretationAs.SECONDARY, QueryOptions.empty(), sessionIdUser);

        catalogManager.getInterpretationManager().create(STUDY, ca.getId(), new Interpretation().setLocked(true),
                ParamUtils.SaveInterpretationAs.SECONDARY, QueryOptions.empty(), sessionIdUser);

        ca = catalogManager.getClinicalAnalysisManager().get(STUDY, ca.getId(), QueryOptions.empty(), sessionIdUser).first();
        assertNotNull(ca.getInterpretation());
        assertFalse(ca.getInterpretation().isLocked());
        assertEquals(5, ca.getAudit().size());
        assertEquals(ClinicalAudit.Action.CREATE_INTERPRETATION, ca.getAudit().get(4).getAction());
        assertEquals(ca.getId() + ".1", ca.getInterpretation().getId());
        assertEquals(3, ca.getSecondaryInterpretations().size());
        assertEquals(ca.getId() + ".2", ca.getSecondaryInterpretations().get(0).getId());
        assertEquals(ca.getId() + ".3", ca.getSecondaryInterpretations().get(1).getId());
        assertEquals(ca.getId() + ".4", ca.getSecondaryInterpretations().get(2).getId());
        assertTrue(ca.getSecondaryInterpretations().get(0).isLocked());
        assertTrue(ca.getSecondaryInterpretations().get(1).isLocked());
        assertTrue(ca.getSecondaryInterpretations().get(2).isLocked());

        // Scalate secondary interpretation to primary and delete
        InterpretationUpdateParams params = new InterpretationUpdateParams();
        OpenCGAResult<Interpretation> result = catalogManager.getInterpretationManager().update(STUDY, ca.getId(), ca.getId() + ".3",
                params, ParamUtils.SaveInterpretationAs.PRIMARY, QueryOptions.empty(), sessionIdUser);
        assertEquals(1, result.getNumUpdated());

        catalogManager.getInterpretationManager().delete(STUDY, ca.getId(), Collections.singletonList(ca.getId() + ".1"), sessionIdUser);

        ca = catalogManager.getClinicalAnalysisManager().get(STUDY, ca.getId(), QueryOptions.empty(), sessionIdUser).first();
        assertEquals(8, ca.getAudit().size());
        assertNotNull(ca.getInterpretation());
        assertEquals(ca.getId() + ".3", ca.getInterpretation().getId());
        assertEquals(2, ca.getSecondaryInterpretations().size());
        assertEquals(ca.getId() + ".2", ca.getSecondaryInterpretations().get(0).getId());
        assertEquals(ca.getId() + ".4", ca.getSecondaryInterpretations().get(1).getId());

        // Scalate secondary interpretation to primary
        params = new InterpretationUpdateParams();
        result = catalogManager.getInterpretationManager().update(STUDY, ca.getId(), ca.getId() + ".4", params,
                ParamUtils.SaveInterpretationAs.PRIMARY, QueryOptions.empty(), sessionIdUser);
        assertEquals(1, result.getNumUpdated());

        ca = catalogManager.getClinicalAnalysisManager().get(STUDY, ca.getId(), QueryOptions.empty(), sessionIdUser).first();
        assertNotNull(ca.getInterpretation());
        assertEquals(ca.getId() + ".4", ca.getInterpretation().getId());
        assertEquals(2, ca.getSecondaryInterpretations().size());
        assertEquals(ca.getId() + ".2", ca.getSecondaryInterpretations().get(0).getId());
        assertEquals(ca.getId() + ".3", ca.getSecondaryInterpretations().get(1).getId());

        // Scalate secondary interpretation to primary
        result = catalogManager.getInterpretationManager().update(STUDY, ca.getId(), ca.getId() + ".3", params,
                ParamUtils.SaveInterpretationAs.PRIMARY, QueryOptions.empty(), sessionIdUser);
        assertEquals(1, result.getNumUpdated());

        ca = catalogManager.getClinicalAnalysisManager().get(STUDY, ca.getId(), QueryOptions.empty(), sessionIdUser).first();
        assertNotNull(ca.getInterpretation());
        assertEquals(ca.getId() + ".3", ca.getInterpretation().getId());
        assertEquals(2, ca.getSecondaryInterpretations().size());
        assertEquals(ca.getId() + ".2", ca.getSecondaryInterpretations().get(0).getId());
        assertEquals(ca.getId() + ".4", ca.getSecondaryInterpretations().get(1).getId());

        // Move primary to secondary
        params = new InterpretationUpdateParams();
        result = catalogManager.getInterpretationManager().update(STUDY, ca.getId(), ca.getId() + ".3", params,
                ParamUtils.SaveInterpretationAs.SECONDARY, QueryOptions.empty(), sessionIdUser);
        assertEquals(1, result.getNumUpdated());

        ca = catalogManager.getClinicalAnalysisManager().get(STUDY, ca.getId(), QueryOptions.empty(), sessionIdUser).first();
        assertNull(ca.getInterpretation());
        assertEquals(3, ca.getSecondaryInterpretations().size());
        assertEquals(ca.getId() + ".2", ca.getSecondaryInterpretations().get(0).getId());
        assertEquals(ca.getId() + ".4", ca.getSecondaryInterpretations().get(1).getId());
        assertEquals(ca.getId() + ".3", ca.getSecondaryInterpretations().get(2).getId());

        // Scalate to primary
        params = new InterpretationUpdateParams();
        result = catalogManager.getInterpretationManager().update(STUDY, ca.getId(), ca.getId() + ".2", params,
                ParamUtils.SaveInterpretationAs.PRIMARY, QueryOptions.empty(), sessionIdUser);
        assertEquals(1, result.getNumUpdated());

        ca = catalogManager.getClinicalAnalysisManager().get(STUDY, ca.getId(), QueryOptions.empty(), sessionIdUser).first();
        assertNotNull(ca.getInterpretation());
        assertEquals(ca.getId() + ".2", ca.getInterpretation().getId());
        assertEquals(2, ca.getSecondaryInterpretations().size());
        assertEquals(ca.getId() + ".4", ca.getSecondaryInterpretations().get(0).getId());
        assertEquals(ca.getId() + ".3", ca.getSecondaryInterpretations().get(1).getId());

        // Move primary to secondary
        params = new InterpretationUpdateParams();
        result = catalogManager.getInterpretationManager().update(STUDY, ca.getId(), ca.getId() + ".2", params,
                ParamUtils.SaveInterpretationAs.SECONDARY, QueryOptions.empty(), sessionIdUser);
        assertEquals(1, result.getNumUpdated());

        ca = catalogManager.getClinicalAnalysisManager().get(STUDY, ca.getId(), QueryOptions.empty(), sessionIdUser).first();
        assertNull(ca.getInterpretation());
        assertEquals(3, ca.getSecondaryInterpretations().size());
        assertEquals(ca.getId() + ".4", ca.getSecondaryInterpretations().get(0).getId());
        assertEquals(ca.getId() + ".3", ca.getSecondaryInterpretations().get(1).getId());
        assertEquals(ca.getId() + ".2", ca.getSecondaryInterpretations().get(2).getId());

        // Scalate to primary and keep
        params = new InterpretationUpdateParams();
        result = catalogManager.getInterpretationManager().update(STUDY, ca.getId(), ca.getId() + ".2", params,
                ParamUtils.SaveInterpretationAs.PRIMARY, QueryOptions.empty(), sessionIdUser);
        assertEquals(1, result.getNumUpdated());

        ca = catalogManager.getClinicalAnalysisManager().get(STUDY, ca.getId(), QueryOptions.empty(), sessionIdUser).first();
        assertNotNull(ca.getInterpretation());
        assertEquals(ca.getId() + ".2", ca.getInterpretation().getId());
        assertEquals(2, ca.getSecondaryInterpretations().size());
        assertEquals(ca.getId() + ".4", ca.getSecondaryInterpretations().get(0).getId());
        assertEquals(ca.getId() + ".3", ca.getSecondaryInterpretations().get(1).getId());

        // Move primary to secondary
        params = new InterpretationUpdateParams();
        result = catalogManager.getInterpretationManager().update(STUDY, ca.getId(), ca.getId() + ".2", params,
                ParamUtils.SaveInterpretationAs.SECONDARY, QueryOptions.empty(), sessionIdUser);
        assertEquals(1, result.getNumUpdated());

        ca = catalogManager.getClinicalAnalysisManager().get(STUDY, ca.getId(), QueryOptions.empty(), sessionIdUser).first();
        assertNull(ca.getInterpretation());
        assertEquals(3, ca.getSecondaryInterpretations().size());
        assertEquals(ca.getId() + ".4", ca.getSecondaryInterpretations().get(0).getId());
        assertEquals(ca.getId() + ".3", ca.getSecondaryInterpretations().get(1).getId());
        assertEquals(ca.getId() + ".2", ca.getSecondaryInterpretations().get(2).getId());

        // Scalate to primary
        params = new InterpretationUpdateParams();
        result = catalogManager.getInterpretationManager().update(STUDY, ca.getId(), ca.getId() + ".2", params,
                ParamUtils.SaveInterpretationAs.PRIMARY, QueryOptions.empty(), sessionIdUser);
        assertEquals(1, result.getNumUpdated());

        ca = catalogManager.getClinicalAnalysisManager().get(STUDY, ca.getId(), QueryOptions.empty(), sessionIdUser).first();
        assertNotNull(ca.getInterpretation());
        assertEquals(ca.getId() + ".2", ca.getInterpretation().getId());
        assertEquals(2, ca.getSecondaryInterpretations().size());
        assertEquals(ca.getId() + ".4", ca.getSecondaryInterpretations().get(0).getId());
        assertEquals(ca.getId() + ".3", ca.getSecondaryInterpretations().get(1).getId());
    }

    @Test
    public void deleteInterpretationTest() throws CatalogException {
        ClinicalAnalysis ca = createDummyEnvironment(true, false).first();

        catalogManager.getInterpretationManager().create(STUDY, ca.getId(), new Interpretation(), ParamUtils.SaveInterpretationAs.PRIMARY,
                QueryOptions.empty(), sessionIdUser);

        catalogManager.getInterpretationManager().create(STUDY, ca.getId(), new Interpretation(), ParamUtils.SaveInterpretationAs.SECONDARY,
                QueryOptions.empty(), sessionIdUser);

        catalogManager.getInterpretationManager().create(STUDY, ca.getId(), new Interpretation(), ParamUtils.SaveInterpretationAs.SECONDARY,
                QueryOptions.empty(), sessionIdUser);

        catalogManager.getInterpretationManager().create(STUDY, ca.getId(), new Interpretation(), ParamUtils.SaveInterpretationAs.SECONDARY,
                QueryOptions.empty(), sessionIdUser);

        // We update interpretation 1 so a new version is generated
        catalogManager.getInterpretationManager().update(STUDY, ca.getId(), ca.getId() + ".1", new InterpretationUpdateParams()
                .setDescription("my description"), null, QueryOptions.empty(), sessionIdUser);

        ca = catalogManager.getClinicalAnalysisManager().get(STUDY, ca.getId(), QueryOptions.empty(), sessionIdUser).first();
        assertNotNull(ca.getInterpretation());
        assertEquals(ca.getId() + ".1", ca.getInterpretation().getId());
        assertEquals(3, ca.getSecondaryInterpretations().size());
        assertEquals(ca.getId() + ".2", ca.getSecondaryInterpretations().get(0).getId());
        assertEquals(ca.getId() + ".3", ca.getSecondaryInterpretations().get(1).getId());
        assertEquals(ca.getId() + ".4", ca.getSecondaryInterpretations().get(2).getId());

        OpenCGAResult delete = catalogManager.getInterpretationManager().delete(STUDY, ca.getId(),
                Arrays.asList(ca.getId() + ".1", ca.getId() + ".3"), sessionIdUser);
        assertEquals(2, delete.getNumDeleted());

        Query query = new Query()
                .append(InterpretationDBAdaptor.QueryParams.ID.key(), Arrays.asList(ca.getId() + ".1", ca.getId() + ".3"))
                .append(Constants.ALL_VERSIONS, true);
        OpenCGAResult<Interpretation> search = catalogManager.getInterpretationManager().search(STUDY, query, QueryOptions.empty(),
                sessionIdUser);
        assertEquals(0, search.getNumResults());

        ca = catalogManager.getClinicalAnalysisManager().get(STUDY, ca.getId(), QueryOptions.empty(), sessionIdUser).first();
        assertNull(ca.getInterpretation());
        assertEquals(2, ca.getSecondaryInterpretations().size());
        assertEquals(ca.getId() + ".2", ca.getSecondaryInterpretations().get(0).getId());
        assertEquals(ca.getId() + ".4", ca.getSecondaryInterpretations().get(1).getId());

        query = new Query()
                .append(InterpretationDBAdaptor.QueryParams.ID.key(), Arrays.asList(ca.getId() + ".1", ca.getId() + ".3"));
        OpenCGAResult<Interpretation> result = catalogManager.getInterpretationManager().search(STUDY, query, QueryOptions.empty(),
                sessionIdUser);
        assertEquals(0, result.getNumResults());

        query = new Query()
                .append(InterpretationDBAdaptor.QueryParams.ID.key(), Arrays.asList(ca.getId() + ".1", ca.getId() + ".3"))
                .append(InterpretationDBAdaptor.QueryParams.DELETED.key(), true);
        result = catalogManager.getInterpretationManager().search(STUDY, query, QueryOptions.empty(), sessionIdUser);
        assertEquals(3, result.getNumResults());
    }

    @Test
    public void searchClinicalAnalysisByProband() throws CatalogException {
        createDummyEnvironment(true, false);
        createDummyEnvironment(false, false);

        OpenCGAResult<ClinicalAnalysis> search = catalogManager.getClinicalAnalysisManager().search(STUDY,
                new Query(ParamConstants.CLINICAL_PROBAND_PARAM, "^chil"),
                new QueryOptions(QueryOptions.INCLUDE, ClinicalAnalysisDBAdaptor.QueryParams.PROBAND_ID.key()), sessionIdUser);
        assertEquals(2, search.getNumResults());
        assertTrue(StringUtils.isNotEmpty(search.first().getProband().getId()));
        assertTrue(StringUtils.isEmpty(search.first().getProband().getName()));
    }

    @Test
    public void searchClinicalAnalysisByStatus() throws CatalogException {
        createDummyEnvironment(true, false);
        createDummyEnvironment(false, false);

        OpenCGAResult<ClinicalAnalysis> search = catalogManager.getClinicalAnalysisManager().search(STUDY,
                new Query(ParamConstants.STATUS_PARAM, ClinicalAnalysisStatus.DONE),
                new QueryOptions(QueryOptions.INCLUDE, ClinicalAnalysisDBAdaptor.QueryParams.PROBAND_ID.key()), sessionIdUser);
        assertEquals(0, search.getNumResults());

        search = catalogManager.getClinicalAnalysisManager().search(STUDY,
                new Query(ParamConstants.STATUS_PARAM, ClinicalAnalysisStatus.READY_FOR_INTERPRETATION),
                new QueryOptions(), sessionIdUser);
        assertEquals(2, search.getNumResults());
        for (ClinicalAnalysis result : search.getResults()) {
            assertEquals(ClinicalAnalysisStatus.READY_FOR_INTERPRETATION, result.getStatus().getId());
        }

        catalogManager.getClinicalAnalysisManager().update(STUDY, search.first().getId(),
                new ClinicalAnalysisUpdateParams().setStatus(new StatusParam(ClinicalAnalysisStatus.REJECTED)), QueryOptions.empty(),
                sessionIdUser);
        search = catalogManager.getClinicalAnalysisManager().search(STUDY,
                new Query(ParamConstants.STATUS_PARAM, ClinicalAnalysisStatus.READY_FOR_INTERPRETATION),
                new QueryOptions(), sessionIdUser);
        assertEquals(1, search.getNumResults());
        for (ClinicalAnalysis result : search.getResults()) {
            assertEquals(ClinicalAnalysisStatus.READY_FOR_INTERPRETATION, result.getStatus().getId());
        }

        search = catalogManager.getClinicalAnalysisManager().search(STUDY,
                new Query(ParamConstants.STATUS_PARAM, ClinicalAnalysisStatus.REJECTED),
                new QueryOptions(), sessionIdUser);
        assertEquals(1, search.getNumResults());
        for (ClinicalAnalysis result : search.getResults()) {
            assertEquals(ClinicalAnalysisStatus.REJECTED, result.getStatus().getId());
        }
    }

    @Test
    public void deleteClinicalAnalysisTest() throws CatalogException {
        DataResult<ClinicalAnalysis> dummyEnvironment = createDummyEnvironment(true, false);
        OpenCGAResult delete = catalogManager.getClinicalAnalysisManager().delete(STUDY,
                Collections.singletonList(dummyEnvironment.first().getId()), null, sessionIdUser);
        assertEquals(1, delete.getNumDeleted());

        OpenCGAResult<ClinicalAnalysis> clinicalResult = catalogManager.getClinicalAnalysisManager().get(STUDY,
                Collections.singletonList(dummyEnvironment.first().getId()),
                new Query(ClinicalAnalysisDBAdaptor.QueryParams.DELETED.key(), true), new QueryOptions(), false, sessionIdUser);
        assertEquals(1, clinicalResult.getNumResults());

        thrown.expect(CatalogException.class);
        thrown.expectMessage("not found");
        catalogManager.getClinicalAnalysisManager().get(STUDY, dummyEnvironment.first().getId(), new QueryOptions(), sessionIdUser);
    }

    @Test
    public void deleteClinicalAnalysisWithEmptyInterpretations() throws CatalogException {
        ClinicalAnalysis ca = createDummyEnvironment(true, false).first();

        catalogManager.getInterpretationManager().create(STUDY, ca.getId(), new Interpretation(), ParamUtils.SaveInterpretationAs.PRIMARY,
                QueryOptions.empty(), sessionIdUser);

        catalogManager.getInterpretationManager().create(STUDY, ca.getId(), new Interpretation(), ParamUtils.SaveInterpretationAs.SECONDARY,
                QueryOptions.empty(), sessionIdUser);

        catalogManager.getInterpretationManager().create(STUDY, ca.getId(), new Interpretation(), ParamUtils.SaveInterpretationAs.SECONDARY,
                QueryOptions.empty(), sessionIdUser);

        catalogManager.getInterpretationManager().create(STUDY, ca.getId(), new Interpretation(), ParamUtils.SaveInterpretationAs.SECONDARY,
                QueryOptions.empty(), sessionIdUser);

        catalogManager.getClinicalAnalysisManager().delete(STUDY, Collections.singletonList(ca.getId()), null, sessionIdUser);

        assertEquals(0,
                catalogManager.getClinicalAnalysisManager().search(STUDY, new Query(ClinicalAnalysisDBAdaptor.QueryParams.ID.key(),
                        ca.getId()), QueryOptions.empty(), sessionIdUser).getNumResults());
        assertEquals(0,
                catalogManager.getInterpretationManager().search(STUDY, new Query(InterpretationDBAdaptor.QueryParams.ID.key(),
                        ca.getId() + ".1"), QueryOptions.empty(), sessionIdUser).getNumResults());
        assertEquals(0,
                catalogManager.getInterpretationManager().search(STUDY, new Query(InterpretationDBAdaptor.QueryParams.ID.key(),
                        ca.getId() + ".2"), QueryOptions.empty(), sessionIdUser).getNumResults());
        assertEquals(0,
                catalogManager.getInterpretationManager().search(STUDY, new Query(InterpretationDBAdaptor.QueryParams.ID.key(),
                        ca.getId() + ".3"), QueryOptions.empty(), sessionIdUser).getNumResults());
        assertEquals(0,
                catalogManager.getInterpretationManager().search(STUDY, new Query(InterpretationDBAdaptor.QueryParams.ID.key(),
                        ca.getId() + ".4"), QueryOptions.empty(), sessionIdUser).getNumResults());
    }

    @Test
    public void deleteClinicalAnalysisWithInterpretations() throws CatalogException {
        ClinicalAnalysis ca = createDummyEnvironment(true, false).first();

        catalogManager.getInterpretationManager().create(STUDY, ca.getId(), new Interpretation(), ParamUtils.SaveInterpretationAs.PRIMARY,
                QueryOptions.empty(), sessionIdUser);

        catalogManager.getInterpretationManager().create(STUDY, ca.getId(), new Interpretation(), ParamUtils.SaveInterpretationAs.SECONDARY,
                QueryOptions.empty(), sessionIdUser);

        catalogManager.getInterpretationManager().create(STUDY, ca.getId(), new Interpretation(), ParamUtils.SaveInterpretationAs.SECONDARY,
                QueryOptions.empty(), sessionIdUser);

        catalogManager.getInterpretationManager().create(STUDY, ca.getId(), new Interpretation(), ParamUtils.SaveInterpretationAs.SECONDARY,
                QueryOptions.empty(), sessionIdUser);

        // Add finding to interpretation
        catalogManager.getInterpretationManager().update(STUDY, ca.getId(), ca.getId() + ".1",
                new InterpretationUpdateParams().setPrimaryFindings(Collections.singletonList(
                        new ClinicalVariant(VariantAvro.newBuilder()
                                .setChromosome("1")
                                .setStart(100)
                                .setEnd(100)
                                .setLength(1)
                                .setReference("C")
                                .setAlternate("T")
                                .setId("1:100:C:T")
                                .setType(VariantType.SNV)
                                .setStudies(Collections.emptyList())
                                .build())
                )), null, QueryOptions.empty(), sessionIdUser);

        try {
            catalogManager.getClinicalAnalysisManager().delete(STUDY, Collections.singletonList(ca.getId()), null, sessionIdUser);
            fail("It should not allow deleting Clinical Analyses with interpretations containing primary findings");
        } catch (CatalogException e) {
            assertTrue(e.getMessage().contains("findings"));
        }

        OpenCGAResult delete = catalogManager.getClinicalAnalysisManager().delete(STUDY, Collections.singletonList(ca.getId()),
                new QueryOptions(Constants.FORCE, true), sessionIdUser);
        assertEquals(1, delete.getNumDeleted());

        OpenCGAResult<ClinicalAnalysis> clinicalResult = catalogManager.getClinicalAnalysisManager().get(STUDY,
                Collections.singletonList(ca.getId()),
                new Query(ClinicalAnalysisDBAdaptor.QueryParams.DELETED.key(), true), new QueryOptions(), false, sessionIdUser);
        assertEquals(1, clinicalResult.getNumResults());

        assertEquals(0, catalogManager.getInterpretationManager().search(STUDY,
                new Query(InterpretationDBAdaptor.QueryParams.ID.key(), Arrays.asList(ca.getId() + ".1", ca.getId() + ".2",
                        ca.getId() + ".3", ca.getId() + ".4")), QueryOptions.empty(), sessionIdUser).getNumResults());

        // Old interpretations were deleted
        assertEquals(5, catalogManager.getInterpretationManager().search(STUDY, new Query()
                        .append(InterpretationDBAdaptor.QueryParams.ID.key(), Arrays.asList(ca.getId() + ".1", ca.getId() + ".2",
                                ca.getId() + ".3", ca.getId() + ".4"))
                        .append(InterpretationDBAdaptor.QueryParams.DELETED.key(), true), QueryOptions.empty(), sessionIdUser)
                .getNumResults());
    }

    @Test
    public void deleteLockedClinicalAnalysis() throws CatalogException {
        ClinicalAnalysis ca = createDummyEnvironment(true, false).first();

        catalogManager.getClinicalAnalysisManager().update(STUDY, ca.getId(), new ClinicalAnalysisUpdateParams().setLocked(true),
                QueryOptions.empty(), sessionIdUser);

        try {
            catalogManager.getClinicalAnalysisManager().delete(STUDY, Collections.singletonList(ca.getId()), null, sessionIdUser);
            fail("It should not allow deleting locked Clinical Analyses");
        } catch (CatalogException e) {
            assertTrue(e.getMessage().contains("locked"));
        }

        OpenCGAResult delete = catalogManager.getClinicalAnalysisManager().delete(STUDY, Collections.singletonList(ca.getId()),
                new QueryOptions(Constants.FORCE, true), sessionIdUser);
        assertEquals(1, delete.getNumDeleted());

        OpenCGAResult<ClinicalAnalysis> clinicalResult = catalogManager.getClinicalAnalysisManager().get(STUDY,
                Collections.singletonList(ca.getId()), new Query(ClinicalAnalysisDBAdaptor.QueryParams.DELETED.key(), true),
                new QueryOptions(), false, sessionIdUser);
        assertEquals(1, clinicalResult.getNumResults());
    }

    @Test
    public void searchByDisorderTest() throws CatalogException {
        DataResult<ClinicalAnalysis> dummyEnvironment = createDummyEnvironment(true, false);
        ClinicalAnalysisUpdateParams updateParams = new ClinicalAnalysisUpdateParams()
                .setDisorder(new DisorderReferenceParam("dis1"));
        catalogManager.getClinicalAnalysisManager().update(STUDY, dummyEnvironment.first().getId(), updateParams, QueryOptions.empty(),
                sessionIdUser);

        createDummyEnvironment(false, false);

        OpenCGAResult<ClinicalAnalysis> result = catalogManager.getClinicalAnalysisManager().search(STUDY,
                new Query(ParamConstants.CLINICAL_DISORDER_PARAM, "dis1"), QueryOptions.empty(), sessionIdUser);
        assertEquals(1, result.getNumResults());
        assertEquals(dummyEnvironment.first().getId(), result.first().getId());

        result = catalogManager.getClinicalAnalysisManager().search(STUDY, new Query(), QueryOptions.empty(), sessionIdUser);
        assertEquals(2, result.getNumResults());
    }

    @Test
    public void updateDisorder() throws CatalogException {
        DataResult<ClinicalAnalysis> dummyEnvironment = createDummyEnvironment(true, false);

        ClinicalAnalysisUpdateParams updateParams = new ClinicalAnalysisUpdateParams()
                .setDisorder(new DisorderReferenceParam("dis1"));

        catalogManager.getClinicalAnalysisManager().update(STUDY, dummyEnvironment.first().getId(), updateParams, QueryOptions.empty(),
                sessionIdUser);
        OpenCGAResult<ClinicalAnalysis> result1 = catalogManager.getClinicalAnalysisManager().get(STUDY, dummyEnvironment.first().getId(),
                new QueryOptions(), sessionIdUser);

        assertEquals("dis1", result1.first().getDisorder().getId());
        assertEquals("OT", result1.first().getDisorder().getSource());

        updateParams = new ClinicalAnalysisUpdateParams()
                .setDisorder(new DisorderReferenceParam("non_existing"));
        thrown.expect(CatalogException.class);
        thrown.expectMessage("proband disorders");
        catalogManager.getClinicalAnalysisManager().update(STUDY, dummyEnvironment.first().getId(), updateParams, QueryOptions.empty(),
                sessionIdUser);
    }

    @Test
    public void checkFamilyMembersOrder() throws CatalogException {
        DataResult<Family> dummyFamily = createDummyFamily();

        // Remove all samples from the dummy family to avoid errors
        for (Individual member : dummyFamily.first().getMembers()) {
            member.setSamples(null);
        }

        // Leave only sample2 for child1 in family
        for (Individual member : dummyFamily.first().getMembers()) {
            if (member.getId().equals("child1")) {
                member.setSamples(Collections.singletonList(new Sample().setId("sample2")));
            } else if (member.getId().equals("child2")) {
                member.setSamples(Collections.singletonList(new Sample().setId("sample5")));
            } else if (member.getId().equals("child3")) {
                member.setSamples(Collections.singletonList(new Sample().setId("sample7")));
            }
        }

        ClinicalAnalysis clinicalAnalysis = new ClinicalAnalysis()
                .setId("analysis").setDescription("My description").setType(ClinicalAnalysis.Type.FAMILY)
                .setDueDate("20180510100000")
                .setProband(new Individual().setId("child1"));
        clinicalAnalysis.setFamily(dummyFamily.first());
        DataResult<ClinicalAnalysis> clinicalAnalysisDataResult = catalogManager.getClinicalAnalysisManager().create(STUDY,
                clinicalAnalysis, INCLUDE_RESULT, sessionIdUser);

        assertTrue(clinicalAnalysisDataResult.first().getFamily().getMembers().stream().map(Individual::getId).collect(Collectors.toList())
                .containsAll(dummyFamily.first().getMembers().stream().map(Individual::getId).collect(Collectors.toList())));
        assertEquals(5, dummyFamily.first().getMembers().size());
        assertEquals(5, clinicalAnalysisDataResult.first().getFamily().getMembers().size());
    }

    @Test
    public void createClinicalAnalysisWithPanels() throws CatalogException {
        catalogManager.getPanelManager().importFromSource(STUDY, "gene-census", "", sessionIdUser);
        Panel panel = catalogManager.getPanelManager().search(STUDY, new Query(), QueryOptions.empty(), sessionIdUser).first();

        DataResult<Family> dummyFamily = createDummyFamily();
        // Leave only sample2 for child1 in family
        for (Individual member : dummyFamily.first().getMembers()) {
            if (member.getId().equals("child1")) {
                member.setSamples(Collections.singletonList(new Sample().setId("sample2")));
            } else if (member.getId().equals("child2")) {
                member.setSamples(Collections.singletonList(new Sample().setId("sample5")));
            } else if (member.getId().equals("child3")) {
                member.setSamples(Collections.singletonList(new Sample().setId("sample7")));
            } else {
                member.setSamples(null);
            }
        }

        ClinicalAnalysis clinicalAnalysis = new ClinicalAnalysis()
                .setId("analysis").setDescription("My description").setType(ClinicalAnalysis.Type.FAMILY)
                .setDueDate("20180510100000")
                .setPanels(Collections.singletonList(new Panel().setId(panel.getId())))
                .setFamily(dummyFamily.first())
                .setProband(new Individual().setId("child1"));

        ClinicalAnalysis ca = catalogManager.getClinicalAnalysisManager().create(STUDY, clinicalAnalysis, INCLUDE_RESULT,
                sessionIdUser).first();

        assertEquals(1, ca.getPanels().size());
        assertEquals(panel.getId(), ca.getPanels().get(0).getId());
        assertEquals(panel.getName(), ca.getPanels().get(0).getName());
        assertEquals(panel.getVersion(), ca.getPanels().get(0).getVersion());
        assertEquals(panel.getGenes().size(), ca.getPanels().get(0).getGenes().size());
    }

    @Test
    public void createInterpretationWithPanels() throws CatalogException {
        catalogManager.getPanelManager().importFromSource(STUDY, "gene-census", "", sessionIdUser);
        Panel panel = catalogManager.getPanelManager().search(STUDY, new Query(), QueryOptions.empty(), sessionIdUser).first();

        ClinicalAnalysis ca = createDummyEnvironment(true, false).first();

        Interpretation interpretation = new Interpretation()
                .setPanels(Collections.singletonList(new Panel().setId(panel.getId())));

        interpretation = catalogManager.getInterpretationManager().create(STUDY, ca.getId(), interpretation,
                ParamUtils.SaveInterpretationAs.PRIMARY, INCLUDE_RESULT, sessionIdUser).first();
        interpretation = catalogManager.getInterpretationManager().get(STUDY, interpretation.getId(), QueryOptions.empty(), sessionIdUser)
                .first();

        assertEquals(1, interpretation.getPanels().size());
        assertEquals(panel.getId(), interpretation.getPanels().get(0).getId());
    }

    @Test
    public void updatePanelsInClinicalAnalysis() throws CatalogException {
        catalogManager.getPanelManager().importFromSource(STUDY, "gene-census", "", sessionIdUser);
        Panel panel = catalogManager.getPanelManager().search(STUDY, new Query(), QueryOptions.empty(), sessionIdUser).first();

        DataResult<Family> dummyFamily = createDummyFamily();
        // Leave only sample2 for child1 in family
        for (Individual member : dummyFamily.first().getMembers()) {
            if (member.getId().equals("child1")) {
                member.setSamples(Collections.singletonList(new Sample().setId("sample2")));
            } else if (member.getId().equals("child2")) {
                member.setSamples(Collections.singletonList(new Sample().setId("sample5")));
            } else if (member.getId().equals("child3")) {
                member.setSamples(Collections.singletonList(new Sample().setId("sample7")));
            } else {
                member.setSamples(null);
            }
        }

        ClinicalAnalysis clinicalAnalysis = new ClinicalAnalysis()
                .setId("analysis").setDescription("My description").setType(ClinicalAnalysis.Type.FAMILY)
                .setDueDate("20180510100000")
                .setFamily(dummyFamily.first())
                .setProband(new Individual().setId("child1"));

        // Create without a panel and update the panel
        catalogManager.getClinicalAnalysisManager().create(STUDY, clinicalAnalysis, QueryOptions.empty(), sessionIdUser).first();
        catalogManager.getClinicalAnalysisManager().update(STUDY, clinicalAnalysis.getId(),
                new ClinicalAnalysisUpdateParams().setPanels(Collections.singletonList(new PanelReferenceParam(panel.getId()))),
                QueryOptions.empty(), sessionIdUser);

        ClinicalAnalysis ca = catalogManager.getClinicalAnalysisManager().get(STUDY, clinicalAnalysis.getId(), QueryOptions.empty(),
                sessionIdUser).first();

        assertEquals(1, ca.getPanels().size());
        assertEquals(panel.getId(), ca.getPanels().get(0).getId());
        assertEquals(panel.getName(), ca.getPanels().get(0).getName());
        assertEquals(panel.getVersion(), ca.getPanels().get(0).getVersion());
        assertEquals(panel.getGenes().size(), ca.getPanels().get(0).getGenes().size());
    }

    @Test
    public void testQueriesInFamilyCase() throws CatalogException {
        DataResult<Family> dummyFamily = createDummyFamily();

        // Remove all samples from the dummy family to avoid errors
        for (Individual member : dummyFamily.first().getMembers()) {
            member.setSamples(null);
        }

        // Leave only sample2 for child1 in family
        for (Individual member : dummyFamily.first().getMembers()) {
            if (member.getId().equals("child1")) {
                member.setSamples(Collections.singletonList(new Sample().setId("sample2")));
            } else if (member.getId().equals("child2")) {
                member.setSamples(Collections.singletonList(new Sample().setId("sample5")));
            } else if (member.getId().equals("child3")) {
                member.setSamples(Collections.singletonList(new Sample().setId("sample7")));
            }
        }

        ClinicalAnalysis clinicalAnalysis = new ClinicalAnalysis()
                .setId("analysis").setDescription("My description").setType(ClinicalAnalysis.Type.FAMILY)
                .setDueDate("20180510100000")
                .setProband(new Individual().setId("child1"));
        clinicalAnalysis.setFamily(dummyFamily.first());
        catalogManager.getClinicalAnalysisManager().create(STUDY, clinicalAnalysis, QueryOptions.empty(), sessionIdUser);

        catalogManager.getFamilyManager().update(STUDY, dummyFamily.first().getId(), new FamilyUpdateParams()
                .setId("familyId"), QueryOptions.empty(), sessionIdUser);

        QueryOptions includeClinicalIds = ClinicalAnalysisManager.INCLUDE_CLINICAL_IDS;
        // Query by members
        Query query = new Query(ClinicalAnalysisDBAdaptor.QueryParams.INDIVIDUAL.key(), "child3");
        OpenCGAResult<ClinicalAnalysis> search = catalogManager.getClinicalAnalysisManager().search(STUDY, query, includeClinicalIds,
                sessionIdUser);
        assertEquals(1, search.getNumResults());

        query = new Query(ClinicalAnalysisDBAdaptor.QueryParams.INDIVIDUAL.key(), "child1");
        search = catalogManager.getClinicalAnalysisManager().search(STUDY, query, includeClinicalIds, sessionIdUser);
        assertEquals(1, search.getNumResults());

        query = new Query(ClinicalAnalysisDBAdaptor.QueryParams.INDIVIDUAL.key(), "child4");
        search = catalogManager.getClinicalAnalysisManager().search(STUDY, query, includeClinicalIds, sessionIdUser);
        assertEquals(0, search.getNumResults());

        // Query by samples
        query = new Query(ParamConstants.CLINICAL_SAMPLE_PARAM, "sample2");
        search = catalogManager.getClinicalAnalysisManager().search(STUDY, query, includeClinicalIds, sessionIdUser);
        assertEquals(1, search.getNumResults());

        query = new Query(ParamConstants.CLINICAL_SAMPLE_PARAM, "sample5");
        search = catalogManager.getClinicalAnalysisManager().search(STUDY, query, includeClinicalIds, sessionIdUser);
        assertEquals(1, search.getNumResults());

        query = new Query(ParamConstants.CLINICAL_SAMPLE_PARAM, "sample4");
        search = catalogManager.getClinicalAnalysisManager().search(STUDY, query, includeClinicalIds, sessionIdUser);
        assertEquals(0, search.getNumResults());

        query = new Query(ClinicalAnalysisDBAdaptor.QueryParams.FAMILY.key(), "familyId");
        search = catalogManager.getClinicalAnalysisManager().search(STUDY, query, includeClinicalIds, sessionIdUser);
        assertEquals(1, search.getNumResults());
    }

    @Test
    public void testQueriesInCancerCase() throws CatalogException {
        Sample sample = DummyModelUtils.getDummySample("sample");
        sample.setSomatic(true);
        Individual individual = DummyModelUtils.getDummyIndividual("individual", SexOntologyTermAnnotation.initMale(),
                Collections.singletonList(sample), null, null);
        catalogManager.getIndividualManager().create(STUDY, individual, QueryOptions.empty(), sessionIdUser);

        ClinicalAnalysis clinicalAnalysis = new ClinicalAnalysis()
                .setId("analysis").setDescription("My description").setType(ClinicalAnalysis.Type.CANCER)
                .setDueDate("20180510100000")
                .setProband(new Individual().setId(individual.getId()));
        catalogManager.getClinicalAnalysisManager().create(STUDY, clinicalAnalysis, QueryOptions.empty(), sessionIdUser);

        // Update to force a version increment and therefore, an update over the case
        catalogManager.getSampleManager().update(STUDY, sample.getId(), new SampleUpdateParams().setDescription("descr"),
                QueryOptions.empty(), sessionIdUser);

        QueryOptions includeClinicalIds = ClinicalAnalysisManager.INCLUDE_CLINICAL_IDS;
        // Query by members
        Query query = new Query(ClinicalAnalysisDBAdaptor.QueryParams.INDIVIDUAL.key(), "individual");
        OpenCGAResult<ClinicalAnalysis> search = catalogManager.getClinicalAnalysisManager().search(STUDY, query, includeClinicalIds,
                sessionIdUser);
        assertEquals(1, search.getNumResults());
        assertEquals(clinicalAnalysis.getId(), search.first().getId());

        query = new Query(ParamConstants.CLINICAL_SAMPLE_PARAM, "sample");
        search = catalogManager.getClinicalAnalysisManager().search(STUDY, query, includeClinicalIds, sessionIdUser);
        assertEquals(1, search.getNumResults());
        assertEquals(clinicalAnalysis.getId(), search.first().getId());
    }

    @Test
    public void sampleNotFoundInMember() throws CatalogException {
        DataResult<Family> dummyFamily = createDummyFamily();

        // Remove all samples from the dummy family to avoid errors
        for (Individual member : dummyFamily.first().getMembers()) {
            member.setSamples(null);
        }

        // Leave only sample2 for child1 in family
        for (Individual member : dummyFamily.first().getMembers()) {
            if (member.getId().equals("child1")) {
                member.setSamples(Collections.singletonList(new Sample().setId("sample2")));
            } else if (member.getId().equals("child2")) {
                member.setSamples(Collections.singletonList(new Sample().setId("sample2")));
            } else if (member.getId().equals("child3")) {
                member.setSamples(Collections.singletonList(new Sample().setId("sample2")));
            }
        }

        ClinicalAnalysis clinicalAnalysis = new ClinicalAnalysis()
                .setId("analysis").setDescription("My description").setType(ClinicalAnalysis.Type.FAMILY)
                .setDueDate("20180510100000")
                .setProband(new Individual().setId("child1"));
        clinicalAnalysis.setFamily(dummyFamily.first());
        thrown.expect(CatalogException.class);
        thrown.expectMessage("could not be found in member");
        catalogManager.getClinicalAnalysisManager().create(STUDY, clinicalAnalysis, QueryOptions.empty(), sessionIdUser);
    }

    @Test
    public void checkMoreThanOneSample() throws CatalogException {
        DataResult<Family> dummyFamily = createDummyFamily();

        // Remove all samples from the dummy family to avoid errors
        for (Individual member : dummyFamily.first().getMembers()) {
            member.setSamples(null);
        }

        ClinicalAnalysis clinicalAnalysis = new ClinicalAnalysis()
                .setId("analysis").setDescription("My description").setType(ClinicalAnalysis.Type.FAMILY)
                .setDueDate("20180510100000")
                .setProband(new Individual().setId("child1"));
        clinicalAnalysis.setFamily(dummyFamily.first());
        thrown.expect(CatalogException.class);
        thrown.expectMessage("More than one sample");
        catalogManager.getClinicalAnalysisManager().create(STUDY, clinicalAnalysis, QueryOptions.empty(), sessionIdUser);
    }

    @Test
    public void createClinicalAnalysisWithoutFamily() throws CatalogException {
        ClinicalAnalysis clinicalAnalysis = new ClinicalAnalysis()
                .setId("analysis").setDescription("My description").setType(ClinicalAnalysis.Type.FAMILY)
                .setProband(new Individual().setId("child1").setSamples(Arrays.asList(new Sample().setId("sample2"))));

        thrown.expect(CatalogException.class);
        thrown.expectMessage("missing");
        catalogManager.getClinicalAnalysisManager().create(STUDY, clinicalAnalysis, QueryOptions.empty(), sessionIdUser);
    }

    @Test
    public void createClinicalAnalysisWithoutProband() throws CatalogException {
        ClinicalAnalysis clinicalAnalysis = new ClinicalAnalysis()
                .setId("analysis").setDescription("My description").setType(ClinicalAnalysis.Type.FAMILY)
                .setDueDate("20180510100000");

        thrown.expect(CatalogException.class);
        thrown.expectMessage("missing");
        catalogManager.getClinicalAnalysisManager().create(STUDY, clinicalAnalysis, QueryOptions.empty(), sessionIdUser);
    }

    @Test
    public void createClinicalAnalysisWithoutType() throws CatalogException {
        ClinicalAnalysis clinicalAnalysis = new ClinicalAnalysis()
                .setId("analysis").setDescription("My description")
                .setDueDate("20180510100000");

        thrown.expect(CatalogException.class);
        thrown.expectMessage("missing");
        catalogManager.getClinicalAnalysisManager().create(STUDY, clinicalAnalysis, QueryOptions.empty(), sessionIdUser);
    }

    private List<Panel> createPanels(int nPanels) throws CatalogException {
        List<Panel> panelList = new ArrayList<>(nPanels);
        for (int i = 0; i < nPanels; i++) {
            panelList.add(catalogManager.getPanelManager().create(STUDY, new Panel().setId("panel" + i), INCLUDE_RESULT,
                    sessionIdUser).first());
        }
        return panelList;
    }

    @Test
    public void createClinicalAnalysisWithPanelsTest() throws CatalogException {
        List<Panel> panels = createPanels(2);
        Individual proband = catalogManager.getIndividualManager().create(STUDY,
                new Individual()
                        .setId("proband")
                        .setSamples(Collections.singletonList(new Sample().setId("sample"))),
                INCLUDE_RESULT, sessionIdUser).first();

        ClinicalAnalysis clinicalAnalysis = new ClinicalAnalysis()
                .setId("analysis")
                .setType(ClinicalAnalysis.Type.SINGLE)
                .setProband(proband)
                .setPanels(panels);

        OpenCGAResult<ClinicalAnalysis> result =
                catalogManager.getClinicalAnalysisManager().create(STUDY, clinicalAnalysis, INCLUDE_RESULT, sessionIdUser);
        assertEquals(1, result.getNumResults());
        assertEquals(2, result.first().getPanels().size());
        for (Panel panel : result.first().getPanels()) {
            assertNotNull(panel.getName());
        }
        assertEquals(2, result.first().getInterpretation().getPanels().size());
        for (Panel panel : result.first().getInterpretation().getPanels()) {
            assertNotNull(panel.getId());
            assertNotNull(panel.getName());
        }
        assertFalse(result.first().isPanelLock());
    }

    @Test
    public void fetchInterpretationWithFullPanelInformationTest() throws CatalogException {
        List<Panel> panels = createPanels(2);
        Individual proband = catalogManager.getIndividualManager().create(STUDY,
                new Individual()
                        .setId("proband")
                        .setSamples(Collections.singletonList(new Sample().setId("sample"))),
                INCLUDE_RESULT, sessionIdUser).first();
        ClinicalAnalysis clinicalAnalysis = new ClinicalAnalysis()
                .setId("analysis")
                .setType(ClinicalAnalysis.Type.SINGLE)
                .setProband(proband)
                .setPanels(panels);
        OpenCGAResult<ClinicalAnalysis> result =
                catalogManager.getClinicalAnalysisManager().create(STUDY, clinicalAnalysis, INCLUDE_RESULT, sessionIdUser);

        Interpretation interpretation = catalogManager.getInterpretationManager().search(STUDY,
                new Query(InterpretationDBAdaptor.QueryParams.CLINICAL_ANALYSIS_ID.key(), clinicalAnalysis.getId()), QueryOptions.empty(),
                sessionIdUser).first();
        assertEquals(2, interpretation.getPanels().size());
        for (Panel panel : interpretation.getPanels()) {
            assertNotNull(panel.getId());
            assertNotNull(panel.getName());
        }
    }

    @Test
    public void updatePanelsActionTest() throws CatalogException {
        List<Panel> panels = createPanels(5);
        Individual proband = catalogManager.getIndividualManager().create(STUDY,
                new Individual()
                        .setId("proband")
                        .setSamples(Collections.singletonList(new Sample().setId("sample"))),
                INCLUDE_RESULT, sessionIdUser).first();

        ClinicalAnalysis clinicalAnalysis = new ClinicalAnalysis()
                .setId("analysis")
                .setType(ClinicalAnalysis.Type.SINGLE)
                .setPanels(panels.subList(0, 2))
                .setProband(proband);

        OpenCGAResult<ClinicalAnalysis> result =
                catalogManager.getClinicalAnalysisManager().create(STUDY, clinicalAnalysis, INCLUDE_RESULT, sessionIdUser);
        assertEquals(1, result.getNumResults());
        assertEquals(2, result.first().getPanels().size());

        Map<String, Object> actionMap = new HashMap<>();
        actionMap.put(ClinicalAnalysisDBAdaptor.QueryParams.PANELS.key(), ParamUtils.BasicUpdateAction.ADD);
        QueryOptions options = new QueryOptions(Constants.ACTIONS, actionMap);
        catalogManager.getClinicalAnalysisManager().update(STUDY, clinicalAnalysis.getId(), new ClinicalAnalysisUpdateParams()
                        .setPanels(Collections.singletonList(new PanelReferenceParam(panels.get(2).getId()))),
                options, sessionIdUser);
        result = catalogManager.getClinicalAnalysisManager().get(STUDY, clinicalAnalysis.getId(), QueryOptions.empty(), sessionIdUser);
        assertEquals(1, result.getNumResults());
        assertEquals(3, result.first().getPanels().size());
        assertTrue(panels.subList(0, 3).stream().map(Panel::getId).collect(Collectors.toList()).containsAll(
                result.first().getPanels().stream().map(Panel::getId).collect(Collectors.toList())));

        actionMap = new HashMap<>();
        actionMap.put(ClinicalAnalysisDBAdaptor.QueryParams.PANELS.key(), ParamUtils.BasicUpdateAction.REMOVE);
        options = new QueryOptions(Constants.ACTIONS, actionMap);
        catalogManager.getClinicalAnalysisManager().update(STUDY, clinicalAnalysis.getId(), new ClinicalAnalysisUpdateParams()
                        .setPanels(Arrays.asList(
                                new PanelReferenceParam(panels.get(0).getId()),
                                new PanelReferenceParam(panels.get(2).getId()))
                        ),
                options, sessionIdUser);
        result = catalogManager.getClinicalAnalysisManager().get(STUDY, clinicalAnalysis.getId(), QueryOptions.empty(), sessionIdUser);
        assertEquals(1, result.getNumResults());
        assertEquals(1, result.first().getPanels().size());
        assertEquals(panels.get(1).getId(), result.first().getPanels().get(0).getId());

        actionMap = new HashMap<>();
        actionMap.put(ClinicalAnalysisDBAdaptor.QueryParams.PANELS.key(), ParamUtils.BasicUpdateAction.SET);
        options = new QueryOptions(Constants.ACTIONS, actionMap);
        catalogManager.getClinicalAnalysisManager().update(STUDY, clinicalAnalysis.getId(), new ClinicalAnalysisUpdateParams()
                        .setPanels(Arrays.asList(
                                new PanelReferenceParam(panels.get(3).getId()),
                                new PanelReferenceParam(panels.get(4).getId()))
                        ),
                options, sessionIdUser);
        result = catalogManager.getClinicalAnalysisManager().get(STUDY, clinicalAnalysis.getId(), QueryOptions.empty(), sessionIdUser);
        assertEquals(1, result.getNumResults());
        assertEquals(2, result.first().getPanels().size());
        assertTrue(panels.subList(3, 5).stream().map(Panel::getId).collect(Collectors.toList()).containsAll(
                result.first().getPanels().stream().map(Panel::getId).collect(Collectors.toList())));

    }

    @Test
    public void updateInterpretationPanelsActionTest() throws CatalogException {
        List<Panel> panels = createPanels(5);
        Individual proband = catalogManager.getIndividualManager().create(STUDY,
                new Individual()
                        .setId("proband")
                        .setSamples(Collections.singletonList(new Sample().setId("sample"))),
                INCLUDE_RESULT, sessionIdUser).first();

        ClinicalAnalysis clinicalAnalysis = new ClinicalAnalysis()
                .setId("analysis")
                .setType(ClinicalAnalysis.Type.SINGLE)
//                .setPanels(panels.subList(0, 2))
                .setProband(proband);

        OpenCGAResult<ClinicalAnalysis> result =
                catalogManager.getClinicalAnalysisManager().create(STUDY, clinicalAnalysis, INCLUDE_RESULT, sessionIdUser);
        assertEquals(1, result.getNumResults());
        assertEquals(0, result.first().getPanels().size());

        String intepretationId = result.first().getInterpretation().getId();
        Map<String, Object> actionMap = new HashMap<>();
        actionMap.put(ClinicalAnalysisDBAdaptor.QueryParams.PANELS.key(), ParamUtils.BasicUpdateAction.SET);
        QueryOptions options = new QueryOptions()
                .append(Constants.ACTIONS, actionMap)
                .append(ParamConstants.INCLUDE_RESULT_PARAM, true);
        OpenCGAResult<Interpretation> interpretation = catalogManager.getInterpretationManager().update(STUDY, clinicalAnalysis.getId(),
                intepretationId, new InterpretationUpdateParams()
                        .setPanels(panels.subList(0, 2).stream().map((p) -> new PanelReferenceParam(p.getId())).collect(Collectors.toList())),
                null, options, sessionIdUser);
        assertEquals(2, interpretation.first().getPanels().size());

        actionMap = new HashMap<>();
        actionMap.put(ClinicalAnalysisDBAdaptor.QueryParams.PANELS.key(), ParamUtils.BasicUpdateAction.ADD);
        options = new QueryOptions()
                .append(Constants.ACTIONS, actionMap)
                .append(ParamConstants.INCLUDE_RESULT_PARAM, true);
        interpretation = catalogManager.getInterpretationManager().update(STUDY, clinicalAnalysis.getId(),
                intepretationId, new InterpretationUpdateParams()
                        .setPanels(Collections.singletonList(new PanelReferenceParam(panels.get(2).getId()))),
                null, options, sessionIdUser);
        assertEquals(1, interpretation.getNumResults());
        assertEquals(3, interpretation.first().getPanels().size());
        assertTrue(panels.subList(0, 3).stream().map(Panel::getId).collect(Collectors.toList()).containsAll(
                interpretation.first().getPanels().stream().map(Panel::getId).collect(Collectors.toList())));

        actionMap = new HashMap<>();
        actionMap.put(ClinicalAnalysisDBAdaptor.QueryParams.PANELS.key(), ParamUtils.BasicUpdateAction.REMOVE);
        options = new QueryOptions()
                .append(Constants.ACTIONS, actionMap)
                .append(ParamConstants.INCLUDE_RESULT_PARAM, true);
        interpretation = catalogManager.getInterpretationManager().update(STUDY, clinicalAnalysis.getId(),
                intepretationId, new InterpretationUpdateParams()
                        .setPanels(Arrays.asList(
                                new PanelReferenceParam(panels.get(0).getId()),
                                new PanelReferenceParam(panels.get(2).getId()))
                        ),
                null, options, sessionIdUser);
        assertEquals(1, interpretation.getNumResults());
        assertEquals(1, interpretation.first().getPanels().size());
        assertEquals(panels.get(1).getId(), interpretation.first().getPanels().get(0).getId());

        actionMap = new HashMap<>();
        actionMap.put(ClinicalAnalysisDBAdaptor.QueryParams.PANELS.key(), ParamUtils.BasicUpdateAction.SET);
        options = new QueryOptions()
                .append(Constants.ACTIONS, actionMap)
                .append(ParamConstants.INCLUDE_RESULT_PARAM, true);
        interpretation = catalogManager.getInterpretationManager().update(STUDY, clinicalAnalysis.getId(),
                intepretationId, new InterpretationUpdateParams()
                        .setPanels(Arrays.asList(
                                new PanelReferenceParam(panels.get(3).getId()),
                                new PanelReferenceParam(panels.get(4).getId()))
                        ),
                null, options, sessionIdUser);
        assertEquals(1, interpretation.getNumResults());
        assertEquals(2, interpretation.first().getPanels().size());
        assertTrue(panels.subList(3, 5).stream().map(Panel::getId).collect(Collectors.toList()).containsAll(
                interpretation.first().getPanels().stream().map(Panel::getId).collect(Collectors.toList())));

    }

    @Test
    public void updatePanelsAndPanelLockFromClinicalAnalysisTest() throws CatalogException {
        List<Panel> panels = createPanels(2);
        Individual proband = catalogManager.getIndividualManager().create(STUDY,
                new Individual()
                        .setId("proband")
                        .setSamples(Collections.singletonList(new Sample().setId("sample"))),
                INCLUDE_RESULT, sessionIdUser).first();

        ClinicalAnalysis clinicalAnalysis = new ClinicalAnalysis()
                .setId("analysis")
                .setType(ClinicalAnalysis.Type.SINGLE)
                .setProband(proband);

        OpenCGAResult<ClinicalAnalysis> result =
                catalogManager.getClinicalAnalysisManager().create(STUDY, clinicalAnalysis, true, INCLUDE_RESULT, sessionIdUser);
        assertEquals(1, result.getNumResults());
        assertEquals(0, result.first().getPanels().size());
        assertFalse(result.first().isPanelLock());

        Map<String, Object> actionMap = new HashMap<>();
        actionMap.put(ClinicalAnalysisDBAdaptor.QueryParams.PANELS.key(), ParamUtils.BasicUpdateAction.SET);
        QueryOptions updateOptions = new QueryOptions(Constants.ACTIONS, actionMap);

        try {
            catalogManager.getClinicalAnalysisManager().update(STUDY, clinicalAnalysis.getId(), new ClinicalAnalysisUpdateParams()
                            .setPanels(panels.stream().map(p -> new PanelReferenceParam(p.getId())).collect(Collectors.toList()))
                            .setPanelLock(true),
                    updateOptions, sessionIdUser);
            fail("Updating panels and setting panellock to true in one call should not be accepted");
        } catch (CatalogException e) {
            assertTrue(e.getMessage().contains("not allowed"));
        }

        catalogManager.getClinicalAnalysisManager().update(STUDY, clinicalAnalysis.getId(), new ClinicalAnalysisUpdateParams()
                        .setPanels(panels.stream().map(p -> new PanelReferenceParam(p.getId())).collect(Collectors.toList())),
                updateOptions, sessionIdUser);
        catalogManager.getClinicalAnalysisManager().update(STUDY, clinicalAnalysis.getId(), new ClinicalAnalysisUpdateParams()
                        .setPanelLock(true),
                updateOptions, sessionIdUser);
        result = catalogManager.getClinicalAnalysisManager().get(STUDY, clinicalAnalysis.getId(), QueryOptions.empty(), sessionIdUser);
        assertEquals(1, result.getNumResults());
        assertEquals(2, result.first().getPanels().size());
        assertTrue(result.first().isPanelLock());

        catalogManager.getClinicalAnalysisManager().update(STUDY, clinicalAnalysis.getId(), new ClinicalAnalysisUpdateParams()
                        .setPanels(Collections.singletonList(new PanelReferenceParam(panels.get(0).getId())))
                        .setPanelLock(false),
                updateOptions, sessionIdUser);
        result = catalogManager.getClinicalAnalysisManager().get(STUDY, clinicalAnalysis.getId(), QueryOptions.empty(), sessionIdUser);
        assertEquals(1, result.getNumResults());
        assertEquals(1, result.first().getPanels().size());
        assertFalse(result.first().isPanelLock());

        catalogManager.getClinicalAnalysisManager().update(STUDY, clinicalAnalysis.getId(), new ClinicalAnalysisUpdateParams()
                        .setPanelLock(true),
                updateOptions, sessionIdUser);
        thrown.expect(CatalogException.class);
        thrown.expectMessage("panelLock");
        catalogManager.getClinicalAnalysisManager().update(STUDY, clinicalAnalysis.getId(), new ClinicalAnalysisUpdateParams()
                        .setPanels(panels.stream().map(p -> new PanelReferenceParam(p.getId())).collect(Collectors.toList())),
                updateOptions, sessionIdUser);
    }

    @Test
    public void updatePanelsAndPanelLockFromClinicalAnalysisWithInterpretationTest() throws CatalogException {
        List<Panel> panels = createPanels(2);
        Individual proband = catalogManager.getIndividualManager().create(STUDY,
                new Individual()
                        .setId("proband")
                        .setSamples(Collections.singletonList(new Sample().setId("sample"))),
                INCLUDE_RESULT, sessionIdUser).first();

        ClinicalAnalysis clinicalAnalysis = new ClinicalAnalysis()
                .setId("analysis")
                .setType(ClinicalAnalysis.Type.SINGLE)
                .setProband(proband);

        OpenCGAResult<ClinicalAnalysis> result =
                catalogManager.getClinicalAnalysisManager().create(STUDY, clinicalAnalysis, null, INCLUDE_RESULT, sessionIdUser);
        assertEquals(1, result.getNumResults());
        assertEquals(0, result.first().getPanels().size());
        assertFalse(result.first().isPanelLock());

        thrown.expect(CatalogException.class);
        thrown.expectMessage("not allowed");
        catalogManager.getClinicalAnalysisManager().update(STUDY, clinicalAnalysis.getId(), new ClinicalAnalysisUpdateParams()
                        .setPanels(panels.stream().map(p -> new PanelReferenceParam(p.getId())).collect(Collectors.toList()))
                        .setPanelLock(true),
                QueryOptions.empty(), sessionIdUser);
    }

    @Test
    public void setPanelLockWithInterpretationWithNoPanelsTest() throws CatalogException {
        List<Panel> panels = createPanels(2);
        Individual proband = catalogManager.getIndividualManager().create(STUDY,
                new Individual()
                        .setId("proband")
                        .setSamples(Collections.singletonList(new Sample().setId("sample"))),
                INCLUDE_RESULT, sessionIdUser).first();

        ClinicalAnalysis clinicalAnalysis = new ClinicalAnalysis()
                .setId("analysis")
                .setType(ClinicalAnalysis.Type.SINGLE)
                .setProband(proband);

        OpenCGAResult<ClinicalAnalysis> result =
                catalogManager.getClinicalAnalysisManager().create(STUDY, clinicalAnalysis, null, INCLUDE_RESULT, sessionIdUser);
        assertEquals(1, result.getNumResults());
        assertEquals(0, result.first().getPanels().size());
        assertFalse(result.first().isPanelLock());

        catalogManager.getClinicalAnalysisManager().update(STUDY, clinicalAnalysis.getId(), new ClinicalAnalysisUpdateParams()
                        .setPanels(panels.stream().map(p -> new PanelReferenceParam(p.getId())).collect(Collectors.toList())),
                QueryOptions.empty(), sessionIdUser);
        clinicalAnalysis = catalogManager.getClinicalAnalysisManager().get(STUDY, clinicalAnalysis.getId(), QueryOptions.empty(), sessionIdUser).first();
        assertEquals(2, clinicalAnalysis.getPanels().size());
        assertEquals(0, clinicalAnalysis.getInterpretation().getPanels().size());

        thrown.expect(CatalogException.class);
        thrown.expectMessage("any of the case panels");
        catalogManager.getClinicalAnalysisManager().update(STUDY, clinicalAnalysis.getId(), new ClinicalAnalysisUpdateParams()
                        .setPanelLock(true),
                QueryOptions.empty(), sessionIdUser);
    }

    @Test
    public void setPanelLockWithInterpretationWithPanelSubsetTest() throws CatalogException {
        List<Panel> panels = createPanels(2);
        Individual proband = catalogManager.getIndividualManager().create(STUDY,
                new Individual()
                        .setId("proband")
                        .setSamples(Collections.singletonList(new Sample().setId("sample"))),
                INCLUDE_RESULT, sessionIdUser).first();

        ClinicalAnalysis clinicalAnalysis = new ClinicalAnalysis()
                .setId("analysis")
                .setType(ClinicalAnalysis.Type.SINGLE)
                .setProband(proband);

        OpenCGAResult<ClinicalAnalysis> result =
                catalogManager.getClinicalAnalysisManager().create(STUDY, clinicalAnalysis, null, INCLUDE_RESULT, sessionIdUser);
        assertEquals(1, result.getNumResults());
        assertEquals(0, result.first().getPanels().size());
        assertFalse(result.first().isPanelLock());

        catalogManager.getClinicalAnalysisManager().update(STUDY, clinicalAnalysis.getId(), new ClinicalAnalysisUpdateParams()
                        .setPanels(panels.stream().map(p -> new PanelReferenceParam(p.getId())).collect(Collectors.toList())),
                QueryOptions.empty(), sessionIdUser);
        clinicalAnalysis = catalogManager.getClinicalAnalysisManager().get(STUDY, clinicalAnalysis.getId(), QueryOptions.empty(), sessionIdUser).first();
        assertEquals(2, clinicalAnalysis.getPanels().size());
        assertEquals(0, clinicalAnalysis.getInterpretation().getPanels().size());

        catalogManager.getInterpretationManager().update(STUDY, clinicalAnalysis.getId(), clinicalAnalysis.getInterpretation().getId(),
                new InterpretationUpdateParams()
                        .setPanels(Collections.singletonList(new PanelReferenceParam(panels.get(0).getId()))), null,
                QueryOptions.empty(), sessionIdUser);
        clinicalAnalysis = catalogManager.getClinicalAnalysisManager().get(STUDY, clinicalAnalysis.getId(), QueryOptions.empty(), sessionIdUser).first();
        assertFalse(clinicalAnalysis.isPanelLock());
        assertEquals(2, clinicalAnalysis.getPanels().size());
        assertEquals(1, clinicalAnalysis.getInterpretation().getPanels().size());

        catalogManager.getClinicalAnalysisManager().update(STUDY, clinicalAnalysis.getId(), new ClinicalAnalysisUpdateParams()
                        .setPanelLock(true),
                QueryOptions.empty(), sessionIdUser);
        clinicalAnalysis = catalogManager.getClinicalAnalysisManager().get(STUDY, clinicalAnalysis.getId(), QueryOptions.empty(), sessionIdUser).first();
        assertTrue(clinicalAnalysis.isPanelLock());
        assertEquals(2, clinicalAnalysis.getPanels().size());
        assertEquals(1, clinicalAnalysis.getInterpretation().getPanels().size());
    }

    @Test
    public void setPanelLockWithInterpretationWithDifferentPanelsTest() throws CatalogException {
        List<Panel> panels = createPanels(2);
        Individual proband = catalogManager.getIndividualManager().create(STUDY,
                new Individual()
                        .setId("proband")
                        .setSamples(Collections.singletonList(new Sample().setId("sample"))),
                INCLUDE_RESULT, sessionIdUser).first();

        ClinicalAnalysis clinicalAnalysis = new ClinicalAnalysis()
                .setId("analysis")
                .setType(ClinicalAnalysis.Type.SINGLE)
                .setProband(proband);

        OpenCGAResult<ClinicalAnalysis> result =
                catalogManager.getClinicalAnalysisManager().create(STUDY, clinicalAnalysis, null, INCLUDE_RESULT, sessionIdUser);
        assertEquals(1, result.getNumResults());
        assertEquals(0, result.first().getPanels().size());
        assertFalse(result.first().isPanelLock());

        catalogManager.getClinicalAnalysisManager().update(STUDY, clinicalAnalysis.getId(), new ClinicalAnalysisUpdateParams()
                        .setPanels(Collections.singletonList(new PanelReferenceParam(panels.get(0).getId()))),
                QueryOptions.empty(), sessionIdUser);
        clinicalAnalysis = catalogManager.getClinicalAnalysisManager().get(STUDY, clinicalAnalysis.getId(), QueryOptions.empty(), sessionIdUser).first();
        assertEquals(1, clinicalAnalysis.getPanels().size());
        assertEquals(0, clinicalAnalysis.getInterpretation().getPanels().size());

        catalogManager.getInterpretationManager().update(STUDY, clinicalAnalysis.getId(), clinicalAnalysis.getInterpretation().getId(),
                new InterpretationUpdateParams()
                        .setPanels(panels.stream().map(p -> new PanelReferenceParam(p.getId())).collect(Collectors.toList())), null,
                QueryOptions.empty(), sessionIdUser);
        clinicalAnalysis = catalogManager.getClinicalAnalysisManager().get(STUDY, clinicalAnalysis.getId(), QueryOptions.empty(), sessionIdUser).first();
        assertEquals(1, clinicalAnalysis.getPanels().size());
        assertEquals(2, clinicalAnalysis.getInterpretation().getPanels().size());

        thrown.expect(CatalogException.class);
        thrown.expectMessage("not defined by the case");
        catalogManager.getClinicalAnalysisManager().update(STUDY, clinicalAnalysis.getId(), new ClinicalAnalysisUpdateParams()
                        .setPanelLock(true),
                QueryOptions.empty(), sessionIdUser);
    }

    @Test
    public void updatePanelsFromClinicalAnalysisWithPanelLockTest() throws CatalogException {
        List<Panel> panels = createPanels(3);
        Individual proband = catalogManager.getIndividualManager().create(STUDY,
                new Individual()
                        .setId("proband")
                        .setSamples(Collections.singletonList(new Sample().setId("sample"))),
                INCLUDE_RESULT, sessionIdUser).first();

        ClinicalAnalysis clinicalAnalysis = new ClinicalAnalysis()
                .setId("analysis")
                .setType(ClinicalAnalysis.Type.SINGLE)
                .setProband(proband)
                .setPanels(panels.subList(0, 2));

        OpenCGAResult<ClinicalAnalysis> result =
                catalogManager.getClinicalAnalysisManager().create(STUDY, clinicalAnalysis, INCLUDE_RESULT, sessionIdUser);
        assertEquals(1, result.getNumResults());
        assertEquals(2, result.first().getPanels().size());
        assertFalse(result.first().isPanelLock());

        Interpretation interpretation = catalogManager.getInterpretationManager().create(STUDY, clinicalAnalysis.getId(),
                new Interpretation(), ParamUtils.SaveInterpretationAs.PRIMARY, INCLUDE_RESULT, sessionIdUser).first();
        assertEquals(2, interpretation.getPanels().size());

        // Set panelLock to true
        catalogManager.getClinicalAnalysisManager().update(STUDY, clinicalAnalysis.getId(), new ClinicalAnalysisUpdateParams()
                .setPanelLock(true), QueryOptions.empty(), sessionIdUser);
        clinicalAnalysis = catalogManager.getClinicalAnalysisManager().get(STUDY, clinicalAnalysis.getId(), QueryOptions.empty(), sessionIdUser).first();
        assertTrue(clinicalAnalysis.isPanelLock());

        thrown.expect(CatalogException.class);
        thrown.expectMessage("panelLock");
        catalogManager.getClinicalAnalysisManager().update(STUDY, clinicalAnalysis.getId(), new ClinicalAnalysisUpdateParams()
                        .setPanels(Collections.singletonList(new PanelReferenceParam(panels.get(2).getId()))),
                QueryOptions.empty(), sessionIdUser);
    }

    @Test
    public void updatePanelLockWithDifferentPanels() throws CatalogException {
        List<Panel> panels = createPanels(3);
        Individual proband = catalogManager.getIndividualManager().create(STUDY,
                new Individual()
                        .setId("proband")
                        .setSamples(Collections.singletonList(new Sample().setId("sample"))),
                INCLUDE_RESULT, sessionIdUser).first();

        ClinicalAnalysis clinicalAnalysis = new ClinicalAnalysis()
                .setId("analysis")
                .setType(ClinicalAnalysis.Type.SINGLE)
                .setProband(proband)
                .setPanels(panels.subList(0, 2));

        OpenCGAResult<ClinicalAnalysis> result =
                catalogManager.getClinicalAnalysisManager().create(STUDY, clinicalAnalysis, INCLUDE_RESULT, sessionIdUser);
        assertEquals(1, result.getNumResults());
        assertEquals(2, result.first().getPanels().size());
        assertFalse(result.first().isPanelLock());

        Interpretation interpretation = catalogManager.getInterpretationManager().create(STUDY, clinicalAnalysis.getId(),
                new Interpretation(), ParamUtils.SaveInterpretationAs.PRIMARY, INCLUDE_RESULT, sessionIdUser).first();
        assertEquals(2, interpretation.getPanels().size());

        // Set panelLock to true
        catalogManager.getClinicalAnalysisManager().update(STUDY, clinicalAnalysis.getId(), new ClinicalAnalysisUpdateParams()
                .setPanelLock(true), QueryOptions.empty(), sessionIdUser);
        clinicalAnalysis = catalogManager.getClinicalAnalysisManager().get(STUDY, clinicalAnalysis.getId(), QueryOptions.empty(), sessionIdUser).first();
        assertTrue(clinicalAnalysis.isPanelLock());

        // Set panelLock to false
        catalogManager.getClinicalAnalysisManager().update(STUDY, clinicalAnalysis.getId(), new ClinicalAnalysisUpdateParams()
                .setPanelLock(false), QueryOptions.empty(), sessionIdUser);
        clinicalAnalysis = catalogManager.getClinicalAnalysisManager().get(STUDY, clinicalAnalysis.getId(), QueryOptions.empty(), sessionIdUser).first();
        assertFalse(clinicalAnalysis.isPanelLock());

        Map<String, Object> actionMap = new HashMap<>();
        actionMap.put(ClinicalAnalysisDBAdaptor.QueryParams.PANELS.key(), ParamUtils.BasicUpdateAction.SET);
        QueryOptions options = new QueryOptions(Constants.ACTIONS, actionMap);
        catalogManager.getInterpretationManager().update(STUDY, clinicalAnalysis.getId(), interpretation.getId(),
                new InterpretationUpdateParams().setPanels(Collections.singletonList(new PanelReferenceParam(panels.get(2).getId()))),
                null, options, sessionIdUser);
        interpretation = catalogManager.getInterpretationManager().get(STUDY, interpretation.getId(), QueryOptions.empty(), sessionIdUser).first();
        assertEquals(1, interpretation.getPanels().size());
        assertEquals(panels.get(2).getId(), interpretation.getPanels().get(0).getId());

        thrown.expect(CatalogException.class);
        thrown.expectMessage("panels");
        // Set panelLock to true
        catalogManager.getClinicalAnalysisManager().update(STUDY, clinicalAnalysis.getId(), new ClinicalAnalysisUpdateParams()
                .setPanelLock(true), QueryOptions.empty(), sessionIdUser);
        clinicalAnalysis = catalogManager.getClinicalAnalysisManager().get(STUDY, clinicalAnalysis.getId(), QueryOptions.empty(), sessionIdUser).first();
        assertTrue(clinicalAnalysis.isPanelLock());
    }

    @Test
    public void updatePanelsFromInterpretationWithLockedCATest() throws CatalogException {
        List<Panel> panels = createPanels(3);
        Individual proband = catalogManager.getIndividualManager().create(STUDY,
                new Individual()
                        .setId("proband")
                        .setSamples(Collections.singletonList(new Sample().setId("sample"))),
                INCLUDE_RESULT, sessionIdUser).first();

        ClinicalAnalysis clinicalAnalysis = new ClinicalAnalysis()
                .setId("analysis")
                .setType(ClinicalAnalysis.Type.SINGLE)
                .setProband(proband)
                .setPanelLock(true)
                .setPanels(panels.subList(0, 2));

        OpenCGAResult<ClinicalAnalysis> result =
                catalogManager.getClinicalAnalysisManager().create(STUDY, clinicalAnalysis, INCLUDE_RESULT, sessionIdUser);
        assertEquals(1, result.getNumResults());
        assertEquals(2, result.first().getPanels().size());
        assertTrue(result.first().isPanelLock());

        Interpretation interpretation = catalogManager.getInterpretationManager().create(STUDY, clinicalAnalysis.getId(),
                new Interpretation(), ParamUtils.SaveInterpretationAs.PRIMARY, INCLUDE_RESULT, sessionIdUser).first();
        assertEquals(2, interpretation.getPanels().size());

        thrown.expect(CatalogException.class);
        thrown.expectMessage("panelLock");
        catalogManager.getInterpretationManager().update(STUDY, clinicalAnalysis.getId(), interpretation.getId(),
                new InterpretationUpdateParams().setPanels(Collections.singletonList(new PanelReferenceParam(panels.get(2).getId()))),
                null, QueryOptions.empty(), sessionIdUser);
    }

    @Test
    public void updatePanelsFromInterpretationWithUnlockedCATest() throws CatalogException {
        List<Panel> panels = createPanels(3);
        Individual proband = catalogManager.getIndividualManager().create(STUDY,
                new Individual()
                        .setId("proband")
                        .setSamples(Collections.singletonList(new Sample().setId("sample"))),
                INCLUDE_RESULT, sessionIdUser).first();

        ClinicalAnalysis clinicalAnalysis = new ClinicalAnalysis()
                .setId("analysis")
                .setType(ClinicalAnalysis.Type.SINGLE)
                .setProband(proband)
                .setPanels(panels.subList(0, 2));

        OpenCGAResult<ClinicalAnalysis> result =
                catalogManager.getClinicalAnalysisManager().create(STUDY, clinicalAnalysis, INCLUDE_RESULT, sessionIdUser);
        assertEquals(1, result.getNumResults());
        assertEquals(2, result.first().getPanels().size());
        assertFalse(result.first().isPanelLock());

        Interpretation interpretation = catalogManager.getInterpretationManager().create(STUDY, clinicalAnalysis.getId(),
                new Interpretation(), ParamUtils.SaveInterpretationAs.PRIMARY, INCLUDE_RESULT, sessionIdUser).first();
        assertEquals(2, interpretation.getPanels().size());

        // Ensure this fails
        catalogManager.getInterpretationManager().update(STUDY, clinicalAnalysis.getId(), interpretation.getId(),
                new InterpretationUpdateParams().setPanels(Collections.singletonList(new PanelReferenceParam(panels.get(2).getId()))),
                null, QueryOptions.empty(), sessionIdUser);
        interpretation = catalogManager.getInterpretationManager().get(STUDY, interpretation.getId(), QueryOptions.empty(),
                sessionIdUser).first();

        assertEquals(3, interpretation.getPanels().size());
    }

    @Test
    public void createClinicalAnalysisWithFiles() throws CatalogException {
        Individual individual = new Individual()
                .setId("proband")
                .setSamples(Collections.singletonList(new Sample().setId("sample")));
        catalogManager.getIndividualManager().create(STUDY, individual, QueryOptions.empty(), sessionIdUser);

        // Register and associate files to sample "sample"
        List<File> files = registerDummyFiles();
        for (File file : files) {
            catalogManager.getFileManager().update(STUDY, file.getPath(),
                    new FileUpdateParams().setSampleIds(Collections.singletonList("sample")), QueryOptions.empty(), sessionIdUser);
        }

        ClinicalAnalysis clinicalAnalysis = new ClinicalAnalysis()
                .setId("Clinical")
                .setType(ClinicalAnalysis.Type.SINGLE)
                .setProband(individual);
        OpenCGAResult<ClinicalAnalysis> clinical = catalogManager.getClinicalAnalysisManager().create(STUDY, clinicalAnalysis,
                INCLUDE_RESULT, sessionIdUser);
        assertEquals(1, clinical.getNumResults());
        assertEquals(4, clinical.first().getFiles().size());
        for (File file : clinical.first().getFiles()) {
            assertNotNull(file.getPath());
            assertNotNull(file.getName());
        }
    }

    @Test
    public void updateClinicalAnalysisFiles() throws CatalogException {
        Individual individual = new Individual()
                .setId("proband")
                .setSamples(Collections.singletonList(new Sample().setId("sample")));
        catalogManager.getIndividualManager().create(STUDY, individual, QueryOptions.empty(), sessionIdUser);

        // Register and associate files to sample "sample"
        List<File> files = registerDummyFiles();
        for (File file : files) {
            catalogManager.getFileManager().update(STUDY, file.getPath(),
                    new FileUpdateParams().setSampleIds(Collections.singletonList("sample")), QueryOptions.empty(), sessionIdUser);
        }
        List<FileReferenceParam> fileRefs = files.stream().map(f -> new FileReferenceParam(f.getPath())).collect(Collectors.toList());

        ClinicalAnalysis clinicalAnalysis = new ClinicalAnalysis()
                .setId("Clinical")
                .setType(ClinicalAnalysis.Type.SINGLE)
                .setProband(individual);
        OpenCGAResult<ClinicalAnalysis> clinical = catalogManager.getClinicalAnalysisManager().create(STUDY, clinicalAnalysis,
                INCLUDE_RESULT, sessionIdUser);
        assertEquals(1, clinical.getNumResults());
        assertEquals(4, clinical.first().getFiles().size());

        // Remove first and last file
        ObjectMap actionMap = new ObjectMap(ClinicalAnalysisDBAdaptor.QueryParams.FILES.key(), ParamUtils.BasicUpdateAction.REMOVE);
        QueryOptions options = new QueryOptions(Constants.ACTIONS, actionMap);
        catalogManager.getClinicalAnalysisManager().update(STUDY, clinicalAnalysis.getId(),
                new ClinicalAnalysisUpdateParams().setFiles(Arrays.asList(fileRefs.get(0), fileRefs.get(3))), options, sessionIdUser);
        ClinicalAnalysis ca = catalogManager.getClinicalAnalysisManager().get(STUDY, clinicalAnalysis.getId(), QueryOptions.empty(),
                sessionIdUser).first();
        assertEquals(2, ca.getFiles().size());
        assertTrue(files.subList(1, 3).stream().map(File::getPath).collect(Collectors.toSet())
                .containsAll(ca.getFiles().stream().map(File::getPath).collect(Collectors.toSet())));

        // Add first file again
        actionMap = new ObjectMap(ClinicalAnalysisDBAdaptor.QueryParams.FILES.key(), ParamUtils.BasicUpdateAction.ADD);
        options = new QueryOptions(Constants.ACTIONS, actionMap);
        catalogManager.getClinicalAnalysisManager().update(STUDY, clinicalAnalysis.getId(),
                new ClinicalAnalysisUpdateParams().setFiles(Collections.singletonList(fileRefs.get(0))), options, sessionIdUser);
        ca = catalogManager.getClinicalAnalysisManager().get(STUDY, clinicalAnalysis.getId(), QueryOptions.empty(), sessionIdUser).first();
        assertEquals(3, ca.getFiles().size());
        assertTrue(files.subList(0, 3).stream().map(File::getPath).collect(Collectors.toSet())
                .containsAll(ca.getFiles().stream().map(File::getPath).collect(Collectors.toSet())));

        // Set file 3 and 4
        actionMap = new ObjectMap(ClinicalAnalysisDBAdaptor.QueryParams.FILES.key(), ParamUtils.BasicUpdateAction.SET);
        options = new QueryOptions(Constants.ACTIONS, actionMap);
        catalogManager.getClinicalAnalysisManager().update(STUDY, clinicalAnalysis.getId(),
                new ClinicalAnalysisUpdateParams().setFiles(Arrays.asList(fileRefs.get(2), fileRefs.get(3))), options, sessionIdUser);
        ca = catalogManager.getClinicalAnalysisManager().get(STUDY, clinicalAnalysis.getId(), QueryOptions.empty(), sessionIdUser).first();
        assertEquals(2, ca.getFiles().size());
        assertTrue(files.subList(2, 4).stream().map(File::getPath).collect(Collectors.toSet())
                .containsAll(ca.getFiles().stream().map(File::getPath).collect(Collectors.toSet())));
    }

    @Test
    public void fetchCasesWithSameProbandAndDifferentSample() throws CatalogException, IOException {
        Sample sample1 = DummyModelUtils.getDummySample("sample1");
        Sample sample2 = DummyModelUtils.getDummySample("sample2");

        Individual proband = DummyModelUtils.getDummyIndividual("proband", SexOntologyTermAnnotation.initMale(),
                Arrays.asList(sample1, sample2), null, null);
        catalogManager.getIndividualManager().create(STUDY, proband, QueryOptions.empty(), sessionIdUser);

        Individual probandCopy = JacksonUtils.copy(proband, Individual.class);
        probandCopy.setSamples(Collections.singletonList(proband.getSamples().get(0)));
        ClinicalAnalysis case1 = DummyModelUtils.getDummyClinicalAnalysis("case1", probandCopy, null, null);
        catalogManager.getClinicalAnalysisManager().create(STUDY, case1, QueryOptions.empty(), sessionIdUser);

        probandCopy.setSamples(Collections.singletonList(proband.getSamples().get(1)));
        ClinicalAnalysis case2 = DummyModelUtils.getDummyClinicalAnalysis("case2", probandCopy, null, null);
        catalogManager.getClinicalAnalysisManager().create(STUDY, case2, QueryOptions.empty(), sessionIdUser);

        OpenCGAResult<ClinicalAnalysis> result = catalogManager.getClinicalAnalysisManager().search(STUDY, new Query(),
                QueryOptions.empty(), sessionIdUser);
        assertEquals(2, result.getNumResults());
        assertEquals(case1.getId(), result.getResults().get(0).getId());
        assertEquals(proband.getId(), result.getResults().get(0).getProband().getId());
        assertEquals(1, result.getResults().get(0).getProband().getSamples().size());
        assertEquals(proband.getSamples().get(0).getId(), result.getResults().get(0).getProband().getSamples().get(0).getId());
        assertEquals(case2.getId(), result.getResults().get(1).getId());
        assertEquals(proband.getId(), result.getResults().get(1).getProband().getId());
        assertEquals(1, result.getResults().get(1).getProband().getSamples().size());
        assertEquals(proband.getSamples().get(1).getId(), result.getResults().get(1).getProband().getSamples().get(0).getId());
    }

<<<<<<< HEAD
    @Test
    public void loadClinicalAnalysesTest() throws CatalogException, IOException {
        String gzFile = getClass().getResource("/biofiles/clinical_analyses.json.gz").getFile();
        File file = catalogManager.getFileManager().link(STUDY, new FileLinkParams(gzFile, "", "", "", null, null, null, null,
                null), false, sessionIdUser).first();

        Path filePath = Paths.get(file.getUri());

        System.out.println("Loading clinical analyses file: " + filePath + " ....");
        ClinicalAnalysisLoadResult loadResult = catalogManager.getClinicalAnalysisManager().load(STUDY, filePath, sessionIdUser);
        System.out.println(loadResult);

        Assert.assertEquals(1, loadResult.getFailures().size());

        String ca1Id = "SAP-45016-1";
        String ca2Id = "OPA-6607-1";

        Query query = new Query();
        OpenCGAResult<ClinicalAnalysis> result = catalogManager.getClinicalAnalysisManager().search(STUDY, query, QueryOptions.empty(),
                sessionIdUser);
        Assert.assertTrue(result.getResults().stream().map(ca -> ca.getId()).collect(Collectors.toList()).contains(ca1Id));
        Assert.assertTrue(result.getResults().stream().map(ca -> ca.getId()).collect(Collectors.toList()).contains(ca2Id));

        query.put("id", ca1Id);
        ClinicalAnalysis clinicalAnalysis = catalogManager.getClinicalAnalysisManager().search(STUDY, query, QueryOptions.empty(),
                sessionIdUser).first();
        Assert.assertEquals(ca1Id, clinicalAnalysis.getId());

        query.put("id", ca2Id);
        clinicalAnalysis = catalogManager.getClinicalAnalysisManager().search(STUDY, query, QueryOptions.empty(),
                sessionIdUser).first();
        Assert.assertEquals(ca2Id, clinicalAnalysis.getId());
    }
=======
    // Annotation sets
    @Test
    public void searchByInternalAnnotationSetTest() throws CatalogException {
        Set<Variable> variables = new HashSet<>();
        variables.add(new Variable().setId("a").setType(Variable.VariableType.STRING));
        variables.add(new Variable().setId("b").setType(Variable.VariableType.MAP_INTEGER).setAllowedKeys(Arrays.asList("b1", "b2")));
        VariableSet variableSet = new VariableSet("myInternalVset", "", false, false, true, "", variables, null, 1, null);
        catalogManager.getStudyManager().createVariableSet(STUDY, variableSet, sessionIdUser);

        Map<String, Object> annotations = new HashMap<>();
        annotations.put("a", "hello");
        annotations.put("b", new ObjectMap("b1", 2).append("b2", 3));
        AnnotationSet annotationSet = new AnnotationSet("annSet", variableSet.getId(), annotations);

        annotations = new HashMap<>();
        annotations.put("a", "bye");
        annotations.put("b", new ObjectMap("b1", Integer.MAX_VALUE + 1L).append("b2", 5));
        AnnotationSet annotationSet2 = new AnnotationSet("annSet2", variableSet.getId(), annotations);

        DataResult<ClinicalAnalysis> clinicalAnalysisDataResult = createDummyEnvironment(true, true);
        ClinicalAnalysis clinicalAnalysis = catalogManager.getClinicalAnalysisManager().update(STUDY, clinicalAnalysisDataResult.first().getId(),
                new ClinicalAnalysisUpdateParams().setAnnotationSets(Arrays.asList(annotationSet, annotationSet2)), INCLUDE_RESULT, sessionIdUser).first();
        assertEquals(0, clinicalAnalysis.getAnnotationSets().size());

        // Create a different case with different annotations
        annotations = new HashMap<>();
        annotations.put("a", "hi");
        annotations.put("b", new ObjectMap("b1", 12).append("b2", 13));
        annotationSet = new AnnotationSet("annSet", variableSet.getId(), annotations);

        annotations = new HashMap<>();
        annotations.put("a", "goodbye");
        annotations.put("b", new ObjectMap("b1", 14).append("b2", 15));
        annotationSet2 = new AnnotationSet("annSet2", variableSet.getId(), annotations);

        DataResult<ClinicalAnalysis> clinicalAnalysisDataResult2 = createDummyEnvironment(false, true);
        ClinicalAnalysis clinicalAnalysis2 = catalogManager.getClinicalAnalysisManager().update(STUDY, clinicalAnalysisDataResult2.first().getId(),
                new ClinicalAnalysisUpdateParams().setAnnotationSets(Arrays.asList(annotationSet, annotationSet2)), INCLUDE_RESULT, sessionIdUser).first();
        assertEquals(0, clinicalAnalysis2.getAnnotationSets().size());

        // Query by one of the annotations
        Query query = new Query(Constants.ANNOTATION, "myInternalVset:a=hello");
        assertEquals(1, catalogManager.getClinicalAnalysisManager().count(STUDY, query, sessionIdUser).getNumMatches());
        assertEquals(clinicalAnalysis.getId(), catalogManager.getClinicalAnalysisManager().search(STUDY, query, ClinicalAnalysisManager.INCLUDE_CLINICAL_IDS, sessionIdUser).first()
                .getId());

        query = new Query(Constants.ANNOTATION, "myInternalVset:b.b1=" + (Integer.MAX_VALUE + 1L));
        assertEquals(1, catalogManager.getClinicalAnalysisManager().count(STUDY, query, sessionIdUser).getNumMatches());
        assertEquals(clinicalAnalysis.getId(), catalogManager.getClinicalAnalysisManager().search(STUDY, query, ClinicalAnalysisManager.INCLUDE_CLINICAL_IDS, sessionIdUser).first()
                .getId());

        query = new Query(Constants.ANNOTATION, "b.b1=14");
        assertEquals(1, catalogManager.getClinicalAnalysisManager().count(STUDY, query, sessionIdUser).getNumMatches());
        assertEquals(clinicalAnalysis2.getId(), catalogManager.getClinicalAnalysisManager().search(STUDY, query, ClinicalAnalysisManager.INCLUDE_CLINICAL_IDS, sessionIdUser).first()
                .getId());

        query = new Query(Constants.ANNOTATION, "a=goodbye");
        assertEquals(1, catalogManager.getClinicalAnalysisManager().count(STUDY, query, sessionIdUser).getNumMatches());
        assertEquals(clinicalAnalysis2.getId(), catalogManager.getClinicalAnalysisManager().search(STUDY, query, ClinicalAnalysisManager.INCLUDE_CLINICAL_IDS, sessionIdUser).first()
                .getId());

        // Update sample annotation to be exactly the same as sample2
        ObjectMap action = new ObjectMap(ClinicalAnalysisDBAdaptor.QueryParams.ANNOTATION_SETS.key(), ParamUtils.BasicUpdateAction.SET);
        QueryOptions options = new QueryOptions(Constants.ACTIONS, action);
        catalogManager.getClinicalAnalysisManager().update(STUDY, clinicalAnalysis.getId(),
                new ClinicalAnalysisUpdateParams().setAnnotationSets(Arrays.asList(annotationSet, annotationSet2)), options, sessionIdUser);

        query = new Query(Constants.ANNOTATION, "myInternalVset:a=hello");
        assertEquals(0, catalogManager.getClinicalAnalysisManager().count(STUDY, query, sessionIdUser).getNumMatches());

        query = new Query(Constants.ANNOTATION, "myInternalVset:b.b1=4");
        assertEquals(0, catalogManager.getClinicalAnalysisManager().count(STUDY, query, sessionIdUser).getNumMatches());

        query = new Query(Constants.ANNOTATION, "b.b1=14");
        assertEquals(2, catalogManager.getClinicalAnalysisManager().count(STUDY, query, sessionIdUser).getNumMatches());
        assertTrue(Arrays.asList(clinicalAnalysis.getId(), clinicalAnalysis2.getId())
                .containsAll(catalogManager.getClinicalAnalysisManager().search(STUDY, query, ClinicalAnalysisManager.INCLUDE_CLINICAL_IDS, sessionIdUser)
                        .getResults().stream().map(ClinicalAnalysis::getId).collect(Collectors.toList())));

        query = new Query(Constants.ANNOTATION, "a=goodbye");
        assertEquals(2, catalogManager.getClinicalAnalysisManager().count(STUDY, query, sessionIdUser).getNumMatches());
        assertTrue(Arrays.asList(clinicalAnalysis.getId(), clinicalAnalysis2.getId())
                .containsAll(catalogManager.getClinicalAnalysisManager().search(STUDY, query, ClinicalAnalysisManager.INCLUDE_CLINICAL_IDS, sessionIdUser)
                        .getResults().stream().map(ClinicalAnalysis::getId).collect(Collectors.toList())));
    }

    @Test
    public void testSearchAnnotation() throws CatalogException {
        List<Variable> variables = new ArrayList<>();
        variables.add(new Variable("var_name", "", "", Variable.VariableType.STRING, "", true, false, Collections.emptyList(), null, 0, "",
                "", null, Collections.emptyMap()));
        variables.add(new Variable("AGE", "", "", Variable.VariableType.INTEGER, "", false, false, Collections.emptyList(), null, 0, "", "",
                null, Collections.emptyMap()));
        variables.add(new Variable("HEIGHT", "", "", Variable.VariableType.DOUBLE, "", false, false, Collections.emptyList(), null, 0, "",
                "", null, Collections.emptyMap()));
        variables.add(new Variable("OTHER", "", "", Variable.VariableType.OBJECT, null, false, false, null, null, 1, "", "", null,
                Collections.emptyMap()));
        VariableSet vs1 = catalogManager.getStudyManager().createVariableSet(STUDY, "vs1", "vs1", false, false, "", null, variables,
                Collections.singletonList(VariableSet.AnnotableDataModels.CLINICAL_ANALYSIS), sessionIdUser).first();

        ObjectMap annotations = new ObjectMap()
                .append("var_name", "Joe")
                .append("AGE", 25)
                .append("HEIGHT", 180);
        AnnotationSet annotationSet = new AnnotationSet("annotation1", vs1.getId(), annotations);

        DataResult<ClinicalAnalysis> clinicalAnalysisDataResult = createDummyEnvironment(true, true);
        createDummyEnvironment(false, true);
        catalogManager.getClinicalAnalysisManager().update(STUDY, clinicalAnalysisDataResult.first().getId(),
                new ClinicalAnalysisUpdateParams().setAnnotationSets(Collections.singletonList(annotationSet)), QueryOptions.empty(),
                sessionIdUser);

        Query query = new Query(Constants.ANNOTATION, "var_name=Joe;" + vs1.getId() + ":AGE=25");
        DataResult<ClinicalAnalysis> annotDataResult = catalogManager.getClinicalAnalysisManager().search(STUDY, query,
                QueryOptions.empty(), sessionIdUser);
        assertEquals(1, annotDataResult.getNumResults());

        query.put(Constants.ANNOTATION, "var_name=Joe;" + vs1.getId() + ":AGE=23");
        annotDataResult = catalogManager.getClinicalAnalysisManager().search(STUDY, query, QueryOptions.empty(), sessionIdUser);
        assertEquals(0, annotDataResult.getNumResults());
    }

>>>>>>> 1c090def
}<|MERGE_RESOLUTION|>--- conflicted
+++ resolved
@@ -3683,7 +3683,6 @@
         assertEquals(proband.getSamples().get(1).getId(), result.getResults().get(1).getProband().getSamples().get(0).getId());
     }
 
-<<<<<<< HEAD
     @Test
     public void loadClinicalAnalysesTest() throws CatalogException, IOException {
         String gzFile = getClass().getResource("/biofiles/clinical_analyses.json.gz").getFile();
@@ -3717,7 +3716,7 @@
                 sessionIdUser).first();
         Assert.assertEquals(ca2Id, clinicalAnalysis.getId());
     }
-=======
+
     // Annotation sets
     @Test
     public void searchByInternalAnnotationSetTest() throws CatalogException {
@@ -3839,6 +3838,4 @@
         annotDataResult = catalogManager.getClinicalAnalysisManager().search(STUDY, query, QueryOptions.empty(), sessionIdUser);
         assertEquals(0, annotDataResult.getNumResults());
     }
-
->>>>>>> 1c090def
 }