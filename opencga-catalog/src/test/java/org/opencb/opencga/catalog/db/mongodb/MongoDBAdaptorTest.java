/*
 * Copyright 2015-2017 OpenCB
 *
 * Licensed under the Apache License, Version 2.0 (the "License");
 * you may not use this file except in compliance with the License.
 * You may obtain a copy of the License at
 *
 *     http://www.apache.org/licenses/LICENSE-2.0
 *
 * Unless required by applicable law or agreed to in writing, software
 * distributed under the License is distributed on an "AS IS" BASIS,
 * WITHOUT WARRANTIES OR CONDITIONS OF ANY KIND, either express or implied.
 * See the License for the specific language governing permissions and
 * limitations under the License.
 */

package org.opencb.opencga.catalog.db.mongodb;

import org.apache.commons.lang3.StringUtils;
import org.junit.AfterClass;
import org.junit.Before;
import org.junit.Rule;
import org.junit.rules.ExpectedException;
import org.opencb.commons.datastore.core.DataStoreServerAddress;
import org.opencb.commons.datastore.core.Query;
import org.opencb.commons.datastore.core.QueryOptions;
import org.opencb.commons.datastore.mongodb.MongoDBConfiguration;
import org.opencb.commons.datastore.mongodb.MongoDataStore;
import org.opencb.commons.datastore.mongodb.MongoDataStoreManager;
import org.opencb.commons.test.GenericTest;
import org.opencb.opencga.catalog.db.api.IndividualDBAdaptor;
import org.opencb.opencga.catalog.db.api.JobDBAdaptor;
import org.opencb.opencga.catalog.db.api.ProjectDBAdaptor;
import org.opencb.opencga.catalog.db.api.SampleDBAdaptor;
import org.opencb.opencga.catalog.exceptions.CatalogAuthorizationException;
import org.opencb.opencga.catalog.exceptions.CatalogDBException;
import org.opencb.opencga.catalog.exceptions.CatalogException;
import org.opencb.opencga.catalog.exceptions.CatalogParameterException;
import org.opencb.opencga.core.config.Configuration;
import org.opencb.opencga.core.models.common.Status;
import org.opencb.opencga.core.models.file.File;
import org.opencb.opencga.core.models.individual.Individual;
import org.opencb.opencga.core.models.job.Job;
import org.opencb.opencga.core.models.project.Project;
import org.opencb.opencga.core.models.project.ProjectInternal;
import org.opencb.opencga.core.models.sample.Sample;
import org.opencb.opencga.core.models.study.Group;
import org.opencb.opencga.core.models.study.Study;
import org.opencb.opencga.core.models.user.User;
import org.opencb.opencga.core.models.user.UserQuota;
import org.opencb.opencga.core.models.user.UserStatus;

import java.io.IOException;
import java.util.Arrays;
import java.util.Collections;
import java.util.HashMap;
import java.util.LinkedList;

import static org.junit.Assert.assertTrue;

public class MongoDBAdaptorTest extends GenericTest {

    static MongoDBAdaptorFactory catalogDBAdaptor;

    static User user1;
    static User user2;
    static User user3;
    static User user4;

    @Rule
    public ExpectedException thrown = ExpectedException.none();
    UserMongoDBAdaptor catalogUserDBAdaptor;
    ProjectMongoDBAdaptor catalogProjectDBAdaptor;
    FileMongoDBAdaptor catalogFileDBAdaptor;
    JobMongoDBAdaptor catalogJobDBAdaptor;
    StudyMongoDBAdaptor catalogStudyDBAdaptor;
    IndividualMongoDBAdaptor catalogIndividualDBAdaptor;
    PanelMongoDBAdaptor catalogPanelDBAdaptor;

    private Configuration configuration;

    @AfterClass
    public static void afterClass() {
        catalogDBAdaptor.close();
    }

    @Before
    public void before() throws IOException, CatalogException {
        configuration = Configuration.load(getClass().getResource("/configuration-test.yml")
                .openStream());

        DataStoreServerAddress dataStoreServerAddress = new DataStoreServerAddress(
                configuration.getCatalog().getDatabase().getHosts().get(0).split(":")[0], 27017);

        MongoDBConfiguration mongoDBConfiguration = MongoDBConfiguration.builder()
                .add("username", configuration.getCatalog().getDatabase().getUser())
                .add("password", configuration.getCatalog().getDatabase().getPassword())
                .add("authenticationDatabase", configuration.getCatalog().getDatabase().getOptions().get("authenticationDatabase"))
                .build();

//        String database = catalogConfiguration.getDatabase().getDatabase();
        String database;
        if(StringUtils.isNotEmpty(configuration.getDatabasePrefix())) {
            if (!configuration.getDatabasePrefix().endsWith("_")) {
                database = configuration.getDatabasePrefix() + "_catalog";
            } else {
                database = configuration.getDatabasePrefix() + "catalog";
            }
        } else {
            database = "opencga_test_catalog";
        }

        /**
         * Database is cleared before each execution
         */
//        clearDB(dataStoreServerAddress, mongoCredentials);
        MongoDataStoreManager mongoManager = new MongoDataStoreManager(dataStoreServerAddress.getHost(), dataStoreServerAddress.getPort());
        MongoDataStore db = mongoManager.get(database);
        db.getDb().drop();

        catalogDBAdaptor = new MongoDBAdaptorFactory(Collections.singletonList(dataStoreServerAddress), mongoDBConfiguration,
                database);
        catalogUserDBAdaptor = catalogDBAdaptor.getCatalogUserDBAdaptor();
        catalogStudyDBAdaptor = catalogDBAdaptor.getCatalogStudyDBAdaptor();
        catalogProjectDBAdaptor = catalogDBAdaptor.getCatalogProjectDbAdaptor();
        catalogFileDBAdaptor = catalogDBAdaptor.getCatalogFileDBAdaptor();
        catalogJobDBAdaptor = catalogDBAdaptor.getCatalogJobDBAdaptor();
        catalogIndividualDBAdaptor = catalogDBAdaptor.getCatalogIndividualDBAdaptor();
        catalogPanelDBAdaptor = catalogDBAdaptor.getCatalogPanelDBAdaptor();
        initDefaultCatalogDB();
    }

    Sample getSample(long studyUid, String sampleId) throws CatalogDBException {
        Query query = new Query()
                .append(SampleDBAdaptor.QueryParams.STUDY_UID.key(), studyUid)
                .append(SampleDBAdaptor.QueryParams.ID.key(), sampleId);
        return catalogDBAdaptor.getCatalogSampleDBAdaptor().get(query, QueryOptions.empty()).first();
    }

    Individual getIndividual(long studyUid, String individualId) throws CatalogDBException, CatalogParameterException, CatalogAuthorizationException {
        Query query = new Query()
                .append(IndividualDBAdaptor.QueryParams.STUDY_UID.key(), studyUid)
                .append(IndividualDBAdaptor.QueryParams.ID.key(), individualId);
        return catalogIndividualDBAdaptor.get(query, QueryOptions.empty()).first();
    }

    Job getJob(long studyUid, String jobId) throws CatalogDBException, CatalogParameterException, CatalogAuthorizationException {
        Query query = new Query()
                .append(JobDBAdaptor.QueryParams.STUDY_UID.key(), studyUid)
                .append(JobDBAdaptor.QueryParams.ID.key(), jobId);
        return catalogJobDBAdaptor.get(query, QueryOptions.empty()).first();
    }

    Project getProject(String userId, String projectId) throws CatalogDBException {
        Query query = new Query()
                .append(ProjectDBAdaptor.QueryParams.USER_ID.key(), userId)
                .append(ProjectDBAdaptor.QueryParams.ID.key(), projectId);
        return catalogProjectDBAdaptor.get(query, QueryOptions.empty()).first();
    }

    public void initDefaultCatalogDB() throws CatalogException {

        assertTrue(!catalogDBAdaptor.isCatalogDBReady());
        catalogDBAdaptor.installCatalogDB(configuration);
//        catalogDBAdaptor.initializeCatalogDB(new Admin());

        /**
         * Let's init the database with some basic data to perform each of the tests
         */
        user1 = new User("jcoll", "Jacobo Coll", "jcoll@ebi", "", null, UserStatus.READY, new UserQuota(-1, -1, -1, -1),
                Collections.emptyList(), new HashMap<>(), new HashMap<>());
        catalogUserDBAdaptor.insert(user1, "1234", null);
        catalogProjectDBAdaptor.insert(new Project("P1", "project", "", null, 1,
                new ProjectInternal(new HashMap<>(), new Status())), "jcoll", null);
        catalogProjectDBAdaptor.insert(new Project("P2", "project", "", null, 1,
                new ProjectInternal(new HashMap<>(), new Status())), "jcoll", null);
        catalogProjectDBAdaptor.insert(new Project("P3", "project", "", null, 1,
                new ProjectInternal(new HashMap<>(), new Status())), "jcoll", null);

        user2 = new User("jmmut", "Jose Miguel", "jmmut@ebi", "ACME", UserStatus.READY);
        catalogUserDBAdaptor.insert(user2, "1111", null);

        user3 = new User("imedina", "Nacho", "nacho@gmail", "SPAIN", null, UserStatus.READY, new UserQuota(-1, -1, -1, -1),
                Collections.emptyList(), new HashMap<>(), new HashMap<>());
        catalogUserDBAdaptor.insert(user3, "2222", null);
<<<<<<< HEAD
        catalogProjectDBAdaptor.insert(new Project("pr1", "90 GigaGenomes", null, "very long description", null,
                Collections.emptyList(), Collections.emptyMap(), 1,
                new ProjectInternal(new HashMap<>(), new Status())), "imedina", null);
=======
        catalogProjectDBAdaptor.insert(new Project("pr1", "90 GigaGenomes", null, "very long description", "Spain", null, new Status(), "",
                0, Collections.emptyList(), Collections.emptyMap(), 1), "imedina", null);
>>>>>>> 5182af31
        catalogStudyDBAdaptor.insert(catalogProjectDBAdaptor.get(new Query(ProjectDBAdaptor.QueryParams.ID.key(), "pr1"), null).first(),
                new Study("name", "Study name", "ph1", Study.Type.CONTROL_SET, "", "", null,
                        new Status(), 0,
                        Arrays.asList(new Group("@members", Collections.emptyList())), Arrays.asList(
                                new File("data/", File.Type.DIRECTORY, File.Format.PLAIN, File.Bioformat.NONE, "data/", null, "",
                                        new File.FileStatus(File.FileStatus.READY), 1000, 1),
                                new File("file.vcf", File.Type.FILE, File.Format.PLAIN, File.Bioformat.NONE, "data/file.vcf", null, "",
                                        new File.FileStatus(File.FileStatus.READY), 1000, 1)
                        ), Collections.emptyList(), new LinkedList<>(), new LinkedList<>(), new LinkedList<>(),
                        new LinkedList<>(), Collections.emptyList(), new LinkedList<>(), null, null, 1,
                        Collections.emptyMap(),
                        Collections.emptyMap()), null);

        user4 = new User("pfurio", "Pedro", "pfurio@blabla", "Organization", null, UserStatus.READY, new UserQuota(-1, -1, -1, -1),
                Collections.emptyList(), new HashMap<>(), new HashMap<>());

        catalogUserDBAdaptor.insert(user4, "pfuriopass", null);
<<<<<<< HEAD
        catalogProjectDBAdaptor.insert(new Project("pr", "lncRNAs", null, "My description", null,
                Collections.emptyList(), Collections.emptyMap(), 1, new ProjectInternal(new HashMap<>(), new Status())), "pfurio", null);
=======
        catalogProjectDBAdaptor.insert(new Project("pr", "lncRNAs", null, "My description", "My org", null, new Status(), "", 0,
                Collections.emptyList(), Collections.emptyMap(), 1), "pfurio", null);
>>>>>>> 5182af31
        catalogStudyDBAdaptor.insert(catalogProjectDBAdaptor.get(new Query(ProjectDBAdaptor.QueryParams.ID.key(), "pr"), null).first(),
                new Study("spongeScan", "spongeScan", "sponges", Study.Type.COLLECTION, "", "", null, new Status(),
                        0, Arrays.asList(new Group("@members", Collections.emptyList())), Arrays.asList(
                        new File("data/", File.Type.DIRECTORY, File.Format.UNKNOWN, File.Bioformat.NONE, "data/",
                                null, "Description", new File.FileStatus(File.FileStatus.READY), 10, 1),
                        new File("file1.txt", File.Type.FILE, File.Format.COMMA_SEPARATED_VALUES,
                                File.Bioformat.NONE, "data/file1.txt", null, "Description",
                                new File.FileStatus(File.FileStatus.READY), 100, 1),
                        new File("file2.txt", File.Type.FILE, File.Format.COMMA_SEPARATED_VALUES,
                                File.Bioformat.NONE, "data/file2.txt", null, "Description2",
                                new File.FileStatus(File.FileStatus.READY), 100, 1),
                        new File("alignment.bam", File.Type.FILE, File.Format.BAM, File.Bioformat.ALIGNMENT,
                                "data/alignment.bam", null, "Tophat alignment file",
                                new File.FileStatus(File.FileStatus.READY), 5000, 1)
                ), Collections.emptyList(), new LinkedList<>(), new LinkedList<>(),
                        new LinkedList<>(), new LinkedList<>(), Collections.emptyList(), new LinkedList<>(), null, null,
                        1, Collections.emptyMap(),
                        Collections.emptyMap()), null);
        catalogStudyDBAdaptor.insert(catalogProjectDBAdaptor.get(new Query(ProjectDBAdaptor.QueryParams.ID.key(), "pr"), null).first(),
                new Study("mineco", "MINECO", "mineco", Study.Type.COLLECTION, "", "", null, new Status(),
                        0,
                        Arrays.asList(new Group("@members", Collections.emptyList())), Arrays.asList(
                                new File("data/", File.Type.DIRECTORY, File.Format.UNKNOWN, File.Bioformat.NONE, "data/",
                                        null, "Description", new File.FileStatus(File.FileStatus.READY), 10, 1),
                                new File("m_file1.txt", File.Type.FILE, File.Format.COMMA_SEPARATED_VALUES,
                                        File.Bioformat.NONE, "data/file1.txt", null, "Description",
                                        new File.FileStatus(File.FileStatus.READY), 100, 1),
                                new File("m_alignment.bam", File.Type.FILE, File.Format.BAM, File.Bioformat.ALIGNMENT,
                                        "data/alignment.bam", null, "Tophat alignment file",
                                        new File.FileStatus(File.FileStatus.READY), 5000, 1)
                        ), Collections.emptyList(), new LinkedList<>(), new LinkedList<>(),
                        new LinkedList<>(), new LinkedList<>(), Collections.emptyList(), new LinkedList<>(), null, null,
                        1, Collections.emptyMap(), Collections.emptyMap()), null);

        QueryOptions options = new QueryOptions("includeStudies", true);
        options.put("includeFiles", true);
        options.put("includeJobs", true);
        options.put("includeSamples", true);
        user1 = catalogUserDBAdaptor.get(MongoDBAdaptorTest.user1.getId(), options).first();
        user2 = catalogUserDBAdaptor.get(MongoDBAdaptorTest.user2.getId(), options).first();
        user3 = catalogUserDBAdaptor.get(MongoDBAdaptorTest.user3.getId(), options).first();
        user4 = catalogUserDBAdaptor.get(MongoDBAdaptorTest.user4.getId(), options).first();

    }

    /*
    @Test
    public void initializeInitializedDB() throws CatalogDBException {
        assertTrue(catalogDBAdaptor.isCatalogDBReady());
        thrown.expect(CatalogDBException.class);
        catalogDBAdaptor.initializeCatalogDB();
    }
*/
}<|MERGE_RESOLUTION|>--- conflicted
+++ resolved
@@ -41,6 +41,7 @@
 import org.opencb.opencga.core.models.file.File;
 import org.opencb.opencga.core.models.individual.Individual;
 import org.opencb.opencga.core.models.job.Job;
+import org.opencb.opencga.core.models.project.DataStores;
 import org.opencb.opencga.core.models.project.Project;
 import org.opencb.opencga.core.models.project.ProjectInternal;
 import org.opencb.opencga.core.models.sample.Sample;
@@ -171,11 +172,11 @@
                 Collections.emptyList(), new HashMap<>(), new HashMap<>());
         catalogUserDBAdaptor.insert(user1, "1234", null);
         catalogProjectDBAdaptor.insert(new Project("P1", "project", "", null, 1,
-                new ProjectInternal(new HashMap<>(), new Status())), "jcoll", null);
+                new ProjectInternal(new DataStores(), new Status())), "jcoll", null);
         catalogProjectDBAdaptor.insert(new Project("P2", "project", "", null, 1,
-                new ProjectInternal(new HashMap<>(), new Status())), "jcoll", null);
+                new ProjectInternal(new DataStores(), new Status())), "jcoll", null);
         catalogProjectDBAdaptor.insert(new Project("P3", "project", "", null, 1,
-                new ProjectInternal(new HashMap<>(), new Status())), "jcoll", null);
+                new ProjectInternal(new DataStores(), new Status())), "jcoll", null);
 
         user2 = new User("jmmut", "Jose Miguel", "jmmut@ebi", "ACME", UserStatus.READY);
         catalogUserDBAdaptor.insert(user2, "1111", null);
@@ -183,14 +184,9 @@
         user3 = new User("imedina", "Nacho", "nacho@gmail", "SPAIN", null, UserStatus.READY, new UserQuota(-1, -1, -1, -1),
                 Collections.emptyList(), new HashMap<>(), new HashMap<>());
         catalogUserDBAdaptor.insert(user3, "2222", null);
-<<<<<<< HEAD
         catalogProjectDBAdaptor.insert(new Project("pr1", "90 GigaGenomes", null, "very long description", null,
                 Collections.emptyList(), Collections.emptyMap(), 1,
-                new ProjectInternal(new HashMap<>(), new Status())), "imedina", null);
-=======
-        catalogProjectDBAdaptor.insert(new Project("pr1", "90 GigaGenomes", null, "very long description", "Spain", null, new Status(), "",
-                0, Collections.emptyList(), Collections.emptyMap(), 1), "imedina", null);
->>>>>>> 5182af31
+                new ProjectInternal(new DataStores(), new Status())), "imedina", null);
         catalogStudyDBAdaptor.insert(catalogProjectDBAdaptor.get(new Query(ProjectDBAdaptor.QueryParams.ID.key(), "pr1"), null).first(),
                 new Study("name", "Study name", "ph1", Study.Type.CONTROL_SET, "", "", null,
                         new Status(), 0,
@@ -208,13 +204,8 @@
                 Collections.emptyList(), new HashMap<>(), new HashMap<>());
 
         catalogUserDBAdaptor.insert(user4, "pfuriopass", null);
-<<<<<<< HEAD
         catalogProjectDBAdaptor.insert(new Project("pr", "lncRNAs", null, "My description", null,
-                Collections.emptyList(), Collections.emptyMap(), 1, new ProjectInternal(new HashMap<>(), new Status())), "pfurio", null);
-=======
-        catalogProjectDBAdaptor.insert(new Project("pr", "lncRNAs", null, "My description", "My org", null, new Status(), "", 0,
-                Collections.emptyList(), Collections.emptyMap(), 1), "pfurio", null);
->>>>>>> 5182af31
+                Collections.emptyList(), Collections.emptyMap(), 1, new ProjectInternal(new DataStores(), new Status())), "pfurio", null);
         catalogStudyDBAdaptor.insert(catalogProjectDBAdaptor.get(new Query(ProjectDBAdaptor.QueryParams.ID.key(), "pr"), null).first(),
                 new Study("spongeScan", "spongeScan", "sponges", Study.Type.COLLECTION, "", "", null, new Status(),
                         0, Arrays.asList(new Group("@members", Collections.emptyList())), Arrays.asList(
