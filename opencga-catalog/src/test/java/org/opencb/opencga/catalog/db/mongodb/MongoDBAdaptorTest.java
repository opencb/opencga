--- conflicted
+++ resolved
@@ -198,11 +198,7 @@
                                 FileInternal.init(), 1000, 1)
                 ), Collections.emptyList(), new LinkedList<>(), new LinkedList<>(), new LinkedList<>(),
                         new LinkedList<>(), Collections.emptyList(), new LinkedList<>(), new LinkedList<>(),
-<<<<<<< HEAD
-                        null, null, 1, new Status(), StudyInternal.init(), Collections.emptyMap()), null);
-=======
-                        null, null, 1, new CustomStatus(), StudyInternal.init(), new LinkedList<>(), Collections.emptyMap()), null);
->>>>>>> f43addfe
+                        null, null, 1, new Status(), StudyInternal.init(), new LinkedList<>(), Collections.emptyMap()), null);
 
         user4 = new User("pfurio", "Pedro", "pfurio@blabla", "Organization", null, new UserInternal(new UserStatus()),
                 new UserQuota(-1, -1, -1, -1), Collections.emptyList(), Collections.emptyList(), new HashMap<>(), new LinkedList<>(),
@@ -223,13 +219,8 @@
                         new File("alignment.bam", File.Type.FILE, File.Format.BAM, File.Bioformat.ALIGNMENT,
                                 "data/alignment.bam", null, "Tophat alignment file", FileInternal.init(), 5000, 1)
                 ), Collections.emptyList(), new LinkedList<>(), new LinkedList<>(), new LinkedList<>(), new LinkedList<>(),
-<<<<<<< HEAD
                         Collections.emptyList(), new LinkedList<>(), new LinkedList<>(), null, null, 1, new Status(),
-                        StudyInternal.init(), Collections.emptyMap()), null);
-=======
-                        Collections.emptyList(), new LinkedList<>(), new LinkedList<>(), null, null, 1, new CustomStatus(),
                         StudyInternal.init(), new LinkedList<>(), Collections.emptyMap()), null);
->>>>>>> f43addfe
         catalogStudyDBAdaptor.insert(catalogProjectDBAdaptor.get(new Query(ProjectDBAdaptor.QueryParams.ID.key(), "pr"), null).first(),
                 new Study("mineco", "MINECO", "mineco", TimeUtils.getTime(), TimeUtils.getTime(), "", null, null, null, 0,
                         Arrays.asList(new Group("@members", Collections.emptyList())), Arrays.asList(
@@ -240,13 +231,8 @@
                         new File("m_alignment.bam", File.Type.FILE, File.Format.BAM, File.Bioformat.ALIGNMENT,
                                 "data/alignment.bam", null, "Tophat alignment file", FileInternal.init(), 5000, 1)
                 ), Collections.emptyList(), new LinkedList<>(), new LinkedList<>(), new LinkedList<>(), new LinkedList<>(),
-<<<<<<< HEAD
                         Collections.emptyList(), new LinkedList<>(), new LinkedList<>(), null, null, 1, new Status(),
-                        StudyInternal.init(), Collections.emptyMap()), null);
-=======
-                        Collections.emptyList(), new LinkedList<>(), new LinkedList<>(), null, null, 1, new CustomStatus(),
                         StudyInternal.init(), new LinkedList<>(), Collections.emptyMap()), null);
->>>>>>> f43addfe
 
         QueryOptions options = new QueryOptions("includeStudies", true);
         options.put("includeFiles", true);
