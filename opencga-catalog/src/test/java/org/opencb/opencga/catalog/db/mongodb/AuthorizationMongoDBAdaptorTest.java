/*
 * Copyright 2015-2020 OpenCB
 *
 * Licensed under the Apache License, Version 2.0 (the "License");
 * you may not use this file except in compliance with the License.
 * You may obtain a copy of the License at
 *
 *     http://www.apache.org/licenses/LICENSE-2.0
 *
 * Unless required by applicable law or agreed to in writing, software
 * distributed under the License is distributed on an "AS IS" BASIS,
 * WITHOUT WARRANTIES OR CONDITIONS OF ANY KIND, either express or implied.
 * See the License for the specific language governing permissions and
 * limitations under the License.
 */

package org.opencb.opencga.catalog.db.mongodb;

import org.junit.After;
import org.junit.Before;
import org.junit.Rule;
import org.junit.Test;
import org.junit.rules.ExpectedException;
import org.opencb.biodata.models.common.Status;
import org.opencb.commons.datastore.core.DataResult;
import org.opencb.commons.datastore.core.Query;
import org.opencb.commons.datastore.core.QueryOptions;
import org.opencb.opencga.catalog.auth.authorization.AuthorizationDBAdaptor;
import org.opencb.opencga.catalog.auth.authorization.AuthorizationManager;
import org.opencb.opencga.catalog.db.DBAdaptorFactory;
import org.opencb.opencga.catalog.db.api.SampleDBAdaptor;
import org.opencb.opencga.catalog.exceptions.CatalogAuthorizationException;
import org.opencb.opencga.catalog.exceptions.CatalogDBException;
import org.opencb.opencga.catalog.exceptions.CatalogException;
import org.opencb.opencga.catalog.exceptions.CatalogParameterException;
import org.opencb.opencga.core.common.TimeUtils;
import org.opencb.opencga.core.models.common.Enums;
import org.opencb.opencga.core.models.sample.Sample;
import org.opencb.opencga.core.models.sample.SampleAclEntry;
import org.opencb.opencga.core.models.sample.SampleInternal;
import org.opencb.opencga.core.models.study.PermissionRule;
import org.opencb.opencga.core.models.user.User;

import java.io.IOException;
import java.util.*;

import static org.junit.Assert.*;

/**
 * Created by pfurio on 21/04/17.
 */
public class AuthorizationMongoDBAdaptorTest {

    @Rule
    public ExpectedException thrown = ExpectedException.none();
    private AuthorizationDBAdaptor aclDBAdaptor;
    private DBAdaptorFactory dbAdaptorFactory;
    private User user1;
    private User user2;
    private User user3;
    private long studyId;
    private Sample s1;
    Map<String, List<String>> acls;

    @After
    public void after() {
        dbAdaptorFactory.close();
    }

    @Before
    public void before() throws IOException, CatalogException {
        MongoDBAdaptorTest dbAdaptorTest = new MongoDBAdaptorTest();
        dbAdaptorTest.before();

        user1 = MongoDBAdaptorTest.user1;
        user2 = MongoDBAdaptorTest.user2;
        user3 = MongoDBAdaptorTest.user3;
        dbAdaptorFactory = dbAdaptorTest.catalogDBAdaptor;
        aclDBAdaptor = new AuthorizationMongoDBAdaptor(dbAdaptorFactory, dbAdaptorTest.getConfiguration());

        studyId = user3.getProjects().get(0).getStudies().get(0).getUid();
        dbAdaptorFactory.getCatalogSampleDBAdaptor().insert(studyId, new Sample("s1", TimeUtils.getTime(), TimeUtils.getTime(), null, null,
<<<<<<< HEAD
                null, 1, 1, "", false, Collections.emptyList(), new ArrayList<>(), new Status(), SampleInternal.init(),
=======
                null, null, 1, 1, "", false, Collections.emptyList(), new ArrayList<>(), new CustomStatus(), SampleInternal.init(),
>>>>>>> f43addfe
                Collections.emptyMap()), Collections.emptyList(), QueryOptions.empty());
        s1 = getSample(studyId, "s1");
        acls = new HashMap<>();
        acls.put(user1.getId(), Arrays.asList());
        acls.put(user2.getId(), Arrays.asList(
                SampleAclEntry.SamplePermissions.VIEW.name(),
                SampleAclEntry.SamplePermissions.VIEW_ANNOTATIONS.name(),
                SampleAclEntry.SamplePermissions.WRITE.name()
        ));
        aclDBAdaptor.setAcls(Arrays.asList(s1.getUid()), acls, Enums.Resource.SAMPLE);
    }

    Sample getSample(long studyUid, String sampleId) throws CatalogDBException, CatalogParameterException, CatalogAuthorizationException {
        Query query = new Query()
                .append(SampleDBAdaptor.QueryParams.STUDY_UID.key(), studyUid)
                .append(SampleDBAdaptor.QueryParams.ID.key(), sampleId);
        return dbAdaptorFactory.getCatalogSampleDBAdaptor().get(query, QueryOptions.empty()).first();
    }

    @Test
    public void addSetGetAndRemoveAcls() throws Exception {

        aclDBAdaptor.resetMembersFromAllEntries(studyId, Arrays.asList(user1.getId(), user2.getId()));

        aclDBAdaptor.addToMembers(studyId, Arrays.asList("user1", "user2", "user3"), Collections.singletonList(
                new AuthorizationManager.CatalogAclParams(Arrays.asList(s1.getUid()),
                        Arrays.asList(SampleAclEntry.SamplePermissions.VIEW.name(), SampleAclEntry.SamplePermissions.WRITE.name()),
                        Enums.Resource.SAMPLE)));
        aclDBAdaptor.addToMembers(studyId, Arrays.asList("user4"), Collections.singletonList(
                new AuthorizationManager.CatalogAclParams(Arrays.asList(s1.getUid()), Collections.emptyList(), Enums.Resource.SAMPLE)));
        // We attempt to store the same permissions
        aclDBAdaptor.addToMembers(studyId, Arrays.asList("user1", "user2", "user3"), Collections.singletonList(
                new AuthorizationManager.CatalogAclParams(Arrays.asList(s1.getUid()),
                        Arrays.asList(SampleAclEntry.SamplePermissions.VIEW.name(), SampleAclEntry.SamplePermissions.WRITE.name()),
                        Enums.Resource.SAMPLE)));

        DataResult<Map<String, List<String>>> sampleAcl = aclDBAdaptor.get(s1.getUid(), null, Enums.Resource.SAMPLE);
        assertEquals(1, sampleAcl.getNumResults());
        assertEquals(4, sampleAcl.first().size());

        sampleAcl = aclDBAdaptor.get(s1.getUid(), Arrays.asList("user1", "user2"), Enums.Resource.SAMPLE);
        assertEquals(1, sampleAcl.getNumResults());
        assertEquals(2, sampleAcl.first().size());
        assertTrue(sampleAcl.first().get("user1")
                .containsAll(Arrays.asList(SampleAclEntry.SamplePermissions.VIEW.name(), SampleAclEntry.SamplePermissions.WRITE.name())));
        assertEquals(2, sampleAcl.first().get("user1").size());
        assertTrue(sampleAcl.first().get("user2")
                .containsAll(Arrays.asList(SampleAclEntry.SamplePermissions.VIEW.name(), SampleAclEntry.SamplePermissions.WRITE.name())));
        assertEquals(2, sampleAcl.first().get("user2").size());

        aclDBAdaptor.setToMembers(studyId, Arrays.asList("user1"), Collections.singletonList(
                new AuthorizationManager.CatalogAclParams(Arrays.asList(s1.getUid()), Arrays.asList("DELETE"), Enums.Resource.SAMPLE)));
        sampleAcl = aclDBAdaptor.get(s1.getUid(), Arrays.asList("user1", "user2"), Enums.Resource.SAMPLE);
        assertEquals(1, sampleAcl.getNumResults());
        assertEquals(2, sampleAcl.first().size());

        assertTrue(sampleAcl.first().get("user1").contains("DELETE"));
        assertEquals(1, sampleAcl.first().get("user1").size());
        assertTrue(sampleAcl.first().get("user2")
                .containsAll(Arrays.asList(SampleAclEntry.SamplePermissions.VIEW.name(), SampleAclEntry.SamplePermissions.WRITE.name())));
        assertEquals(2, sampleAcl.first().get("user2").size());

        // Remove one permission from one user
        aclDBAdaptor.removeFromMembers(Arrays.asList("user1"), Collections.singletonList(new AuthorizationManager.CatalogAclParams(Arrays.asList(s1.getUid()),
                Arrays.asList("DELETE"), Enums.Resource.SAMPLE)));
        sampleAcl = aclDBAdaptor.get(s1.getUid(), Arrays.asList("user1"), Enums.Resource.SAMPLE);
        assertEquals(1, sampleAcl.getNumResults());
        assertEquals(0, sampleAcl.first().get("user1").size());

        // Reset user
        aclDBAdaptor.removeFromMembers(Arrays.asList("user1"), Collections.singletonList(new AuthorizationManager.CatalogAclParams(Arrays.asList(s1.getUid()),
                null, Enums.Resource.SAMPLE)));
        sampleAcl = aclDBAdaptor.get(s1.getUid(), Arrays.asList("user1"), Enums.Resource.SAMPLE);
        assertEquals(0, sampleAcl.getNumResults());

        // Remove from all samples (there is only one) in study
        aclDBAdaptor.removeFromStudy(studyId, "user3", Enums.Resource.SAMPLE);
        sampleAcl = aclDBAdaptor.get(s1.getUid(), Arrays.asList("user3"), Enums.Resource.SAMPLE);
        assertEquals(0, sampleAcl.getNumResults());

        sampleAcl = aclDBAdaptor.get(s1.getUid(), null, Enums.Resource.SAMPLE);
        assertEquals(1, sampleAcl.getNumResults());
        assertEquals(2, sampleAcl.first().size());

        assertTrue(sampleAcl.first().get("user2")
                .containsAll(Arrays.asList(SampleAclEntry.SamplePermissions.VIEW.name(), SampleAclEntry.SamplePermissions.WRITE.name())));
        assertEquals(2, sampleAcl.first().get("user2").size());
        assertEquals(0, sampleAcl.first().get("user4").size());

        // Reset user4
        aclDBAdaptor.removeFromMembers(Arrays.asList("user4"), Collections.singletonList(
                new AuthorizationManager.CatalogAclParams(Arrays.asList(s1.getUid()), null, Enums.Resource.SAMPLE)));
        sampleAcl = aclDBAdaptor.get(s1.getUid(), null, Enums.Resource.SAMPLE);
        assertEquals(1, sampleAcl.getNumResults());
        assertEquals(1, sampleAcl.first().size());
        assertTrue(sampleAcl.first().get("user2")
                .containsAll(Arrays.asList(SampleAclEntry.SamplePermissions.VIEW.name(), SampleAclEntry.SamplePermissions.WRITE.name())));
        assertEquals(2, sampleAcl.first().get("user2").size());
    }

    @Test
    public void getSampleAcl() throws Exception {
        DataResult<Map<String, List<String>>> sampleAcl = aclDBAdaptor.get(s1.getUid(), Arrays.asList(user1.getId()), Enums.Resource.SAMPLE);
        Map<String, List<String>> acl = sampleAcl.first();
        assertNotNull(acl);
        assertEquals(acl.get(user1.getId()), acl.get(user1.getId()));

        acl = aclDBAdaptor.get(s1.getUid(), Arrays.asList(user2.getId()), Enums.Resource.SAMPLE).first();
        assertNotNull(acl);
        assertEquals(acl.get(user2.getId()), acl.get(user2.getId()));
    }

    @Test
    public void getSampleAclWrongUser() throws Exception {
        DataResult<Map<String, List<String>>> wrongUser = aclDBAdaptor.get(s1.getUid(), Arrays.asList("wrongUser"), Enums.Resource.SAMPLE);
        assertEquals(0, wrongUser.getNumResults());
    }

    @Test
    public void getSampleAclFromUserWithoutAcl() throws Exception {
        DataResult<Map<String, List<String>>> sampleAcl = aclDBAdaptor.get(s1.getUid(), Arrays.asList(user3.getId()), Enums.Resource.SAMPLE);
        assertTrue(sampleAcl.getResults().isEmpty());
    }

    // Remove some concrete permissions
    @Test
    public void unsetSampleAcl2() throws Exception {
        // Unset permissions
        DataResult<Map<String, List<String>>> sampleAcl = aclDBAdaptor.get(s1.getUid(), Arrays.asList(user2.getId()), Enums.Resource.SAMPLE);
        assertEquals(1, sampleAcl.getNumResults());
        assertEquals(1, sampleAcl.first().size());
        assertEquals(3, sampleAcl.first().get(user2.getId()).size());
        aclDBAdaptor.removeFromMembers(Arrays.asList(user2.getId()), Collections.singletonList(
                new AuthorizationManager.CatalogAclParams(Arrays.asList(s1.getUid()),
                        Arrays.asList("VIEW_ANNOTATIONS", "DELETE", "VIEW"), Enums.Resource.SAMPLE)));
//        sampleDBAdaptor.unsetSampleAcl(s1.getId(), Arrays.asList(user2.getId()),
//                Arrays.asList("VIEW_ANNOTATIONS", "DELETE", "VIEW"));
        sampleAcl = aclDBAdaptor.get(s1.getUid(), Arrays.asList(user2.getId()), Enums.Resource.SAMPLE);
        assertEquals(1, sampleAcl.getNumResults());
        assertEquals(1, sampleAcl.first().get(user2.getId()).size());
        assertTrue(sampleAcl.first().get(user2.getId()).containsAll(Arrays.asList(SampleAclEntry.SamplePermissions.WRITE.name())));
    }

    @Test
    public void setSampleAclOverride() throws Exception {
        assertEquals(acls.get(user2.getId()),
                aclDBAdaptor.get(s1.getUid(), Arrays.asList(user2.getId()), Enums.Resource.SAMPLE).first().get(user2.getId()));

        List<String> newPermissions = Collections.singletonList(SampleAclEntry.SamplePermissions.DELETE.name());
        assertTrue(!acls.get(user2.getId()).equals(newPermissions));

        aclDBAdaptor.setToMembers(studyId, Arrays.asList(user2.getId()), Collections.singletonList(
                new AuthorizationManager.CatalogAclParams(Arrays.asList(s1.getUid()), Arrays.asList(SampleAclEntry.SamplePermissions.DELETE.name()),
                        Enums.Resource.SAMPLE)));
//        sampleDBAdaptor.setSampleAcl(s1.getId(), newAcl, true);

        assertEquals(newPermissions, aclDBAdaptor.get(s1.getUid(), Arrays.asList(user2.getId()), Enums.Resource.SAMPLE).first().get(user2.getId()));
    }

    @Test
    public void testPermissionRulesPlusManualPermissions() throws CatalogException {
        // We create a new sample s2
        dbAdaptorFactory.getCatalogSampleDBAdaptor().insert(studyId, new Sample("s2", TimeUtils.getTime(), TimeUtils.getTime(), null, null,
<<<<<<< HEAD
                null, 1, 1, "", false, Collections.emptyList(), new ArrayList<>(), new Status(), SampleInternal.init(),
=======
                null, null, 1, 1, "", false, Collections.emptyList(), new ArrayList<>(), new CustomStatus(), SampleInternal.init(),
>>>>>>> f43addfe
                Collections.emptyMap()), Collections.emptyList(), QueryOptions.empty());
        Sample s2 = getSample(studyId, "s2");

        // We create a new permission rule
        PermissionRule pr = new PermissionRule("myPermissionRule", new Query(), Arrays.asList(user3.getId()),
                Arrays.asList(SampleAclEntry.SamplePermissions.VIEW.name()));
        dbAdaptorFactory.getCatalogStudyDBAdaptor().createPermissionRule(studyId, Enums.Entity.SAMPLES, pr);

        // Apply the permission rule
        aclDBAdaptor.applyPermissionRules(studyId, pr, Enums.Entity.SAMPLES);

        // All the samples should have view permissions for user user2
        DataResult<Map<String, List<String>>> dataResult = aclDBAdaptor.get(Arrays.asList(s1.getUid(), s2.getUid()),
                Arrays.asList(user3.getId()), Enums.Resource.SAMPLE);
        assertEquals(2, dataResult.getNumResults());
        for (Map<String, List<String>> result : dataResult.getResults()) {
            assertTrue(result.get(user3.getId()).contains(SampleAclEntry.SamplePermissions.VIEW.name()));
        }

        // Assign a manual permission to s2
        aclDBAdaptor.addToMembers(studyId, Arrays.asList(user3.getId()), Collections.singletonList(
                new AuthorizationManager.CatalogAclParams(Arrays.asList(s2.getUid()),
                        Arrays.asList(SampleAclEntry.SamplePermissions.DELETE.name()), Enums.Resource.SAMPLE)));
    }

}<|MERGE_RESOLUTION|>--- conflicted
+++ resolved
@@ -80,11 +80,7 @@
 
         studyId = user3.getProjects().get(0).getStudies().get(0).getUid();
         dbAdaptorFactory.getCatalogSampleDBAdaptor().insert(studyId, new Sample("s1", TimeUtils.getTime(), TimeUtils.getTime(), null, null,
-<<<<<<< HEAD
-                null, 1, 1, "", false, Collections.emptyList(), new ArrayList<>(), new Status(), SampleInternal.init(),
-=======
-                null, null, 1, 1, "", false, Collections.emptyList(), new ArrayList<>(), new CustomStatus(), SampleInternal.init(),
->>>>>>> f43addfe
+                null, null, 1, 1, "", false, Collections.emptyList(), new ArrayList<>(), new Status(), SampleInternal.init(),
                 Collections.emptyMap()), Collections.emptyList(), QueryOptions.empty());
         s1 = getSample(studyId, "s1");
         acls = new HashMap<>();
@@ -248,11 +244,7 @@
     public void testPermissionRulesPlusManualPermissions() throws CatalogException {
         // We create a new sample s2
         dbAdaptorFactory.getCatalogSampleDBAdaptor().insert(studyId, new Sample("s2", TimeUtils.getTime(), TimeUtils.getTime(), null, null,
-<<<<<<< HEAD
-                null, 1, 1, "", false, Collections.emptyList(), new ArrayList<>(), new Status(), SampleInternal.init(),
-=======
-                null, null, 1, 1, "", false, Collections.emptyList(), new ArrayList<>(), new CustomStatus(), SampleInternal.init(),
->>>>>>> f43addfe
+                null, null, 1, 1, "", false, Collections.emptyList(), new ArrayList<>(), new Status(), SampleInternal.init(),
                 Collections.emptyMap()), Collections.emptyList(), QueryOptions.empty());
         Sample s2 = getSample(studyId, "s2");
 
