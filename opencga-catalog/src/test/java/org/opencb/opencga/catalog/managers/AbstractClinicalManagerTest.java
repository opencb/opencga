/*
 * Copyright 2015-2020 OpenCB
 *
 * Licensed under the Apache License, Version 2.0 (the "License");
 * you may not use this file except in compliance with the License.
 * You may obtain a copy of the License at
 *
 *     http://www.apache.org/licenses/LICENSE-2.0
 *
 * Unless required by applicable law or agreed to in writing, software
 * distributed under the License is distributed on an "AS IS" BASIS,
 * WITHOUT WARRANTIES OR CONDITIONS OF ANY KIND, either express or implied.
 * See the License for the specific language governing permissions and
 * limitations under the License.
 */

package org.opencb.opencga.catalog.managers;

import org.junit.Before;
import org.junit.Rule;
import org.junit.rules.ExpectedException;
import org.opencb.biodata.models.clinical.Disorder;
import org.opencb.biodata.models.clinical.Phenotype;
import org.opencb.biodata.models.core.SexOntologyTermAnnotation;
import org.opencb.commons.datastore.core.QueryOptions;
import org.opencb.commons.test.GenericTest;
import org.opencb.opencga.catalog.exceptions.CatalogException;
import org.opencb.opencga.core.api.ParamConstants;
import org.opencb.opencga.core.models.clinical.ClinicalAnalysis;
import org.opencb.opencga.core.models.family.Family;
import org.opencb.opencga.core.models.file.File;
import org.opencb.opencga.core.models.individual.Individual;
import org.opencb.opencga.core.models.sample.Sample;
import org.opencb.opencga.core.models.study.Study;
import org.opencb.opencga.core.models.user.Account;

import java.io.IOException;
import java.io.InputStream;
import java.net.URISyntaxException;
import java.nio.file.Paths;
import java.util.ArrayList;
import java.util.Arrays;
import java.util.Collections;
import java.util.List;

public class AbstractClinicalManagerTest extends GenericTest {

    public final static String PASSWORD = "Password1234;";

    public final static String CA_ID1 = "clinical-analysis-1";

    public final static String CA_ID2 = "clinical-analysis-2";
    public final static String PROBAND_ID2 = "manuel_individual";

    public final static String CA_ID3 = "clinical-analysis-3";
    public final static String PROBAND_ID3 = "HG005_individual";

    @Rule
    public ExpectedException thrown = ExpectedException.none();

    @Rule
    public CatalogManagerExternalResource catalogManagerResource = new CatalogManagerExternalResource();

    public CatalogManager catalogManager;
    public String token;
    public String studyFqn;
    public Family family;
    public ClinicalAnalysis clinicalAnalysis;
    public ClinicalAnalysis clinicalAnalysis2;
    public ClinicalAnalysis clinicalAnalysis3;

    @Before
    public void setUp() throws IOException, CatalogException, URISyntaxException {
        catalogManager = catalogManagerResource.getCatalogManager();
        setUpCatalogManager();
    }

    public void setUpCatalogManager() throws IOException, CatalogException, URISyntaxException {
        ClinicalAnalysis auxClinicalAnalysis;

<<<<<<< HEAD
        catalogManager.getUserManager().create("user", "User Name", "mail@ebi.ac.uk", PASSWORD, "", null, Account.AccountType.FULL, catalogManagerResource.getOpencgaToken());
=======
        catalogManager.getUserManager().create("user", "User Name", "mail@ebi.ac.uk", PASSWORD, "", null, Account.AccountType.FULL, catalogManagerResource.getAdminToken());
>>>>>>> 91753217

        token = catalogManager.getUserManager().login("user", PASSWORD).getToken();

        catalogManager.getProjectManager().create("1000G", "Project about some genomes", "", "Homo sapiens", null, "GRCh38",
                new QueryOptions(), token);

        Study study = catalogManager.getStudyManager().create("1000G", "phase1", null, "Phase 1", "Done", null, null,
                null, null, null, token).first();
        studyFqn = study.getFqn();

        family = catalogManager.getFamilyManager().create(studyFqn, getFamily(), QueryOptions.empty(), token).first();
//
        // Clinical analysis
        auxClinicalAnalysis = new ClinicalAnalysis()
                .setId(CA_ID1).setDescription("My description").setType(ClinicalAnalysis.Type.FAMILY)
                .setDueDate("20180510100000")
                .setDisorder(getDisorder())
                .setProband(getChild())
                .setFamily(getFamily());
//
        clinicalAnalysis = catalogManager.getClinicalAnalysisManager().create(studyFqn, auxClinicalAnalysis,
                        new QueryOptions(ParamConstants.INCLUDE_RESULT_PARAM, true), token)
                .first();
//
        catalogUploadFile("/biofiles/family.vcf");

        //---------------------------------------------------------------------
        // Clinical analysis for exomiser test (SINGLE, manuel)
        //---------------------------------------------------------------------

        catalogManager.getIndividualManager().create(studyFqn, getMamuel(), QueryOptions.empty(), token).first();

        auxClinicalAnalysis = new ClinicalAnalysis()
                .setId(CA_ID2).setDescription("My description - exomiser").setType(ClinicalAnalysis.Type.SINGLE)
                .setDueDate("20180510100000")
                .setDisorder(getDisorder())
                .setProband(getMamuel());

        clinicalAnalysis2 = catalogManager.getClinicalAnalysisManager()
                .create(studyFqn, auxClinicalAnalysis, new QueryOptions(ParamConstants.INCLUDE_RESULT_PARAM, true), token)
                .first();

        catalogUploadFile("/biofiles/exomiser.vcf.gz");

        //---------------------------------------------------------------------
        // Chinese trio (clinicalAnalysis3)
        //---------------------------------------------------------------------

        Individual hg006Individual =  new Individual().setId("HG006_individual")
                .setPhenotypes(Collections.emptyList())
                .setSex(SexOntologyTermAnnotation.initMale())
                .setSamples(Collections.singletonList(new Sample().setId("HG006")));

        Individual hg007Individual =  new Individual().setId("HG007_individual")
                .setPhenotypes(Collections.emptyList())
                .setSex(SexOntologyTermAnnotation.initFemale())
                .setSamples(Collections.singletonList(new Sample().setId("HG007")));

        Individual hg005Individual =  new Individual().setId("HG005_individual")
                .setDisorders(Collections.singletonList(getDisorder()))
                .setPhenotypes(getPhenotypes())
                .setFather(hg006Individual)
                .setMother(hg007Individual)
                .setSex(SexOntologyTermAnnotation.initMale())
                .setSamples(Collections.singletonList(new Sample().setId("HG005")));

        Individual hg004Individual =  new Individual().setId("HG004_individual")
                .setFather(hg006Individual)
                .setMother(hg007Individual)
                .setSex(SexOntologyTermAnnotation.initFemale())
                .setSamples(Collections.singletonList(new Sample().setId("HG004")));

        Family chineseFamily = new Family("chinese_family", "chinese_family", null, null,
                Arrays.asList(hg005Individual, hg006Individual, hg007Individual, hg004Individual), "", 4, Collections.emptyList(),
                Collections.emptyMap());
        catalogManager.getFamilyManager().create(studyFqn, chineseFamily, QueryOptions.empty(), token).first();

        auxClinicalAnalysis = new ClinicalAnalysis()
                .setId(CA_ID3)
                .setDescription("My description - exomiser - trio")
                .setType(ClinicalAnalysis.Type.FAMILY)
                .setDueDate("20180510100000")
                .setDisorder(getDisorder())
                .setProband(hg005Individual)
                .setFamily(chineseFamily);

        catalogManager.getClinicalAnalysisManager().create(studyFqn, auxClinicalAnalysis, QueryOptions.empty(), token)
                .first();

<<<<<<< HEAD
        vcf = getClass().getResource("/biofiles/HG004.1k.vcf.gz").toURI();
        try (InputStream inputStream = new BufferedInputStream(new FileInputStream(new java.io.File(vcf)))) {
            catalogManager.getFileManager().upload(studyFqn, inputStream,
                    new File().setPath(Paths.get(vcf).getFileName().toString()), false, true, false, token);
        }

        vcf = getClass().getResource("/biofiles/HG005.1k.vcf.gz").toURI();
        try (InputStream inputStream = new BufferedInputStream(new FileInputStream(new java.io.File(vcf)))) {
            catalogManager.getFileManager().upload(studyFqn, inputStream,
                    new File().setPath(Paths.get(vcf).getFileName().toString()), false, true, false, token);
        }
=======
>>>>>>> 91753217

        catalogUploadFile("/biofiles/HG005.1k.vcf.gz");
        catalogUploadFile("/biofiles/HG006.1k.vcf.gz");
        catalogUploadFile("/biofiles/HG007.1k.vcf.gz");
    }

    private void catalogUploadFile(String path) throws IOException, CatalogException {
        try (InputStream inputStream = getClass().getResource(path).openStream()) {
            catalogManager.getFileManager().upload(studyFqn, inputStream,
                    new File().setPath(Paths.get(path).getFileName().toString()), false, true, false, token);
        }
    }

    private Individual getMother() {
        return new Individual().setId("mother")
                .setDisorders(Collections.emptyList())
                .setSamples(Collections.singletonList(new Sample().setId("s2")));
    }

    private Individual getFather() {
        return new Individual().setId("father")
                .setDisorders(Collections.singletonList(getDisorder()))
                .setSamples(Collections.singletonList(new Sample().setId("s1")));
    }

    private Individual getChild() {
        return new Individual().setId("child")
                .setDisorders(Collections.singletonList(getDisorder()))
                .setFather(getFather())
                .setMother(getMother())
                .setSex(SexOntologyTermAnnotation.initMale())
                .setSamples(Collections.singletonList(new Sample().setId("s3")));
    }

    private Family getFamily() {
        return new Family("family", "family", null, null, Arrays.asList(getChild(), getFather(), getMother()), "", 3,
                Collections.emptyList(), Collections.emptyMap());
    }

    private Disorder getDisorder() {
        return new Disorder("disorder", "Disorder", "source", "description", null, null);
    }

    private Individual getMamuel() {
        return new Individual().setId(PROBAND_ID2)
                .setPhenotypes(getPhenotypes())
                .setSex(SexOntologyTermAnnotation.initMale())
                .setSamples(Collections.singletonList(new Sample().setId(PROBAND_ID2.split("_")[0])));
    }

    private List<Phenotype> getPhenotypes() {
        List<Phenotype> phenotypes = new ArrayList<>();
        phenotypes.add(new Phenotype("HP:0001159", "Syndactyly", "HPO"));
        phenotypes.add(new Phenotype("HP:0000486", "Strabismus", "HPO"));
        phenotypes.add(new Phenotype("HP:0000327", "Hypoplasia of the maxilla", "HPO"));
        phenotypes.add(new Phenotype("HP:0000520", "Proptosis", "HPO"));
        phenotypes.add(new Phenotype("HP:0000316", "Hypertelorism", "HPO"));
        phenotypes.add(new Phenotype("HP:0000244", "Brachyturricephaly", "HPO"));
        return phenotypes;
    }
}<|MERGE_RESOLUTION|>--- conflicted
+++ resolved
@@ -78,11 +78,7 @@
     public void setUpCatalogManager() throws IOException, CatalogException, URISyntaxException {
         ClinicalAnalysis auxClinicalAnalysis;
 
-<<<<<<< HEAD
-        catalogManager.getUserManager().create("user", "User Name", "mail@ebi.ac.uk", PASSWORD, "", null, Account.AccountType.FULL, catalogManagerResource.getOpencgaToken());
-=======
         catalogManager.getUserManager().create("user", "User Name", "mail@ebi.ac.uk", PASSWORD, "", null, Account.AccountType.FULL, catalogManagerResource.getAdminToken());
->>>>>>> 91753217
 
         token = catalogManager.getUserManager().login("user", PASSWORD).getToken();
 
@@ -172,21 +168,7 @@
         catalogManager.getClinicalAnalysisManager().create(studyFqn, auxClinicalAnalysis, QueryOptions.empty(), token)
                 .first();
 
-<<<<<<< HEAD
-        vcf = getClass().getResource("/biofiles/HG004.1k.vcf.gz").toURI();
-        try (InputStream inputStream = new BufferedInputStream(new FileInputStream(new java.io.File(vcf)))) {
-            catalogManager.getFileManager().upload(studyFqn, inputStream,
-                    new File().setPath(Paths.get(vcf).getFileName().toString()), false, true, false, token);
-        }
-
-        vcf = getClass().getResource("/biofiles/HG005.1k.vcf.gz").toURI();
-        try (InputStream inputStream = new BufferedInputStream(new FileInputStream(new java.io.File(vcf)))) {
-            catalogManager.getFileManager().upload(studyFqn, inputStream,
-                    new File().setPath(Paths.get(vcf).getFileName().toString()), false, true, false, token);
-        }
-=======
->>>>>>> 91753217
-
+        catalogUploadFile("/biofiles/HG004.1k.vcf.gz");
         catalogUploadFile("/biofiles/HG005.1k.vcf.gz");
         catalogUploadFile("/biofiles/HG006.1k.vcf.gz");
         catalogUploadFile("/biofiles/HG007.1k.vcf.gz");
