--- conflicted
+++ resolved
@@ -125,12 +125,8 @@
                 .setDisorder(getDisorder())
                 .setProband(getMamuel());
 
-<<<<<<< HEAD
-        clinicalAnalysis = catalogManager.getClinicalAnalysisManager()
+        clinicalAnalysis2 = catalogManager.getClinicalAnalysisManager()
                 .create(studyFqn, auxClinicalAnalysis, new QueryOptions(ParamConstants.INCLUDE_RESULT_PARAM, true), token)
-=======
-        clinicalAnalysis2 = catalogManager.getClinicalAnalysisManager().create(studyFqn, auxClinicalAnalysis, QueryOptions.empty(), token)
->>>>>>> 3a289ef7
                 .first();
 
         vcf = getClass().getResource("/biofiles/exomiser.vcf.gz").toURI();
@@ -175,12 +171,7 @@
                 .setProband(hg005Individual)
                 .setFamily(chineseFamily);
 
-<<<<<<< HEAD
-        clinicalAnalysis2 = catalogManager.getClinicalAnalysisManager()
-                .create(studyFqn, auxClinicalAnalysis, new QueryOptions(ParamConstants.INCLUDE_RESULT_PARAM, true), token)
-=======
         catalogManager.getClinicalAnalysisManager().create(studyFqn, auxClinicalAnalysis, QueryOptions.empty(), token)
->>>>>>> 3a289ef7
                 .first();
 
         vcf = getClass().getResource("/biofiles/HG005.1k.vcf.gz").toURI();
