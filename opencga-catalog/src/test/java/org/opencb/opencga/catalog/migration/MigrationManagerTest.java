package org.opencb.opencga.catalog.migration;

import org.bson.Document;
import org.junit.Before;
import org.junit.Test;
import org.opencb.commons.datastore.core.ObjectMap;
import org.opencb.commons.datastore.core.Query;
import org.opencb.commons.datastore.core.QueryOptions;
import org.opencb.commons.datastore.mongodb.MongoDBCollection;
import org.opencb.opencga.catalog.db.mongodb.MongoDBAdaptorFactory;
import org.opencb.opencga.catalog.exceptions.CatalogException;
import org.opencb.opencga.catalog.managers.AbstractManagerTest;
import org.opencb.opencga.core.models.common.Enums;
import org.opencb.opencga.core.models.job.Execution;
import org.opencb.opencga.core.models.job.ExecutionInternal;
import org.opencb.opencga.core.models.job.ExecutionReferenceParam;
import org.opencb.opencga.core.models.job.PrivateExecutionUpdateParams;

import java.io.IOException;
import java.nio.file.Paths;
import java.util.*;

import static org.junit.Assert.*;

public class MigrationManagerTest extends AbstractManagerTest {

    @Migration(id = "test-1", version = "0.0.1", description = "", domain = Migration.MigrationDomain.CATALOG,
<<<<<<< HEAD
            language = Migration.MigrationLanguage.JAVA, rank = 1)
=======
            language = Migration.MigrationLanguage.JAVA, date = 20180501)
>>>>>>> 03254a81
    public static class Migration1 extends MigrationTool {
        @Override
        protected void run() throws MigrationException {

        }
    }

    @Migration(id = "test-2", version = "0.0.1", description = "", domain = Migration.MigrationDomain.CATALOG,
<<<<<<< HEAD
            language = Migration.MigrationLanguage.JAVA, rank = 2)
=======
            language = Migration.MigrationLanguage.JAVA, date = 20180502)
>>>>>>> 03254a81
    public static class Migration2 extends MigrationTool {
        @Override
        protected void run() throws MigrationException {

        }
    }

    @Migration(id = "test2-1", version = "0.1.0", description = "", domain = Migration.MigrationDomain.CATALOG,
<<<<<<< HEAD
            language = Migration.MigrationLanguage.JAVA, rank = 1)
=======
            language = Migration.MigrationLanguage.JAVA, date = 20180501)
>>>>>>> 03254a81
    public static class Migration3 extends MigrationTool {
        @Override
        protected void run() throws MigrationException {

        }
    }

    @Migration(id = "test2-2", version = "0.1.0", description = "", domain = Migration.MigrationDomain.CATALOG,
<<<<<<< HEAD
            language = Migration.MigrationLanguage.JAVA, rank = 2)
=======
            language = Migration.MigrationLanguage.JAVA, date = 20180501)
>>>>>>> 03254a81
    public static class Migration4 extends MigrationTool {
        @Override
        protected void run() throws MigrationException {

        }
    }

    @Migration(id = "test3-1", version = "0.2.0", description = "", domain = Migration.MigrationDomain.CATALOG,
<<<<<<< HEAD
            language = Migration.MigrationLanguage.JAVA, rank = 1)
=======
            language = Migration.MigrationLanguage.JAVA, date = 20190401)
>>>>>>> 03254a81
    public static class Migration5 extends MigrationTool {
        @Override
        protected void run() throws MigrationException {

        }
    }

    @Migration(id = "test3-2", version = "0.2.0", description = "", domain = Migration.MigrationDomain.CATALOG,
<<<<<<< HEAD
            language = Migration.MigrationLanguage.JAVA, rank = 2)
=======
            language = Migration.MigrationLanguage.JAVA, date = 20190403)
>>>>>>> 03254a81
    public static class Migration6 extends MigrationTool {
        @Override
        protected void run() throws MigrationException {

        }
    }

    @Migration(id = "test4-1-manual", version = "0.2.1", description = "", domain = Migration.MigrationDomain.CATALOG,
<<<<<<< HEAD
            language = Migration.MigrationLanguage.JAVA, rank = 1, manual = true)
=======
            language = Migration.MigrationLanguage.JAVA, date = 20200401, manual = true)
>>>>>>> 03254a81
    public static class Migration7 extends MigrationTool {
        @Override
        protected void run() throws MigrationException {
            if (!params.getString("key").equals("value")) {
                throw new MigrationException("param 'key' must value 'value' !");
            }
        }
    }

    @Migration(id = "test4-2", version = "0.2.2", description = "", domain = Migration.MigrationDomain.CATALOG,
<<<<<<< HEAD
            language = Migration.MigrationLanguage.JAVA, rank = 1)
=======
            language = Migration.MigrationLanguage.JAVA, date = 20200401)
>>>>>>> 03254a81
    public static class Migration8 extends MigrationTool {
        @Override
        protected void run() throws MigrationException {

        }
    }

    @Migration(id = "test4-3", version = "0.2.3", description = "", domain = Migration.MigrationDomain.CATALOG,
<<<<<<< HEAD
            language = Migration.MigrationLanguage.JAVA, rank = 1)
=======
            language = Migration.MigrationLanguage.JAVA, date = 20200401)
>>>>>>> 03254a81
    public static class Migration9 extends MigrationTool {
        @Override
        protected void run() throws MigrationException {

        }
    }

    @Migration(id = "test-with-jobs", version = "1.0.0", description = "", domain = Migration.MigrationDomain.CATALOG,
<<<<<<< HEAD
            language = Migration.MigrationLanguage.JAVA, rank = 1)
=======
            language = Migration.MigrationLanguage.JAVA, date = 20200401)
>>>>>>> 03254a81
    public static class MigrationWithJobs extends MigrationTool {
        @Override
        protected void run() throws Exception {
            String fqn = catalogManager.getProjectManager().get(new Query(), new QueryOptions(), token).first().getFqn();
            getMigrationRun().getExecutions().clear();

            getMigrationRun().addExecution(catalogManager.getExecutionManager().submitProject(fqn, "variant-index", null, Collections.emptyMap(), null, null, null, null, token).first());
        }
    }

    @Override
    @Before
    public void setUp() throws java.io.IOException, CatalogException {
        super.setUp();
        try (MongoDBAdaptorFactory mongoDBAdaptorFactory = new MongoDBAdaptorFactory(catalogManager.getConfiguration())) {
            mongoDBAdaptorFactory.getMongoDataStore()
                    .getCollection(MongoDBAdaptorFactory.MIGRATION_COLLECTION)
                    .remove(new Document(), new QueryOptions(MongoDBCollection.MULTI, true));
        }
    }

    @Test
    public void testMigration() throws Exception {
        MigrationManager migrationManager = catalogManager.getMigrationManager();
        String token = catalogManager.getUserManager().loginAsAdmin("admin").getToken();

        List<Class<? extends MigrationTool>> pendingMigrations = migrationManager.getPendingMigrations("0.0.1", token);
        assertEquals(0, pendingMigrations.size());

        pendingMigrations = migrationManager.getPendingMigrations("0.1.0", token);
        assertEquals(2, pendingMigrations.size());
        for (Class<? extends MigrationTool> pendingMigration : pendingMigrations) {
            Migration annotation = pendingMigration.getAnnotation(Migration.class);
            assertTrue(Arrays.asList("test-1", "test-2").contains(annotation.id()));
        }
        // Run migrations up to 0.0.1
        migrationManager.runMigration("0.0.1", Collections.emptySet(), Collections.emptySet(), "", token);

        pendingMigrations = migrationManager.getPendingMigrations("0.1.0", token);
        assertEquals(0, pendingMigrations.size());

        pendingMigrations = migrationManager.getPendingMigrations("0.2.0", token);
        assertEquals(2, pendingMigrations.size());
        for (int i = 0; i < pendingMigrations.size(); i++) {
            Class<? extends MigrationTool> pendingMigration = pendingMigrations.get(i);
            Migration annotation = pendingMigration.getAnnotation(Migration.class);
            switch (i) {
                case 0:
                    assertEquals("test2-1", annotation.id());
                    break;
                case 1:
                    assertEquals("test2-2", annotation.id());
                    break;
                default:
                    fail();
            }
        }

        pendingMigrations = migrationManager.getPendingMigrations("0.2.1", token);
        assertEquals(4, pendingMigrations.size());
        for (int i = 0; i < pendingMigrations.size(); i++) {
            Class<? extends MigrationTool> pendingMigration = pendingMigrations.get(i);
            Migration annotation = pendingMigration.getAnnotation(Migration.class);
            switch (i) {
                case 0:
                    assertEquals("test2-1", annotation.id());
                    break;
                case 1:
                    assertEquals("test2-2", annotation.id());
                    break;
                case 2:
                    assertEquals("test3-1", annotation.id());
                    break;
                case 3:
                    assertEquals("test3-2", annotation.id());
                    break;
                default:
                    fail();
            }
        }
        migrationManager.runMigration("0.2.0", Collections.emptySet(), Collections.emptySet(), "", token);

        pendingMigrations = migrationManager.getPendingMigrations("0.2.3", token);
        assertEquals(2, pendingMigrations.size());
        for (int i = 0; i < pendingMigrations.size(); i++) {
            Class<? extends MigrationTool> pendingMigration = pendingMigrations.get(i);
            Migration annotation = pendingMigration.getAnnotation(Migration.class);
            switch (i) {
                case 0:
                    assertEquals("test4-1-manual", annotation.id());
                    break;
                case 1:
                    assertEquals("test4-2", annotation.id());
                    break;
                default:
                    fail();
            }
        }

        thrown.expectMessage("manual");
        thrown.expect(MigrationException.class);
        migrationManager.runMigration("0.2.2", Collections.emptySet(), Collections.emptySet(), "", token);
    }

    @Test
    public void testManualMigrations() throws CatalogException, IOException {
        String token = catalogManager.getUserManager().loginAsAdmin("admin").getToken();

        MigrationRun migrationRun = catalogManager.getMigrationManager().runManualMigration("0.2.1", "test4-1-manual", Paths.get(""), new ObjectMap("key", "OtherValue"), token);
        assertEquals(MigrationRun.MigrationStatus.ERROR, migrationRun.getStatus());

        migrationRun = catalogManager.getMigrationManager().runManualMigration("0.2.1", "test4-1-manual", Paths.get(""), new ObjectMap("key", "value"), token);
        assertEquals(MigrationRun.MigrationStatus.DONE, migrationRun.getStatus());
    }

    @Test
    public void testMigrationsWithJobs() throws CatalogException, IOException {
        String token = catalogManager.getUserManager().loginAsAdmin("admin").getToken();

        catalogManager.getMigrationManager().runManualMigration("0.2.1", "test4-1-manual", Paths.get(""), new ObjectMap("key", "value"), token);

        // RUN. New status ON_HOLD
        catalogManager.getMigrationManager().runMigration("1.0.0", Collections.emptySet(), Collections.emptySet(), "", token);

        MigrationRun migrationRun = catalogManager.getMigrationManager().getMigrationRuns(token).stream().filter(p1 -> p1.getKey().id().equals("test-with-jobs")).findFirst().get().getValue();
        assertEquals(MigrationRun.MigrationStatus.ON_HOLD, migrationRun.getStatus());
        Date start = migrationRun.getStart();
        ExecutionReferenceParam j = migrationRun.getExecutions().get(0);

        // RUN. Migration run does not get triggered
        catalogManager.getMigrationManager().runMigration("1.0.0", Collections.emptySet(), Collections.emptySet(), "", token);
        migrationRun = catalogManager.getMigrationManager().getMigrationRuns(token).stream().filter(p -> p.getKey().id().equals("test-with-jobs")).findFirst().get().getValue();
        assertEquals(MigrationRun.MigrationStatus.ON_HOLD, migrationRun.getStatus());
        assertEquals(start, migrationRun.getStart());
        assertEquals(j, migrationRun.getExecutions().get(0));

        // Update job with ERROR. Migration gets updated to ERROR.
        Execution execution = catalogManager.getExecutionManager().get(j.getStudyId(), j.getId(), new QueryOptions(), token).first();
        catalogManager.getExecutionManager().privateUpdate(execution.getStudy().getId(), execution.getId(),
                new PrivateExecutionUpdateParams().setInternal(new ExecutionInternal(new Enums.ExecutionStatus("ERROR"))), token);

        migrationRun = catalogManager.getMigrationManager().getMigrationRuns(token)
                .stream().filter(p -> p.getKey().id().equals("test-with-jobs")).findFirst().get().getValue();
        assertEquals(MigrationRun.MigrationStatus.ERROR, migrationRun.getStatus());

        // RUN. Migration run triggered. Status: ON_HOLD
        catalogManager.getMigrationManager().runMigration("1.0.0", Collections.emptySet(), Collections.emptySet(), "", token);
        migrationRun = catalogManager.getMigrationManager().getMigrationRuns(token)
                .stream().filter(p -> p.getKey().id().equals("test-with-jobs")).findFirst().get().getValue();
        assertEquals(MigrationRun.MigrationStatus.ON_HOLD, migrationRun.getStatus());

        // Update job with DONE. Migration gets updated to DONE.
        j = migrationRun.getExecutions().get(0);
        execution = catalogManager.getExecutionManager().get(j.getStudyId(), j.getId(), new QueryOptions(), token).first();
        catalogManager.getExecutionManager().privateUpdate(execution.getStudy().getId(), execution.getId(),
                new PrivateExecutionUpdateParams().setInternal(new ExecutionInternal(new Enums.ExecutionStatus("DONE"))), token);

        migrationRun = catalogManager.getMigrationManager().getMigrationRuns(token)
                .stream().filter(p -> p.getKey().id().equals("test-with-jobs")).findFirst().get().getValue();
        assertEquals(MigrationRun.MigrationStatus.DONE, migrationRun.getStatus());
    }

    @Test
    public void testMigrationVersionOrder() {
        List<String> expected = Arrays.asList("0.0.0", "0.0.1", "0.0.10", "0.1.0", "0.1.10", "1.1.0",
                "2.0.0",
                "2.0.1",
                "2.1.0");

        ArrayList<String> actual = new ArrayList<>(expected);
        Collections.shuffle(actual);
        actual.sort(MigrationManager::compareVersion);

        assertEquals(expected, actual);
    }

}<|MERGE_RESOLUTION|>--- conflicted
+++ resolved
@@ -25,11 +25,7 @@
 public class MigrationManagerTest extends AbstractManagerTest {
 
     @Migration(id = "test-1", version = "0.0.1", description = "", domain = Migration.MigrationDomain.CATALOG,
-<<<<<<< HEAD
-            language = Migration.MigrationLanguage.JAVA, rank = 1)
-=======
             language = Migration.MigrationLanguage.JAVA, date = 20180501)
->>>>>>> 03254a81
     public static class Migration1 extends MigrationTool {
         @Override
         protected void run() throws MigrationException {
@@ -38,11 +34,7 @@
     }
 
     @Migration(id = "test-2", version = "0.0.1", description = "", domain = Migration.MigrationDomain.CATALOG,
-<<<<<<< HEAD
-            language = Migration.MigrationLanguage.JAVA, rank = 2)
-=======
             language = Migration.MigrationLanguage.JAVA, date = 20180502)
->>>>>>> 03254a81
     public static class Migration2 extends MigrationTool {
         @Override
         protected void run() throws MigrationException {
@@ -51,11 +43,7 @@
     }
 
     @Migration(id = "test2-1", version = "0.1.0", description = "", domain = Migration.MigrationDomain.CATALOG,
-<<<<<<< HEAD
-            language = Migration.MigrationLanguage.JAVA, rank = 1)
-=======
             language = Migration.MigrationLanguage.JAVA, date = 20180501)
->>>>>>> 03254a81
     public static class Migration3 extends MigrationTool {
         @Override
         protected void run() throws MigrationException {
@@ -64,11 +52,7 @@
     }
 
     @Migration(id = "test2-2", version = "0.1.0", description = "", domain = Migration.MigrationDomain.CATALOG,
-<<<<<<< HEAD
-            language = Migration.MigrationLanguage.JAVA, rank = 2)
-=======
             language = Migration.MigrationLanguage.JAVA, date = 20180501)
->>>>>>> 03254a81
     public static class Migration4 extends MigrationTool {
         @Override
         protected void run() throws MigrationException {
@@ -77,11 +61,7 @@
     }
 
     @Migration(id = "test3-1", version = "0.2.0", description = "", domain = Migration.MigrationDomain.CATALOG,
-<<<<<<< HEAD
-            language = Migration.MigrationLanguage.JAVA, rank = 1)
-=======
             language = Migration.MigrationLanguage.JAVA, date = 20190401)
->>>>>>> 03254a81
     public static class Migration5 extends MigrationTool {
         @Override
         protected void run() throws MigrationException {
@@ -90,11 +70,7 @@
     }
 
     @Migration(id = "test3-2", version = "0.2.0", description = "", domain = Migration.MigrationDomain.CATALOG,
-<<<<<<< HEAD
-            language = Migration.MigrationLanguage.JAVA, rank = 2)
-=======
             language = Migration.MigrationLanguage.JAVA, date = 20190403)
->>>>>>> 03254a81
     public static class Migration6 extends MigrationTool {
         @Override
         protected void run() throws MigrationException {
@@ -103,11 +79,7 @@
     }
 
     @Migration(id = "test4-1-manual", version = "0.2.1", description = "", domain = Migration.MigrationDomain.CATALOG,
-<<<<<<< HEAD
-            language = Migration.MigrationLanguage.JAVA, rank = 1, manual = true)
-=======
             language = Migration.MigrationLanguage.JAVA, date = 20200401, manual = true)
->>>>>>> 03254a81
     public static class Migration7 extends MigrationTool {
         @Override
         protected void run() throws MigrationException {
@@ -118,11 +90,7 @@
     }
 
     @Migration(id = "test4-2", version = "0.2.2", description = "", domain = Migration.MigrationDomain.CATALOG,
-<<<<<<< HEAD
-            language = Migration.MigrationLanguage.JAVA, rank = 1)
-=======
             language = Migration.MigrationLanguage.JAVA, date = 20200401)
->>>>>>> 03254a81
     public static class Migration8 extends MigrationTool {
         @Override
         protected void run() throws MigrationException {
@@ -131,11 +99,7 @@
     }
 
     @Migration(id = "test4-3", version = "0.2.3", description = "", domain = Migration.MigrationDomain.CATALOG,
-<<<<<<< HEAD
-            language = Migration.MigrationLanguage.JAVA, rank = 1)
-=======
             language = Migration.MigrationLanguage.JAVA, date = 20200401)
->>>>>>> 03254a81
     public static class Migration9 extends MigrationTool {
         @Override
         protected void run() throws MigrationException {
@@ -144,11 +108,7 @@
     }
 
     @Migration(id = "test-with-jobs", version = "1.0.0", description = "", domain = Migration.MigrationDomain.CATALOG,
-<<<<<<< HEAD
-            language = Migration.MigrationLanguage.JAVA, rank = 1)
-=======
             language = Migration.MigrationLanguage.JAVA, date = 20200401)
->>>>>>> 03254a81
     public static class MigrationWithJobs extends MigrationTool {
         @Override
         protected void run() throws Exception {
