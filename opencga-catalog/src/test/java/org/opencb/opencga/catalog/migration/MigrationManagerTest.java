package org.opencb.opencga.catalog.migration;

import org.bson.Document;
import org.junit.Before;
import org.junit.Test;
import org.opencb.commons.datastore.core.ObjectMap;
import org.opencb.commons.datastore.core.Query;
import org.opencb.commons.datastore.core.QueryOptions;
import org.opencb.commons.datastore.mongodb.MongoDBCollection;
import org.opencb.opencga.TestParamConstants;
import org.opencb.opencga.catalog.db.api.JobDBAdaptor;
import org.opencb.opencga.catalog.db.mongodb.MongoDBAdaptorFactory;
import org.opencb.opencga.catalog.exceptions.CatalogException;
import org.opencb.opencga.catalog.managers.AbstractManagerTest;
import org.opencb.opencga.core.models.common.Enums;
<<<<<<< HEAD
import org.opencb.opencga.core.models.job.Execution;
import org.opencb.opencga.core.models.job.ExecutionInternal;
import org.opencb.opencga.core.models.job.ExecutionReferenceParam;
import org.opencb.opencga.core.models.job.PrivateExecutionUpdateParams;
=======
import org.opencb.opencga.core.models.job.Job;
import org.opencb.opencga.core.models.job.JobReferenceParam;
>>>>>>> 779780d2

import java.io.IOException;
import java.nio.file.Paths;
import java.util.*;

import static org.junit.Assert.*;

public class MigrationManagerTest extends AbstractManagerTest {

    @Migration(id = "test-1", version = "0.0.1", description = "", domain = Migration.MigrationDomain.CATALOG,
            language = Migration.MigrationLanguage.JAVA, date = 20180501)
    public static class Migration1 extends MigrationTool {
        @Override
        protected void run() throws MigrationException {

        }
    }

    @Migration(id = "test-2", version = "0.0.1", description = "", domain = Migration.MigrationDomain.CATALOG,
            language = Migration.MigrationLanguage.JAVA, date = 20180502)
    public static class Migration2 extends MigrationTool {
        @Override
        protected void run() throws MigrationException {

        }
    }

    @Migration(id = "test2-1", version = "0.1.0", description = "", domain = Migration.MigrationDomain.CATALOG,
            language = Migration.MigrationLanguage.JAVA, date = 20180501)
    public static class Migration3 extends MigrationTool {
        @Override
        protected void run() throws MigrationException {

        }
    }

    @Migration(id = "test2-2", version = "0.1.0", description = "", domain = Migration.MigrationDomain.CATALOG,
            language = Migration.MigrationLanguage.JAVA, date = 20180501)
    public static class Migration4 extends MigrationTool {
        @Override
        protected void run() throws MigrationException {

        }
    }

    @Migration(id = "test3-1", version = "0.2.0", description = "", domain = Migration.MigrationDomain.CATALOG,
            language = Migration.MigrationLanguage.JAVA, date = 20190401)
    public static class Migration5 extends MigrationTool {
        @Override
        protected void run() throws MigrationException {

        }
    }

    @Migration(id = "test3-2", version = "0.2.0", description = "", domain = Migration.MigrationDomain.CATALOG,
            language = Migration.MigrationLanguage.JAVA, date = 20190403)
    public static class Migration6 extends MigrationTool {
        @Override
        protected void run() throws MigrationException {

        }
    }

    @Migration(id = "test4-1-manual", version = "0.2.1", description = "", domain = Migration.MigrationDomain.CATALOG,
            language = Migration.MigrationLanguage.JAVA, date = 20200401, manual = true)
    public static class Migration7 extends MigrationTool {
        @Override
        protected void run() throws MigrationException {
            if (!params.getString("key").equals("value")) {
                throw new MigrationException("param 'key' must value 'value' !");
            }
        }
    }

    @Migration(id = "test4-2", version = "0.2.2", description = "", domain = Migration.MigrationDomain.CATALOG,
            language = Migration.MigrationLanguage.JAVA, date = 20200401)
    public static class Migration8 extends MigrationTool {
        @Override
        protected void run() throws MigrationException {

        }
    }

    @Migration(id = "test4-3", version = "0.2.3", description = "", domain = Migration.MigrationDomain.CATALOG,
            language = Migration.MigrationLanguage.JAVA, date = 20200401)
    public static class Migration9 extends MigrationTool {
        @Override
        protected void run() throws MigrationException {

        }
    }

    @Migration(id = "test-with-jobs", version = "1.0.0", description = "", domain = Migration.MigrationDomain.CATALOG,
            language = Migration.MigrationLanguage.JAVA, date = 20200401)
    public static class MigrationWithJobs extends MigrationTool {
        @Override
        protected void run() throws Exception {
<<<<<<< HEAD
            String fqn = catalogManager.getProjectManager().get(new Query(), new QueryOptions(), token).first().getFqn();
            getMigrationRun().getExecutions().clear();
=======
            String fqn = catalogManager.getProjectManager().search(new Query(), new QueryOptions(), token).first().getFqn();
            getMigrationRun().getJobs().clear();
>>>>>>> 779780d2

            getMigrationRun().addExecution(catalogManager.getExecutionManager().submitProject(fqn, "variant-index", null, Collections.emptyMap(), null, null, null, null, token).first());
        }
    }

    @Override
    @Before
    public void setUp() throws java.io.IOException, CatalogException {
        super.setUp();
        try (MongoDBAdaptorFactory mongoDBAdaptorFactory = new MongoDBAdaptorFactory(catalogManager.getConfiguration())) {
            mongoDBAdaptorFactory.getMongoDataStore()
                    .getCollection(MongoDBAdaptorFactory.MIGRATION_COLLECTION)
                    .remove(new Document(), new QueryOptions(MongoDBCollection.MULTI, true));
        }
    }

    @Test
    public void testMigration() throws Exception {
        MigrationManager migrationManager = catalogManager.getMigrationManager();
        String token = catalogManager.getUserManager().loginAsAdmin(TestParamConstants.ADMIN_PASSWORD).getToken();

        List<Class<? extends MigrationTool>> pendingMigrations = migrationManager.getPendingMigrations("0.0.1", token);
        assertEquals(0, pendingMigrations.size());

        pendingMigrations = migrationManager.getPendingMigrations("0.1.0", token);
        assertEquals(2, pendingMigrations.size());
        for (Class<? extends MigrationTool> pendingMigration : pendingMigrations) {
            Migration annotation = pendingMigration.getAnnotation(Migration.class);
            assertTrue(Arrays.asList("test-1", "test-2").contains(annotation.id()));
        }
        // Run migrations up to 0.0.1
        migrationManager.runMigration("0.0.1", Collections.emptySet(), Collections.emptySet(), false, "", token);

        pendingMigrations = migrationManager.getPendingMigrations("0.1.0", token);
        assertEquals(0, pendingMigrations.size());

        pendingMigrations = migrationManager.getPendingMigrations("0.2.0", token);
        assertEquals(2, pendingMigrations.size());
        for (int i = 0; i < pendingMigrations.size(); i++) {
            Class<? extends MigrationTool> pendingMigration = pendingMigrations.get(i);
            Migration annotation = pendingMigration.getAnnotation(Migration.class);
            switch (i) {
                case 0:
                    assertEquals("test2-2", annotation.id());
                    break;
                case 1:
                    assertEquals("test2-1", annotation.id());
                    break;
                default:
                    fail();
            }
        }

        pendingMigrations = migrationManager.getPendingMigrations("0.2.1", token);
        assertEquals(4, pendingMigrations.size());
        for (int i = 0; i < pendingMigrations.size(); i++) {
            Class<? extends MigrationTool> pendingMigration = pendingMigrations.get(i);
            Migration annotation = pendingMigration.getAnnotation(Migration.class);
            switch (i) {
                case 0:
                    assertEquals("test2-2", annotation.id());
                    break;
                case 1:
                    assertEquals("test2-1", annotation.id());
                    break;
                case 2:
                    assertEquals("test3-1", annotation.id());
                    break;
                case 3:
                    assertEquals("test3-2", annotation.id());
                    break;
                default:
                    fail();
            }
        }
        migrationManager.runMigration("0.2.0", Collections.emptySet(), Collections.emptySet(), false, "", token);

        pendingMigrations = migrationManager.getPendingMigrations("0.2.3", token);
        assertEquals(2, pendingMigrations.size());
        for (int i = 0; i < pendingMigrations.size(); i++) {
            Class<? extends MigrationTool> pendingMigration = pendingMigrations.get(i);
            Migration annotation = pendingMigration.getAnnotation(Migration.class);
            switch (i) {
                case 0:
                    assertEquals("test4-1-manual", annotation.id());
                    break;
                case 1:
                    assertEquals("test4-2", annotation.id());
                    break;
                default:
                    fail();
            }
        }

        thrown.expectMessage("manual");
        thrown.expect(MigrationException.class);
        migrationManager.runMigration("0.2.2", Collections.emptySet(), Collections.emptySet(), false, "", token);
    }

    @Test
    public void testManualMigrations() throws CatalogException, IOException {
        String token = catalogManager.getUserManager().loginAsAdmin(TestParamConstants.ADMIN_PASSWORD).getToken();

        MigrationRun migrationRun = catalogManager.getMigrationManager().runManualMigration("0.2.1", "test4-1-manual", Paths.get(""), new ObjectMap("key", "OtherValue"), token);
        assertEquals(MigrationRun.MigrationStatus.ERROR, migrationRun.getStatus());

        migrationRun = catalogManager.getMigrationManager().runManualMigration("0.2.1", "test4-1-manual", Paths.get(""), new ObjectMap("key", "value"), token);
        assertEquals(MigrationRun.MigrationStatus.DONE, migrationRun.getStatus());
    }

    @Test
    public void testMigrationsWithJobs() throws CatalogException, IOException {
        String token = catalogManager.getUserManager().loginAsAdmin(TestParamConstants.ADMIN_PASSWORD).getToken();

        catalogManager.getMigrationManager().runManualMigration("0.2.1", "test4-1-manual", Paths.get(""), new ObjectMap("key", "value"), token);

        // RUN. New status ON_HOLD
        catalogManager.getMigrationManager().runMigration("1.0.0", Collections.emptySet(), Collections.emptySet(), false, "", token);

        MigrationRun migrationRun = catalogManager.getMigrationManager().getMigrationRuns(token).stream().filter(p1 -> p1.getKey().id().equals("test-with-jobs")).findFirst().get().getValue();
        assertEquals(MigrationRun.MigrationStatus.ON_HOLD, migrationRun.getStatus());
        Date start = migrationRun.getStart();
        ExecutionReferenceParam j = migrationRun.getExecutions().get(0);

        // RUN. Migration run does not get triggered
        catalogManager.getMigrationManager().runMigration("1.0.0", Collections.emptySet(), Collections.emptySet(), false, "", token);
        migrationRun = catalogManager.getMigrationManager().getMigrationRuns(token).stream().filter(p -> p.getKey().id().equals("test-with-jobs")).findFirst().get().getValue();
        assertEquals(MigrationRun.MigrationStatus.ON_HOLD, migrationRun.getStatus());
        assertEquals(start, migrationRun.getStart());
        assertEquals(j, migrationRun.getExecutions().get(0));

        // Update job with ERROR. Migration gets updated to ERROR.
<<<<<<< HEAD
        Execution execution = catalogManager.getExecutionManager().get(j.getStudyId(), j.getId(), new QueryOptions(), token).first();
        catalogManager.getExecutionManager().privateUpdate(execution.getStudy().getId(), execution.getId(),
                new PrivateExecutionUpdateParams().setInternal(new ExecutionInternal(new Enums.ExecutionStatus("ERROR"))), token);
=======
        Job job = catalogManager.getJobManager().get(j.getStudyId(), j.getId(), new QueryOptions(), token).first();
        Enums.ExecutionStatus status = new Enums.ExecutionStatus(Enums.ExecutionStatus.ERROR, "Failed");
        catalogManager.getJobManager().update(job.getStudy().getId(), job.getId(),
                new ObjectMap(JobDBAdaptor.QueryParams.INTERNAL_STATUS.key(), status), new QueryOptions(), token);
>>>>>>> 779780d2

        migrationRun = catalogManager.getMigrationManager().getMigrationRuns(token)
                .stream().filter(p -> p.getKey().id().equals("test-with-jobs")).findFirst().get().getValue();
        assertEquals(MigrationRun.MigrationStatus.ERROR, migrationRun.getStatus());

        // RUN. Migration run triggered. Status: ON_HOLD
        catalogManager.getMigrationManager().runMigration("1.0.0", Collections.emptySet(), Collections.emptySet(), false, "", token);
        migrationRun = catalogManager.getMigrationManager().getMigrationRuns(token)
                .stream().filter(p -> p.getKey().id().equals("test-with-jobs")).findFirst().get().getValue();
        assertEquals(MigrationRun.MigrationStatus.ON_HOLD, migrationRun.getStatus());

        // Update job with DONE. Migration gets updated to DONE.
<<<<<<< HEAD
        j = migrationRun.getExecutions().get(0);
        execution = catalogManager.getExecutionManager().get(j.getStudyId(), j.getId(), new QueryOptions(), token).first();
        catalogManager.getExecutionManager().privateUpdate(execution.getStudy().getId(), execution.getId(),
                new PrivateExecutionUpdateParams().setInternal(new ExecutionInternal(new Enums.ExecutionStatus("DONE"))), token);
=======
        j = migrationRun.getJobs().get(0);
        job = catalogManager.getJobManager().get(j.getStudyId(), j.getId(), new QueryOptions(), token).first();
        status = new Enums.ExecutionStatus(Enums.ExecutionStatus.DONE, "Done");
        catalogManager.getJobManager().update(job.getStudy().getId(), job.getId(),
                new ObjectMap(JobDBAdaptor.QueryParams.INTERNAL_STATUS.key(), status), new QueryOptions(), token);
>>>>>>> 779780d2

        migrationRun = catalogManager.getMigrationManager().getMigrationRuns(token)
                .stream().filter(p -> p.getKey().id().equals("test-with-jobs")).findFirst().get().getValue();
        assertEquals(MigrationRun.MigrationStatus.DONE, migrationRun.getStatus());
    }

    @Test
    public void testMigrationVersionOrder() {
        List<String> expected = Arrays.asList("0.0.0", "0.0.1", "0.0.10", "0.1.0", "0.1.10", "1.1.0",
                "2.0.0",
                "2.0.1",
                "2.1.0");

        ArrayList<String> actual = new ArrayList<>(expected);
        Collections.shuffle(actual);
        actual.sort(MigrationManager::compareVersion);

        assertEquals(expected, actual);
    }

}<|MERGE_RESOLUTION|>--- conflicted
+++ resolved
@@ -8,20 +8,14 @@
 import org.opencb.commons.datastore.core.QueryOptions;
 import org.opencb.commons.datastore.mongodb.MongoDBCollection;
 import org.opencb.opencga.TestParamConstants;
-import org.opencb.opencga.catalog.db.api.JobDBAdaptor;
 import org.opencb.opencga.catalog.db.mongodb.MongoDBAdaptorFactory;
 import org.opencb.opencga.catalog.exceptions.CatalogException;
 import org.opencb.opencga.catalog.managers.AbstractManagerTest;
 import org.opencb.opencga.core.models.common.Enums;
-<<<<<<< HEAD
 import org.opencb.opencga.core.models.job.Execution;
 import org.opencb.opencga.core.models.job.ExecutionInternal;
 import org.opencb.opencga.core.models.job.ExecutionReferenceParam;
 import org.opencb.opencga.core.models.job.PrivateExecutionUpdateParams;
-=======
-import org.opencb.opencga.core.models.job.Job;
-import org.opencb.opencga.core.models.job.JobReferenceParam;
->>>>>>> 779780d2
 
 import java.io.IOException;
 import java.nio.file.Paths;
@@ -119,14 +113,8 @@
     public static class MigrationWithJobs extends MigrationTool {
         @Override
         protected void run() throws Exception {
-<<<<<<< HEAD
-            String fqn = catalogManager.getProjectManager().get(new Query(), new QueryOptions(), token).first().getFqn();
+            String fqn = catalogManager.getProjectManager().search(new Query(), new QueryOptions(), token).first().getFqn();
             getMigrationRun().getExecutions().clear();
-=======
-            String fqn = catalogManager.getProjectManager().search(new Query(), new QueryOptions(), token).first().getFqn();
-            getMigrationRun().getJobs().clear();
->>>>>>> 779780d2
-
             getMigrationRun().addExecution(catalogManager.getExecutionManager().submitProject(fqn, "variant-index", null, Collections.emptyMap(), null, null, null, null, token).first());
         }
     }
@@ -258,16 +246,9 @@
         assertEquals(j, migrationRun.getExecutions().get(0));
 
         // Update job with ERROR. Migration gets updated to ERROR.
-<<<<<<< HEAD
         Execution execution = catalogManager.getExecutionManager().get(j.getStudyId(), j.getId(), new QueryOptions(), token).first();
         catalogManager.getExecutionManager().privateUpdate(execution.getStudy().getId(), execution.getId(),
                 new PrivateExecutionUpdateParams().setInternal(new ExecutionInternal(new Enums.ExecutionStatus("ERROR"))), token);
-=======
-        Job job = catalogManager.getJobManager().get(j.getStudyId(), j.getId(), new QueryOptions(), token).first();
-        Enums.ExecutionStatus status = new Enums.ExecutionStatus(Enums.ExecutionStatus.ERROR, "Failed");
-        catalogManager.getJobManager().update(job.getStudy().getId(), job.getId(),
-                new ObjectMap(JobDBAdaptor.QueryParams.INTERNAL_STATUS.key(), status), new QueryOptions(), token);
->>>>>>> 779780d2
 
         migrationRun = catalogManager.getMigrationManager().getMigrationRuns(token)
                 .stream().filter(p -> p.getKey().id().equals("test-with-jobs")).findFirst().get().getValue();
@@ -280,18 +261,10 @@
         assertEquals(MigrationRun.MigrationStatus.ON_HOLD, migrationRun.getStatus());
 
         // Update job with DONE. Migration gets updated to DONE.
-<<<<<<< HEAD
         j = migrationRun.getExecutions().get(0);
         execution = catalogManager.getExecutionManager().get(j.getStudyId(), j.getId(), new QueryOptions(), token).first();
         catalogManager.getExecutionManager().privateUpdate(execution.getStudy().getId(), execution.getId(),
                 new PrivateExecutionUpdateParams().setInternal(new ExecutionInternal(new Enums.ExecutionStatus("DONE"))), token);
-=======
-        j = migrationRun.getJobs().get(0);
-        job = catalogManager.getJobManager().get(j.getStudyId(), j.getId(), new QueryOptions(), token).first();
-        status = new Enums.ExecutionStatus(Enums.ExecutionStatus.DONE, "Done");
-        catalogManager.getJobManager().update(job.getStudy().getId(), job.getId(),
-                new ObjectMap(JobDBAdaptor.QueryParams.INTERNAL_STATUS.key(), status), new QueryOptions(), token);
->>>>>>> 779780d2
 
         migrationRun = catalogManager.getMigrationManager().getMigrationRuns(token)
                 .stream().filter(p -> p.getKey().id().equals("test-with-jobs")).findFirst().get().getValue();
