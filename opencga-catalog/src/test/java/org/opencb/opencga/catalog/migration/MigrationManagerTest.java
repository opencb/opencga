package org.opencb.opencga.catalog.migration;

import org.bson.Document;
import org.junit.Before;
import org.junit.Test;
import org.opencb.commons.datastore.core.ObjectMap;
import org.opencb.commons.datastore.core.Query;
import org.opencb.commons.datastore.core.QueryOptions;
import org.opencb.commons.datastore.mongodb.MongoDBCollection;
import org.opencb.opencga.TestParamConstants;
import org.opencb.opencga.catalog.db.mongodb.MongoDBAdaptorFactory;
import org.opencb.opencga.catalog.exceptions.CatalogException;
import org.opencb.opencga.catalog.managers.AbstractManagerTest;
import org.opencb.opencga.core.models.common.Enums;
import org.opencb.opencga.core.models.job.Execution;
import org.opencb.opencga.core.models.job.ExecutionInternal;
import org.opencb.opencga.core.models.job.ExecutionReferenceParam;
import org.opencb.opencga.core.models.job.PrivateExecutionUpdateParams;

import java.io.IOException;
import java.nio.file.Paths;
import java.util.*;

import static org.junit.Assert.*;

public class MigrationManagerTest extends AbstractManagerTest {

    @Migration(id = "test-1", version = "0.0.1", description = "", domain = Migration.MigrationDomain.CATALOG,
            language = Migration.MigrationLanguage.JAVA, date = 20180501)
    public static class Migration1 extends MigrationTool {
        @Override
        protected void run() throws MigrationException {

        }
    }

    @Migration(id = "test-2", version = "0.0.1", description = "", domain = Migration.MigrationDomain.CATALOG,
            language = Migration.MigrationLanguage.JAVA, date = 20180502)
    public static class Migration2 extends MigrationTool {
        @Override
        protected void run() throws MigrationException {

        }
    }

    @Migration(id = "test2-1", version = "0.1.0", description = "", domain = Migration.MigrationDomain.CATALOG,
            language = Migration.MigrationLanguage.JAVA, date = 20180501)
    public static class Migration3 extends MigrationTool {
        @Override
        protected void run() throws MigrationException {

        }
    }

    @Migration(id = "test2-2", version = "0.1.0", description = "", domain = Migration.MigrationDomain.CATALOG,
            language = Migration.MigrationLanguage.JAVA, date = 20180501)
    public static class Migration4 extends MigrationTool {
        @Override
        protected void run() throws MigrationException {

        }
    }

    @Migration(id = "test3-1", version = "0.2.0", description = "", domain = Migration.MigrationDomain.CATALOG,
            language = Migration.MigrationLanguage.JAVA, date = 20190401)
    public static class Migration5 extends MigrationTool {
        @Override
        protected void run() throws MigrationException {

        }
    }

    @Migration(id = "test3-2", version = "0.2.0", description = "", domain = Migration.MigrationDomain.CATALOG,
            language = Migration.MigrationLanguage.JAVA, date = 20190403)
    public static class Migration6 extends MigrationTool {
        @Override
        protected void run() throws MigrationException {

        }
    }

    @Migration(id = "test4-1-manual", version = "0.2.1", description = "", domain = Migration.MigrationDomain.CATALOG,
            language = Migration.MigrationLanguage.JAVA, date = 20200401, manual = true)
    public static class Migration7 extends MigrationTool {
        @Override
        protected void run() throws MigrationException {
            if (!params.getString("key").equals("value")) {
                throw new MigrationException("param 'key' must value 'value' !");
            }
        }
    }

    @Migration(id = "test4-2", version = "0.2.2", description = "", domain = Migration.MigrationDomain.CATALOG,
            language = Migration.MigrationLanguage.JAVA, date = 20200401)
    public static class Migration8 extends MigrationTool {
        @Override
        protected void run() throws MigrationException {

        }
    }

    @Migration(id = "test4-3", version = "0.2.3", description = "", domain = Migration.MigrationDomain.CATALOG,
            language = Migration.MigrationLanguage.JAVA, date = 20200401)
    public static class Migration9 extends MigrationTool {
        @Override
        protected void run() throws MigrationException {

        }
    }

    @Migration(id = "test-with-jobs", version = "1.0.0", description = "", domain = Migration.MigrationDomain.CATALOG,
            language = Migration.MigrationLanguage.JAVA, date = 20200401)
    public static class MigrationWithJobs extends MigrationTool {
        @Override
        protected void run() throws Exception {
            String fqn = catalogManager.getProjectManager().search(new Query(), new QueryOptions(), token).first().getFqn();
            getMigrationRun().getExecutions().clear();
            getMigrationRun().addExecution(catalogManager.getExecutionManager().submitProject(fqn, "variant-index", null, Collections.emptyMap(), null, null, null, null, token).first());
        }
    }

    @Override
    @Before
    public void setUp() throws java.io.IOException, CatalogException {
        super.setUp();
        try (MongoDBAdaptorFactory mongoDBAdaptorFactory = new MongoDBAdaptorFactory(catalogManager.getConfiguration())) {
            mongoDBAdaptorFactory.getMongoDataStore()
                    .getCollection(MongoDBAdaptorFactory.MIGRATION_COLLECTION)
                    .remove(new Document(), new QueryOptions(MongoDBCollection.MULTI, true));
        }
    }

    @Test
    public void testMigration() throws Exception {
        MigrationManager migrationManager = catalogManager.getMigrationManager();
        String token = catalogManager.getUserManager().loginAsAdmin(TestParamConstants.ADMIN_PASSWORD).getToken();

        List<Class<? extends MigrationTool>> pendingMigrations = migrationManager.getPendingMigrations("0.0.1", token);
        assertEquals(0, pendingMigrations.size());

        pendingMigrations = migrationManager.getPendingMigrations("0.1.0", token);
        assertEquals(2, pendingMigrations.size());
        for (Class<? extends MigrationTool> pendingMigration : pendingMigrations) {
            Migration annotation = pendingMigration.getAnnotation(Migration.class);
            assertTrue(Arrays.asList("test-1", "test-2").contains(annotation.id()));
        }
        // Run migrations up to 0.0.1
        migrationManager.runMigration("0.0.1", Collections.emptySet(), Collections.emptySet(), false, "", token);

        pendingMigrations = migrationManager.getPendingMigrations("0.1.0", token);
        assertEquals(0, pendingMigrations.size());

        pendingMigrations = migrationManager.getPendingMigrations("0.2.0", token);
        assertEquals(2, pendingMigrations.size());
        for (int i = 0; i < pendingMigrations.size(); i++) {
            Class<? extends MigrationTool> pendingMigration = pendingMigrations.get(i);
            Migration annotation = pendingMigration.getAnnotation(Migration.class);
<<<<<<< HEAD
            switch (i) {
                case 0:
                    assertEquals("test2-2", annotation.id());
                    break;
                case 1:
                    assertEquals("test2-1", annotation.id());
                    break;
                default:
                    fail();
            }
=======
            assertTrue(Arrays.asList("test2-1", "test2-2").contains(annotation.id()));
>>>>>>> fcb62d3c
        }

        pendingMigrations = migrationManager.getPendingMigrations("0.2.1", token);
        assertEquals(4, pendingMigrations.size());
        for (int i = 0; i < pendingMigrations.size(); i++) {
            Class<? extends MigrationTool> pendingMigration = pendingMigrations.get(i);
            Migration annotation = pendingMigration.getAnnotation(Migration.class);
            switch (i) {
                case 0:
<<<<<<< HEAD
                    assertEquals("test2-2", annotation.id());
                    break;
                case 1:
                    assertEquals("test2-1", annotation.id());
=======
                case 1:
                    assertTrue(Arrays.asList("test2-1", "test2-2").contains(annotation.id()));
>>>>>>> fcb62d3c
                    break;
                case 2:
                    assertEquals("test3-1", annotation.id());
                    break;
                case 3:
                    assertEquals("test3-2", annotation.id());
                    break;
                default:
                    fail();
            }
        }
        migrationManager.runMigration("0.2.0", Collections.emptySet(), Collections.emptySet(), false, "", token);

        pendingMigrations = migrationManager.getPendingMigrations("0.2.3", token);
        assertEquals(2, pendingMigrations.size());
        for (int i = 0; i < pendingMigrations.size(); i++) {
            Class<? extends MigrationTool> pendingMigration = pendingMigrations.get(i);
            Migration annotation = pendingMigration.getAnnotation(Migration.class);
            switch (i) {
                case 0:
                    assertEquals("test4-1-manual", annotation.id());
                    break;
                case 1:
                    assertEquals("test4-2", annotation.id());
                    break;
                default:
                    fail();
            }
        }

        thrown.expectMessage("manual");
        thrown.expect(MigrationException.class);
        migrationManager.runMigration("0.2.2", Collections.emptySet(), Collections.emptySet(), false, "", token);
    }

    @Test
    public void testManualMigrations() throws CatalogException, IOException {
        String token = catalogManager.getUserManager().loginAsAdmin(TestParamConstants.ADMIN_PASSWORD).getToken();

        MigrationRun migrationRun = catalogManager.getMigrationManager().runManualMigration("0.2.1", "test4-1-manual", Paths.get(""), new ObjectMap("key", "OtherValue"), token);
        assertEquals(MigrationRun.MigrationStatus.ERROR, migrationRun.getStatus());

        migrationRun = catalogManager.getMigrationManager().runManualMigration("0.2.1", "test4-1-manual", Paths.get(""), new ObjectMap("key", "value"), token);
        assertEquals(MigrationRun.MigrationStatus.DONE, migrationRun.getStatus());
    }

    @Test
    public void testMigrationsWithJobs() throws CatalogException, IOException {
        String token = catalogManager.getUserManager().loginAsAdmin(TestParamConstants.ADMIN_PASSWORD).getToken();

        catalogManager.getMigrationManager().runManualMigration("0.2.1", "test4-1-manual", Paths.get(""), new ObjectMap("key", "value"), token);

        // RUN. New status ON_HOLD
        catalogManager.getMigrationManager().runMigration("1.0.0", Collections.emptySet(), Collections.emptySet(), false, "", token);

        MigrationRun migrationRun = catalogManager.getMigrationManager().getMigrationRuns(token).stream().filter(p1 -> p1.getKey().id().equals("test-with-jobs")).findFirst().get().getValue();
        assertEquals(MigrationRun.MigrationStatus.ON_HOLD, migrationRun.getStatus());
        Date start = migrationRun.getStart();
        ExecutionReferenceParam j = migrationRun.getExecutions().get(0);

        // RUN. Migration run does not get triggered
        catalogManager.getMigrationManager().runMigration("1.0.0", Collections.emptySet(), Collections.emptySet(), false, "", token);
        migrationRun = catalogManager.getMigrationManager().getMigrationRuns(token).stream().filter(p -> p.getKey().id().equals("test-with-jobs")).findFirst().get().getValue();
        assertEquals(MigrationRun.MigrationStatus.ON_HOLD, migrationRun.getStatus());
        assertEquals(start, migrationRun.getStart());
        assertEquals(j, migrationRun.getExecutions().get(0));

        // Update job with ERROR. Migration gets updated to ERROR.
        Execution execution = catalogManager.getExecutionManager().get(j.getStudyId(), j.getId(), new QueryOptions(), token).first();
        catalogManager.getExecutionManager().privateUpdate(execution.getStudy().getId(), execution.getId(),
                new PrivateExecutionUpdateParams().setInternal(new ExecutionInternal(new Enums.ExecutionStatus("ERROR"))), token);

        migrationRun = catalogManager.getMigrationManager().getMigrationRuns(token)
                .stream().filter(p -> p.getKey().id().equals("test-with-jobs")).findFirst().get().getValue();
        assertEquals(MigrationRun.MigrationStatus.ERROR, migrationRun.getStatus());

        // RUN. Migration run triggered. Status: ON_HOLD
        catalogManager.getMigrationManager().runMigration("1.0.0", Collections.emptySet(), Collections.emptySet(), false, "", token);
        migrationRun = catalogManager.getMigrationManager().getMigrationRuns(token)
                .stream().filter(p -> p.getKey().id().equals("test-with-jobs")).findFirst().get().getValue();
        assertEquals(MigrationRun.MigrationStatus.ON_HOLD, migrationRun.getStatus());

        // Update job with DONE. Migration gets updated to DONE.
        j = migrationRun.getExecutions().get(0);
        execution = catalogManager.getExecutionManager().get(j.getStudyId(), j.getId(), new QueryOptions(), token).first();
        catalogManager.getExecutionManager().privateUpdate(execution.getStudy().getId(), execution.getId(),
                new PrivateExecutionUpdateParams().setInternal(new ExecutionInternal(new Enums.ExecutionStatus("DONE"))), token);

        migrationRun = catalogManager.getMigrationManager().getMigrationRuns(token)
                .stream().filter(p -> p.getKey().id().equals("test-with-jobs")).findFirst().get().getValue();
        assertEquals(MigrationRun.MigrationStatus.DONE, migrationRun.getStatus());
    }

    @Test
    public void testMigrationVersionOrder() {
        List<String> expected = Arrays.asList("0.0.0", "0.0.1", "0.0.10", "0.1.0", "0.1.10", "1.1.0",
                "2.0.0",
                "2.0.1",
                "2.1.0");

        ArrayList<String> actual = new ArrayList<>(expected);
        Collections.shuffle(actual);
        actual.sort(MigrationManager::compareVersion);

        assertEquals(expected, actual);
    }

}<|MERGE_RESOLUTION|>--- conflicted
+++ resolved
@@ -155,20 +155,7 @@
         for (int i = 0; i < pendingMigrations.size(); i++) {
             Class<? extends MigrationTool> pendingMigration = pendingMigrations.get(i);
             Migration annotation = pendingMigration.getAnnotation(Migration.class);
-<<<<<<< HEAD
-            switch (i) {
-                case 0:
-                    assertEquals("test2-2", annotation.id());
-                    break;
-                case 1:
-                    assertEquals("test2-1", annotation.id());
-                    break;
-                default:
-                    fail();
-            }
-=======
             assertTrue(Arrays.asList("test2-1", "test2-2").contains(annotation.id()));
->>>>>>> fcb62d3c
         }
 
         pendingMigrations = migrationManager.getPendingMigrations("0.2.1", token);
@@ -178,15 +165,8 @@
             Migration annotation = pendingMigration.getAnnotation(Migration.class);
             switch (i) {
                 case 0:
-<<<<<<< HEAD
-                    assertEquals("test2-2", annotation.id());
-                    break;
-                case 1:
-                    assertEquals("test2-1", annotation.id());
-=======
                 case 1:
                     assertTrue(Arrays.asList("test2-1", "test2-2").contains(annotation.id()));
->>>>>>> fcb62d3c
                     break;
                 case 2:
                     assertEquals("test3-1", annotation.id());
