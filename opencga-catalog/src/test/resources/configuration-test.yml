--- conflicted
+++ resolved
@@ -88,7 +88,6 @@
         path: "reference-genomes/hg19/hg19.fa.gz"
 
       # Relatedness resources
-<<<<<<< HEAD
       - id: "RELATEDNESS_PRUNE_IN_FREQS"
         url: "relatedness/20250225_070521/relatedness_prune_in_freqs.txt"
         md5: "0262b1a013484ddb01d3b96ab68f18d1"
@@ -101,16 +100,6 @@
         url: "relatedness/20250225_070521/relatedness_thresholds.tsv"
         md5: "97175d1574f14fe45bae13ffe277f295"
         path: "relatedness/relatedness_thresholds.tsv"
-=======
-      - id: "RELATEDNESS_VARIANTS_PRUNE_IN"
-        url: "relatedness/20221026_152242/variants.prune.in"
-        md5: "9d04ef8199108cfa1223f5217f96d144"
-        path: "relatedness/variants.prune.in"
-      - id: "RELATEDNESS_VARIANTS_FRQ"
-        url: "relatedness/20221026_152242/variants.frq"
-        md5: "30c42b1a87b5c028f1d8201fd47935e6"
-        path: "relatedness/variants.frq"
->>>>>>> a744826c
 
   # Docker used by OpenCGA analysis and containing external tools such as samtools, bcftools, tabix, fastqc, plink1.9, bwa and r-base
   # You can indicate the version, e.g: opencb/opencga-ext-tools:2.12.0, otherwise the current OpenCGA version will be used
@@ -137,10 +126,7 @@
         - "REFERENCE_GENOME_GRCH37_GZI"
 
     - id: "relatedness"
-<<<<<<< HEAD
       resourceIds: ["RELATEDNESS_PRUNE_IN_FREQS", "RELATEDNESS_PRUNE_OUT_MARKERS", "RELATEDNESS_THRESHOLDS"]
-=======
-      resourceIds: ["RELATEDNESS_VARIANTS_PRUNE_IN", "RELATEDNESS_VARIANTS_FRQ"]
 
     - id: "liftover"
       resourceIds:
@@ -150,7 +136,6 @@
         - "REFERENCE_GENOME_HG38_FA"
         - "REFERENCE_GENOME_HG38_CHAIN"
         - "REFERENCE_GENOME_HG19_FA"
->>>>>>> a744826c
 
   execution:
     # Accepted values are "local", "SGE", "azure-batch", "k8s"
