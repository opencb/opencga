package org.opencb.opencga.catalog.managers.api;

import org.opencb.commons.datastore.core.Query;
import org.opencb.commons.datastore.core.QueryOptions;
import org.opencb.commons.datastore.core.QueryResult;
<<<<<<< HEAD
=======
import org.opencb.opencga.catalog.db.api.CatalogIndividualDBAdaptor;
>>>>>>> a9c17156
import org.opencb.opencga.catalog.exceptions.CatalogException;
import org.opencb.opencga.catalog.models.AnnotationSet;
import org.opencb.opencga.catalog.models.Individual;

import java.util.List;
import java.util.Map;

/**
 * Created by hpccoll1 on 19/06/15.
 */
public interface IIndividualManager extends ResourceManager<Long, Individual> {

    QueryResult<Individual> create(long studyId, String name, String family, long fatherId, long motherId, Individual.Gender gender,
                                   QueryOptions options, String sessionId) throws CatalogException;

    QueryResult<Individual> readAll(long studyId, Query query, QueryOptions options, String sessionId) throws CatalogException;

    QueryResult<AnnotationSet> annotate(long individualId, String annotationSetId, long variableSetId, Map<String, Object> annotations,
                                        Map<String, Object> attributes, String sessionId) throws CatalogException;

    QueryResult<AnnotationSet> updateAnnotation(long individualId, String annotationSetId, Map<String, Object> newAnnotations,
                                                String sessionId) throws CatalogException;

    QueryResult<AnnotationSet> deleteAnnotation(long individualId, String annotationId, String sessionId) throws CatalogException;
<<<<<<< HEAD
=======

    /**
     * Ranks the elements queried, groups them by the field(s) given and return it sorted.
     *
     * @param studyId    Study id.
     * @param query      Query object containing the query that will be executed.
     * @param field      A field or a comma separated list of fields by which the results will be grouped in.
     * @param numResults Maximum number of results to be reported.
     * @param asc        Order in which the results will be reported.
     * @param sessionId  sessionId.
     * @return           A QueryResult object containing each of the fields in field and the count of them matching the query.
     * @throws CatalogException CatalogException
     */
    QueryResult rank(long studyId, Query query, String field, int numResults, boolean asc, String sessionId) throws CatalogException;

    default QueryResult rank(Query query, String field, int numResults, boolean asc, String sessionId) throws CatalogException {
        long studyId = query.getLong(CatalogIndividualDBAdaptor.QueryParams.STUDY_ID.key());
        if (studyId == 0L) {
            throw new CatalogException("Individual[rank]: Study id not found in the query");
        }
        return rank(studyId, query, field, numResults, asc, sessionId);
    }

    /**
     * Groups the elements queried by the field(s) given.
     *
     * @param studyId Study id.
     * @param query   Query object containing the query that will be executed.
     * @param field   Field by which the results will be grouped in.
     * @param options QueryOptions object.
     * @param sessionId  sessionId.
     * @return        A QueryResult object containing the results of the query grouped by the field.
     * @throws CatalogException CatalogException
     */
    QueryResult groupBy(long studyId, Query query, String field, QueryOptions options, String sessionId) throws CatalogException;

    default QueryResult groupBy(Query query, String field, QueryOptions options, String sessionId) throws CatalogException {
        long studyId = query.getLong(CatalogIndividualDBAdaptor.QueryParams.STUDY_ID.key());
        if (studyId == 0L) {
            throw new CatalogException("Individual[groupBy]: Study id not found in the query");
        }
        return groupBy(studyId, query, field, options, sessionId);
    }

    /**
     * Groups the elements queried by the field(s) given.
     *
     * @param studyId Study id.
     * @param query   Query object containing the query that will be executed.
     * @param fields  List of fields by which the results will be grouped in.
     * @param options QueryOptions object.
     * @param sessionId  sessionId.
     * @return        A QueryResult object containing the results of the query grouped by the fields.
     * @throws CatalogException CatalogException
     */
    QueryResult groupBy(long studyId, Query query, List<String> fields, QueryOptions options, String sessionId) throws CatalogException;

    default QueryResult groupBy(Query query, List<String> field, QueryOptions options, String sessionId) throws CatalogException {
        long studyId = query.getLong(CatalogIndividualDBAdaptor.QueryParams.STUDY_ID.key());
        if (studyId == 0L) {
            throw new CatalogException("Individual[groupBy]: Study id not found in the query");
        }
        return groupBy(studyId, query, field, options, sessionId);
    }
>>>>>>> a9c17156

}<|MERGE_RESOLUTION|>--- conflicted
+++ resolved
@@ -3,10 +3,7 @@
 import org.opencb.commons.datastore.core.Query;
 import org.opencb.commons.datastore.core.QueryOptions;
 import org.opencb.commons.datastore.core.QueryResult;
-<<<<<<< HEAD
-=======
 import org.opencb.opencga.catalog.db.api.CatalogIndividualDBAdaptor;
->>>>>>> a9c17156
 import org.opencb.opencga.catalog.exceptions.CatalogException;
 import org.opencb.opencga.catalog.models.AnnotationSet;
 import org.opencb.opencga.catalog.models.Individual;
@@ -31,8 +28,6 @@
                                                 String sessionId) throws CatalogException;
 
     QueryResult<AnnotationSet> deleteAnnotation(long individualId, String annotationId, String sessionId) throws CatalogException;
-<<<<<<< HEAD
-=======
 
     /**
      * Ranks the elements queried, groups them by the field(s) given and return it sorted.
@@ -97,6 +92,5 @@
         }
         return groupBy(studyId, query, field, options, sessionId);
     }
->>>>>>> a9c17156
 
 }