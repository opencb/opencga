--- conflicted
+++ resolved
@@ -42,7 +42,6 @@
  */
 public interface SampleDBAdaptor extends AnnotationSetDBAdaptor<Sample> {
 
-<<<<<<< HEAD
     // TODO: Replace with QueryParam
     String STATS_ID = "stats.id";
     String STATS_VARIANT_COUNT = "stats.variantCount";
@@ -93,8 +92,6 @@
 
     OpenCGAResult<Sample> setRgaIndexes(long studyUid, List<Long> sampleUids, RgaIndex rgaIndex) throws CatalogDBException;
 
-=======
->>>>>>> 50bcbf15
     enum QueryParams implements QueryParam {
         ID("id", TEXT, ""),
         UID("uid", LONG, ""),
