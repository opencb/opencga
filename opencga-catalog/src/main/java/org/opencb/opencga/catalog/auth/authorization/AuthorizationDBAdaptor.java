--- conflicted
+++ resolved
@@ -66,12 +66,8 @@
      */
     void removeFromStudy(long studyId, String member, Entity entry) throws CatalogException;
 
-<<<<<<< HEAD
-    void setToMembers(List<Long> resourceIds, List<String> members, List<String> permissions, Entity entry) throws CatalogDBException;
-=======
-    void setToMembers(List<Long> resourceIds, List<String> members, List<String> permissions, List<String> allPermissions, String entity)
+    void setToMembers(List<Long> resourceIds, List<String> members, List<String> permissions, List<String> allPermissions, Entity entity)
             throws CatalogDBException;
->>>>>>> 92575884
 
     void addToMembers(List<Long> resourceIds, List<String> members, List<String> permissions, Entity entry) throws CatalogDBException;
 
