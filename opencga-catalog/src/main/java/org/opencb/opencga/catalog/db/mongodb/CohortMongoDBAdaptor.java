/*
 * Copyright 2015-2020 OpenCB
 *
 * Licensed under the Apache License, Version 2.0 (the "License");
 * you may not use this file except in compliance with the License.
 * You may obtain a copy of the License at
 *
 *     http://www.apache.org/licenses/LICENSE-2.0
 *
 * Unless required by applicable law or agreed to in writing, software
 * distributed under the License is distributed on an "AS IS" BASIS,
 * WITHOUT WARRANTIES OR CONDITIONS OF ANY KIND, either express or implied.
 * See the License for the specific language governing permissions and
 * limitations under the License.
 */

package org.opencb.opencga.catalog.db.mongodb;

import com.mongodb.MongoClient;
import com.mongodb.client.ClientSession;
import com.mongodb.client.model.Filters;
import org.apache.commons.collections4.CollectionUtils;
import org.apache.commons.lang3.NotImplementedException;
import org.apache.commons.lang3.StringUtils;
import org.bson.Document;
import org.bson.conversions.Bson;
import org.opencb.biodata.models.variant.StudyEntry;
import org.opencb.commons.datastore.core.*;
import org.opencb.commons.datastore.mongodb.MongoDBCollection;
import org.opencb.commons.datastore.mongodb.MongoDBIterator;
import org.opencb.commons.datastore.mongodb.MongoDBQueryUtils;
import org.opencb.opencga.catalog.db.api.CohortDBAdaptor;
import org.opencb.opencga.catalog.db.api.DBIterator;
import org.opencb.opencga.catalog.db.mongodb.converters.CohortConverter;
import org.opencb.opencga.catalog.db.mongodb.iterators.CohortCatalogMongoDBIterator;
import org.opencb.opencga.catalog.exceptions.CatalogAuthorizationException;
import org.opencb.opencga.catalog.exceptions.CatalogDBException;
import org.opencb.opencga.catalog.exceptions.CatalogException;
import org.opencb.opencga.catalog.exceptions.CatalogParameterException;
import org.opencb.opencga.catalog.utils.Constants;
import org.opencb.opencga.catalog.utils.ParamUtils;
import org.opencb.opencga.catalog.utils.UuidUtils;
import org.opencb.opencga.core.api.ParamConstants;
import org.opencb.opencga.core.common.TimeUtils;
import org.opencb.opencga.core.config.Configuration;
import org.opencb.opencga.core.models.cohort.Cohort;
import org.opencb.opencga.core.models.cohort.CohortAclEntry;
import org.opencb.opencga.core.models.cohort.CohortStatus;
import org.opencb.opencga.core.models.common.AnnotationSet;
import org.opencb.opencga.core.models.common.Enums;
import org.opencb.opencga.core.models.common.Status;
import org.opencb.opencga.core.models.sample.Sample;
import org.opencb.opencga.core.models.study.StudyAclEntry;
import org.opencb.opencga.core.models.study.VariableSet;
import org.opencb.opencga.core.response.OpenCGAResult;
import org.slf4j.LoggerFactory;

import javax.annotation.Nullable;
import java.util.*;
import java.util.function.Consumer;
import java.util.function.Function;
import java.util.stream.Collectors;

import static org.opencb.opencga.catalog.db.api.ClinicalAnalysisDBAdaptor.QueryParams.MODIFICATION_DATE;
import static org.opencb.opencga.catalog.db.api.CohortDBAdaptor.QueryParams.*;
import static org.opencb.opencga.catalog.db.mongodb.AuthorizationMongoDBUtils.filterAnnotationSets;
import static org.opencb.opencga.catalog.db.mongodb.AuthorizationMongoDBUtils.getQueryForAuthorisedEntries;
import static org.opencb.opencga.catalog.db.mongodb.MongoDBUtils.*;

public class CohortMongoDBAdaptor extends AnnotationMongoDBAdaptor<Cohort> implements CohortDBAdaptor {

    private final MongoDBCollection cohortCollection;
    private final MongoDBCollection deletedCohortCollection;
    private CohortConverter cohortConverter;

    public CohortMongoDBAdaptor(MongoDBCollection cohortCollection, MongoDBCollection deletedCohortCollection, Configuration configuration,
                                MongoDBAdaptorFactory dbAdaptorFactory) {
        super(configuration, LoggerFactory.getLogger(CohortMongoDBAdaptor.class));
        this.dbAdaptorFactory = dbAdaptorFactory;
        this.cohortCollection = cohortCollection;
        this.deletedCohortCollection = deletedCohortCollection;
        cohortConverter = new CohortConverter();
    }

    @Override
    protected MongoDBCollection getCollection() {
        return cohortCollection;
    }

    @Override
    public OpenCGAResult nativeInsert(Map<String, Object> cohort, String userId) throws CatalogDBException {
        Document document = getMongoDBDocument(cohort, "cohort");
        return new OpenCGAResult(cohortCollection.insert(document, null));
    }

    @Override
    public OpenCGAResult insert(long studyId, Cohort cohort, List<VariableSet> variableSetList, QueryOptions options)
            throws CatalogDBException, CatalogParameterException, CatalogAuthorizationException {
        try {
            return runTransaction(clientSession -> {
                long startTime = startQuery();
                dbAdaptorFactory.getCatalogStudyDBAdaptor().checkId(clientSession, studyId);
                insert(clientSession, studyId, cohort, variableSetList);
                return endWrite(startTime, 1, 1, 0, 0, null);
            });
        } catch (Exception e) {
            logger.error("Could not create cohort '{}': {}", cohort.getId(), e.getMessage(), e);
            throw e;
        }
    }

    long insert(ClientSession clientSession, long studyId, Cohort cohort, List<VariableSet> variableSetList) throws CatalogDBException,
            CatalogParameterException, CatalogAuthorizationException {
        checkCohortIdExists(clientSession, studyId, cohort.getId());

        long newId = getNewUid();
        cohort.setUid(newId);
        cohort.setStudyUid(studyId);
        if (StringUtils.isEmpty(cohort.getUuid())) {
            cohort.setUuid(UuidUtils.generateOpenCgaUuid(UuidUtils.Entity.COHORT));
        }
<<<<<<< HEAD
        if (StringUtils.isEmpty(cohort.getCreationDate())) {
            cohort.setCreationDate(TimeUtils.getTime());
        }
        if (CollectionUtils.isNotEmpty(cohort.getSamples())) {
            // Add Cohort reference to samples
            List<Long> sampleUids = cohort.getSamples().stream().map(Sample::getUid).collect(Collectors.toList());
            dbAdaptorFactory.getCatalogSampleDBAdaptor().updateCohortReferences(clientSession, cohort.getStudyUid(), sampleUids,
                    cohort.getId(), ParamUtils.BasicUpdateAction.ADD);
        }
=======
>>>>>>> 1722bf87

        Document cohortObject = cohortConverter.convertToStorageType(cohort, variableSetList);

        cohortObject.put(PRIVATE_CREATION_DATE,
                StringUtils.isNotEmpty(cohort.getCreationDate()) ? TimeUtils.toDate(cohort.getCreationDate()) : TimeUtils.getDate());
        cohortObject.put(PRIVATE_MODIFICATION_DATE, StringUtils.isNotEmpty(cohort.getModificationDate())
                ? TimeUtils.toDate(cohort.getModificationDate()) : TimeUtils.getDate());
        cohortObject.put(PERMISSION_RULES_APPLIED, Collections.emptyList());

        logger.debug("Inserting cohort '{}' ({})...", cohort.getId(), cohort.getUid());
        cohortCollection.insert(clientSession, cohortObject, null);
        logger.debug("Cohort '{}' successfully inserted", cohort.getId());
        return newId;
    }

    @Override
    public OpenCGAResult<Cohort> getAllInStudy(long studyId, QueryOptions options)
            throws CatalogDBException, CatalogParameterException, CatalogAuthorizationException {
        return get(new Query(QueryParams.STUDY_UID.key(), studyId), options);
    }

    @Override
    public OpenCGAResult<AnnotationSet> getAnnotationSet(long id, @Nullable String annotationSetName)
            throws CatalogDBException, CatalogParameterException, CatalogAuthorizationException {
        QueryOptions queryOptions = new QueryOptions();
        List<String> includeList = new ArrayList<>();

        if (StringUtils.isNotEmpty(annotationSetName)) {
            includeList.add(Constants.ANNOTATION_SET_NAME + "." + annotationSetName);
        } else {
            includeList.add(QueryParams.ANNOTATION_SETS.key());
        }

        queryOptions.put(QueryOptions.INCLUDE, includeList);

        OpenCGAResult<Cohort> cohortDataResult = get(id, queryOptions);
        if (cohortDataResult.first().getAnnotationSets().isEmpty()) {
            return new OpenCGAResult<>(cohortDataResult.getTime(), cohortDataResult.getEvents(), 0, Collections.emptyList(), 0);
        } else {
            List<AnnotationSet> annotationSets = cohortDataResult.first().getAnnotationSets();
            int size = annotationSets.size();
            return new OpenCGAResult<>(cohortDataResult.getTime(), cohortDataResult.getEvents(), size, annotationSets, size);
        }
    }

    @Override
    public long getStudyId(long cohortId) throws CatalogDBException, CatalogParameterException, CatalogAuthorizationException {
        checkId(cohortId);
        OpenCGAResult queryResult = nativeGet(new Query(QueryParams.UID.key(), cohortId),
                new QueryOptions(QueryOptions.INCLUDE, PRIVATE_STUDY_UID));
        if (queryResult.getResults().isEmpty()) {
            throw CatalogDBException.uidNotFound("Cohort", cohortId);
        } else {
            return ((Document) queryResult.first()).getLong(PRIVATE_STUDY_UID);
        }
    }

    @Override
    public OpenCGAResult unmarkPermissionRule(long studyId, String permissionRuleId) throws CatalogException {
        return unmarkPermissionRule(cohortCollection, studyId, permissionRuleId);
    }

    @Override
    public OpenCGAResult<Long> count(Query query) throws CatalogDBException, CatalogParameterException, CatalogAuthorizationException {
        return count(null, query);
    }

    private OpenCGAResult<Long> count(ClientSession clientSession, Query query)
            throws CatalogDBException, CatalogParameterException, CatalogAuthorizationException {
        long startTime = startQuery();
        return endQuery(startTime, cohortCollection.count(clientSession, parseQuery(query)));
    }

    @Override
    public OpenCGAResult<Long> count(final Query query, final String user)
            throws CatalogDBException, CatalogParameterException, CatalogAuthorizationException {
        return count(null, query, user);
    }

    private OpenCGAResult<Long> count(ClientSession clientSession, final Query query, final String user)
            throws CatalogDBException, CatalogParameterException, CatalogAuthorizationException {
        Bson bson = parseQuery(query, user);
        logger.debug("Cohort count: query : {}", bson.toBsonDocument(Document.class, MongoClient.getDefaultCodecRegistry()));
        return new OpenCGAResult<>(cohortCollection.count(clientSession, bson));
    }

    @Override
    public OpenCGAResult stats(Query query) {
        return null;
    }

    @Override
    public OpenCGAResult update(Query query, ObjectMap parameters, QueryOptions queryOptions)
            throws CatalogDBException, CatalogParameterException, CatalogAuthorizationException {
        return update(query, parameters, Collections.emptyList(), queryOptions);
    }

    @Override
    public OpenCGAResult update(long cohortId, ObjectMap parameters, QueryOptions queryOptions)
            throws CatalogDBException, CatalogParameterException, CatalogAuthorizationException {
        return update(cohortId, parameters, Collections.emptyList(), queryOptions);
    }

    @Override
    public OpenCGAResult update(long cohortUid, ObjectMap parameters, List<VariableSet> variableSetList, QueryOptions queryOptions)
            throws CatalogDBException, CatalogParameterException, CatalogAuthorizationException {
        Query query = new Query(QueryParams.UID.key(), cohortUid);
        QueryOptions options = new QueryOptions(QueryOptions.INCLUDE,
                Arrays.asList(QueryParams.ID.key(), QueryParams.UID.key(), QueryParams.STUDY_UID.key(),
                        QueryParams.SAMPLES.key() + "." + QueryParams.ID.key()));
        OpenCGAResult<Cohort> documentResult = get(query, options);
        if (documentResult.getNumResults() == 0) {
            throw new CatalogDBException("Could not update cohort. Cohort uid '" + cohortUid + "' not found.");
        }
        String cohortId = documentResult.first().getId();

        try {
            return runTransaction(clientSession -> privateUpdate(clientSession, documentResult.first(), parameters, variableSetList,
                    queryOptions));
        } catch (CatalogDBException e) {
            logger.error("Could not update cohort {}: {}", cohortId, e.getMessage(), e);
            throw new CatalogDBException("Could not update cohort " + cohortId + ": " + e.getMessage(), e.getCause());
        }
    }

    @Override
    public OpenCGAResult update(Query query, ObjectMap parameters, List<VariableSet> variableSetList, QueryOptions queryOptions)
            throws CatalogDBException, CatalogParameterException, CatalogAuthorizationException {
        if (parameters.containsKey(QueryParams.ID.key())) {
            // We need to check that the update is only performed over 1 single family
            if (count(query).getNumMatches() != 1) {
                throw new CatalogDBException("Operation not supported: '" + QueryParams.ID.key() + "' can only be updated for one cohort");
            }
        }

        QueryOptions options = new QueryOptions(QueryOptions.INCLUDE,
                Arrays.asList(QueryParams.ID.key(), QueryParams.UID.key(), QueryParams.STUDY_UID.key(),
                        QueryParams.SAMPLES.key() + "." + QueryParams.ID.key()));
        DBIterator<Cohort> iterator = iterator(query, options);

        OpenCGAResult<Cohort> result = OpenCGAResult.empty();

        while (iterator.hasNext()) {
            Cohort cohort = iterator.next();
            try {
                result.append(runTransaction(clientSession -> privateUpdate(clientSession, cohort, parameters, variableSetList,
                        queryOptions)));
            } catch (CatalogDBException | CatalogParameterException | CatalogAuthorizationException e) {
                logger.error("Could not update cohort {}: {}", cohort.getId(), e.getMessage(), e);
                result.getEvents().add(new Event(Event.Type.ERROR, cohort.getId(), e.getMessage()));
                result.setNumMatches(result.getNumMatches() + 1);
            }
        }
        return result;
    }

    private OpenCGAResult<Object> privateUpdate(ClientSession clientSession, Cohort cohort, ObjectMap parameters,
                                                List<VariableSet> variableSetList, QueryOptions queryOptions)
            throws CatalogDBException, CatalogParameterException, CatalogAuthorizationException {
        long tmpStartTime = startQuery();
        Query tmpQuery = new Query()
                .append(QueryParams.STUDY_UID.key(), cohort.getStudyUid())
                .append(QueryParams.UID.key(), cohort.getUid());

        DataResult result = updateAnnotationSets(clientSession, cohort.getUid(), parameters, variableSetList, queryOptions, false);
        UpdateDocument parseUpdateDocument = parseAndValidateUpdateParams(clientSession, parameters, tmpQuery, queryOptions);
        Document cohortUpdate = parseUpdateDocument.toFinalUpdateDocument();

        if (cohortUpdate.isEmpty() && result.getNumUpdated() == 0) {
            if (!parameters.isEmpty()) {
                logger.error("Non-processed update parameters: {}", parameters.keySet());
            }
            throw new CatalogDBException("Nothing to be updated");
        }

        List<Event> events = new ArrayList<>();
        if (!cohortUpdate.isEmpty()) {
            Bson finalQuery = parseQuery(tmpQuery);
            logger.debug("Cohort update: query : {}, update: {}",
                    finalQuery.toBsonDocument(Document.class, MongoClient.getDefaultCodecRegistry()),
                    cohortUpdate.toBsonDocument(Document.class, MongoClient.getDefaultCodecRegistry()));
            result = cohortCollection.update(clientSession, finalQuery, cohortUpdate, null);

            if (result.getNumMatches() == 0) {
                throw new CatalogDBException("Cohort " + cohort.getId() + " not found");
            }
            if (result.getNumUpdated() == 0) {
                events.add(new Event(Event.Type.WARNING, cohort.getId(), "Cohort was already updated"));
            }

            if (parameters.containsKey(SAMPLES.key())) {
                // Update numSamples field
                QueryOptions options = new QueryOptions(QueryOptions.INCLUDE, Arrays.asList(UID.key(), SAMPLES.key() + "." + UID.key()));
                MongoDBIterator<Cohort> iterator = cohortCollection.iterator(clientSession, finalQuery, null, cohortConverter, options);
                while (iterator.hasNext()) {
                    Cohort tmpCohort = iterator.next();
                    Bson bsonQuery = parseQuery(new Query(UID.key(), tmpCohort.getUid()));
                    Document updateDoc = new Document("$set", new Document(NUM_SAMPLES.key(), tmpCohort.getSamples().size()));
                    cohortCollection.update(clientSession, bsonQuery, updateDoc, QueryOptions.empty());
                }

                // Update sample references of cohort
                updateCohortReferenceInSamples(clientSession, cohort, parameters.getAsList(QueryParams.SAMPLES.key(), Sample.class),
                        (ParamUtils.BasicUpdateAction) parseUpdateDocument.getAttributes().get(SAMPLES.key()));
            }

            logger.debug("Cohort {} successfully updated", cohort.getId());
        }

        return endWrite(tmpStartTime, 1, 1, events);
    }

    private void updateCohortReferenceInSamples(ClientSession clientSession, Cohort cohort, List<Sample> samples,
                                                ParamUtils.BasicUpdateAction updateAction)
            throws CatalogParameterException, CatalogDBException, CatalogAuthorizationException {

        switch (updateAction) {
            case ADD:
                addSamples(clientSession, cohort, samples);
                break;
            case SET:
                removeSamples(clientSession, cohort, samples, false);
                addSamples(clientSession, cohort, samples);
                break;
            case REMOVE:
                removeSamples(clientSession, cohort, samples, true);
                break;
            default:
                break;
        }
    }

    private void addSamples(ClientSession clientSession, Cohort cohort, List<Sample> samples) throws CatalogParameterException,
            CatalogDBException, CatalogAuthorizationException {
        List<Long> newSampleUids = new ArrayList<>();

        Set<Long> currentSampleUids = cohort.getSamples().stream().map(Sample::getUid).collect(Collectors.toSet());

        for (Sample sample : samples) {
            long sampleUid = sample.getUid();
            if (!currentSampleUids.contains(sampleUid)) {
                newSampleUids.add(sampleUid);
            }
        }
        if (!newSampleUids.isEmpty()) {
            dbAdaptorFactory.getCatalogSampleDBAdaptor().updateCohortReferences(clientSession, cohort.getStudyUid(), newSampleUids,
                    cohort.getId(), ParamUtils.BasicUpdateAction.ADD);
        }
    }

    /**
     * @param clientSession
     * @param cohort
     * @param samples
     * @param remove        Flag to know if list of samples provided are the ones to be removed or not
     * @throws CatalogParameterException
     * @throws CatalogDBException
     * @throws CatalogAuthorizationException
     */
    private void removeSamples(ClientSession clientSession, Cohort cohort, List<Sample> samples, boolean remove)
            throws CatalogParameterException, CatalogDBException, CatalogAuthorizationException {
        List<Long> sampleUidsToRemove = new ArrayList<>();

        Set<Long> finalSampleSet = samples.stream().map(Sample::getUid).collect(Collectors.toSet());

        for (Sample sample : cohort.getSamples()) {
            if (remove) {
                if (finalSampleSet.contains(sample.getUid())) {
                    sampleUidsToRemove.add(sample.getUid());
                }
            } else {
                if (!finalSampleSet.contains(sample.getUid())) {
                    sampleUidsToRemove.add(sample.getUid());
                }
            }
        }
        if (!sampleUidsToRemove.isEmpty()) {
            dbAdaptorFactory.getCatalogSampleDBAdaptor().updateCohortReferences(clientSession, cohort.getStudyUid(),
                    sampleUidsToRemove, cohort.getId(), ParamUtils.BasicUpdateAction.REMOVE);
        }
    }

    private UpdateDocument parseAndValidateUpdateParams(ClientSession clientSession, ObjectMap parameters, Query query,
                                                        QueryOptions queryOptions)
            throws CatalogDBException, CatalogParameterException, CatalogAuthorizationException {
        UpdateDocument document = new UpdateDocument();

        if (parameters.containsKey(CohortDBAdaptor.QueryParams.ID.key())) {
            // That can only be done to one cohort...
            Query tmpQuery = new Query(query);

            OpenCGAResult<Cohort> cohortDataResult = get(clientSession, tmpQuery, new QueryOptions());
            if (cohortDataResult.getNumResults() == 0) {
                throw new CatalogDBException("Update cohort: No cohort found to be updated");
            }
            if (cohortDataResult.getNumResults() > 1) {
                throw CatalogDBException.cannotUpdateMultipleEntries(QueryParams.ID.key(), "cohort");
            }

            // Check that the new sample name is still unique
            long studyId = cohortDataResult.first().getStudyUid();

            tmpQuery = new Query()
                    .append(QueryParams.ID.key(), parameters.get(QueryParams.ID.key()))
                    .append(QueryParams.STUDY_UID.key(), studyId);
            OpenCGAResult<Long> count = count(clientSession, tmpQuery);
            if (count.getNumMatches() > 0) {
                throw new CatalogDBException("Cannot update the " + QueryParams.ID.key() + ". Cohort "
                        + parameters.get(QueryParams.ID.key()) + " already exists.");
            }

            document.getSet().put(QueryParams.ID.key(), parameters.get(QueryParams.ID.key()));
        }

        String[] acceptedParams = {QueryParams.DESCRIPTION.key()};
        filterStringParams(parameters, document.getSet(), acceptedParams);

        if (StringUtils.isNotEmpty(parameters.getString(QueryParams.CREATION_DATE.key()))) {
            String time = parameters.getString(QueryParams.CREATION_DATE.key());
            Date date = TimeUtils.toDate(time);
            document.getSet().put(QueryParams.CREATION_DATE.key(), time);
            document.getSet().put(PRIVATE_CREATION_DATE, date);
        }
        if (StringUtils.isNotEmpty(parameters.getString(MODIFICATION_DATE.key()))) {
            String time = parameters.getString(QueryParams.MODIFICATION_DATE.key());
            Date date = TimeUtils.toDate(time);
            document.getSet().put(QueryParams.MODIFICATION_DATE.key(), time);
            document.getSet().put(PRIVATE_MODIFICATION_DATE, date);
        }

        Map<String, Class<? extends Enum>> acceptedEnums = Collections.singletonMap(QueryParams.TYPE.key(), Enums.CohortType.class);
        filterEnumParams(parameters, document.getSet(), acceptedEnums);

        Map<String, Object> actionMap = queryOptions.getMap(Constants.ACTIONS, new HashMap<>());
        ParamUtils.BasicUpdateAction operation = ParamUtils.BasicUpdateAction.from(actionMap, SAMPLES.key(),
                ParamUtils.BasicUpdateAction.ADD);
        String[] sampleObjectParams = new String[]{SAMPLES.key()};

        if (operation == ParamUtils.BasicUpdateAction.SET || !parameters.getAsList(SAMPLES.key()).isEmpty()) {
            document.getAttributes().put(SAMPLES.key(), operation);
            switch (operation) {
                case SET:
                    filterObjectParams(parameters, document.getSet(), sampleObjectParams);
                    cohortConverter.validateSamplesToUpdate(document.getSet());
                    break;
                case REMOVE:
                    filterObjectParams(parameters, document.getPullAll(), sampleObjectParams);
                    cohortConverter.validateSamplesToUpdate(document.getPullAll());
                    break;
                case ADD:
                    filterObjectParams(parameters, document.getAddToSet(), sampleObjectParams);
                    cohortConverter.validateSamplesToUpdate(document.getAddToSet());
                    break;
                default:
                    throw new IllegalStateException("Unknown operation " + operation);
            }
        }

        String[] acceptedObjectParams = {QueryParams.STATUS.key()};
        filterObjectParams(parameters, document.getSet(), acceptedObjectParams);
        if (document.getSet().containsKey(QueryParams.STATUS.key())) {
            nestedPut(QueryParams.STATUS_DATE.key(), TimeUtils.getTime(), document.getSet());
        }

        String[] acceptedMapParams = {QueryParams.ATTRIBUTES.key()};
        filterMapParams(parameters, document.getSet(), acceptedMapParams);

        if (parameters.containsKey(QueryParams.INTERNAL_STATUS_NAME.key())) {
            document.getSet().put(QueryParams.INTERNAL_STATUS_NAME.key(), parameters.get(QueryParams.INTERNAL_STATUS_NAME.key()));
            document.getSet().put(QueryParams.INTERNAL_STATUS_DATE.key(), TimeUtils.getTime());
        }
        if (parameters.containsKey(QueryParams.INTERNAL_STATUS_DESCRIPTION.key())) {
            document.getSet().put(QueryParams.INTERNAL_STATUS_DESCRIPTION.key(),
                    parameters.get(QueryParams.INTERNAL_STATUS_DESCRIPTION.key()));
            document.getSet().put(QueryParams.INTERNAL_STATUS_DATE.key(), TimeUtils.getTime());
        }
        if (parameters.containsKey(QueryParams.INTERNAL_STATUS.key())) {
            throw new CatalogDBException("Unable to modify cohort. Use parameter '" + QueryParams.INTERNAL_STATUS_NAME.key()
                    + "' instead of '" + QueryParams.INTERNAL_STATUS.key() + "'");
        }

        if (!document.toFinalUpdateDocument().isEmpty()) {
            String time = TimeUtils.getTime();
            if (StringUtils.isEmpty(parameters.getString(MODIFICATION_DATE.key()))) {
                // Update modificationDate param
                Date date = TimeUtils.toDate(time);
                document.getSet().put(QueryParams.MODIFICATION_DATE.key(), time);
                document.getSet().put(PRIVATE_MODIFICATION_DATE, date);
            }
            document.getSet().put(INTERNAL_LAST_MODIFIED, time);
        }

        return document;
    }

    @Override
    public OpenCGAResult delete(Cohort cohort) throws CatalogDBException, CatalogParameterException, CatalogAuthorizationException {
        try {
            Query query = new Query()
                    .append(QueryParams.UID.key(), cohort.getUid())
                    .append(QueryParams.STUDY_UID.key(), cohort.getStudyUid());
            OpenCGAResult<Document> result = nativeGet(query, new QueryOptions());
            if (result.getNumResults() == 0) {
                throw new CatalogDBException("Could not find cohort " + cohort.getId() + " with uid " + cohort.getUid());
            }
            return runTransaction(clientSession -> privateDelete(clientSession, result.first()));
        } catch (CatalogDBException e) {
            logger.error("Could not delete cohort {}: {}", cohort.getId(), e.getMessage(), e);
            throw new CatalogDBException("Could not delete cohort '" + cohort.getId() + "': " + e.getMessage(), e.getCause());
        }
    }

    @Override
    public OpenCGAResult delete(Query query) throws CatalogDBException, CatalogParameterException, CatalogAuthorizationException {
        DBIterator<Document> iterator = nativeIterator(query, new QueryOptions());

        OpenCGAResult<Cohort> result = OpenCGAResult.empty();
        while (iterator.hasNext()) {
            Document cohort = iterator.next();
            String cohortId = cohort.getString(QueryParams.ID.key());
            try {
                result.append(runTransaction(clientSession -> privateDelete(clientSession, cohort)));
            } catch (CatalogDBException | CatalogParameterException | CatalogAuthorizationException e) {
                logger.error("Could not delete cohort {}: {}", cohortId, e.getMessage(), e);
                result.getEvents().add(new Event(Event.Type.ERROR, cohortId, e.getMessage()));
                result.setNumMatches(result.getNumMatches() + 1);
            }
        }

        return result;
    }

    OpenCGAResult<Cohort> privateDelete(ClientSession clientSession, Document cohortDocument) throws CatalogDBException {
        long tmpStartTime = startQuery();

        String cohortId = cohortDocument.getString(QueryParams.ID.key());
        long cohortUid = cohortDocument.getLong(PRIVATE_UID);
        long studyUid = cohortDocument.getLong(PRIVATE_STUDY_UID);

        logger.info("Deleting cohort {} ({})", cohortId, cohortUid);

        checkCohortCanBeDeleted(cohortDocument);

        // Add status DELETED
        nestedPut(QueryParams.INTERNAL_STATUS.key(), getMongoDBDocument(new CohortStatus(Status.DELETED), "status"), cohortDocument);

        // Upsert the document into the DELETED collection
        Bson query = new Document()
                .append(QueryParams.ID.key(), cohortId)
                .append(PRIVATE_STUDY_UID, studyUid);
        deletedCohortCollection.update(clientSession, query, new Document("$set", cohortDocument),
                new QueryOptions(MongoDBCollection.UPSERT, true));

        // Delete the document from the main COHORT collection
        query = new Document()
                .append(PRIVATE_UID, cohortUid)
                .append(PRIVATE_STUDY_UID, studyUid);
        DataResult remove = cohortCollection.remove(clientSession, query, null);
        if (remove.getNumMatches() == 0) {
            throw new CatalogDBException("Cohort " + cohortId + " not found");
        }
        if (remove.getNumDeleted() == 0) {
            throw new CatalogDBException("Cohort " + cohortId + " could not be deleted");
        }
        logger.debug("Cohort {} successfully deleted", cohortId);

        return endWrite(tmpStartTime, 1, 0, 0, 1, null);
    }

    private void checkCohortCanBeDeleted(Document cohortDocument) throws CatalogDBException {
        // Check if the cohort is different from DEFAULT_COHORT
        if (StudyEntry.DEFAULT_COHORT.equals(cohortDocument.getString(QueryParams.ID.key()))) {
            throw new CatalogDBException("Cohort " + StudyEntry.DEFAULT_COHORT + " cannot be deleted.");
        }

        if (!cohortDocument.getEmbedded(Arrays.asList(QueryParams.INTERNAL_STATUS.key(), "name"), CohortStatus.NONE)
                .equals(CohortStatus.NONE)) {
            throw new CatalogDBException("Cohort in use in storage.");
        }
    }

    @Override
    public OpenCGAResult remove(long id, QueryOptions queryOptions) throws CatalogDBException {
        throw new UnsupportedOperationException("Operation not yet supported.");
    }

    @Override
    public OpenCGAResult remove(Query query, QueryOptions queryOptions) throws CatalogDBException {
        throw new UnsupportedOperationException("Operation not yet supported.");
    }

    @Override
    public OpenCGAResult restore(long id, QueryOptions queryOptions) throws CatalogDBException {
        throw new NotImplementedException("Not yet implemented");
    }

    @Override
    public OpenCGAResult restore(Query query, QueryOptions queryOptions) throws CatalogDBException {
        throw new NotImplementedException("Not yet implemented");
    }

    @Override
    public OpenCGAResult<Cohort> get(long cohortId, QueryOptions options)
            throws CatalogDBException, CatalogParameterException, CatalogAuthorizationException {
        Query query = new Query()
                .append(QueryParams.UID.key(), cohortId)
                .append(QueryParams.STUDY_UID.key(), getStudyId(cohortId));
        return get(query, options);
    }

    @Override
    public OpenCGAResult<Cohort> get(long studyUid, Query query, QueryOptions options, String user)
            throws CatalogDBException, CatalogAuthorizationException, CatalogParameterException {
        return get(null, studyUid, query, options, user);
    }

    OpenCGAResult<Cohort> get(ClientSession clientSession, long studyUid, Query query, QueryOptions options, String user)
            throws CatalogDBException, CatalogAuthorizationException, CatalogParameterException {
        long startTime = startQuery();
        try (DBIterator<Cohort> dbIterator = iterator(clientSession, studyUid, query, options, user)) {
            return endQuery(startTime, dbIterator);
        }
    }

    @Override
    public OpenCGAResult<Cohort> get(Query query, QueryOptions options)
            throws CatalogDBException, CatalogParameterException, CatalogAuthorizationException {
        return get(null, query, options);
    }

    OpenCGAResult<Cohort> get(ClientSession clientSession, Query query, QueryOptions options)
            throws CatalogDBException, CatalogParameterException, CatalogAuthorizationException {
        long startTime = startQuery();
        try (DBIterator<Cohort> dbIterator = iterator(clientSession, query, options)) {
            return endQuery(startTime, dbIterator);
        }
    }

    @Override
    public OpenCGAResult nativeGet(Query query, QueryOptions options)
            throws CatalogDBException, CatalogParameterException, CatalogAuthorizationException {
        long startTime = startQuery();
        try (DBIterator<Document> dbIterator = nativeIterator(query, options)) {
            return endQuery(startTime, dbIterator);
        }
    }

    @Override
    public OpenCGAResult nativeGet(long studyUid, Query query, QueryOptions options, String user)
            throws CatalogDBException, CatalogAuthorizationException, CatalogParameterException {
        long startTime = startQuery();
        try (DBIterator<Document> dbIterator = nativeIterator(studyUid, query, options, user)) {
            return endQuery(startTime, dbIterator);
        }
    }

    @Override
    public DBIterator<Cohort> iterator(Query query, QueryOptions options)
            throws CatalogDBException, CatalogParameterException, CatalogAuthorizationException {
        return iterator(null, query, options);
    }

    DBIterator<Cohort> iterator(ClientSession clientSession, Query query, QueryOptions options)
            throws CatalogDBException, CatalogParameterException, CatalogAuthorizationException {
        MongoDBIterator<Document> mongoCursor = getMongoCursor(clientSession, query, options);
        return new CohortCatalogMongoDBIterator(mongoCursor, clientSession, cohortConverter, null,
                dbAdaptorFactory.getCatalogSampleDBAdaptor(), options);
    }

    @Override
    public DBIterator<Document> nativeIterator(Query query, QueryOptions options)
            throws CatalogDBException, CatalogParameterException, CatalogAuthorizationException {
        QueryOptions queryOptions = options != null ? new QueryOptions(options) : new QueryOptions();
        queryOptions.put(NATIVE_QUERY, true);

        MongoDBIterator<Document> mongoCursor = getMongoCursor(null, query, queryOptions);
        return new CohortCatalogMongoDBIterator(mongoCursor, null, null, null, dbAdaptorFactory.getCatalogSampleDBAdaptor(), options);
    }

    @Override
    public DBIterator<Cohort> iterator(long studyUid, Query query, QueryOptions options, String user)
            throws CatalogDBException, CatalogAuthorizationException, CatalogParameterException {
        return iterator(null, studyUid, query, options, user);
    }

    DBIterator<Cohort> iterator(ClientSession clientSession, long studyUid, Query query, QueryOptions options, String user)
            throws CatalogDBException, CatalogAuthorizationException, CatalogParameterException {
        query.put(PRIVATE_STUDY_UID, studyUid);
        MongoDBIterator<Document> mongoCursor = getMongoCursor(clientSession, query, options, user);
        Document studyDocument = getStudyDocument(clientSession, studyUid);
        Function<Document, Document> iteratorFilter = (d) -> filterAnnotationSets(studyDocument, d, user,
                StudyAclEntry.StudyPermissions.VIEW_COHORT_ANNOTATIONS.name(), CohortAclEntry.CohortPermissions.VIEW_ANNOTATIONS.name());

        return new CohortCatalogMongoDBIterator<>(mongoCursor, clientSession, cohortConverter, iteratorFilter,
                dbAdaptorFactory.getCatalogSampleDBAdaptor(), studyUid, user, options);
    }

    @Override
    public DBIterator nativeIterator(long studyUid, Query query, QueryOptions options, String user)
            throws CatalogDBException, CatalogAuthorizationException, CatalogParameterException {
        QueryOptions queryOptions = options != null ? new QueryOptions(options) : new QueryOptions();
        queryOptions.put(NATIVE_QUERY, true);

        query.put(PRIVATE_STUDY_UID, studyUid);
        MongoDBIterator<Document> mongoCursor = getMongoCursor(null, query, queryOptions, user);
        Document studyDocument = getStudyDocument(null, studyUid);
        Function<Document, Document> iteratorFilter = (d) -> filterAnnotationSets(studyDocument, d, user,
                StudyAclEntry.StudyPermissions.VIEW_COHORT_ANNOTATIONS.name(), CohortAclEntry.CohortPermissions.VIEW_ANNOTATIONS.name());

        return new CohortCatalogMongoDBIterator(mongoCursor, null, null, iteratorFilter, dbAdaptorFactory.getCatalogSampleDBAdaptor(),
                studyUid, user, options);
    }

    private MongoDBIterator<Document> getMongoCursor(ClientSession clientSession, Query query, QueryOptions options)
            throws CatalogDBException, CatalogParameterException, CatalogAuthorizationException {
        return getMongoCursor(clientSession, query, options, null);
    }

    private MongoDBIterator<Document> getMongoCursor(ClientSession clientSession, Query query, QueryOptions options, String user)
            throws CatalogDBException, CatalogParameterException, CatalogAuthorizationException {
        Bson bson = parseQuery(query, user);

        QueryOptions qOptions;
        if (options != null) {
            qOptions = new QueryOptions(options);
        } else {
            qOptions = new QueryOptions();
        }
        qOptions = removeInnerProjections(qOptions, SAMPLES.key());
        qOptions = removeAnnotationProjectionOptions(qOptions);
        qOptions = filterOptions(qOptions, FILTER_ROUTE_COHORTS);
        fixAclProjection(qOptions);

        logger.debug("Cohort query : {}", bson.toBsonDocument(Document.class, MongoClient.getDefaultCodecRegistry()));
        if (!query.getBoolean(QueryParams.DELETED.key())) {
            return cohortCollection.iterator(clientSession, bson, null, null, qOptions);
        } else {
            return deletedCohortCollection.iterator(clientSession, bson, null, null, qOptions);
        }
    }

    @Override
    public OpenCGAResult rank(Query query, String field, int numResults, boolean asc)
            throws CatalogDBException, CatalogParameterException, CatalogAuthorizationException {
        Bson bsonQuery = parseQuery(query);
        return rank(cohortCollection, bsonQuery, field, "name", numResults, asc);
    }

    @Override
    public OpenCGAResult groupBy(Query query, String field, QueryOptions options)
            throws CatalogDBException, CatalogParameterException, CatalogAuthorizationException {
        Bson bsonQuery = parseQuery(query);
        return groupBy(cohortCollection, bsonQuery, field, "name", options);
    }

    @Override
    public OpenCGAResult groupBy(Query query, List<String> fields, QueryOptions options)
            throws CatalogDBException, CatalogParameterException, CatalogAuthorizationException {
        Bson bsonQuery = parseQuery(query);
        return groupBy(cohortCollection, bsonQuery, fields, "name", options);
    }

    @Override
    public OpenCGAResult groupBy(Query query, List<String> fields, QueryOptions options, String user)
            throws CatalogDBException, CatalogParameterException, CatalogAuthorizationException {
        Bson bsonQuery = parseQuery(query, user);
        return groupBy(cohortCollection, bsonQuery, fields, QueryParams.ID.key(), options);
    }

    @Override
    public <T> OpenCGAResult<T> distinct(long studyUid, String field, Query query, String userId, Class<T> clazz)
            throws CatalogDBException, CatalogParameterException, CatalogAuthorizationException {
        Query finalQuery = query != null ? new Query(query) : new Query();
        finalQuery.put(QueryParams.STUDY_UID.key(), studyUid);
        Bson bson = parseQuery(finalQuery, userId);

        return new OpenCGAResult<>(cohortCollection.distinct(field, bson, clazz));
    }

    @Override
    public void forEach(Query query, Consumer<? super Object> action, QueryOptions options)
            throws CatalogDBException, CatalogParameterException, CatalogAuthorizationException {
        Objects.requireNonNull(action);
        try (DBIterator<Cohort> catalogDBIterator = iterator(query, options)) {
            while (catalogDBIterator.hasNext()) {
                action.accept(catalogDBIterator.next());
            }
        }
    }

    private void checkCohortIdExists(ClientSession clientSession, long studyId, String cohortId) throws CatalogDBException {
        DataResult<Long> count = cohortCollection.count(clientSession, Filters.and(
                Filters.eq(PRIVATE_STUDY_UID, studyId), Filters.eq(QueryParams.ID.key(), cohortId)));
        if (count.getNumMatches() > 0) {
            throw CatalogDBException.alreadyExists("Cohort", "id", cohortId);
        }
    }

    private Bson parseQuery(Query query) throws CatalogDBException, CatalogParameterException, CatalogAuthorizationException {
        return parseQuery(query, null, null);
    }

    private Bson parseQuery(Query query, String user) throws CatalogDBException, CatalogParameterException, CatalogAuthorizationException {
        return parseQuery(query, null, user);
    }

    protected Bson parseQuery(Query query, Document extraQuery)
            throws CatalogDBException, CatalogParameterException, CatalogAuthorizationException {
        return parseQuery(query, extraQuery, null);
    }

    private Bson parseQuery(Query query, Document extraQuery, String user)
            throws CatalogDBException, CatalogParameterException, CatalogAuthorizationException {
        List<Bson> andBsonList = new ArrayList<>();
        Document annotationDocument = null;

        if (query.containsKey(QueryParams.STUDY_UID.key())
                && (StringUtils.isNotEmpty(user) || query.containsKey(ParamConstants.ACL_PARAM))) {
            Document studyDocument = getStudyDocument(null, query.getLong(QueryParams.STUDY_UID.key()));

            if (query.containsKey(ParamConstants.ACL_PARAM)) {
                andBsonList.addAll(AuthorizationMongoDBUtils.parseAclQuery(studyDocument, query, Enums.Resource.COHORT, user,
                        configuration));
            } else {
                if (containsAnnotationQuery(query)) {
                    andBsonList.add(getQueryForAuthorisedEntries(studyDocument, user,
                            CohortAclEntry.CohortPermissions.VIEW_ANNOTATIONS.name(), Enums.Resource.COHORT, configuration));
                } else {
                    andBsonList.add(getQueryForAuthorisedEntries(studyDocument, user, CohortAclEntry.CohortPermissions.VIEW.name(),
                            Enums.Resource.COHORT, configuration));
                }
            }

            query.remove(ParamConstants.ACL_PARAM);
        }

        Query finalQuery = new Query(query);
        finalQuery.remove(QueryParams.DELETED.key());

        for (Map.Entry<String, Object> entry : finalQuery.entrySet()) {
            String key = entry.getKey().split("\\.")[0];
            QueryParams queryParam = QueryParams.getParam(entry.getKey()) != null ? QueryParams.getParam(entry.getKey())
                    : QueryParams.getParam(key);
            if (queryParam == null) {
                if (Constants.PRIVATE_ANNOTATION_PARAM_TYPES.equals(entry.getKey())) {
                    continue;
                }
                throw new CatalogDBException("Unexpected parameter " + entry.getKey() + ". The parameter does not exist or cannot be "
                        + "queried for.");
            }
            try {
                switch (queryParam) {
                    case UID:
                        addAutoOrQuery(PRIVATE_UID, queryParam.key(), finalQuery, queryParam.type(), andBsonList);
                        break;
                    case STUDY_UID:
                        addAutoOrQuery(PRIVATE_STUDY_UID, queryParam.key(), finalQuery, queryParam.type(), andBsonList);
                        break;
                    case ANNOTATION:
                        if (annotationDocument == null) {
                            annotationDocument = createAnnotationQuery(finalQuery.getString(QueryParams.ANNOTATION.key()),
                                    finalQuery.get(Constants.PRIVATE_ANNOTATION_PARAM_TYPES, ObjectMap.class));
                        }
                        break;
                    case SAMPLE_UIDS:
                        addQueryFilter(queryParam.key(), queryParam.key(), finalQuery, queryParam.type(),
                                MongoDBQueryUtils.ComparisonOperator.IN, MongoDBQueryUtils.LogicalOperator.OR, andBsonList);
                        break;
                    case CREATION_DATE:
                        addAutoOrQuery(PRIVATE_CREATION_DATE, queryParam.key(), finalQuery, queryParam.type(), andBsonList);
                        break;
                    case MODIFICATION_DATE:
                        addAutoOrQuery(PRIVATE_MODIFICATION_DATE, queryParam.key(), finalQuery, queryParam.type(), andBsonList);
                        break;
                    case STATUS:
                    case STATUS_NAME:
                        addAutoOrQuery(QueryParams.STATUS_NAME.key(), queryParam.key(), finalQuery, QueryParams.STATUS_NAME.type(),
                                andBsonList);
                        break;
                    case INTERNAL_STATUS:
                    case INTERNAL_STATUS_NAME:
                        // Convert the status to a positive status
                        finalQuery.put(queryParam.key(),
                                Status.getPositiveStatus(CohortStatus.STATUS_LIST, finalQuery.getString(queryParam.key())));
                        addAutoOrQuery(QueryParams.INTERNAL_STATUS_NAME.key(), queryParam.key(), finalQuery,
                                QueryParams.INTERNAL_STATUS_NAME.type(), andBsonList);
                        break;
                    case UUID:
                    case ID:
                    case TYPE:
                    case RELEASE:
                    case NUM_SAMPLES:
//                    case ANNOTATION_SETS:
                        addAutoOrQuery(queryParam.key(), queryParam.key(), finalQuery, queryParam.type(), andBsonList);
                        break;
                    default:
                        throw new CatalogDBException("Cannot query by parameter " + queryParam.key());
                }
            } catch (Exception e) {
                throw new CatalogDBException(e);
            }
        }

        if (annotationDocument != null && !annotationDocument.isEmpty()) {
            andBsonList.add(annotationDocument);
        }
        if (extraQuery != null && extraQuery.size() > 0) {
            andBsonList.add(extraQuery);
        }
        if (andBsonList.size() > 0) {
            return Filters.and(andBsonList);
        } else {
            return new Document();
        }
    }

    public MongoDBCollection getCohortCollection() {
        return cohortCollection;
    }

    void removeSampleReferences(ClientSession clientSession, long studyUid, long sampleUid)
            throws CatalogDBException, CatalogParameterException, CatalogAuthorizationException {
        Document bsonQuery = new Document()
                .append(QueryParams.STUDY_UID.key(), studyUid)
                .append(QueryParams.SAMPLE_UIDS.key(), sampleUid);

        // We set the status of all the matching cohorts to INVALID and add the sample to be removed
        ObjectMap params = new ObjectMap()
                .append(QueryParams.INTERNAL_STATUS_NAME.key(), CohortStatus.INVALID)
                .append(SAMPLES.key(), Collections.singletonList(new Sample().setUid(sampleUid)));
        // Add the the Remove action for the sample provided
        QueryOptions queryOptions = new QueryOptions(Constants.ACTIONS,
                new ObjectMap(SAMPLES.key(), ParamUtils.BasicUpdateAction.REMOVE.name()));

        Bson update = parseAndValidateUpdateParams(clientSession, params, null, queryOptions).toFinalUpdateDocument();

        QueryOptions multi = new QueryOptions(MongoDBCollection.MULTI, true);

        logger.debug("Sample references extraction. Query: {}, update: {}",
                bsonQuery.toBsonDocument(Document.class, MongoClient.getDefaultCodecRegistry()),
                update.toBsonDocument(Document.class, MongoClient.getDefaultCodecRegistry()));
        DataResult result = cohortCollection.update(clientSession, bsonQuery, update, multi);
        logger.debug("Sample uid '" + sampleUid + "' references removed from " + result.getNumUpdated() + " out of "
                + result.getNumMatches() + " cohorts");
    }
}<|MERGE_RESOLUTION|>--- conflicted
+++ resolved
@@ -119,7 +119,6 @@
         if (StringUtils.isEmpty(cohort.getUuid())) {
             cohort.setUuid(UuidUtils.generateOpenCgaUuid(UuidUtils.Entity.COHORT));
         }
-<<<<<<< HEAD
         if (StringUtils.isEmpty(cohort.getCreationDate())) {
             cohort.setCreationDate(TimeUtils.getTime());
         }
@@ -129,8 +128,6 @@
             dbAdaptorFactory.getCatalogSampleDBAdaptor().updateCohortReferences(clientSession, cohort.getStudyUid(), sampleUids,
                     cohort.getId(), ParamUtils.BasicUpdateAction.ADD);
         }
-=======
->>>>>>> 1722bf87
 
         Document cohortObject = cohortConverter.convertToStorageType(cohort, variableSetList);
 
