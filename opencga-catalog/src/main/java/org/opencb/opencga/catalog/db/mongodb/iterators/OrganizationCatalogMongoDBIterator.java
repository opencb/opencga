--- conflicted
+++ resolved
@@ -12,14 +12,10 @@
 import org.opencb.opencga.catalog.db.mongodb.MigrationMongoDBAdaptor;
 import org.opencb.opencga.catalog.db.mongodb.NoteMongoDBAdaptor;
 import org.opencb.opencga.catalog.db.mongodb.OrganizationMongoDBAdaptorFactory;
-<<<<<<< HEAD
 import org.opencb.opencga.catalog.db.mongodb.ProjectMongoDBAdaptor;
 import org.opencb.opencga.catalog.exceptions.CatalogAuthorizationException;
 import org.opencb.opencga.catalog.exceptions.CatalogDBException;
-=======
-import org.opencb.opencga.catalog.exceptions.CatalogDBException;
 import org.opencb.opencga.core.models.notes.Note;
->>>>>>> fcd50843
 import org.opencb.opencga.core.response.OpenCGAResult;
 import org.slf4j.Logger;
 import org.slf4j.LoggerFactory;
@@ -30,39 +26,32 @@
 
 public class OrganizationCatalogMongoDBIterator<E> extends CatalogMongoDBIterator<E> {
 
+    private final String user;
+
     private final QueryOptions options;
     private final QueryOptions projectOptions;
 
     private final Queue<Document> organizationListBuffer;
-<<<<<<< HEAD
     private final MigrationMongoDBAdaptor migrationDBAdaptor;
     private final ProjectMongoDBAdaptor projectMongoDBAdaptor;
-=======
     private final NoteMongoDBAdaptor noteMongoDBAdaptor;
-    private final MigrationMongoDBAdaptor migrationDBAdaptor;
->>>>>>> fcd50843
 
     private final Logger logger;
 
 
     public OrganizationCatalogMongoDBIterator(MongoDBIterator<Document> mongoCursor, ClientSession clientSession,
                                          GenericDocumentComplexConverter<E> converter, OrganizationMongoDBAdaptorFactory dbAdaptorFactory,
-                                         QueryOptions options) {
+                                         QueryOptions options, String user) {
         super(mongoCursor, clientSession, converter, null);
 
         this.options = options != null ? new QueryOptions(options) : new QueryOptions();
-<<<<<<< HEAD
         this.projectOptions = createInnerQueryOptionsForVersionedEntity(this.options, OrganizationDBAdaptor.QueryParams.PROJECTS.key(),
                 true);
         this.user = user;
 
         this.migrationDBAdaptor = dbAdaptorFactory.getMigrationDBAdaptor();
+        this.noteMongoDBAdaptor = dbAdaptorFactory.getCatalogNotesDBAdaptor();
         this.projectMongoDBAdaptor = dbAdaptorFactory.getCatalogProjectDBAdaptor();
-=======
-
-        this.migrationDBAdaptor = dbAdaptorFactory.getMigrationDBAdaptor();
-        this.noteMongoDBAdaptor = dbAdaptorFactory.getCatalogNotesDBAdaptor();
->>>>>>> fcd50843
 
         this.organizationListBuffer = new LinkedList<>();
         this.logger = LoggerFactory.getLogger(OrganizationCatalogMongoDBIterator.class);
@@ -107,29 +96,6 @@
                     }
                     internal.put("migrationExecutions", migrationRuns);
                 }
-<<<<<<< HEAD
-                internal.put("migrationExecutions", migrationRuns);
-            }
-
-            if (includeField(options, OrganizationDBAdaptor.QueryParams.PROJECTS.key())) {
-                OpenCGAResult<Document> openCGAResult = null;
-                try {
-                    if (StringUtils.isNotEmpty(user)) {
-                        openCGAResult = projectMongoDBAdaptor.nativeGet(clientSession, new Query(), projectOptions, user);
-                    } else {
-                        openCGAResult = projectMongoDBAdaptor.nativeGet(clientSession, new Query(), projectOptions);
-                    }
-                } catch (CatalogDBException | CatalogAuthorizationException e) {
-                    logger.warn("Could not fetch projects for organization.", e);
-                }
-                organizationDocument.put(OrganizationDBAdaptor.QueryParams.PROJECTS.key(), openCGAResult.getResults());
-            }
-
-            organizationListBuffer.add(organizationDocument);
-        }
-    }
-=======
->>>>>>> fcd50843
 
                 List<String> noteField = Collections.singletonList(OrganizationDBAdaptor.QueryParams.NOTES.key());
                 if (includeField(options, noteField)) {
@@ -148,6 +114,21 @@
                         logger.warn("Could not obtain the organization notes", e);
                     }
                 }
+
+                List<String> projectField = Collections.singletonList(OrganizationDBAdaptor.QueryParams.PROJECTS.key());
+                if (includeField(options, projectField)) {
+                    OpenCGAResult<Document> openCGAResult = null;
+                    try {
+                        if (StringUtils.isNotEmpty(user)) {
+                            openCGAResult = projectMongoDBAdaptor.nativeGet(clientSession, new Query(), projectOptions, user);
+                        } else {
+                            openCGAResult = projectMongoDBAdaptor.nativeGet(clientSession, new Query(), projectOptions);
+                        }
+                    } catch (CatalogDBException | CatalogAuthorizationException e) {
+                        logger.warn("Could not fetch projects for organization.", e);
+                    }
+                    organizationDocument.put(OrganizationDBAdaptor.QueryParams.PROJECTS.key(), openCGAResult.getResults());
+                }
             }
 
             organizationListBuffer.add(organizationDocument);
