/*
 * Copyright 2015-2020 OpenCB
 *
 * Licensed under the Apache License, Version 2.0 (the "License");
 * you may not use this file except in compliance with the License.
 * You may obtain a copy of the License at
 *
 *     http://www.apache.org/licenses/LICENSE-2.0
 *
 * Unless required by applicable law or agreed to in writing, software
 * distributed under the License is distributed on an "AS IS" BASIS,
 * WITHOUT WARRANTIES OR CONDITIONS OF ANY KIND, either express or implied.
 * See the License for the specific language governing permissions and
 * limitations under the License.
 */

package org.opencb.opencga.catalog.utils;

import org.apache.commons.collections4.CollectionUtils;
import org.apache.commons.lang3.EnumUtils;
import org.apache.commons.lang3.StringUtils;
import org.opencb.commons.datastore.core.ObjectMap;
import org.opencb.opencga.catalog.exceptions.CatalogException;
import org.opencb.opencga.catalog.exceptions.CatalogParameterException;
import org.opencb.opencga.core.api.ParamConstants;
import org.opencb.opencga.core.common.TimeUtils;

import java.nio.file.Path;
import java.nio.file.Paths;
import java.util.Date;
import java.util.Iterator;
import java.util.List;
import java.util.Map;
import java.util.function.Function;
import java.util.function.Supplier;
import java.util.regex.Pattern;

/**
 * @author Jacobo Coll &lt;jacobo167@gmail.com&gt;
 */
public class ParamUtils {

    protected static final Pattern EMAIL_PATTERN = Pattern.compile("^['_A-Za-z0-9-\\+]+(\\.['_A-Za-z0-9-]+)*@"
            + "[A-Za-z0-9-]+(\\.[A-Za-z0-9]+)*(\\.[A-Za-z]{2,})$");

    public static void checkAllParametersExist(Iterator<String> parameterIterator, Function<String, Boolean> exist)
            throws CatalogParameterException {
        while (parameterIterator.hasNext()) {
            String parameter = parameterIterator.next();
            if (!exist.apply(parameter)) {
                throw new CatalogParameterException("Parameter " + parameter + " not supported");
            }
        }
    }

    public static void checkParameter(String param, String name) throws CatalogParameterException {
        if (StringUtils.isEmpty(param) || param.equals("null")) {
            throw new CatalogParameterException("Error in parameter: parameter '" + name + "' is null or empty: " + param + ".");
        }
    }

    public static void checkParameters(String... args) throws CatalogParameterException {
        if (args.length % 2 == 0) {
            for (int i = 0; i < args.length; i += 2) {
                checkParameter(args[i], args[i + 1]);
            }
        } else {
            throw new CatalogParameterException("Error in parameter: parameter list is not multiple of 2");
        }
    }

    public static void checkUpdateParametersMap(ObjectMap parameters) throws CatalogParameterException {
        if (parameters == null || parameters.isEmpty()) {
            throw new CatalogParameterException("Missing parameters to update");
        }
    }

    public static void checkObj(Object obj, String name) throws CatalogParameterException {
        if (obj == null) {
            throw CatalogParameterException.isNull(name);
        }
    }

    public static void checkNotEmptyArray(List<?> obj, String name) throws CatalogParameterException {
        if (CollectionUtils.isEmpty(obj)) {
            throw CatalogParameterException.isNull(name);
        }
    }

    public static void checkRegion(String regionStr, String name) throws CatalogParameterException {
        if (Pattern.matches("^([a-zA-Z0-9])+:([0-9])+-([0-9])+$", regionStr)) { //chr:start-end
            throw new CatalogParameterException("region '" + name + "' is not valid");
        }
    }

    public static void checkPath(String path, String paramName) throws CatalogParameterException {
        if (path == null) {
            throw CatalogParameterException.isNull(paramName);
        }
        checkPath(Paths.get(path), paramName);
    }

    public static void checkFileName(String fileName, String paramName) throws CatalogParameterException {
        checkParameter(fileName, paramName);
        if (fileName.contains("/")) {
            throw new CatalogParameterException("Error in " + paramName + ": '" + fileName + "' can not contain '/' character");
        }
    }

    public static void checkPath(Path path, String paramName) throws CatalogParameterException {
        checkObj(path, paramName);
        // FIXME: What if the path contains ":" ?
        if (path.isAbsolute()) {
            throw new CatalogParameterException("Error in path: Path '" + path + "' can't be absolute");
        } else if (path.toString().matches("\\.|\\.\\.")) {
            throw new CatalogParameterException("Error in path: Path '" + path + "' can't have relative names '.' or '..'");
        }
    }

    public static void checkValidUserId(String userId) throws CatalogParameterException {
        if (userId == null || userId.isEmpty()) {
            throw new CatalogParameterException("Missing user id.");
        }
        if (userId.equals(ParamConstants.ANONYMOUS_USER_ID) || userId.equals(ParamConstants.REGISTERED_USERS)) {
            throw new CatalogParameterException("User id cannot be one of the reserved OpenCGA users.");
        }
        if (!userId.matches("^[A-Za-z0-9]([-_.@]?[A-Za-z0-9])*$")) {
            throw new CatalogParameterException("Invalid user id. Id needs to start by any character and might contain single '-', '_', "
                    + "'.' or '@' symbols followed by any character or number.");
        }
    }

    public static void checkAlias(String alias, String name) throws CatalogParameterException {
        if (alias == null || alias.isEmpty()) {
            throw CatalogParameterException.isNull(name);
        }
        if (!alias.matches("^[A-Za-z0-9]([-_.]?[A-Za-z0-9])*$")) {
            throw new CatalogParameterException("Invalid " + name + ". It needs to start by any character "
                    + "or number and might contain single '-', '_', '.', symbols followed by any character or number.");
        }
    }

    public static void checkIdentifier(String identifier, String name) throws CatalogParameterException {
<<<<<<< HEAD
        if (identifier == null || identifier.isEmpty() || !identifier.matches("^[A-Za-z0-9](?!.*[-_.:]{2})[A-Za-z0-9-_.:]*[A-Za-z0-9]$")) {
=======
        if (identifier == null || identifier.isEmpty() || !identifier.matches("^[A-Za-z0-9][A-Za-z0-9-_.:]*$")) {
>>>>>>> afdfff8d
            throw new CatalogParameterException("Error in identifier: '" + identifier + "' is not a valid " + name + ".");
        }
    }

    public static void checkGroupId(String groupId) throws CatalogParameterException {
        if (groupId == null || groupId.isEmpty() || !groupId.matches("^[@]?[A-Za-z]([-_.]?[A-Za-z0-9])*$")) {
            throw new CatalogParameterException("Error in identifier: Invalid group identifier format");
        }
    }

    public static void checkIsSingleID(String id) throws CatalogParameterException {
        if (StringUtils.isNotEmpty(id)) {
            if (id.contains(",")) {
                throw new CatalogParameterException("More than one id found. Only one ID is allowed.");
            }
        } else {
            throw new CatalogParameterException("ID is null or Empty");
        }
    }

    public static void checkDateFormat(String creationDate, String param) throws CatalogParameterException {
        if (StringUtils.isEmpty(creationDate)) {
            throw CatalogParameterException.isNull(param);
        } else {
            // Validate creationDate can be parsed and has the proper format
            Date date = TimeUtils.toDate(creationDate);
            if (date == null || creationDate.length() != 14) {
                throw new CatalogParameterException("Unexpected '" + param + "' format. Expected format is 'yyyyMMddHHmmss'");
            }
        }
    }

    public static void checkDateIsNotExpired(String dateStr, String param) throws CatalogParameterException {
        if (StringUtils.isEmpty(dateStr)) {
            throw CatalogParameterException.isNull(param);
        } else {
            // Validate date can be parsed and has the proper format
            Date date = TimeUtils.toDate(dateStr);
            if (date == null || dateStr.length() != 14) {
                throw new CatalogParameterException("Unexpected '" + param + "' format. Expected format is 'yyyyMMddHHmmss'");
            }
            if (date.before(TimeUtils.getDate())) {
                throw new CatalogParameterException("The date for '" + param + "' introduced is already expired. Please, introduce a valid"
                        + " date in the future.");
            }
        }
    }

    public static String checkDateOrGetCurrentDate(String date, String param) throws CatalogParameterException {
        if (StringUtils.isEmpty(date)) {
            return TimeUtils.getTime();
        } else {
            checkDateFormat(date, param);
            return date;
        }
    }

    public static void checkEmail(String email) throws CatalogParameterException {
        if (email == null || !EMAIL_PATTERN.matcher(email).matches()) {
            throw new CatalogParameterException("Email '" + email + "' not valid");
        }
    }

    public static long getAsLong(Object value) throws CatalogException {
        try {
            return (Long) value;
        } catch (ClassCastException e) {
            try {
                return Long.valueOf((Integer) value);
            } catch (ClassCastException e1) {
                throw new CatalogException(e);
            }
        }
    }

    public static String defaultString(String string, String defaultValue) {
        if (string == null || string.isEmpty()) {
            string = defaultValue;
        }
        return string;
    }

    public static <O> O defaultObject(O object, O defaultObject) {
        if (object == null) {
            object = defaultObject;
        }
        return object;
    }

    public static <O> O defaultObject(O object, Supplier<O> supplier) {
        if (object == null) {
            object = supplier.get();
        }
        return object;
    }

    public enum SaveInterpretationAs {
        PRIMARY,                    // Write the interpretation as the primary and move the current primary one (if any) as a secondary
        SECONDARY                   // Add interpretation as a secondary one
    }

    public enum AddRemoveAction {
        ADD,
        REMOVE;

        public static AddRemoveAction from(Map<String, ?> map, String key) {
            return from(map, key, null);
        }

        public static AddRemoveAction from(Map<String, ?> map, String key, AddRemoveAction defaultValue) {
            return getEnumFromMap(map, key, defaultValue, AddRemoveAction.class);
        }
    }

    public enum AddRemoveForceRemoveAction {
        ADD,
        REMOVE,
        FORCE_REMOVE;

        public static AddRemoveForceRemoveAction from(Map<String, ?> map, String key) {
            return from(map, key, null);
        }

        public static AddRemoveForceRemoveAction from(Map<String, ?> map, String key, AddRemoveForceRemoveAction defaultValue) {
            return getEnumFromMap(map, key, defaultValue, AddRemoveForceRemoveAction.class);
        }
    }

    public enum AddRemoveReplaceAction {
        ADD,
        REMOVE,
        REPLACE;

        public static AddRemoveReplaceAction from(Map<String, ?> map, String key) {
            return from(map, key, null);
        }

        public static AddRemoveReplaceAction from(Map<String, ?> map, String key, AddRemoveReplaceAction defaultValue) {
            return getEnumFromMap(map, key, defaultValue, AddRemoveReplaceAction.class);
        }
    }

    public enum BasicUpdateAction {
        ADD,
        SET,
        REMOVE;

        public static BasicUpdateAction from(Map<String, ?> map, String key) {
            return from(map, key, null);
        }

        public static BasicUpdateAction from(Map<String, ?> map, String key, BasicUpdateAction defaultValue) {
            return getEnumFromMap(map, key, defaultValue, BasicUpdateAction.class);
        }
    }

    public enum UpdateAction {
        ADD,
        SET,
        REMOVE,
        REPLACE;

        public static UpdateAction from(Map<String, ?> map, String key) {
            return from(map, key, null);
        }

        public static UpdateAction from(Map<String, ?> map, String key, UpdateAction defaultValue) {
            return getEnumFromMap(map, key, defaultValue, UpdateAction.class);
        }
    }

    public enum AclAction {
        SET,
        ADD,
        REMOVE,
        RESET;

        public static AclAction from(Map<String, ?> map, String key) {
            return from(map, key, null);
        }

        public static AclAction from(Map<String, ?> map, String key, AclAction defaultValue) {
            return getEnumFromMap(map, key, defaultValue, AclAction.class);
        }
    }

    public enum CompleteUpdateAction {
        ADD,
        SET,
        REMOVE,
        RESET,
        REPLACE;

        public static CompleteUpdateAction from(Map<String, ?> map, String key) {
            return from(map, key, null);
        }

        public static CompleteUpdateAction from(Map<String, ?> map, String key, CompleteUpdateAction defaultValue) {
            return getEnumFromMap(map, key, defaultValue, CompleteUpdateAction.class);
        }
    }

    public static <T extends Enum<T>> T getEnumFromMap(Map<String, ?> map, String key, T defaultValue, Class<T> enumClass) {
        if (map == null) {
            return defaultValue;
        }
        Object o = map.get(key);
        return getEnum(o, enumClass, defaultValue);
    }

    public static <T extends Enum<T>> T getEnum(Object value, Class<T> enumClass, T defaultValue) {
        if (value == null) {
            return defaultValue;
        } else {
            if (enumClass.isInstance(value)) {
                return enumClass.cast(value);
            } else {
                try {
                    return Enum.valueOf(enumClass, value.toString());
                } catch (IllegalArgumentException e) {
                    throw new IllegalArgumentException("Unknown value '" + value.toString() + "'. "
                            + "Accepted values are: " + EnumUtils.getEnumList(enumClass), e);
                }
            }
        }
    }
}<|MERGE_RESOLUTION|>--- conflicted
+++ resolved
@@ -141,11 +141,7 @@
     }
 
     public static void checkIdentifier(String identifier, String name) throws CatalogParameterException {
-<<<<<<< HEAD
-        if (identifier == null || identifier.isEmpty() || !identifier.matches("^[A-Za-z0-9](?!.*[-_.:]{2})[A-Za-z0-9-_.:]*[A-Za-z0-9]$")) {
-=======
         if (identifier == null || identifier.isEmpty() || !identifier.matches("^[A-Za-z0-9][A-Za-z0-9-_.:]*$")) {
->>>>>>> afdfff8d
             throw new CatalogParameterException("Error in identifier: '" + identifier + "' is not a valid " + name + ".");
         }
     }
