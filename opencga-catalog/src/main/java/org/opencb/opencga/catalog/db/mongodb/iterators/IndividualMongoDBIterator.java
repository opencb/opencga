--- conflicted
+++ resolved
@@ -139,11 +139,7 @@
             try {
                 DataResult<Document> individualDataResult;
                 if (user != null) {
-<<<<<<< HEAD
-                    individualDataResult = individualDBAdaptor.nativeGet(query, queryOptions, user);
-=======
-                    individualQueryResult = individualDBAdaptor.nativeGet(studyUid, query, queryOptions, user);
->>>>>>> 21755a24
+                    individualDataResult = individualDBAdaptor.nativeGet(studyUid, query, queryOptions, user);
                 } else {
                     individualDataResult = individualDBAdaptor.nativeGet(query, queryOptions);
                 }
@@ -181,11 +177,7 @@
             List<Document> sampleList;
             try {
                 if (user != null) {
-<<<<<<< HEAD
-                    sampleList = sampleDBAdaptor.nativeGet(query, sampleQueryOptions, user).getResults();
-=======
-                    sampleList = sampleDBAdaptor.nativeGet(studyUid, query, sampleQueryOptions, user).getResult();
->>>>>>> 21755a24
+                    sampleList = sampleDBAdaptor.nativeGet(studyUid, query, sampleQueryOptions, user).getResults();
                 } else {
                     sampleList = sampleDBAdaptor.nativeGet(query, sampleQueryOptions).getResults();
                 }
