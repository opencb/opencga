--- conflicted
+++ resolved
@@ -269,7 +269,6 @@
         return documentList;
     }
 
-<<<<<<< HEAD
     /*
      * Code copied from MongoDBAdaptor.java
      * */
@@ -316,10 +315,8 @@
         }
     }
 
-=======
     public MigrationTool setBatchSize(int batchSize) {
         this.batchSize = batchSize;
         return this;
     }
->>>>>>> 779780d2
 }