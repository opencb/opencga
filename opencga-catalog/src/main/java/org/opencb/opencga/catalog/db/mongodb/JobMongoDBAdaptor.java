--- conflicted
+++ resolved
@@ -92,12 +92,9 @@
         Document jobObject = jobConverter.convertToStorageType(job);
         jobObject.put(PRIVATE_ID, jobId);
         jobObject.put(PRIVATE_STUDY_ID, studyId);
-<<<<<<< HEAD
         jobObject.put(PRIVATE_CREATION_DATE, TimeUtils.toDate(job.getCreationDate()));
 
-=======
         jobObject.put(PERMISSION_RULES_APPLIED, Collections.emptyList());
->>>>>>> 79753602
         jobCollection.insert(jobObject, null); //TODO: Check results.get(0).getN() != 0
 
         return endQuery("Create Job", startTime, get(jobId, filterOptions(options, FILTER_ROUTE_JOBS)));
