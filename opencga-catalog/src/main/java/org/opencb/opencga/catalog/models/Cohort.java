--- conflicted
+++ resolved
@@ -160,11 +160,7 @@
             if (isValid(status)) {
                 init(status, message);
             } else {
-<<<<<<< HEAD
-                init(UNKNOWN, message);
-=======
                 throw new IllegalArgumentException("Unknown status " + status);
->>>>>>> c6ea2d61
             }
         }
 
@@ -188,10 +184,7 @@
     }
 
     //Represents the criteria of grouping samples in the cohort
-<<<<<<< HEAD
-=======
     @Deprecated
->>>>>>> c6ea2d61
     public enum Type {
         CASE_CONTROL,
         CASE_SET,
