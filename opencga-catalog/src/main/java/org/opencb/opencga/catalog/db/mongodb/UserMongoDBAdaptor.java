/*
 * Copyright 2015-2020 OpenCB
 *
 * Licensed under the Apache License, Version 2.0 (the "License");
 * you may not use this file except in compliance with the License.
 * You may obtain a copy of the License at
 *
 *     http://www.apache.org/licenses/LICENSE-2.0
 *
 * Unless required by applicable law or agreed to in writing, software
 * distributed under the License is distributed on an "AS IS" BASIS,
 * WITHOUT WARRANTIES OR CONDITIONS OF ANY KIND, either express or implied.
 * See the License for the specific language governing permissions and
 * limitations under the License.
 */

package org.opencb.opencga.catalog.db.mongodb;

import com.mongodb.client.ClientSession;
import com.mongodb.client.model.Filters;
import com.mongodb.client.model.Updates;
import org.apache.commons.lang3.NotImplementedException;
import org.apache.commons.lang3.StringUtils;
import org.bson.Document;
import org.bson.conversions.Bson;
import org.opencb.commons.datastore.core.DataResult;
import org.opencb.commons.datastore.core.ObjectMap;
import org.opencb.commons.datastore.core.Query;
import org.opencb.commons.datastore.core.QueryOptions;
import org.opencb.commons.datastore.mongodb.MongoDBCollection;
import org.opencb.commons.datastore.mongodb.MongoDBIterator;
import org.opencb.commons.utils.CryptoUtils;
import org.opencb.opencga.catalog.db.api.*;
import org.opencb.opencga.catalog.db.mongodb.converters.UserConverter;
import org.opencb.opencga.catalog.db.mongodb.iterators.CatalogMongoDBIterator;
import org.opencb.opencga.catalog.exceptions.CatalogAuthenticationException;
import org.opencb.opencga.catalog.exceptions.CatalogAuthorizationException;
import org.opencb.opencga.catalog.exceptions.CatalogDBException;
import org.opencb.opencga.catalog.exceptions.CatalogParameterException;
import org.opencb.opencga.catalog.managers.StudyManager;
import org.opencb.opencga.catalog.utils.ParamUtils;
import org.opencb.opencga.core.common.TimeUtils;
import org.opencb.opencga.core.config.Configuration;
import org.opencb.opencga.core.models.common.InternalStatus;
import org.opencb.opencga.core.models.project.Project;
import org.opencb.opencga.core.models.study.Group;
import org.opencb.opencga.core.models.study.Study;
import org.opencb.opencga.core.models.user.User;
import org.opencb.opencga.core.models.user.UserFilter;
import org.opencb.opencga.core.models.user.UserStatus;
import org.opencb.opencga.core.response.OpenCGAResult;
import org.slf4j.LoggerFactory;

import java.security.NoSuchAlgorithmException;
import java.util.*;
import java.util.function.Consumer;
import java.util.stream.Collectors;

import static org.opencb.opencga.catalog.db.api.UserDBAdaptor.QueryParams.*;
import static org.opencb.opencga.catalog.db.mongodb.MongoDBUtils.*;

/**
 * @author Jacobo Coll &lt;jacobo167@gmail.com&gt;
 */
public class UserMongoDBAdaptor extends CatalogMongoDBAdaptor implements UserDBAdaptor {

    private final MongoDBCollection userCollection;
    private final MongoDBCollection deletedUserCollection;
    private UserConverter userConverter;

    private static final String PRIVATE_PASSWORD = "_password";

    public UserMongoDBAdaptor(MongoDBCollection userCollection, MongoDBCollection deletedUserCollection, Configuration configuration,
                              OrganizationMongoDBAdaptorFactory dbAdaptorFactory) {
        super(configuration, LoggerFactory.getLogger(UserMongoDBAdaptor.class));
        this.dbAdaptorFactory = dbAdaptorFactory;
        this.userCollection = userCollection;
        this.deletedUserCollection = deletedUserCollection;
        this.userConverter = new UserConverter();
    }

    /*
     * *************************
     * User methods
     * ***************************
     */

    boolean exists(ClientSession clientSession, String userId) throws CatalogDBException {
        return count(clientSession, new Query(QueryParams.ID.key(), userId)).getNumMatches() > 0;
    }

    @Override
    public OpenCGAResult insert(User user, String password, QueryOptions options)
            throws CatalogDBException, CatalogParameterException, CatalogAuthorizationException {
        return runTransaction(clientSession -> {
            long tmpStartTime = startQuery();

            logger.debug("Starting user insert transaction for user id '{}'", user.getId());
            insert(clientSession, user, password);
            return endWrite(tmpStartTime, 1, 1, 0, 0, null);
        }, e -> logger.error("Could not create user {}: {}", user.getId(), e.getMessage()));
    }

    private void insert(ClientSession clientSession, User user, String password) throws CatalogDBException, CatalogParameterException {
        checkParameter(user, "user");
        if (exists(clientSession, user.getId())) {
            throw new CatalogDBException("User {id:\"" + user.getId() + "\"} already exists");
        }

        if (user.getProjects() != null && !user.getProjects().isEmpty()) {
            throw new CatalogParameterException("Creating user and projects in a single transaction is forbidden");
        }
        user.setProjects(Collections.emptyList());

        Document userDocument = userConverter.convertToStorageType(user);
        userDocument.append(ID, user.getId());
        userDocument.append(PRIVATE_PASSWORD, encryptPassword(password));

        userCollection.insert(clientSession, userDocument, null);
    }

    @Override
    public OpenCGAResult<User> get(String userId, QueryOptions options)
            throws CatalogDBException, CatalogParameterException, CatalogAuthorizationException {
        Query query = new Query(QueryParams.ID.key(), userId);
        return get(query, options);
    }

    @Override
    public OpenCGAResult changePassword(String userId, String oldPassword, String newPassword)
            throws CatalogDBException, CatalogAuthenticationException {
        Document bson = new Document(ID, userId)
                .append(PRIVATE_PASSWORD, encryptPassword(oldPassword));
        Bson set = Updates.set(PRIVATE_PASSWORD, encryptPassword(newPassword));

        DataResult result = userCollection.update(bson, set, null);
        if (result.getNumUpdated() == 0) {  //0 query matches.
            throw CatalogAuthenticationException.incorrectUserOrPassword("Internal");
        }
        return new OpenCGAResult(result);
    }

    @Override
    public void authenticate(String userId, String password) throws CatalogAuthenticationException {
        Document bson;
        try {
            bson = new Document()
                    .append(ID, userId)
                    .append(PRIVATE_PASSWORD, encryptPassword(password));
        } catch (CatalogDBException e) {
            throw new CatalogAuthenticationException("Could not encrypt password: " + e.getMessage(), e);
        }
        if (userCollection.count(bson).getNumMatches() == 0) {
            throw CatalogAuthenticationException.incorrectUserOrPassword("Internal");
        }
    }

    @Override
    public OpenCGAResult resetPassword(String userId, String email, String newPassword) throws CatalogDBException {
        Query query = new Query(QueryParams.ID.key(), userId);
        query.append(QueryParams.EMAIL.key(), email);
        Bson bson = parseQuery(query);

        Bson set = Updates.set(PRIVATE_PASSWORD, encryptPassword(newPassword));

        DataResult result = userCollection.update(bson, set, null);
        if (result.getNumUpdated() == 0) {  //0 query matches.
            throw new CatalogDBException("Bad user or email");
        }
        return new OpenCGAResult(result);
    }

    @Override
    public OpenCGAResult setConfig(String userId, String name, Map<String, Object> config) throws CatalogDBException {
        // Set the config
        Bson bsonQuery = Filters.eq(QueryParams.ID.key(), userId);
        Bson filterDocument = getMongoDBDocument(config, "Config");
        Bson update = Updates.set(QueryParams.CONFIGS.key() + "." + name, filterDocument);

        DataResult result = userCollection.update(bsonQuery, update, null);

        if (result.getNumUpdated() == 0) {
            throw new CatalogDBException("Could not create " + name + " configuration ");
        }
        return new OpenCGAResult(result);
    }

    @Override
    public OpenCGAResult deleteConfig(String userId, String name) throws CatalogDBException {
        // Insert the config
        Bson bsonQuery = Filters.and(
                Filters.eq(QueryParams.ID.key(), userId),
                Filters.exists(QueryParams.CONFIGS.key() + "." + name)
        );
        Bson update = Updates.unset(QueryParams.CONFIGS.key() + "." + name);

        DataResult result = userCollection.update(bsonQuery, update, null);

        if (result.getNumUpdated() == 0) {
            throw new CatalogDBException("Could not delete " + name + " configuration ");
        }
        return new OpenCGAResult(result);
    }

    @Override
    public OpenCGAResult addFilter(String userId, UserFilter filter) throws CatalogDBException {
        // Insert the filter
        Bson bsonQuery = Filters.and(
                Filters.eq(QueryParams.ID.key(), userId),
                Filters.ne(QueryParams.FILTERS_ID.key(), filter.getId())
        );
        Bson filterDocument = getMongoDBDocument(filter, "Filter");
        Bson update = Updates.push(QueryParams.FILTERS.key(), filterDocument);

        DataResult result = userCollection.update(bsonQuery, update, null);

        if (result.getNumUpdated() != 1) {
            if (result.getNumUpdated() == 0) {
                throw new CatalogDBException("Internal error: The filter could not be stored.");
            } else {
                // This error should NEVER be raised.
                throw new CatalogDBException("User: There was a critical error when storing the filter. Is has been inserted "
                        + result.getNumUpdated() + " times.");
            }
        }
        return new OpenCGAResult(result);
    }

    @Override
    public OpenCGAResult updateFilter(String userId, String name, ObjectMap params) throws CatalogDBException {
        if (params.isEmpty()) {
            throw new CatalogDBException("Nothing to be updated. No parameters were passed.");
        }

        final String prefixUpdate = FILTERS.key() + ".$.";
        Document parameters = new Document();

        if (params.get(FilterParams.DESCRIPTION.key()) != null) {
            parameters.put(prefixUpdate + FilterParams.DESCRIPTION.key(), params.get(FilterParams.DESCRIPTION.key()));
        }

        if (params.get(FilterParams.RESOURCE.key()) != null) {
            parameters.put(prefixUpdate + FilterParams.RESOURCE.key(), params.get(FilterParams.RESOURCE.key()).toString());
        }

        if (params.get(FilterParams.QUERY.key()) != null) {
            parameters.put(prefixUpdate + FilterParams.QUERY.key(), getMongoDBDocument(params.get(FilterParams.QUERY.key()), "Query"));
        }

        if (params.get(FilterParams.OPTIONS.key()) != null) {
            parameters.put(prefixUpdate + FilterParams.OPTIONS.key(), getMongoDBDocument(params.get(FilterParams.OPTIONS.key()),
                    "Options"));
        }

        if (parameters.isEmpty()) {
            throw new CatalogDBException("Nothing to be updated. Parameters were not recognised.");
        }

        Query query = new Query()
                .append(ID, userId)
                .append(FILTERS_ID.key(), name);
        return new OpenCGAResult(userCollection.update(parseQuery(query), new Document("$set", parameters), null));
    }

    @Override
    public OpenCGAResult deleteFilter(String userId, String name) throws CatalogDBException {
        // Delete the filter
        Bson bsonQuery = Filters.and(
                Filters.eq(QueryParams.ID.key(), userId),
                Filters.eq(QueryParams.FILTERS_ID.key(), name)
        );
        Bson update = Updates.pull(QueryParams.FILTERS.key(), new Document(FilterParams.ID.key(), name));
        DataResult result = userCollection.update(bsonQuery, update, null);

        if (result.getNumUpdated() == 0) {
            throw new CatalogDBException("Internal error: Filter " + name + " could not be removed");
        }

        return new OpenCGAResult(result);
    }

    @Override
    public OpenCGAResult<Long> count(Query query) throws CatalogDBException {
        return count(null, query);
    }

    OpenCGAResult<Long> count(ClientSession clientSession, Query query) throws CatalogDBException {
        Bson bsonDocument = parseQuery(query);
        logger.debug("User count: {}", bsonDocument.toBsonDocument());
        return new OpenCGAResult<>(userCollection.count(clientSession, bsonDocument));
    }

    @Override
    public OpenCGAResult stats(Query query) {
        return null;
    }

    @Override
    public OpenCGAResult<User> get(Query query, QueryOptions options) throws CatalogDBException {
        options = ParamUtils.defaultObject(options, QueryOptions::new);
        Bson bson = parseQuery(query);
        QueryOptions userOptions = filterQueryOptionsToIncludeKeys(options, Collections.singletonList(ID));
        DataResult<User> userDataResult = userCollection.find(bson, null, userConverter, userOptions);

        if (includeProjects(options)) {
            QueryOptions sharedProjectOptions = extractNestedOptions(options, PROJECTS.key());
            sharedProjectOptions = filterQueryOptionsToIncludeKeys(sharedProjectOptions,
                    Arrays.asList(ProjectDBAdaptor.QueryParams.FQN.key(), "studies." + StudyDBAdaptor.QueryParams.FQN.key(),
                            "studies." + StudyDBAdaptor.QueryParams.GROUPS.key()));
            extractSharedProjects(userDataResult, sharedProjectOptions);
        }

        return new OpenCGAResult<>(userDataResult);
    }

    private boolean includeProjects(QueryOptions options) {
        List<String> includeList = options.getAsStringList(QueryOptions.INCLUDE);
        List<String> excludeList = options.getAsStringList(QueryOptions.EXCLUDE);

        if (!includeList.isEmpty()) {
            for (String includeKey : includeList) {
                if (includeKey.startsWith(PROJECTS.key() + ".")) {
                    return true;
                }
            }
            return false;
        } else if (!excludeList.isEmpty()) {
            for (String excludeKey : excludeList) {
                if (excludeKey.equals(PROJECTS.key())) {
                    return false;
                }
            }
        }

        return true;
    }

    private void extractSharedProjects(DataResult<User> userDataResult, QueryOptions options) throws CatalogDBException {
        Set<String> users = userDataResult.getResults().stream().map(User::getId).collect(Collectors.toSet());

        Map<String, Project> projectMap = new HashMap<>();
        Map<String, Study> studyMap = new HashMap<>();
        Map<String, String> studyProjectMap = new HashMap<>();
        Map<String, List<String>> userStudyMap = new HashMap<>();
        OpenCGAResult<Project> result = dbAdaptorFactory.getCatalogProjectDBAdaptor().get(new Query(), options);
        for (Project project : result.getResults()) {
            projectMap.put(project.getFqn(), project);
            if (project.getStudies() != null) {
                for (Study study : project.getStudies()) {
                    studyMap.put(study.getFqn(), study);
                    studyProjectMap.put(study.getFqn(), project.getFqn());

                    String owner = study.getFqn().split("@")[0];

                    if (study.getGroups() != null) {
                        for (Group group : study.getGroups()) {
                            if (StudyManager.MEMBERS.equals(group.getId())) {
                                // Add all the users that should be able to see the study to the map
                                for (String userId : group.getUserIds()) {
                                    // Exclude owner of the project
                                    if (!owner.equals(userId)) {
                                        if (users.contains(userId)) {
                                            if (!userStudyMap.containsKey(userId)) {
                                                userStudyMap.put(userId, new ArrayList<>());
                                            }
                                            userStudyMap.get(userId).add(study.getFqn());
                                        }
                                    }
                                }
                                break;
                            }
                        }
                    }
                }
            }
        }

        // Add sharedProject information
        for (User user : userDataResult.getResults()) {
            if (userStudyMap.containsKey(user.getId())) {
                Map<String, List<Study>> projectStudyMap = new HashMap<>();

                for (String studyFqn : userStudyMap.get(user.getId())) {
                    // Obtain the project fqn where the study belongs
                    String projectFqn = studyProjectMap.get(studyFqn);
                    if (!projectStudyMap.containsKey(projectFqn)) {
                        projectStudyMap.put(projectFqn, new ArrayList<>());
                    }
                    projectStudyMap.get(projectFqn).add(studyMap.get(studyFqn));
                }

                List<Project> projectList = new ArrayList<>(projectStudyMap.size());
                for (Map.Entry<String, List<Study>> entry : projectStudyMap.entrySet()) {
                    Project project = new Project(projectMap.get(entry.getKey()));
                    project.setStudies(entry.getValue());
                    projectList.add(project);
                }

                user.setProjects(projectList);
            }
        }
    }

    @Override
    public OpenCGAResult nativeGet(Query query, QueryOptions options) throws CatalogDBException {
        if (!query.containsKey(QueryParams.INTERNAL_STATUS_ID.key())) {
            query.append(QueryParams.INTERNAL_STATUS_ID.key(), "!=" + InternalStatus.DELETED);
        }
        Bson bson = parseQuery(query);
        DataResult<Document> queryResult = userCollection.find(bson, options);

        for (Document user : queryResult.getResults()) {
            ArrayList<Document> projects = (ArrayList<Document>) user.get("projects");
            if (projects.size() > 0) {
                List<Document> projectsTmp = new ArrayList<>(projects.size());
                for (Document project : projects) {
                    Query query1 = new Query(ProjectDBAdaptor.QueryParams.UID.key(), project.get(ProjectDBAdaptor
                            .QueryParams.UID.key()));
                    OpenCGAResult<Document> queryResult1 = dbAdaptorFactory.getCatalogProjectDBAdaptor().nativeGet(query1, options);
                    projectsTmp.add(queryResult1.first());
                }
                user.remove("projects");
                user.append("projects", projectsTmp);
            }
        }

        return new OpenCGAResult(queryResult);
    }

    @Override
    public OpenCGAResult update(Query query, ObjectMap parameters, QueryOptions queryOptions) throws CatalogDBException {
        UpdateDocument document = new UpdateDocument();

<<<<<<< HEAD
        final String[] acceptedParams = {QueryParams.NAME.key(), QueryParams.EMAIL.key(), QueryParams.ORGANIZATION.key(),
                ACCOUNT_EXPIRATION_DATE.key()};
        filterStringParams(parameters, document.getSet(), acceptedParams);
=======
        final String[] acceptedParams = {QueryParams.NAME.key(), QueryParams.EMAIL.key()};
        filterStringParams(parameters, userParameters, acceptedParams);
>>>>>>> 2048bc09

        if (parameters.containsKey(QueryParams.INTERNAL_STATUS_ID.key())) {
            document.getSet().put(QueryParams.INTERNAL_STATUS_ID.key(), parameters.get(QueryParams.INTERNAL_STATUS_ID.key()));
            document.getSet().put(QueryParams.INTERNAL_STATUS_DATE.key(), TimeUtils.getTime());
        }

        final String[] acceptedIntParams = {INTERNAL_FAILED_ATTEMPTS.key()};
        filterIntParams(parameters, document.getSet(), acceptedIntParams);

        final String[] acceptedObjectParams = {QueryParams.QUOTA.key()};
        filterObjectParams(parameters, document.getSet(), acceptedObjectParams);

        final String[] acceptedMapParams = {QueryParams.ATTRIBUTES.key()};
        filterMapParams(parameters, document.getSet(), acceptedMapParams);

        if (!document.toFinalUpdateDocument().isEmpty()) {
            document.getSet().put(INTERNAL_LAST_MODIFIED, TimeUtils.getTime());
        }

        Document userUpdate = document.toFinalUpdateDocument();
        if (userUpdate.isEmpty()) {
            throw new CatalogDBException("Nothing to be updated.");
        }

        return new OpenCGAResult(userCollection.update(parseQuery(query), userUpdate, null));
    }

    @Override
    public OpenCGAResult delete(User user) throws CatalogDBException {
        throw new NotImplementedException("Delete not implemented");
//        Query query = new Query(QueryParams.ID.key(), id);
//        delete(query);
    }

    @Override
    public OpenCGAResult delete(Query query) throws CatalogDBException {
        throw new NotImplementedException("Delete not implemented");
//        OpenCGAResult<DeleteResult> remove = userCollection.remove(parseQuery(query), null);
//
//        if (remove.first().getDeletedCount() == 0) {
//            throw CatalogDBException.deleteError("User");
//        }
    }

    @Override
    public OpenCGAResult update(long id, ObjectMap parameters, QueryOptions queryOptions) throws CatalogDBException {
        throw new NotImplementedException("Update user by int id. The id should be a string.");
    }

    public OpenCGAResult update(String userId, ObjectMap parameters)
            throws CatalogDBException, CatalogParameterException, CatalogAuthorizationException {
        checkId(userId);
        Query query = new Query(QueryParams.ID.key(), userId);
        return update(query, parameters, QueryOptions.empty());
    }

    OpenCGAResult setStatus(Query query, String status) throws CatalogDBException {
        return update(query, new ObjectMap(QueryParams.INTERNAL_STATUS_ID.key(), status), QueryOptions.empty());
    }

    public OpenCGAResult setStatus(String userId, String status)
            throws CatalogDBException, CatalogParameterException, CatalogAuthorizationException {
        return update(userId, new ObjectMap(QueryParams.INTERNAL_STATUS_ID.key(), status));
    }

    @Override
    public OpenCGAResult delete(long id, QueryOptions queryOptions) throws CatalogDBException {
        throw new CatalogDBException("Delete user by int id. The id should be a string.");
    }

    public OpenCGAResult delete(String id, QueryOptions queryOptions)
            throws CatalogDBException, CatalogParameterException, CatalogAuthorizationException {
        long startTime = startQuery();

        checkId(id);
        // Check the user is active or banned
        Query query = new Query(QueryParams.ID.key(), id)
                .append(QueryParams.INTERNAL_STATUS_ID.key(), UserStatus.READY + "," + UserStatus.BANNED);
        if (count(query).getNumMatches() == 0) {
            query.put(QueryParams.INTERNAL_STATUS_ID.key(), UserStatus.DELETED);
            QueryOptions options = new QueryOptions(QueryOptions.INCLUDE, QueryParams.INTERNAL_STATUS_ID.key());
            User user = get(query, options).first();
            throw new CatalogDBException("The user {" + id + "} was already " + user.getInternal().getStatus().getId());
        }

        // Change the status of the user to deleted
        return setStatus(id, UserStatus.DELETED);
    }

    @Override
    public OpenCGAResult delete(Query query, QueryOptions queryOptions) throws CatalogDBException {
        throw new UnsupportedOperationException("Remove not yet implemented.");
    }

    @Override
    public OpenCGAResult remove(long id, QueryOptions queryOptions) throws CatalogDBException {
        throw new UnsupportedOperationException("Remove not yet implemented.");
    }

    @Override
    public OpenCGAResult remove(Query query, QueryOptions queryOptions) throws CatalogDBException {
        throw new UnsupportedOperationException("Remove not yet implemented.");
    }

    @Override
    public OpenCGAResult restore(Query query, QueryOptions queryOptions) throws CatalogDBException {
        query.put(QueryParams.INTERNAL_STATUS_ID.key(), InternalStatus.DELETED);
        return setStatus(query, InternalStatus.READY);
    }

    @Override
    public OpenCGAResult restore(long id, QueryOptions queryOptions) throws CatalogDBException {
        throw new CatalogDBException("Delete user by int id. The id should be a string.");
    }

    public OpenCGAResult restore(String id, QueryOptions queryOptions)
            throws CatalogDBException, CatalogParameterException, CatalogAuthorizationException {
        checkId(id);
        Query query = new Query(QueryParams.ID.key(), id)
                .append(QueryParams.INTERNAL_STATUS_ID.key(), InternalStatus.DELETED);
        if (count(query).getNumMatches() == 0) {
            throw new CatalogDBException("The user {" + id + "} is not deleted");
        }

        return setStatus(id, InternalStatus.READY);
    }

    /***
     * Removes completely the user from the database.
     * @param id User id to be removed from the database.
     * @return a OpenCGAResult object with the user removed.
     * @throws CatalogDBException when there is any problem during the removal.
     */
    public OpenCGAResult clean(String id) throws CatalogDBException {
        Query query = new Query(QueryParams.ID.key(), id);
        Bson bson = parseQuery(query);

        DataResult result = userCollection.remove(bson, new QueryOptions());
        if (result.getNumDeleted() == 0) {
            throw CatalogDBException.idNotFound("User", query.getString(QueryParams.ID.key()));
        } else {
            return new OpenCGAResult(result);
        }
    }

    @Override
    public DBIterator<User> iterator(Query query, QueryOptions options) throws CatalogDBException {
        Bson bson = parseQuery(query);
        MongoDBIterator<Document> iterator = userCollection.iterator(bson, options);
        return new CatalogMongoDBIterator<>(iterator, userConverter);
    }

    @Override
    public DBIterator<Document> nativeIterator(Query query, QueryOptions options) throws CatalogDBException {
        Bson bson = parseQuery(query);
        MongoDBIterator<Document> iterator = userCollection.iterator(bson, options);
        return new CatalogMongoDBIterator<>(iterator);
    }

    @Override
    public OpenCGAResult rank(Query query, String field, int numResults, boolean asc) throws CatalogDBException {
        Bson bsonQuery = parseQuery(query);
        return rank(userCollection, bsonQuery, field, "name", numResults, asc);
    }

    @Override
    public OpenCGAResult groupBy(Query query, String field, QueryOptions options) throws CatalogDBException {
        Bson bsonQuery = parseQuery(query);
        return groupBy(userCollection, bsonQuery, field, "name", options);
    }

    @Override
    public OpenCGAResult groupBy(Query query, List<String> fields, QueryOptions options) throws CatalogDBException {
        Bson bsonQuery = parseQuery(query);
        return groupBy(userCollection, bsonQuery, fields, "name", options);
    }

    @Override
    public void forEach(Query query, Consumer<? super Object> action, QueryOptions options) throws CatalogDBException {
        Objects.requireNonNull(action);
        try (DBIterator<User> catalogDBIterator = iterator(query, options)) {
            while (catalogDBIterator.hasNext()) {
                action.accept(catalogDBIterator.next());
            }
        }
    }

    public static void main(String[] args) throws CatalogDBException {
        System.out.println(encryptPassword("admin"));
    }

    private static String encryptPassword(String password) throws CatalogDBException {
        if (StringUtils.isNotEmpty(password)) {
            if (password.matches("^[a-fA-F0-9]{40}$")) {
                // Password already cyphered
                return password;
            }
            try {
                return CryptoUtils.sha1(password);
            } catch (NoSuchAlgorithmException e) {
                throw new CatalogDBException("Could not encrypt password", e);
            }
        } else {
            // Password will be empty when the user comes from an external authentication system
            return "";
        }
    }

    private Bson parseQuery(Query query) throws CatalogDBException {
        List<Bson> andBsonList = new ArrayList<>();

        fixComplexQueryParam(QueryParams.ATTRIBUTES.key(), query);

        for (Map.Entry<String, Object> entry : query.entrySet()) {
            String key = entry.getKey().split("\\.")[0];
            QueryParams queryParam = QueryParams.getParam(entry.getKey()) != null ? QueryParams.getParam(entry.getKey())
                    : QueryParams.getParam(key);
            if (queryParam == null) {
                throw new CatalogDBException("Unexpected parameter " + entry.getKey() + ". The parameter does not exist or cannot be "
                        + "queried for.");
            }
            try {
                switch (queryParam) {
                    case ID:
                        addAutoOrQuery(ID, queryParam.key(), query, queryParam.type(), andBsonList);
                        break;
                    case ATTRIBUTES:
                        addAutoOrQuery(entry.getKey(), entry.getKey(), query, queryParam.type(), andBsonList);
                        break;
                    case INTERNAL_STATUS_ID:
                        // Convert the status to a positive status
                        query.put(queryParam.key(),
                                InternalStatus.getPositiveStatus(UserStatus.STATUS_LIST, query.getString(queryParam.key())));
                        addAutoOrQuery(queryParam.key(), queryParam.key(), query, queryParam.type(), andBsonList);
                        break;
                    case NAME:
                    case EMAIL:
                    case ORGANIZATION:
                    case INTERNAL_STATUS_DATE:
                    case ACCOUNT_AUTHENTICATION_ID:
                    case ACCOUNT_CREATION_DATE:
                    case TOOL_ID:
                    case TOOL_NAME:
                    case TOOL_ALIAS:
                    case CONFIGS:
                    case FILTERS:
                    case FILTERS_ID:
                        addAutoOrQuery(queryParam.key(), queryParam.key(), query, queryParam.type(), andBsonList);
                        break;
                    default:
                        throw new CatalogDBException("Cannot query by parameter " + queryParam.key());
                }
            } catch (Exception e) {
                throw new CatalogDBException(e);
            }
        }

        if (andBsonList.size() > 0) {
            return Filters.and(andBsonList);
        } else {
            return new Document();
        }
    }

    public MongoDBCollection getUserCollection() {
        return userCollection;
    }
}<|MERGE_RESOLUTION|>--- conflicted
+++ resolved
@@ -30,7 +30,10 @@
 import org.opencb.commons.datastore.mongodb.MongoDBCollection;
 import org.opencb.commons.datastore.mongodb.MongoDBIterator;
 import org.opencb.commons.utils.CryptoUtils;
-import org.opencb.opencga.catalog.db.api.*;
+import org.opencb.opencga.catalog.db.api.DBIterator;
+import org.opencb.opencga.catalog.db.api.ProjectDBAdaptor;
+import org.opencb.opencga.catalog.db.api.StudyDBAdaptor;
+import org.opencb.opencga.catalog.db.api.UserDBAdaptor;
 import org.opencb.opencga.catalog.db.mongodb.converters.UserConverter;
 import org.opencb.opencga.catalog.db.mongodb.iterators.CatalogMongoDBIterator;
 import org.opencb.opencga.catalog.exceptions.CatalogAuthenticationException;
@@ -431,14 +434,8 @@
     public OpenCGAResult update(Query query, ObjectMap parameters, QueryOptions queryOptions) throws CatalogDBException {
         UpdateDocument document = new UpdateDocument();
 
-<<<<<<< HEAD
-        final String[] acceptedParams = {QueryParams.NAME.key(), QueryParams.EMAIL.key(), QueryParams.ORGANIZATION.key(),
-                ACCOUNT_EXPIRATION_DATE.key()};
+        final String[] acceptedParams = {QueryParams.NAME.key(), QueryParams.EMAIL.key(), ACCOUNT_EXPIRATION_DATE.key()};
         filterStringParams(parameters, document.getSet(), acceptedParams);
-=======
-        final String[] acceptedParams = {QueryParams.NAME.key(), QueryParams.EMAIL.key()};
-        filterStringParams(parameters, userParameters, acceptedParams);
->>>>>>> 2048bc09
 
         if (parameters.containsKey(QueryParams.INTERNAL_STATUS_ID.key())) {
             document.getSet().put(QueryParams.INTERNAL_STATUS_ID.key(), parameters.get(QueryParams.INTERNAL_STATUS_ID.key()));
