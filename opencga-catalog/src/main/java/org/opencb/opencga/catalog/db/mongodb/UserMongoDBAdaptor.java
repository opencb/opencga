--- conflicted
+++ resolved
@@ -158,13 +158,8 @@
     }
 
     @Override
-<<<<<<< HEAD
-    public OpenCGAResult changePassword(String userId, String oldPassword, String newPassword) throws CatalogException {
-        return setPassword(userId, oldPassword, newPassword);
-=======
     public OpenCGAResult<User> changePassword(String userId, String oldPassword, String newPassword) throws CatalogException {
         return setPassword(userId, oldPassword, newPassword, 0);
->>>>>>> 29a39f7a
     }
 
     @Override
@@ -220,20 +215,12 @@
     }
 
     @Override
-<<<<<<< HEAD
-    public OpenCGAResult resetPassword(String userId, String email, String newPassword) throws CatalogException {
-        return setPassword(userId, null, newPassword);
-    }
-
-    public OpenCGAResult setPassword(String userId, @Nullable String oldPassword, String newPassword) throws CatalogException {
-=======
     public OpenCGAResult<User> resetPassword(String userId, String email, String newPassword) throws CatalogException {
         return setPassword(userId, null, newPassword, 1); // Expire password in 1 day so the user needs to change it manually
     }
 
     public OpenCGAResult<User> setPassword(String userId, @Nullable String oldPassword, String newPassword, int expirationDays)
             throws CatalogException {
->>>>>>> 29a39f7a
         String prefixErrorMsg = "Could not update the password. ";
         return runTransaction(clientSession -> {
             // 1. Obtain archived passwords
@@ -284,15 +271,11 @@
             updateDocument.getPush().put(PRIVATE_PASSWORD_ARCHIVE, document);
 
             updateDocument.getSet().put(INTERNAL_ACCOUNT_PASSWORD_LAST_MODIFIED.key(), TimeUtils.getTime());
-<<<<<<< HEAD
-            if (configuration.getAccount().getPasswordExpirationDays() > 0) {
-=======
             if (expirationDays > 0) {
                 Date date = TimeUtils.addDaysToCurrentDate(expirationDays);
                 String stringDate = TimeUtils.getTime(date);
                 updateDocument.getSet().put(INTERNAL_ACCOUNT_PASSWORD_EXPIRATION_DATE.key(), stringDate);
             } else if (configuration.getAccount().getPasswordExpirationDays() > 0) {
->>>>>>> 29a39f7a
                 Date date = TimeUtils.addDaysToCurrentDate(configuration.getAccount().getPasswordExpirationDays());
                 String stringDate = TimeUtils.getTime(date);
                 updateDocument.getSet().put(INTERNAL_ACCOUNT_PASSWORD_EXPIRATION_DATE.key(), stringDate);
