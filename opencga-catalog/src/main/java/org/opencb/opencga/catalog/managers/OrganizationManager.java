package org.opencb.opencga.catalog.managers;

import com.fasterxml.jackson.core.JsonProcessingException;
import org.apache.commons.collections4.CollectionUtils;
import org.apache.commons.lang3.StringUtils;
import org.opencb.commons.datastore.core.Event;
import org.opencb.commons.datastore.core.ObjectMap;
import org.opencb.commons.datastore.core.QueryOptions;
import org.opencb.commons.datastore.core.result.Error;
import org.opencb.opencga.catalog.auth.authentication.CatalogAuthenticationManager;
import org.opencb.opencga.catalog.auth.authentication.azure.AuthenticationFactory;
import org.opencb.opencga.catalog.auth.authorization.AuthorizationManager;
import org.opencb.opencga.catalog.db.DBAdaptorFactory;
import org.opencb.opencga.catalog.db.api.OrganizationDBAdaptor;
import org.opencb.opencga.catalog.exceptions.CatalogAuthorizationException;
import org.opencb.opencga.catalog.exceptions.CatalogException;
import org.opencb.opencga.catalog.exceptions.CatalogIOException;
import org.opencb.opencga.catalog.exceptions.CatalogParameterException;
import org.opencb.opencga.catalog.io.CatalogIOManager;
import org.opencb.opencga.catalog.utils.ParamUtils;
import org.opencb.opencga.catalog.utils.UuidUtils;
import org.opencb.opencga.core.api.ParamConstants;
import org.opencb.opencga.core.common.GitRepositoryState;
import org.opencb.opencga.core.common.TimeUtils;
import org.opencb.opencga.core.config.AuthenticationOrigin;
import org.opencb.opencga.core.config.Configuration;
import org.opencb.opencga.core.models.JwtPayload;
import org.opencb.opencga.core.models.audit.AuditRecord;
import org.opencb.opencga.core.models.common.Enums;
import org.opencb.opencga.core.models.common.InternalStatus;
import org.opencb.opencga.core.models.organizations.*;
import org.opencb.opencga.core.response.OpenCGAResult;
import org.slf4j.Logger;
import org.slf4j.LoggerFactory;

import java.util.*;

public class OrganizationManager extends AbstractManager {

    public static final QueryOptions INCLUDE_ORGANIZATION_IDS = new QueryOptions(QueryOptions.INCLUDE, Arrays.asList(
            OrganizationDBAdaptor.QueryParams.ID.key(), OrganizationDBAdaptor.QueryParams.UID.key(),
            OrganizationDBAdaptor.QueryParams.UUID.key()));
    public static final QueryOptions INCLUDE_ORGANIZATION_ADMINS = keepFieldsInQueryOptions(INCLUDE_ORGANIZATION_IDS,
            Arrays.asList(OrganizationDBAdaptor.QueryParams.OWNER.key(), OrganizationDBAdaptor.QueryParams.ADMINS.key()));
    public static final QueryOptions INCLUDE_ORGANIZATION_CONFIGURATION = keepFieldsInQueryOptions(INCLUDE_ORGANIZATION_ADMINS,
            Collections.singletonList(OrganizationDBAdaptor.QueryParams.CONFIGURATION.key()));
    protected static Logger logger = LoggerFactory.getLogger(OrganizationManager.class);
    private final CatalogIOManager catalogIOManager;
    private final AuthenticationFactory authenticationFactory;

    OrganizationManager(AuthorizationManager authorizationManager, AuditManager auditManager, CatalogManager catalogManager,
                        DBAdaptorFactory catalogDBAdaptorFactory, CatalogIOManager catalogIOManager,
                        AuthenticationFactory authenticationFactory, Configuration configuration) {
        super(authorizationManager, auditManager, catalogManager, catalogDBAdaptorFactory, configuration);
        this.catalogIOManager = catalogIOManager;
        this.authenticationFactory = authenticationFactory;
    }

//    OpenCGAResult<Organization> internalGet(String organizationId, QueryOptions options, String user) throws CatalogException {
//        return internalGet(Collections.singletonList(organizationId), null, options, user, false);
//    }
//
//    OpenCGAResult<Organization> internalGet(List<String> organizationList, @Nullable Query query, QueryOptions options, String user,
//                                            boolean ignoreException) throws CatalogException {
//        if (CollectionUtils.isEmpty(organizationList)) {
//            throw new CatalogException("Missing organization entries.");
//        }
//        List<String> uniqueList = ListUtils.unique(organizationList);
//
//        QueryOptions queryOptions = new QueryOptions(ParamUtils.defaultObject(options, QueryOptions::new));
//
//        Query queryCopy = query == null ? new Query() : new Query(query);
//
//        OrganizationDBAdaptor.QueryParams idQueryParam = getFieldFilter(uniqueList);
//        queryCopy.put(idQueryParam.key(), uniqueList);
//
//        if (!authorizationManager.isInstallationAdministrator(user)) {
//            // Only admins and owner are allowed to see the organizations
//            queryCopy.put(OrganizationDBAdaptor.QueryParams.ADMINS.key(), user);
//        }
//
//        // Ensure the field by which we are querying for will be kept in the results
//        queryOptions = keepFieldInQueryOptions(queryOptions, idQueryParam.key());
//
//        OpenCGAResult<Organization> organizationDataResult = getOrganizationDBAdaptor(organization).get(queryCopy, queryOptions);
//
//        Function<Organization, String> organizationStringFunction = Organization::getId;
//        if (idQueryParam.equals(OrganizationDBAdaptor.QueryParams.UUID)) {
//            organizationStringFunction = Organization::getUuid;
//        }
//
//        if (ignoreException || organizationDataResult.getNumResults() == uniqueList.size()) {
//            return organizationDataResult;
//        }
//
//        List<String> missingOrganizations = new ArrayList<>(organizationList.size());
//        for (Organization organization : organizationDataResult.getResults()) {
//            if (!uniqueList.contains(organizationStringFunction.apply(organization))) {
//                missingOrganizations.add(organizationStringFunction.apply(organization));
//            }
//        }
//
//        throw CatalogException.notFound("organizations", missingOrganizations);
//    }

//    OrganizationDBAdaptor.QueryParams getFieldFilter(List<String> idList) throws CatalogException {
//        OrganizationDBAdaptor.QueryParams idQueryParam = null;
//        for (String entry : idList) {
//            OrganizationDBAdaptor.QueryParams param = OrganizationDBAdaptor.QueryParams.ID;
//            if (UuidUtils.isOpenCgaUuid(entry)) {
//                param = OrganizationDBAdaptor.QueryParams.UUID;
//            }
//            if (idQueryParam == null) {
//                idQueryParam = param;
//            }
//            if (idQueryParam != param) {
//                throw new CatalogException("Found uuids and ids in the same query. Please, choose one or do two different queries.");
//            }
//        }
//        return idQueryParam;
//    }

    public OpenCGAResult<Organization> get(String organizationId, QueryOptions options, String token) throws CatalogException {
        JwtPayload tokenPayload = catalogManager.getUserManager().validateToken(token);
        String userId = tokenPayload.getUserId(organizationId);

        ObjectMap auditParams = new ObjectMap()
                .append("organizationId", organizationId)
                .append("options", options)
                .append("token", token);

        OpenCGAResult<Organization> queryResult;
        try {
<<<<<<< HEAD
            ParamUtils.checkParameter(organizationId, "organization id");
            authorizationManager.checkCanViewOrganization(organizationId, userId);
            QueryOptions optionsCopy = ParamUtils.defaultObject(options, QueryOptions::new);
            queryResult = getOrganizationDBAdaptor(organizationId).get(optionsCopy);
            privatizeResults(queryResult);
=======
            QueryOptions queryOptions = ParamUtils.defaultObject(options, QueryOptions::new);
            boolean isOrgAdmin = authorizationManager.isAtLeastOrganizationOwnerOrAdmin(organizationId, userId);
            queryOptions.put(OrganizationDBAdaptor.IS_ORGANIZATION_ADMIN_OPTION, isOrgAdmin);
            queryResult = getOrganizationDBAdaptor(organizationId).get(queryOptions);
>>>>>>> fcd50843
        } catch (CatalogException e) {
            auditManager.auditInfo(organizationId, userId, Enums.Resource.ORGANIZATION, organizationId, "", "", "", auditParams,
                    new AuditRecord.Status(AuditRecord.Status.Result.ERROR, e.getError()));
            throw e;
        }
        auditManager.auditInfo(organizationId, userId, Enums.Resource.ORGANIZATION, organizationId, "", "", "", auditParams,
                new AuditRecord.Status(AuditRecord.Status.Result.SUCCESS));
        return queryResult;
    }

    public OpenCGAResult<Organization> create(OrganizationCreateParams organizationCreateParams, QueryOptions options, String token)
            throws CatalogException {
        ObjectMap auditParams = new ObjectMap()
                .append("organizationCreateParams", organizationCreateParams)
                .append("options", options)
                .append("token", token);

        options = ParamUtils.defaultObject(options, QueryOptions::new);
        OpenCGAResult<Organization> queryResult;
        Organization organization;
        String userId = null;
        try {
            // The first time we create the ADMIN_ORGANIZATION as there are no users yet, we should not check anything
            if (!ParamConstants.ADMIN_ORGANIZATION.equals(organizationCreateParams.getId())) {
                JwtPayload jwtPayload = this.catalogManager.getUserManager().validateToken(token);
                userId = jwtPayload.getUserId(organizationCreateParams.getId());

                if (!ParamConstants.ADMIN_ORGANIZATION.equals(jwtPayload.getOrganization())) {
                    throw CatalogAuthorizationException.opencgaAdminOnlySupportedOperation();
                }
            }

            ParamUtils.checkObj(organizationCreateParams, "organizationCreateParams");

            organization = organizationCreateParams.toOrganization();
            validateOrganizationForCreation(organization, userId);

            queryResult = catalogDBAdaptorFactory.createOrganization(organization, options, userId);
            if (options.getBoolean(ParamConstants.INCLUDE_RESULT_PARAM)) {
                OpenCGAResult<Organization> result = getOrganizationDBAdaptor(organization.getId()).get(options);
                organization = result.first();
                // Fetch created organization
                queryResult.setResults(result.getResults());
            }
            privatizeResults(queryResult);

            // Add required authentication manager for the new organization
            authenticationFactory.configureOrganizationAuthenticationManager(organization);
        } catch (CatalogException e) {
            if (!ParamConstants.ADMIN_ORGANIZATION.equals(organizationCreateParams.getId())) {
                auditManager.auditCreate(ParamConstants.ADMIN_ORGANIZATION, userId, Enums.Resource.ORGANIZATION,
                        organizationCreateParams.getId(), "", "", "", auditParams,
                        new AuditRecord.Status(AuditRecord.Status.Result.ERROR, e.getError()));
            }
            throw e;
        }

        try {
            catalogIOManager.createOrganization(organization.getId());
        } catch (CatalogIOException e) {
            auditManager.auditCreate(ParamConstants.ADMIN_ORGANIZATION, userId, Enums.Resource.ORGANIZATION, organization.getId(), "", "",
                    "", auditParams, new AuditRecord.Status(AuditRecord.Status.Result.ERROR, e.getError()));
            try {
                catalogDBAdaptorFactory.deleteOrganization(organization);
            } catch (Exception e1) {
                logger.error("Error deleting organization from catalog after failing creating the folder in the filesystem", e1);
                throw e;
            }
            throw e;
        }

        if (!ParamConstants.ADMIN_ORGANIZATION.equals(organizationCreateParams.getId())) {
            // Skip old available migrations
            catalogManager.getMigrationManager().skipPendingMigrations(organizationCreateParams.getId(), token);
        }

        auditManager.auditCreate(ParamConstants.ADMIN_ORGANIZATION, userId, Enums.Resource.ORGANIZATION, organization.getId(),
                organization.getUuid(), "", "", auditParams, new AuditRecord.Status(AuditRecord.Status.Result.SUCCESS));

        return queryResult;
    }

    public OpenCGAResult<Organization> update(String organizationId, OrganizationUpdateParams updateParams, QueryOptions options,
                                              String token) throws CatalogException {
        JwtPayload tokenPayload = catalogManager.getUserManager().validateToken(token);
        String userId = tokenPayload.getUserId(organizationId);

        ObjectMap updateMap;
        try {
            updateMap = updateParams != null ? updateParams.getUpdateMap() : null;
        } catch (JsonProcessingException e) {
            throw new CatalogException("Could not parse OrganizationUpdateParams object: " + e.getMessage(), e);
        }

        ObjectMap auditParams = new ObjectMap()
                .append("organizationId", organizationId)
                .append("updateParams", updateMap)
                .append("options", options)
                .append("token", token);

        options = ParamUtils.defaultObject(options, QueryOptions::new);
        OpenCGAResult<Organization> result = OpenCGAResult.empty(Organization.class);
        try {
            ParamUtils.checkObj(updateParams, "OrganizationUpdateParams");
            if (StringUtils.isNotEmpty(updateParams.getOwner()) || CollectionUtils.isNotEmpty(updateParams.getAdmins())) {
                authorizationManager.checkIsAtLeastOrganizationOwner(organizationId, userId);
            } else {
                authorizationManager.checkIsAtLeastOrganizationOwnerOrAdmin(organizationId, userId);
            }

            OpenCGAResult<Organization> internalResult = get(organizationId, INCLUDE_ORGANIZATION_ADMINS, token);
            if (internalResult.getNumResults() == 0) {
                throw new CatalogException("Organization '" + organizationId + "' not found");
            }
            Organization organization = internalResult.first();

            // We set the proper values for the audit
            organizationId = organization.getId();

            // Avoid duplicated authentication origin ids.
            // Validate all mandatory authentication origin fields are filled in.
            if (updateParams.getConfiguration() != null && updateParams.getConfiguration().getAuthenticationOrigins() != null) {
                String authOriginsPrefixKey = OrganizationDBAdaptor.QueryParams.CONFIGURATION_AUTHENTICATION_ORIGINS.key();
                boolean internal = false;
                Set<String> authenticationOriginIds = new HashSet<>();
                for (AuthenticationOrigin authenticationOrigin : updateParams.getConfiguration().getAuthenticationOrigins()) {
                    if (authenticationOrigin.getType().equals(AuthenticationOrigin.AuthenticationType.OPENCGA)) {
                        if (internal) {
                            throw new CatalogException("Found duplicated authentication origin of type OPENCGA.");
                        }
                        internal = true;
                        // Set id to INTERNAL
                        authenticationOrigin.setId(CatalogAuthenticationManager.OPENCGA);
                    }
                    ParamUtils.checkIdentifier(authenticationOrigin.getId(), authOriginsPrefixKey + ".id");
                    ParamUtils.checkObj(authenticationOrigin.getType(), authOriginsPrefixKey + ".type");
                    if (authenticationOriginIds.contains(authenticationOrigin.getId())) {
                        throw new CatalogException("Found duplicated authentication origin id '" + authenticationOrigin.getId() + "'.");
                    }
                    authenticationOriginIds.add(authenticationOrigin.getId());
                }
                if (!internal) {
                    throw new CatalogException("Missing mandatory AuthenticationOrigin of type OPENCGA.");
                }
            }

            result = getOrganizationDBAdaptor(organizationId).update(organizationId, updateMap, options);

            auditManager.auditUpdate(organizationId, userId, Enums.Resource.ORGANIZATION, organization.getId(), organization.getUuid(), "",
                    "", auditParams, new AuditRecord.Status(AuditRecord.Status.Result.SUCCESS));

            if (options.getBoolean(ParamConstants.INCLUDE_RESULT_PARAM)) {
                // Fetch updated organization
                OpenCGAResult<Organization> queryResult = getOrganizationDBAdaptor(organizationId).get(options);
                result.setResults(queryResult.getResults());
            }
            privatizeResults(result);
        } catch (Exception e) {
            Event event = new Event(Event.Type.ERROR, organizationId, e.getMessage());
            result.getEvents().add(event);
            result.setNumErrors(result.getNumErrors() + 1);

            logger.error("Cannot update organization {}: {}", organizationId, e.getMessage());
            auditManager.auditUpdate(organizationId, userId, Enums.Resource.ORGANIZATION, organizationId, organizationId, "", "",
                    auditParams, new AuditRecord.Status(AuditRecord.Status.Result.ERROR, new Error(0, "Update organization",
                            e.getMessage())));
            throw e;
        }
        return result;
    }

    private void validateOrganizationForCreation(Organization organization, String userId) throws CatalogParameterException {
        ParamUtils.checkParameter(organization.getId(), OrganizationDBAdaptor.QueryParams.ID.key());

        organization.setUuid(UuidUtils.generateOpenCgaUuid(UuidUtils.Entity.ORGANIZATION));
        organization.setName(ParamUtils.defaultString(organization.getName(), organization.getId()));
        organization.setCreationDate(ParamUtils.checkDateOrGetCurrentDate(organization.getCreationDate(),
                OrganizationDBAdaptor.QueryParams.CREATION_DATE.key()));
        organization.setModificationDate(ParamUtils.checkDateOrGetCurrentDate(organization.getModificationDate(),
                OrganizationDBAdaptor.QueryParams.MODIFICATION_DATE.key()));
        organization.setInternal(new OrganizationInternal(new InternalStatus(), TimeUtils.getTime(), TimeUtils.getTime(),
                GitRepositoryState.getInstance().getBuildVersion(), Collections.emptyList()));
        organization.setOwner(userId);
        organization.setAdmins(Collections.emptyList());
        organization.setProjects(Collections.emptyList());

        if (organization.getConfiguration() == null) {
            organization.setConfiguration(new OrganizationConfiguration());
        }
        if (CollectionUtils.isNotEmpty(organization.getConfiguration().getAuthenticationOrigins())) {
            for (AuthenticationOrigin authenticationOrigin : organization.getConfiguration().getAuthenticationOrigins()) {
                ParamUtils.checkParameter(authenticationOrigin.getId(), "AuthenticationOrigin id");
            }
        } else {
            organization.getConfiguration()
                    .setAuthenticationOrigins(Collections.singletonList(
                            CatalogAuthenticationManager.createOpencgaAuthenticationOrigin()));
        }
        if (organization.getConfiguration().getToken() == null
                || StringUtils.isEmpty(organization.getConfiguration().getToken().getSecretKey())) {
            organization.getConfiguration().setToken(TokenConfiguration.init());
        }
        organization.setAttributes(ParamUtils.defaultObject(organization.getAttributes(), HashMap::new));
    }

    Set<String> getOrganizationOwnerAndAdmins(String organizationId) throws CatalogException {
        OpenCGAResult<Organization> result = getOrganizationDBAdaptor(organizationId).get(INCLUDE_ORGANIZATION_ADMINS);
        if (result.getNumResults() == 0) {
            throw new CatalogException("Could not get owner and admins of organization '" + organizationId + "'. Organization not found.");
        }
        Organization organization = result.first();
        Set<String> users = new HashSet<>();
        if (StringUtils.isNotEmpty(organization.getOwner())) {
            users.add(organization.getOwner());
        }
        if (CollectionUtils.isNotEmpty(organization.getAdmins())) {
            users.addAll(organization.getAdmins());
        }
        return users;
    }

    public List<String> getOrganizationIds(String token) throws CatalogException {
        JwtPayload tokenPayload = catalogManager.getUserManager().validateToken(token);
        authorizationManager.checkIsOpencgaAdministrator(tokenPayload, "get all organization ids");
        return catalogDBAdaptorFactory.getOrganizationIds();
    }

    private void privatizeResults(OpenCGAResult<Organization> result) {
        if (CollectionUtils.isNotEmpty(result.getResults())) {
            for (Organization organization : result.getResults()) {
                if (organization.getConfiguration() != null) {
                    organization.getConfiguration().setToken(null);
                    if (CollectionUtils.isNotEmpty(organization.getConfiguration().getAuthenticationOrigins())) {
                        for (AuthenticationOrigin authenticationOrigin : organization.getConfiguration().getAuthenticationOrigins()) {
                            authenticationOrigin.setOptions(null);
                        }
                    }
                }
            }
        }
    }
}<|MERGE_RESOLUTION|>--- conflicted
+++ resolved
@@ -131,18 +131,13 @@
 
         OpenCGAResult<Organization> queryResult;
         try {
-<<<<<<< HEAD
+            authorizationManager.checkCanViewOrganization(organizationId, userId);
             ParamUtils.checkParameter(organizationId, "organization id");
-            authorizationManager.checkCanViewOrganization(organizationId, userId);
-            QueryOptions optionsCopy = ParamUtils.defaultObject(options, QueryOptions::new);
-            queryResult = getOrganizationDBAdaptor(organizationId).get(optionsCopy);
-            privatizeResults(queryResult);
-=======
             QueryOptions queryOptions = ParamUtils.defaultObject(options, QueryOptions::new);
             boolean isOrgAdmin = authorizationManager.isAtLeastOrganizationOwnerOrAdmin(organizationId, userId);
             queryOptions.put(OrganizationDBAdaptor.IS_ORGANIZATION_ADMIN_OPTION, isOrgAdmin);
             queryResult = getOrganizationDBAdaptor(organizationId).get(queryOptions);
->>>>>>> fcd50843
+            privatizeResults(queryResult);
         } catch (CatalogException e) {
             auditManager.auditInfo(organizationId, userId, Enums.Resource.ORGANIZATION, organizationId, "", "", "", auditParams,
                     new AuditRecord.Status(AuditRecord.Status.Result.ERROR, e.getError()));
