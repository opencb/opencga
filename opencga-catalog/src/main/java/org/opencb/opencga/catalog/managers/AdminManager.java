package org.opencb.opencga.catalog.managers;

import org.apache.commons.collections4.CollectionUtils;
import org.apache.commons.lang3.time.StopWatch;
import org.opencb.commons.datastore.core.ObjectMap;
import org.opencb.commons.datastore.core.Query;
import org.opencb.commons.datastore.core.QueryOptions;
import org.opencb.opencga.catalog.auth.authorization.AuthorizationManager;
import org.opencb.opencga.catalog.db.DBAdaptorFactory;
import org.opencb.opencga.catalog.db.api.UserDBAdaptor;
import org.opencb.opencga.catalog.exceptions.CatalogException;
import org.opencb.opencga.catalog.exceptions.CatalogParameterException;
import org.opencb.opencga.catalog.io.CatalogIOManager;
import org.opencb.opencga.catalog.utils.ParamUtils;
import org.opencb.opencga.core.api.ParamConstants;
import org.opencb.opencga.core.config.Configuration;
<<<<<<< HEAD
import org.opencb.opencga.core.models.JwtPayload;
=======
import org.opencb.opencga.core.models.Acl;
>>>>>>> 1855f96c
import org.opencb.opencga.core.models.audit.AuditRecord;
import org.opencb.opencga.core.models.common.Enums;
import org.opencb.opencga.core.models.study.Group;
import org.opencb.opencga.core.models.study.Study;
import org.opencb.opencga.core.models.user.User;
import org.opencb.opencga.core.response.OpenCGAResult;
import org.slf4j.Logger;
import org.slf4j.LoggerFactory;

import java.util.ArrayList;
import java.util.Arrays;
import java.util.Collections;
import java.util.List;
import java.util.concurrent.TimeUnit;
import java.util.stream.Collectors;

public class AdminManager extends AbstractManager {

    private final CatalogIOManager catalogIOManager;
    protected static Logger logger = LoggerFactory.getLogger(AdminManager.class);

    AdminManager(AuthorizationManager authorizationManager, AuditManager auditManager, CatalogManager catalogManager,
                DBAdaptorFactory catalogDBAdaptorFactory, CatalogIOManager catalogIOManager, Configuration configuration)
            throws CatalogException {
        super(authorizationManager, auditManager, catalogManager, catalogDBAdaptorFactory, configuration);
        this.catalogIOManager = catalogIOManager;
    }

    public OpenCGAResult<User> userSearch(String organizationId, Query query, QueryOptions options, String token)
            throws CatalogException {
        query = ParamUtils.defaultObject(query, Query::new);
        options = ParamUtils.defaultObject(options, QueryOptions::new);

        ObjectMap auditParams = new ObjectMap()
                .append("organizationId", organizationId)
                .append("query", query)
                .append("options", options)
                .append("token", token);
        JwtPayload jwtPayload = catalogManager.getUserManager().validateToken(token);
        try {
            authorizationManager.checkIsOpencgaAdministrator(jwtPayload);

            // Fix query object
            if (query.containsKey(ParamConstants.USER)) {
                query.put(UserDBAdaptor.QueryParams.ID.key(), query.get(ParamConstants.USER));
                query.remove(ParamConstants.USER);
            }
            if (query.containsKey(ParamConstants.USER_AUTHENTICATION_ORIGIN)) {
                query.put(UserDBAdaptor.QueryParams.ACCOUNT_AUTHENTICATION_ID.key(), query.get(ParamConstants.USER_AUTHENTICATION_ORIGIN));
                query.remove(ParamConstants.USER_AUTHENTICATION_ORIGIN);
            }
            if (query.containsKey(ParamConstants.USER_CREATION_DATE)) {
                query.put(UserDBAdaptor.QueryParams.ACCOUNT_CREATION_DATE.key(), query.get(ParamConstants.USER_CREATION_DATE));
                query.remove(ParamConstants.USER_CREATION_DATE);
            }

            OpenCGAResult<User> userDataResult = getUserDBAdaptor(organizationId).get(query, options);
            auditManager.auditSearch(organizationId, jwtPayload.getUserId(organizationId), Enums.Resource.USER, "", "", auditParams,
                    new AuditRecord.Status(AuditRecord.Status.Result.SUCCESS));
            return userDataResult;
        } catch (CatalogException e) {
            auditManager.auditSearch(organizationId, jwtPayload.getUserId(organizationId), Enums.Resource.USER, "", "", auditParams,
                    new AuditRecord.Status(AuditRecord.Status.Result.ERROR, e.getError()));
            throw e;
        }
    }

    public OpenCGAResult<Group> updateGroups(String organizationId, String userId, List<String> studyIds, List<String> groupIds,
                                             ParamUtils.AddRemoveAction action, String token) throws CatalogException {
        ObjectMap auditParams = new ObjectMap()
                .append("organizationId", organizationId)
                .append("userId", userId)
                .append("studyIds", studyIds)
                .append("groupIds", groupIds)
                .append("action", action)
                .append("token", token);
        JwtPayload jwtPayload = catalogManager.getUserManager().validateToken(token);
        try {
            authorizationManager.checkIsOpencgaAdministrator(jwtPayload);

            // Check userId exists
            Query query = new Query(UserDBAdaptor.QueryParams.ID.key(), userId);
            OpenCGAResult<Long> count = getUserDBAdaptor(organizationId).count(query);
            if (count.getNumMatches() == 0) {
                throw new CatalogException("User '" + userId + "' not found.");
            }

            boolean membersPassed = groupIds.stream().anyMatch(g -> g.startsWith("@")
                    ? ParamConstants.MEMBERS_GROUP.equals(g)
                    : ParamConstants.MEMBERS_GROUP.equals("@" + g));
            if (action.equals(ParamUtils.AddRemoveAction.REMOVE) && membersPassed) {
                // TODO: If @members is added for REMOVAL, we should also automatically remove all permissions.
                throw new CatalogException("Operation not supported for '@members' group.");
            }

            // Check studyIds exist
            List<Study> studies = catalogManager.getStudyManager().resolveIds(studyIds, jwtPayload.getUserId(organizationId),
                    organizationId);
            List<Long> studyUids = new ArrayList<>(studies.size());
            for (Study study : studies) {
                if (ParamConstants.ADMIN_STUDY_FQN.equals(study.getFqn())) {
                    if (CollectionUtils.isNotEmpty(studyIds)) {
                        // Only fail if the user is passing the list of study ids
                        throw new CatalogException("Cannot perform this operation on administration study '" + study.getFqn() + "'.");
                    }
                } else {
                    studyUids.add(study.getUid());
                }
            }

            OpenCGAResult<Group> result = getStudyDBAdaptor(organizationId).updateUserFromGroups(userId, studyUids, groupIds, action);

            auditManager.audit(organizationId, jwtPayload.getUserId(organizationId), Enums.Action.UPDATE_USERS_FROM_STUDY_GROUP,
                    Enums.Resource.STUDY, "", "", "", "", auditParams, new AuditRecord.Status(AuditRecord.Status.Result.SUCCESS));
            return result;
        } catch (CatalogException e) {
            auditManager.audit(organizationId, jwtPayload.getUserId(organizationId), Enums.Action.UPDATE_USERS_FROM_STUDY_GROUP,
                    Enums.Resource.STUDY, "", "", "", "", auditParams,
                    new AuditRecord.Status(AuditRecord.Status.Result.ERROR, e.getError()));
            throw e;
        }
    }

    public List<String> getOrganizationIds(String token) throws CatalogException {
        JwtPayload payload = catalogManager.getUserManager().validateToken(token);
        try {
            authorizationManager.checkIsOpencgaAdministrator(payload);
            List<String> organizationIds = catalogDBAdaptorFactory.getOrganizationIds();

            auditManager.audit(ParamConstants.ADMIN_ORGANIZATION, payload.getUserId(), Enums.Action.FETCH_ORGANIZATION_IDS,
                    Enums.Resource.STUDY, "", "", "", "", new ObjectMap(), new AuditRecord.Status(AuditRecord.Status.Result.SUCCESS));
            return organizationIds;
        } catch (CatalogException e) {
            auditManager.audit(ParamConstants.ADMIN_ORGANIZATION, payload.getUserId(), Enums.Action.FETCH_ORGANIZATION_IDS,
                    Enums.Resource.STUDY, "", "", "", "", new ObjectMap(),
                    new AuditRecord.Status(AuditRecord.Status.Result.ERROR, e.getError()));
            throw e;
        }

    }

    /**
     * Add a user to all the remote groups he/she may belong for a particular authentication origin.
     * Also remove the user from other groups he/she may have been associated in the past for the same authentication origin.
     *
     * @param organizationId         Organization id.
     * @param userId                 User id.
     * @param remoteGroupIds         List of group ids the user must be associated with.
     * @param authenticationOriginId The authentication origin the groups must be associated to.
     * @param token                  Administrator token.
     * @return An empty OpenCGAResult.
     * @throws CatalogException If the token is invalid or belongs to a user other thant the Administrator and if userId does not exist.
     */
    public OpenCGAResult<Group> syncRemoteGroups(String organizationId, String userId, List<String> remoteGroupIds,
                                                 String authenticationOriginId, String token) throws CatalogException {
        ObjectMap auditParams = new ObjectMap()
                .append("organizationId", organizationId)
                .append("userId", userId)
                .append("remoteGroupIds", remoteGroupIds)
                .append("authenticationOriginId", authenticationOriginId)
                .append("token", token);
        JwtPayload jwtPayload = catalogManager.getUserManager().validateToken(token);
        try {
            authorizationManager.checkIsOpencgaAdministrator(jwtPayload);

            // Check userId exists
            Query query = new Query(UserDBAdaptor.QueryParams.ID.key(), userId);
            OpenCGAResult<Long> count = getUserDBAdaptor(organizationId).count(query);
            if (count.getNumMatches() == 0) {
                throw new CatalogException("User '" + userId + "' not found.");
            }
            OpenCGAResult<Group> result = getStudyDBAdaptor(organizationId).resyncUserWithSyncedGroups(userId, remoteGroupIds,
                    authenticationOriginId);

            auditManager.audit(organizationId, jwtPayload.getUserId(organizationId), Enums.Action.UPDATE_USERS_FROM_STUDY_GROUP,
                    Enums.Resource.STUDY, "", "", "", "", auditParams, new AuditRecord.Status(AuditRecord.Status.Result.SUCCESS));
            return result;
        } catch (CatalogException e) {
            auditManager.audit(organizationId, jwtPayload.getUserId(organizationId), Enums.Action.UPDATE_USERS_FROM_STUDY_GROUP,
                    Enums.Resource.STUDY, "", "", "", "", auditParams,
                    new AuditRecord.Status(AuditRecord.Status.Result.ERROR, e.getError()));
            throw e;
        }
    }

    public OpenCGAResult<Acl> getEffectivePermissions(String studyStr, List<String> entryIdList,  String category, String token)
            throws CatalogException {
        return getEffectivePermissions(studyStr, entryIdList, Collections.emptyList(), category, token);
    }

    public OpenCGAResult<Acl> getEffectivePermissions(String studyStr, List<String> entryIdList, List<String> permissionList,
                                                      String category, String token) throws CatalogException {
        StopWatch stopWatch = StopWatch.createStarted();
        ObjectMap auditParams = new ObjectMap()
                .append("studyStr", studyStr)
                .append("entryIdList", entryIdList)
                .append("permissionList", permissionList)
                .append("category", category)
                .append("token", token);
        String userId = catalogManager.getUserManager().getUserId(token);
        try {
            Study study = catalogManager.getStudyManager().resolveId(studyStr, userId);
            authorizationManager.checkIsOwnerOrAdmin(study.getUid(), userId);

            ParamUtils.checkParameter(category, "category");
            ParamUtils.checkNotEmptyArray(entryIdList, "entry id list");

            Enums.Resource resource;
            try {
                resource = Enums.Resource.valueOf(category.toUpperCase());
            } catch (IllegalArgumentException e) {
                String allowedResources = Arrays.stream(Enums.Resource.values()).map(Enum::name).collect(Collectors.joining(", "));
                throw new CatalogParameterException("Unexpected category '" + category + "' passed. Allowed categories are: "
                        + allowedResources);
            }
            List<Acl> effectivePermissions = authorizationManager.getEffectivePermissions(study.getUid(), entryIdList, permissionList,
                    resource);
            auditManager.audit(userId, Enums.Action.FETCH_ACLS, Enums.Resource.STUDY, "", "", "", "", auditParams,
                    new AuditRecord.Status(AuditRecord.Status.Result.SUCCESS));
            return new OpenCGAResult<>((int) stopWatch.getTime(TimeUnit.MILLISECONDS), effectivePermissions);
        } catch (CatalogException e) {
            auditManager.audit(userId, Enums.Action.FETCH_ACLS, Enums.Resource.STUDY, "", "", "", "", auditParams,
                    new AuditRecord.Status(AuditRecord.Status.Result.ERROR, e.getError()));
            throw e;
        }
    }
}<|MERGE_RESOLUTION|>--- conflicted
+++ resolved
@@ -11,14 +11,12 @@
 import org.opencb.opencga.catalog.exceptions.CatalogException;
 import org.opencb.opencga.catalog.exceptions.CatalogParameterException;
 import org.opencb.opencga.catalog.io.CatalogIOManager;
+import org.opencb.opencga.catalog.utils.CatalogFqn;
 import org.opencb.opencga.catalog.utils.ParamUtils;
 import org.opencb.opencga.core.api.ParamConstants;
 import org.opencb.opencga.core.config.Configuration;
-<<<<<<< HEAD
+import org.opencb.opencga.core.models.Acl;
 import org.opencb.opencga.core.models.JwtPayload;
-=======
-import org.opencb.opencga.core.models.Acl;
->>>>>>> 1855f96c
 import org.opencb.opencga.core.models.audit.AuditRecord;
 import org.opencb.opencga.core.models.common.Enums;
 import org.opencb.opencga.core.models.study.Group;
@@ -218,10 +216,13 @@
                 .append("permissionList", permissionList)
                 .append("category", category)
                 .append("token", token);
-        String userId = catalogManager.getUserManager().getUserId(token);
-        try {
-            Study study = catalogManager.getStudyManager().resolveId(studyStr, userId);
-            authorizationManager.checkIsOwnerOrAdmin(study.getUid(), userId);
+        JwtPayload jwtPayload = catalogManager.getUserManager().validateToken(token);
+        CatalogFqn studyFqn = CatalogFqn.extractFqnFromStudy(studyStr, jwtPayload);
+        String organizationId = studyFqn.getOrganizationId();
+        String userId = jwtPayload.getUserId(organizationId);
+        try {
+            Study study = catalogManager.getStudyManager().resolveId(studyFqn, null, jwtPayload);
+            authorizationManager.checkIsStudyAdministrator(organizationId, study.getUid(), userId);
 
             ParamUtils.checkParameter(category, "category");
             ParamUtils.checkNotEmptyArray(entryIdList, "entry id list");
@@ -234,13 +235,13 @@
                 throw new CatalogParameterException("Unexpected category '" + category + "' passed. Allowed categories are: "
                         + allowedResources);
             }
-            List<Acl> effectivePermissions = authorizationManager.getEffectivePermissions(study.getUid(), entryIdList, permissionList,
-                    resource);
-            auditManager.audit(userId, Enums.Action.FETCH_ACLS, Enums.Resource.STUDY, "", "", "", "", auditParams,
+            List<Acl> effectivePermissions = authorizationManager.getEffectivePermissions(organizationId, study.getUid(), entryIdList,
+                    permissionList, resource);
+            auditManager.audit(organizationId, userId, Enums.Action.FETCH_ACLS, Enums.Resource.STUDY, "", "", "", "", auditParams,
                     new AuditRecord.Status(AuditRecord.Status.Result.SUCCESS));
             return new OpenCGAResult<>((int) stopWatch.getTime(TimeUnit.MILLISECONDS), effectivePermissions);
         } catch (CatalogException e) {
-            auditManager.audit(userId, Enums.Action.FETCH_ACLS, Enums.Resource.STUDY, "", "", "", "", auditParams,
+            auditManager.audit(organizationId, userId, Enums.Action.FETCH_ACLS, Enums.Resource.STUDY, "", "", "", "", auditParams,
                     new AuditRecord.Status(AuditRecord.Status.Result.ERROR, e.getError()));
             throw e;
         }
