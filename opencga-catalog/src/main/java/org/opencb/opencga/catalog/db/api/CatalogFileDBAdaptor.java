--- conflicted
+++ resolved
@@ -33,132 +33,6 @@
  */
 public interface CatalogFileDBAdaptor extends CatalogDBAdaptor<File> {
 
-<<<<<<< HEAD
-    default boolean fileExists(long fileId) throws CatalogDBException {
-        return count(new Query(QueryParams.ID.key(), fileId)).first() > 0;
-    }
-
-    default void checkFileId(long fileId) throws CatalogDBException {
-        if (fileId < 0) {
-            throw CatalogDBException.newInstance("File id '{}' is not valid: ", fileId);
-        }
-
-        long count = count(new Query(QueryParams.ID.key(), fileId)).first();
-        if (count <= 0) {
-            throw CatalogDBException.newInstance("File id '{}' does not exist", fileId);
-        } else if (count > 1) {
-            throw CatalogDBException.newInstance("'{}' documents found with the File id '{}'", count, fileId);
-        }
-    }
-
-    long getFileId(long studyId, String path) throws CatalogDBException;
-
-    long getStudyIdByFileId(long fileId) throws CatalogDBException;
-
-    List<Long> getStudyIdsByFileIds(String fileIds) throws CatalogDBException;
-
-    String getFileOwnerId(long fileId) throws CatalogDBException;
-
-    /***
-     * Inserts the passed file in the database.
-     *
-     * @param studyId Id of the study where the file belongs to.
-     * @param file The file to be inserted in the database.
-     * @param options Options to filter the output that will be returned after the insertion of the file.
-     * @return A QueryResult object containing information regarding the inserted file.
-     * @throws CatalogDBException when the file could not be inserted due to different reasons.
-     */
-    QueryResult<File> createFile(long studyId, File file, QueryOptions options) throws CatalogDBException;
-
-    /***
-     * Retrieves the file from the database containing the fileId given.
-     *
-     * @param fileId File ID of the required file.
-     * @param options Options to filter the output.
-     * @return A QueryResult object containing the required file.
-     * @throws CatalogDBException when the file could not be found in the database.
-     */
-    QueryResult<File> getFile(long fileId, QueryOptions options) throws CatalogDBException;
-
-    /***
-     * Retrieves all the files belonging to the given study.
-     *
-     * @param studyId Study id where the files will be extracted from.
-     * @param options Options to filter the output.
-     * @return A QueryResult object containing all the files belonging to the study.
-     * @throws CatalogDBException when the study does not exist.
-     */
-    QueryResult<File> getAllFilesInStudy(long studyId, QueryOptions options) throws CatalogDBException;
-
-    /***
-     * Retrieves all the files present in the folder.
-     *
-     * @param studyId Study id where the files will be extracted from.
-     * @param path Directory where the files will be extracted from.
-     * @param options Options to filter the file output.
-     * @return A QueryResult object containing the files present in the folder of the given study.
-     * @throws CatalogDBException when the study or the path does not exist.
-     */
-    QueryResult<File> getAllFilesInFolder(long studyId, String path, QueryOptions options) throws CatalogDBException;
-
-    /***
-     * Renames the file.
-     *
-     * @param fileId Id of the file to be renamed.
-     * @param filePath New file or directory name (containing the full path).
-     * @param options Options to filter the file output.
-     * @return A QueryResult object containing the file that have been renamed.
-     *
-     * @throws CatalogDBException when the filePath already exists.
-     */
-    QueryResult<File> renameFile(long fileId, String filePath, QueryOptions options) throws CatalogDBException;
-
-
-
-    /*
-     * ACL methods
-     * ***************************
-     */
-
-    /***
-     * Retrieve the AclEntry of the user in the given file.
-     *
-     * @param fileId File id where the permissions will be checked.
-     * @param userId User id of the user to be checked.
-     * @return AclEntry of the user in the file if any.
-     * @throws CatalogDBException when the userId or the fileId does not exist.
-     */
-    QueryResult<AclEntry> getFileAcl(long fileId, String userId) throws CatalogDBException;
-
-    /***
-     * Retrieves the AclEntries of the files and users given.
-     *
-     * @param studyId The id of the study where the files belong to.
-     * @param filePaths The file paths of the files to extract the permissions from.
-     * @param userIds The list of user ids from whom the permissions will be checked.
-     * @return A map of files containing a map of user - AclEntries.
-     * @throws CatalogDBException when the study does not exist.
-     */
-    QueryResult<Map<String, Map<String, AclEntry>>> getFilesAcl(long studyId, List<String> filePaths, List<String> userIds)
-            throws CatalogDBException;
-
-    QueryResult<AclEntry> setFileAcl(long fileId, AclEntry newAcl) throws CatalogDBException;
-
-    QueryResult<AclEntry> unsetFileAcl(long fileId, String userId) throws CatalogDBException;
-
-    /*
-     * Dataset methods
-     * ***************************
-     */
-
-    long getStudyIdByDatasetId(long datasetId) throws CatalogDBException;
-
-    QueryResult<Dataset> createDataset(long studyId, Dataset dataset, QueryOptions options) throws CatalogDBException;
-
-    QueryResult<Dataset> getDataset(long datasetId, QueryOptions options) throws CatalogDBException;
-
-=======
->>>>>>> ad26dc09
     enum QueryParams implements QueryParam {
         DELETE_DATE("deleteDate", TEXT_ARRAY, ""),
         ID("id", INTEGER_ARRAY, ""),
@@ -223,32 +97,6 @@
             this.type = type;
             this.description = description;
         }
-<<<<<<< HEAD
-
-        @Override
-        public String key() {
-            return key;
-        }
-
-        @Override
-        public Type type() {
-            return type;
-        }
-
-        @Override
-        public String description() {
-            return description;
-        }
-
-        public static Map<String, QueryParams> getMap() {
-            return map;
-        }
-
-        public static QueryParams getParam(String key) {
-            return map.get(key);
-        }
-    }
-=======
 
         @Override
         public String key() {
@@ -383,7 +231,6 @@
     QueryResult<AclEntry> setFileAcl(long fileId, AclEntry newAcl) throws CatalogDBException;
 
     QueryResult<AclEntry> unsetFileAcl(long fileId, String userId) throws CatalogDBException;
->>>>>>> ad26dc09
 
     @Deprecated
     enum FileFilterOption implements AbstractCatalogDBAdaptor.FilterOption {
@@ -456,11 +303,6 @@
         }
     }
 
-<<<<<<< HEAD
-
-
-=======
->>>>>>> ad26dc09
     @Deprecated
     QueryResult<File> modifyFile(long fileId, ObjectMap parameters) throws CatalogDBException;
 
