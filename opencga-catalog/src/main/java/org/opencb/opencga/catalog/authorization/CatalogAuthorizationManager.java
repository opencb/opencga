package org.opencb.opencga.catalog.authorization;

import org.opencb.commons.datastore.core.ObjectMap;
import org.opencb.commons.datastore.core.Query;
import org.opencb.commons.datastore.core.QueryOptions;
import org.opencb.commons.datastore.core.QueryResult;
import org.opencb.commons.datastore.mongodb.MongoDBCollection;
import org.opencb.opencga.catalog.audit.AuditManager;
import org.opencb.opencga.catalog.audit.AuditRecord;
import org.opencb.opencga.catalog.db.CatalogDBAdaptorFactory;
import org.opencb.opencga.catalog.db.api.*;
import org.opencb.opencga.catalog.exceptions.CatalogAuthorizationException;
import org.opencb.opencga.catalog.exceptions.CatalogDBException;
import org.opencb.opencga.catalog.exceptions.CatalogException;
import org.opencb.opencga.catalog.managers.FileManager;
import org.opencb.opencga.catalog.models.*;
import org.opencb.opencga.catalog.utils.ParamUtils;

import java.util.*;
import java.util.stream.Collectors;

/**
 * @author Jacobo Coll &lt;jacobo167@gmail.com&gt;
 */
public class CatalogAuthorizationManager implements AuthorizationManager {
    private static final QueryOptions FILE_INCLUDE_QUERY_OPTIONS = new QueryOptions("include",
            Arrays.asList("projects.studies.files.id", "projects.studies.files.path", "projects.studies.files.acls"));
    private final CatalogUserDBAdaptor userDBAdaptor;
    private final CatalogProjectDBAdaptor projectDBAdaptor;
    private final CatalogStudyDBAdaptor studyDBAdaptor;
    private final CatalogFileDBAdaptor fileDBAdaptor;
    private final CatalogJobDBAdaptor jobDBAdaptor;
    private final CatalogSampleDBAdaptor sampleDBAdaptor;
    private final CatalogIndividualDBAdaptor individualDBAdaptor;
    private final AuditManager auditManager;

    public CatalogAuthorizationManager(CatalogDBAdaptorFactory catalogDBAdaptorFactory, AuditManager auditManager) {
        this.auditManager = auditManager;
        userDBAdaptor = catalogDBAdaptorFactory.getCatalogUserDBAdaptor();
        projectDBAdaptor = catalogDBAdaptorFactory.getCatalogProjectDbAdaptor();
        studyDBAdaptor = catalogDBAdaptorFactory.getCatalogStudyDBAdaptor();
        fileDBAdaptor = catalogDBAdaptorFactory.getCatalogFileDBAdaptor();
        jobDBAdaptor = catalogDBAdaptorFactory.getCatalogJobDBAdaptor();
        sampleDBAdaptor = catalogDBAdaptorFactory.getCatalogSampleDBAdaptor();
        individualDBAdaptor = catalogDBAdaptorFactory.getCatalogIndividualDBAdaptor();
    }

    @Override
    public User.Role getUserRole(String userId) throws CatalogException {
        return userDBAdaptor.getUser(userId, new QueryOptions("include", Arrays.asList("role")), null).first().getRole();
    }

    @Override
    public void checkProjectPermission(int projectId, String userId, CatalogPermission permission) throws CatalogException {
//        if (isAdmin(userId) || userDBAdaptor.getProjectOwnerId(projectId).equals(userId)) {
        if (isAdmin(userId) || projectDBAdaptor.getProjectOwnerId(projectId).equals(userId)) {
            return;
        }

        if (permission.equals(CatalogPermission.READ)) {
            final Query query = new Query(CatalogStudyDBAdaptor.QueryParams.PROJECT_ID.key(), projectId);
            final QueryOptions queryOptions = new QueryOptions(MongoDBCollection.INCLUDE, "projects.studies.id");
            for (Study study : studyDBAdaptor.get(query, queryOptions).getResult()) {
                try {
                    checkStudyPermission(study.getId(), userId, StudyPermission.READ_STUDY);
                    return; //Return if can read some study
                } catch (CatalogException e) {
                    e.printStackTrace();
                }
            }
        }

        throw CatalogAuthorizationException.denny(userId, permission.toString(), "Project", projectId, null);
    }

    /*
     * Check permission methods
     */
    @Override
    public void checkStudyPermission(int studyId, String userId, StudyPermission permission) throws CatalogException {
        checkStudyPermission(studyId, userId, permission, permission.toString());
    }

    @Override
    public void checkStudyPermission(int studyId, String userId, StudyPermission permission, String message) throws CatalogException {
        if (isStudyOwner(studyId, userId)) {
            return;
        }
        if (isAdmin(userId)) {
            return;
        }

        Group group = getGroupBelonging(studyId, userId);
        if (group == null) {
            throw CatalogAuthorizationException.denny(userId, message, "Study", studyId, null);
        }

        final boolean auth;
        switch (permission) {
            case DELETE_JOBS:
                auth = group.getPermissions().isDeleteJobs();
                break;
            case LAUNCH_JOBS:
                auth = group.getPermissions().isLaunchJobs();
                break;
            case MANAGE_SAMPLES:
                auth = group.getPermissions().isManagerSamples();
                break;
            case MANAGE_STUDY:
                auth = group.getPermissions().isStudyManager();
                break;
            case READ_STUDY:
                auth = true; //Authorize if belongs to any group
                break;
            default:
                auth = false;
                break;
        }
        if (!auth) {
            throw CatalogAuthorizationException.denny(userId, message, "Study", studyId, null);
        }
    }

    @Override
    public void checkFilePermission(int fileId, String userId, CatalogPermission permission) throws CatalogException {
        checkFilePermission(fileId, userId, permission, null);
    }

    private void checkFilePermission(int fileId, String userId, CatalogPermission permission,
                                     StudyAuthenticationContext studyAuthenticationContext) throws CatalogException {
        if (isAdmin(userId)) {
            return;
        }
        int studyId = fileDBAdaptor.getStudyIdByFileId(fileId);
        if (isStudyOwner(studyId, userId)) {
            return;
        }

        if (studyAuthenticationContext == null) {
            studyAuthenticationContext = new StudyAuthenticationContext(studyId);
        }
        AclEntry fileAcl = resolveFileAcl(fileId, userId, studyId, getGroupBelonging(studyId, userId), studyAuthenticationContext);

        if (!isAuth(permission, fileAcl)) {
            throw CatalogAuthorizationException.denny(userId, permission.toString(), "File", fileId, null);
        }
    }

    @Override
    public void checkSamplePermission(int sampleId, String userId, CatalogPermission permission) throws CatalogException {
        int studyId = sampleDBAdaptor.getStudyIdBySampleId(sampleId);
        if (isAdmin(userId) || isStudyOwner(studyId, userId)) {
            return;
        }

        AclEntry sampleAcl = resolveSampleAcl(sampleId, userId, getGroupBelonging(studyId, userId));

        if (!isAuth(permission, sampleAcl)) {
            throw CatalogAuthorizationException.denny(userId, permission.toString(), "Sample", sampleId, null);
        }
    }

    @Override
    public void checkIndividualPermission(int individualId, String userId, CatalogPermission permission) throws CatalogException {
        int studyId = individualDBAdaptor.getStudyIdByIndividualId(individualId);
        if (isAdmin(userId) || isStudyOwner(studyId, userId)) {  //User admin or owner
            return;
        }

        final boolean auth;
        Group group = getGroupBelonging(studyId, userId);
        if (group == null) {    //User not in study
            auth = false;
        } else if (group.getPermissions().isManagerSamples()) {
            auth = true;
        } else {
            switch (permission) {
                case READ:
                    List<Sample> samples = sampleDBAdaptor.getAllSamples(new QueryOptions(CatalogSampleDBAdaptor.SampleFilterOption
                            .individualId.toString(), individualId)).getResult();
                    filterSamples(userId, studyId, samples, group);
                    auth = !samples.isEmpty();
                    break;
                default:
                    auth = false;
                    break;
            }
        }
        if (!auth) {
            throw CatalogAuthorizationException.denny(userId, permission.toString(), "Individual", individualId, null);
        }
    }

    /**
     * This method don't check if the user {@link #isAdmin(String)} or {@link #isStudyOwner(int, String)}.
     */
    private AclEntry resolveFileAcl(int fileId, String userId, int studyId, Group group,
                                    StudyAuthenticationContext studyAuthenticationContext) throws CatalogException {
        return resolveFileAcl(fileDBAdaptor.getFile(fileId, FILE_INCLUDE_QUERY_OPTIONS).first(), userId, studyId, group,
                studyAuthenticationContext);
    }

    /**
     * Resolves the permissions between a sample and a user.
     * This method don't check if the user {@link #isAdmin(String)} or {@link #isStudyOwner(int, String)}
     *
     * @param file Must contain id, acl and path. Get file with with {@link #FILE_INCLUDE_QUERY_OPTIONS}
     */
    private AclEntry resolveFileAcl(File file, String userId, int studyId, Group group,
                                    StudyAuthenticationContext studyAuthenticationContext) throws CatalogException {
        if (group == null) {
            return new AclEntry(userId, false, false, false, false);
        }

        String groupId = "@" + group.getId();
        AclEntry studyAcl = getStudyACL(userId, group);
        AclEntry fileAcl = null;

        List<String> paths = FileManager.getParentPaths(file.getPath());
        Map<String, Map<String, AclEntry>> pathAclMap = getFileAclEntries(studyAuthenticationContext, userId, studyId, groupId, file);

        for (int i = paths.size() - 1; i >= 0; i--) {
            String path = paths.get(i);
            if (pathAclMap.containsKey(path)) {
                Map<String, AclEntry> aclMap = pathAclMap.get(path);
                //Get first the user AclEntry
                if (aclMap.get(userId) != null) {
                    fileAcl = aclMap.get(userId);
                } else if (aclMap.get(groupId) != null) {
                    fileAcl = aclMap.get(groupId);
                } else if (aclMap.get(AclEntry.USER_OTHERS_ID) != null) {
                    fileAcl = aclMap.get(AclEntry.USER_OTHERS_ID);
                }
                if (fileAcl != null) {
                    break;
                }
            }
        }

        if (fileAcl == null) {
            fileAcl = studyAcl;
        }
        return fileAcl;
    }

    private Map<String, Map<String, AclEntry>> getFileAclEntries(StudyAuthenticationContext studyAuthenticationContext, String userId,
                                                                 int studyId, String groupId, File file) throws CatalogDBException {
        return getFileAclEntries(studyAuthenticationContext, userId, studyId, groupId, FileManager.getParentPaths(file.getPath()));
    }

    private Map<String, Map<String, AclEntry>> getFileAclEntries(StudyAuthenticationContext studyAuthenticationContext, String userId,
                                                                 Group group, List<File> files) throws CatalogDBException {
        Set<String> paths = new HashSet<>();
        for (File file : files) {
            paths.addAll(FileManager.getParentPaths(file.getPath()));
        }
//        System.out.println("Querying for " + paths.size() + " paths to the authContext");
        return getFileAclEntries(studyAuthenticationContext, userId, studyAuthenticationContext.studyId, "@" + group.getId(),
                new ArrayList<>(paths));
    }

    /**
     * Returns the AclEntries for the user, group and {@link AclEntry#USER_OTHERS_ID}.
     *
     * @param studyAuthenticationContext Context with already fetched elements. Will avoid fetch extra data
     * @param userId                     User id
     * @param studyId                    Study identifier
     * @param groupId                    User belonging group
     * @param paths                      List of paths to check
     * @return Map (Path -> Map (UserId -> AclEntry) )
     * @throws CatalogDBException
     */
    private Map<String, Map<String, AclEntry>> getFileAclEntries(StudyAuthenticationContext studyAuthenticationContext, String userId,
                                                                 int studyId, String groupId, List<String> paths)
            throws CatalogDBException {
        for (Iterator<String> iterator = paths.iterator(); iterator.hasNext();) {
            String path = iterator.next();
            if (studyAuthenticationContext.pathUserAclMap.containsKey(path)) {
                Map<String, AclEntry> userAclMap = studyAuthenticationContext.pathUserAclMap.get(path);
                if (userAclMap.containsKey(userId) && userAclMap.containsKey(groupId) && userAclMap.containsKey(AclEntry.USER_OTHERS_ID)) {
                    iterator.remove();
                }
            }
        }
        if (!paths.isEmpty()) {
//            System.out.println("Querying for " + paths.size() + " paths to catalog");
            Map<String, Map<String, AclEntry>> map = fileDBAdaptor.getFilesAcl(studyId, paths, Arrays.asList(userId, groupId, AclEntry
                    .USER_OTHERS_ID)).first();
            for (String path : paths) {
                Map<String, AclEntry> stringAclEntryMap;
                if (map.containsKey(path)) {
                    stringAclEntryMap = map.get(path);
                } else {
                    stringAclEntryMap = new HashMap<>();
                }
                stringAclEntryMap.putIfAbsent(userId, null);
                stringAclEntryMap.putIfAbsent(groupId, null);
                stringAclEntryMap.putIfAbsent(AclEntry.USER_OTHERS_ID, null);

                if (studyAuthenticationContext.pathUserAclMap.containsKey(path)) {
                    studyAuthenticationContext.pathUserAclMap.get(path).putAll(stringAclEntryMap);
                } else {
                    studyAuthenticationContext.pathUserAclMap.put(path, stringAclEntryMap);
                }
            }
        }

        return studyAuthenticationContext.pathUserAclMap;
    }

    /**
     * Resolves the permissions between a sample and a user.
     * Returns the most specific matching ACL following the next sequence:
     * user > group > others > study
     * This method don't check if the user {@link #isAdmin(String)} or {@link #isStudyOwner(int, String)}
     *
     * @param group User belonging group.
     * @throws CatalogException
     */
    private AclEntry resolveSampleAcl(Sample sample, String userId, Group group) throws CatalogException {
        if (group == null) {
            return new AclEntry(userId, false, false, false, false);
        }

        if (sample.getAcl() == null) {
            return resolveSampleAcl(sample.getId(), userId, group);
        } else {
            Map<String, AclEntry> userAclMap = sample.getAcl().stream().collect(Collectors.toMap(AclEntry::getUserId, e -> e));
            return resolveSampleAcl(userId, group, userAclMap);
        }
    }

    /**
     * Resolves the permissions between a sample and a user.
     * Returns the most specific matching ACL following the next sequence:
     * user > group > others > study
     * This method don't check if the user {@link #isAdmin(String)} or {@link #isStudyOwner(int, String)}
     *
     * @param group User belonging group.
     * @throws CatalogException
     */
    private AclEntry resolveSampleAcl(int sampleId, String userId, Group group) throws CatalogException {
        if (group == null) {
            return new AclEntry(userId, false, false, false, false);
        }

        String groupId = "@" + group.getId();
        Map<String, AclEntry> userAclMap = sampleDBAdaptor.getSampleAcl(sampleId, Arrays.asList(userId, groupId, AclEntry.USER_OTHERS_ID)
        ).first();

        return resolveSampleAcl(userId, group, userAclMap);
    }

    private AclEntry resolveSampleAcl(String userId, Group group, Map<String, AclEntry> userAclMap) {
        String groupId = "@" + group.getId();

        if (userAclMap.containsKey(userId)) {
            return userAclMap.get(userId);
        } else if (userAclMap.containsKey(groupId)) {
            return userAclMap.get(groupId);
        } else if (userAclMap.containsKey(AclEntry.USER_OTHERS_ID)) {
            return userAclMap.get(AclEntry.USER_OTHERS_ID);
        } else {
            return getStudyACL(userId, group);
        }
    }

    private AclEntry getStudyACL(String userId, Group group) {
        if (group == null) {
            return new AclEntry(userId, false, false, false, false);
        } else {
            return new AclEntry(userId, group.getPermissions().isRead(), group.getPermissions().isWrite(), false, group.getPermissions()
                    .isDelete());
        }
    }

    @Override
    public QueryResult setFileACL(int fileId, AclEntry acl, String sessionId) throws CatalogException {
        ParamUtils.checkObj(acl, "acl");
        ParamUtils.checkParameter(sessionId, "sessionId");

        String userId = userDBAdaptor.getUserIdBySessionId(sessionId);
        checkStudyPermission(fileDBAdaptor.getStudyIdByFileId(fileId), userId, StudyPermission.MANAGE_STUDY);

        QueryResult queryResult = fileDBAdaptor.setFileAcl(fileId, acl);
        auditManager.recordUpdate(AuditRecord.Resource.file, fileId, userId, new ObjectMap("acl", acl), "setAcl", null);
        return queryResult;
    }

    /*
     * ACL Management methods
     */

    @Override
    public QueryResult unsetFileACL(int fileId, String userId, String sessionId) throws CatalogException {
        ParamUtils.checkParameter(sessionId, "sessionId");
        ParamUtils.checkParameter(userId, "userId");

        checkStudyPermission(fileDBAdaptor.getStudyIdByFileId(fileId), userDBAdaptor.getUserIdBySessionId(sessionId), StudyPermission
                .MANAGE_STUDY);

        QueryResult<AclEntry> queryResult = fileDBAdaptor.unsetFileAcl(fileId, userId);
<<<<<<< HEAD
        auditManager.recordAction(AuditRecord.Resource.file, AuditRecord.UPDATE, fileId, userId, new ObjectMap("adl", queryResult.first()
        ), null, "unsetAcl", null);
=======
        auditManager.recordAction(AuditRecord.Resource.file, AuditRecord.UPDATE, fileId, userId, new ObjectMap("acl", queryResult.first()), null, "unsetAcl", null);
>>>>>>> 5ccb3ff2
        return queryResult;
    }

    @Override
    public QueryResult setSampleACL(int sampleId, AclEntry acl, String sessionId) throws CatalogException {
        ParamUtils.checkObj(acl, "acl");
        ParamUtils.checkParameter(sessionId, "sessionId");

        String userId = userDBAdaptor.getUserIdBySessionId(sessionId);
        checkStudyPermission(sampleDBAdaptor.getStudyIdBySampleId(sampleId), userId, StudyPermission.MANAGE_STUDY);

        QueryResult queryResult = sampleDBAdaptor.setSampleAcl(sampleId, acl);
        auditManager.recordUpdate(AuditRecord.Resource.sample, sampleId, userId, new ObjectMap("acl", acl), "setAcl", null);
        return queryResult;
    }

    @Override
    public QueryResult unsetSampleACL(int sampleId, String userId, String sessionId) throws CatalogException {
        ParamUtils.checkParameter(sessionId, "sessionId");
        ParamUtils.checkParameter(userId, "userId");

        checkStudyPermission(sampleDBAdaptor.getStudyIdBySampleId(sampleId), userDBAdaptor.getUserIdBySessionId(sessionId),
                StudyPermission.MANAGE_STUDY);

        QueryResult<AclEntry> queryResult = sampleDBAdaptor.unsetSampleAcl(sampleId, userId);
<<<<<<< HEAD
        auditManager.recordAction(AuditRecord.Resource.sample, AuditRecord.UPDATE, sampleId, userId, new ObjectMap("adl", queryResult
                .first()), null, "unsetAcl", null);
=======
        auditManager.recordAction(AuditRecord.Resource.sample, AuditRecord.UPDATE, sampleId, userId, new ObjectMap("acl", queryResult.first()), null, "unsetAcl", null);
>>>>>>> 5ccb3ff2
        return queryResult;
    }

    @Override
    public void filterProjects(String userId, List<Project> projects) throws CatalogException {
        if (projects == null || projects.isEmpty()) {
            return;
        }
        if (isAdmin(userId)) {
            return;
        }
        Iterator<Project> projectIt = projects.iterator();
        while (projectIt.hasNext()) {
            Project p = projectIt.next();
            try {
                checkProjectPermission(p.getId(), userId, CatalogPermission.READ);
            } catch (CatalogAuthorizationException e) {
                projectIt.remove();
                continue;
            }
            filterStudies(userId, p.getStudies());
        }
    }

    /*
     * Filter methods.
     * Given a list of elements, remove those that the user can't read
     */

    @Override
    public void filterStudies(String userId, List<Study> studies) throws CatalogException {
        if (studies == null || studies.isEmpty()) {
            return;
        }
        if (isAdmin(userId)) {
            return;
        }
        Iterator<Study> studyIt = studies.iterator();
        while (studyIt.hasNext()) {
            Study study = studyIt.next();
            try {
                checkStudyPermission(study.getId(), userId, StudyPermission.READ_STUDY);
            } catch (CatalogAuthorizationException e) {
                studyIt.remove();
                continue;
            }
            StudyAuthenticationContext studyAuthenticationContext = new StudyAuthenticationContext(study.getId());
            Group group = getGroupBelonging(study.getId(), userId);
            List<File> files = study.getFiles();
            filterFiles(userId, study.getId(), files, group, studyAuthenticationContext);
            filterSamples(userId, study.getId(), study.getSamples(), group);
            filterJobs(userId, study.getJobs(), studyAuthenticationContext);
            filterCohorts(userId, study.getId(), study.getCohorts());
            filterIndividuals(userId, study.getId(), study.getIndividuals());
        }
    }

    @Override
    public void filterFiles(String userId, int studyId, List<File> files) throws CatalogException {
        filterFiles(userId, studyId, files, getGroupBelonging(studyId, userId), new StudyAuthenticationContext(studyId));
    }

    private void filterFiles(String userId, int studyId, List<File> files, Group group, StudyAuthenticationContext
            studyAuthenticationContext) throws CatalogException {
        if (files == null || files.isEmpty()) {
            return;
        }
        if (isAdmin(userId) || isStudyOwner(studyId, userId)) {
            return;
        }

        getFileAclEntries(studyAuthenticationContext, userId, group, files);

        Iterator<File> fileIt = files.iterator();
        while (fileIt.hasNext()) {
            File file = fileIt.next();
            if (!resolveFileAcl(file, userId, studyId, group, studyAuthenticationContext).isRead()) {
                fileIt.remove();
            }
        }
    }

    @Override
    public void filterSamples(String userId, int studyId, List<Sample> samples) throws CatalogException {
        filterSamples(userId, studyId, samples, getGroupBelonging(studyId, userId));
    }

    public void filterSamples(String userId, int studyId, List<Sample> samples, Group group) throws CatalogException {
        if (samples == null || samples.isEmpty()) {
            return;
        }
        if (isAdmin(userId) || isStudyOwner(studyId, userId)) {
            return;
        }

        Iterator<Sample> sampleIterator = samples.iterator();
        while (sampleIterator.hasNext()) {
            Sample sample = sampleIterator.next();
            AclEntry sampleACL = resolveSampleAcl(sample, userId, group);
            if (!sampleACL.isRead()) {
                sampleIterator.remove();
            }
        }
    }

    @Override
    public void filterJobs(String userId, List<Job> jobs) throws CatalogException {
        filterJobs(userId, jobs, (StudyAuthenticationContext) null);
    }

    @Override
    public void filterJobs(String userId, List<Job> jobs, Integer studyId) throws CatalogException {
        filterJobs(userId, jobs, studyId == null ? null : new StudyAuthenticationContext(studyId));
    }

    public void filterJobs(String userId, List<Job> jobs, StudyAuthenticationContext studyAuthenticationContext) throws CatalogException {
        if (jobs == null || jobs.isEmpty()) {
            return;
        }
        if (isAdmin(userId)) {
            return;
        }
        if (studyAuthenticationContext != null) {
            if (isStudyOwner(studyAuthenticationContext.studyId, userId)) {
                return;
            }
        }
        Map<Integer, StudyAuthenticationContext> studyAuthContextMap = new HashMap<>();
        if (studyAuthenticationContext != null) {
            studyAuthContextMap.put(studyAuthenticationContext.studyId, studyAuthenticationContext);
        }

        for (Iterator<Job> iterator = jobs.iterator(); iterator.hasNext();) {
            Job job = iterator.next();
            int studyId;
            StudyAuthenticationContext specificStudyAuthenticationContext;
            if (studyAuthenticationContext == null) {
                studyId = jobDBAdaptor.getStudyIdByJobId(job.getId());
                specificStudyAuthenticationContext = studyAuthContextMap.getOrDefault(studyId, new StudyAuthenticationContext(studyId));
                if (isStudyOwner(studyId, userId)) {
                    continue;
                }
            } else {
                specificStudyAuthenticationContext = studyAuthenticationContext;
                studyId = studyAuthenticationContext.studyId;
            }
            Group group = getGroupBelonging(studyId, userId);
            if (job.getOutput() == null || job.getInput() == null) {
                job = fetchJob(job.getId());
            }
            List<File> result = fetchJobFiles(job);
            if (result.isEmpty()) {
                continue;
            }
            getFileAclEntries(specificStudyAuthenticationContext, userId, group, result);
            Map<Integer, File> fileIdMap = result.stream().collect(Collectors.toMap(File::getId, f -> f));

            boolean removed = false;
            for (Integer fileId : job.getOutput()) {
                if (!resolveFileAcl(fileIdMap.get(fileId), userId, studyId, group, specificStudyAuthenticationContext).isRead()) {
                    iterator.remove();
                    removed = true;
                    break;
                }
            }
            if (!removed) {
                for (Integer fileId : job.getInput()) {
                    if (!resolveFileAcl(fileIdMap.get(fileId), userId, studyId, group, specificStudyAuthenticationContext).isRead()) {
                        iterator.remove();
                        break;
                    }
                }
            }
        }
    }

    @Override
    public void filterCohorts(String userId, int studyId, List<Cohort> cohorts) throws CatalogException {
        if (cohorts == null || cohorts.isEmpty()) {
            return;
        }
        if (isAdmin(userId) || isStudyOwner(studyId, userId)) {
            return;
        }
        Group group = getGroupBelonging(studyId, userId);

        Map<Integer, AclEntry> sampleAclMap = new HashMap<>();

        for (Iterator<Cohort> iterator = cohorts.iterator(); iterator.hasNext();) {
            Cohort cohort = iterator.next();
            for (Integer sampleId : cohort.getSamples()) {
                AclEntry sampleACL;
                if (sampleAclMap.containsKey(sampleId)) {
                    sampleACL = sampleAclMap.get(sampleId);
                } else {
                    sampleACL = resolveSampleAcl(sampleId, userId, group);
                    sampleAclMap.put(sampleId, sampleACL);
                }
                if (!sampleACL.isRead()) {
                    iterator.remove();  //Remove cohort.
                    break;              //Stop checking cohort
                }
            }
        }
    }

    @Override
    public void filterIndividuals(String userId, int studyId, List<Individual> individuals) throws CatalogException {
        if (individuals == null || individuals.isEmpty()) {
            return;
        }
        if (isAdmin(userId) || isStudyOwner(studyId, userId)) {
            return;
        }

        for (Iterator<Individual> iterator = individuals.iterator(); iterator.hasNext();) {
            Individual individual = iterator.next();
            try {
                checkIndividualPermission(individual.getId(), userId, CatalogPermission.READ);
            } catch (CatalogAuthorizationException e) {
                iterator.remove();
            }
        }
    }

    @Override
    public void checkReadJob(String userId, int jobId) throws CatalogException {
        privateCheckReadJob(userId, fetchJob(jobId));
    }

    @Override
    public void checkReadJob(String userId, Job job) throws CatalogException {
        //If the given job does not contain the required fields, query Catalog
        //Only non READY or ERROR jobs can have null output files
        if ((job.getOutput() == null
                && (job.getStatus() == null || !job.getStatus().equals(Job.Status.READY) || !job.getStatus().equals(Job.Status.ERROR)))
                || job.getInput() == null) {
            job = fetchJob(job.getId());
        }
        privateCheckReadJob(userId, job);
    }

    private void privateCheckReadJob(String userId, Job job) throws CatalogException {
        int studyId = jobDBAdaptor.getStudyIdByJobId(job.getId());
        StudyAuthenticationContext context = new StudyAuthenticationContext(studyId);

        //Make all the required queries once
        List<File> files = fetchJobFiles(job);

        getFileAclEntries(context, userId, getGroupBelonging(studyId, userId), files);
        try {
            if (job.getOutput() != null) {
                for (Integer fileId : job.getOutput()) {
                    checkFilePermission(fileId, userId, CatalogPermission.READ, context);
                }
            }
            for (Integer fileId : job.getInput()) {
                checkFilePermission(fileId, userId, CatalogPermission.READ, context);
            }
        } catch (CatalogAuthorizationException e) {
            throw CatalogAuthorizationException.cantRead(userId, "Job", job.getId(), job.getName());
        }
    }

    @Override
    public void checkReadCohort(String userId, Cohort cohort) throws CatalogException {
        try {
            if (cohort.getSamples() == null) {
                cohort = sampleDBAdaptor.getCohort(cohort.getId(), new QueryOptions()).first();
            }
            for (Integer sampleId : cohort.getSamples()) {
                checkSamplePermission(sampleId, userId, CatalogPermission.READ);
            }
        } catch (CatalogAuthorizationException e) {
            throw CatalogAuthorizationException.cantRead(userId, "Cohort", cohort.getId(), cohort.getName());
        }
    }

    @Override
    public Group getGroupBelonging(int studyId, String userId) throws CatalogException {
        QueryResult<Group> queryResult = studyDBAdaptor.getGroup(studyId, userId, null, null);
        return queryResult.getNumResults() == 0 ? null : queryResult.first();
    }

    /*
     * Group management methods
     */

    @Override
    public QueryResult<Group> addMember(int studyId, String groupId, String userIdToAdd, String sessionId) throws CatalogException {

        String userId = userDBAdaptor.getUserIdBySessionId(sessionId);
        checkStudyPermission(studyId, userId, StudyPermission.MANAGE_STUDY);

        Group groupFromUserToAdd = getGroupBelonging(studyId, userIdToAdd);
        if (groupFromUserToAdd != null) {
            throw new CatalogException("User \"" + userIdToAdd + "\" already belongs to group " + groupFromUserToAdd.getId());
        }

        QueryResult<Group> queryResult = studyDBAdaptor.addMemberToGroup(studyId, groupId, userIdToAdd);
        ObjectMap after = new ObjectMap("groups", new ObjectMap("userIds", Collections.singletonList(userIdToAdd)).append("id", groupId));
        auditManager.recordAction(AuditRecord.Resource.study, AuditRecord.UPDATE, studyId, userId, null, after, "addMember", null);
        return queryResult;
    }

    @Override
    public QueryResult<Group> removeMember(int studyId, String groupId, String userIdToRemove, String sessionId) throws CatalogException {

        String userId = userDBAdaptor.getUserIdBySessionId(sessionId);
        checkStudyPermission(studyId, userId, StudyPermission.MANAGE_STUDY);

        Group groupFromUserToRemove = getGroupBelonging(studyId, userIdToRemove);
        if (groupFromUserToRemove == null || !groupFromUserToRemove.getId().equals(groupId)) {
            throw new CatalogException("User \"" + userIdToRemove + "\" does not belongs to group " + groupId);
        }

        QueryResult<Group> queryResult = studyDBAdaptor.removeMemberFromGroup(studyId, groupId, userIdToRemove);
        ObjectMap before = new ObjectMap("groups", new ObjectMap("userIds", Collections.singletonList(userIdToRemove)).append("id",
                groupId));
        auditManager.recordAction(AuditRecord.Resource.study, AuditRecord.UPDATE, studyId, userId, before, null, "addMember", null);
        return queryResult;
    }

    //TODO: Cache this?
    private boolean isStudyOwner(int studyId, String userId) throws CatalogDBException {
//        return userDBAdaptor.getProjectOwnerId(studyDBAdaptor.getProjectIdByStudyId(studyId)).equals(userId);
        return projectDBAdaptor.getProjectOwnerId(studyDBAdaptor.getProjectIdByStudyId(studyId)).equals(userId);
    }


    /*
     * Helper methods
     */

    //TODO: Cache this?
    private boolean isAdmin(String userId) throws CatalogException {
        return getUserRole(userId).equals(User.Role.ADMIN);
    }

    private boolean isAuth(CatalogPermission permission, AclEntry acl) {
        final boolean auth;
        switch (permission) {
            case READ:
                auth = acl.isRead();
                break;
            case WRITE:
                auth = acl.isWrite();
                break;
            case DELETE:
                auth = acl.isDelete();
                break;
            default:
                auth = false;
                break;
        }
        return auth;
    }

    public List<Integer> getFileIds(Job job) {
        List<Integer> fileIds = new ArrayList<>(job.getOutput().size() + job.getInput().size());
        fileIds.addAll(job.getOutput());
        fileIds.addAll(job.getInput());
        return fileIds;
    }

    /**
     * Read job information needed to check if can be read or not.
     *
     * @return Job : { id, input, output, outDirId }
     */
    private Job fetchJob(int jobId) throws CatalogDBException {
        return jobDBAdaptor.getJob(jobId, new QueryOptions("include",
                        Arrays.asList("projects.studies.jobs.id",
                                "projects.studies.jobs.status",
                                "projects.studies.jobs.input",
                                "projects.studies.jobs.output",
                                "projects.studies.jobs.outDirId")
                )
        ).first();
    }

    private List<File> fetchJobFiles(Job job) throws CatalogDBException {
        List<Integer> fileIds = getFileIds(job);
        if (fileIds.isEmpty()) {
            return Collections.emptyList();
        }
        Query fileQuery = new Query(CatalogFileDBAdaptor.FileFilterOption.id.toString(), fileIds);
        return fileDBAdaptor.get(fileQuery, FILE_INCLUDE_QUERY_OPTIONS).getResult();
    }

    static class StudyAuthenticationContext {
        private final int studyId;
        /*
         * Map<Path, Map<UserId, AclEntry>>
         */
        private final Map<String, Map<String, AclEntry>> pathUserAclMap;

        public StudyAuthenticationContext(int studyId) {
            this.studyId = studyId;
            pathUserAclMap = new HashMap<>();
        }
    }
}<|MERGE_RESOLUTION|>--- conflicted
+++ resolved
@@ -400,12 +400,8 @@
                 .MANAGE_STUDY);
 
         QueryResult<AclEntry> queryResult = fileDBAdaptor.unsetFileAcl(fileId, userId);
-<<<<<<< HEAD
-        auditManager.recordAction(AuditRecord.Resource.file, AuditRecord.UPDATE, fileId, userId, new ObjectMap("adl", queryResult.first()
-        ), null, "unsetAcl", null);
-=======
         auditManager.recordAction(AuditRecord.Resource.file, AuditRecord.UPDATE, fileId, userId, new ObjectMap("acl", queryResult.first()), null, "unsetAcl", null);
->>>>>>> 5ccb3ff2
+
         return queryResult;
     }
 
@@ -431,12 +427,9 @@
                 StudyPermission.MANAGE_STUDY);
 
         QueryResult<AclEntry> queryResult = sampleDBAdaptor.unsetSampleAcl(sampleId, userId);
-<<<<<<< HEAD
-        auditManager.recordAction(AuditRecord.Resource.sample, AuditRecord.UPDATE, sampleId, userId, new ObjectMap("adl", queryResult
-                .first()), null, "unsetAcl", null);
-=======
+
         auditManager.recordAction(AuditRecord.Resource.sample, AuditRecord.UPDATE, sampleId, userId, new ObjectMap("acl", queryResult.first()), null, "unsetAcl", null);
->>>>>>> 5ccb3ff2
+
         return queryResult;
     }
 
