package org.opencb.opencga.catalog.authorization;

import org.opencb.commons.datastore.core.ObjectMap;
import org.opencb.commons.datastore.core.Query;
import org.opencb.commons.datastore.core.QueryOptions;
import org.opencb.commons.datastore.core.QueryResult;
import org.opencb.commons.datastore.mongodb.MongoDBCollection;
import org.opencb.opencga.catalog.audit.AuditManager;
import org.opencb.opencga.catalog.audit.AuditRecord;
import org.opencb.opencga.catalog.db.CatalogDBAdaptorFactory;
import org.opencb.opencga.catalog.db.api.*;
import org.opencb.opencga.catalog.exceptions.CatalogAuthorizationException;
import org.opencb.opencga.catalog.exceptions.CatalogDBException;
import org.opencb.opencga.catalog.exceptions.CatalogException;
import org.opencb.opencga.catalog.managers.FileManager;
import org.opencb.opencga.catalog.models.*;
import org.opencb.opencga.catalog.utils.ParamUtils;

import java.util.*;
import java.util.stream.Collectors;

/**
 * @author Jacobo Coll &lt;jacobo167@gmail.com&gt;
 */
public class CatalogAuthorizationManager implements AuthorizationManager {
    private static final QueryOptions FILE_INCLUDE_QUERY_OPTIONS = new QueryOptions("include",
            Arrays.asList("projects.studies.files.id", "projects.studies.files.path", "projects.studies.files.acls"));
    private final CatalogUserDBAdaptor userDBAdaptor;
    private final CatalogProjectDBAdaptor projectDBAdaptor;
    private final CatalogStudyDBAdaptor studyDBAdaptor;
    private final CatalogFileDBAdaptor fileDBAdaptor;
    private final CatalogJobDBAdaptor jobDBAdaptor;
    private final CatalogSampleDBAdaptor sampleDBAdaptor;
    private final CatalogIndividualDBAdaptor individualDBAdaptor;
    private final CatalogCohortDBAdaptor cohortDBAdaptor;
    private final AuditManager auditManager;

    public CatalogAuthorizationManager(CatalogDBAdaptorFactory catalogDBAdaptorFactory, AuditManager auditManager) {
        this.auditManager = auditManager;
        userDBAdaptor = catalogDBAdaptorFactory.getCatalogUserDBAdaptor();
        projectDBAdaptor = catalogDBAdaptorFactory.getCatalogProjectDbAdaptor();
        studyDBAdaptor = catalogDBAdaptorFactory.getCatalogStudyDBAdaptor();
        fileDBAdaptor = catalogDBAdaptorFactory.getCatalogFileDBAdaptor();
        jobDBAdaptor = catalogDBAdaptorFactory.getCatalogJobDBAdaptor();
        sampleDBAdaptor = catalogDBAdaptorFactory.getCatalogSampleDBAdaptor();
        individualDBAdaptor = catalogDBAdaptorFactory.getCatalogIndividualDBAdaptor();
        cohortDBAdaptor = catalogDBAdaptorFactory.getCatalogCohortDBAdaptor();
    }

    @Override
    public User.Role getUserRole(String userId) throws CatalogException {
        return userDBAdaptor.getUser(userId, new QueryOptions("include", Arrays.asList("role")), null).first().getRole();
    }

    @Override
    public void checkProjectPermission(long projectId, String userId, CatalogPermission permission) throws CatalogException {
//        if (isAdmin(userId) || userDBAdaptor.getProjectOwnerId(projectId).equals(userId)) {
        if (isAdmin(userId) || projectDBAdaptor.getProjectOwnerId(projectId).equals(userId)) {
            return;
        }

        if (permission.equals(CatalogPermission.READ)) {
            final Query query = new Query(CatalogStudyDBAdaptor.QueryParams.PROJECT_ID.key(), projectId);
            final QueryOptions queryOptions = new QueryOptions(MongoDBCollection.INCLUDE, "projects.studies.id");
            for (Study study : studyDBAdaptor.get(query, queryOptions).getResult()) {
                try {
                    checkStudyPermission(study.getId(), userId, StudyPermission.READ_STUDY);
                    return; //Return if can read some study
                } catch (CatalogException e) {
                    e.printStackTrace();
                }
            }
        }

        throw CatalogAuthorizationException.denny(userId, permission.toString(), "Project", projectId, null);
    }

    /*
     * Check permission methods
     */
    @Override
    public void checkStudyPermission(long studyId, String userId, StudyPermission permission) throws CatalogException {
        checkStudyPermission(studyId, userId, permission, permission.toString());
    }

    @Override
    public void checkStudyPermission(long studyId, String userId, StudyPermission permission, String message) throws CatalogException {
        if (isStudyOwner(studyId, userId)) {
            return;
        }
        if (isAdmin(userId)) {
            return;
        }

        Group group = getGroupBelonging(studyId, userId);
        if (group == null) {
            throw CatalogAuthorizationException.denny(userId, message, "Study", studyId, null);
        }

        final boolean auth;
        switch (permission) {
            case DELETE_JOBS:
                auth = group.getPermissions().isDeleteJobs();
                break;
            case LAUNCH_JOBS:
                auth = group.getPermissions().isLaunchJobs();
                break;
            case MANAGE_SAMPLES:
                auth = group.getPermissions().isManagerSamples();
                break;
            case MANAGE_STUDY:
                auth = group.getPermissions().isStudyManager();
                break;
            case READ_STUDY:
                auth = true; //Authorize if belongs to any group
                break;
            default:
                auth = false;
                break;
        }
        if (!auth) {
            throw CatalogAuthorizationException.denny(userId, message, "Study", studyId, null);
        }
    }

    @Override
    public void checkFilePermission(long fileId, String userId, CatalogPermission permission) throws CatalogException {
        checkFilePermission(fileId, userId, permission, null);
    }

    private void checkFilePermission(long fileId, String userId, CatalogPermission permission,
                                     StudyAuthenticationContext studyAuthenticationContext) throws CatalogException {
        if (isAdmin(userId)) {
            return;
        }
        long studyId = fileDBAdaptor.getStudyIdByFileId(fileId);
        if (isStudyOwner(studyId, userId)) {
            return;
        }

        if (studyAuthenticationContext == null) {
            studyAuthenticationContext = new StudyAuthenticationContext(studyId);
        }
        AclEntry fileAcl = resolveFileAcl(fileId, userId, studyId, getGroupBelonging(studyId, userId), studyAuthenticationContext);

        if (!isAuth(permission, fileAcl)) {
            throw CatalogAuthorizationException.denny(userId, permission.toString(), "File", fileId, null);
        }
    }

    @Override
    public void checkSamplePermission(long sampleId, String userId, CatalogPermission permission) throws CatalogException {
        long studyId = sampleDBAdaptor.getStudyIdBySampleId(sampleId);
        if (isAdmin(userId) || isStudyOwner(studyId, userId)) {
            return;
        }

        AclEntry sampleAcl = resolveSampleAcl(sampleId, userId, getGroupBelonging(studyId, userId));

        if (!isAuth(permission, sampleAcl)) {
            throw CatalogAuthorizationException.denny(userId, permission.toString(), "Sample", sampleId, null);
        }
    }

    @Override
    public void checkIndividualPermission(long individualId, String userId, CatalogPermission permission) throws CatalogException {
        long studyId = individualDBAdaptor.getStudyIdByIndividualId(individualId);
        if (isAdmin(userId) || isStudyOwner(studyId, userId)) {  //User admin or owner
            return;
        }

        final boolean auth;
        Group group = getGroupBelonging(studyId, userId);
        if (group == null) {    //User not in study
            auth = false;
        } else if (group.getPermissions().isManagerSamples()) {
            auth = true;
        } else {
            switch (permission) {
                case READ:
                    List<Sample> samples = sampleDBAdaptor.get(new Query(CatalogSampleDBAdaptor.QueryParams.INDIVIDUAL_ID.key(),
                            individualId), new QueryOptions()).getResult();
                    filterSamples(userId, studyId, samples, group);
                    auth = !samples.isEmpty();
                    break;
                default:
                    auth = false;
                    break;
            }
        }
        if (!auth) {
            throw CatalogAuthorizationException.denny(userId, permission.toString(), "Individual", individualId, null);
        }
    }

    /**
     * This method don't check if the user {@link #isAdmin(String)} or {@link #isStudyOwner(int, String)}.
     */
    private AclEntry resolveFileAcl(long fileId, String userId, long studyId, Group group,
                                    StudyAuthenticationContext studyAuthenticationContext) throws CatalogException {
        return resolveFileAcl(fileDBAdaptor.getFile(fileId, FILE_INCLUDE_QUERY_OPTIONS).first(), userId, studyId, group,
                studyAuthenticationContext);
    }

    /**
     * Resolves the permissions between a sample and a user.
     * This method don't check if the user {@link #isAdmin(String)} or {@link #isStudyOwner(int, String)}
     *
     * @param file Must contain id, acl and path. Get file with with {@link #FILE_INCLUDE_QUERY_OPTIONS}
     */
    private AclEntry resolveFileAcl(File file, String userId, long studyId, Group group,
                                    StudyAuthenticationContext studyAuthenticationContext) throws CatalogException {
        if (group == null) {
            return new AclEntry(userId, false, false, false, false);
        }

        String groupId = "@" + group.getId();
        AclEntry studyAcl = getStudyACL(userId, group);
        AclEntry fileAcl = null;

        List<String> paths = FileManager.getParentPaths(file.getPath());
        Map<String, Map<String, AclEntry>> pathAclMap = getFileAclEntries(studyAuthenticationContext, userId, studyId, groupId, file);

        for (int i = paths.size() - 1; i >= 0; i--) {
            String path = paths.get(i);
            if (pathAclMap.containsKey(path)) {
                Map<String, AclEntry> aclMap = pathAclMap.get(path);
                //Get first the user AclEntry
                if (aclMap.get(userId) != null) {
                    fileAcl = aclMap.get(userId);
                } else if (aclMap.get(groupId) != null) {
                    fileAcl = aclMap.get(groupId);
                } else if (aclMap.get(AclEntry.USER_OTHERS_ID) != null) {
                    fileAcl = aclMap.get(AclEntry.USER_OTHERS_ID);
                }
                if (fileAcl != null) {
                    break;
                }
            }
        }

        if (fileAcl == null) {
            fileAcl = studyAcl;
        }
        return fileAcl;
    }

    private Map<String, Map<String, AclEntry>> getFileAclEntries(StudyAuthenticationContext studyAuthenticationContext, String userId,
                                                                 long studyId, String groupId, File file) throws CatalogDBException {
        return getFileAclEntries(studyAuthenticationContext, userId, studyId, groupId, FileManager.getParentPaths(file.getPath()));
    }

    private Map<String, Map<String, AclEntry>> getFileAclEntries(StudyAuthenticationContext studyAuthenticationContext, String userId,
                                                                 Group group, List<File> files) throws CatalogDBException {
        Set<String> paths = new HashSet<>();
        for (File file : files) {
            paths.addAll(FileManager.getParentPaths(file.getPath()));
        }
//        System.out.println("Querying for " + paths.size() + " paths to the authContext");
        return getFileAclEntries(studyAuthenticationContext, userId, studyAuthenticationContext.studyId, "@" + group.getId(),
                new ArrayList<>(paths));
    }

    /**
     * Returns the AclEntries for the user, group and {@link AclEntry#USER_OTHERS_ID}.
     *
     * @param studyAuthenticationContext Context with already fetched elements. Will avoid fetch extra data
     * @param userId                     User id
     * @param studyId                    Study identifier
     * @param groupId                    User belonging group
     * @param paths                      List of paths to check
     * @return Map (Path -> Map (UserId -> AclEntry) )
     * @throws CatalogDBException
     */
    private Map<String, Map<String, AclEntry>> getFileAclEntries(StudyAuthenticationContext studyAuthenticationContext, String userId,
                                                                 long studyId, String groupId, List<String> paths)
            throws CatalogDBException {
        for (Iterator<String> iterator = paths.iterator(); iterator.hasNext();) {
            String path = iterator.next();
            if (studyAuthenticationContext.pathUserAclMap.containsKey(path)) {
                Map<String, AclEntry> userAclMap = studyAuthenticationContext.pathUserAclMap.get(path);
                if (userAclMap.containsKey(userId) && userAclMap.containsKey(groupId) && userAclMap.containsKey(AclEntry.USER_OTHERS_ID)) {
                    iterator.remove();
                }
            }
        }
        if (!paths.isEmpty()) {
//            System.out.println("Querying for " + paths.size() + " paths to catalog");
            Map<String, Map<String, AclEntry>> map = fileDBAdaptor.getFilesAcl(studyId, paths, Arrays.asList(userId, groupId, AclEntry
                    .USER_OTHERS_ID)).first();
            for (String path : paths) {
                Map<String, AclEntry> stringAclEntryMap;
                if (map.containsKey(path)) {
                    stringAclEntryMap = map.get(path);
                } else {
                    stringAclEntryMap = new HashMap<>();
                }
                stringAclEntryMap.putIfAbsent(userId, null);
                stringAclEntryMap.putIfAbsent(groupId, null);
                stringAclEntryMap.putIfAbsent(AclEntry.USER_OTHERS_ID, null);

                if (studyAuthenticationContext.pathUserAclMap.containsKey(path)) {
                    studyAuthenticationContext.pathUserAclMap.get(path).putAll(stringAclEntryMap);
                } else {
                    studyAuthenticationContext.pathUserAclMap.put(path, stringAclEntryMap);
                }
            }
        }

        return studyAuthenticationContext.pathUserAclMap;
    }

    /**
     * Resolves the permissions between a sample and a user.
     * Returns the most specific matching ACL following the next sequence:
     * user > group > others > study
     * This method don't check if the user {@link #isAdmin(String)} or {@link #isStudyOwner(int, String)}
     *
     * @param group User belonging group.
     * @throws CatalogException
     */
    private AclEntry resolveSampleAcl(Sample sample, String userId, Group group) throws CatalogException {
        if (group == null) {
            return new AclEntry(userId, false, false, false, false);
        }

        if (sample.getAcl() == null) {
            return resolveSampleAcl(sample.getId(), userId, group);
        } else {
            Map<String, AclEntry> userAclMap = sample.getAcl().stream().collect(Collectors.toMap(AclEntry::getUserId, e -> e));
            return resolveSampleAcl(userId, group, userAclMap);
        }
    }

    /**
     * Resolves the permissions between a sample and a user.
     * Returns the most specific matching ACL following the next sequence:
     * user > group > others > study
     * This method don't check if the user {@link #isAdmin(String)} or {@link #isStudyOwner(int, String)}
     *
     * @param group User belonging group.
     * @throws CatalogException
     */
    private AclEntry resolveSampleAcl(long sampleId, String userId, Group group) throws CatalogException {
        if (group == null) {
            return new AclEntry(userId, false, false, false, false);
        }

        String groupId = "@" + group.getId();
        Map<String, AclEntry> userAclMap = sampleDBAdaptor.getSampleAcl(sampleId, Arrays.asList(userId, groupId, AclEntry.USER_OTHERS_ID)
        ).first();

        return resolveSampleAcl(userId, group, userAclMap);
    }

    private AclEntry resolveSampleAcl(String userId, Group group, Map<String, AclEntry> userAclMap) {
        String groupId = "@" + group.getId();

        if (userAclMap.containsKey(userId)) {
            return userAclMap.get(userId);
        } else if (userAclMap.containsKey(groupId)) {
            return userAclMap.get(groupId);
        } else if (userAclMap.containsKey(AclEntry.USER_OTHERS_ID)) {
            return userAclMap.get(AclEntry.USER_OTHERS_ID);
        } else {
            return getStudyACL(userId, group);
        }
    }

    private AclEntry getStudyACL(String userId, Group group) {
        if (group == null) {
            return new AclEntry(userId, false, false, false, false);
        } else {
            return new AclEntry(userId, group.getPermissions().isRead(), group.getPermissions().isWrite(), false, group.getPermissions()
                    .isDelete());
        }
    }

    /*
     * ACL Management methods
     */

    @Override
    public QueryResult setFileACL(String fileIds, String userIds, AclEntry acl, String sessionId) throws CatalogException {

        long startTime = System.currentTimeMillis();
        ParamUtils.checkObj(acl, "acl");
        ParamUtils.checkParameter(sessionId, "sessionId");

        String userSessionId = userDBAdaptor.getUserIdBySessionId(sessionId);
        List<Long> studyIdsBySampleIds = fileDBAdaptor.getStudyIdsByFileIds(fileIds);
        for (Long studyId : studyIdsBySampleIds) {
            checkStudyPermission(studyId, userSessionId, StudyPermission.MANAGE_STUDY);
        }

        List<AclEntry> aclEntries = new ArrayList<>();

        String[] fileIdArray = fileIds.split(",");
        String[] userIdArray = userIds.split(",");

        for (String userId : userIdArray) {
            acl.setUserId(userId);
            for (String fileIdValue : fileIdArray) {
                int fileId = Integer.valueOf(fileIdValue);
                aclEntries.add(fileDBAdaptor.setFileAcl(fileId, acl).first());
                auditManager.recordUpdate(AuditRecord.Resource.file, fileId, userSessionId, new ObjectMap("acl", acl), "setAcl", null);
            }
        }

        return new QueryResult<>("Set File ACL", (int) (System.currentTimeMillis() - startTime), aclEntries.size(), aclEntries.size(),
                "", "", aclEntries);
    }

    @Override
    public QueryResult unsetFileACL(String fileIds, String userIds, String sessionId) throws CatalogException {
        long startTime = System.currentTimeMillis();
        ParamUtils.checkParameter(sessionId, "sessionId");
        ParamUtils.checkParameter(userIds, "userId");

        String userSessionId = userDBAdaptor.getUserIdBySessionId(sessionId);
        List<Long> studyIdsBySampleIds = fileDBAdaptor.getStudyIdsByFileIds(fileIds);
        for (Long studyId : studyIdsBySampleIds) {
            checkStudyPermission(studyId, userSessionId, StudyPermission.MANAGE_STUDY);
        }

        List<AclEntry> aclEntries = new ArrayList<>();

        String[] fileIdArray = fileIds.split(",");
        String[] userIdArray = userIds.split(",");

        for (String userId : userIdArray) {
            for (String fileIdValue : fileIdArray) {
                int fileId = Integer.valueOf(fileIdValue);
                aclEntries.add(fileDBAdaptor.unsetFileAcl(fileId, userId).first());
                auditManager.recordAction(AuditRecord.Resource.file, AuditRecord.UPDATE, fileId, userId, new ObjectMap("acl",
                        aclEntries.get(aclEntries.size() - 1)), null, "unsetAcl", null);

            }
        }

        return new QueryResult<>("Unset File ACL", (int) (System.currentTimeMillis() - startTime), aclEntries.size(), aclEntries.size(),
                "", "", aclEntries);
    }

    @Override
    public QueryResult<AclEntry> setSampleACL(String sampleIds, String userIds, AclEntry acl, String sessionId) throws CatalogException {
        long startTime = System.currentTimeMillis();
        ParamUtils.checkObj(acl, "acl");
        ParamUtils.checkParameter(sessionId, "sessionId");

        String userSessionId = userDBAdaptor.getUserIdBySessionId(sessionId);
        List<Long> studyIdsBySampleIds = sampleDBAdaptor.getStudyIdsBySampleIds(sampleIds);
        for (Long studyId : studyIdsBySampleIds) {
            checkStudyPermission(studyId, userSessionId, StudyPermission.MANAGE_STUDY);
        }

        List<AclEntry> aclEntries = new ArrayList<>();

        String[] sampleIdArray = sampleIds.split(",");
        String[] userIdArray = userIds.split(",");

        // FIXME: Check audit.
        for (String userId : userIdArray) {
            acl.setUserId(userId);
            for (String sampleIdValue : sampleIdArray) {
                int sampleId = Integer.valueOf(sampleIdValue);
                aclEntries.add(sampleDBAdaptor.setSampleAcl(sampleId, acl).first());
                auditManager.recordUpdate(AuditRecord.Resource.sample, sampleId, userSessionId, new ObjectMap("acl", acl), "setAcl", null);
            }
        }

        return new QueryResult<>("Set Sample ACL", (int) (System.currentTimeMillis() - startTime), aclEntries.size(), aclEntries.size(),
                "", "", aclEntries);
    }

    @Override
    public QueryResult unsetSampleACL(String sampleIds, String userIds, String sessionId) throws CatalogException {
        long startTime = System.currentTimeMillis();
        ParamUtils.checkParameter(sessionId, "sessionId");
        ParamUtils.checkParameter(userIds, "userId");

        String userSessionId = userDBAdaptor.getUserIdBySessionId(sessionId);
        List<Long> studyIdsBySampleIds = sampleDBAdaptor.getStudyIdsBySampleIds(sampleIds);
        for (Long studyId : studyIdsBySampleIds) {
            checkStudyPermission(studyId, userSessionId, StudyPermission.MANAGE_STUDY);
        }

        List<AclEntry> aclEntries = new ArrayList<>();

        String[] sampleIdArray = sampleIds.split(",");
        String[] userIdArray = userIds.split(",");

        for (String userId : userIdArray) {
            for (String sampleIdValue : sampleIdArray) {
                int sampleId = Integer.valueOf(sampleIdValue);
                aclEntries.add(sampleDBAdaptor.unsetSampleAcl(sampleId, userId).first());
                auditManager.recordAction(AuditRecord.Resource.sample, AuditRecord.UPDATE, sampleId, userId, new ObjectMap("acl",
                        aclEntries.get(aclEntries.size() - 1)), null, "unsetAcl", null);

            }
        }

        return new QueryResult<>("Unset Sample ACL", (int) (System.currentTimeMillis() - startTime), aclEntries.size(), aclEntries.size(),
                "", "", aclEntries);
    }

    @Override
    public void filterProjects(String userId, List<Project> projects) throws CatalogException {
        if (projects == null || projects.isEmpty()) {
            return;
        }
        if (isAdmin(userId)) {
            return;
        }
        Iterator<Project> projectIt = projects.iterator();
        while (projectIt.hasNext()) {
            Project p = projectIt.next();
            try {
                checkProjectPermission(p.getId(), userId, CatalogPermission.READ);
            } catch (CatalogAuthorizationException e) {
                projectIt.remove();
                continue;
            }
            filterStudies(userId, p.getStudies());
        }
    }

    /*
     * Filter methods.
     * Given a list of elements, remove those that the user can't read
     */

    @Override
    public void filterStudies(String userId, List<Study> studies) throws CatalogException {
        if (studies == null || studies.isEmpty()) {
            return;
        }
        if (isAdmin(userId)) {
            return;
        }
        Iterator<Study> studyIt = studies.iterator();
        while (studyIt.hasNext()) {
            Study study = studyIt.next();
            try {
                checkStudyPermission(study.getId(), userId, StudyPermission.READ_STUDY);
            } catch (CatalogAuthorizationException e) {
                studyIt.remove();
                continue;
            }
            StudyAuthenticationContext studyAuthenticationContext = new StudyAuthenticationContext(study.getId());
            Group group = getGroupBelonging(study.getId(), userId);
            List<File> files = study.getFiles();
            filterFiles(userId, study.getId(), files, group, studyAuthenticationContext);
            filterSamples(userId, study.getId(), study.getSamples(), group);
            filterJobs(userId, study.getJobs(), studyAuthenticationContext);
            filterCohorts(userId, study.getId(), study.getCohorts());
            filterIndividuals(userId, study.getId(), study.getIndividuals());
        }
    }

    @Override
    public void filterFiles(String userId, long studyId, List<File> files) throws CatalogException {
        filterFiles(userId, studyId, files, getGroupBelonging(studyId, userId), new StudyAuthenticationContext(studyId));
    }

    private void filterFiles(String userId, long studyId, List<File> files, Group group, StudyAuthenticationContext
            studyAuthenticationContext) throws CatalogException {
        if (files == null || files.isEmpty()) {
            return;
        }
        if (isAdmin(userId) || isStudyOwner(studyId, userId)) {
            return;
        }

        getFileAclEntries(studyAuthenticationContext, userId, group, files);

        Iterator<File> fileIt = files.iterator();
        while (fileIt.hasNext()) {
            File file = fileIt.next();
            if (!resolveFileAcl(file, userId, studyId, group, studyAuthenticationContext).isRead()) {
                fileIt.remove();
            }
        }
    }

    @Override
    public void filterSamples(String userId, long studyId, List<Sample> samples) throws CatalogException {
        filterSamples(userId, studyId, samples, getGroupBelonging(studyId, userId));
    }

    public void filterSamples(String userId, long studyId, List<Sample> samples, Group group) throws CatalogException {
        if (samples == null || samples.isEmpty()) {
            return;
        }
        if (isAdmin(userId) || isStudyOwner(studyId, userId)) {
            return;
        }

        Iterator<Sample> sampleIterator = samples.iterator();
        while (sampleIterator.hasNext()) {
            Sample sample = sampleIterator.next();
            AclEntry sampleACL = resolveSampleAcl(sample, userId, group);
            if (!sampleACL.isRead()) {
                sampleIterator.remove();
            }
        }
    }

    @Override
    public void filterJobs(String userId, List<Job> jobs) throws CatalogException {
        filterJobs(userId, jobs, (StudyAuthenticationContext) null);
    }

    @Override
    public void filterJobs(String userId, List<Job> jobs, Long studyId) throws CatalogException {
        filterJobs(userId, jobs, studyId == null ? null : new StudyAuthenticationContext(studyId));
    }

    public void filterJobs(String userId, List<Job> jobs, StudyAuthenticationContext studyAuthenticationContext) throws CatalogException {
        if (jobs == null || jobs.isEmpty()) {
            return;
        }
        if (isAdmin(userId)) {
            return;
        }
        if (studyAuthenticationContext != null) {
            if (isStudyOwner(studyAuthenticationContext.studyId, userId)) {
                return;
            }
        }
        Map<Long, StudyAuthenticationContext> studyAuthContextMap = new HashMap<>();
        if (studyAuthenticationContext != null) {
            studyAuthContextMap.put(studyAuthenticationContext.studyId, studyAuthenticationContext);
        }

        for (Iterator<Job> iterator = jobs.iterator(); iterator.hasNext();) {
            Job job = iterator.next();
            long studyId;
            StudyAuthenticationContext specificStudyAuthenticationContext;
            if (studyAuthenticationContext == null) {
                studyId = jobDBAdaptor.getStudyIdByJobId(job.getId());
                specificStudyAuthenticationContext = studyAuthContextMap.getOrDefault(studyId, new StudyAuthenticationContext(studyId));
                if (isStudyOwner(studyId, userId)) {
                    continue;
                }
            } else {
                specificStudyAuthenticationContext = studyAuthenticationContext;
                studyId = studyAuthenticationContext.studyId;
            }
            Group group = getGroupBelonging(studyId, userId);
            if (job.getOutput() == null || job.getInput() == null) {
                job = fetchJob(job.getId());
            }
            List<File> result = fetchJobFiles(job);
            if (result.isEmpty()) {
                continue;
            }
            getFileAclEntries(specificStudyAuthenticationContext, userId, group, result);
            Map<Long, File> fileIdMap = result.stream().collect(Collectors.toMap(File::getId, f -> f));

            boolean removed = false;
            for (Long fileId : job.getOutput()) {
                if (!resolveFileAcl(fileIdMap.get(fileId), userId, studyId, group, specificStudyAuthenticationContext).isRead()) {
                    iterator.remove();
                    removed = true;
                    break;
                }
            }
            if (!removed) {
                for (Long fileId : job.getInput()) {
                    if (!resolveFileAcl(fileIdMap.get(fileId), userId, studyId, group, specificStudyAuthenticationContext).isRead()) {
                        iterator.remove();
                        break;
                    }
                }
            }
        }
    }

    @Override
    public void filterCohorts(String userId, long studyId, List<Cohort> cohorts) throws CatalogException {
        if (cohorts == null || cohorts.isEmpty()) {
            return;
        }
        if (isAdmin(userId) || isStudyOwner(studyId, userId)) {
            return;
        }
        Group group = getGroupBelonging(studyId, userId);

        Map<Long, AclEntry> sampleAclMap = new HashMap<>();

        for (Iterator<Cohort> iterator = cohorts.iterator(); iterator.hasNext();) {
            Cohort cohort = iterator.next();
            for (Long sampleId : cohort.getSamples()) {
                AclEntry sampleACL;
                if (sampleAclMap.containsKey(sampleId)) {
                    sampleACL = sampleAclMap.get(sampleId);
                } else {
                    sampleACL = resolveSampleAcl(sampleId, userId, group);
                    sampleAclMap.put(sampleId, sampleACL);
                }
                if (!sampleACL.isRead()) {
                    iterator.remove();  //Remove cohort.
                    break;              //Stop checking cohort
                }
            }
        }
    }

    @Override
    public void filterIndividuals(String userId, long studyId, List<Individual> individuals) throws CatalogException {
        if (individuals == null || individuals.isEmpty()) {
            return;
        }
        if (isAdmin(userId) || isStudyOwner(studyId, userId)) {
            return;
        }

        for (Iterator<Individual> iterator = individuals.iterator(); iterator.hasNext();) {
            Individual individual = iterator.next();
            try {
                checkIndividualPermission(individual.getId(), userId, CatalogPermission.READ);
            } catch (CatalogAuthorizationException e) {
                iterator.remove();
            }
        }
    }

    @Override
    public void checkReadJob(String userId, long jobId) throws CatalogException {
        privateCheckReadJob(userId, fetchJob(jobId));
    }

    @Override
    public void checkReadJob(String userId, Job job) throws CatalogException {
        //If the given job does not contain the required fields, query Catalog
        //Only non READY or ERROR jobs can have null output files
        if ((job.getOutput() == null
                && (job.getStatus().getStatus() == null || !job.getStatus().getStatus().equals(Job.JobStatus.READY)
                || !job.getStatus().getStatus().equals(Job.JobStatus.ERROR))) || job.getInput() == null) {
            job = fetchJob(job.getId());
        }
        privateCheckReadJob(userId, job);
    }

<<<<<<< HEAD
    private void privateCheckReadJob(String userId, Job job) throws CatalogException {
        long studyId = jobDBAdaptor.getStudyIdByJobId(job.getId());
=======
    private void _checkReadJob(String userId, Job job) throws CatalogException {
        if (isAdmin(userId)) {
            return;
        }
        int studyId = jobDBAdaptor.getStudyIdByJobId(job.getId());

        if (isStudyOwner(studyId, userId)) {
            return;
        }

>>>>>>> 9949d25b
        StudyAuthenticationContext context = new StudyAuthenticationContext(studyId);

        //Make all the required queries once
        List<File> files = fetchJobFiles(job);

        getFileAclEntries(context, userId, getGroupBelonging(studyId, userId), files);
        try {
            if (job.getOutput() != null) {
                for (Long fileId : job.getOutput()) {
                    checkFilePermission(fileId, userId, CatalogPermission.READ, context);
                }
            }
            for (Long fileId : job.getInput()) {
                checkFilePermission(fileId, userId, CatalogPermission.READ, context);
            }
        } catch (CatalogAuthorizationException e) {
            throw CatalogAuthorizationException.cantRead(userId, "Job", job.getId(), job.getName());
        }
    }

    @Override
    public void checkReadCohort(String userId, Cohort cohort) throws CatalogException {
        try {
            if (cohort.getSamples() == null) {
                cohort = cohortDBAdaptor.getCohort(cohort.getId(), new QueryOptions()).first();
            }
            for (Long sampleId : cohort.getSamples()) {
                checkSamplePermission(sampleId, userId, CatalogPermission.READ);
            }
        } catch (CatalogAuthorizationException e) {
            throw CatalogAuthorizationException.cantRead(userId, "Cohort", cohort.getId(), cohort.getName());
        }
    }

    @Override
    public Group getGroupBelonging(long studyId, String userId) throws CatalogException {
        QueryResult<Group> queryResult = studyDBAdaptor.getGroup(studyId, userId, null, null);
        return queryResult.getNumResults() == 0 ? null : queryResult.first();
    }

    /*
     * Group management methods
     */

    @Override
    public QueryResult<Group> addMember(long studyId, String groupId, String userIdToAdd, String sessionId) throws CatalogException {

        String userId = userDBAdaptor.getUserIdBySessionId(sessionId);
        checkStudyPermission(studyId, userId, StudyPermission.MANAGE_STUDY);

        Group groupFromUserToAdd = getGroupBelonging(studyId, userIdToAdd);
        if (groupFromUserToAdd != null) {
            throw new CatalogException("User \"" + userIdToAdd + "\" already belongs to group " + groupFromUserToAdd.getId());
        }

        QueryResult<Group> queryResult = studyDBAdaptor.addMemberToGroup(studyId, groupId, userIdToAdd);
        ObjectMap after = new ObjectMap("groups", new ObjectMap("userIds", Collections.singletonList(userIdToAdd)).append("id", groupId));
        auditManager.recordAction(AuditRecord.Resource.study, AuditRecord.UPDATE, studyId, userId, null, after, "addMember", null);
        return queryResult;
    }

    @Override
    public QueryResult<Group> removeMember(long studyId, String groupId, String userIdToRemove, String sessionId) throws CatalogException {

        String userId = userDBAdaptor.getUserIdBySessionId(sessionId);
        checkStudyPermission(studyId, userId, StudyPermission.MANAGE_STUDY);

        Group groupFromUserToRemove = getGroupBelonging(studyId, userIdToRemove);
        if (groupFromUserToRemove == null || !groupFromUserToRemove.getId().equals(groupId)) {
            throw new CatalogException("User \"" + userIdToRemove + "\" does not belongs to group " + groupId);
        }

        QueryResult<Group> queryResult = studyDBAdaptor.removeMemberFromGroup(studyId, groupId, userIdToRemove);
        ObjectMap before = new ObjectMap("groups", new ObjectMap("userIds", Collections.singletonList(userIdToRemove)).append("id",
                groupId));
        auditManager.recordAction(AuditRecord.Resource.study, AuditRecord.UPDATE, studyId, userId, before, null, "addMember", null);
        return queryResult;
    }

    //TODO: Cache this?
    private boolean isStudyOwner(long studyId, String userId) throws CatalogDBException {
//        return userDBAdaptor.getProjectOwnerId(studyDBAdaptor.getProjectIdByStudyId(studyId)).equals(userId);
        return projectDBAdaptor.getProjectOwnerId(studyDBAdaptor.getProjectIdByStudyId(studyId)).equals(userId);
    }


    /*
     * Helper methods
     */

    //TODO: Cache this?
    private boolean isAdmin(String userId) throws CatalogException {
        return getUserRole(userId).equals(User.Role.ADMIN);
    }

    private boolean isAuth(CatalogPermission permission, AclEntry acl) {
        final boolean auth;
        switch (permission) {
            case READ:
                auth = acl.isRead();
                break;
            case WRITE:
                auth = acl.isWrite();
                break;
            case DELETE:
                auth = acl.isDelete();
                break;
            default:
                auth = false;
                break;
        }
        return auth;
    }

    public List<Long> getFileIds(Job job) {
        List<Long> fileIds = new ArrayList<>(job.getOutput().size() + job.getInput().size());
        fileIds.addAll(job.getOutput());
        fileIds.addAll(job.getInput());
        return fileIds;
    }

    /**
     * Read job information needed to check if can be read or not.
     *
     * @return Job : { id, input, output, outDirId }
     */
    private Job fetchJob(long jobId) throws CatalogDBException {
        return jobDBAdaptor.getJob(jobId, new QueryOptions("include",
                        Arrays.asList("projects.studies.jobs.id",
                                "projects.studies.jobs.status",
                                "projects.studies.jobs.input",
                                "projects.studies.jobs.output",
                                "projects.studies.jobs.outDirId")
                )
        ).first();
    }

    private List<File> fetchJobFiles(Job job) throws CatalogDBException {
        List<Long> fileIds = getFileIds(job);
        if (fileIds.isEmpty()) {
            return Collections.emptyList();
        }
        Query fileQuery = new Query(CatalogFileDBAdaptor.QueryParams.ID.key(), fileIds);
        return fileDBAdaptor.get(fileQuery, FILE_INCLUDE_QUERY_OPTIONS).getResult();
    }

    static class StudyAuthenticationContext {
        private final long studyId;
        /*
         * Map<Path, Map<UserId, AclEntry>>
         */
        private final Map<String, Map<String, AclEntry>> pathUserAclMap;

        public StudyAuthenticationContext(long studyId) {
            this.studyId = studyId;
            pathUserAclMap = new HashMap<>();
        }
    }
}<|MERGE_RESOLUTION|>--- conflicted
+++ resolved
@@ -743,21 +743,16 @@
         privateCheckReadJob(userId, job);
     }
 
-<<<<<<< HEAD
     private void privateCheckReadJob(String userId, Job job) throws CatalogException {
+        if (isAdmin(userId)) {
+            return;
+        }
         long studyId = jobDBAdaptor.getStudyIdByJobId(job.getId());
-=======
-    private void _checkReadJob(String userId, Job job) throws CatalogException {
-        if (isAdmin(userId)) {
-            return;
-        }
-        int studyId = jobDBAdaptor.getStudyIdByJobId(job.getId());
 
         if (isStudyOwner(studyId, userId)) {
             return;
         }
 
->>>>>>> 9949d25b
         StudyAuthenticationContext context = new StudyAuthenticationContext(studyId);
 
         //Make all the required queries once
