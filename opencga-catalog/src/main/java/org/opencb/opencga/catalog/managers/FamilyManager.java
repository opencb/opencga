/*
 * Copyright 2015-2017 OpenCB
 *
 * Licensed under the Apache License, Version 2.0 (the "License");
 * you may not use this file except in compliance with the License.
 * You may obtain a copy of the License at
 *
 *     http://www.apache.org/licenses/LICENSE-2.0
 *
 * Unless required by applicable law or agreed to in writing, software
 * distributed under the License is distributed on an "AS IS" BASIS,
 * WITHOUT WARRANTIES OR CONDITIONS OF ANY KIND, either express or implied.
 * See the License for the specific language governing permissions and
 * limitations under the License.
 */

package org.opencb.opencga.catalog.managers;

import com.fasterxml.jackson.core.JsonProcessingException;
import com.fasterxml.jackson.databind.DeserializationFeature;
import com.fasterxml.jackson.databind.ObjectMapper;
import org.apache.commons.lang3.StringUtils;
import org.apache.commons.lang3.time.StopWatch;
import org.opencb.commons.datastore.core.ObjectMap;
import org.opencb.commons.datastore.core.Query;
import org.opencb.commons.datastore.core.QueryOptions;
import org.opencb.commons.datastore.core.QueryResult;
import org.opencb.commons.datastore.core.result.Error;
import org.opencb.commons.datastore.core.result.FacetedQueryResult;
import org.opencb.commons.datastore.core.result.WriteResult;
import org.opencb.opencga.catalog.audit.AuditManager;
import org.opencb.opencga.catalog.audit.AuditRecord;
import org.opencb.opencga.catalog.auth.authorization.AuthorizationManager;
import org.opencb.opencga.catalog.db.DBAdaptorFactory;
import org.opencb.opencga.catalog.db.api.DBIterator;
import org.opencb.opencga.catalog.db.api.FamilyDBAdaptor;
import org.opencb.opencga.catalog.db.api.IndividualDBAdaptor;
import org.opencb.opencga.catalog.exceptions.CatalogAuthorizationException;
import org.opencb.opencga.catalog.exceptions.CatalogDBException;
import org.opencb.opencga.catalog.exceptions.CatalogException;
import org.opencb.opencga.catalog.exceptions.CatalogParameterException;
import org.opencb.opencga.catalog.io.CatalogIOManagerFactory;
import org.opencb.opencga.catalog.stats.solr.CatalogSolrManager;
import org.opencb.opencga.catalog.utils.Constants;
import org.opencb.opencga.catalog.utils.ParamUtils;
import org.opencb.opencga.catalog.utils.UUIDUtils;
import org.opencb.opencga.core.common.Entity;
import org.opencb.opencga.core.common.TimeUtils;
import org.opencb.opencga.core.config.Configuration;
import org.opencb.opencga.core.models.*;
import org.opencb.opencga.core.models.acls.AclParams;
import org.opencb.opencga.core.models.acls.permissions.FamilyAclEntry;
import org.opencb.opencga.core.models.acls.permissions.StudyAclEntry;
import org.slf4j.Logger;
import org.slf4j.LoggerFactory;

import javax.annotation.Nullable;
import java.io.IOException;
import java.util.*;
import java.util.concurrent.TimeUnit;
import java.util.stream.Collectors;

import static org.opencb.opencga.catalog.auth.authorization.CatalogAuthorizationManager.checkPermissions;

/**
 * Created by pfurio on 02/05/17.
 */
public class FamilyManager extends AnnotationSetManager<Family> {

    protected static Logger logger = LoggerFactory.getLogger(FamilyManager.class);
    private UserManager userManager;
    private StudyManager studyManager;

    FamilyManager(AuthorizationManager authorizationManager, AuditManager auditManager, CatalogManager catalogManager,
                  DBAdaptorFactory catalogDBAdaptorFactory, CatalogIOManagerFactory ioManagerFactory, Configuration configuration) {
        super(authorizationManager, auditManager, catalogManager, catalogDBAdaptorFactory, ioManagerFactory, configuration);

        this.userManager = catalogManager.getUserManager();
        this.studyManager = catalogManager.getStudyManager();
    }

    @Override
    Family smartResolutor(long studyUid, String entry, String user) throws CatalogException {
        Query query = new Query()
                .append(FamilyDBAdaptor.QueryParams.STUDY_UID.key(), studyUid);

        if (UUIDUtils.isOpenCGAUUID(entry)) {
            query.put(FamilyDBAdaptor.QueryParams.UUID.key(), entry);
        } else {
            query.put(FamilyDBAdaptor.QueryParams.ID.key(), entry);
        }
        QueryOptions options = new QueryOptions(QueryOptions.INCLUDE, Arrays.asList(
                FamilyDBAdaptor.QueryParams.UUID.key(), FamilyDBAdaptor.QueryParams.UID.key(), FamilyDBAdaptor.QueryParams.STUDY_UID.key(),
                FamilyDBAdaptor.QueryParams.ID.key(), FamilyDBAdaptor.QueryParams.RELEASE.key(), FamilyDBAdaptor.QueryParams.VERSION.key(),
                FamilyDBAdaptor.QueryParams.STATUS.key()));
        QueryResult<Family> familyQueryResult = familyDBAdaptor.get(query, options, user);
        if (familyQueryResult.getNumResults() == 0) {
            familyQueryResult = familyDBAdaptor.get(query, options);
            if (familyQueryResult.getNumResults() == 0) {
                throw new CatalogException("Family " + entry + " not found");
            } else {
                throw new CatalogAuthorizationException("Permission denied. " + user + " is not allowed to see the family " + entry);
            }
        } else if (familyQueryResult.getNumResults() > 1) {
            throw new CatalogException("More than one family found based on " + entry);
        } else {
            return familyQueryResult.first();
        }
    }

    private long getFamilyId(boolean silent, String familyStrAux) throws CatalogException {
        long familyId = Long.parseLong(familyStrAux);
        try {
            familyDBAdaptor.checkId(familyId);
        } catch (CatalogException e) {
            if (silent) {
                return -1L;
            } else {
                throw e;
            }
        }
        return familyId;
    }

    @Override
    public DBIterator<Family> iterator(String studyStr, Query query, QueryOptions options, String sessionId) throws CatalogException {
        return null;
    }

    public QueryResult<Family> create(String studyStr, Family family, QueryOptions options, String sessionId) throws CatalogException {
        String userId = catalogManager.getUserManager().getUserId(sessionId);
        Study study = catalogManager.getStudyManager().resolveId(studyStr, userId);
        authorizationManager.checkStudyPermission(study.getUid(), userId, StudyAclEntry.StudyPermissions.WRITE_FAMILIES);

        ParamUtils.checkObj(family, "family");
        ParamUtils.checkAlias(family.getId(), "id");
        family.setName(ParamUtils.defaultObject(family.getName(), family.getId()));
        family.setMembers(ParamUtils.defaultObject(family.getMembers(), Collections.emptyList()));
        family.setPhenotypes(ParamUtils.defaultObject(family.getPhenotypes(), Collections.emptyList()));
        family.setCreationDate(TimeUtils.getTime());
        family.setDescription(ParamUtils.defaultString(family.getDescription(), ""));
        family.setStatus(new Family.FamilyStatus());
        family.setAnnotationSets(ParamUtils.defaultObject(family.getAnnotationSets(), Collections.emptyList()));
        family.setRelease(catalogManager.getStudyManager().getCurrentRelease(study, userId));
        family.setVersion(1);
        family.setAttributes(ParamUtils.defaultObject(family.getAttributes(), Collections.emptyMap()));

        List<VariableSet> variableSetList = validateNewAnnotationSetsAndExtractVariableSets(study.getUid(), family.getAnnotationSets());

        autoCompleteFamilyMembers(family, study, sessionId);
        validateFamily(family);
        validateMultiples(family);
        validatePhenotypes(family);
        createMissingMembers(family, study, sessionId);

        options = ParamUtils.defaultObject(options, QueryOptions::new);
        family.setUuid(UUIDUtils.generateOpenCGAUUID(UUIDUtils.Entity.FAMILY));
        QueryResult<Family> queryResult = familyDBAdaptor.insert(study.getUid(), family, variableSetList, options);
        auditManager.recordCreation(AuditRecord.Resource.family, queryResult.first().getId(), userId, queryResult.first(), null, null);

        return queryResult;
    }

    @Override
    public QueryResult<Family> get(String studyStr, Query query, QueryOptions options, String sessionId) throws CatalogException {
        query = ParamUtils.defaultObject(query, Query::new);
        options = ParamUtils.defaultObject(options, QueryOptions::new);

        String userId = userManager.getUserId(sessionId);
        Study study = catalogManager.getStudyManager().resolveId(studyStr, userId);

        // Fix query if it contains any annotation
        fixQueryAnnotationSearch(study.getUid(), query);
        fixQueryOptionAnnotation(options);

        query.append(FamilyDBAdaptor.QueryParams.STUDY_UID.key(), study.getUid());

        QueryResult<Family> familyQueryResult = familyDBAdaptor.get(query, options, userId);

        if (familyQueryResult.getNumResults() == 0 && query.containsKey(FamilyDBAdaptor.QueryParams.UID.key())) {
            List<Long> idList = query.getAsLongList(FamilyDBAdaptor.QueryParams.UID.key());
            for (Long myId : idList) {
                authorizationManager.checkFamilyPermission(study.getUid(), myId, userId, FamilyAclEntry.FamilyPermissions.VIEW);
            }
        }

        return familyQueryResult;
    }

    public QueryResult<Family> search(String studyStr, Query query, QueryOptions options, String sessionId) throws CatalogException {
        query = ParamUtils.defaultObject(query, Query::new);
        options = ParamUtils.defaultObject(options, QueryOptions::new);

        String userId = catalogManager.getUserManager().getUserId(sessionId);
        Study study = studyManager.resolveId(studyStr, userId);

        Query finalQuery = new Query(query);

        // Fix query if it contains any annotation
        fixQueryAnnotationSearch(study.getUid(), finalQuery);
        fixQueryOptionAnnotation(options);

        fixQueryObject(study, finalQuery, sessionId);

        finalQuery.append(FamilyDBAdaptor.QueryParams.STUDY_UID.key(), study.getUid());

        QueryResult<Family> queryResult = familyDBAdaptor.get(finalQuery, options, userId);
//        addMemberInformation(queryResult, study.getUid(), sessionId);

        return queryResult;
    }

    private void fixQueryObject(Study study, Query query, String sessionId) throws CatalogException {

        if (StringUtils.isNotEmpty(query.getString(FamilyDBAdaptor.QueryParams.MEMBERS.key()))
                && StringUtils.isNotEmpty(query.getString(IndividualDBAdaptor.QueryParams.SAMPLES.key()))) {
            throw new CatalogException("Cannot look for samples and members at the same time");
        }

        // The individuals introduced could be either ids or names. As so, we should use the smart resolutor to do this.
        // We change the MEMBERS parameters for MEMBER_UID which is what the DBAdaptor understands
        if (StringUtils.isNotEmpty(query.getString(FamilyDBAdaptor.QueryParams.MEMBERS.key()))) {
            try {
                MyResources<Individual> resource = catalogManager.getIndividualManager().getUids(
                        query.getAsStringList(FamilyDBAdaptor.QueryParams.MEMBERS.key()), study.getFqn(), sessionId);
                query.put(FamilyDBAdaptor.QueryParams.MEMBER_UID.key(), resource.getResourceList().stream().map(Individual::getUid)
                        .collect(Collectors.toList()));
            } catch (CatalogException e) {
                // Add -1 to query so no results are obtained
                query.put(FamilyDBAdaptor.QueryParams.MEMBER_UID.key(), -1);
            }

            query.remove(FamilyDBAdaptor.QueryParams.MEMBERS.key());
        }

        // We look for the individuals containing those samples
        if (StringUtils.isNotEmpty(query.getString(IndividualDBAdaptor.QueryParams.SAMPLES.key()))) {
            Query newQuery = new Query()
                    .append(IndividualDBAdaptor.QueryParams.SAMPLES.key(), query.getString(IndividualDBAdaptor.QueryParams.SAMPLES.key()));
            QueryOptions options = new QueryOptions(QueryOptions.INCLUDE, IndividualDBAdaptor.QueryParams.UID.key());
            QueryResult<Individual> individualResult = catalogManager.getIndividualManager().get(study.getFqn(), newQuery, options,
                    sessionId);

            query.remove(IndividualDBAdaptor.QueryParams.SAMPLES.key());
            if (individualResult.getNumResults() == 0) {
                // Add -1 to query so no results are obtained
                query.put(FamilyDBAdaptor.QueryParams.MEMBER_UID.key(), -1);
            } else {
                // Look for the individuals containing those samples
                query.put(FamilyDBAdaptor.QueryParams.MEMBER_UID.key(),
                        individualResult.getResult().stream().map(Individual::getUid).collect(Collectors.toList()));
            }
        }
    }

    public QueryResult<Family> count(String studyStr, Query query, String sessionId) throws CatalogException {
        query = ParamUtils.defaultObject(query, Query::new);

        String userId = catalogManager.getUserManager().getUserId(sessionId);
        Study study = studyManager.resolveId(studyStr, userId);

        Query finalQuery = new Query(query);

        // Fix query if it contains any annotation
        fixQueryAnnotationSearch(study.getUid(), finalQuery);
        fixQueryObject(study, finalQuery, sessionId);

        finalQuery.append(FamilyDBAdaptor.QueryParams.STUDY_UID.key(), study.getUid());
        QueryResult<Long> queryResultAux = familyDBAdaptor.count(finalQuery, userId, StudyAclEntry.StudyPermissions.VIEW_FAMILIES);
        return new QueryResult<>("count", queryResultAux.getDbTime(), 0, queryResultAux.first(), queryResultAux.getWarningMsg(),
                queryResultAux.getErrorMsg(), Collections.emptyList());
    }

    @Override
    public WriteResult delete(String studyStr, Query query, ObjectMap params, String sessionId) {
        Query finalQuery = new Query(ParamUtils.defaultObject(query, Query::new));
        WriteResult writeResult = new WriteResult("delete", -1, -1, -1, null, null, null);

        String userId;
        Study study;

        StopWatch watch = StopWatch.createStarted();

        // If the user is the owner or the admin, we won't check if he has permissions for every single entry
        boolean checkPermissions;

        // We try to get an iterator containing all the families to be deleted
        DBIterator<Family> iterator;
        try {
            userId = catalogManager.getUserManager().getUserId(sessionId);
            study = studyManager.resolveId(studyStr, userId);

            // Fix query if it contains any annotation
            fixQueryAnnotationSearch(study.getUid(), finalQuery);
            fixQueryObject(study, finalQuery, sessionId);
            finalQuery.append(FamilyDBAdaptor.QueryParams.STUDY_UID.key(), study.getUid());

            iterator = familyDBAdaptor.iterator(finalQuery, QueryOptions.empty(), userId);

            // If the user is the owner or the admin, we won't check if he has permissions for every single entry
            checkPermissions = !authorizationManager.checkIsOwnerOrAdmin(study.getUid(), userId);
        } catch (CatalogException e) {
            logger.error("Delete family: {}", e.getMessage(), e);
            writeResult.setError(new Error(-1, null, e.getMessage()));
            writeResult.setDbTime((int) watch.getTime(TimeUnit.MILLISECONDS));
            return writeResult;
        }

        long numMatches = 0;
        long numModified = 0;
        List<WriteResult.Fail> failedList = new ArrayList<>();

        String suffixName = INTERNAL_DELIMITER + "DELETED_" + TimeUtils.getTime();

        while (iterator.hasNext()) {
            Family family = iterator.next();
            numMatches += 1;

            try {
                if (checkPermissions) {
                    authorizationManager.checkFamilyPermission(study.getUid(), family.getUid(), userId,
                            FamilyAclEntry.FamilyPermissions.DELETE);
                }

                // Check if the family can be deleted
                // TODO: Check if the family is used in a clinical analysis. At this point, it can be deleted no matter what.

                // Delete the family
                Query updateQuery = new Query()
                        .append(FamilyDBAdaptor.QueryParams.UID.key(), family.getUid())
                        .append(FamilyDBAdaptor.QueryParams.STUDY_UID.key(), study.getUid())
                        .append(Constants.ALL_VERSIONS, true);
                ObjectMap updateParams = new ObjectMap()
                        .append(FamilyDBAdaptor.QueryParams.STATUS_NAME.key(), Status.DELETED)
                        .append(FamilyDBAdaptor.QueryParams.ID.key(), family.getName() + suffixName);
                QueryResult<Long> update = familyDBAdaptor.update(updateQuery, updateParams, QueryOptions.empty());
                if (update.first() > 0) {
                    numModified += 1;
                    auditManager.recordDeletion(AuditRecord.Resource.family, family.getUid(), userId, null, updateParams, null, null);
                } else {
                    failedList.add(new WriteResult.Fail(family.getId(), "Unknown reason"));
                }
            } catch (Exception e) {
                failedList.add(new WriteResult.Fail(family.getId(), e.getMessage()));
                logger.debug("Cannot delete family {}: {}", family.getId(), e.getMessage(), e);
            }
        }

        writeResult.setDbTime((int) watch.getTime(TimeUnit.MILLISECONDS));
        writeResult.setNumMatches(numMatches);
        writeResult.setNumModified(numModified);
        writeResult.setFailed(failedList);

        if (!failedList.isEmpty()) {
            writeResult.setWarning(Collections.singletonList(new Error(-1, null, "There are families that could not be deleted")));
        }

        return writeResult;
    }

    @Override
    public QueryResult rank(String studyStr, Query query, String field, int numResults, boolean asc, String sessionId) throws
            CatalogException {
        return null;
    }

    @Override
    public QueryResult groupBy(@Nullable String studyStr, Query query, List<String> fields, QueryOptions options, String sessionId)
            throws CatalogException {
        query = ParamUtils.defaultObject(query, Query::new);
        options = ParamUtils.defaultObject(options, QueryOptions::new);
        if (fields == null || fields.size() == 0) {
            throw new CatalogException("Empty fields parameter.");
        }

        String userId = userManager.getUserId(sessionId);
        Study study = studyManager.resolveId(studyStr, userId);

        Query finalQuery = new Query(query);
        fixQueryObject(study, finalQuery, sessionId);

        // Fix query if it contains any annotation
        fixQueryAnnotationSearch(study.getUid(), userId, query, true);
        fixQueryOptionAnnotation(options);

        // Add study id to the query
        finalQuery.put(FamilyDBAdaptor.QueryParams.STUDY_UID.key(), study.getUid());

        QueryResult queryResult = familyDBAdaptor.groupBy(finalQuery, fields, options, userId);

        return ParamUtils.defaultObject(queryResult, QueryResult::new);
    }

    public QueryResult<Family> updateAnnotationSet(String studyStr, String familyStr, List<AnnotationSet> annotationSetList,
                                                   ParamUtils.UpdateAction action, QueryOptions options, String token)
            throws CatalogException {
        ObjectMap params = new ObjectMap(AnnotationSetManager.ANNOTATION_SETS, annotationSetList);
        options = ParamUtils.defaultObject(options, QueryOptions::new);
        options.put(Constants.ACTIONS, new ObjectMap(AnnotationSetManager.ANNOTATION_SETS, action));

        return update(studyStr, familyStr, params, options, token);
    }

    public QueryResult<Family> addAnnotationSet(String studyStr, String familyStr, AnnotationSet annotationSet, QueryOptions options,
                                                String token) throws CatalogException {
        return addAnnotationSets(studyStr, familyStr, Collections.singletonList(annotationSet), options, token);
    }

    public QueryResult<Family> addAnnotationSets(String studyStr, String familyStr, List<AnnotationSet> annotationSetList,
                                                 QueryOptions options, String token) throws CatalogException {
        return updateAnnotationSet(studyStr, familyStr, annotationSetList, ParamUtils.UpdateAction.ADD, options, token);
    }

    public QueryResult<Family> setAnnotationSet(String studyStr, String familyStr, AnnotationSet annotationSet, QueryOptions options,
                                                String token) throws CatalogException {
        return setAnnotationSets(studyStr, familyStr, Collections.singletonList(annotationSet), options, token);
    }

    public QueryResult<Family> setAnnotationSets(String studyStr, String familyStr, List<AnnotationSet> annotationSetList,
                                                 QueryOptions options, String token) throws CatalogException {
        return updateAnnotationSet(studyStr, familyStr, annotationSetList, ParamUtils.UpdateAction.SET, options, token);
    }

    public QueryResult<Family> removeAnnotationSet(String studyStr, String familyStr, String annotationSetId, QueryOptions options,
                                                   String token) throws CatalogException {
        return removeAnnotationSets(studyStr, familyStr, Collections.singletonList(annotationSetId), options, token);
    }

    public QueryResult<Family> removeAnnotationSets(String studyStr, String familyStr, List<String> annotationSetIdList,
                                                    QueryOptions options, String token) throws CatalogException {
        List<AnnotationSet> annotationSetList = annotationSetIdList
                .stream()
                .map(id -> new AnnotationSet().setId(id))
                .collect(Collectors.toList());
        return updateAnnotationSet(studyStr, familyStr, annotationSetList, ParamUtils.UpdateAction.REMOVE, options, token);
    }

    public QueryResult<Family> updateAnnotations(String studyStr, String familyStr, String annotationSetId,
<<<<<<< HEAD
                                                 Map<String, Object> annotations, ParamUtils.CompleteUpdateAction action,
                                                 QueryOptions options, String token) throws CatalogException {
=======
                                                     Map<String, Object> annotations, ParamUtils.CompleteUpdateAction action,
                                                     QueryOptions options, String token) throws CatalogException {
        if (annotations == null || annotations.isEmpty()) {
            return new QueryResult<>(familyStr, -1, -1, -1, "Nothing to do: The map of annotations is empty", "", Collections.emptyList());
        }
>>>>>>> f7270268
        ObjectMap params = new ObjectMap(AnnotationSetManager.ANNOTATIONS, new AnnotationSet(annotationSetId, "", annotations));
        options = ParamUtils.defaultObject(options, QueryOptions::new);
        options.put(Constants.ACTIONS, new ObjectMap(AnnotationSetManager.ANNOTATIONS, action));

        return update(studyStr, familyStr, params, options, token);
    }

    public QueryResult<Family> removeAnnotations(String studyStr, String familyStr, String annotationSetId,
                                                 List<String> annotations, QueryOptions options, String token) throws CatalogException {
        return updateAnnotations(studyStr, familyStr, annotationSetId, new ObjectMap("remove", StringUtils.join(annotations, ",")),
                ParamUtils.CompleteUpdateAction.REMOVE, options, token);
    }

    public QueryResult<Family> resetAnnotations(String studyStr, String familyStr, String annotationSetId, List<String> annotations,
                                                QueryOptions options, String token) throws CatalogException {
        return updateAnnotations(studyStr, familyStr, annotationSetId, new ObjectMap("reset", StringUtils.join(annotations, ",")),
                ParamUtils.CompleteUpdateAction.RESET, options, token);
    }

    @Override
    public QueryResult<Family> update(String studyStr, String entryStr, ObjectMap parameters, QueryOptions options, String sessionId)
            throws CatalogException {
        ParamUtils.checkObj(parameters, "Missing parameters");
        parameters = new ObjectMap(parameters);
        options = ParamUtils.defaultObject(options, QueryOptions::new);

        MyResource resource = getUid(entryStr, studyStr, sessionId);
        long familyId = resource.getResource().getUid();

        // Check permissions...
        // Only check write annotation permissions if the user wants to update the annotation sets
        if (parameters.containsKey(FamilyDBAdaptor.QueryParams.ANNOTATION_SETS.key())) {
            authorizationManager.checkFamilyPermission(resource.getStudy().getUid(), resource.getResource().getUid(), resource.getUser(),
                    FamilyAclEntry.FamilyPermissions.WRITE_ANNOTATIONS);
        }
        // Only check update permissions if the user wants to update anything apart from the annotation sets
        if ((parameters.size() == 1 && !parameters.containsKey(FamilyDBAdaptor.QueryParams.ANNOTATION_SETS.key()))
                || parameters.size() > 1) {
            authorizationManager.checkFamilyPermission(resource.getStudy().getUid(), resource.getResource().getUid(), resource.getUser(),
                    FamilyAclEntry.FamilyPermissions.UPDATE);
        }

        Query query = new Query()
                .append(FamilyDBAdaptor.QueryParams.UID.key(), familyId)
                .append(FamilyDBAdaptor.QueryParams.STUDY_UID.key(), resource.getStudy().getUid());
        QueryResult<Family> familyQueryResult = familyDBAdaptor.get(query, new QueryOptions());
        if (familyQueryResult.getNumResults() == 0) {
            throw new CatalogException("Family " + familyId + " not found");
        }

        try {
            ParamUtils.checkAllParametersExist(parameters.keySet().iterator(), (a) -> FamilyDBAdaptor.UpdateParams.getParam(a) != null);
        } catch (CatalogParameterException e) {
            throw new CatalogException("Could not update: " + e.getMessage(), e);
        }

        // In case the user is updating members or phenotype list, we will create the family variable. If it is != null, it will mean that
        // all or some of those parameters have been passed to be updated, and we will need to call the private validator to check if the
        // fields are valid.
        Family family = null;

        if (parameters.containsKey(FamilyDBAdaptor.QueryParams.ID.key())) {
            ParamUtils.checkAlias(parameters.getString(FamilyDBAdaptor.QueryParams.ID.key()), FamilyDBAdaptor.QueryParams.ID.key());
        }
        if (parameters.containsKey(FamilyDBAdaptor.QueryParams.PHENOTYPES.key())
                || parameters.containsKey(FamilyDBAdaptor.QueryParams.MEMBERS.key())) {
            // We parse the parameters to a family object
            try {
                ObjectMapper objectMapper = new ObjectMapper();
                objectMapper.configure(DeserializationFeature.FAIL_ON_UNKNOWN_PROPERTIES, false);
                objectMapper.configure(DeserializationFeature.FAIL_ON_NULL_FOR_PRIMITIVES, false);

                family = objectMapper.readValue(objectMapper.writeValueAsString(parameters), Family.class);
            } catch (IOException e) {
                logger.error("{}", e.getMessage(), e);
                throw new CatalogException(e);
            }
        }

        if (family != null) {
            // MEMBERS or PHENOTYPES have been passed. We will complete the family object with the stored parameters that are not expected
            // to be updated
            if (family.getMembers() == null || family.getMembers().isEmpty()) {
                family.setMembers(familyQueryResult.first().getMembers());
            } else {
                // We will need to complete the individual information provided
                autoCompleteFamilyMembers(family, resource.getStudy(), sessionId);
            }
            if (family.getPhenotypes() == null || family.getMembers().isEmpty()) {
                family.setPhenotypes(familyQueryResult.first().getPhenotypes());
            }

            validateFamily(family);
            validateMultiples(family);
            validatePhenotypes(family);

            ObjectMap tmpParams;
            try {
                ObjectMapper objectMapper = new ObjectMapper();
                tmpParams = new ObjectMap(objectMapper.writeValueAsString(family));
            } catch (JsonProcessingException e) {
                logger.error("{}", e.getMessage(), e);
                throw new CatalogException(e);
            }

            if (parameters.containsKey(FamilyDBAdaptor.QueryParams.MEMBERS.key())) {
                parameters.put(FamilyDBAdaptor.QueryParams.MEMBERS.key(), tmpParams.get(FamilyDBAdaptor.QueryParams.MEMBERS.key()));
            }
            if (parameters.containsKey(FamilyDBAdaptor.QueryParams.PHENOTYPES.key())) {
                parameters.put(FamilyDBAdaptor.QueryParams.PHENOTYPES.key(), tmpParams.get(FamilyDBAdaptor.QueryParams.PHENOTYPES.key()));
            }
        }

        List<VariableSet> variableSetList = checkUpdateAnnotationsAndExtractVariableSets(resource, parameters, options, familyDBAdaptor);

        if (options.getBoolean(Constants.INCREMENT_VERSION)) {
            // We do need to get the current release to properly create a new version
            options.put(Constants.CURRENT_RELEASE, studyManager.getCurrentRelease(resource.getStudy(), resource.getUser()));
        }

        QueryResult<Family> queryResult = familyDBAdaptor.update(familyId, parameters, variableSetList, options);
        auditManager.recordUpdate(AuditRecord.Resource.family, familyId, resource.getUser(), parameters, null, null);

        return queryResult;
    }

    // **************************   ACLs  ******************************** //
    public List<QueryResult<FamilyAclEntry>> getAcls(String studyStr, List<String> familyList, String member, boolean silent,
                                                     String sessionId) throws CatalogException {
        List<QueryResult<FamilyAclEntry>> familyAclList = new ArrayList<>(familyList.size());
        for (String family : familyList) {
            try {
                MyResource<Family> resource = getUid(family, studyStr, sessionId);

                QueryResult<FamilyAclEntry> allFamilyAcls;
                if (StringUtils.isNotEmpty(member)) {
                    allFamilyAcls = authorizationManager.getFamilyAcl(resource.getStudy().getUid(), resource.getResource().getUid(),
                            resource.getUser(),
                            member);
                } else {
                    allFamilyAcls = authorizationManager.getAllFamilyAcls(resource.getStudy().getUid(), resource.getResource().getUid(),
                            resource.getUser());
                }
                allFamilyAcls.setId(family);
                familyAclList.add(allFamilyAcls);
            } catch (CatalogException e) {
                if (silent) {
                    familyAclList.add(new QueryResult<>(family, 0, 0, 0, "", e.toString(), new ArrayList<>(0)));
                } else {
                    throw e;
                }
            }
        }
        return familyAclList;
    }

    public List<QueryResult<FamilyAclEntry>> updateAcl(String studyStr, List<String> familyList, String memberIds,
                                                       AclParams familyAclParams, String sessionId) throws CatalogException {
        if (familyList == null || familyList.isEmpty()) {
            throw new CatalogException("Update ACL: Missing family parameter");
        }

        if (familyAclParams.getAction() == null) {
            throw new CatalogException("Invalid action found. Please choose a valid action to be performed.");
        }

        List<String> permissions = Collections.emptyList();
        if (StringUtils.isNotEmpty(familyAclParams.getPermissions())) {
            permissions = Arrays.asList(familyAclParams.getPermissions().trim().replaceAll("\\s", "").split(","));
            checkPermissions(permissions, FamilyAclEntry.FamilyPermissions::valueOf);
        }

        MyResources<Family> resource = getUids(familyList, studyStr, sessionId);
        authorizationManager.checkCanAssignOrSeePermissions(resource.getStudy().getUid(), resource.getUser());

        // Validate that the members are actually valid members
        List<String> members;
        if (memberIds != null && !memberIds.isEmpty()) {
            members = Arrays.asList(memberIds.split(","));
        } else {
            members = Collections.emptyList();
        }
        authorizationManager.checkNotAssigningPermissionsToAdminsGroup(members);
        checkMembers(resource.getStudy().getUid(), members);
//        catalogManager.getStudyManager().membersHavePermissionsInStudy(resourceIds.getStudyId(), members);

        switch (familyAclParams.getAction()) {
            case SET:
                // Todo: Remove this in 1.4
                List<String> allFamilyPermissions = EnumSet.allOf(FamilyAclEntry.FamilyPermissions.class)
                        .stream()
                        .map(String::valueOf)
                        .collect(Collectors.toList());
                return authorizationManager.setAcls(resource.getStudy().getUid(), resource.getResourceList().stream().map(Family::getUid)
                                .collect(Collectors.toList()), members, permissions,
                        allFamilyPermissions, Entity.FAMILY);
            case ADD:
                return authorizationManager.addAcls(resource.getStudy().getUid(), resource.getResourceList().stream().map(Family::getUid)
                        .collect(Collectors.toList()), members, permissions, Entity.FAMILY);
            case REMOVE:
                return authorizationManager.removeAcls(resource.getResourceList().stream().map(Family::getUid).collect(Collectors.toList()),
                        members, permissions, Entity.FAMILY);
            case RESET:
                return authorizationManager.removeAcls(resource.getResourceList().stream().map(Family::getUid).collect(Collectors.toList()),
                        members, null, Entity.FAMILY);
            default:
                throw new CatalogException("Unexpected error occurred. No valid action found.");
        }
    }

    public DBIterator<Family> indexSolr(Query query) throws CatalogException {
        return familyDBAdaptor.iterator(query, null, null);
    }


    public FacetedQueryResult facet(Query query, QueryOptions queryOptions, String sessionId) throws IOException, CatalogDBException {

        CatalogSolrManager catalogSolrManager = new CatalogSolrManager(catalogManager);
        String collection = catalogManager.getConfiguration().getDatabasePrefix() + "_"
                + CatalogSolrManager.FAMILY_SOLR_COLLECTION;

        return catalogSolrManager.facetedQuery(collection, query, queryOptions);
    }


    /**
     * Looks for all the members in the database. If they exist, the data will be overriden. It also fetches the parents individuals if they
     * haven't been provided.
     *
     * @param family    family object.
     * @param study     study.
     * @param sessionId session id.
     * @throws CatalogException if there is any kind of error.
     */
    private void autoCompleteFamilyMembers(Family family, Study study, String sessionId) throws CatalogException {
        if (family.getMembers() == null || family.getMembers().isEmpty()) {
            return;
        }

        Map<String, Individual> memberMap = new HashMap<>();
        Set<String> individualIds = new HashSet<>();
        for (Individual individual : family.getMembers()) {
            memberMap.put(individual.getId(), individual);
            individualIds.add(individual.getId());

            if (individual.getFather() != null && StringUtils.isNotEmpty(individual.getFather().getId())) {
                individualIds.add(individual.getFather().getId());
            }
            if (individual.getMother() != null && StringUtils.isNotEmpty(individual.getMother().getId())) {
                individualIds.add(individual.getMother().getId());
            }
        }

        Query query = new Query(IndividualDBAdaptor.QueryParams.ID.key(), individualIds);
        QueryResult<Individual> individualQueryResult = catalogManager.getIndividualManager().get(study.getFqn(), query,
                new QueryOptions(), sessionId);
        for (Individual individual : individualQueryResult.getResult()) {
            // We override the individuals from the map
            memberMap.put(individual.getId(), individual);
        }

        family.setMembers(memberMap.entrySet().stream().map(Map.Entry::getValue).collect(Collectors.toList()));
    }

    private void validateFamily(Family family) throws CatalogException {
        if (family.getMembers() == null || family.getMembers().isEmpty()) {
            return;
        }

        Map<String, Individual> membersMap = new HashMap<>();       // individualName|individualId: Individual
        Map<String, List<Individual>> parentsMap = new HashMap<>(); // motherName||F---fatherName||M: List<children>
        Set<Individual> noParentsSet = new HashSet<>();             // Set with individuals without parents

        // 1. Fill in the objects initialised above
        for (Individual individual : family.getMembers()) {
            membersMap.put(individual.getId(), individual);
            if (individual.getUid() > 0) {
                membersMap.put(String.valueOf(individual.getUid()), individual);
            }

            String parentsKey = null;
            if (individual.getMother() != null) {
                if (individual.getMother().getUid() > 0) {
                    individual.getMother().setId(String.valueOf(individual.getMother().getUid()));
                }
                if (!StringUtils.isEmpty(individual.getMother().getId())) {
                    parentsKey = individual.getMother().getId() + "||F";
                }
            }
            if (individual.getFather() != null) {
                if (parentsKey != null) {
                    parentsKey += "---";
                }
                if (individual.getFather().getUid() > 0) {
                    individual.getFather().setId(String.valueOf(individual.getFather().getUid()));
                }
                if (!StringUtils.isEmpty(individual.getFather().getId())) {
                    if (parentsKey != null) {
                        parentsKey += individual.getFather().getId() + "||M";
                    } else {
                        parentsKey = individual.getFather().getId() + "||M";
                    }
                }
            }
            if (parentsKey == null) {
                noParentsSet.add(individual);
            } else {
                if (!parentsMap.containsKey(parentsKey)) {
                    parentsMap.put(parentsKey, new ArrayList<>());
                }
                parentsMap.get(parentsKey).add(individual);
            }
        }

        // 2. Loop over the parentsMap object. We will be emptying the noParentsSet as soon as we find a parent in the set. Once,
        // everything finishes, that set should be empty. Otherwise, it will mean that parent is not in use
        // On the other hand, all the parents should exist in the membersMap, otherwise it will mean that is missing in the family
        for (Map.Entry<String, List<Individual>> parentListEntry : parentsMap.entrySet()) {
            String[] split = parentListEntry.getKey().split("---");
            for (String parentName : split) {
                String[] splitNameSex = parentName.split("\\|\\|");
                String name = splitNameSex[0];
                Individual.Sex sex = splitNameSex[1].equals("F") ? Individual.Sex.FEMALE : Individual.Sex.MALE;

                if (!membersMap.containsKey(name)) {
                    throw new CatalogException("The parent " + name + " is not present in the members list");
                } else {
                    // Check if the sex is correct
                    Individual.Sex sex1 = membersMap.get(name).getSex();
                    if (sex1 != null && sex1 != sex && sex1 != Individual.Sex.UNKNOWN) {
                        throw new CatalogException("Sex of parent " + name + " is incorrect or the relationship is incorrect. In "
                                + "principle, it should be " + sex);
                    }
                    membersMap.get(name).setSex(sex);

                    // We attempt to remove the individual from the noParentsSet
                    noParentsSet.remove(membersMap.get(name));
                }
            }
        }

        // FIXME Pedro: this is a quick fix to allow create families without the parents, this needs to be reviewed.
        if (noParentsSet.size() > 0) {
//            throw new CatalogException("Some members that are not related to any other have been found: "
//                    + noParentsSet.stream().map(Individual::getName).collect(Collectors.joining(", ")));
            logger.warn("Some members that are not related to any other have been found: {}",
                    noParentsSet.stream().map(Individual::getName).collect(Collectors.joining(", ")));
        }
    }

    private void validateMultiples(Family family) throws CatalogException {
        if (family.getMembers() == null || family.getMembers().isEmpty()) {
            return;
        }

        Map<String, List<String>> multiples = new HashMap<>();
        // Look for all the multiples
        for (Individual individual : family.getMembers()) {
            if (individual.getMultiples() != null && individual.getMultiples().getSiblings() != null
                    && !individual.getMultiples().getSiblings().isEmpty()) {
                multiples.put(individual.getId(), individual.getMultiples().getSiblings());
            }
        }

        if (multiples.size() > 0) {
            // Check if they are all cross-referenced
            for (Map.Entry<String, List<String>> entry : multiples.entrySet()) {
                for (String sibling : entry.getValue()) {
                    if (!multiples.containsKey(sibling)) {
                        throw new CatalogException("Missing sibling " + sibling + " of member " + entry.getKey());
                    }
                    if (!multiples.get(sibling).contains(entry.getKey())) {
                        throw new CatalogException("Incomplete sibling information. Sibling " + sibling + " does not contain "
                                + entry.getKey() + " as its sibling");
                    }
                }
            }
        }
    }

    private void validatePhenotypes(Family family) throws CatalogException {
        if (family.getPhenotypes() == null || family.getPhenotypes().isEmpty()) {
            return;
        }

        if (family.getMembers() == null || family.getMembers().isEmpty()) {
            throw new CatalogException("Missing family members");
        }

        Set<String> memberPhenotypes = new HashSet<>();
        for (Individual individual : family.getMembers()) {
            if (individual.getPhenotypes() != null && !individual.getPhenotypes().isEmpty()) {
                memberPhenotypes.addAll(individual.getPhenotypes().stream().map(OntologyTerm::getId).collect(Collectors.toSet()));
            }
        }
        Set<String> familyPhenotypes = family.getPhenotypes().stream().map(OntologyTerm::getId).collect(Collectors.toSet());
        if (!familyPhenotypes.containsAll(memberPhenotypes)) {
            throw new CatalogException("Some of the phenotypes are not present in any member of the family");
        }
    }

    private void createMissingMembers(Family family, Study study, String sessionId) throws CatalogException {
        if (family.getMembers() == null) {
            return;
        }

        // First, we will need to fix all the relationships. This means, that all children will be pointing to the latest parent individual
        // information available before it is created ! On the other hand, individuals will be created from the top to the bottom of the
        // family. Otherwise, references to parents might be lost.

        // We will assume that before calling to this method, the autoCompleteFamilyMembers method would have been called.
        // In that case, only individuals with ids <= 0 will have to be created

        // We initialize the individual map containing all the individuals
        Map<String, Individual> individualMap = new HashMap<>();
        List<Individual> individualsToCreate = new ArrayList<>();
        for (Individual individual : family.getMembers()) {
            individualMap.put(individual.getId(), individual);
            if (individual.getUid() <= 0) {
                individualsToCreate.add(individual);
            }
        }

        // We link father and mother to individual objects
        for (Map.Entry<String, Individual> entry : individualMap.entrySet()) {
            if (entry.getValue().getFather() != null && StringUtils.isNotEmpty(entry.getValue().getFather().getId())) {
                entry.getValue().setFather(individualMap.get(entry.getValue().getFather().getId()));
            }
            if (entry.getValue().getMother() != null && StringUtils.isNotEmpty(entry.getValue().getMother().getId())) {
                entry.getValue().setMother(individualMap.get(entry.getValue().getMother().getId()));
            }
        }

        // We start creating missing individuals
        for (Individual individual : individualsToCreate) {
            createMissingIndividual(individual, individualMap, study, sessionId);
        }
    }

    private void createMissingIndividual(Individual individual, Map<String, Individual> individualMap, Study study, String sessionId)
            throws CatalogException {
        if (individual == null || individual.getUid() > 0) {
            return;
        }
        if (individual.getFather() != null && StringUtils.isNotEmpty(individual.getFather().getId())) {
            createMissingIndividual(individual.getFather(), individualMap, study, sessionId);
            individual.setFather(individualMap.get(individual.getFather().getId()));
        }
        if (individual.getMother() != null && StringUtils.isNotEmpty(individual.getMother().getId())) {
            createMissingIndividual(individual.getMother(), individualMap, study, sessionId);
            individual.setMother(individualMap.get(individual.getMother().getId()));
        }
        QueryResult<Individual> individualQueryResult = catalogManager.getIndividualManager().create(study.getFqn(), individual,
                QueryOptions.empty(), sessionId);
        if (individualQueryResult.getNumResults() == 0) {
            throw new CatalogException("Unexpected error when trying to create individual " + individual.getId());
        }
        individualMap.put(individual.getId(), individualQueryResult.first());
    }

}<|MERGE_RESOLUTION|>--- conflicted
+++ resolved
@@ -436,16 +436,11 @@
     }
 
     public QueryResult<Family> updateAnnotations(String studyStr, String familyStr, String annotationSetId,
-<<<<<<< HEAD
-                                                 Map<String, Object> annotations, ParamUtils.CompleteUpdateAction action,
-                                                 QueryOptions options, String token) throws CatalogException {
-=======
                                                      Map<String, Object> annotations, ParamUtils.CompleteUpdateAction action,
                                                      QueryOptions options, String token) throws CatalogException {
         if (annotations == null || annotations.isEmpty()) {
             return new QueryResult<>(familyStr, -1, -1, -1, "Nothing to do: The map of annotations is empty", "", Collections.emptyList());
         }
->>>>>>> f7270268
         ObjectMap params = new ObjectMap(AnnotationSetManager.ANNOTATIONS, new AnnotationSet(annotationSetId, "", annotations));
         options = ParamUtils.defaultObject(options, QueryOptions::new);
         options.put(Constants.ACTIONS, new ObjectMap(AnnotationSetManager.ANNOTATIONS, action));
