/*
 * Copyright 2015-2020 OpenCB
 *
 * Licensed under the Apache License, Version 2.0 (the "License");
 * you may not use this file except in compliance with the License.
 * You may obtain a copy of the License at
 *
 *     http://www.apache.org/licenses/LICENSE-2.0
 *
 * Unless required by applicable law or agreed to in writing, software
 * distributed under the License is distributed on an "AS IS" BASIS,
 * WITHOUT WARRANTIES OR CONDITIONS OF ANY KIND, either express or implied.
 * See the License for the specific language governing permissions and
 * limitations under the License.
 */

package org.opencb.opencga.catalog.db.mongodb;

import com.fasterxml.jackson.core.JsonProcessingException;
import com.mongodb.MongoClient;
import com.mongodb.client.ClientSession;
import com.mongodb.client.model.Aggregates;
import com.mongodb.client.model.Filters;
import com.mongodb.client.model.Projections;
import com.mongodb.client.model.Updates;
import org.apache.commons.collections4.CollectionUtils;
import org.apache.commons.lang3.NotImplementedException;
import org.apache.commons.lang3.StringUtils;
import org.bson.Document;
import org.bson.conversions.Bson;
import org.opencb.biodata.models.clinical.Phenotype;
import org.opencb.commons.datastore.core.*;
import org.opencb.commons.datastore.mongodb.MongoDBCollection;
import org.opencb.commons.datastore.mongodb.MongoDBIterator;
import org.opencb.opencga.catalog.db.api.ClinicalAnalysisDBAdaptor;
import org.opencb.opencga.catalog.db.api.DBIterator;
import org.opencb.opencga.catalog.db.api.IndividualDBAdaptor;
import org.opencb.opencga.catalog.db.api.SampleDBAdaptor;
import org.opencb.opencga.catalog.db.mongodb.converters.SampleConverter;
import org.opencb.opencga.catalog.db.mongodb.iterators.SampleCatalogMongoDBIterator;
import org.opencb.opencga.catalog.exceptions.CatalogAuthorizationException;
import org.opencb.opencga.catalog.exceptions.CatalogDBException;
import org.opencb.opencga.catalog.exceptions.CatalogParameterException;
import org.opencb.opencga.catalog.managers.ClinicalAnalysisManager;
import org.opencb.opencga.catalog.managers.IndividualManager;
import org.opencb.opencga.catalog.managers.SampleManager;
import org.opencb.opencga.catalog.utils.Constants;
import org.opencb.opencga.catalog.utils.ParamUtils;
import org.opencb.opencga.catalog.utils.UuidUtils;
import org.opencb.opencga.core.api.ParamConstants;
import org.opencb.opencga.core.common.TimeUtils;
import org.opencb.opencga.core.config.Configuration;
import org.opencb.opencga.core.models.clinical.ClinicalAnalysis;
import org.opencb.opencga.core.models.common.AnnotationSet;
import org.opencb.opencga.core.models.common.Enums;
import org.opencb.opencga.core.models.common.InternalStatus;
import org.opencb.opencga.core.models.common.RgaIndex;
import org.opencb.opencga.core.models.individual.Individual;
import org.opencb.opencga.core.models.sample.Sample;
import org.opencb.opencga.core.models.sample.SampleAclEntry;
import org.opencb.opencga.core.models.study.StudyAclEntry;
import org.opencb.opencga.core.models.study.VariableSet;
import org.opencb.opencga.core.response.OpenCGAResult;
import org.slf4j.LoggerFactory;

import javax.annotation.Nullable;
import java.util.*;
import java.util.function.Consumer;
import java.util.function.Function;

import static org.opencb.opencga.catalog.db.api.ClinicalAnalysisDBAdaptor.QueryParams.MODIFICATION_DATE;
import static org.opencb.opencga.catalog.db.mongodb.AuthorizationMongoDBUtils.filterAnnotationSets;
import static org.opencb.opencga.catalog.db.mongodb.AuthorizationMongoDBUtils.getQueryForAuthorisedEntries;
import static org.opencb.opencga.catalog.db.mongodb.MongoDBUtils.*;
import static org.opencb.opencga.core.common.JacksonUtils.getDefaultObjectMapper;

/**
 * Created by hpccoll1 on 14/08/15.
 */
public class SampleMongoDBAdaptor extends AnnotationMongoDBAdaptor<Sample> implements SampleDBAdaptor {

    private static final String PRIVATE_INDIVIDUAL_UID = "_individualUid";
    private final MongoDBCollection sampleCollection;
    private final MongoDBCollection deletedSampleCollection;
    private SampleConverter sampleConverter;
    private IndividualMongoDBAdaptor individualDBAdaptor;

    public SampleMongoDBAdaptor(MongoDBCollection sampleCollection, MongoDBCollection deletedSampleCollection, Configuration configuration,
                                MongoDBAdaptorFactory dbAdaptorFactory) {
        super(configuration, LoggerFactory.getLogger(SampleMongoDBAdaptor.class));
        this.dbAdaptorFactory = dbAdaptorFactory;
        this.sampleCollection = sampleCollection;
        this.deletedSampleCollection = deletedSampleCollection;
        sampleConverter = new SampleConverter();
        individualDBAdaptor = dbAdaptorFactory.getCatalogIndividualDBAdaptor();
    }

    @Override
    protected MongoDBCollection getCollection() {
        return sampleCollection;
    }

    /*
     * Samples methods
     * ***************************
     */

    public boolean exists(ClientSession clientSession, long sampleUid)
            throws CatalogDBException, CatalogParameterException, CatalogAuthorizationException {
        return count(clientSession, new Query(QueryParams.UID.key(), sampleUid)).getNumMatches() > 0;
    }

    @Override
    public OpenCGAResult nativeInsert(Map<String, Object> sample, String userId) throws CatalogDBException {
        Document sampleDocument = getMongoDBDocument(sample, "sample");
        return new OpenCGAResult(sampleCollection.insert(sampleDocument, null));
    }

    Sample insert(ClientSession clientSession, long studyUid, Sample sample, List<VariableSet> variableSetList)
            throws CatalogDBException, CatalogParameterException, CatalogAuthorizationException {
        dbAdaptorFactory.getCatalogStudyDBAdaptor().checkId(studyUid);

        if (StringUtils.isEmpty(sample.getId())) {
            throw new CatalogDBException("Missing sample id");
        }

        long individualUid = -1L;
        if (StringUtils.isNotEmpty(sample.getIndividualId())) {
            Query query = new Query()
                    .append(IndividualDBAdaptor.QueryParams.STUDY_UID.key(), studyUid)
                    .append(IndividualDBAdaptor.QueryParams.ID.key(), sample.getIndividualId());

            QueryOptions options = new QueryOptions(QueryOptions.INCLUDE, IndividualDBAdaptor.QueryParams.UID.key());
            OpenCGAResult<Individual> queryResult = individualDBAdaptor.get(clientSession, query, options);

            if (queryResult.getNumResults() == 0) {
                throw new CatalogDBException("Individual " + sample.getIndividualId() + " not found");
            }

            individualUid = queryResult.first().getUid();
        }

        // Check the sample does not exist
        List<Bson> filterList = new ArrayList<>();
        filterList.add(Filters.eq(QueryParams.ID.key(), sample.getId()));
        filterList.add(Filters.eq(PRIVATE_STUDY_UID, studyUid));

        Bson bson = Filters.and(filterList);
        DataResult<Long> count = sampleCollection.count(clientSession, bson);
        if (count.getNumMatches() > 0) {
            throw new CatalogDBException("Sample { id: '" + sample.getId() + "'} already exists.");
        }

        long sampleUid = getNewUid();
        sample.setUid(sampleUid);
        sample.setStudyUid(studyUid);
        sample.setVersion(1);
        sample.setRelease(dbAdaptorFactory.getCatalogStudyDBAdaptor().getCurrentRelease(clientSession, studyUid));
        if (StringUtils.isEmpty(sample.getUuid())) {
            sample.setUuid(UuidUtils.generateOpenCgaUuid(UuidUtils.Entity.SAMPLE));
        }
        if (sample.getFileIds() == null) {
            sample.setFileIds(Collections.emptyList());
        }

        Document sampleObject = sampleConverter.convertToStorageType(sample, variableSetList);

        // Versioning private parameters
        sampleObject.put(RELEASE_FROM_VERSION, Arrays.asList(sample.getRelease()));
        sampleObject.put(LAST_OF_VERSION, true);
        sampleObject.put(LAST_OF_RELEASE, true);
        sampleObject.put(PRIVATE_CREATION_DATE,
                StringUtils.isNotEmpty(sample.getCreationDate()) ? TimeUtils.toDate(sample.getCreationDate()) : TimeUtils.getDate());
        sampleObject.put(PRIVATE_MODIFICATION_DATE, StringUtils.isNotEmpty(sample.getModificationDate())
                ? TimeUtils.toDate(sample.getModificationDate()) : TimeUtils.getDate());
        sampleObject.put(PERMISSION_RULES_APPLIED, Collections.emptyList());
        sampleObject.put(PRIVATE_INDIVIDUAL_UID, individualUid);

        logger.debug("Inserting sample '{}' ({})...", sample.getId(), sample.getUid());
        sampleCollection.insert(clientSession, sampleObject, null);
        logger.debug("Sample '{}' successfully inserted", sample.getId());

        if (individualUid > 0) {
            updateSampleFromIndividualCollection(clientSession, sample, individualUid, ParamUtils.BasicUpdateAction.ADD);
        }

        return sample;
    }

    @Override
    public OpenCGAResult insert(long studyId, Sample sample, List<VariableSet> variableSetList, QueryOptions options)
            throws CatalogDBException, CatalogParameterException, CatalogAuthorizationException {
        return runTransaction(clientSession -> {
            long tmpStartTime = startQuery();
            logger.debug("Starting sample insert transaction for sample id '{}'", sample.getId());

            dbAdaptorFactory.getCatalogStudyDBAdaptor().checkId(clientSession, studyId);
            insert(clientSession, studyId, sample, variableSetList);
            return endWrite(tmpStartTime, 1, 1, 0, 0, null);
        }, e -> logger.error("Could not create sample {}: {}", sample.getId(), e.getMessage()));
    }

    @Override
    public OpenCGAResult<Sample> getAllInStudy(long studyId, QueryOptions options) throws CatalogDBException {
        long startTime = startQuery();
        Query query = new Query(QueryParams.STUDY_UID.key(), studyId);
        return endQuery(startTime, get(query, options));
    }

    @Override
    public OpenCGAResult<AnnotationSet> getAnnotationSet(long id, @Nullable String annotationSetName)
            throws CatalogDBException, CatalogParameterException, CatalogAuthorizationException {
        QueryOptions queryOptions = new QueryOptions();
        List<String> includeList = new ArrayList<>();

        if (StringUtils.isNotEmpty(annotationSetName)) {
            includeList.add(Constants.ANNOTATION_SET_NAME + "." + annotationSetName);
        } else {
            includeList.add(QueryParams.ANNOTATION_SETS.key());
        }
        queryOptions.put(QueryOptions.INCLUDE, includeList);

        OpenCGAResult<Sample> sampleDataResult = get(id, queryOptions);
        if (sampleDataResult.first().getAnnotationSets().isEmpty()) {
            return new OpenCGAResult<>(sampleDataResult.getTime(), sampleDataResult.getEvents(), 0, Collections.emptyList(), 0);
        } else {
            List<AnnotationSet> annotationSets = sampleDataResult.first().getAnnotationSets();
            int size = annotationSets.size();
            return new OpenCGAResult<>(sampleDataResult.getTime(), sampleDataResult.getEvents(), size, annotationSets, size);
        }
    }

    @Override
    public OpenCGAResult update(long id, ObjectMap parameters, QueryOptions queryOptions)
            throws CatalogDBException, CatalogParameterException, CatalogAuthorizationException {
        return update(id, parameters, Collections.emptyList(), queryOptions);
    }

    @Override
    public OpenCGAResult update(long uid, ObjectMap parameters, List<VariableSet> variableSetList, QueryOptions queryOptions)
            throws CatalogDBException, CatalogParameterException, CatalogAuthorizationException {
        Query query = new Query(QueryParams.UID.key(), uid);
        QueryOptions options = new QueryOptions(QueryOptions.INCLUDE,
                Arrays.asList(QueryParams.ID.key(), QueryParams.UID.key(), QueryParams.VERSION.key(), QueryParams.STUDY_UID.key(),
                        PRIVATE_INDIVIDUAL_UID));
        OpenCGAResult<Document> documentResult = nativeGet(query, options);
        if (documentResult.getNumResults() == 0) {
            throw new CatalogDBException("Could not update sample. Sample uid '" + uid + "' not found.");
        }
        String sampleId = documentResult.first().getString(QueryParams.ID.key());

        try {
            return runTransaction(clientSession -> privateUpdate(clientSession, documentResult.first(), parameters, variableSetList,
                    queryOptions));
        } catch (CatalogDBException e) {
            logger.error("Could not update sample {}: {}", sampleId, e.getMessage(), e);
            throw new CatalogDBException("Could not update sample " + sampleId + ": " + e.getMessage(), e.getCause());
        }
    }

    @Override
    public OpenCGAResult update(Query query, ObjectMap parameters, QueryOptions queryOptions)
            throws CatalogDBException, CatalogParameterException, CatalogAuthorizationException {
        return update(query, parameters, Collections.emptyList(), queryOptions);
    }

    @Override
    public OpenCGAResult update(Query query, ObjectMap parameters, List<VariableSet> variableSetList, QueryOptions queryOptions)
            throws CatalogDBException, CatalogParameterException, CatalogAuthorizationException {
        if (parameters.containsKey(QueryParams.ID.key())) {
            // We need to check that the update is only performed over 1 single sample
            if (count(query).getNumMatches() != 1) {
                throw new CatalogDBException("Operation not supported: '" + QueryParams.ID.key() + "' can only be updated for one sample");
            }
        }

        QueryOptions options = new QueryOptions(QueryOptions.INCLUDE,
                Arrays.asList(QueryParams.ID.key(), QueryParams.UID.key(), QueryParams.VERSION.key(), QueryParams.STUDY_UID.key(),
                        PRIVATE_INDIVIDUAL_UID));
        DBIterator<Document> iterator = nativeIterator(query, options);

        OpenCGAResult<Sample> result = OpenCGAResult.empty();

        while (iterator.hasNext()) {
            Document sampleDocument = iterator.next();
            String sampleId = sampleDocument.getString(QueryParams.ID.key());
            try {
                result.append(runTransaction(clientSession -> privateUpdate(clientSession, sampleDocument, parameters, variableSetList,
                        queryOptions)));
            } catch (CatalogDBException | CatalogParameterException | CatalogAuthorizationException e) {
                logger.error("Could not update sample {}: {}", sampleId, e.getMessage(), e);
                result.getEvents().add(new Event(Event.Type.ERROR, sampleId, e.getMessage()));
                result.setNumMatches(result.getNumMatches() + 1);
            }
        }

        return result;
    }

    OpenCGAResult<Object> privateUpdate(ClientSession clientSession, Document sampleDocument, ObjectMap parameters,
                                        List<VariableSet> variableSetList, QueryOptions queryOptions)
            throws CatalogDBException, CatalogParameterException, CatalogAuthorizationException {
        long tmpStartTime = startQuery();
        String sampleId = sampleDocument.getString(QueryParams.ID.key());
        long sampleUid = sampleDocument.getLong(QueryParams.UID.key());
        int version = sampleDocument.getInteger(QueryParams.VERSION.key());
        long studyUid = sampleDocument.getLong(QueryParams.STUDY_UID.key());
        long individualUid = sampleDocument.getLong(PRIVATE_INDIVIDUAL_UID);

        Query tmpQuery = new Query()
                .append(QueryParams.STUDY_UID.key(), studyUid)
                .append(QueryParams.UID.key(), sampleUid);

        if (queryOptions.getBoolean(Constants.INCREMENT_VERSION)) {
            createNewVersion(clientSession, studyUid, sampleUid);
        } else {
            checkInUseInLockedClinicalAnalysis(clientSession, sampleDocument);
        }

        // Perform the update
        DataResult result = updateAnnotationSets(clientSession, sampleUid, parameters, variableSetList, queryOptions, true);

        UpdateDocument updateParams = parseAndValidateUpdateParams(clientSession, parameters, tmpQuery, queryOptions);
        Document sampleUpdate = updateParams.toFinalUpdateDocument();

        if (sampleUpdate.isEmpty() && result.getNumUpdated() == 0) {
            if (!parameters.isEmpty()) {
                logger.error("Non-processed update parameters: {}", parameters.keySet());
            }
            throw new CatalogDBException("Nothing to be updated");
        }

        List<Event> events = new ArrayList<>();
        if (!sampleUpdate.isEmpty()) {
            Bson finalQuery = parseQuery(tmpQuery);

            logger.debug("Sample update: query : {}, update: {}",
                    finalQuery.toBsonDocument(Document.class, MongoClient.getDefaultCodecRegistry()),
                    sampleUpdate.toBsonDocument(Document.class, MongoClient.getDefaultCodecRegistry()));
            result = sampleCollection.update(clientSession, finalQuery, sampleUpdate, new QueryOptions("multi", true));

            if (updateParams.getSet().containsKey(PRIVATE_INDIVIDUAL_UID)) {
                long newIndividualUid = updateParams.getSet().getLong(PRIVATE_INDIVIDUAL_UID);

                // If the sample has been associated a different individual
                if (newIndividualUid != individualUid) {
                    Sample sample = new Sample().setUid(sampleUid).setVersion(version).setStudyUid(studyUid);

                    if (newIndividualUid > 0) {
                        // Add the sample to the list of samples of new individual
                        updateSampleFromIndividualCollection(clientSession, sample, newIndividualUid, ParamUtils.BasicUpdateAction.ADD);
                    }

                    if (individualUid > 0) {
                        // Remove the sample from the individual where it was associated
                        updateSampleFromIndividualCollection(clientSession, sample, individualUid, ParamUtils.BasicUpdateAction.REMOVE);
                    }
                }
            }

            if (result.getNumMatches() == 0) {
                throw new CatalogDBException("Sample " + sampleId + " not found");
            }
            if (result.getNumUpdated() == 0) {
                events.add(new Event(Event.Type.WARNING, sampleId, "Sample was already updated"));
            }
            logger.debug("Sample {} successfully updated", sampleId);
        }

        if (queryOptions.getBoolean(Constants.INCREMENT_VERSION)) {
            updateIndividualSampleReferences(clientSession, sampleDocument);
        }

        return endWrite(tmpStartTime, 1, 1, events);
    }

    void updateCohortReferences(ClientSession clientSession, long studyUid, List<Long> sampleUids, String cohortId,
                                ParamUtils.BasicUpdateAction action)
            throws CatalogParameterException, CatalogDBException, CatalogAuthorizationException {

        Bson bsonUpdate;
        switch (action) {
            case ADD:
                bsonUpdate = Updates.addToSet(SampleDBAdaptor.QueryParams.COHORT_IDS.key(), cohortId);
                break;
            case REMOVE:
                bsonUpdate = Updates.pull(SampleDBAdaptor.QueryParams.COHORT_IDS.key(), cohortId);
                break;
            case SET:
            default:
                throw new IllegalArgumentException("Unexpected action '" + action + "'");
        }

        Query query = new Query()
                .append(QueryParams.STUDY_UID.key(), studyUid)
                .append(QueryParams.UID.key(), sampleUids);
        Bson bsonQuery = parseQuery(query);

        DataResult update = sampleCollection.update(clientSession, bsonQuery, bsonUpdate,
                new QueryOptions(MongoDBCollection.MULTI, true));
        if (update.getNumMatches() == 0) {
            throw new CatalogDBException("Could not update cohort references in samples");
        }
    }

    /**
     * Update Sample references from any Individual where it was used.
     *
     * @param clientSession Client session.
     * @param sample        Sample object containing the previous version (before the version increment).
     */
    private void updateIndividualSampleReferences(ClientSession clientSession, Document sample)
            throws CatalogDBException, CatalogParameterException, CatalogAuthorizationException {
        String sampleId = sample.getString(QueryParams.ID.key());
        long sampleUid = sample.getLong(QueryParams.UID.key());
        int version = sample.getInteger(QueryParams.VERSION.key());
        long studyUid = sample.getLong(QueryParams.STUDY_UID.key());

        Query query = new Query()
                .append(IndividualDBAdaptor.QueryParams.STUDY_UID.key(), studyUid)
                .append(IndividualDBAdaptor.QueryParams.SAMPLE_UIDS.key(), sampleUid);

        List<String> include = new ArrayList<>(IndividualManager.INCLUDE_INDIVIDUAL_IDS.getAsStringList(QueryOptions.INCLUDE));
        include.add(IndividualDBAdaptor.QueryParams.SAMPLES.key());
        QueryOptions options = new QueryOptions(QueryOptions.INCLUDE, include);

        DBIterator<Individual> iterator = dbAdaptorFactory.getCatalogIndividualDBAdaptor().iterator(clientSession, query, options);

        while (iterator.hasNext()) {
            Individual individual = iterator.next();

            List<Sample> samples = new ArrayList<>(individual.getSamples().size());
            for (Sample individualSample : individual.getSamples()) {
                if (individualSample.getUid() == sampleUid) {
                    individualSample.setVersion(version + 1);
                }
                samples.add(individualSample);
            }

            ObjectMap params = new ObjectMap(IndividualDBAdaptor.QueryParams.SAMPLES.key(), samples);

            ObjectMap action = new ObjectMap(IndividualDBAdaptor.QueryParams.SAMPLES.key(), ParamUtils.BasicUpdateAction.SET);
            options = new QueryOptions()
                    .append(Constants.INCREMENT_VERSION, true)
                    .append(Constants.ACTIONS, action);

            OpenCGAResult result = dbAdaptorFactory.getCatalogIndividualDBAdaptor().privateUpdate(clientSession, individual, params, null,
                    options);
            if (result.getNumUpdated() != 1) {
                throw new CatalogDBException("Individual '" + individual.getId() + "' could not be updated to the latest sample version"
                        + " of '" + sampleId + "'");
            }
        }
    }

    void updateIndividualIdFromSamples(ClientSession clientSession, long studyUid, String oldIndividualId, String newIndividualId)
            throws CatalogDBException, CatalogParameterException, CatalogAuthorizationException {
        if (StringUtils.isEmpty(oldIndividualId)) {
            throw new CatalogDBException("Empty old individual ID");
        }
        if (StringUtils.isEmpty(newIndividualId)) {
            throw new CatalogDBException("Empty new individual ID");
        }

        Query query = new Query()
                .append(QueryParams.STUDY_UID.key(), studyUid)
                .append(QueryParams.INDIVIDUAL_ID.key(), oldIndividualId);
        Bson bsonQuery = parseQuery(query);

        Bson update = Updates.set(QueryParams.INDIVIDUAL_ID.key(), newIndividualId);

        sampleCollection.update(clientSession, bsonQuery, update, new QueryOptions(MongoDBCollection.MULTI, true));
    }

    /**
     * Checks whether the sample that is going to be updated is in use in any locked Clinical Analysis.
     *
     * @param clientSession Client session.
     * @param sample        Sample to be updated.
     * @throws CatalogDBException CatalogDBException if the sample is in use in any Clinical Analysis.
     */
    private void checkInUseInLockedClinicalAnalysis(ClientSession clientSession, Document sample)
            throws CatalogDBException, CatalogParameterException, CatalogAuthorizationException {

        String sampleId = sample.getString(QueryParams.ID.key());
        long sampleUid = sample.getLong(QueryParams.UID.key());
        int version = sample.getInteger(QueryParams.VERSION.key());
        long studyUid = sample.getLong(QueryParams.STUDY_UID.key());

        // We only need to focus on locked clinical analyses
        Query query = new Query()
                .append(ClinicalAnalysisDBAdaptor.QueryParams.STUDY_UID.key(), studyUid)
                .append(ClinicalAnalysisDBAdaptor.QueryParams.SAMPLE.key(), sampleUid)
                .append(ClinicalAnalysisDBAdaptor.QueryParams.LOCKED.key(), true);

        OpenCGAResult<ClinicalAnalysis> result = dbAdaptorFactory.getClinicalAnalysisDBAdaptor().get(clientSession, query,
                ClinicalAnalysisManager.INCLUDE_CATALOG_DATA);

        if (result.getNumResults() == 0) {
            // No Clinical Analyses are using the sample...
            return;
        }

        // We need to check if the sample version is being used in any of the clinical analyses manually
        Set<String> clinicalAnalysisIds = new HashSet<>(result.getNumResults());
        for (ClinicalAnalysis clinicalAnalysis : result.getResults()) {
            if (clinicalAnalysis.getProband() != null && clinicalAnalysis.getProband().getSamples() != null) {
                for (Sample auxSample : clinicalAnalysis.getProband().getSamples()) {
                    if (auxSample.getUid() == sampleUid && auxSample.getVersion() == version) {
                        clinicalAnalysisIds.add(clinicalAnalysis.getId());
                        break;
                    }
                }
            }
            if (!clinicalAnalysisIds.contains(clinicalAnalysis.getId())) {
                if (clinicalAnalysis.getFamily() != null && clinicalAnalysis.getFamily().getMembers() != null) {
                    for (Individual member : clinicalAnalysis.getFamily().getMembers()) {
                        if (member.getSamples() != null) {
                            for (Sample auxSample : member.getSamples()) {
                                if (auxSample.getUid() == sampleUid && auxSample.getVersion() == version) {
                                    clinicalAnalysisIds.add(clinicalAnalysis.getId());
                                    break;
                                }
                            }
                        }
                    }
                }
            }
        }

        if (!clinicalAnalysisIds.isEmpty()) {
            throw new CatalogDBException("Sample '" + sampleId + "' is being used in the following clinical analyses: '"
                    + String.join("', '", clinicalAnalysisIds) + "'.");
        }
    }

    private void updateSampleFromIndividualCollection(ClientSession clientSession, Sample sample, long individualUid,
                                                      ParamUtils.BasicUpdateAction updateAction)
            throws CatalogDBException, CatalogParameterException, CatalogAuthorizationException {
        // Update individual information
        ObjectMap params = new ObjectMap(IndividualDBAdaptor.QueryParams.SAMPLES.key(), Collections.singletonList(sample));

        QueryOptions options = new QueryOptions();
        Map<String, Object> actionMap = new HashMap<>();
        actionMap.put(IndividualDBAdaptor.QueryParams.SAMPLES.key(), updateAction.name());
        options.put(Constants.ACTIONS, actionMap);

        Query query = new Query(IndividualDBAdaptor.QueryParams.UID.key(), individualUid);
        Document update = individualDBAdaptor.parseAndValidateUpdateParams(clientSession, params, query, options).toFinalUpdateDocument();
        Bson bsonQuery = individualDBAdaptor.parseQuery(new Query()
                .append(IndividualDBAdaptor.QueryParams.UID.key(), individualUid)
                .append(IndividualDBAdaptor.QueryParams.STUDY_UID.key(), sample.getStudyUid()), null);

        individualDBAdaptor.getCollection().update(clientSession, bsonQuery, update, null);
    }

    private void createNewVersion(ClientSession clientSession, long studyUid, long sampleUid) throws CatalogDBException {
        Query query = new Query()
                .append(QueryParams.STUDY_UID.key(), studyUid)
                .append(QueryParams.UID.key(), sampleUid);
        OpenCGAResult<Document> queryResult = nativeGet(clientSession, query, new QueryOptions(QueryOptions.EXCLUDE, "_id"));

        if (queryResult.getNumResults() == 0) {
            throw new CatalogDBException("Could not find sample '" + sampleUid + "'");
        }

        createNewVersion(clientSession, sampleCollection, queryResult.first());
    }

    UpdateDocument parseAndValidateUpdateParams(ClientSession clientSession, ObjectMap parameters, Query query, QueryOptions queryOptions)
            throws CatalogDBException, CatalogParameterException, CatalogAuthorizationException {
        UpdateDocument document = new UpdateDocument();

        if (StringUtils.isNotEmpty(parameters.getString(QueryParams.CREATION_DATE.key()))) {
            String time = parameters.getString(QueryParams.CREATION_DATE.key());
            Date date = TimeUtils.toDate(time);
            document.getSet().put(QueryParams.CREATION_DATE.key(), time);
            document.getSet().put(PRIVATE_CREATION_DATE, date);
        }
        if (StringUtils.isNotEmpty(parameters.getString(MODIFICATION_DATE.key()))) {
            String time = parameters.getString(QueryParams.MODIFICATION_DATE.key());
            Date date = TimeUtils.toDate(time);
            document.getSet().put(QueryParams.MODIFICATION_DATE.key(), time);
            document.getSet().put(PRIVATE_MODIFICATION_DATE, date);
        }

        final String[] acceptedBooleanParams = {QueryParams.SOMATIC.key()};
        filterBooleanParams(parameters, document.getSet(), acceptedBooleanParams);

        final String[] acceptedParams = {QueryParams.DESCRIPTION.key()};
        filterStringParams(parameters, document.getSet(), acceptedParams);

        final String[] acceptedMapParams = {QueryParams.ATTRIBUTES.key()};
        filterMapParams(parameters, document.getSet(), acceptedMapParams);

<<<<<<< HEAD
        final String[] acceptedObjectParams = {QueryParams.COLLECTION.key(), QueryParams.PROCESSING.key(), QueryParams.STATUS.key(),
                QueryParams.QUALITY_CONTROL.key(), QueryParams.INTERNAL_VARIANT_INDEX.key(),
                QueryParams.INTERNAL_VARIANT_GENOTYPE_INDEX.key(), QueryParams.INTERNAL_VARIANT_ANNOTATION_INDEX.key(),
                QueryParams.INTERNAL_VARIANT_SECONDARY_INDEX.key()};
=======
        final String[] acceptedObjectParams = {QueryParams.SOURCE.key(), QueryParams.COLLECTION.key(), QueryParams.PROCESSING.key(),
                QueryParams.STATUS.key(), QueryParams.QUALITY_CONTROL.key()};
>>>>>>> f43addfe
        filterObjectParams(parameters, document.getSet(), acceptedObjectParams);
        if (document.getSet().containsKey(QueryParams.STATUS.key())) {
            nestedPut(QueryParams.STATUS_DATE.key(), TimeUtils.getTime(), document.getSet());
        }

        if (parameters.containsKey(QueryParams.ID.key())) {
            // That can only be done to one sample...

            Query tmpQuery = new Query(query);
            // We take out ALL_VERSION from query just in case we get multiple results...
            tmpQuery.remove(Constants.ALL_VERSIONS);

            OpenCGAResult<Sample> sampleDataResult = get(clientSession, tmpQuery, new QueryOptions());
            if (sampleDataResult.getNumResults() == 0) {
                throw new CatalogDBException("Update sample: No sample found to be updated");
            }
            if (sampleDataResult.getNumResults() > 1) {
                throw new CatalogDBException("Update sample: Cannot update " + QueryParams.ID.key() + " parameter. More than one sample "
                        + "found to be updated.");
            }

            // Check that the new sample name is still unique
            long studyId = sampleDataResult.first().getStudyUid();

            tmpQuery = new Query()
                    .append(QueryParams.ID.key(), parameters.get(QueryParams.ID.key()))
                    .append(QueryParams.STUDY_UID.key(), studyId);
            OpenCGAResult<Long> count = count(clientSession, tmpQuery);
            if (count.getNumMatches() > 0) {
                throw new CatalogDBException("Cannot update the " + QueryParams.ID.key() + ". Sample "
                        + parameters.get(QueryParams.ID.key()) + " already exists.");
            }

            document.getSet().put(QueryParams.ID.key(), parameters.get(QueryParams.ID.key()));
        }

        if (parameters.containsKey(QueryParams.INTERNAL_STATUS_ID.key())) {
            document.getSet().put(QueryParams.INTERNAL_STATUS_ID.key(), parameters.get(QueryParams.INTERNAL_STATUS_ID.key()));
            document.getSet().put(QueryParams.INTERNAL_STATUS_DATE.key(), TimeUtils.getTime());
        }

        if (parameters.containsKey(QueryParams.INTERNAL_RGA.key())) {
            RgaIndex rgaIndex = parameters.get(QueryParams.INTERNAL_RGA.key(), RgaIndex.class);
            rgaIndex.setDate(TimeUtils.getTime());
            document.getSet().put(QueryParams.INTERNAL_RGA.key(), getMongoDBDocument(rgaIndex, "rga"));
        }

        if (parameters.containsKey(QueryParams.INDIVIDUAL_ID.key())) {
            String individualId = parameters.getString(QueryParams.INDIVIDUAL_ID.key());

            if (StringUtils.isNotEmpty(individualId)) {
                // Look for the individual uid
                Query indQuery = new Query(IndividualDBAdaptor.QueryParams.ID.key(), individualId);
                QueryOptions options = new QueryOptions(QueryOptions.INCLUDE, IndividualDBAdaptor.QueryParams.UID.key());
                OpenCGAResult<Individual> individualDataResult = individualDBAdaptor.get(clientSession, indQuery, options);

                if (individualDataResult.getNumResults() == 0) {
                    throw new CatalogDBException("Cannot update " + QueryParams.INDIVIDUAL_ID.key() + " for sample. Individual '"
                            + individualId + "' not found.");
                }

                document.getSet().put(QueryParams.INDIVIDUAL_ID.key(), individualId);
                document.getSet().put(PRIVATE_INDIVIDUAL_UID, individualDataResult.first().getUid());
            } else {
                // The user wants to leave the sample orphan
                document.getSet().put(QueryParams.INDIVIDUAL_ID.key(), "");
                document.getSet().put(PRIVATE_INDIVIDUAL_UID, -1);
            }
        }

        Map<String, Object> actionMap = queryOptions.getMap(Constants.ACTIONS, new HashMap<>());
        // Phenotypes
        if (parameters.containsKey(QueryParams.PHENOTYPES.key())) {
            ParamUtils.BasicUpdateAction operation = ParamUtils.BasicUpdateAction.from(actionMap, QueryParams.PHENOTYPES.key(),
                    ParamUtils.BasicUpdateAction.ADD);
            String[] phenotypesParams = {QueryParams.PHENOTYPES.key()};
            switch (operation) {
                case SET:
                    filterObjectParams(parameters, document.getSet(), phenotypesParams);
                    break;
                case REMOVE:
                    fixPhenotypesForRemoval(parameters);
                    filterObjectParams(parameters, document.getPull(), phenotypesParams);
                    break;
                case ADD:
                    filterObjectParams(parameters, document.getAddToSet(), phenotypesParams);
                    break;
                default:
                    throw new IllegalStateException("Unknown operation " + operation);
            }
        }

        if (!document.toFinalUpdateDocument().isEmpty()) {
            String time = TimeUtils.getTime();
            if (StringUtils.isEmpty(parameters.getString(MODIFICATION_DATE.key()))) {
                // Update modificationDate param
                Date date = TimeUtils.toDate(time);
                document.getSet().put(QueryParams.MODIFICATION_DATE.key(), time);
                document.getSet().put(PRIVATE_MODIFICATION_DATE, date);
            }
            document.getSet().put(INTERNAL_LAST_MODIFIED, time);
        }

        return document;
    }

    void fixPhenotypesForRemoval(ObjectMap parameters) {
        if (parameters.get(QueryParams.PHENOTYPES.key()) == null) {
            return;
        }

        List<Document> phenotypeParamList = new LinkedList<>();
        for (Object phenotype : parameters.getAsList(QueryParams.PHENOTYPES.key())) {
            if (phenotype instanceof Phenotype) {
                phenotypeParamList.add(new Document("id", ((Phenotype) phenotype).getId()));
            } else {
                phenotypeParamList.add(new Document("id", ((Map) phenotype).get("id")));
            }
        }
        parameters.put(QueryParams.PHENOTYPES.key(), phenotypeParamList);
    }

    UpdateDocument updateFileReferences(ObjectMap parameters, QueryOptions queryOptions) {
        UpdateDocument document = new UpdateDocument();

        // Check if the tags exist.
        if (parameters.containsKey(QueryParams.FILE_IDS.key())) {
            List<String> fileIdList = parameters.getAsStringList(QueryParams.FILE_IDS.key());

            if (!fileIdList.isEmpty()) {
                Map<String, Object> actionMap = queryOptions.getMap(Constants.ACTIONS, new HashMap<>());
                ParamUtils.BasicUpdateAction operation =
                        ParamUtils.BasicUpdateAction.from(actionMap, QueryParams.FILE_IDS.key(), ParamUtils.BasicUpdateAction.ADD);
                switch (operation) {
                    case SET:
                        document.getSet().put(QueryParams.FILE_IDS.key(), fileIdList);
                        break;
                    case REMOVE:
                        document.getPullAll().put(QueryParams.FILE_IDS.key(), fileIdList);
                        break;
                    case ADD:
                        document.getAddToSet().put(QueryParams.FILE_IDS.key(), fileIdList);
                        break;
                    default:
                        throw new IllegalArgumentException("Unknown update action " + operation);
                }
            }
        }

        return document;
    }

    @Override
    public long getStudyId(long sampleId) throws CatalogDBException {
        Bson query = new Document(PRIVATE_UID, sampleId);
        Bson projection = Projections.include(PRIVATE_STUDY_UID);
        DataResult<Document> queryResult = sampleCollection.find(query, projection, null);

        if (!queryResult.getResults().isEmpty()) {
            Object studyId = queryResult.getResults().get(0).get(PRIVATE_STUDY_UID);
            return studyId instanceof Number ? ((Number) studyId).longValue() : Long.parseLong(studyId.toString());
        } else {
            throw CatalogDBException.uidNotFound("Sample", sampleId);
        }
    }

    @Override
    public OpenCGAResult updateProjectRelease(long studyId, int release)
            throws CatalogDBException, CatalogParameterException, CatalogAuthorizationException {
        Query query = new Query()
                .append(QueryParams.STUDY_UID.key(), studyId)
                .append(QueryParams.SNAPSHOT.key(), release - 1);
        Bson bson = parseQuery(query);

        Document update = new Document()
                .append("$addToSet", new Document(RELEASE_FROM_VERSION, release));

        QueryOptions queryOptions = new QueryOptions("multi", true);

        return new OpenCGAResult(sampleCollection.update(bson, update, queryOptions));
    }

    @Override
    public OpenCGAResult unmarkPermissionRule(long studyId, String permissionRuleId) {
        return unmarkPermissionRule(sampleCollection, studyId, permissionRuleId);
    }

    @Override
    public OpenCGAResult<Sample> setRgaIndexes(long studyUid, List<Long> sampleUids, RgaIndex rgaIndex) throws CatalogDBException {
        ObjectMap params;
        try {
            params = new ObjectMap(getDefaultObjectMapper().writeValueAsString(rgaIndex));
        } catch (JsonProcessingException e) {
            throw new CatalogDBException("Could not parse RgaIndex object", e);
        }

        Document rootDocument = new Document(QueryParams.INTERNAL_RGA.key(), params);

        List<Bson> filters = new ArrayList<>();
        filters.add(Filters.eq(QueryParams.STUDY_UID.key(), studyUid));
        if (CollectionUtils.isNotEmpty(sampleUids)) {
            filters.add(Filters.in(QueryParams.UID.key(), sampleUids));
        }
        Bson query = Filters.and(filters);

        UpdateDocument updateDocument = new UpdateDocument().setSet(rootDocument);

        DataResult<Sample> multi = sampleCollection.update(query, updateDocument.toFinalUpdateDocument(), new QueryOptions("multi", true));
        return new OpenCGAResult<>(multi);
    }

    @Override
    public OpenCGAResult<Long> count(Query query) throws CatalogDBException, CatalogParameterException, CatalogAuthorizationException {
        return count(null, query);
    }

    OpenCGAResult<Long> count(ClientSession clientSession, Query query)
            throws CatalogDBException, CatalogParameterException, CatalogAuthorizationException {
        Bson bson = parseQuery(query);
        return new OpenCGAResult<>(sampleCollection.count(clientSession, bson));
    }

    @Override
    public OpenCGAResult<Long> count(Query query, String user)
            throws CatalogDBException, CatalogParameterException, CatalogAuthorizationException {
        Query finalQuery = new Query(query);

        // Just in case the parameter is in the query object, we attempt to remove it from the query map
        finalQuery.remove(QueryParams.INDIVIDUAL_UID.key());

        Bson bson = parseQuery(finalQuery, user);

        if (query.containsKey(QueryParams.INDIVIDUAL_UID.key())) {
            // We need to do a left join
            Bson match = Aggregates.match(bson);
            Bson lookup = Aggregates.lookup("individual", QueryParams.UID.key(), IndividualDBAdaptor.QueryParams.SAMPLES.key() + ".uid",
                    "_individual");

            // We create the match for the individual id
            List<Bson> andBsonList = new ArrayList<>();
            addAutoOrQuery("_individual.uid", QueryParams.INDIVIDUAL_UID.key(), query, QueryParams.INDIVIDUAL_UID.type(), andBsonList);
            Bson individualMatch = Aggregates.match(andBsonList.get(0));

            Bson count = Aggregates.count("count");

            logger.debug("Sample count aggregation: {} -> {} -> {} -> {}",
                    match.toBsonDocument(Document.class, MongoClient.getDefaultCodecRegistry()),
                    lookup.toBsonDocument(Document.class, MongoClient.getDefaultCodecRegistry()),
                    individualMatch.toBsonDocument(Document.class, MongoClient.getDefaultCodecRegistry()),
                    count.toBsonDocument(Document.class, MongoClient.getDefaultCodecRegistry()));

            DataResult<Document> aggregate = sampleCollection.aggregate(Arrays.asList(match, lookup, individualMatch, count),
                    QueryOptions.empty());
            long numResults = aggregate.getNumResults() == 0 ? 0 : ((int) aggregate.first().get("count"));
            return new OpenCGAResult<>(aggregate.getTime(), Collections.emptyList(), 1, Collections.singletonList(numResults), 1);
        } else {
            logger.debug("Sample count query: {}", bson.toBsonDocument(Document.class, MongoClient.getDefaultCodecRegistry()));
            return new OpenCGAResult<>(sampleCollection.count(bson));
        }
    }

    @Override
    public OpenCGAResult stats(Query query) {
        return null;
    }

    @Override
    public OpenCGAResult delete(Sample sample) throws CatalogDBException, CatalogParameterException, CatalogAuthorizationException {
        try {
            Query query = new Query()
                    .append(QueryParams.UID.key(), sample.getUid())
                    .append(QueryParams.STUDY_UID.key(), sample.getStudyUid());
            OpenCGAResult<Document> result = nativeGet(query, new QueryOptions());
            if (result.getNumResults() == 0) {
                throw new CatalogDBException("Could not find sample " + sample.getId() + " with uid " + sample.getUid());
            }
            return runTransaction(clientSession -> privateDelete(clientSession, result.first()));
        } catch (CatalogDBException e) {
            logger.error("Could not delete sample {}: {}", sample.getId(), e.getMessage(), e);
            throw new CatalogDBException("Could not delete sample " + sample.getId() + ": " + e.getMessage(), e.getCause());
        }
    }

    @Override
    public OpenCGAResult delete(Query query) throws CatalogDBException {
        DBIterator<Document> iterator = nativeIterator(query, new QueryOptions());

        OpenCGAResult<Sample> result = OpenCGAResult.empty();
        while (iterator.hasNext()) {
            Document sample = iterator.next();
            String sampleId = sample.getString(QueryParams.ID.key());

            try {
                result.append(runTransaction(clientSession -> privateDelete(clientSession, sample)));
            } catch (CatalogDBException | CatalogParameterException | CatalogAuthorizationException e) {
                logger.error("Could not delete sample {}: {}", sampleId, e.getMessage(), e);
                result.getEvents().add(new Event(Event.Type.ERROR, sampleId, e.getMessage()));
                result.setNumMatches(result.getNumMatches() + 1);
            }
        }

        return result;
    }

    OpenCGAResult<Object> privateDelete(ClientSession clientSession, Document sampleDocument)
            throws CatalogDBException, CatalogParameterException, CatalogAuthorizationException {
        long tmpStartTime = startQuery();

        String sampleId = sampleDocument.getString(QueryParams.ID.key());
        long sampleUid = sampleDocument.getLong(PRIVATE_UID);
        long studyUid = sampleDocument.getLong(PRIVATE_STUDY_UID);

        logger.debug("Deleting sample {} ({})", sampleId, sampleUid);

        Sample sample = new Sample()
                .setUid(sampleUid)
                .setUuid(sampleDocument.getString(QueryParams.UUID.key()))
                .setId(sampleId);
        removeSampleReferences(clientSession, studyUid, sample);

        // Look for all the different sample versions
        Query sampleQuery = new Query()
                .append(QueryParams.UID.key(), sampleUid)
                .append(QueryParams.STUDY_UID.key(), studyUid)
                .append(Constants.ALL_VERSIONS, true);
        try (DBIterator<Document> sampleDBIterator = nativeIterator(sampleQuery, QueryOptions.empty())) {

            // Delete any documents that might have been already deleted with that id
            Bson query = new Document()
                    .append(QueryParams.ID.key(), sampleId)
                    .append(PRIVATE_STUDY_UID, studyUid);
            deletedSampleCollection.remove(clientSession, query, new QueryOptions(MongoDBCollection.MULTI, true));

            while (sampleDBIterator.hasNext()) {
                Document tmpSample = sampleDBIterator.next();

                // Set status to DELETED
                nestedPut(QueryParams.INTERNAL_STATUS.key(), getMongoDBDocument(new InternalStatus(InternalStatus.DELETED), "status"),
                        tmpSample);

                int sampleVersion = tmpSample.getInteger(QueryParams.VERSION.key());

                // Insert the document in the DELETE collection
                deletedSampleCollection.insert(clientSession, tmpSample, null);
                logger.debug("Inserted sample uid '{}' version '{}' in DELETE collection", sampleUid, sampleVersion);

                // Remove the document from the main SAMPLE collection
                query = parseQuery(new Query()
                        .append(QueryParams.UID.key(), sampleUid)
                        .append(QueryParams.VERSION.key(), sampleVersion));
                DataResult remove = sampleCollection.remove(clientSession, query, null);
                if (remove.getNumMatches() == 0) {
                    throw new CatalogDBException("Sample " + sampleId + " not found");
                }
                if (remove.getNumDeleted() == 0) {
                    throw new CatalogDBException("Sample " + sampleId + " could not be deleted");
                }

                logger.debug("Sample uid '{}' version '{}' deleted from main SAMPLE collection", sampleUid, sampleVersion);
            }
        }

        logger.debug("Sample {}({}) deleted", sampleId, sampleUid);
        return endWrite(tmpStartTime, 1, 0, 0, 1, Collections.emptyList());
    }

    private void removeSampleReferences(ClientSession clientSession, long studyUid, Sample sample)
            throws CatalogDBException, CatalogParameterException, CatalogAuthorizationException {
        dbAdaptorFactory.getCatalogFileDBAdaptor().removeSampleReferences(clientSession, studyUid, sample);
        dbAdaptorFactory.getCatalogCohortDBAdaptor().removeSampleReferences(clientSession, studyUid, sample.getUid());
        individualDBAdaptor.removeSampleReferences(clientSession, studyUid, sample.getUid());
    }

    void removeFileReferences(ClientSession clientSession, long studyUid, String fileId)
            throws CatalogParameterException, CatalogDBException, CatalogAuthorizationException {
        UpdateDocument document = new UpdateDocument();

        document.getPull().put(QueryParams.FILE_IDS.key(), fileId);
        Document updateDocument = document.toFinalUpdateDocument();

        Query query = new Query()
                .append(QueryParams.STUDY_UID.key(), studyUid)
                .append(QueryParams.FILE_IDS.key(), fileId);
        Bson bsonQuery = parseQuery(query);

        logger.debug("Removing file from sample '{}' field. Query: {}, Update: {}", QueryParams.FILE_IDS.key(),
                bsonQuery.toBsonDocument(Document.class, MongoClient.getDefaultCodecRegistry()),
                updateDocument.toBsonDocument(Document.class, MongoClient.getDefaultCodecRegistry()));
        DataResult result = sampleCollection.update(clientSession, bsonQuery, updateDocument, new QueryOptions("multi", true));
        logger.debug("File '{}' removed from {} samples", fileId, result.getNumUpdated());
    }

    // TODO: Check clean
    public OpenCGAResult<Sample> clean(long id) throws CatalogDBException {
        throw new UnsupportedOperationException("Clean is not yet implemented.");
    }

    @Override
    public OpenCGAResult restore(Query query, QueryOptions queryOptions) throws CatalogDBException {
        throw new NotImplementedException("Not yet implemented");
    }

    @Override
    public OpenCGAResult restore(long id, QueryOptions queryOptions) throws CatalogDBException {
        throw new NotImplementedException("Not yet implemented");
    }

    @Override
    public OpenCGAResult<Sample> get(long sampleId, QueryOptions options)
            throws CatalogDBException, CatalogParameterException, CatalogAuthorizationException {
        checkId(sampleId);
        Query query = new Query(QueryParams.UID.key(), sampleId)
                .append(QueryParams.STUDY_UID.key(), getStudyId(sampleId));
        return get(query, options);
    }

    @Override
    public OpenCGAResult<Sample> get(long studyUid, Query query, QueryOptions options, String user)
            throws CatalogDBException, CatalogAuthorizationException, CatalogParameterException {
        long startTime = startQuery();
        try (DBIterator<Sample> dbIterator = iterator(studyUid, query, options, user)) {
            return endQuery(startTime, dbIterator);
        }
    }

    @Override
    public OpenCGAResult<Sample> get(Query query, QueryOptions options) throws CatalogDBException {
        return get(null, query, options);
    }

    OpenCGAResult<Sample> get(ClientSession clientSession, Query query, QueryOptions options) throws CatalogDBException {
        long startTime = startQuery();
        try (DBIterator<Sample> dbIterator = iterator(clientSession, query, options)) {
            return endQuery(startTime, dbIterator);
        }
    }

    @Override
    public OpenCGAResult<Document> nativeGet(Query query, QueryOptions options) throws CatalogDBException {
        return nativeGet(null, query, options);
    }

    public OpenCGAResult<Document> nativeGet(ClientSession clientSession, Query query, QueryOptions options) throws CatalogDBException {
        long startTime = startQuery();
        try (DBIterator<Document> dbIterator = nativeIterator(clientSession, query, options)) {
            return endQuery(startTime, dbIterator);
        }
    }

    @Override
    public OpenCGAResult nativeGet(long studyUid, Query query, QueryOptions options, String user)
            throws CatalogDBException, CatalogAuthorizationException, CatalogParameterException {
        return nativeGet(null, studyUid, query, options, user);
    }

    public OpenCGAResult nativeGet(ClientSession clientSession, long studyUid, Query query, QueryOptions options, String user)
            throws CatalogDBException, CatalogAuthorizationException, CatalogParameterException {
        long startTime = startQuery();
        try (DBIterator<Document> dbIterator = nativeIterator(clientSession, studyUid, query, options, user)) {
            return endQuery(startTime, dbIterator);
        }
    }

    @Override
    public DBIterator<Sample> iterator(Query query, QueryOptions options) throws CatalogDBException {
        return iterator(null, query, options);
    }

    DBIterator<Sample> iterator(ClientSession clientSession, Query query, QueryOptions options) throws CatalogDBException {
        MongoDBIterator<Document> mongoCursor = getMongoCursor(clientSession, query, options);
        return new SampleCatalogMongoDBIterator<>(mongoCursor, clientSession, sampleConverter, null, individualDBAdaptor, options);
    }

    @Override
    public DBIterator<Document> nativeIterator(Query query, QueryOptions options) throws CatalogDBException {
        return nativeIterator(null, query, options);
    }

    DBIterator<Document> nativeIterator(ClientSession clientSession, Query query, QueryOptions options) throws CatalogDBException {
        QueryOptions queryOptions = options != null ? new QueryOptions(options) : new QueryOptions();
        queryOptions.put(NATIVE_QUERY, true);
        MongoDBIterator<Document> mongoCursor = getMongoCursor(clientSession, query, queryOptions);
        return new SampleCatalogMongoDBIterator(mongoCursor, clientSession, null, null, individualDBAdaptor, options);
    }

    @Override
    public DBIterator<Sample> iterator(long studyUid, Query query, QueryOptions options, String user)
            throws CatalogDBException, CatalogAuthorizationException, CatalogParameterException {
        query.put(PRIVATE_STUDY_UID, studyUid);
        MongoDBIterator<Document> mongoCursor = getMongoCursor(null, query, options, user);
        Document studyDocument = getStudyDocument(null, studyUid);
        Function<Document, Document> iteratorFilter = (d) -> filterAnnotationSets(studyDocument, d, user,
                StudyAclEntry.StudyPermissions.VIEW_SAMPLE_ANNOTATIONS.name(),
                SampleAclEntry.SamplePermissions.VIEW_ANNOTATIONS.name());
        return new SampleCatalogMongoDBIterator<>(mongoCursor, null, sampleConverter, iteratorFilter, individualDBAdaptor, studyUid, user,
                options);
    }

    @Override
    public DBIterator nativeIterator(long studyUid, Query query, QueryOptions options, String user)
            throws CatalogDBException, CatalogAuthorizationException, CatalogParameterException {
        return nativeIterator(null, studyUid, query, options, user);
    }

    DBIterator nativeIterator(ClientSession clientSession, long studyUid, Query query, QueryOptions options, String user)
            throws CatalogDBException, CatalogAuthorizationException, CatalogParameterException {
        QueryOptions queryOptions = options != null ? new QueryOptions(options) : new QueryOptions();
        queryOptions.put(NATIVE_QUERY, true);

        query.put(PRIVATE_STUDY_UID, studyUid);
        MongoDBIterator<Document> mongoCursor = getMongoCursor(clientSession, query, queryOptions, user);
        Document studyDocument = getStudyDocument(clientSession, studyUid);
        Function<Document, Document> iteratorFilter = (d) -> filterAnnotationSets(studyDocument, d, user,
                StudyAclEntry.StudyPermissions.VIEW_SAMPLE_ANNOTATIONS.name(),
                SampleAclEntry.SamplePermissions.VIEW_ANNOTATIONS.name());
        return new SampleCatalogMongoDBIterator<>(mongoCursor, clientSession, null, iteratorFilter, individualDBAdaptor, studyUid, user,
                options);
    }

    private MongoDBIterator<Document> getMongoCursor(ClientSession clientSession, Query query, QueryOptions options)
            throws CatalogDBException {
        MongoDBIterator<Document> documentMongoCursor;
        try {
            documentMongoCursor = getMongoCursor(clientSession, query, options, null);
        } catch (CatalogParameterException | CatalogAuthorizationException e) {
            throw new CatalogDBException(e);
        }
        return documentMongoCursor;
    }

    @Override
    public <T> OpenCGAResult<T> distinct(long studyUid, String field, Query query, String userId, Class<T> clazz)
            throws CatalogDBException, CatalogParameterException, CatalogAuthorizationException {
        Query finalQuery = query != null ? new Query(query) : new Query();
        finalQuery.put(QueryParams.STUDY_UID.key(), studyUid);
        Bson bson = parseQuery(finalQuery, userId);
        return new OpenCGAResult<>(sampleCollection.distinct(field, bson, clazz));
    }

    private MongoDBIterator<Document> getMongoCursor(ClientSession clientSession, Query query, QueryOptions options, String user)
            throws CatalogDBException, CatalogParameterException, CatalogAuthorizationException {
        Query finalQuery = new Query(query);

        QueryOptions qOptions;
        if (options != null) {
            qOptions = new QueryOptions(options);
        } else {
            qOptions = new QueryOptions();
        }
        qOptions = removeAnnotationProjectionOptions(qOptions);
        qOptions = filterQueryOptions(qOptions, SampleManager.INCLUDE_SAMPLE_IDS.getAsStringList(QueryOptions.INCLUDE));
        qOptions = filterOptions(qOptions, FILTER_ROUTE_SAMPLES);
        fixAclProjection(qOptions);

//        if (isQueryingIndividualFields(finalQuery)) {
//            OpenCGAResult<Individual> individualDataResult;
//            if (StringUtils.isEmpty(user)) {
//                individualDataResult = individualDBAdaptor.get(clientSession, getIndividualQueryFields(finalQuery),
//                        new QueryOptions(QueryOptions.INCLUDE, IndividualDBAdaptor.QueryParams.SAMPLE_UIDS.key()));
//            } else {
//                individualDataResult = individualDBAdaptor.get(clientSession, query.getLong(QueryParams.STUDY_UID.key()),
//                        getIndividualQueryFields(finalQuery),
//                        new QueryOptions(QueryOptions.INCLUDE, IndividualDBAdaptor.QueryParams.SAMPLE_UIDS.key()), user);
//            }
//            finalQuery = getSampleQueryFields(finalQuery);
//
//            // Process the whole list of sampleUids recovered from the individuals
//            Set<Long> sampleUids = new HashSet<>();
//            individualDataResult.getResults().forEach(individual ->
//                    sampleUids.addAll(individual.getSamples().stream().map(Sample::getUid).collect(Collectors.toSet()))
//            );
//
//            if (sampleUids.isEmpty()) {
//                // We want not to get any result
//                finalQuery.append(QueryParams.UID.key(), -1);
//            } else {
//                finalQuery.append(QueryParams.UID.key(), sampleUids);
//            }
//        }

        Bson bson = parseQuery(finalQuery, user);
        logger.debug("Sample query: {}", bson.toBsonDocument(Document.class, MongoClient.getDefaultCodecRegistry()));

        if (!query.getBoolean(QueryParams.DELETED.key())) {
            return sampleCollection.iterator(clientSession, bson, null, null, qOptions);
        } else {
            return deletedSampleCollection.iterator(clientSession, bson, null, null, qOptions);
        }
    }

    private boolean isQueryingIndividualFields(Query query) {
        for (String s : query.keySet()) {
            if (s.startsWith("individual")) {
                return true;
            }
        }
        return false;
    }

    private Query getSampleQueryFields(Query query) {
        Query retQuery = new Query();
        for (Map.Entry<String, Object> entry : query.entrySet()) {
            if (!entry.getKey().startsWith("individual")) {
                retQuery.append(entry.getKey(), entry.getValue());
            }
        }
        return retQuery;
    }

    private Query getIndividualQueryFields(Query query) {
        Query retQuery = new Query();
        for (Map.Entry<String, Object> entry : query.entrySet()) {
            if (entry.getKey().startsWith("individual.")) {
                retQuery.append(entry.getKey().replace("individual.", ""), entry.getValue());
            } else if (entry.getKey().startsWith("individual")) {
                retQuery.append(entry.getKey().replace("individual", IndividualDBAdaptor.QueryParams.ID.key()), entry.getValue());
            } else if (QueryParams.STUDY_UID.key().equals(entry.getKey())) {
                retQuery.append(entry.getKey(), entry.getValue());
            }
        }
        return retQuery;
    }

    @Override
    public OpenCGAResult rank(Query query, String field, int numResults, boolean asc)
            throws CatalogDBException, CatalogParameterException, CatalogAuthorizationException {
        Bson bsonQuery = parseQuery(query);
        return rank(sampleCollection, bsonQuery, field, "name", numResults, asc);
    }

    @Override
    public OpenCGAResult groupBy(Query query, String field, QueryOptions options)
            throws CatalogDBException, CatalogParameterException, CatalogAuthorizationException {
        Bson bsonQuery = parseQuery(query);
        return groupBy(sampleCollection, bsonQuery, field, "name", options);
    }

    @Override
    public OpenCGAResult groupBy(Query query, List<String> fields, QueryOptions options)
            throws CatalogDBException, CatalogParameterException, CatalogAuthorizationException {
        Bson bsonQuery = parseQuery(query);
        return groupBy(sampleCollection, bsonQuery, fields, "name", options);
    }

    @Override
    public OpenCGAResult groupBy(Query query, List<String> fields, QueryOptions options, String user)
            throws CatalogDBException, CatalogAuthorizationException, CatalogParameterException {
        Bson bsonQuery = parseQuery(query, user);
        return groupBy(sampleCollection, bsonQuery, fields, QueryParams.ID.key(), options);
    }

    @Override
    public void forEach(Query query, Consumer<? super Object> action, QueryOptions options) throws CatalogDBException {
        Objects.requireNonNull(action);
        try (DBIterator<Sample> catalogDBIterator = iterator(query, options)) {
            while (catalogDBIterator.hasNext()) {
                action.accept(catalogDBIterator.next());
            }
        }
    }

    private Bson parseQuery(Query query) throws CatalogDBException, CatalogParameterException, CatalogAuthorizationException {
        return parseQuery(query, null, null);
    }

    private Bson parseQuery(Query query, String user) throws CatalogDBException, CatalogParameterException, CatalogAuthorizationException {
        return parseQuery(query, null, user);
    }

    protected Bson parseQuery(Query query, Document extraQuery)
            throws CatalogDBException, CatalogParameterException, CatalogAuthorizationException {
        return parseQuery(query, extraQuery, null);
    }

    private Bson parseQuery(Query query, Document extraQuery, String user)
            throws CatalogDBException, CatalogParameterException, CatalogAuthorizationException {
        List<Bson> andBsonList = new ArrayList<>();
        Document annotationDocument = null;

        if (query.containsKey(QueryParams.STUDY_UID.key())
                && (StringUtils.isNotEmpty(user) || query.containsKey(ParamConstants.ACL_PARAM))) {
            Document studyDocument = getStudyDocument(null, query.getLong(QueryParams.STUDY_UID.key()));

            if (query.containsKey(ParamConstants.ACL_PARAM)) {
                andBsonList.addAll(AuthorizationMongoDBUtils.parseAclQuery(studyDocument, query, Enums.Resource.SAMPLE, user,
                        configuration));
            } else {
                if (containsAnnotationQuery(query)) {
                    andBsonList.add(getQueryForAuthorisedEntries(studyDocument, user,
                            SampleAclEntry.SamplePermissions.VIEW_ANNOTATIONS.name(), Enums.Resource.SAMPLE, configuration));
                } else {
                    andBsonList.add(getQueryForAuthorisedEntries(studyDocument, user, SampleAclEntry.SamplePermissions.VIEW.name(),
                            Enums.Resource.SAMPLE, configuration));
                }
            }

            query.remove(ParamConstants.ACL_PARAM);
        }

        Query queryCopy = new Query(query);
        queryCopy.remove(QueryParams.DELETED.key());

        if ("all".equalsIgnoreCase(queryCopy.getString(QueryParams.VERSION.key()))) {
            queryCopy.put(Constants.ALL_VERSIONS, true);
            queryCopy.remove(QueryParams.VERSION.key());
        }

        boolean uidVersionQueryFlag = generateUidVersionQuery(queryCopy, andBsonList);

        for (Map.Entry<String, Object> entry : queryCopy.entrySet()) {
            String key = entry.getKey().split("\\.")[0];
            QueryParams queryParam = QueryParams.getParam(entry.getKey()) != null ? QueryParams.getParam(entry.getKey())
                    : QueryParams.getParam(key);
            if (queryParam == null) {
                if (Constants.ALL_VERSIONS.equals(entry.getKey()) || Constants.PRIVATE_ANNOTATION_PARAM_TYPES.equals(entry.getKey())) {
                    continue;
                }
                throw new CatalogDBException("Unexpected parameter " + entry.getKey() + ". The parameter does not exist or cannot be "
                        + "queried for.");
            }
            try {
                switch (queryParam) {
                    case UID:
                        addAutoOrQuery(PRIVATE_UID, queryParam.key(), queryCopy, queryParam.type(), andBsonList);
                        break;
                    case STUDY_UID:
                        addAutoOrQuery(PRIVATE_STUDY_UID, queryParam.key(), queryCopy, queryParam.type(), andBsonList);
                        break;
                    case PHENOTYPES:
                        addOntologyQueryFilter(queryParam.key(), queryParam.key(), queryCopy, andBsonList);
                        break;
                    case ANNOTATION:
                        if (annotationDocument == null) {
                            annotationDocument = createAnnotationQuery(queryCopy.getString(QueryParams.ANNOTATION.key()),
                                    queryCopy.get(Constants.PRIVATE_ANNOTATION_PARAM_TYPES, ObjectMap.class));
                        }
                        break;
                    case SNAPSHOT:
                        addAutoOrQuery(RELEASE_FROM_VERSION, queryParam.key(), queryCopy, queryParam.type(), andBsonList);
                        break;
                    case CREATION_DATE:
                        addAutoOrQuery(PRIVATE_CREATION_DATE, queryParam.key(), queryCopy, queryParam.type(), andBsonList);
                        break;
                    case MODIFICATION_DATE:
                        addAutoOrQuery(PRIVATE_MODIFICATION_DATE, queryParam.key(), query, queryParam.type(), andBsonList);
                        break;
                    case STATUS:
                    case STATUS_ID:
                        addAutoOrQuery(QueryParams.STATUS_ID.key(), queryParam.key(), query, QueryParams.STATUS_ID.type(), andBsonList);
                        break;
                    case INTERNAL_STATUS:
                    case INTERNAL_STATUS_ID:
                        // Convert the status to a positive status
                        query.put(queryParam.key(), InternalStatus.getPositiveStatus(InternalStatus.STATUS_LIST,
                                query.getString(queryParam.key())));
                        addAutoOrQuery(QueryParams.INTERNAL_STATUS_ID.key(), queryParam.key(), query,
                                QueryParams.INTERNAL_STATUS_ID.type(), andBsonList);
                        break;
                    case ID:
                    case UUID:
                    case PROCESSING_PRODUCT_ID:
                    case PROCESSING_PREPARATION_METHOD:
                    case PROCESSING_EXTRACTION_METHOD:
                    case PROCESSING_LAB_SAMPLE_ID:
                    case COLLECTION_FROM_ID:
                    case COLLECTION_METHOD:
                    case COLLECTION_TYPE:
                    case RELEASE:
                    case FILE_IDS:
                    case COHORT_IDS:
                    case VERSION:
                    case INDIVIDUAL_ID:
                    case INTERNAL_RGA_STATUS:
                    case SOMATIC:
                    case PHENOTYPES_ID:
//                    case ANNOTATION_SETS:
                        addAutoOrQuery(queryParam.key(), queryParam.key(), queryCopy, queryParam.type(), andBsonList);
                        break;
                    default:
                        throw new CatalogDBException("Cannot query by parameter " + queryParam.key());
                }
            } catch (Exception e) {
                if (e instanceof CatalogDBException) {
                    throw e;
                } else {
                    throw new CatalogDBException("Error parsing query : " + queryCopy.toJson(), e);
                }
            }
        }

        // If the user doesn't look for a concrete version...
        if (!uidVersionQueryFlag && !queryCopy.getBoolean(Constants.ALL_VERSIONS) && !queryCopy.containsKey(QueryParams.VERSION.key())) {
            if (queryCopy.containsKey(QueryParams.SNAPSHOT.key())) {
                // If the user looks for anything from some release, we will try to find the latest from the release (snapshot)
                andBsonList.add(Filters.eq(LAST_OF_RELEASE, true));
            } else {
                // Otherwise, we will always look for the latest version
                andBsonList.add(Filters.eq(LAST_OF_VERSION, true));
            }
        }

        if (annotationDocument != null && !annotationDocument.isEmpty()) {
            andBsonList.add(annotationDocument);
        }
        if (extraQuery != null && extraQuery.size() > 0) {
            andBsonList.add(extraQuery);
        }
        if (andBsonList.size() > 0) {
            return Filters.and(andBsonList);
        } else {
            return new Document();
        }
    }

    public MongoDBCollection getSampleCollection() {
        return sampleCollection;
    }
}<|MERGE_RESOLUTION|>--- conflicted
+++ resolved
@@ -593,15 +593,11 @@
         final String[] acceptedMapParams = {QueryParams.ATTRIBUTES.key()};
         filterMapParams(parameters, document.getSet(), acceptedMapParams);
 
-<<<<<<< HEAD
-        final String[] acceptedObjectParams = {QueryParams.COLLECTION.key(), QueryParams.PROCESSING.key(), QueryParams.STATUS.key(),
+        final String[] acceptedObjectParams = {QueryParams.SOURCE.key(), QueryParams.COLLECTION.key(), QueryParams.PROCESSING.key(),
+                QueryParams.STATUS.key(),
                 QueryParams.QUALITY_CONTROL.key(), QueryParams.INTERNAL_VARIANT_INDEX.key(),
                 QueryParams.INTERNAL_VARIANT_GENOTYPE_INDEX.key(), QueryParams.INTERNAL_VARIANT_ANNOTATION_INDEX.key(),
                 QueryParams.INTERNAL_VARIANT_SECONDARY_INDEX.key()};
-=======
-        final String[] acceptedObjectParams = {QueryParams.SOURCE.key(), QueryParams.COLLECTION.key(), QueryParams.PROCESSING.key(),
-                QueryParams.STATUS.key(), QueryParams.QUALITY_CONTROL.key()};
->>>>>>> f43addfe
         filterObjectParams(parameters, document.getSet(), acceptedObjectParams);
         if (document.getSet().containsKey(QueryParams.STATUS.key())) {
             nestedPut(QueryParams.STATUS_DATE.key(), TimeUtils.getTime(), document.getSet());
