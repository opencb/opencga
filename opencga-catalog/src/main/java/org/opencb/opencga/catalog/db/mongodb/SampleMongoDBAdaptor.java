--- conflicted
+++ resolved
@@ -57,12 +57,6 @@
  */
 public class SampleMongoDBAdaptor extends AnnotationMongoDBAdaptor implements SampleDBAdaptor {
 
-<<<<<<< HEAD
-    private static final String ID = "id";
-    private static final String PRIVATE_INDIVIDUAL = "_individual";
-    private static final String PRIVATE_INDIVIDUAL_ID = PRIVATE_INDIVIDUAL + ".id";
-=======
->>>>>>> 5dc13f82
     private final MongoDBCollection sampleCollection;
     private SampleConverter sampleConverter;
 
@@ -111,17 +105,12 @@
 
         Document sampleObject = sampleConverter.convertToStorageType(sample);
         sampleObject.put(PRIVATE_STUDY_ID, studyId);
-<<<<<<< HEAD
-        sampleObject.put(PRIVATE_INDIVIDUAL, sampleConverter.convertIndividual(individual));
 
         // Versioning private parameters
         sampleObject.put(RELEASE_FROM_VERSION, Arrays.asList(sample.getRelease()));
         sampleObject.put(LAST_OF_VERSION, true);
         sampleObject.put(LAST_OF_RELEASE, true);
 
-=======
-        sampleObject.put(PRIVATE_ID, sampleId);
->>>>>>> 5dc13f82
         sampleCollection.insert(sampleObject, null);
 
         return endQuery("createSample", startTime, get(sampleId, options));
@@ -165,13 +154,8 @@
             return updateAndCreateNewVersion(query, sampleParameters, queryOptions);
         }
 
-<<<<<<< HEAD
         return endQuery("Update sample", startTime, new QueryResult<>());
     }
-=======
-        String[] acceptedMapParams = {QueryParams.ATTRIBUTES.key()};
-        filterMapParams(parameters, sampleParams, acceptedMapParams);
->>>>>>> 5dc13f82
 
     private QueryResult<Long> updateAndCreateNewVersion(Query query, Document sampleParameters, QueryOptions queryOptions)
             throws CatalogDBException {
@@ -229,11 +213,6 @@
     }
 
     private Document parseAndValidateUpdateParams(ObjectMap parameters, Query query) throws CatalogDBException {
-        if (parameters.containsKey(QueryParams.INDIVIDUAL_ID.key())) {
-            parameters.put(PRIVATE_INDIVIDUAL_ID, parameters.get(QueryParams.INDIVIDUAL_ID.key()));
-            parameters.remove(QueryParams.INDIVIDUAL_ID.key());
-        }
-
         Document sampleParameters = new Document();
 
         final String[] acceptedBooleanParams = {QueryParams.SOMATIC.key()};
@@ -242,7 +221,7 @@
         final String[] acceptedParams = {QueryParams.SOURCE.key(), QueryParams.DESCRIPTION.key(), QueryParams.TYPE.key()};
         filterStringParams(parameters, sampleParameters, acceptedParams);
 
-        final String[] acceptedIntParams = {QueryParams.ID.key(), PRIVATE_INDIVIDUAL_ID};
+        final String[] acceptedIntParams = {QueryParams.ID.key()};
         filterLongParams(parameters, sampleParameters, acceptedIntParams);
 
         final String[] acceptedMapParams = {QueryParams.ATTRIBUTES.key()};
@@ -403,68 +382,6 @@
     }
 
     @Override
-<<<<<<< HEAD
-=======
-    public QueryResult<Long> update(Query query, ObjectMap parameters) throws CatalogDBException {
-        long startTime = startQuery();
-
-        Map<String, Object> sampleParameters = new HashMap<>();
-
-        final String[] acceptedBooleanParams = {QueryParams.SOMATIC.key()};
-        filterBooleanParams(parameters, sampleParameters, acceptedBooleanParams);
-
-        final String[] acceptedParams = {QueryParams.SOURCE.key(), QueryParams.DESCRIPTION.key(), QueryParams.TYPE.key()};
-        filterStringParams(parameters, sampleParameters, acceptedParams);
-
-        final String[] acceptedIntParams = {QueryParams.ID.key()};
-        filterLongParams(parameters, sampleParameters, acceptedIntParams);
-
-        final String[] acceptedMapParams = {QueryParams.ATTRIBUTES.key()};
-        filterMapParams(parameters, sampleParameters, acceptedMapParams);
-
-        final String[] acceptedObjectParams = {QueryParams.ONTOLOGY_TERMS.key()};
-        filterObjectParams(parameters, sampleParameters, acceptedObjectParams);
-
-        if (parameters.containsKey(QueryParams.NAME.key())) {
-            // That can only be done to one sample...
-            QueryResult<Sample> sampleQueryResult = get(query, new QueryOptions());
-            if (sampleQueryResult.getNumResults() == 0) {
-                throw new CatalogDBException("Update sample: No sample found to be updated");
-            }
-            if (sampleQueryResult.getNumResults() > 1) {
-                throw new CatalogDBException("Update sample: Cannot update name parameter. More than one sample found to be updated.");
-            }
-
-            // Check that the new sample name is still unique
-            long studyId = getStudyId(sampleQueryResult.first().getId());
-
-            Query tmpQuery = new Query()
-                    .append(QueryParams.NAME.key(), parameters.get(QueryParams.NAME.key()))
-                    .append(QueryParams.STUDY_ID.key(), studyId);
-            QueryResult<Long> count = count(tmpQuery);
-            if (count.getResult().get(0) > 0) {
-                throw new CatalogDBException("Sample { name: '" + parameters.get(QueryParams.NAME.key()) + "'} already exists.");
-            }
-
-            sampleParameters.put(QueryParams.NAME.key(), parameters.get(QueryParams.NAME.key()));
-        }
-
-        if (parameters.containsKey(QueryParams.STATUS_NAME.key())) {
-            sampleParameters.put(QueryParams.STATUS_NAME.key(), parameters.get(QueryParams.STATUS_NAME.key()));
-            sampleParameters.put(QueryParams.STATUS_DATE.key(), TimeUtils.getTime());
-        }
-
-        if (!sampleParameters.isEmpty()) {
-            QueryResult<UpdateResult> update = sampleCollection.update(parseQuery(query, false),
-                    new Document("$set", sampleParameters), new QueryOptions("multi", true));
-            return endQuery("Update sample", startTime, Arrays.asList(update.getNumTotalResults()));
-        }
-
-        return endQuery("Update sample", startTime, new QueryResult<>());
-    }
-
-    @Override
->>>>>>> 5dc13f82
     public void delete(long id) throws CatalogDBException {
         Query query = new Query(QueryParams.ID.key(), id);
         delete(query);
@@ -678,16 +595,6 @@
         } else {
             return  sampleCollection.nativeQuery().find(bson, qOptions).iterator();
         }
-
-//        if (qOptions.get("lazy") != null && !qOptions.getBoolean("lazy")) {
-//            Bson match = Aggregates.match(bson);
-//            Bson lookup = Aggregates.lookup("individual", PRIVATE_INDIVIDUAL_ID, IndividualDBAdaptor.QueryParams.ID.key(),
-//                    PRIVATE_INDIVIDUAL);
-//            return sampleCollection.nativeQuery().aggregate(Arrays.asList(match, lookup), qOptions).iterator();
-//        } else {
-//            return  sampleCollection.nativeQuery().find(bson, qOptions).iterator();
-//        }
-
     }
 
     private Document getStudyDocument(Query query) throws CatalogDBException {
@@ -793,18 +700,9 @@
                     case ANNOTATION_SET_NAME:
                         addOrQuery("name", queryParam.key(), query, queryParam.type(), annotationList);
                         break;
-<<<<<<< HEAD
-                    case INDIVIDUAL_ID:
-                        addAutoOrQuery(PRIVATE_INDIVIDUAL_ID, queryParam.key(), query, queryParam.type(), andBsonList);
-                        break;
                     case SNAPSHOT:
                         addAutoOrQuery(RELEASE_FROM_VERSION, queryParam.key(), query, queryParam.type(), andBsonList);
                         break;
-=======
-//                    case INDIVIDUAL_ID:
-//                        addAutoOrQuery(PRIVATE_INDIVIDUAL_ID, queryParam.key(), query, queryParam.type(), andBsonList);
-//                        break;
->>>>>>> 5dc13f82
                     case NAME:
                     case RELEASE:
                     case VERSION:
