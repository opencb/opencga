--- conflicted
+++ resolved
@@ -971,18 +971,14 @@
         List<QueryResult<SampleAclEntry>> queryResults;
         switch (sampleAclParams.getAction()) {
             case SET:
-<<<<<<< HEAD
-                queryResults = authorizationManager.setAcls(resource.getStudy().getUid(), resource.getResourceList().stream()
-                                .map(Sample::getUid).collect(Collectors.toList()), members, permissions, Entity.SAMPLE);
-=======
                 // Todo: Remove this in 1.4
                 List<String> allSamplePermissions = EnumSet.allOf(SampleAclEntry.SamplePermissions.class)
                         .stream()
                         .map(String::valueOf)
                         .collect(Collectors.toList());
-                queryResults = authorizationManager.setAcls(resourceIds.getStudyId(), resourceIds.getResourceIds(), members, permissions,
-                    allSamplePermissions, Entity.SAMPLE);
->>>>>>> 488f2f1c
+                queryResults = authorizationManager.setAcls(resource.getStudy().getUid(), resource.getResourceList().stream()
+                                .map(Sample::getUid).collect(Collectors.toList()), members, permissions, allSamplePermissions,
+                        Entity.SAMPLE);
                 if (sampleAclParams.isPropagate()) {
                     try {
                         Individual.IndividualAclParams aclParams = new Individual.IndividualAclParams(sampleAclParams.getPermissions(),
