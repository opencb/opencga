/*
 * Copyright 2015-2017 OpenCB
 *
 * Licensed under the Apache License, Version 2.0 (the "License");
 * you may not use this file except in compliance with the License.
 * You may obtain a copy of the License at
 *
 *     http://www.apache.org/licenses/LICENSE-2.0
 *
 * Unless required by applicable law or agreed to in writing, software
 * distributed under the License is distributed on an "AS IS" BASIS,
 * WITHOUT WARRANTIES OR CONDITIONS OF ANY KIND, either express or implied.
 * See the License for the specific language governing permissions and
 * limitations under the License.
 */

package org.opencb.opencga.catalog.managers;

import org.apache.commons.lang3.StringUtils;
import org.apache.commons.lang3.math.NumberUtils;
import org.apache.commons.lang3.time.StopWatch;
import org.opencb.biodata.models.variant.StudyEntry;
import org.opencb.commons.datastore.core.ObjectMap;
import org.opencb.commons.datastore.core.Query;
import org.opencb.commons.datastore.core.QueryOptions;
import org.opencb.commons.datastore.core.QueryResult;
import org.opencb.commons.datastore.core.result.Error;
import org.opencb.commons.datastore.core.result.WriteResult;
import org.opencb.opencga.catalog.audit.AuditManager;
import org.opencb.opencga.catalog.audit.AuditRecord;
import org.opencb.opencga.catalog.auth.authorization.AuthorizationManager;
import org.opencb.opencga.catalog.db.DBAdaptorFactory;
import org.opencb.opencga.catalog.db.api.*;
import org.opencb.opencga.catalog.exceptions.CatalogAuthorizationException;
import org.opencb.opencga.catalog.exceptions.CatalogDBException;
import org.opencb.opencga.catalog.exceptions.CatalogException;
import org.opencb.opencga.catalog.exceptions.CatalogParameterException;
import org.opencb.opencga.catalog.io.CatalogIOManagerFactory;
import org.opencb.opencga.catalog.utils.Constants;
import org.opencb.opencga.catalog.utils.ParamUtils;
import org.opencb.opencga.catalog.utils.UUIDUtils;
import org.opencb.opencga.core.common.Entity;
import org.opencb.opencga.core.common.TimeUtils;
import org.opencb.opencga.core.config.Configuration;
import org.opencb.opencga.core.models.*;
import org.opencb.opencga.core.models.acls.AclParams;
import org.opencb.opencga.core.models.acls.permissions.IndividualAclEntry;
import org.opencb.opencga.core.models.acls.permissions.SampleAclEntry;
import org.opencb.opencga.core.models.acls.permissions.StudyAclEntry;
import org.slf4j.Logger;
import org.slf4j.LoggerFactory;

import javax.annotation.Nullable;
import java.util.*;
import java.util.concurrent.TimeUnit;
import java.util.stream.Collectors;

import static htsjdk.samtools.SAMFileHeader.GroupOrder.query;
import static org.opencb.opencga.catalog.auth.authorization.CatalogAuthorizationManager.checkPermissions;

/**
 * @author Jacobo Coll &lt;jacobo167@gmail.com&gt;
 */
public class SampleManager extends AnnotationSetManager<Sample> {

    protected static Logger logger = LoggerFactory.getLogger(SampleManager.class);
    private UserManager userManager;
    private StudyManager studyManager;

    SampleManager(AuthorizationManager authorizationManager, AuditManager auditManager, CatalogManager catalogManager,
                  DBAdaptorFactory catalogDBAdaptorFactory, CatalogIOManagerFactory ioManagerFactory,
                  Configuration configuration) {
        super(authorizationManager, auditManager, catalogManager, catalogDBAdaptorFactory, ioManagerFactory, configuration);

        this.userManager = catalogManager.getUserManager();
        this.studyManager = catalogManager.getStudyManager();
    }

    @Override
    Sample smartResolutor(long studyUid, String entry, String user) throws CatalogException {
        Query query = new Query()
                .append(SampleDBAdaptor.QueryParams.STUDY_UID.key(), studyUid);

        if (UUIDUtils.isOpenCGAUUID(entry)) {
            query.put(SampleDBAdaptor.QueryParams.UUID.key(), entry);
        } else {
            query.put(SampleDBAdaptor.QueryParams.ID.key(), entry);
        }
        QueryOptions options = new QueryOptions(QueryOptions.INCLUDE, Arrays.asList(
                SampleDBAdaptor.QueryParams.UUID.key(), SampleDBAdaptor.QueryParams.UID.key(), SampleDBAdaptor.QueryParams.STUDY_UID.key(),
                SampleDBAdaptor.QueryParams.ID.key(), SampleDBAdaptor.QueryParams.RELEASE.key(), SampleDBAdaptor.QueryParams.VERSION.key(),
                SampleDBAdaptor.QueryParams.STATUS.key()));
        QueryResult<Sample> sampleQueryResult = sampleDBAdaptor.get(query, options, user);
        if (sampleQueryResult.getNumResults() == 0) {
            sampleQueryResult = sampleDBAdaptor.get(query, options);
            if (sampleQueryResult.getNumResults() == 0) {
                throw new CatalogException("Sample " + entry + " not found");
            } else {
                throw new CatalogAuthorizationException("Permission denied. " + user + " is not allowed to see the sample " + entry);
            }
        } else if (sampleQueryResult.getNumResults() > 1) {
            throw new CatalogException("More than one sample found based on " + entry);
        } else {
            return sampleQueryResult.first();
        }
    }

    @Override
    public QueryResult<Sample> create(String studyStr, Sample sample, QueryOptions options, String sessionId) throws CatalogException {
        ParamUtils.checkAlias(sample.getId(), "name");
        sample.setSource(ParamUtils.defaultString(sample.getSource(), ""));
        sample.setDescription(ParamUtils.defaultString(sample.getDescription(), ""));
        sample.setType(ParamUtils.defaultString(sample.getType(), ""));
        sample.setPhenotypes(ParamUtils.defaultObject(sample.getPhenotypes(), Collections.emptyList()));
        sample.setAnnotationSets(ParamUtils.defaultObject(sample.getAnnotationSets(), Collections.emptyList()));
        sample.setStats(ParamUtils.defaultObject(sample.getStats(), Collections.emptyMap()));
        sample.setAttributes(ParamUtils.defaultObject(sample.getAttributes(), Collections.emptyMap()));
        sample.setStatus(new Status());
        sample.setCreationDate(TimeUtils.getTime());
        sample.setVersion(1);

        options = ParamUtils.defaultObject(options, QueryOptions::new);

        String userId = userManager.getUserId(sessionId);
        Study study = catalogManager.getStudyManager().resolveId(studyStr, userId);

        List<VariableSet> variableSetList = validateNewAnnotationSetsAndExtractVariableSets(study.getUid(), sample.getAnnotationSets());

        // 1. We check everything can be done
        authorizationManager.checkStudyPermission(study.getUid(), userId, StudyAclEntry.StudyPermissions.WRITE_SAMPLES);

        // We will store the individual information if the individual already exists
        Individual individual = null;

        // if 0, it means there is no individual passed with the sample.
        // if 1, it means there is an individual that already exists, and we will need to update the sample array.
        // if 2, it means the individual does not exist and we will have to create it from scratch containing the current sample.
        int individualInfo = 0;

        if (sample.getIndividual() != null && StringUtils.isNotEmpty(sample.getIndividual().getId())) {
            try {
                QueryResult<Individual> individualQueryResult = catalogManager.getIndividualManager().get(studyStr,
                        sample.getIndividual().getId(),
                        new QueryOptions(QueryOptions.INCLUDE, Arrays.asList(
                                IndividualDBAdaptor.QueryParams.UID.key(),
                                IndividualDBAdaptor.QueryParams.SAMPLES.key())),
                        sessionId);

                // Check if the user can update the individual
                authorizationManager.checkIndividualPermission(study.getUid(), individualQueryResult.first().getUid(), userId,
                        IndividualAclEntry.IndividualPermissions.UPDATE);

                individual = individualQueryResult.first();
                individualInfo = 1;

            } catch (CatalogException e) {
                if (e instanceof CatalogAuthorizationException) {
                    throw e;
                }

                // The individual does not exist so we check if the user will be able to create it
                authorizationManager.checkStudyPermission(study.getUid(), userId, StudyAclEntry.StudyPermissions.WRITE_INDIVIDUALS);
                individualInfo = 2;
            }
        }

        // 2. We create the sample
        sample.setRelease(catalogManager.getStudyManager().getCurrentRelease(study, userId));
        sample.setUuid(UUIDUtils.generateOpenCGAUUID(UUIDUtils.Entity.SAMPLE));
        QueryResult<Sample> queryResult = sampleDBAdaptor.insert(study.getUid(), sample, variableSetList, options);
        auditManager.recordCreation(AuditRecord.Resource.sample, queryResult.first().getUid(), userId, queryResult.first(), null, null);

        // 3. We update or create an individual if any..
        // We check if we have to update or create a new individual containing the sample
        if (individualInfo > 0) {
            if (individualInfo == 1) { // Update individual info
                List<Sample> sampleList = new ArrayList<>(individual.getSamples().size() + 1);
                sampleList.addAll(individual.getSamples());
                sampleList.add(queryResult.first());

                ObjectMap params = new ObjectMap(IndividualDBAdaptor.QueryParams.SAMPLES.key(), sampleList);
                try {
                    individualDBAdaptor.update(individual.getUid(), params, QueryOptions.empty());
                } catch (CatalogDBException e) {
                    logger.error("Internal error. The sample was created but the sample could not be associated to the individual. {}",
                            e.getMessage(), e);
                    queryResult.setErrorMsg("Internal error. The sample was created but the sample could not be associated to the "
                            + "individual. " + e.getMessage());
                }
            } else { // = 2 - Create new individual
                sample.getIndividual().setSamples(Collections.singletonList(queryResult.first()));
                try {
                    catalogManager.getIndividualManager().create(studyStr, sample.getIndividual(), QueryOptions.empty(),
                            sessionId);
                } catch (CatalogException e) {
                    logger.error("Internal error. The sample was created but the individual could not be created. {}", e.getMessage(), e);
                    queryResult.setErrorMsg("Internal error. The sample was created but the individual could not be created. "
                            + e.getMessage());
                }
            }
        }

        return queryResult;
    }

    @Deprecated
    public QueryResult<Sample> create(String studyStr, String name, String source, String description, String type, boolean somatic,
                                      Individual individual, Map<String, Object> stats, Map<String, Object> attributes,
                                      QueryOptions options, String sessionId)
            throws CatalogException {
        Sample sample = new Sample(name, source, individual, description, type, somatic, -1, 1, Collections.emptyList(),
                Collections.emptyList(), stats, attributes);
        return create(studyStr, sample, options, sessionId);
    }

    @Deprecated
    public QueryResult<Sample> get(Long sampleId, QueryOptions options, String sessionId) throws CatalogException {
        return get(null, String.valueOf(sampleId), options, sessionId);
    }

    @Override
    public QueryResult<Sample> get(String studyStr, Query query, QueryOptions options, String sessionId) throws CatalogException {
        query = ParamUtils.defaultObject(query, Query::new);
        options = ParamUtils.defaultObject(options, QueryOptions::new);

        String userId = userManager.getUserId(sessionId);
        Study study = studyManager.resolveId(studyStr, userId);

        fixQueryObject(study, query, sessionId);

        // Fix query if it contains any annotation
        fixQueryAnnotationSearch(study.getUid(), query);
        fixQueryOptionAnnotation(options);

        query.append(SampleDBAdaptor.QueryParams.STUDY_UID.key(), study.getUid());

        QueryResult<Sample> sampleQueryResult = sampleDBAdaptor.get(query, options, userId);

        if (sampleQueryResult.getNumResults() == 0 && query.containsKey(SampleDBAdaptor.QueryParams.UID.key())) {
            List<Long> sampleIds = query.getAsLongList(SampleDBAdaptor.QueryParams.UID.key());
            for (Long sampleId : sampleIds) {
                authorizationManager.checkSamplePermission(study.getUid(), sampleId, userId, SampleAclEntry.SamplePermissions.VIEW);
            }
        }

        return sampleQueryResult;
    }

    @Override
    public DBIterator<Sample> iterator(String studyStr, Query query, QueryOptions options, String sessionId) throws CatalogException {
        query = ParamUtils.defaultObject(query, Query::new);
        options = ParamUtils.defaultObject(options, QueryOptions::new);

        String userId = userManager.getUserId(sessionId);
        Study study = catalogManager.getStudyManager().resolveId(studyStr, userId);

        query.append(SampleDBAdaptor.QueryParams.STUDY_UID.key(), study.getUid());
        return sampleDBAdaptor.iterator(query, options, userId);
    }

    @Override
    public QueryResult<Sample> search(String studyStr, Query query, QueryOptions options, String sessionId) throws CatalogException {
        query = ParamUtils.defaultObject(query, Query::new);
        options = ParamUtils.defaultObject(options, QueryOptions::new);

        String userId = userManager.getUserId(sessionId);
        Study study = catalogManager.getStudyManager().resolveId(studyStr, userId);

        // Fix query if it contains any annotation
        fixQueryAnnotationSearch(study.getUid(), query);
        fixQueryOptionAnnotation(options);

        fixQueryObject(study, query, sessionId);

        query.append(SampleDBAdaptor.QueryParams.STUDY_UID.key(), study.getUid());
        QueryResult<Sample> queryResult = sampleDBAdaptor.get(query, options, userId);
        return queryResult;
    }

    private void fixQueryObject(Study study, Query query, String sessionId) throws CatalogException {
        // The individuals introduced could be either ids or names. As so, we should use the smart resolutor to do this.
        if (StringUtils.isNotEmpty(query.getString(SampleDBAdaptor.QueryParams.INDIVIDUAL.key()))) {
            MyResources<Individual> resource = catalogManager.getIndividualManager().getUids(
                    query.getAsStringList(SampleDBAdaptor.QueryParams.INDIVIDUAL.key()), study.getFqn(), sessionId);
            query.put(SampleDBAdaptor.QueryParams.INDIVIDUAL_UID.key(), resource.getResourceList().stream().map(Individual::getUid)
                    .collect(Collectors.toList()));
            query.remove(SampleDBAdaptor.QueryParams.INDIVIDUAL.key());
        }
    }

    @Override
    public QueryResult<Sample> count(String studyStr, Query query, String sessionId) throws CatalogException {
        query = ParamUtils.defaultObject(query, Query::new);

        String userId = userManager.getUserId(sessionId);
        Study study = catalogManager.getStudyManager().resolveId(studyStr, userId);

        // Fix query if it contains any annotation
        fixQueryAnnotationSearch(study.getUid(), query);
        fixQueryObject(study, query, sessionId);

        query.append(SampleDBAdaptor.QueryParams.STUDY_UID.key(), study.getUid());
        QueryResult<Long> queryResultAux = sampleDBAdaptor.count(query, userId, StudyAclEntry.StudyPermissions.VIEW_SAMPLES);
        return new QueryResult<>("count", queryResultAux.getDbTime(), 0, queryResultAux.first(), queryResultAux.getWarningMsg(),
                queryResultAux.getErrorMsg(), Collections.emptyList());
    }

    @Override
    public WriteResult delete(String studyStr, Query query, ObjectMap params, String sessionId) {
        Query finalQuery = new Query(ParamUtils.defaultObject(query, Query::new));
        params = ParamUtils.defaultObject(params, ObjectMap::new);

        WriteResult writeResult = new WriteResult("delete");

        String userId;
        Study study;

        StopWatch watch = StopWatch.createStarted();

        // If the user is the owner or the admin, we won't check if he has permissions for every single entry
        boolean checkPermissions;

        // We try to get an iterator containing all the samples to be deleted
        DBIterator<Sample> iterator;
        try {
            if (StringUtils.isNotEmpty(params.getString(Constants.EMPTY_FILES_ACTION))) {
                // Validate the action
                String filesAction = params.getString(Constants.EMPTY_FILES_ACTION);
                params.put(Constants.EMPTY_FILES_ACTION, filesAction.toUpperCase());
                if (!"NONE".equals(filesAction) && !"TRASH".equals(filesAction) && !"DELETE".equals(filesAction)) {
                    throw new CatalogException("Unrecognised " + Constants.EMPTY_FILES_ACTION + " value. Accepted actions are NONE, TRASH,"
                            + " DELETE");
                }
            } else {
                params.put(Constants.EMPTY_FILES_ACTION, "NONE");
            }

            userId = catalogManager.getUserManager().getUserId(sessionId);
            study = catalogManager.getStudyManager().resolveId(studyStr, userId);

            fixQueryAnnotationSearch(study.getUid(), finalQuery);
            fixQueryObject(study, finalQuery, sessionId);
            finalQuery.append(SampleDBAdaptor.QueryParams.STUDY_UID.key(), study.getUid());

            iterator = sampleDBAdaptor.iterator(finalQuery, QueryOptions.empty(), userId);

            // If the user is the owner or the admin, we won't check if he has permissions for every single entry
            checkPermissions = !authorizationManager.checkIsOwnerOrAdmin(study.getUid(), userId);
        } catch (CatalogException e) {
            logger.error("Delete sample: {}", e.getMessage(), e);
            writeResult.setError(new Error(-1, null, e.getMessage()));
            writeResult.setDbTime((int) watch.getTime(TimeUnit.MILLISECONDS));
            return writeResult;
        }

        long numMatches = 0;
        long numModified = 0;
        List<WriteResult.Fail> failedList = new ArrayList<>();

        String suffixName = INTERNAL_DELIMITER + "DELETED_" + TimeUtils.getTime();
        List<Error> warningList = new ArrayList<>();

        while (iterator.hasNext()) {
            Sample sample = iterator.next();
            numMatches += 1;

            try {
                if (checkPermissions) {
                    authorizationManager.checkSamplePermission(study.getUid(), sample.getUid(), userId,
                            SampleAclEntry.SamplePermissions.DELETE);
                }

                // Check if the sample can be deleted
                checkSampleCanBeDeleted(study.getUid(), sample, params.getBoolean(Constants.FORCE, false));

                // Update the files
                Query auxQuery = new Query()
                        .append(FileDBAdaptor.QueryParams.SAMPLE_UIDS.key(), sample.getUid())
                        .append(FileDBAdaptor.QueryParams.STUDY_UID.key(), study.getUid());
                DBIterator<File> fileIterator = fileDBAdaptor.iterator(auxQuery, QueryOptions.empty());
                while (fileIterator.hasNext()) {
                    File file = fileIterator.next();

                    // Remove the sample from the file
                    List<Sample> remainingSampleList = new ArrayList<>();
                    for (Sample sampleInFile : file.getSamples()) {
                        if (sampleInFile.getUid() != sample.getUid()) {
                            remainingSampleList.add(sampleInFile);
                        }
                    }

                    ObjectMap fileUpdateParams = new ObjectMap()
                            .append(FileDBAdaptor.QueryParams.SAMPLES.key(), remainingSampleList);
                    catalogManager.getFileManager().unsafeUpdate(study, file, fileUpdateParams, QueryOptions.empty(), userId);

                    // If the file has been left orphan, are we intended to delete it as well?
                    if (remainingSampleList.isEmpty() && !"NONE".equals(params.getString(Constants.EMPTY_FILES_ACTION))) {
                        Query fileQuery = new Query(FileDBAdaptor.QueryParams.UID.key(), file.getUid());
                        ObjectMap fileParams = new ObjectMap();
                        if ("DELETE".equals(params.getString(Constants.EMPTY_FILES_ACTION))) {
                            fileParams.put(FileManager.SKIP_TRASH, true);
                        }

                        WriteResult delete = catalogManager.getFileManager().delete(studyStr, fileQuery, fileParams, sessionId);
                        if (delete.getWarning() != null || delete.getError() != null) {
                            logger.warn("File {} could not be deleted after extracting the sample {}. WriteResult: {}",
                                    file.getId(), sample.getId(), delete);
                            warningList.add(new Error(-1, "", "File " + file.getId() + " could not be deleted after extracting the "
                                    + "sample."));
                        }
                    }
                }

                // Update the cohorts
                auxQuery = new Query()
                        .append(CohortDBAdaptor.QueryParams.SAMPLE_UIDS.key(), sample.getUid())
                        .append(CohortDBAdaptor.QueryParams.STUDY_UID.key(), study.getUid());
                DBIterator<Cohort> cohortIterator = cohortDBAdaptor.iterator(auxQuery, QueryOptions.empty());
                while (cohortIterator.hasNext()) {
                    Cohort cohort = cohortIterator.next();

                    // Remove the sample from the cohort
                    List<Sample> remainingSampleList = new ArrayList<>();
                    for (Sample sampleInCohort : cohort.getSamples()) {
                        if (sampleInCohort.getUid() != sample.getUid()) {
                            remainingSampleList.add(sampleInCohort);
                        }
                    }

                    ObjectMap cohortUpdateParams = new ObjectMap()
                            .append(FileDBAdaptor.QueryParams.SAMPLES.key(), remainingSampleList);
                    catalogManager.getCohortManager().unsafeUpdate(study, cohort, cohortUpdateParams, false, QueryOptions.empty(),
                            userId);

                    // If the cohort has been left orphan, are we intended to delete it as well?
                    if (remainingSampleList.isEmpty() && params.getBoolean(Constants.DELETE_EMPTY_COHORTS)) {
                        Query cohortQuery = new Query(CohortDBAdaptor.QueryParams.UID.key(), cohort.getUid());
                        WriteResult delete = catalogManager.getCohortManager().delete(studyStr, cohortQuery, new ObjectMap(), sessionId);
                        if (delete.getWarning() != null || delete.getError() != null) {
                            logger.warn("Cohort {} could not be deleted after extracting the sample {}. WriteResult: {}",
                                    cohort.getId(), sample.getId(), delete);
                            warningList.add(new Error(-1, "", "Cohort " + cohort.getId() + "could not be deleted after extracting the "
                                    + "sample."));
                        }
                    }
                }

                // Update the individual
                auxQuery = new Query()
                        .append(IndividualDBAdaptor.QueryParams.SAMPLE_UIDS.key(), sample.getUid())
                        .append(IndividualDBAdaptor.QueryParams.STUDY_UID.key(), study.getUid());
                QueryResult<Individual> individualQueryResult = individualDBAdaptor.get(auxQuery, QueryOptions.empty());
                if (individualQueryResult.getNumResults() > 0) {
                    if (individualQueryResult.getNumResults() > 1) {
                        logger.error("Critical error: More than one individual detected pointing to sample {}. The list of individual ids "
                                        + "are: {}", sample.getId(),
                                individualQueryResult.getResult().stream().map(Individual::getId).collect(Collectors.toList()));
                    }
                    for (Individual individual : individualQueryResult.getResult()) {
                        // Remove the sample from the individual
                        List<Sample> remainingSampleList = new ArrayList<>();
                        for (Sample sampleInIndividual : individual.getSamples()) {
                            if (sampleInIndividual.getUid() != sample.getUid()) {
                                remainingSampleList.add(sampleInIndividual);
                            }
                        }

                        ObjectMap individualUpdateParams = new ObjectMap()
                                .append(IndividualDBAdaptor.QueryParams.SAMPLES.key(), remainingSampleList);
                        catalogManager.getIndividualManager().unsafeUpdate(study, individual, individualUpdateParams,
                                QueryOptions.empty(), userId);
                    }
                }

                // Delete the sample
                Query updateQuery = new Query()
                        .append(SampleDBAdaptor.QueryParams.UID.key(), sample.getUid())
                        .append(SampleDBAdaptor.QueryParams.STUDY_UID.key(), study.getUid());
                ObjectMap updateParams = new ObjectMap()
                        .append(SampleDBAdaptor.QueryParams.STATUS_NAME.key(), Status.DELETED)
                        .append(SampleDBAdaptor.QueryParams.ID.key(), sample.getId() + suffixName);
                QueryResult<Long> update = sampleDBAdaptor.update(updateQuery, updateParams, QueryOptions.empty());
                if (update.first() > 0) {
                    numModified += 1;
                    auditManager.recordDeletion(AuditRecord.Resource.sample, sample.getUid(), userId, null, updateParams, null, null);
                } else {
                    failedList.add(new WriteResult.Fail(sample.getId(), "Unknown reason"));
                }
            } catch (Exception e) {
                failedList.add(new WriteResult.Fail(sample.getId(), e.getMessage()));
                logger.debug("Cannot delete sample {}: {}", sample.getId(), e.getMessage(), e);
            }
        }

        writeResult.setDbTime((int) watch.getTime(TimeUnit.MILLISECONDS));
        writeResult.setNumMatches(numMatches);
        writeResult.setNumModified(numModified);
        writeResult.setFailed(failedList);
        if (!failedList.isEmpty()) {
            warningList.add(new Error(-1, null, "There are samples that could not be deleted"));
        }
        if (!warningList.isEmpty()) {
            writeResult.setWarning(warningList);
        }

        return writeResult;
    }

    public QueryResult<Sample> updateAnnotationSet(String studyStr, String sampleStr, List<AnnotationSet> annotationSetList,
                                                   ParamUtils.UpdateAction action, QueryOptions options, String token)
            throws CatalogException {
        ObjectMap params = new ObjectMap(AnnotationSetManager.ANNOTATION_SETS, annotationSetList);
        options = ParamUtils.defaultObject(options, QueryOptions::new);
        options.put(Constants.ACTIONS, new ObjectMap(AnnotationSetManager.ANNOTATION_SETS, action));

        return update(studyStr, sampleStr, params, options, token);
    }

    public QueryResult<Sample> addAnnotationSet(String studyStr, String sampleStr, AnnotationSet annotationSet, QueryOptions options,
                                                String token) throws CatalogException {
        return addAnnotationSets(studyStr, sampleStr, Collections.singletonList(annotationSet), options, token);
    }

    public QueryResult<Sample> addAnnotationSets(String studyStr, String sampleStr, List<AnnotationSet> annotationSetList,
                                                 QueryOptions options, String token) throws CatalogException {
        return updateAnnotationSet(studyStr, sampleStr, annotationSetList, ParamUtils.UpdateAction.ADD, options, token);
    }

    public QueryResult<Sample> setAnnotationSet(String studyStr, String sampleStr, AnnotationSet annotationSet, QueryOptions options,
                                                String token) throws CatalogException {
        return setAnnotationSets(studyStr, sampleStr, Collections.singletonList(annotationSet), options, token);
    }

    public QueryResult<Sample> setAnnotationSets(String studyStr, String sampleStr, List<AnnotationSet> annotationSetList,
                                                 QueryOptions options, String token) throws CatalogException {
        return updateAnnotationSet(studyStr, sampleStr, annotationSetList, ParamUtils.UpdateAction.SET, options, token);
    }

    public QueryResult<Sample> removeAnnotationSet(String studyStr, String sampleStr, String annotationSetId, QueryOptions options,
                                                   String token) throws CatalogException {
        return removeAnnotationSets(studyStr, sampleStr, Collections.singletonList(annotationSetId), options, token);
    }

    public QueryResult<Sample> removeAnnotationSets(String studyStr, String sampleStr, List<String> annotationSetIdList,
                                                    QueryOptions options, String token) throws CatalogException {
        List<AnnotationSet> annotationSetList = annotationSetIdList
                .stream()
                .map(id -> new AnnotationSet().setId(id))
                .collect(Collectors.toList());
        return updateAnnotationSet(studyStr, sampleStr, annotationSetList, ParamUtils.UpdateAction.REMOVE, options, token);
    }

    public QueryResult<Sample> updateAnnotations(String studyStr, String sampleStr, String annotationSetId, Map<String, Object> annotations,
<<<<<<< HEAD
                                                 ParamUtils.CompleteUpdateAction action, QueryOptions options, String token)
            throws CatalogException {
=======
                                  ParamUtils.CompleteUpdateAction action, QueryOptions options, String token) throws CatalogException {
        if (annotations == null || annotations.isEmpty()) {
            return new QueryResult<>(sampleStr, -1, -1, -1, "Nothing to do: The map of annotations is empty", "", Collections.emptyList());
        }
>>>>>>> 6df2e0bb
        ObjectMap params = new ObjectMap(AnnotationSetManager.ANNOTATIONS, new AnnotationSet(annotationSetId, "", annotations));
        options = ParamUtils.defaultObject(options, QueryOptions::new);
        options.put(Constants.ACTIONS, new ObjectMap(AnnotationSetManager.ANNOTATIONS, action));

        return update(studyStr, sampleStr, params, options, token);
    }

    public QueryResult<Sample> removeAnnotations(String studyStr, String sampleStr, String annotationSetId, List<String> annotations,
                                                 QueryOptions options, String token) throws CatalogException {
        return updateAnnotations(studyStr, sampleStr, annotationSetId, new ObjectMap("remove", StringUtils.join(annotations, ",")),
                ParamUtils.CompleteUpdateAction.REMOVE, options, token);
    }

    public QueryResult<Sample> resetAnnotations(String studyStr, String sampleStr, String annotationSetId, List<String> annotations,
                                                QueryOptions options, String token) throws CatalogException {
        return updateAnnotations(studyStr, sampleStr, annotationSetId, new ObjectMap("reset", StringUtils.join(annotations, ",")),
                ParamUtils.CompleteUpdateAction.RESET, options, token);
    }

    private void checkSampleCanBeDeleted(long studyId, Sample sample, boolean force) throws CatalogException {
        // Look for files related with the sample
        Query query = new Query()
                .append(FileDBAdaptor.QueryParams.SAMPLE_UIDS.key(), sample.getUid())
                .append(FileDBAdaptor.QueryParams.STUDY_UID.key(), studyId);
        DBIterator<File> fileIterator = fileDBAdaptor.iterator(query, QueryOptions.empty());
        List<String> errorFiles = new ArrayList<>();
        while (fileIterator.hasNext()) {
            File file = fileIterator.next();
            if (force) {
                // Check index status
                if (file.getIndex() != null && file.getIndex().getStatus() != null
                        && !FileIndex.IndexStatus.NONE.equals(file.getIndex().getStatus().getName())) {
                    errorFiles.add(file.getPath() + "(" + file.getUid() + ")");
                }
            } else {
                errorFiles.add(file.getPath() + "(" + file.getUid() + ")");
            }
        }
        if (!errorFiles.isEmpty()) {
            if (force) {
                throw new CatalogException("Associated files are used in storage: " + StringUtils.join(errorFiles, ", "));
            } else {
                throw new CatalogException("Sample associated to the files: " + StringUtils.join(errorFiles, ", "));
            }
        }

        // Look for cohorts containing the sample
        query = new Query()
                .append(CohortDBAdaptor.QueryParams.SAMPLE_UIDS.key(), sample.getUid())
                .append(CohortDBAdaptor.QueryParams.STUDY_UID.key(), studyId);
        DBIterator<Cohort> cohortIterator = cohortDBAdaptor.iterator(query, QueryOptions.empty());
        List<String> errorCohorts = new ArrayList<>();
        boolean associatedToDefaultCohort = false;
        while (cohortIterator.hasNext()) {
            Cohort cohort = cohortIterator.next();
            if (force) {
                // Check it is not the default cohort
                if (StudyEntry.DEFAULT_COHORT.equals(cohort.getId())) {
                    associatedToDefaultCohort = true;
                }

                // Check the status of the cohort
                if (cohort.getStatus() != null && Cohort.CohortStatus.CALCULATING.equals(cohort.getStatus().getName())) {
                    errorCohorts.add(cohort.getId() + "(" + cohort.getUid() + ")");
                }
            } else {
                errorCohorts.add(cohort.getId() + "(" + cohort.getUid() + ")");
            }
        }
        if (associatedToDefaultCohort) {
            throw new CatalogException("Sample in cohort " + StudyEntry.DEFAULT_COHORT);
        }
        if (!errorCohorts.isEmpty()) {
            if (force) {
                throw new CatalogException("Sample present in cohorts in the process of calculating the stats: "
                        + StringUtils.join(errorCohorts, ", "));
            } else {
                throw new CatalogException("Sample present in cohorts: " + StringUtils.join(errorCohorts, ", "));
            }
        }

        // Look for individuals containing the sample
        if (!force) {
            query = new Query()
                    .append(IndividualDBAdaptor.QueryParams.SAMPLE_UIDS.key(), sample.getUid())
                    .append(IndividualDBAdaptor.QueryParams.STUDY_UID.key(), studyId);
            QueryResult<Individual> individualQueryResult = individualDBAdaptor.get(query, new QueryOptions(QueryOptions.INCLUDE,
                    Arrays.asList(IndividualDBAdaptor.QueryParams.UID.key(), IndividualDBAdaptor.QueryParams.ID.key())));
            if (individualQueryResult.getNumResults() > 0) {
                throw new CatalogException("Sample from individual " + individualQueryResult.first().getName() + "("
                        + individualQueryResult.first().getUid() + ")");
            }
        }
    }

//    // TODO
//    // This implementation should be changed and made better. Check the comment in IndividualManager -> delete(). Those changes
//    // will probably make the delete from individualManager to be changed.
//    public List<QueryResult<Sample>> delete(@Nullable String studyStr, String sampleIdStr, ObjectMap options, String sessionId)
//            throws CatalogException, IOException {
//        ParamUtils.checkParameter(sampleIdStr, "id");
////        options = ParamUtils.defaultObject(options, QueryOptions::new);
//        MyResourceIds resourceId = getIds(Arrays.asList(StringUtils.split(sampleIdStr, ",")), studyStr, sessionId);
//
//        List<QueryResult<Sample>> queryResultList = new ArrayList<>(resourceId.getResourceIds().size());
//        for (Long sampleId : resourceId.getResourceIds()) {
//            QueryResult<Sample> queryResult = null;
//            try {
//                MyResourceIds myResourceId = new MyResourceIds(resourceId.getUser(), resourceId.getStudyId(), Arrays.asList(sampleId));
//                checkCanDeleteSamples(myResourceId);
//
//                // Get the sample info before the update
//                QueryResult<Sample> sampleQueryResult = sampleDBAdaptor.get(sampleId, QueryOptions.empty());
//
//                String newSampleName = sampleQueryResult.first().getId() + ".DELETED_" + TimeUtils.getTime();
//                ObjectMap updateParams = new ObjectMap()
//                        .append(SampleDBAdaptor.QueryParams.ID.key(), newSampleName)
//                        .append(SampleDBAdaptor.QueryParams.STATUS_NAME.key(), Status.DELETED);
//                queryResult = sampleDBAdaptor.update(sampleId, updateParams, QueryOptions.empty());
//
//                auditManager.recordDeletion(AuditRecord.Resource.sample, sampleId, resourceId.getUser(), sampleQueryResult.first(),
//                        queryResult.first(), null, null);
//
//                // Remove the references to the sample id from the array of files
//                Query query = new Query()
//                        .append(FileDBAdaptor.QueryParams.STUDY_UID.key(), resourceId.getStudyId());
//                fileDBAdaptor.extractSampleFromFiles(query, Arrays.asList(sampleId));
//
//            } catch (CatalogAuthorizationException e) {
//                auditManager.recordDeletion(AuditRecord.Resource.sample, sampleId, resourceId.getUser(), null, e.getMessage(), null);
//
//                queryResult = new QueryResult<>("Delete sample " + sampleId);
//                queryResult.setErrorMsg(e.getMessage());
//            } catch (CatalogException e) {
//                logger.error("{}", e.getMessage(), e);
//                queryResult = new QueryResult<>("Delete sample " + sampleId);
//                queryResult.setErrorMsg(e.getMessage());
//            } finally {
//                queryResultList.add(queryResult);
//            }
//        }
//
//        return queryResultList;
//    }

//    public List<QueryResult<Sample>> restore(String sampleIdStr, QueryOptions options, String sessionId) throws CatalogException {
//        ParamUtils.checkParameter(sampleIdStr, "id");
//        options = ParamUtils.defaultObject(options, QueryOptions::new);
//
//        MyResourceIds resource = getIds(sampleIdStr, null, sessionId);
//
//        List<QueryResult<Sample>> queryResultList = new ArrayList<>(resource.getResourceIds().size());
//        for (Long sampleId : resource.getResourceIds()) {
//            QueryResult<Sample> queryResult = null;
//            try {
//                authorizationManager.checkSamplePermission(resource.getStudyId(), sampleId, resource.getUser(),
//                        SampleAclEntry.SamplePermissions.DELETE);
//                queryResult = sampleDBAdaptor.restore(sampleId, options);
//                auditManager.recordAction(AuditRecord.Resource.sample, AuditRecord.Action.restore, AuditRecord.Magnitude.medium, sampleId,
//                        resource.getUser(), Status.DELETED, Status.READY, "Sample restore", new ObjectMap());
//            } catch (CatalogAuthorizationException e) {
//                auditManager.recordAction(AuditRecord.Resource.sample, AuditRecord.Action.restore, AuditRecord.Magnitude.high, sampleId,
//                        resource.getUser(), null, null, e.getMessage(), null);
//                queryResult = new QueryResult<>("Restore sample " + sampleId);
//                queryResult.setErrorMsg(e.getMessage());
//            } catch (CatalogException e) {
//                e.printStackTrace();
//                queryResult = new QueryResult<>("Restore sample " + sampleId);
//                queryResult.setErrorMsg(e.getMessage());
//            } finally {
//                queryResultList.add(queryResult);
//            }
//        }
//
//        return queryResultList;
//    }
//
//    public List<QueryResult<Sample>> restore(Query query, QueryOptions options, String sessionId) throws CatalogException {
//        QueryOptions queryOptions = new QueryOptions(QueryOptions.INCLUDE, SampleDBAdaptor.QueryParams.ID.key());
//        QueryResult<Sample> sampleQueryResult = sampleDBAdaptor.get(query, queryOptions);
//        List<Long> sampleIds = sampleQueryResult.getResult().stream().map(Sample::getId).collect(Collectors.toList());
//        String sampleIdStr = StringUtils.join(sampleIds, ",");
//        return restore(sampleIdStr, options, sessionId);
//    }


    @Override
    public QueryResult<Sample> update(String studyStr, String entryStr, ObjectMap parameters, QueryOptions options, String sessionId)
            throws CatalogException {
        ParamUtils.checkObj(parameters, "parameters");
        parameters = new ObjectMap(parameters);
        options = ParamUtils.defaultObject(options, QueryOptions::new);

        MyResource<Sample> resource = getUid(entryStr, studyStr, sessionId);

        // Check permissions...
        // Only check write annotation permissions if the user wants to update the annotation sets
        if (parameters.containsKey(SampleDBAdaptor.QueryParams.ANNOTATION_SETS.key())) {
            authorizationManager.checkSamplePermission(resource.getStudy().getUid(), resource.getResource().getUid(), resource.getUser(),
                    SampleAclEntry.SamplePermissions.WRITE_ANNOTATIONS);
        }
        // Only check update permissions if the user wants to update anything apart from the annotation sets
        if ((parameters.size() == 1 && !parameters.containsKey(SampleDBAdaptor.QueryParams.ANNOTATION_SETS.key()))
                || parameters.size() > 1) {
            authorizationManager.checkSamplePermission(resource.getStudy().getUid(), resource.getResource().getUid(), resource.getUser(),
                    SampleAclEntry.SamplePermissions.UPDATE);
        }

        try {
            ParamUtils.checkAllParametersExist(parameters.keySet().iterator(), (a) -> SampleDBAdaptor.UpdateParams.getParam(a) != null);
        } catch (CatalogParameterException e) {
            throw new CatalogException("Could not update: " + e.getMessage(), e);
        }
        if (parameters.containsKey(SampleDBAdaptor.UpdateParams.ID.key())) {
            ParamUtils.checkAlias(parameters.getString(SampleDBAdaptor.UpdateParams.ID.key()), SampleDBAdaptor.UpdateParams.ID.key());
        }

        if (StringUtils.isNotEmpty(parameters.getString(SampleDBAdaptor.QueryParams.INDIVIDUAL.key()))) {
            Individual individual = null;

            String individualStr = parameters.getString(SampleDBAdaptor.QueryParams.INDIVIDUAL.key());

            // Look for the individual where the sample is assigned
            Query query = new Query()
                    .append(IndividualDBAdaptor.QueryParams.SAMPLE_UIDS.key(), resource.getResource().getUid())
                    .append(IndividualDBAdaptor.QueryParams.STUDY_UID.key(), resource.getStudy().getUid());
            QueryOptions indOptions = new QueryOptions(QueryOptions.INCLUDE, Arrays.asList(
                    IndividualDBAdaptor.QueryParams.UID.key(), IndividualDBAdaptor.QueryParams.SAMPLES.key()));
            QueryResult<Individual> individualQueryResult = individualDBAdaptor.get(query, indOptions);

            if (NumberUtils.isCreatable(individualStr) && Long.parseLong(individualStr) <= 0) {
                // Take out sample from individual

                if (individualQueryResult.getNumResults() == 1) {
                    individual = individualQueryResult.first();

                    authorizationManager.checkIndividualPermission(resource.getStudy().getUid(), individual.getUid(), resource.getUser(),
                            IndividualAclEntry.IndividualPermissions.UPDATE);

                    List<Sample> sampleList = new ArrayList<>(individual.getSamples().size() - 1);
                    for (Sample sample : individual.getSamples()) {
                        if (sample.getUid() != resource.getResource().getUid()) {
                            sampleList.add(sample);
                        }
                    }

                    individual.setSamples(sampleList);
                } // else - nothing to do

            } else {
                // Obtain the individual where the sample is intended to be associated to
                QueryResult<Individual> newIndividualQueryResult = catalogManager.getIndividualManager().get(studyStr, individualStr,
                        indOptions, sessionId);

                if (newIndividualQueryResult.getNumResults() == 0) {
                    throw new CatalogException("Individual " + individualStr + " not found");
                }

                // Check if the sample is not already assigned to other individual
                if (individualQueryResult.getNumResults() == 1) {
                    if (individualQueryResult.first().getUid() != newIndividualQueryResult.first().getUid()) {
                        throw new CatalogException("Cannot update sample. The sample is already associated to other individual ("
                                + individualQueryResult.first().getUid() + "). Please, first remove the sample from the individual.");
                    }
                } else {
                    individual = newIndividualQueryResult.first();

                    authorizationManager.checkIndividualPermission(resource.getStudy().getUid(), individual.getUid(), resource.getUser(),
                            IndividualAclEntry.IndividualPermissions.UPDATE);

                    // We can freely assign the sample to the individual
                    List<Sample> sampleList = new ArrayList<>(individual.getSamples().size() + 1);
                    sampleList.addAll(individual.getSamples());

                    // Add current sample
                    sampleList.add(resource.getResource());

                    individual.setSamples(sampleList);
                }
            }

            if (individual != null) {
                // We need to update the sample array from the individual
                ObjectMap params = new ObjectMap(IndividualDBAdaptor.QueryParams.SAMPLES.key(), individual.getSamples());
                try {
                    individualDBAdaptor.update(individual.getUid(), params, QueryOptions.empty());
                } catch (CatalogDBException e) {
                    logger.error("Could not update sample information: {}", e.getMessage(), e);
                    throw new CatalogException("Could not update sample information: " + e.getMessage());
                }
            }

            parameters.remove(SampleDBAdaptor.QueryParams.INDIVIDUAL.key());
        }

        List<VariableSet> variableSetList = checkUpdateAnnotationsAndExtractVariableSets(resource, parameters, options, sampleDBAdaptor);

        if (options.getBoolean(Constants.INCREMENT_VERSION)) {
            // We do need to get the current release to properly create a new version
            options.put(Constants.CURRENT_RELEASE, studyManager.getCurrentRelease(resource.getStudy(), resource.getUser()));
        }

        QueryResult<Sample> queryResult = sampleDBAdaptor.update(resource.getResource().getUid(), parameters, variableSetList, options);
        auditManager.recordUpdate(AuditRecord.Resource.sample, resource.getResource().getUid(), resource.getUser(), parameters, null, null);
        return queryResult;
    }

    @Deprecated
    public QueryResult<Sample> update(Long sampleId, ObjectMap parameters, QueryOptions options, String sessionId)
            throws CatalogException {
        return update(null, String.valueOf(sampleId), parameters, options, sessionId);
    }

    @Override
    public QueryResult rank(String studyStr, Query query, String field, int numResults, boolean asc, String sessionId)
            throws CatalogException {
        query = ParamUtils.defaultObject(query, Query::new);
        ParamUtils.checkObj(field, "field");
        ParamUtils.checkObj(sessionId, "sessionId");

        String userId = userManager.getUserId(sessionId);
        Study study = catalogManager.getStudyManager().resolveId(studyStr, userId);

        // Fix query if it contains any annotation
        fixQueryAnnotationSearch(study.getUid(), userId, query, true);

        authorizationManager.checkStudyPermission(study.getUid(), userId, StudyAclEntry.StudyPermissions.VIEW_SAMPLES);

        // TODO: In next release, we will have to check the count parameter from the queryOptions object.
        boolean count = true;
        query.append(SampleDBAdaptor.QueryParams.STUDY_UID.key(), study.getUid());
        QueryResult queryResult = null;
        if (count) {
            // We do not need to check for permissions when we show the count of files
            queryResult = sampleDBAdaptor.rank(query, field, numResults, asc);
        }

        return ParamUtils.defaultObject(queryResult, QueryResult::new);
    }

    @Override
    public QueryResult groupBy(@Nullable String studyStr, Query query, List<String> fields, QueryOptions options, String sessionId)
            throws CatalogException {
        query = ParamUtils.defaultObject(query, Query::new);
        options = ParamUtils.defaultObject(options, QueryOptions::new);
        if (fields == null || fields.size() == 0) {
            throw new CatalogException("Empty fields parameter.");
        }

        String userId = userManager.getUserId(sessionId);
        Study study = catalogManager.getStudyManager().resolveId(studyStr, userId);

        // Fix query if it contains any annotation
        fixQueryAnnotationSearch(study.getUid(), userId, query, true);
        fixQueryOptionAnnotation(options);

        // Add study id to the query
        query.put(SampleDBAdaptor.QueryParams.STUDY_UID.key(), study.getUid());

        if (StringUtils.isNotEmpty(query.getString(SampleDBAdaptor.QueryParams.INDIVIDUAL.key()))) {
            String individualStr = query.getString(SampleDBAdaptor.QueryParams.INDIVIDUAL.key());
            if (NumberUtils.isCreatable(individualStr) && Long.parseLong(individualStr) <= 0) {
                query.put(SampleDBAdaptor.QueryParams.INDIVIDUAL_UID.key(), -1);
            } else {
                MyResource resource = catalogManager.getIndividualManager().getUid(individualStr, studyStr, sessionId);
                query.put(SampleDBAdaptor.QueryParams.INDIVIDUAL_UID.key(), resource.getResource().getUid());
            }
            query.remove(SampleDBAdaptor.QueryParams.INDIVIDUAL.key());
        }

        QueryResult queryResult = sampleDBAdaptor.groupBy(query, fields, options, userId);

        return ParamUtils.defaultObject(queryResult, QueryResult::new);
    }

    // **************************   ACLs  ******************************** //
    public List<QueryResult<SampleAclEntry>> getAcls(String studyStr, List<String> sampleList, String member, boolean silent,
                                                     String sessionId) throws CatalogException {
        List<QueryResult<SampleAclEntry>> sampleAclList = new ArrayList<>(sampleList.size());

        for (String sample : sampleList) {
            try {
                MyResource<Sample> resource = getUid(sample, studyStr, sessionId);

                QueryResult<SampleAclEntry> allSampleAcls;
                if (StringUtils.isNotEmpty(member)) {
                    allSampleAcls =
                            authorizationManager.getSampleAcl(resource.getStudy().getUid(), resource.getResource().getUid(),
                                    resource.getUser(), member);
                } else {
                    allSampleAcls = authorizationManager.getAllSampleAcls(resource.getStudy().getUid(), resource.getResource().getUid(),
                            resource.getUser());
                }
                allSampleAcls.setId(sample);
                sampleAclList.add(allSampleAcls);
            } catch (CatalogException e) {
                if (silent) {
                    sampleAclList.add(new QueryResult<>(sample, 0, 0, 0, "", e.toString(), new ArrayList<>(0)));
                } else {
                    throw e;
                }
            }
        }
        return sampleAclList;
    }

    public List<QueryResult<SampleAclEntry>> updateAcl(String studyStr, List<String> sampleList, String memberIds,
                                                       Sample.SampleAclParams sampleAclParams, String sessionId) throws CatalogException {
        int count = 0;
        count += sampleList != null && !sampleList.isEmpty() ? 1 : 0;
        count += StringUtils.isNotEmpty(sampleAclParams.getIndividual()) ? 1 : 0;
        count += StringUtils.isNotEmpty(sampleAclParams.getCohort()) ? 1 : 0;
        count += StringUtils.isNotEmpty(sampleAclParams.getFile()) ? 1 : 0;

        if (count > 1) {
            throw new CatalogException("Update ACL: Only one of these parameters are allowed: sample, individual, file or cohort per "
                    + "query.");
        } else if (count == 0) {
            throw new CatalogException("Update ACL: At least one of these parameters should be provided: sample, individual, file or "
                    + "cohort");
        }

        if (sampleAclParams.getAction() == null) {
            throw new CatalogException("Invalid action found. Please choose a valid action to be performed.");
        }

        List<String> permissions = Collections.emptyList();
        if (StringUtils.isNotEmpty(sampleAclParams.getPermissions())) {
            permissions = Arrays.asList(sampleAclParams.getPermissions().trim().replaceAll("\\s", "").split(","));
            checkPermissions(permissions, SampleAclEntry.SamplePermissions::valueOf);
        }

        if (StringUtils.isNotEmpty(sampleAclParams.getIndividual())) {
            Query query = new Query(IndividualDBAdaptor.QueryParams.ID.key(), sampleAclParams.getIndividual());
            QueryOptions options = new QueryOptions(QueryOptions.INCLUDE, IndividualDBAdaptor.QueryParams.SAMPLES.key());
            QueryResult<Individual> indQueryResult = catalogManager.getIndividualManager().get(studyStr, query, options, sessionId);

            Set<String> sampleSet = new HashSet<>();
            for (Individual individual : indQueryResult.getResult()) {
                sampleSet.addAll(individual.getSamples().stream().map(Sample::getId).collect(Collectors.toSet()));
            }
            sampleList = new ArrayList<>();
            sampleList.addAll(sampleSet);
        }

        if (StringUtils.isNotEmpty(sampleAclParams.getFile())) {
//            // Obtain the file ids
            MyResources<File> resource = catalogManager.getFileManager().getUids(
                    Arrays.asList(StringUtils.split(sampleAclParams.getFile(), ",")), studyStr, sessionId);

            Query query = new Query(FileDBAdaptor.QueryParams.UID.key(), resource.getResourceList().stream().map(File::getUid)
                    .collect(Collectors.toList()));
            QueryOptions options = new QueryOptions(QueryOptions.INCLUDE, FileDBAdaptor.QueryParams.SAMPLES.key());
            QueryResult<File> fileQueryResult = catalogManager.getFileManager().get(studyStr, query, options, sessionId);

            Set<String> sampleSet = new HashSet<>();
            for (File file : fileQueryResult.getResult()) {
                sampleSet.addAll(file.getSamples().stream().map(Sample::getId).collect(Collectors.toList()));
            }
            sampleList = new ArrayList<>();
            sampleList.addAll(sampleSet);
        }

        if (StringUtils.isNotEmpty(sampleAclParams.getCohort())) {
            Query query = new Query(CohortDBAdaptor.QueryParams.ID.key(), sampleAclParams.getCohort());
            QueryOptions options = new QueryOptions(QueryOptions.INCLUDE, CohortDBAdaptor.QueryParams.SAMPLES.key());
            QueryResult<Cohort> cohortQueryResult = catalogManager.getCohortManager().get(studyStr, query, options, sessionId);

            Set<String> sampleSet = new HashSet<>();
            for (Cohort cohort : cohortQueryResult.getResult()) {
                sampleSet.addAll(cohort.getSamples().stream().map(Sample::getId).collect(Collectors.toList()));
            }
            sampleList = new ArrayList<>();
            sampleList.addAll(sampleSet);
        }

        MyResources<Sample> resource = getUids(sampleList, studyStr, sessionId);
        authorizationManager.checkCanAssignOrSeePermissions(resource.getStudy().getUid(), resource.getUser());

        // Validate that the members are actually valid members
        List<String> members;
        if (memberIds != null && !memberIds.isEmpty()) {
            members = Arrays.asList(memberIds.split(","));
        } else {
            members = Collections.emptyList();
        }
        authorizationManager.checkNotAssigningPermissionsToAdminsGroup(members);
        checkMembers(resource.getStudy().getUid(), members);

        List<QueryResult<SampleAclEntry>> queryResults;
        switch (sampleAclParams.getAction()) {
            case SET:
                // Todo: Remove this in 1.4
                List<String> allSamplePermissions = EnumSet.allOf(SampleAclEntry.SamplePermissions.class)
                        .stream()
                        .map(String::valueOf)
                        .collect(Collectors.toList());
                queryResults = authorizationManager.setAcls(resource.getStudy().getUid(), resource.getResourceList().stream()
                                .map(Sample::getUid).collect(Collectors.toList()), members, permissions, allSamplePermissions,
                        Entity.SAMPLE);
                if (sampleAclParams.isPropagate()) {
                    try {
                        Individual.IndividualAclParams aclParams = new Individual.IndividualAclParams(sampleAclParams.getPermissions(),
                                AclParams.Action.SET, StringUtils.join(resource.getResourceList().stream().map(Sample::getId)
                                .collect(Collectors.toList()), ","), false);

                        catalogManager.getIndividualManager().updateAcl(studyStr, null, memberIds, aclParams, sessionId);
                    } catch (CatalogException e) {
                        logger.warn("Error propagating permissions to individual: {}", e.getMessage(), e);
                        queryResults.get(0).setWarningMsg("Error propagating permissions to individual: " + e.getMessage());
                    }
                }
                break;
            case ADD:
                queryResults = authorizationManager.addAcls(resource.getStudy().getUid(), resource.getResourceList().stream()
                        .map(Sample::getUid).collect(Collectors.toList()), members, permissions, Entity.SAMPLE);
                if (sampleAclParams.isPropagate()) {
                    try {
                        Individual.IndividualAclParams aclParams = new Individual.IndividualAclParams(sampleAclParams.getPermissions(),
                                AclParams.Action.ADD, StringUtils.join(resource.getResourceList().stream().map(Sample::getId)
                                .collect(Collectors.toList()), ","), false);
                        catalogManager.getIndividualManager().updateAcl(studyStr, null, memberIds, aclParams, sessionId);
                    } catch (CatalogException e) {
                        logger.warn("Error propagating permissions to individual: {}", e.getMessage(), e);
                        queryResults.get(0).setWarningMsg("Error propagating permissions to individual: " + e.getMessage());
                    }
                }
                break;
            case REMOVE:
                queryResults = authorizationManager.removeAcls(resource.getResourceList().stream().map(Sample::getUid)
                        .collect(Collectors.toList()), members, permissions, Entity.SAMPLE);
                if (sampleAclParams.isPropagate()) {
                    try {
                        Individual.IndividualAclParams aclParams = new Individual.IndividualAclParams(sampleAclParams.getPermissions(),
                                AclParams.Action.REMOVE, StringUtils.join(resource.getResourceList().stream().map(Sample::getId)
                                .collect(Collectors.toList()), ","), false);

                        catalogManager.getIndividualManager().updateAcl(studyStr, null, memberIds, aclParams, sessionId);
                    } catch (CatalogException e) {
                        logger.warn("Error propagating permissions to individual: {}", e.getMessage(), e);
                        queryResults.get(0).setWarningMsg("Error propagating permissions to individual: " + e.getMessage());
                    }
                }
                break;
            case RESET:
                queryResults = authorizationManager.removeAcls(resource.getResourceList().stream().map(Sample::getUid)
                        .collect(Collectors.toList()), members, null, Entity.SAMPLE);
                if (sampleAclParams.isPropagate()) {
                    try {
                        Individual.IndividualAclParams aclParams = new Individual.IndividualAclParams(sampleAclParams.getPermissions(),
                                AclParams.Action.RESET, StringUtils.join(resource.getResourceList().stream().map(Sample::getId)
                                .collect(Collectors.toList()), ","), false);

                        catalogManager.getIndividualManager().updateAcl(studyStr, null, memberIds, aclParams, sessionId);
                    } catch (CatalogException e) {
                        logger.warn("Error propagating permissions to individual: {}", e.getMessage(), e);
                        queryResults.get(0).setWarningMsg("Error propagating permissions to individual: " + e.getMessage());
                    }
                }
                break;
            default:
                throw new CatalogException("Unexpected error occurred. No valid action found.");
        }

        return queryResults;
    }

    // **************************   Private methods  ******************************** //

    void checkCanDeleteSamples(MyResourceIds resources) throws CatalogException {
        for (Long sampleId : resources.getResourceIds()) {
            authorizationManager.checkSamplePermission(resources.getStudyId(), sampleId, resources.getUser(),
                    SampleAclEntry.SamplePermissions.DELETE);
        }

        // Check that the samples are not being used in cohorts
        Query query = new Query()
                .append(CohortDBAdaptor.QueryParams.STUDY_UID.key(), resources.getStudyId())
                .append(CohortDBAdaptor.QueryParams.SAMPLE_UIDS.key(), resources.getResourceIds())
                .append(CohortDBAdaptor.QueryParams.STATUS_NAME.key(), "!=" + Status.DELETED);
        long count = cohortDBAdaptor.count(query).first();
        if (count > 0) {
            if (resources.getResourceIds().size() == 1) {
                throw new CatalogException("The sample " + resources.getResourceIds().get(0) + " is part of " + count + " cohorts. Please, "
                        + "first update or delete the cohorts");
            } else {
                throw new CatalogException("Some samples are part of " + count + " cohorts. Please, first update or delete the cohorts");
            }
        }
    }

//    private void addIndividualInformation(QueryResult<Sample> sampleQueryResult, String sessionId) {
//        if (sampleQueryResult.getNumResults() == 0) {
//            return;
//        }
//        String individualIdList = sampleQueryResult.getResult().stream()
//                .map(Sample::getIndividual).filter(Objects::nonNull)
//                .map(Individual::getId).filter(id -> id > 0)
//                .map(String::valueOf)
//                .collect(Collectors.joining(","));
//        if (StringUtils.isEmpty(individualIdList)) {
//            return;
//        }
//        try {
//            QueryResult<Individual> individualQueryResult = catalogManager.getIndividualManager().get(null, individualIdList,
//                    QueryOptions.empty(), sessionId);
//
//            // We create a map of individualId - Individual
//            Map<Long, Individual> individualMap = new HashMap<>();
//            for (Individual individual : individualQueryResult.getResult()) {
//                individualMap.put(individual.getId(), individual);
//            }
//
//            // And set the individual information in the sample result
//            for (Sample sample : sampleQueryResult.getResult()) {
//                if (sample.getIndividual() != null && sample.getIndividual().getId() > 0) {
//                    sample.setIndividual(individualMap.get(sample.getIndividual().getId()));
//                }
//            }
//
//        } catch (CatalogException e) {
//            logger.warn("Could not retrieve individual information to complete sample object, {}", e.getMessage(), e);
//            sampleQueryResult.setWarningMsg("Could not retrieve individual information to complete sample object" + e.getMessage());
//        }
//    }

    private long getSampleId(boolean silent, String sampleStrAux) throws CatalogException {
        long sampleId = Long.parseLong(sampleStrAux);
        try {
            sampleDBAdaptor.checkId(sampleId);
        } catch (CatalogException e) {
            if (silent) {
                return -1L;
            } else {
                throw e;
            }
        }
        return sampleId;
    }

    public DBIterator<Sample> indexSolr(Query query) throws CatalogException {
        return sampleDBAdaptor.iterator(query, null, null);
    }
}<|MERGE_RESOLUTION|>--- conflicted
+++ resolved
@@ -55,7 +55,6 @@
 import java.util.concurrent.TimeUnit;
 import java.util.stream.Collectors;
 
-import static htsjdk.samtools.SAMFileHeader.GroupOrder.query;
 import static org.opencb.opencga.catalog.auth.authorization.CatalogAuthorizationManager.checkPermissions;
 
 /**
@@ -551,15 +550,10 @@
     }
 
     public QueryResult<Sample> updateAnnotations(String studyStr, String sampleStr, String annotationSetId, Map<String, Object> annotations,
-<<<<<<< HEAD
-                                                 ParamUtils.CompleteUpdateAction action, QueryOptions options, String token)
-            throws CatalogException {
-=======
                                   ParamUtils.CompleteUpdateAction action, QueryOptions options, String token) throws CatalogException {
         if (annotations == null || annotations.isEmpty()) {
             return new QueryResult<>(sampleStr, -1, -1, -1, "Nothing to do: The map of annotations is empty", "", Collections.emptyList());
         }
->>>>>>> 6df2e0bb
         ObjectMap params = new ObjectMap(AnnotationSetManager.ANNOTATIONS, new AnnotationSet(annotationSetId, "", annotations));
         options = ParamUtils.defaultObject(options, QueryOptions::new);
         options.put(Constants.ACTIONS, new ObjectMap(AnnotationSetManager.ANNOTATIONS, action));
