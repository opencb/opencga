/*
 * Copyright 2015-2020 OpenCB
 *
 * Licensed under the Apache License, Version 2.0 (the "License");
 * you may not use this file except in compliance with the License.
 * You may obtain a copy of the License at
 *
 *     http://www.apache.org/licenses/LICENSE-2.0
 *
 * Unless required by applicable law or agreed to in writing, software
 * distributed under the License is distributed on an "AS IS" BASIS,
 * WITHOUT WARRANTIES OR CONDITIONS OF ANY KIND, either express or implied.
 * See the License for the specific language governing permissions and
 * limitations under the License.
 */

package org.opencb.opencga.catalog.managers;

import com.fasterxml.jackson.core.JsonProcessingException;
import org.apache.commons.collections4.CollectionUtils;
import org.apache.commons.lang3.StringUtils;
import org.opencb.biodata.models.clinical.qc.SampleQcVariantStats;
import org.opencb.biodata.models.common.Status;
import org.opencb.biodata.models.variant.StudyEntry;
import org.opencb.biodata.models.variant.metadata.SampleVariantStats;
import org.opencb.commons.datastore.core.*;
import org.opencb.commons.datastore.core.result.Error;
import org.opencb.commons.utils.ListUtils;
import org.opencb.opencga.catalog.auth.authorization.AuthorizationManager;
import org.opencb.opencga.catalog.db.DBAdaptorFactory;
import org.opencb.opencga.catalog.db.api.*;
import org.opencb.opencga.catalog.exceptions.CatalogAuthorizationException;
import org.opencb.opencga.catalog.exceptions.CatalogException;
import org.opencb.opencga.catalog.models.InternalGetDataResult;
import org.opencb.opencga.catalog.utils.*;
import org.opencb.opencga.core.api.ParamConstants;
import org.opencb.opencga.core.common.JacksonUtils;
import org.opencb.opencga.core.common.TimeUtils;
import org.opencb.opencga.core.config.Configuration;
import org.opencb.opencga.core.models.AclEntryList;
import org.opencb.opencga.core.models.JwtPayload;
import org.opencb.opencga.core.models.audit.AuditRecord;
import org.opencb.opencga.core.models.cohort.Cohort;
import org.opencb.opencga.core.models.cohort.CohortStatus;
import org.opencb.opencga.core.models.common.*;
import org.opencb.opencga.core.models.family.Family;
import org.opencb.opencga.core.models.file.File;
import org.opencb.opencga.core.models.file.FileInternal;
import org.opencb.opencga.core.models.file.VariantIndexStatus;
import org.opencb.opencga.core.models.individual.Individual;
import org.opencb.opencga.core.models.sample.*;
import org.opencb.opencga.core.models.study.Study;
import org.opencb.opencga.core.models.study.StudyPermissions;
import org.opencb.opencga.core.models.study.VariableSet;
import org.opencb.opencga.core.response.OpenCGAResult;
import org.slf4j.Logger;
import org.slf4j.LoggerFactory;

import javax.annotation.Nullable;
import java.io.IOException;
import java.util.*;
import java.util.function.Function;
import java.util.stream.Collectors;

import static org.opencb.opencga.catalog.auth.authorization.CatalogAuthorizationManager.checkPermissions;
import static org.opencb.opencga.core.common.JacksonUtils.getUpdateObjectMapper;

/**
 * @author Jacobo Coll &lt;jacobo167@gmail.com&gt;
 */
public class SampleManager extends AnnotationSetManager<Sample> {

    public static final QueryOptions INCLUDE_SAMPLE_IDS = new QueryOptions(QueryOptions.INCLUDE, Arrays.asList(
            SampleDBAdaptor.QueryParams.ID.key(), SampleDBAdaptor.QueryParams.UID.key(), SampleDBAdaptor.QueryParams.UUID.key(),
            SampleDBAdaptor.QueryParams.VERSION.key(), SampleDBAdaptor.QueryParams.STUDY_UID.key()));
    protected static Logger logger = LoggerFactory.getLogger(SampleManager.class);
    private final String defaultFacet = "creationYear>>creationMonth;status;phenotypes;somatic";
    private StudyManager studyManager;

    SampleManager(AuthorizationManager authorizationManager, AuditManager auditManager,
                  CatalogManager catalogManager, DBAdaptorFactory catalogDBAdaptorFactory, Configuration configuration) {
        super(authorizationManager, auditManager, catalogManager, catalogDBAdaptorFactory, configuration);
        studyManager = catalogManager.getStudyManager();
    }

    @Override
    Enums.Resource getEntity() {
        return Enums.Resource.SAMPLE;
    }

    @Override
    InternalGetDataResult<Sample> internalGet(String organizationId, long studyUid, List<String> entryList, @Nullable Query query,
                                              QueryOptions options, String user, boolean ignoreException) throws CatalogException {
        if (ListUtils.isEmpty(entryList)) {
            throw new CatalogException("Missing sample entries.");
        }
        List<String> uniqueList = ListUtils.unique(entryList);

        QueryOptions queryOptions = new QueryOptions(ParamUtils.defaultObject(options, QueryOptions::new));

        Query queryCopy = query == null ? new Query() : new Query(query);
        queryCopy.put(SampleDBAdaptor.QueryParams.STUDY_UID.key(), studyUid);

        boolean versioned = queryCopy.getBoolean(Constants.ALL_VERSIONS)
                || queryCopy.containsKey(SampleDBAdaptor.QueryParams.VERSION.key());
        if (versioned && uniqueList.size() > 1) {
            throw new CatalogException("Only one sample allowed when requesting multiple versions");
        }

        SampleDBAdaptor.QueryParams idQueryParam = getFieldFilter(uniqueList);
        queryCopy.put(idQueryParam.key(), uniqueList);

        // Ensure the field by which we are querying for will be kept in the results
        queryOptions = keepFieldInQueryOptions(queryOptions, idQueryParam.key());

        OpenCGAResult<Sample> sampleDataResult = getSampleDBAdaptor(organizationId).get(studyUid, queryCopy, queryOptions, user);

        Function<Sample, String> sampleStringFunction = Sample::getId;
        if (idQueryParam.equals(SampleDBAdaptor.QueryParams.UUID)) {
            sampleStringFunction = Sample::getUuid;
        }

        if (ignoreException || sampleDataResult.getNumResults() >= uniqueList.size()) {
            return keepOriginalOrder(uniqueList, sampleStringFunction, sampleDataResult, ignoreException, versioned);
        }
        // Query without adding the user check
        OpenCGAResult<Sample> resultsNoCheck = getSampleDBAdaptor(organizationId).get(queryCopy, queryOptions);

        if (resultsNoCheck.getNumResults() == sampleDataResult.getNumResults()) {
            throw CatalogException.notFound("samples", getMissingFields(uniqueList, sampleDataResult.getResults(), sampleStringFunction));
        } else {
            throw new CatalogAuthorizationException("Permission denied. " + user + " is not allowed to see some or none of the samples.");
        }
    }

    SampleDBAdaptor.QueryParams getFieldFilter(List<String> idList) throws CatalogException {
        SampleDBAdaptor.QueryParams idQueryParam = null;
        for (String entry : idList) {
            SampleDBAdaptor.QueryParams param = SampleDBAdaptor.QueryParams.ID;
            if (UuidUtils.isOpenCgaUuid(entry)) {
                param = SampleDBAdaptor.QueryParams.UUID;
            }
            if (idQueryParam == null) {
                idQueryParam = param;
            }
            if (idQueryParam != param) {
                throw new CatalogException("Found uuids and ids in the same query. Please, choose one or do two different queries.");
            }
        }
        return idQueryParam;
    }

    private OpenCGAResult<Sample> getSample(String organizationId, long studyUid, String sampleUuid, QueryOptions options)
            throws CatalogException {
        Query query = new Query()
                .append(SampleDBAdaptor.QueryParams.STUDY_UID.key(), studyUid)
                .append(SampleDBAdaptor.QueryParams.UUID.key(), sampleUuid);
        return getSampleDBAdaptor(organizationId).get(query, options);
    }

    void validateNewSample(String organizationId, Study study, Sample sample, String userId) throws CatalogException {
        ParamUtils.checkIdentifier(sample.getId(), "id");

        // Check the id is not in use
        Query query = new Query()
                .append(SampleDBAdaptor.QueryParams.STUDY_UID.key(), study.getUid())
                .append(SampleDBAdaptor.QueryParams.ID.key(), sample.getId());
        if (getSampleDBAdaptor(organizationId).count(query).getNumMatches() > 0) {
            throw new CatalogException("Sample '" + sample.getId() + "' already exists.");
        }

        if (StringUtils.isNotEmpty(sample.getIndividualId())) {
            // Check individual exists
            OpenCGAResult<Individual> individualDataResult = catalogManager.getIndividualManager().internalGet(organizationId,
                    study.getUid(), sample.getIndividualId(), IndividualManager.INCLUDE_INDIVIDUAL_IDS, userId);
            if (individualDataResult.getNumResults() == 0) {
                throw new CatalogException("Individual '" + sample.getIndividualId() + "' not found.");
            }

            // Just in case the user provided a uuid or other kind of individual identifier, we set again the id value
            sample.setIndividualId(individualDataResult.first().getId());
        }

        if (CollectionUtils.isNotEmpty(sample.getCohortIds())) {
            throw new CatalogException("'cohortIds' list is not empty");
        } else {
            sample.setCohortIds(Collections.emptyList());
        }

        sample.setSource(ParamUtils.defaultObject(sample.getSource(), ExternalSource::init));
        sample.setProcessing(ParamUtils.defaultObject(sample.getProcessing(), SampleProcessing::init));
        sample.setCollection(ParamUtils.defaultObject(sample.getCollection(), SampleCollection::init));
        sample.setQualityControl(ParamUtils.defaultObject(sample.getQualityControl(), SampleQualityControl::new));
        sample.setCreationDate(ParamUtils.checkDateOrGetCurrentDate(sample.getCreationDate(),
                SampleDBAdaptor.QueryParams.CREATION_DATE.key()));
        sample.setModificationDate(ParamUtils.checkDateOrGetCurrentDate(sample.getModificationDate(),
                SampleDBAdaptor.QueryParams.MODIFICATION_DATE.key()));
        sample.setDescription(ParamUtils.defaultString(sample.getDescription(), ""));
        sample.setPhenotypes(ParamUtils.defaultObject(sample.getPhenotypes(), Collections.emptyList()));

        sample.setIndividualId(ParamUtils.defaultObject(sample.getIndividualId(), ""));
        sample.setFileIds(ParamUtils.defaultObject(sample.getFileIds(), Collections.emptyList()));

        sample.setStatus(ParamUtils.defaultObject(sample.getStatus(), Status::new));
        sample.setInternal(SampleInternal.init());
        sample.setAttributes(ParamUtils.defaultObject(sample.getAttributes(), Collections.emptyMap()));

        sample.setAnnotationSets(ParamUtils.defaultObject(sample.getAnnotationSets(), Collections.emptyList()));

        sample.setUuid(UuidUtils.generateOpenCgaUuid(UuidUtils.Entity.SAMPLE));
        sample.setRelease(studyManager.getCurrentRelease(study));
        sample.setVersion(1);

        validateNewAnnotationSets(study.getVariableSets(), sample.getAnnotationSets());
    }

    @Override
    public OpenCGAResult<Sample> create(String studyStr, Sample sample, QueryOptions options, String token) throws CatalogException {
        ObjectMap auditParams = new ObjectMap()
                .append("study", studyStr)
                .append("sample", sample)
                .append("options", options)
                .append("token", token);

        return runForSingleEntry(auditParams, Enums.Resource.SAMPLE, Enums.Action.CREATE, studyStr, token,
                StudyManager.INCLUDE_VARIABLE_SET, (organizationId, study, userId, entryParam) -> {
                    // 1. We check everything can be done
                    authorizationManager.checkStudyPermission(organizationId, study.getUid(), userId,
                            StudyPermissions.Permissions.WRITE_SAMPLES);

                    validateNewSample(organizationId, study, sample, userId);
                    entryParam.setId(sample.getId());
                    entryParam.setUuid(sample.getUuid());

                    QueryOptions queryOptions = options != null ? new QueryOptions(options) : new QueryOptions();

                    // We create the sample
                    OpenCGAResult<Sample> insert = getSampleDBAdaptor(organizationId).insert(study.getUid(), sample,
                            study.getVariableSets(), queryOptions);
                    if (queryOptions.getBoolean(ParamConstants.INCLUDE_RESULT_PARAM)) {
                        // Fetch created sample
                        OpenCGAResult<Sample> result = getSample(organizationId, study.getUid(), sample.getUuid(), queryOptions);
                        insert.setResults(result.getResults());
                    }
                    return insert;
                });
    }

    @Override
    public DBIterator<Sample> iterator(String studyStr, Query query, QueryOptions options, String token) throws CatalogException {
        query = ParamUtils.defaultObject(query, Query::new);
        options = ParamUtils.defaultObject(options, QueryOptions::new);

        JwtPayload tokenPayload = catalogManager.getUserManager().validateToken(token);
        CatalogFqn studyFqn = CatalogFqn.extractFqnFromStudy(studyStr, tokenPayload);
        Study study = catalogManager.getStudyManager().resolveId(studyFqn, null, tokenPayload);
        String organizationId = studyFqn.getOrganizationId();
        String userId = tokenPayload.getUserId(organizationId);

        Query finalQuery = new Query(query);
        fixQueryObject(organizationId, study, finalQuery, userId);
        AnnotationUtils.fixQueryOptionAnnotation(options);
        finalQuery.append(SampleDBAdaptor.QueryParams.STUDY_UID.key(), study.getUid());

        return getSampleDBAdaptor(organizationId).iterator(study.getUid(), finalQuery, options, userId);
    }

    @Override
<<<<<<< HEAD
    public OpenCGAResult<Sample> search(String studyStr, Query query, QueryOptions options, String token) throws CatalogException {
=======
    public OpenCGAResult<FacetField> facet(String studyStr, Query query, String facet, String token) throws CatalogException {
        query = ParamUtils.defaultObject(query, Query::new);

        JwtPayload tokenPayload = catalogManager.getUserManager().validateToken(token);
        CatalogFqn studyFqn = CatalogFqn.extractFqnFromStudy(studyStr, tokenPayload);
        String organizationId = studyFqn.getOrganizationId();
        String userId = tokenPayload.getUserId(organizationId);

        Study study = catalogManager.getStudyManager().resolveId(studyFqn, StudyManager.INCLUDE_VARIABLE_SET, tokenPayload);

        fixQueryObject(organizationId, study, query, userId);
        query.append(SampleDBAdaptor.QueryParams.STUDY_UID.key(), study.getUid());

        return getSampleDBAdaptor(organizationId).facet(study.getUid(), query, facet, userId);
    }

    @Override
    public OpenCGAResult<Sample> search(String studyStr, Query query, QueryOptions options, String token)
            throws CatalogException {
        query = ParamUtils.defaultObject(query, Query::new);
        options = ParamUtils.defaultObject(options, QueryOptions::new);

        JwtPayload tokenPayload = catalogManager.getUserManager().validateToken(token);
        CatalogFqn studyFqn = CatalogFqn.extractFqnFromStudy(studyStr, tokenPayload);
        String organizationId = studyFqn.getOrganizationId();
        String userId = tokenPayload.getUserId(organizationId);
        String studyId = studyFqn.getStudyId();
        String studyUuid = studyFqn.getStudyUuid();

>>>>>>> 20552c93
        ObjectMap auditParams = new ObjectMap()
                .append("studyStr", studyStr)
                .append("query", query)
                .append("options", options)
                .append("token", token);
        return runForQueryOperation(auditParams, Enums.Resource.SAMPLE, Enums.Action.SEARCH, studyStr, token,
                StudyManager.INCLUDE_VARIABLE_SET, (organizationId, study, userId) -> {
                    Query finalQuery = query != null ? new Query(query) : new Query();
                    QueryOptions queryOptions = options != null ? new QueryOptions(options) : new QueryOptions();

                    fixQueryObject(organizationId, study, finalQuery, userId);
                    AnnotationUtils.fixQueryOptionAnnotation(queryOptions);
                    finalQuery.append(SampleDBAdaptor.QueryParams.STUDY_UID.key(), study.getUid());
                    return getSampleDBAdaptor(organizationId).get(study.getUid(), finalQuery, queryOptions, userId);
                });
    }

    public OpenCGAResult<?> distinct(String field, Query query, String token) throws CatalogException {
        return distinct(Collections.singletonList(field), query, token);
    }

    /**
     * Fetch a list containing all the distinct values of the key {@code field}.
     * Query object may or may not contain a study parameter, so only organization administrators will be able to call to this method.
     *
     * @param fields  Fields for which to return distinct values.
     * @param query   Query object.
     * @param token   Token of the user logged in.
     * @return The list of distinct values.
     * @throws CatalogException CatalogException.
     */
    public OpenCGAResult<?> distinct(List<String> fields, Query query, String token) throws CatalogException {
        query = ParamUtils.defaultObject(query, Query::new);

        JwtPayload tokenPayload = catalogManager.getUserManager().validateToken(token);
        String organizationId = tokenPayload.getOrganization();
        String userId = tokenPayload.getUserId(organizationId);

        ObjectMap auditParams = new ObjectMap()
                .append("fields", fields)
                .append("query", new Query(query))
                .append("token", token);
        try {
            authorizationManager.checkIsAtLeastOrganizationOwnerOrAdmin(organizationId, userId);
            fixQueryObject(organizationId, null, query, userId);

            OpenCGAResult<?> result = getSampleDBAdaptor(organizationId).distinct(fields, query);

            auditManager.auditDistinct(organizationId, userId, Enums.Resource.SAMPLE, "", "", auditParams,
                    new AuditRecord.Status(AuditRecord.Status.Result.SUCCESS));

            return result;
        } catch (CatalogException e) {
            auditManager.auditDistinct(organizationId, userId, Enums.Resource.SAMPLE, "", "", auditParams,
                    new AuditRecord.Status(AuditRecord.Status.Result.ERROR, e.getError()));
            throw e;
        }
    }

    @Override
    public OpenCGAResult<?> distinct(String studyStr, List<String> fields, Query query, String token) throws CatalogException {
        ObjectMap auditParams = new ObjectMap()
                .append("studyId", studyStr)
                .append("fields", fields)
                .append("query", query)
                .append("token", token);
        return runForQueryOperation(auditParams, Enums.Resource.SAMPLE, Enums.Action.DISTINCT, studyStr, token,
                StudyManager.INCLUDE_VARIABLE_SET, (organizationId, study, userId) -> {
                    Query finalQuery = query != null ? new Query(query) : new Query();
                    fixQueryObject(organizationId, study, finalQuery, userId);
                    finalQuery.append(SampleDBAdaptor.QueryParams.STUDY_UID.key(), study.getUid());
                    return getSampleDBAdaptor(organizationId).distinct(study.getUid(), fields, finalQuery, userId);
                });
    }



    void fixQueryObject(String organizationId, Study study, Query query, String userId) throws CatalogException {
        changeQueryId(query, ParamConstants.SAMPLE_RGA_STATUS_PARAM, SampleDBAdaptor.QueryParams.INTERNAL_RGA_STATUS.key());
        changeQueryId(query, ParamConstants.SAMPLE_PROCESSING_PREPARATION_METHOD_PARAM,
                SampleDBAdaptor.QueryParams.PROCESSING_PREPARATION_METHOD.key());
        changeQueryId(query, ParamConstants.SAMPLE_PROCESSING_EXTRACTION_METHOD_PARAM,
                SampleDBAdaptor.QueryParams.PROCESSING_EXTRACTION_METHOD.key());
        changeQueryId(query, ParamConstants.SAMPLE_PROCESSING_LAB_SAMPLE_ID_PARAM,
                SampleDBAdaptor.QueryParams.PROCESSING_LAB_SAMPLE_ID.key());
        changeQueryId(query, ParamConstants.SAMPLE_COLLECTION_METHOD_PARAM, SampleDBAdaptor.QueryParams.COLLECTION_METHOD.key());
        changeQueryId(query, ParamConstants.SAMPLE_PROCESSING_PRODUCT_PARAM, SampleDBAdaptor.QueryParams.PROCESSING_PRODUCT_ID.key());
        changeQueryId(query, ParamConstants.SAMPLE_COLLECTION_FROM_PARAM, SampleDBAdaptor.QueryParams.COLLECTION_FROM_ID.key());
        changeQueryId(query, ParamConstants.SAMPLE_COLLECTION_TYPE_PARAM, SampleDBAdaptor.QueryParams.COLLECTION_TYPE.key());

        fixQualityControlQuery(query);
        super.fixQueryObject(query);

        // Fix query if it contains any annotation
        AnnotationUtils.fixQueryAnnotationSearch(organizationId, study, query);

        // The files introduced could be either ids, paths or uuids. As so, we should use the smart resolutor to do this.
        if (StringUtils.isNotEmpty(query.getString(SampleDBAdaptor.QueryParams.FILE_IDS.key()))) {
            List<String> fileIds = query.getAsStringList(SampleDBAdaptor.QueryParams.FILE_IDS.key());
            boolean queryFileManager = false;
            for (String fileId : fileIds) {
                if (!fileId.contains(":")) {
                    // In sample documents, we only store fileIds. If it does not contain ":", we will assume it is not a fileId, so we will
                    // query FileManager
                    queryFileManager = true;
                    break;
                }
            }

            if (queryFileManager) {
                // Obtain the corresponding fileIds
                InternalGetDataResult<File> result = catalogManager.getFileManager().internalGet(organizationId, study.getUid(),
                        query.getAsStringList(SampleDBAdaptor.QueryParams.FILE_IDS.key()),
                        FileManager.INCLUDE_FILE_IDS, userId, true);
                if (result.getMissing() == null || result.getMissing().isEmpty()) {
                    // We have obtained all the results, so we add them to the query object
                    query.put(SampleDBAdaptor.QueryParams.FILE_IDS.key(), result.getResults().stream().map(File::getId)
                            .collect(Collectors.toList()));
                } else {
                    // We must not fail because of the additional file query, but this query should not get any results
                    logger.warn("Missing files: {}\nChanged query to ensure no results are returned", result.getMissing());
                    query.put(SampleDBAdaptor.QueryParams.UID.key(), -1);
                    query.remove(SampleDBAdaptor.QueryParams.FILE_IDS.key());
                }
            }
        }

        // The individuals introduced could be either ids or uuids. As so, we should use the smart resolutor to do this.
        if (StringUtils.isNotEmpty(query.getString(SampleDBAdaptor.QueryParams.INDIVIDUAL_ID.key()))) {
            List<String> individualIds = query.getAsStringList(SampleDBAdaptor.QueryParams.INDIVIDUAL_ID.key());
            // In sample documents we store individual ids, so we will only do an additional query if user is passing an individual uuid
            boolean queryIndividualManager = false;
            for (String individualId : individualIds) {
                if (UuidUtils.isOpenCgaUuid(individualId)) {
                    queryIndividualManager = true;
                }
            }

            if (queryIndividualManager) {
                InternalGetDataResult<Individual> result = catalogManager.getIndividualManager().internalGet(organizationId, study.getUid(),
                        query.getAsStringList(SampleDBAdaptor.QueryParams.INDIVIDUAL_ID.key()),
                        IndividualManager.INCLUDE_INDIVIDUAL_IDS, userId, true);
                if (result.getMissing() == null || result.getMissing().isEmpty()) {
                    // We have obtained all the results, so we add them to the query object
                    query.put(SampleDBAdaptor.QueryParams.INDIVIDUAL_ID.key(), result.getResults().stream().map(Individual::getId)
                            .collect(Collectors.toList()));
                } else {
                    // We must not fail because of the additional individual query, but this query should not get any results
                    logger.warn("Missing individuals: {}\nChanged query to ensure no results are returned", result.getMissing());
                    query.put(SampleDBAdaptor.QueryParams.UID.key(), -1);
                    query.remove(SampleDBAdaptor.QueryParams.INDIVIDUAL_ID.key());
                }
            }
        }
    }

    @Override
    public OpenCGAResult<Sample> count(String studyStr, Query query, String token) throws CatalogException {
        ObjectMap auditParams = new ObjectMap()
                .append("studyId", studyStr)
                .append("query", query)
                .append("token", token);
        return runForQueryOperation(auditParams, Enums.Resource.SAMPLE, Enums.Action.COUNT, studyStr, token,
                StudyManager.INCLUDE_VARIABLE_SET, (organizationId, study, userId) -> {
                    Query finalQuery = query != null ? new Query(query) : new Query();
                    fixQueryObject(organizationId, study, finalQuery, userId);

                    finalQuery.append(SampleDBAdaptor.QueryParams.STUDY_UID.key(), study.getUid());
                    OpenCGAResult<Long> count = getSampleDBAdaptor(organizationId).count(finalQuery, userId);
                    return new OpenCGAResult<>(count.getTime(), count.getEvents(), 0, Collections.emptyList(), count.getNumMatches());
                });
    }

    @Override
    public OpenCGAResult<Sample> delete(String studyStr, List<String> sampleIds, QueryOptions options, String token)
            throws CatalogException {
        return delete(studyStr, sampleIds, options, false, token);
    }

    public OpenCGAResult<Sample> delete(String studyStr, List<String> sampleIds, ObjectMap params, boolean ignoreException, String token)
            throws CatalogException {
        if (sampleIds == null || CollectionUtils.isEmpty(sampleIds)) {
            throw new CatalogException("Missing list of sample ids");
        }

        ObjectMap auditParams = new ObjectMap()
                .append("study", studyStr)
                .append("sampleIds", sampleIds)
                .append("params", params)
                .append("ignoreException", ignoreException)
                .append("token", token);

        OpenCGAResult<Sample> result = runList(auditParams, Enums.Resource.SAMPLE, Enums.Action.DELETE, studyStr, sampleIds, token,
                (organizationId, study, userId, entryParam) -> {
                    if (StringUtils.isEmpty(entryParam.getId())) {
                        throw new CatalogException("Internal error: Missing sample id. This sample id should have been provided"
                                + " internally.");
                    }
                    String sampleId = entryParam.getId();

                    Query query = new Query();
                    authorizationManager.buildAclCheckQuery(userId, SamplePermissions.DELETE.name(), query);
                    InternalGetDataResult<Sample> tmpResult = internalGet(organizationId, study.getUid(), sampleId, query,
                            INCLUDE_SAMPLE_IDS, userId, true);
                    if (tmpResult.getNumResults() == 0) {
                        throw new CatalogException("Sample '" + sampleId + "' not found or user " + userId + " does not have the proper "
                                + "permissions to delete it.");
                    }
                    Sample sample = tmpResult.first();

                    // We set the proper sample ids in the entry param object
                    entryParam.setId(sample.getId());
                    entryParam.setUuid(sample.getUuid());

                    // Check if the sample can be deleted
                    checkSampleCanBeDeleted(organizationId, study.getUid(), sample, params.getBoolean(Constants.FORCE, false));

                    return getSampleDBAdaptor(organizationId).delete(sample);
                });
        return endResult(result, ignoreException);
    }

    @Override
    public OpenCGAResult<Sample> delete(String studyStr, Query query, QueryOptions options, String token) throws CatalogException {
        return delete(studyStr, query, options, false, token);
    }

    public OpenCGAResult<Sample> delete(String studyStr, Query query, QueryOptions options, boolean ignoreException, String token)
            throws CatalogException {
        ObjectMap auditParams = new ObjectMap()
                .append("study", studyStr)
                .append("query", query)
                .append("options", options)
                .append("ignoreException", ignoreException)
                .append("token", token);

        Query finalQuery = query != null ? new Query(query) : new Query();
        QueryOptions finalOptions = options != null ? new QueryOptions(options) : new QueryOptions();

        OpenCGAResult<Sample> result = runIterator(auditParams, Enums.Resource.SAMPLE, Enums.Action.DELETE, studyStr, token,
                (organizationId, study, userId) -> {
                    // Obtain sample iterator
                    fixQueryObject(organizationId, study, finalQuery, userId);
                    finalQuery.append(SampleDBAdaptor.QueryParams.STUDY_UID.key(), study.getUid());
                    return getSampleDBAdaptor(organizationId).iterator(study.getUid(), finalQuery, INCLUDE_SAMPLE_IDS, userId);
                }, (organizationId, study, userId, entryParam, sample) -> {
                    authorizationManager.checkSamplePermission(organizationId, study.getUid(), sample.getUid(), userId,
                            SamplePermissions.DELETE);
                    // Check if the sample can be deleted
                    checkSampleCanBeDeleted(organizationId, study.getUid(), sample, finalOptions.getBoolean(Constants.FORCE, false));
                    return getSampleDBAdaptor(organizationId).delete(sample);
                });
        return endResult(result, ignoreException);
    }

    // TODO: This method should be private. This should only be accessible internally.
    public OpenCGAResult<Sample> resetRgaIndexes(String studyStr, String token) throws CatalogException {
        ObjectMap auditParams = new ObjectMap()
                .append("study", studyStr)
                .append("token", token);

        return runForSingleEntry(auditParams, Enums.Resource.SAMPLE, Enums.Action.RESET_RGA_INDEXES, studyStr, token,
                (organizationId, study, userId, entryParam) -> {
                    authorizationManager.checkIsAtLeastStudyAdministrator(organizationId, study.getUid(), userId);
                    return getSampleDBAdaptor(organizationId).setRgaIndexes(study.getUid(), new RgaIndex(RgaIndex.Status.NOT_INDEXED,
                            TimeUtils.getTime()));
                }, "Could not reset all sample RGA indexes");
    }

    // TODO: This method should be somehow private. This should only be accessible internally.
    public OpenCGAResult<Sample> updateRgaIndexes(String studyStr, List<String> samples, RgaIndex rgaIndex, String token)
            throws CatalogException {
        ObjectMap auditParams = new ObjectMap()
                .append("study", studyStr)
                .append("samples", samples)
                .append("rgaIndex", rgaIndex)
                .append("token", token);

        return runForMultiOperation(auditParams, Enums.Resource.SAMPLE, Enums.Action.UPDATE_RGA_INDEX, studyStr, token,
                (organizationId, study, userId, entryParamList) -> {
                    authorizationManager.checkIsAtLeastStudyAdministrator(organizationId, study.getUid(), userId);

                    ParamUtils.checkNotEmptyArray(samples, "samples");
                    ParamUtils.checkObj(rgaIndex, "RgaIndex");
                    ParamUtils.checkObj(rgaIndex.getStatus(), "RgaIndex status");

                    rgaIndex.setDate(TimeUtils.getTime());

                    InternalGetDataResult<Sample> sampleResult = internalGet(organizationId, study.getUid(), samples, INCLUDE_SAMPLE_IDS,
                            userId, false);
                    for (Sample sample : sampleResult.getResults()) {
                        entryParamList.add(new EntryParam(sample.getId(), sample.getUuid()));
                    }

                    return getSampleDBAdaptor(organizationId).setRgaIndexes(study.getUid(),
                            sampleResult.getResults().stream().map(Sample::getUid).collect(Collectors.toList()), rgaIndex);
                });
    }

    public OpenCGAResult<?> updateSampleInternalVariantIndex(String studyFqn, Sample sample, SampleInternalVariantIndex index,
                                                             String token) throws CatalogException {
        return updateSampleInternalVariant(studyFqn, sample, index, SampleDBAdaptor.QueryParams.INTERNAL_VARIANT_INDEX.key(), token);
    }

    public OpenCGAResult<?> updateSampleInternalVariantSecondarySampleIndex(String studyFqn, Sample sample,
                                                                            SampleInternalVariantSecondarySampleIndex index, String token)
            throws CatalogException {
        return updateSampleInternalVariant(studyFqn, sample, index, Arrays.asList(
                SampleDBAdaptor.QueryParams.INTERNAL_VARIANT_SECONDARY_SAMPLE_INDEX.key(),
                SampleDBAdaptor.QueryParams.INTERNAL_VARIANT_GENOTYPE_INDEX.key()), token);
    }

    public OpenCGAResult<?> updateSampleInternalVariantAnnotationIndex(
            String studyFqn, Sample sample, SampleInternalVariantAnnotationIndex index, String token) throws CatalogException {
        return updateSampleInternalVariant(studyFqn, sample, index,
                SampleDBAdaptor.QueryParams.INTERNAL_VARIANT_ANNOTATION_INDEX.key(), token);
    }

    public OpenCGAResult<?> updateSampleInternalVariantSecondaryAnnotationIndex(String studyFqn, Sample sample,
                                                                                SampleInternalVariantSecondaryAnnotationIndex index,
                                                                                String token) throws CatalogException {
        return updateSampleInternalVariant(studyFqn, sample, index,
                SampleDBAdaptor.QueryParams.INTERNAL_VARIANT_SECONDARY_ANNOTATION_INDEX.key(), token);
    }

    private OpenCGAResult<?> updateSampleInternalVariant(String studyFqn, Sample sample, Object value, String fieldKey, String token)
            throws CatalogException {
        return updateSampleInternalVariant(studyFqn, sample, value, Collections.singletonList(fieldKey), token);
    }

    private OpenCGAResult<?> updateSampleInternalVariant(String studyFqn, Sample sample, Object value, List<String> fieldKeys,
                                                         String token) throws CatalogException {
        ObjectMap auditParams = new ObjectMap()
                .append("studyFqn", studyFqn)
                .append("sample", sample.getId())
                .append("token", token);
        for (String fieldKey : fieldKeys) {
            auditParams.append(fieldKey, value);
        }

        return runForSingleEntry(auditParams, Enums.Resource.SAMPLE, Enums.Action.UPDATE_INTERNAL, studyFqn, token,
                (organizationId, study, userId, entryParam) -> {
                    authorizationManager.checkIsAtLeastStudyAdministrator(organizationId, study.getUid(), userId);
                    ObjectMap params;
                    try {
                        params = new ObjectMap();
                        ObjectMap valueAsObjectMap = new ObjectMap(getUpdateObjectMapper().writeValueAsString(value));
                        for (String fieldKey : fieldKeys) {
                            params.append(fieldKey, valueAsObjectMap);
                        }
                    } catch (JsonProcessingException e) {
                        throw new CatalogException("Cannot parse SampleInternalVariant object: " + e.getMessage(), e);
                    }
                    return getSampleDBAdaptor(organizationId).update(sample.getUid(), params, QueryOptions.empty());
                });
    }

    public OpenCGAResult<Sample> updateAnnotationSet(String studyStr, String sampleStr, List<AnnotationSet> annotationSetList,
                                                     ParamUtils.BasicUpdateAction action, QueryOptions options, String token)
            throws CatalogException {
        SampleUpdateParams sampleUpdateParams = new SampleUpdateParams().setAnnotationSets(annotationSetList);
        options = ParamUtils.defaultObject(options, QueryOptions::new);
        options.put(Constants.ACTIONS, new ObjectMap(AnnotationSetManager.ANNOTATION_SETS, action));

        return update(studyStr, sampleStr, sampleUpdateParams, options, token);
    }

    public OpenCGAResult<Sample> addAnnotationSet(String studyStr, String sampleStr, AnnotationSet annotationSet,
                                                  QueryOptions options, String token) throws CatalogException {
        return addAnnotationSets(studyStr, sampleStr, Collections.singletonList(annotationSet), options, token);
    }

    public OpenCGAResult<Sample> addAnnotationSets(String studyStr, String sampleStr, List<AnnotationSet> annotationSetList,
                                                   QueryOptions options, String token) throws CatalogException {
        return updateAnnotationSet(studyStr, sampleStr, annotationSetList, ParamUtils.BasicUpdateAction.ADD, options,
                token);
    }

    public OpenCGAResult<Sample> removeAnnotationSet(String studyStr, String sampleStr, String annotationSetId, QueryOptions options,
                                                     String token) throws CatalogException {
        return removeAnnotationSets(studyStr, sampleStr, Collections.singletonList(annotationSetId), options, token);
    }

    public OpenCGAResult<Sample> removeAnnotationSets(String studyStr, String sampleStr, List<String> annotationSetIdList,
                                                      QueryOptions options, String token) throws CatalogException {
        List<AnnotationSet> annotationSetList = annotationSetIdList
                .stream()
                .map(id -> new AnnotationSet().setId(id))
                .collect(Collectors.toList());
        return updateAnnotationSet(studyStr, sampleStr, annotationSetList, ParamUtils.BasicUpdateAction.REMOVE, options,
                token);
    }

    public OpenCGAResult<Sample> removeAnnotations(String studyStr, String sampleStr, String annotationSetId, List<String> annotations,
                                                   QueryOptions options, String token) throws CatalogException {
        return updateAnnotations(studyStr, sampleStr, annotationSetId,
                new ObjectMap("remove", StringUtils.join(annotations, ",")), ParamUtils.CompleteUpdateAction.REMOVE, options, token);
    }

    public OpenCGAResult<Sample> updateAnnotations(String studyStr, String sampleStr, String annotationSetId,
                                                   Map<String, Object> annotations, ParamUtils.CompleteUpdateAction action,
                                                   QueryOptions options, String token) throws CatalogException {
        if (annotations == null || annotations.isEmpty()) {
            throw new CatalogException("Missing array of annotations.");
        }
        SampleUpdateParams sampleUpdateParams = new SampleUpdateParams()
                .setAnnotationSets(Collections.singletonList(new AnnotationSet(annotationSetId, null, annotations)));
        options = ParamUtils.defaultObject(options, QueryOptions::new);
        options.put(Constants.ACTIONS, new ObjectMap(AnnotationSetManager.ANNOTATIONS, action));

        return update(studyStr, sampleStr, sampleUpdateParams, options, token);
    }

    public OpenCGAResult<Sample> resetAnnotations(String studyStr, String sampleStr, String annotationSetId, List<String> annotations,
                                                  QueryOptions options, String token) throws CatalogException {
        return updateAnnotations(studyStr, sampleStr, annotationSetId,
                new ObjectMap("reset", StringUtils.join(annotations, ",")), ParamUtils.CompleteUpdateAction.RESET, options, token);
    }

    private void checkSampleCanBeDeleted(String organizationId, long studyId, Sample sample, boolean force) throws CatalogException {
        String msg = "Could not delete sample '" + sample.getId() + "'. ";
        // Look for files related with the sample
        Query query = new Query()
                .append(FileDBAdaptor.QueryParams.SAMPLE_IDS.key(), sample.getId())
                .append(FileDBAdaptor.QueryParams.STUDY_UID.key(), studyId);
        DBIterator<File> fileIterator = getFileDBAdaptor(organizationId).iterator(query, QueryOptions.empty());
        List<String> errorFiles = new ArrayList<>();
        while (fileIterator.hasNext()) {
            File file = fileIterator.next();
            if (force) {
                // Check index status
                if (!FileInternal.getVariantIndexStatusId(file.getInternal()).equals(VariantIndexStatus.NONE)) {
                    errorFiles.add(file.getPath() + "(" + file.getUid() + ")");
                }
            } else {
                errorFiles.add(file.getPath() + "(" + file.getUid() + ")");
            }
        }
        if (!errorFiles.isEmpty()) {
            if (force) {
                throw new CatalogException(msg + "Associated files are used in storage: " + StringUtils.join(errorFiles, ", "));
            } else {
                throw new CatalogException(msg + "Sample associated to the files: " + StringUtils.join(errorFiles, ", "));
            }
        }

        // Look for cohorts containing the sample
        query = new Query()
                .append(CohortDBAdaptor.QueryParams.SAMPLE_UIDS.key(), sample.getUid())
                .append(CohortDBAdaptor.QueryParams.STUDY_UID.key(), studyId);
        DBIterator<Cohort> cohortIterator = getCohortDBAdaptor(organizationId).iterator(query, QueryOptions.empty());
        List<String> errorCohorts = new ArrayList<>();
        boolean associatedToDefaultCohort = false;
        while (cohortIterator.hasNext()) {
            Cohort cohort = cohortIterator.next();
            if (force) {
                // Check it is not the default cohort
                if (StudyEntry.DEFAULT_COHORT.equals(cohort.getId())) {
                    associatedToDefaultCohort = true;
                }

                // Check the status of the cohort
                if (cohort.getInternal().getStatus() != null
                        && CohortStatus.CALCULATING.equals(cohort.getInternal().getStatus().getId())) {
                    errorCohorts.add(cohort.getId() + "(" + cohort.getUid() + ")");
                }
            } else {
                errorCohorts.add(cohort.getId() + "(" + cohort.getUid() + ")");
            }
        }
        if (associatedToDefaultCohort) {
            throw new CatalogException(msg + "Sample in cohort " + StudyEntry.DEFAULT_COHORT);
        }
        if (!errorCohorts.isEmpty()) {
            if (force) {
                throw new CatalogException(msg + "Sample present in cohorts in the process of calculating the stats: "
                        + StringUtils.join(errorCohorts, ", "));
            } else {
                throw new CatalogException(msg + "Sample present in cohorts: " + StringUtils.join(errorCohorts, ", "));
            }
        }

        // Look for individuals containing the sample
        if (!force) {
            query = new Query()
                    .append(IndividualDBAdaptor.QueryParams.SAMPLE_UIDS.key(), sample.getUid())
                    .append(IndividualDBAdaptor.QueryParams.STUDY_UID.key(), studyId);
            OpenCGAResult<Individual> individualDataResult = getIndividualDBAdaptor(organizationId).get(query,
                    new QueryOptions(QueryOptions.INCLUDE,
                            Arrays.asList(IndividualDBAdaptor.QueryParams.UID.key(), IndividualDBAdaptor.QueryParams.ID.key())));
            if (individualDataResult.getNumResults() > 0) {
                throw new CatalogException(msg + "Sample is associated with individual '" + individualDataResult.first().getId() + "'.");
            }
        }
    }

    public OpenCGAResult<Sample> update(String studyStr, Query query, SampleUpdateParams updateParams, QueryOptions options, String token)
            throws CatalogException {
        return update(studyStr, query, updateParams, false, options, token);
    }

    public OpenCGAResult<Sample> update(String studyStr, Query query, SampleUpdateParams updateParams, boolean ignoreException,
                                        QueryOptions options, String token) throws CatalogException {
        ObjectMap auditParams = new ObjectMap()
                .append("study", studyStr)
                .append("query", query)
                .append("updateParams", updateParams)
                .append("ignoreException", ignoreException)
                .append("options", options)
                .append("token", token);

        OpenCGAResult<Sample> result = runIterator(auditParams, Enums.Resource.SAMPLE, Enums.Action.UPDATE, studyStr, token,
                StudyManager.INCLUDE_VARIABLE_SET, (organizationId, study, userId) -> {
                    Query finalQuery = query != null ? new Query(query) : new Query();
                    fixQueryObject(organizationId, study, finalQuery, userId);
                    finalQuery.append(SampleDBAdaptor.QueryParams.STUDY_UID.key(), study.getUid());
                    return getSampleDBAdaptor(organizationId).iterator(study.getUid(), finalQuery, INCLUDE_SAMPLE_IDS, userId);
                }, (organizationId, study, userId, entryParam, entry) -> {
                    entryParam.setId(entry.getId());
                    entryParam.setUuid(entry.getUuid());
                    return update(organizationId, study, entry, updateParams, options, userId);
                }, "Could not update sample");
        return endResult(result, ignoreException);
    }

    public OpenCGAResult<Sample> update(String studyStr, String sampleId, SampleUpdateParams updateParams, QueryOptions options,
                                        String token) throws CatalogException {
        ObjectMap auditParams = new ObjectMap()
                .append("study", studyStr)
                .append("sampleId", sampleId)
                .append("updateParams", updateParams)
                .append("options", options)
                .append("token", token);

        return runForSingleEntry(auditParams, Enums.Resource.SAMPLE, Enums.Action.UPDATE, studyStr, token,
                StudyManager.INCLUDE_VARIABLE_SET, (organizationId, study, userId, entryParam) -> {
                    OpenCGAResult<Sample> internalResult = internalGet(organizationId, study.getUid(), sampleId, INCLUDE_SAMPLE_IDS,
                            userId);
                    if (internalResult.getNumResults() == 0) {
                        throw new CatalogException("Sample '" + sampleId + "' not found");
                    }
                    Sample sample = internalResult.first();
                    entryParam.setId(sample.getId());
                    entryParam.setUuid(sample.getUuid());

                    return update(organizationId, study, sample, updateParams, options, userId);
                });
    }

    /**
     * Update Sample from catalog.
     *
     * @param studyStr     Study id in string format. Could be one of
     *                     [id|organization@aliasProject:aliasStudy|aliasProject:aliasStudy|aliasStudy]
     * @param sampleIds    List of Sample ids. Could be either the id or uuid.
     * @param updateParams Data model filled only with the parameters to be updated.
     * @param options      QueryOptions object.
     * @param token        Session id of the user logged in.
     * @return A OpenCGAResult with the objects updated.
     * @throws CatalogException if there is any internal error, the user does not have proper permissions or a parameter passed does not
     *                          exist or is not allowed to be updated.
     */
    public OpenCGAResult<Sample> update(String studyStr, List<String> sampleIds, SampleUpdateParams updateParams, QueryOptions options,
                                        String token) throws CatalogException {
        return update(studyStr, sampleIds, updateParams, false, options, token);
    }

    public OpenCGAResult<Sample> update(String studyStr, List<String> sampleIds, SampleUpdateParams updateParams,
                                        boolean ignoreException, QueryOptions options, String token) throws CatalogException {
        ObjectMap auditParams = new ObjectMap()
                .append("study", studyStr)
                .append("sampleIds", sampleIds)
                .append("updateParams", updateParams)
                .append("ignoreException", ignoreException)
                .append("options", options)
                .append("token", token);

        OpenCGAResult<Sample> result = runList(auditParams, Enums.Resource.SAMPLE, Enums.Action.UPDATE, studyStr, sampleIds, token,
                StudyManager.INCLUDE_VARIABLE_SET, (organizationId, study, userId, entryParam) -> {
                    String sampleId = entryParam.getId();
                    OpenCGAResult<Sample> internalResult = internalGet(organizationId, study.getUid(), sampleId, INCLUDE_SAMPLE_IDS,
                            userId);
                    if (internalResult.getNumResults() == 0) {
                        throw new CatalogException("Sample '" + sampleId + "' not found");
                    }
                    Sample sample = internalResult.first();
                    entryParam.setId(sample.getId());
                    entryParam.setUuid(sample.getUuid());

                    return update(organizationId, study, sample, updateParams, options, userId);
                });
        return endResult(result, ignoreException);
    }

    private OpenCGAResult<Sample> update(String organizationId, Study study, Sample sample, SampleUpdateParams updateParams,
                                         QueryOptions options, String userId) throws CatalogException {
        options = ParamUtils.defaultObject(options, QueryOptions::new);

        SampleUpdateParams updateParamsClone;
        try {
            updateParamsClone = JacksonUtils.copy(updateParams, SampleUpdateParams.class);
        } catch (IOException e) {
            throw new CatalogException("Could not clone SampleUpdateParams object");
        }

        fixQualityControlUpdateParams(updateParamsClone, options);
        ObjectMap parameters = new ObjectMap();

        if (updateParamsClone != null) {
            try {
                parameters = updateParamsClone.getUpdateMap();
            } catch (JsonProcessingException e) {
                throw new CatalogException("Could not parse SampleUpdateParams object: " + e.getMessage(), e);
            }
        }

        if (StringUtils.isNotEmpty(parameters.getString(SampleDBAdaptor.QueryParams.CREATION_DATE.key()))) {
            ParamUtils.checkDateFormat(parameters.getString(SampleDBAdaptor.QueryParams.CREATION_DATE.key()),
                    SampleDBAdaptor.QueryParams.CREATION_DATE.key());
        }
        if (StringUtils.isNotEmpty(parameters.getString(SampleDBAdaptor.QueryParams.MODIFICATION_DATE.key()))) {
            ParamUtils.checkDateFormat(parameters.getString(SampleDBAdaptor.QueryParams.MODIFICATION_DATE.key()),
                    SampleDBAdaptor.QueryParams.MODIFICATION_DATE.key());
        }

        ParamUtils.checkUpdateParametersMap(parameters);

        if (parameters.containsKey(SampleDBAdaptor.QueryParams.ANNOTATION_SETS.key())) {
            Map<String, Object> actionMap = options.getMap(Constants.ACTIONS, new HashMap<>());
            if (!actionMap.containsKey(AnnotationSetManager.ANNOTATION_SETS)
                    && !actionMap.containsKey(AnnotationSetManager.ANNOTATIONS)) {
                logger.warn("Assuming the user wants to add the list of annotation sets provided");
                actionMap.put(AnnotationSetManager.ANNOTATION_SETS, ParamUtils.BasicUpdateAction.ADD);
                options.put(Constants.ACTIONS, actionMap);
            }
        }

        // Check permissions...
        // Only check write annotation permissions if the user wants to update the annotation sets
        if (updateParamsClone != null && updateParamsClone.getAnnotationSets() != null) {
            authorizationManager.checkSamplePermission(organizationId, study.getUid(), sample.getUid(), userId,
                    SamplePermissions.WRITE_ANNOTATIONS);
        }
        // Only check update permissions if the user wants to update anything apart from the annotation sets
        if ((parameters.size() == 1 && !parameters.containsKey(SampleDBAdaptor.QueryParams.ANNOTATION_SETS.key()))
                || parameters.size() > 1) {
            authorizationManager.checkSamplePermission(organizationId, study.getUid(), sample.getUid(), userId,
                    SamplePermissions.WRITE);
        }

        if (updateParamsClone != null && updateParamsClone.getId() != null) {
            ParamUtils.checkIdentifier(updateParamsClone.getId(), SampleDBAdaptor.QueryParams.ID.key());
        }

        if (updateParamsClone != null && StringUtils.isNotEmpty(updateParamsClone.getIndividualId())) {
            // Check individual id exists
            OpenCGAResult<Individual> individualDataResult = catalogManager.getIndividualManager().internalGet(organizationId,
                    study.getUid(), updateParamsClone.getIndividualId(), IndividualManager.INCLUDE_INDIVIDUAL_IDS, userId);
            if (individualDataResult.getNumResults() == 0) {
                throw new CatalogException("Individual '" + updateParamsClone.getIndividualId() + "' not found.");
            }

            // Overwrite individual id parameter just in case the user used a uuid or other individual identifier
            parameters.put(SampleDBAdaptor.QueryParams.INDIVIDUAL_ID.key(), individualDataResult.first().getId());
        }

        checkUpdateAnnotations(organizationId, study, sample, parameters, options, VariableSet.AnnotableDataModels.SAMPLE,
                getSampleDBAdaptor(organizationId), userId);

        OpenCGAResult<Sample> update = getSampleDBAdaptor(organizationId).update(sample.getUid(), parameters, study.getVariableSets(),
                options);
        if (options.getBoolean(ParamConstants.INCLUDE_RESULT_PARAM)) {
            // Fetch updated sample
            OpenCGAResult<Sample> queryResult = getSampleDBAdaptor(organizationId).get(study.getUid(),
                    new Query(SampleDBAdaptor.QueryParams.UID.key(), sample.getUid()), options, userId);
            update.setResults(queryResult.getResults());
        }
        return update;
    }

    @Override
    public OpenCGAResult<Sample> rank(String studyStr, Query query, String field, int numResults, boolean asc, String token)
            throws CatalogException {
        ObjectMap auditParams = new ObjectMap()
                .append("study", studyStr)
                .append("query", query)
                .append("field", field)
                .append("numResults", numResults)
                .append("asc", asc)
                .append("token", token);

        return runForQueryOperation(auditParams, Enums.Resource.SAMPLE, Enums.Action.RANK, studyStr, token,
                (organizationId, study, userId) -> {
                    authorizationManager.checkStudyPermission(organizationId, study.getUid(), userId,
                            StudyPermissions.Permissions.VIEW_SAMPLES);

                    Query finalQuery = query != null ? new Query(query) : new Query();
                    ParamUtils.checkObj(field, "field");
                    ParamUtils.checkObj(token, "token");
                    AnnotationUtils.fixQueryAnnotationSearch(organizationId, study, userId, finalQuery, authorizationManager);

                    // TODO: In next release, we will have to check the count parameter from the queryOptions object.
                    boolean count = true;
                    finalQuery.append(SampleDBAdaptor.QueryParams.STUDY_UID.key(), study.getUid());
                    OpenCGAResult<Sample> queryResult = null;
                    if (count) {
                        // We do not need to check for permissions when we show the count of files
                        queryResult = getSampleDBAdaptor(organizationId).rank(finalQuery, field, numResults, asc);
                    }

                    return ParamUtils.defaultObject(queryResult, OpenCGAResult::new);
                });
    }

    @Override
    public OpenCGAResult<Sample> groupBy(@Nullable String studyStr, Query query, List<String> fields, QueryOptions options, String token)
            throws CatalogException {
        ObjectMap auditParams = new ObjectMap()
                .append("study", studyStr)
                .append("query", query)
                .append("fields", fields)
                .append("options", options)
                .append("token", token);

        return runForQueryOperation(auditParams, Enums.Resource.SAMPLE, Enums.Action.GROUP_BY, studyStr, token,
                (organizationId, study, userId) -> {
                    authorizationManager.checkStudyPermission(organizationId, study.getUid(), userId,
                            StudyPermissions.Permissions.VIEW_SAMPLES);

                    Query finalQuery = query != null ? new Query(query) : new Query();
                    QueryOptions queryOptions = options != null ? new QueryOptions(options) : new QueryOptions();
                    if (CollectionUtils.isEmpty(fields)) {
                        throw new CatalogException("Empty fields parameter.");
                    }

                    // Fix query if it contains any annotation
                    AnnotationUtils.fixQueryAnnotationSearch(organizationId, study, userId, finalQuery, authorizationManager);
                    AnnotationUtils.fixQueryOptionAnnotation(queryOptions);

                    // Add study id to the query
                    finalQuery.put(SampleDBAdaptor.QueryParams.STUDY_UID.key(), study.getUid());

                    return getSampleDBAdaptor(organizationId).groupBy(finalQuery, fields, queryOptions, userId);
                });
    }

    // **************************   ACLs  ******************************** //
    public OpenCGAResult<AclEntryList<SamplePermissions>> getAcls(String studyId, List<String> sampleList, String member,
                                                                  boolean ignoreException, String token) throws CatalogException {
        return getAcls(studyId, sampleList,
                StringUtils.isNotEmpty(member) ? Collections.singletonList(member) : Collections.emptyList(), ignoreException, token);
    }

    public OpenCGAResult<AclEntryList<SamplePermissions>> getAcls(String studyStr, List<String> sampleList, List<String> members,
                                                                  boolean ignoreException, String token) throws CatalogException {
        JwtPayload tokenPayload = catalogManager.getUserManager().validateToken(token);
        CatalogFqn studyFqn = CatalogFqn.extractFqnFromStudy(studyStr, tokenPayload);
        String organizationId = studyFqn.getOrganizationId();
        String userId = tokenPayload.getUserId(organizationId);
        Study study = studyManager.resolveId(studyStr, userId, organizationId);

        String operationId = UuidUtils.generateOpenCgaUuid(UuidUtils.Entity.AUDIT);
        ObjectMap auditParams = new ObjectMap()
                .append("studyId", studyStr)
                .append("sampleList", sampleList)
                .append("members", members)
                .append("ignoreException", ignoreException)
                .append("token", token);

        OpenCGAResult<AclEntryList<SamplePermissions>> sampleAcls = OpenCGAResult.empty();
        Map<String, InternalGetDataResult.Missing> missingMap = new HashMap<>();
        try {
            auditManager.initAuditBatch(operationId);
            InternalGetDataResult<Sample> queryResult = internalGet(organizationId, study.getUid(), sampleList, INCLUDE_SAMPLE_IDS, userId,
                    ignoreException);

            if (queryResult.getMissing() != null) {
                missingMap = queryResult.getMissing().stream()
                        .collect(Collectors.toMap(InternalGetDataResult.Missing::getId, Function.identity()));
            }

            List<Long> sampleUids = queryResult.getResults().stream().map(Sample::getUid).collect(Collectors.toList());
            if (CollectionUtils.isNotEmpty(members)) {
                sampleAcls = authorizationManager.getAcl(organizationId, study.getUid(), sampleUids, members, Enums.Resource.SAMPLE,
                        SamplePermissions.class, userId);
            } else {
                sampleAcls = authorizationManager.getAcl(organizationId, study.getUid(), sampleUids, Enums.Resource.SAMPLE,
                        SamplePermissions.class, userId);
            }

            // Include non-existing samples to the result list
            List<AclEntryList<SamplePermissions>> resultList = new ArrayList<>(sampleList.size());
            List<Event> eventList = new ArrayList<>(missingMap.size());
            int counter = 0;
            for (String sampleId : sampleList) {
                if (!missingMap.containsKey(sampleId)) {
                    Sample sample = queryResult.getResults().get(counter);
                    resultList.add(sampleAcls.getResults().get(counter));
                    auditManager.audit(organizationId, operationId, userId, Enums.Action.FETCH_ACLS, Enums.Resource.SAMPLE, sample.getId(),
                            sample.getUuid(), study.getId(), study.getUuid(), auditParams,
                            new AuditRecord.Status(AuditRecord.Status.Result.SUCCESS), new ObjectMap());
                    counter++;
                } else {
                    resultList.add(new AclEntryList<>());
                    eventList.add(new Event(Event.Type.ERROR, sampleId, missingMap.get(sampleId).getErrorMsg()));
                    auditManager.audit(organizationId, operationId, userId, Enums.Action.FETCH_ACLS, Enums.Resource.SAMPLE, sampleId, "",
                            study.getId(), study.getUuid(), auditParams, new AuditRecord.Status(AuditRecord.Status.Result.ERROR,
                                    new Error(0, "", missingMap.get(sampleId).getErrorMsg())), new ObjectMap());
                }
            }
            for (int i = 0; i < queryResult.getResults().size(); i++) {
                sampleAcls.getResults().get(i).setId(queryResult.getResults().get(i).getId());
            }
            sampleAcls.setResults(resultList);
            sampleAcls.setEvents(eventList);
        } catch (CatalogException e) {
            for (String sampleId : sampleList) {
                auditManager.audit(organizationId, operationId, userId, Enums.Action.FETCH_ACLS, Enums.Resource.SAMPLE, sampleId, "",
                        study.getId(), study.getUuid(), auditParams, new AuditRecord.Status(AuditRecord.Status.Result.ERROR, e.getError()),
                        new ObjectMap());
            }
            if (!ignoreException) {
                throw e;
            } else {
                for (String sampleId : sampleList) {
                    Event event = new Event(Event.Type.ERROR, sampleId, e.getMessage());
                    sampleAcls.append(new OpenCGAResult<>(0, Collections.singletonList(event), 0, Collections.emptyList(), 0));
                }
            }
        } finally {
            auditManager.finishAuditBatch(organizationId, operationId);
        }

        return sampleAcls;
    }

    public OpenCGAResult<AclEntryList<SamplePermissions>> updateAcl(String studyStr, List<String> sampleStringList, String memberList,
                                                                    SampleAclParams sampleAclParams, ParamUtils.AclAction action,
                                                                    String token) throws CatalogException {
        JwtPayload tokenPayload = catalogManager.getUserManager().validateToken(token);
        CatalogFqn studyFqn = CatalogFqn.extractFqnFromStudy(studyStr, tokenPayload);
        String organizationId = studyFqn.getOrganizationId();
        String userId = tokenPayload.getUserId(organizationId);
        Study study = studyManager.resolveId(studyStr, userId, organizationId);

        ObjectMap auditParams = new ObjectMap()
                .append("studyId", studyStr)
                .append("sampleStringList", sampleStringList)
                .append("memberList", memberList)
                .append("sampleAclParams", sampleAclParams)
                .append("action", action)
                .append("token", token);
        String operationId = UuidUtils.generateOpenCgaUuid(UuidUtils.Entity.AUDIT);

        List<String> members;
        List<Sample> sampleList;
        List<String> permissions = Collections.emptyList();
        try {
            auditManager.initAuditBatch(operationId);

            int count = 0;
            count += sampleStringList != null && !sampleStringList.isEmpty() ? 1 : 0;
            count += StringUtils.isNotEmpty(sampleAclParams.getIndividual()) ? 1 : 0;
            count += StringUtils.isNotEmpty(sampleAclParams.getFamily()) ? 1 : 0;
            count += StringUtils.isNotEmpty(sampleAclParams.getCohort()) ? 1 : 0;
            count += StringUtils.isNotEmpty(sampleAclParams.getFile()) ? 1 : 0;

            if (count > 1) {
                throw new CatalogException("Update ACL: Only one of these parameters are allowed: sample, individual, family, file or "
                        + "cohort per query.");
            } else if (count == 0) {
                throw new CatalogException("Update ACL: At least one of these parameters should be provided: sample, individual, family,"
                        + " file or cohort");
            }

            if (action == null) {
                throw new CatalogException("Invalid action found. Please choose a valid action to be performed.");
            }

            if (StringUtils.isNotEmpty(sampleAclParams.getPermissions())) {
                permissions = Arrays.asList(sampleAclParams.getPermissions().trim().replaceAll("\\s", "").split(","));
                checkPermissions(permissions, SamplePermissions::valueOf);
            }

            if (StringUtils.isNotEmpty(sampleAclParams.getIndividual())) {
                Query query = new Query(IndividualDBAdaptor.QueryParams.ID.key(), sampleAclParams.getIndividual());
                QueryOptions options = new QueryOptions(QueryOptions.INCLUDE, IndividualDBAdaptor.QueryParams.SAMPLES.key());
                OpenCGAResult<Individual> indDataResult = catalogManager.getIndividualManager().search(studyStr, query,
                        options, token);

                Set<String> sampleSet = new HashSet<>();
                for (Individual individual : indDataResult.getResults()) {
                    sampleSet.addAll(individual.getSamples().stream().map(Sample::getId).collect(Collectors.toSet()));
                }
                sampleStringList = new ArrayList<>();
                sampleStringList.addAll(sampleSet);
            }

            if (StringUtils.isNotEmpty(sampleAclParams.getFamily())) {
                OpenCGAResult<Family> familyDataResult = catalogManager.getFamilyManager().get(studyStr,
                        Arrays.asList(sampleAclParams.getFamily().split(",")), FamilyManager.INCLUDE_FAMILY_MEMBERS, token);

                Set<String> sampleSet = new HashSet<>();
                for (Family family : familyDataResult.getResults()) {
                    if (family.getMembers() != null) {
                        for (Individual individual : family.getMembers()) {
                            if (individual.getSamples() != null) {
                                sampleSet.addAll(individual.getSamples().stream().map(Sample::getId).collect(Collectors.toSet()));
                            }
                        }
                    }
                }
                sampleStringList = new ArrayList<>();
                sampleStringList.addAll(sampleSet);
            }

            if (StringUtils.isNotEmpty(sampleAclParams.getFile())) {
//            // Obtain the samples of the files
                QueryOptions options = new QueryOptions(QueryOptions.INCLUDE, FileDBAdaptor.QueryParams.SAMPLE_IDS.key());
                OpenCGAResult<File> fileDataResult = catalogManager.getFileManager().internalGet(organizationId, study.getUid(),
                        Arrays.asList(StringUtils.split(sampleAclParams.getFile(), ",")), options, userId, false);

                Set<String> sampleSet = new HashSet<>();
                for (File file : fileDataResult.getResults()) {
                    sampleSet.addAll(file.getSampleIds());
                }
                sampleStringList = new ArrayList<>();
                sampleStringList.addAll(sampleSet);
            }

            if (StringUtils.isNotEmpty(sampleAclParams.getCohort())) {
                Query query = new Query(CohortDBAdaptor.QueryParams.ID.key(), sampleAclParams.getCohort());
                QueryOptions options = new QueryOptions(QueryOptions.INCLUDE, CohortDBAdaptor.QueryParams.SAMPLES.key());
                OpenCGAResult<Cohort> cohortDataResult = catalogManager.getCohortManager().search(studyStr, query, options,
                        token);

                Set<String> sampleSet = new HashSet<>();
                for (Cohort cohort : cohortDataResult.getResults()) {
                    sampleSet.addAll(cohort.getSamples().stream().map(Sample::getId).collect(Collectors.toList()));
                }
                sampleStringList = new ArrayList<>();
                sampleStringList.addAll(sampleSet);
            }

            sampleList = internalGet(organizationId, study.getUid(), sampleStringList, INCLUDE_SAMPLE_IDS, userId, false).getResults();
            authorizationManager.checkCanAssignOrSeePermissions(organizationId, study.getUid(), userId);

            // Validate that the members are actually valid members
            if (memberList != null && !memberList.isEmpty()) {
                members = Arrays.asList(memberList.split(","));
            } else {
                members = Collections.emptyList();
            }
            checkMembers(organizationId, study.getUid(), members);
            authorizationManager.checkNotAssigningPermissionsToAdminsGroup(members);
        } catch (CatalogException e) {
            if (sampleStringList != null) {
                for (String sampleId : sampleStringList) {
                    auditManager.audit(organizationId, operationId, userId, Enums.Action.UPDATE_ACLS, Enums.Resource.SAMPLE, sampleId, "",
                            study.getId(), study.getUuid(), auditParams,
                            new AuditRecord.Status(AuditRecord.Status.Result.ERROR, e.getError()), new ObjectMap());
                }
            }
            auditManager.finishAuditBatch(organizationId, operationId);
            throw e;
        }

        OpenCGAResult<AclEntryList<SamplePermissions>> aclResultList = OpenCGAResult.empty();
        int numProcessed = 0;
        do {
            List<Sample> batchSampleList = new ArrayList<>();
            while (numProcessed < Math.min(numProcessed + BATCH_OPERATION_SIZE, sampleList.size())) {
                batchSampleList.add(sampleList.get(numProcessed));
                numProcessed += 1;
            }

            List<Long> sampleUids = batchSampleList.stream().map(Sample::getUid).collect(Collectors.toList());
            List<String> sampleIds = batchSampleList.stream().map(Sample::getId).collect(Collectors.toList());
            List<AuthorizationManager.CatalogAclParams> aclParamsList = new ArrayList<>();
            AuthorizationManager.CatalogAclParams.addToList(sampleUids, permissions, Enums.Resource.SAMPLE, aclParamsList);

            try {
                switch (action) {
                    case SET:
                        authorizationManager.setAcls(organizationId, study.getUid(), members, aclParamsList);
                        break;
                    case ADD:
                        authorizationManager.addAcls(organizationId, study.getUid(), members, aclParamsList);
                        break;
                    case REMOVE:
                        authorizationManager.removeAcls(organizationId, members, aclParamsList);
                        break;
                    case RESET:
                        for (AuthorizationManager.CatalogAclParams aclParam : aclParamsList) {
                            aclParam.setPermissions(null);
                        }
                        authorizationManager.removeAcls(organizationId, members, aclParamsList);
                        break;
                    default:
                        throw new CatalogException("Unexpected error occurred. No valid action found.");
                }

                OpenCGAResult<AclEntryList<SamplePermissions>> queryResults = authorizationManager.getAcls(organizationId, study.getUid(),
                        sampleUids, members, Enums.Resource.SAMPLE, SamplePermissions.class);

                for (int i = 0; i < queryResults.getResults().size(); i++) {
                    queryResults.getResults().get(i).setId(sampleIds.get(i));
                }
                aclResultList.append(queryResults);

                for (Sample sample : batchSampleList) {
                    auditManager.audit(organizationId, operationId, userId, Enums.Action.UPDATE_ACLS, Enums.Resource.SAMPLE, sample.getId(),
                            sample.getUuid(), study.getId(), study.getUuid(), auditParams,
                            new AuditRecord.Status(AuditRecord.Status.Result.SUCCESS), new ObjectMap());
                }
            } catch (CatalogException e) {
                // Process current batch
                for (Sample sample : batchSampleList) {
                    auditManager.audit(organizationId, operationId, userId, Enums.Action.UPDATE_ACLS, Enums.Resource.SAMPLE, sample.getId(),
                            sample.getUuid(), study.getId(), study.getUuid(), auditParams,
                            new AuditRecord.Status(AuditRecord.Status.Result.ERROR, e.getError()), new ObjectMap());
                }

                // Process remaining unprocessed batches
                while (numProcessed < sampleList.size()) {
                    Sample sample = sampleList.get(numProcessed);
                    auditManager.audit(organizationId, operationId, userId, Enums.Action.UPDATE_ACLS, Enums.Resource.SAMPLE, sample.getId(),
                            sample.getUuid(), study.getId(), study.getUuid(), auditParams,
                            new AuditRecord.Status(AuditRecord.Status.Result.ERROR, e.getError()), new ObjectMap());
                }

                auditManager.finishAuditBatch(organizationId, operationId);
                throw e;
            }
        } while (numProcessed < sampleList.size());

        auditManager.finishAuditBatch(organizationId, operationId);
        return aclResultList;
    }

    private void fixQualityControlQuery(Query query) {
        String variableSetId = "opencga_sample_variant_stats";

        List<String> simpleStatsKeys = Arrays.asList(ParamConstants.SAMPLE_VARIANT_STATS_COUNT_PARAM,
                ParamConstants.SAMPLE_VARIANT_STATS_TI_TV_RATIO_PARAM, ParamConstants.SAMPLE_VARIANT_STATS_QUALITY_AVG_PARAM,
                ParamConstants.SAMPLE_VARIANT_STATS_QUALITY_STD_DEV_PARAM, ParamConstants.SAMPLE_VARIANT_STATS_HETEROZYGOSITY_RATE_PARAM);

        List<String> mapStatsKeys = Arrays.asList(ParamConstants.SAMPLE_VARIANT_STATS_CHROMOSOME_COUNT_PARAM,
                ParamConstants.SAMPLE_VARIANT_STATS_TYPE_COUNT_PARAM, ParamConstants.SAMPLE_VARIANT_STATS_GENOTYPE_COUNT_PARAM,
                ParamConstants.SAMPLE_VARIANT_STATS_DEPTH_COUNT_PARAM, ParamConstants.SAMPLE_VARIANT_STATS_BIOTYPE_COUNT_PARAM,
                ParamConstants.SAMPLE_VARIANT_STATS_CLINICAL_SIGNIFICANCE_COUNT_PARAM,
                ParamConstants.SAMPLE_VARIANT_STATS_CONSEQUENCE_TYPE_COUNT_PARAM);

        // Default annotation set id
        String id = query.getString(ParamConstants.SAMPLE_VARIANT_STATS_ID_PARAM, "ALL");

        List<String> annotationList = new LinkedList<>();
        for (String statsKey : simpleStatsKeys) {
            String value = query.getString(statsKey);
            if (StringUtils.isNotEmpty(value)) {
                if (!value.startsWith("!") && !value.startsWith("=") && !value.startsWith(">") && !value.startsWith("<")) {
                    value = "=" + value;
                }

                query.remove(statsKey);

                // Remove prefix stats
                String field = statsKey.replace("stats", "");
                // Convert it to cammel case again
                field = Character.toLowerCase(field.charAt(0)) + field.substring(1);

                annotationList.add(variableSetId + "__" + id + "@" + variableSetId + ":" + field + value);
            }
        }
        for (String statsKey : mapStatsKeys) {
            String value = query.getString(statsKey);
            if (StringUtils.isNotEmpty(value)) {
                query.remove(statsKey);

                // Remove prefix stats
                String field = statsKey.replace("stats", "");
                // Convert it to cammel case again
                field = Character.toLowerCase(field.charAt(0)) + field.substring(1);
                annotationList.add(variableSetId + "__" + id + "@" + variableSetId + ":" + field + "." + value);
            }
        }

        if (!annotationList.isEmpty()) {
            query.remove(ParamConstants.SAMPLE_VARIANT_STATS_ID_PARAM);
            query.put(Constants.ANNOTATION, StringUtils.join(annotationList, ";"));
        }
    }

    private void fixQualityControlUpdateParams(SampleUpdateParams sampleUpdateParams, QueryOptions options) throws CatalogException {
        if (sampleUpdateParams.getQualityControl() == null) {
            return;
        }

        if (CollectionUtils.isNotEmpty(sampleUpdateParams.getAnnotationSets())) {
            throw new CatalogException("Cannot update 'qualityControl' and 'annotationSets' at the same time.");
        }

        String variableSetId = "opencga_sample_variant_stats";

        if (sampleUpdateParams.getQualityControl().getVariant() == null
                || sampleUpdateParams.getQualityControl().getVariant().getVariantStats().isEmpty()) {
            // Add REMOVE Action
            Map<String, Object> map = options.getMap(Constants.ACTIONS);
            if (map == null) {
                map = new HashMap<>();
            }
            map.put(SampleDBAdaptor.QueryParams.ANNOTATION_SETS.key(), ParamUtils.BasicUpdateAction.REMOVE);
            options.put(Constants.ACTIONS, map);

            // Delete all annotation sets of variable set
            sampleUpdateParams.setAnnotationSets(Collections.singletonList(new AnnotationSet().setVariableSetId(variableSetId)));
            return;
        }

        List<AnnotationSet> annotationSetList = new LinkedList<>();
        if (sampleUpdateParams.getQualityControl().getVariant() != null) {

            if (CollectionUtils.isNotEmpty(sampleUpdateParams.getQualityControl().getVariant().getVariantStats())) {
                for (SampleQcVariantStats variantStat : sampleUpdateParams.getQualityControl().getVariant().getVariantStats()) {
                    SampleVariantStats stats = variantStat.getStats();
                    if (stats != null) {
                        Map<String, Integer> indelLengthCount = new HashMap<>();
                        if (stats.getIndelLengthCount() != null) {
                            indelLengthCount.put("lt5", stats.getIndelLengthCount().getLt5());
                            indelLengthCount.put("lt10", stats.getIndelLengthCount().getLt10());
                            indelLengthCount.put("lt15", stats.getIndelLengthCount().getLt15());
                            indelLengthCount.put("lt20", stats.getIndelLengthCount().getLt20());
                            indelLengthCount.put("gte20", stats.getIndelLengthCount().getGte20());
                        }

                        Map<String, Integer> depthCount = new HashMap<>();
                        if (stats.getDepthCount() != null) {
                            depthCount.put("na", stats.getDepthCount().getNa());
                            depthCount.put("lt5", stats.getDepthCount().getLt5());
                            depthCount.put("lt10", stats.getDepthCount().getLt10());
                            depthCount.put("lt15", stats.getDepthCount().getLt15());
                            depthCount.put("lt20", stats.getDepthCount().getLt20());
                            depthCount.put("gte20", stats.getDepthCount().getGte20());
                        }

                        ObjectMap annotations = new ObjectMap();
                        annotations.putIfNotEmpty("id", variantStat.getId());
                        annotations.putIfNotNull("variantCount", stats.getVariantCount());
                        annotations.putIfNotNull("chromosomeCount", stats.getChromosomeCount());
                        annotations.putIfNotNull("typeCount", stats.getTypeCount());
                        annotations.putIfNotNull("genotypeCount", stats.getGenotypeCount());
                        annotations.putIfNotNull("indelLengthCount", indelLengthCount);
                        annotations.putIfNotNull("filterCount", stats.getFilterCount());
                        annotations.putIfNotNull("tiTvRatio", stats.getTiTvRatio());
                        annotations.putIfNotNull("qualityAvg", stats.getQualityAvg());
                        annotations.putIfNotNull("qualityStdDev", stats.getQualityStdDev());
                        annotations.putIfNotNull("heterozygosityRate", stats.getHeterozygosityRate());
                        annotations.putIfNotNull("consequenceTypeCount", stats.getConsequenceTypeCount());
                        annotations.putIfNotNull("biotypeCount", stats.getBiotypeCount());
                        annotations.putIfNotNull("clinicalSignificanceCount", stats.getClinicalSignificanceCount());
                        annotations.putIfNotNull("mendelianErrorCount", stats.getMendelianErrorCount());
                        annotations.putIfNotNull("depthCount", depthCount);

                        annotationSetList.add(new AnnotationSet(variableSetId + "__" + variantStat.getId(), variableSetId, annotations));
                    }
                }
            }
        }

        Map<String, Object> map = options.getMap(Constants.ACTIONS);
        if (map == null) {
            map = new HashMap<>();
        }
        if (!annotationSetList.isEmpty()) {
            // Add SET Action
            map.put(SampleDBAdaptor.QueryParams.ANNOTATION_SETS.key(), ParamUtils.BasicUpdateAction.SET);
            options.put(Constants.ACTIONS, map);

            sampleUpdateParams.setAnnotationSets(annotationSetList);
        } else {
            // Add REMOVE Action
            map.put(SampleDBAdaptor.QueryParams.ANNOTATION_SETS.key(), ParamUtils.BasicUpdateAction.REMOVE);
            options.put(Constants.ACTIONS, map);

            // Delete all annotation sets of variable set
            sampleUpdateParams.setAnnotationSets(Collections.singletonList(new AnnotationSet().setVariableSetId(variableSetId)));
        }
    }
}<|MERGE_RESOLUTION|>--- conflicted
+++ resolved
@@ -266,39 +266,25 @@
     }
 
     @Override
-<<<<<<< HEAD
+    public OpenCGAResult<FacetField> facet(String studyStr, Query query, String facet, String token) throws CatalogException {
+        ObjectMap auditParams = new ObjectMap()
+                .append("study", studyStr)
+                .append("query", query)
+                .append("facet", facet)
+                .append("token", token);
+        Query finalQuery = ParamUtils.defaultObject(query, Query::new);
+
+        return runForQueryOperation(auditParams, Enums.Resource.SAMPLE, Enums.Action.FACET, studyStr, token,
+                StudyManager.INCLUDE_VARIABLE_SET, (organizationId, study, userId) -> {
+                    fixQueryObject(organizationId, study, finalQuery, userId);
+                    query.append(SampleDBAdaptor.QueryParams.STUDY_UID.key(), study.getUid());
+
+                    return getSampleDBAdaptor(organizationId).facet(study.getUid(), finalQuery, facet, userId);
+                });
+    }
+
+    @Override
     public OpenCGAResult<Sample> search(String studyStr, Query query, QueryOptions options, String token) throws CatalogException {
-=======
-    public OpenCGAResult<FacetField> facet(String studyStr, Query query, String facet, String token) throws CatalogException {
-        query = ParamUtils.defaultObject(query, Query::new);
-
-        JwtPayload tokenPayload = catalogManager.getUserManager().validateToken(token);
-        CatalogFqn studyFqn = CatalogFqn.extractFqnFromStudy(studyStr, tokenPayload);
-        String organizationId = studyFqn.getOrganizationId();
-        String userId = tokenPayload.getUserId(organizationId);
-
-        Study study = catalogManager.getStudyManager().resolveId(studyFqn, StudyManager.INCLUDE_VARIABLE_SET, tokenPayload);
-
-        fixQueryObject(organizationId, study, query, userId);
-        query.append(SampleDBAdaptor.QueryParams.STUDY_UID.key(), study.getUid());
-
-        return getSampleDBAdaptor(organizationId).facet(study.getUid(), query, facet, userId);
-    }
-
-    @Override
-    public OpenCGAResult<Sample> search(String studyStr, Query query, QueryOptions options, String token)
-            throws CatalogException {
-        query = ParamUtils.defaultObject(query, Query::new);
-        options = ParamUtils.defaultObject(options, QueryOptions::new);
-
-        JwtPayload tokenPayload = catalogManager.getUserManager().validateToken(token);
-        CatalogFqn studyFqn = CatalogFqn.extractFqnFromStudy(studyStr, tokenPayload);
-        String organizationId = studyFqn.getOrganizationId();
-        String userId = tokenPayload.getUserId(organizationId);
-        String studyId = studyFqn.getStudyId();
-        String studyUuid = studyFqn.getStudyUuid();
-
->>>>>>> 20552c93
         ObjectMap auditParams = new ObjectMap()
                 .append("studyStr", studyStr)
                 .append("query", query)
