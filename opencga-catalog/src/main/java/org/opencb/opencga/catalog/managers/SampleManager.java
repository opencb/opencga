/*
 * Copyright 2015-2020 OpenCB
 *
 * Licensed under the Apache License, Version 2.0 (the "License");
 * you may not use this file except in compliance with the License.
 * You may obtain a copy of the License at
 *
 *     http://www.apache.org/licenses/LICENSE-2.0
 *
 * Unless required by applicable law or agreed to in writing, software
 * distributed under the License is distributed on an "AS IS" BASIS,
 * WITHOUT WARRANTIES OR CONDITIONS OF ANY KIND, either express or implied.
 * See the License for the specific language governing permissions and
 * limitations under the License.
 */

package org.opencb.opencga.catalog.managers;

import com.fasterxml.jackson.core.JsonProcessingException;
import org.apache.commons.collections4.CollectionUtils;
import org.apache.commons.lang3.StringUtils;
import org.apache.commons.lang3.tuple.Pair;
import org.opencb.biodata.models.clinical.qc.SampleQcVariantStats;
import org.opencb.biodata.models.common.Status;
import org.opencb.biodata.models.variant.StudyEntry;
import org.opencb.biodata.models.variant.metadata.SampleVariantStats;
import org.opencb.commons.datastore.core.*;
import org.opencb.commons.datastore.core.result.Error;
import org.opencb.commons.utils.ListUtils;
import org.opencb.opencga.catalog.auth.authorization.AuthorizationManager;
import org.opencb.opencga.catalog.db.DBAdaptorFactory;
import org.opencb.opencga.catalog.db.api.*;
import org.opencb.opencga.catalog.exceptions.CatalogAuthorizationException;
import org.opencb.opencga.catalog.exceptions.CatalogException;
import org.opencb.opencga.catalog.models.InternalGetDataResult;
import org.opencb.opencga.catalog.stats.solr.CatalogSolrManager;
import org.opencb.opencga.catalog.utils.AnnotationUtils;
import org.opencb.opencga.catalog.utils.Constants;
import org.opencb.opencga.catalog.utils.ParamUtils;
import org.opencb.opencga.catalog.utils.UuidUtils;
import org.opencb.opencga.core.api.ParamConstants;
import org.opencb.opencga.core.common.JacksonUtils;
import org.opencb.opencga.core.common.TimeUtils;
import org.opencb.opencga.core.config.Configuration;
import org.opencb.opencga.core.models.AclEntryList;
import org.opencb.opencga.core.models.audit.AuditRecord;
import org.opencb.opencga.core.models.cohort.Cohort;
import org.opencb.opencga.core.models.cohort.CohortStatus;
import org.opencb.opencga.core.models.common.*;
import org.opencb.opencga.core.models.family.Family;
import org.opencb.opencga.core.models.file.File;
import org.opencb.opencga.core.models.file.FileInternal;
import org.opencb.opencga.core.models.file.VariantIndexStatus;
import org.opencb.opencga.core.models.individual.Individual;
import org.opencb.opencga.core.models.sample.*;
import org.opencb.opencga.core.models.study.Study;
import org.opencb.opencga.core.models.study.StudyPermissions;
import org.opencb.opencga.core.models.study.VariableSet;
import org.opencb.opencga.core.response.OpenCGAResult;
import org.slf4j.Logger;
import org.slf4j.LoggerFactory;

import javax.annotation.Nullable;
import java.io.IOException;
import java.util.*;
import java.util.function.Function;
import java.util.stream.Collectors;

import static org.opencb.opencga.catalog.auth.authorization.CatalogAuthorizationManager.checkPermissions;
import static org.opencb.opencga.core.common.JacksonUtils.getUpdateObjectMapper;

/**
 * @author Jacobo Coll &lt;jacobo167@gmail.com&gt;
 */
public class SampleManager extends AnnotationSetManager<Sample> {

    public static final QueryOptions INCLUDE_SAMPLE_IDS = new QueryOptions(QueryOptions.INCLUDE, Arrays.asList(
            SampleDBAdaptor.QueryParams.ID.key(), SampleDBAdaptor.QueryParams.UID.key(), SampleDBAdaptor.QueryParams.UUID.key(),
            SampleDBAdaptor.QueryParams.VERSION.key(), SampleDBAdaptor.QueryParams.STUDY_UID.key()));
    protected static Logger logger = LoggerFactory.getLogger(SampleManager.class);
    private final String defaultFacet = "creationYear>>creationMonth;status;phenotypes;somatic";
    private UserManager userManager;
    private StudyManager studyManager;

    SampleManager(AuthorizationManager authorizationManager, AuditManager auditManager, CatalogManager catalogManager,
                  DBAdaptorFactory catalogDBAdaptorFactory, Configuration configuration) {
        super(authorizationManager, auditManager, catalogManager, catalogDBAdaptorFactory, configuration);

        userManager = catalogManager.getUserManager();
        studyManager = catalogManager.getStudyManager();
    }

    @Override
    Enums.Resource getEntity() {
        return Enums.Resource.SAMPLE;
    }

    @Override
    InternalGetDataResult<Sample> internalGet(long studyUid, List<String> entryList, @Nullable Query query, QueryOptions options,
                                              String user, boolean ignoreException) throws CatalogException {
        if (ListUtils.isEmpty(entryList)) {
            throw new CatalogException("Missing sample entries.");
        }
        List<String> uniqueList = ListUtils.unique(entryList);

        QueryOptions queryOptions = new QueryOptions(ParamUtils.defaultObject(options, QueryOptions::new));

        Query queryCopy = query == null ? new Query() : new Query(query);
        queryCopy.put(SampleDBAdaptor.QueryParams.STUDY_UID.key(), studyUid);

        boolean versioned = queryCopy.getBoolean(Constants.ALL_VERSIONS)
                || queryCopy.containsKey(SampleDBAdaptor.QueryParams.VERSION.key());
        if (versioned && uniqueList.size() > 1) {
            throw new CatalogException("Only one sample allowed when requesting multiple versions");
        }

        SampleDBAdaptor.QueryParams idQueryParam = getFieldFilter(uniqueList);
        queryCopy.put(idQueryParam.key(), uniqueList);

        // Ensure the field by which we are querying for will be kept in the results
        queryOptions = keepFieldInQueryOptions(queryOptions, idQueryParam.key());

        OpenCGAResult<Sample> sampleDataResult = sampleDBAdaptor.get(studyUid, queryCopy, queryOptions, user);

        Function<Sample, String> sampleStringFunction = Sample::getId;
        if (idQueryParam.equals(SampleDBAdaptor.QueryParams.UUID)) {
            sampleStringFunction = Sample::getUuid;
        }

        if (ignoreException || sampleDataResult.getNumResults() >= uniqueList.size()) {
            return keepOriginalOrder(uniqueList, sampleStringFunction, sampleDataResult, ignoreException, versioned);
        }
        // Query without adding the user check
        OpenCGAResult<Sample> resultsNoCheck = sampleDBAdaptor.get(queryCopy, queryOptions);

        if (resultsNoCheck.getNumResults() == sampleDataResult.getNumResults()) {
            throw CatalogException.notFound("samples", getMissingFields(uniqueList, sampleDataResult.getResults(), sampleStringFunction));
        } else {
            throw new CatalogAuthorizationException("Permission denied. " + user + " is not allowed to see some or none of the samples.");
        }
    }

    SampleDBAdaptor.QueryParams getFieldFilter(List<String> idList) throws CatalogException {
        SampleDBAdaptor.QueryParams idQueryParam = null;
        for (String entry : idList) {
            SampleDBAdaptor.QueryParams param = SampleDBAdaptor.QueryParams.ID;
            if (UuidUtils.isOpenCgaUuid(entry)) {
                param = SampleDBAdaptor.QueryParams.UUID;
            }
            if (idQueryParam == null) {
                idQueryParam = param;
            }
            if (idQueryParam != param) {
                throw new CatalogException("Found uuids and ids in the same query. Please, choose one or do two different queries.");
            }
        }
        return idQueryParam;
    }

    private OpenCGAResult<Sample> getSample(long studyUid, String sampleUuid, QueryOptions options) throws CatalogException {
        Query query = new Query()
                .append(SampleDBAdaptor.QueryParams.STUDY_UID.key(), studyUid)
                .append(SampleDBAdaptor.QueryParams.UUID.key(), sampleUuid);
        return sampleDBAdaptor.get(query, options);
    }

    void validateNewSample(Study study, Sample sample, String userId) throws CatalogException {
        ParamUtils.checkIdentifier(sample.getId(), "id");

        // Check the id is not in use
        Query query = new Query()
                .append(SampleDBAdaptor.QueryParams.STUDY_UID.key(), study.getUid())
                .append(SampleDBAdaptor.QueryParams.ID.key(), sample.getId());
        if (sampleDBAdaptor.count(query).getNumMatches() > 0) {
            throw new CatalogException("Sample '" + sample.getId() + "' already exists.");
        }

        if (StringUtils.isNotEmpty(sample.getIndividualId())) {
            // Check individual exists
            OpenCGAResult<Individual> individualDataResult = catalogManager.getIndividualManager().internalGet(study.getUid(),
                    sample.getIndividualId(), IndividualManager.INCLUDE_INDIVIDUAL_IDS, userId);
            if (individualDataResult.getNumResults() == 0) {
                throw new CatalogException("Individual '" + sample.getIndividualId() + "' not found.");
            }

            // Just in case the user provided a uuid or other kind of individual identifier, we set again the id value
            sample.setIndividualId(individualDataResult.first().getId());
        }

        if (CollectionUtils.isNotEmpty(sample.getCohortIds())) {
            throw new CatalogException("'cohortIds' list is not empty");
        } else {
            sample.setCohortIds(Collections.emptyList());
        }

        sample.setSource(ParamUtils.defaultObject(sample.getSource(), ExternalSource::init));
        sample.setProcessing(ParamUtils.defaultObject(sample.getProcessing(), SampleProcessing::init));
        sample.setCollection(ParamUtils.defaultObject(sample.getCollection(), SampleCollection::init));
        sample.setQualityControl(ParamUtils.defaultObject(sample.getQualityControl(), SampleQualityControl::new));
        sample.setCreationDate(ParamUtils.checkDateOrGetCurrentDate(sample.getCreationDate(),
                SampleDBAdaptor.QueryParams.CREATION_DATE.key()));
        sample.setModificationDate(ParamUtils.checkDateOrGetCurrentDate(sample.getModificationDate(),
                SampleDBAdaptor.QueryParams.MODIFICATION_DATE.key()));
        sample.setDescription(ParamUtils.defaultString(sample.getDescription(), ""));
        sample.setPhenotypes(ParamUtils.defaultObject(sample.getPhenotypes(), Collections.emptyList()));

        sample.setIndividualId(ParamUtils.defaultObject(sample.getIndividualId(), ""));
        sample.setFileIds(ParamUtils.defaultObject(sample.getFileIds(), Collections.emptyList()));

        sample.setStatus(ParamUtils.defaultObject(sample.getStatus(), Status::new));
        sample.setInternal(SampleInternal.init());
        sample.setAttributes(ParamUtils.defaultObject(sample.getAttributes(), Collections.emptyMap()));

        sample.setAnnotationSets(ParamUtils.defaultObject(sample.getAnnotationSets(), Collections.emptyList()));

        sample.setUuid(UuidUtils.generateOpenCgaUuid(UuidUtils.Entity.SAMPLE));
        sample.setRelease(studyManager.getCurrentRelease(study));
        sample.setVersion(1);

        validateNewAnnotationSets(study.getVariableSets(), sample.getAnnotationSets());
    }

    @Override
    public OpenCGAResult<Sample> create(String studyStr, Sample sample, QueryOptions options, String token) throws CatalogException {
        ObjectMap auditParams = new ObjectMap()
                .append("study", studyStr)
                .append("sample", sample)
                .append("options", options)
                .append("token", token);
        QueryOptions myOptions = options != null ? new QueryOptions(options) : new QueryOptions();

        return run(auditParams, Enums.Action.CREATE, Enums.Resource.SAMPLE, studyStr, token, (study, userId) -> {
            // 1. We check everything can be done
<<<<<<< HEAD
            authorizationManager.checkStudyPermission(study.getUid(), userId, StudyAclEntry.StudyPermissions.WRITE_SAMPLES);
=======
            authorizationManager.checkStudyPermission(study.getUid(), userId, StudyPermissions.Permissions.WRITE_SAMPLES);

>>>>>>> d7e0b0cb
            validateNewSample(study, sample, userId);

            // We create the sample
            OpenCGAResult<Sample> insert = sampleDBAdaptor.insert(study.getUid(), sample, study.getVariableSets(), myOptions);
            if (myOptions.getBoolean(ParamConstants.INCLUDE_RESULT_PARAM)) {
                // Fetch created sample
                OpenCGAResult<Sample> result = getSample(study.getUid(), sample.getUuid(), myOptions);
                insert.setResults(result.getResults());
            }
            return Pair.of(insert, new ReferenceParam(sample.getId(), sample.getUuid()));
        });
    }

    @Override
    public DBIterator<Sample> iterator(String studyStr, Query query, QueryOptions options, String sessionId) throws CatalogException {
        query = ParamUtils.defaultObject(query, Query::new);
        options = ParamUtils.defaultObject(options, QueryOptions::new);

        String userId = userManager.getUserId(sessionId);
        Study study = catalogManager.getStudyManager().resolveId(studyStr, userId);

        Query finalQuery = new Query(query);
        fixQueryObject(study, finalQuery, userId);
        AnnotationUtils.fixQueryOptionAnnotation(options);
        finalQuery.append(SampleDBAdaptor.QueryParams.STUDY_UID.key(), study.getUid());

        return sampleDBAdaptor.iterator(study.getUid(), finalQuery, options, userId);
    }

    @Override
    public OpenCGAResult<Sample> search(String studyId, Query query, QueryOptions options, String token) throws CatalogException {
        query = ParamUtils.defaultObject(query, Query::new);
        options = ParamUtils.defaultObject(options, QueryOptions::new);

        String userId = userManager.getUserId(token);
        Study study = catalogManager.getStudyManager().resolveId(studyId, userId, new QueryOptions(QueryOptions.INCLUDE,
                StudyDBAdaptor.QueryParams.VARIABLE_SET.key()));

        ObjectMap auditParams = new ObjectMap()
                .append("studyId", studyId)
                .append("query", new Query(query))
                .append("options", options)
                .append("token", token);
        try {
            fixQueryObject(study, query, userId);
            AnnotationUtils.fixQueryOptionAnnotation(options);

            query.append(SampleDBAdaptor.QueryParams.STUDY_UID.key(), study.getUid());

            OpenCGAResult<Sample> queryResult = sampleDBAdaptor.get(study.getUid(), query, options, userId);

            auditManager.auditSearch(userId, Enums.Resource.SAMPLE, study.getId(), study.getUuid(), auditParams,
                    new AuditRecord.Status(AuditRecord.Status.Result.SUCCESS));

            return queryResult;
        } catch (CatalogException e) {
            auditManager.auditSearch(userId, Enums.Resource.SAMPLE, study.getId(), study.getUuid(), auditParams,
                    new AuditRecord.Status(AuditRecord.Status.Result.ERROR, e.getError()));
            throw e;
        }
    }

    @Override
    public OpenCGAResult<?> distinct(String studyId, String field, Query query, String token) throws CatalogException {
        query = ParamUtils.defaultObject(query, Query::new);

        String userId = userManager.getUserId(token);
        Study study = catalogManager.getStudyManager().resolveId(studyId, userId, new QueryOptions(QueryOptions.INCLUDE,
                StudyDBAdaptor.QueryParams.VARIABLE_SET.key()));

        ObjectMap auditParams = new ObjectMap()
                .append("studyId", studyId)
                .append("field", new Query(query))
                .append("query", new Query(query))
                .append("token", token);
        try {
            SampleDBAdaptor.QueryParams param = SampleDBAdaptor.QueryParams.getParam(field);
            if (param == null) {
                throw new CatalogException("Unknown '" + field + "' parameter.");
            }
            Class<?> clazz = getTypeClass(param.type());

            fixQueryObject(study, query, userId);

            query.append(SampleDBAdaptor.QueryParams.STUDY_UID.key(), study.getUid());
            OpenCGAResult<?> result = sampleDBAdaptor.distinct(study.getUid(), field, query, userId, clazz);

            auditManager.auditDistinct(userId, Enums.Resource.SAMPLE, study.getId(), study.getUuid(), auditParams,
                    new AuditRecord.Status(AuditRecord.Status.Result.SUCCESS));

            return result;
        } catch (CatalogException e) {
            auditManager.auditDistinct(userId, Enums.Resource.SAMPLE, study.getId(), study.getUuid(), auditParams,
                    new AuditRecord.Status(AuditRecord.Status.Result.ERROR, e.getError()));
            throw e;
        }
    }

    void fixQueryObject(Study study, Query query, String userId) throws CatalogException {
        changeQueryId(query, ParamConstants.SAMPLE_RGA_STATUS_PARAM, SampleDBAdaptor.QueryParams.INTERNAL_RGA_STATUS.key());
        changeQueryId(query, ParamConstants.SAMPLE_PROCESSING_PREPARATION_METHOD_PARAM,
                SampleDBAdaptor.QueryParams.PROCESSING_PREPARATION_METHOD.key());
        changeQueryId(query, ParamConstants.SAMPLE_PROCESSING_EXTRACTION_METHOD_PARAM,
                SampleDBAdaptor.QueryParams.PROCESSING_EXTRACTION_METHOD.key());
        changeQueryId(query, ParamConstants.SAMPLE_PROCESSING_LAB_SAMPLE_ID_PARAM,
                SampleDBAdaptor.QueryParams.PROCESSING_LAB_SAMPLE_ID.key());
        changeQueryId(query, ParamConstants.SAMPLE_COLLECTION_METHOD_PARAM, SampleDBAdaptor.QueryParams.COLLECTION_METHOD.key());
        changeQueryId(query, ParamConstants.SAMPLE_PROCESSING_PRODUCT_PARAM, SampleDBAdaptor.QueryParams.PROCESSING_PRODUCT_ID.key());
        changeQueryId(query, ParamConstants.SAMPLE_COLLECTION_FROM_PARAM, SampleDBAdaptor.QueryParams.COLLECTION_FROM_ID.key());
        changeQueryId(query, ParamConstants.SAMPLE_COLLECTION_TYPE_PARAM, SampleDBAdaptor.QueryParams.COLLECTION_TYPE.key());

        fixQualityControlQuery(query);
        super.fixQueryObject(query);

        // Fix query if it contains any annotation
        AnnotationUtils.fixQueryAnnotationSearch(study, query);

        // The files introduced could be either ids, paths or uuids. As so, we should use the smart resolutor to do this.
        if (StringUtils.isNotEmpty(query.getString(SampleDBAdaptor.QueryParams.FILE_IDS.key()))) {
            List<String> fileIds = query.getAsStringList(SampleDBAdaptor.QueryParams.FILE_IDS.key());
            boolean queryFileManager = false;
            for (String fileId : fileIds) {
                if (!fileId.contains(":")) {
                    // In sample documents, we only store fileIds. If it does not contain ":", we will assume it is not a fileId, so we will
                    // query FileManager
                    queryFileManager = true;
                    break;
                }
            }

            if (queryFileManager) {
                // Obtain the corresponding fileIds
                InternalGetDataResult<File> result = catalogManager.getFileManager().internalGet(study.getUid(),
                        query.getAsStringList(SampleDBAdaptor.QueryParams.FILE_IDS.key()),
                        FileManager.INCLUDE_FILE_IDS, userId, true);
                if (result.getMissing() == null || result.getMissing().isEmpty()) {
                    // We have obtained all the results, so we add them to the query object
                    query.put(SampleDBAdaptor.QueryParams.FILE_IDS.key(), result.getResults().stream().map(File::getId)
                            .collect(Collectors.toList()));
                } else {
                    // We must not fail because of the additional file query, but this query should not get any results
                    logger.warn("Missing files: {}\nChanged query to ensure no results are returned", result.getMissing());
                    query.put(SampleDBAdaptor.QueryParams.UID.key(), -1);
                    query.remove(SampleDBAdaptor.QueryParams.FILE_IDS.key());
                }
            }
        }

        // The individuals introduced could be either ids or uuids. As so, we should use the smart resolutor to do this.
        if (StringUtils.isNotEmpty(query.getString(SampleDBAdaptor.QueryParams.INDIVIDUAL_ID.key()))) {
            List<String> individualIds = query.getAsStringList(SampleDBAdaptor.QueryParams.INDIVIDUAL_ID.key());
            // In sample documents we store individual ids, so we will only do an additional query if user is passing an individual uuid
            boolean queryIndividualManager = false;
            for (String individualId : individualIds) {
                if (UuidUtils.isOpenCgaUuid(individualId)) {
                    queryIndividualManager = true;
                }
            }

            if (queryIndividualManager) {
                InternalGetDataResult<Individual> result = catalogManager.getIndividualManager().internalGet(study.getUid(),
                        query.getAsStringList(SampleDBAdaptor.QueryParams.INDIVIDUAL_ID.key()),
                        IndividualManager.INCLUDE_INDIVIDUAL_IDS, userId, true);
                if (result.getMissing() == null || result.getMissing().isEmpty()) {
                    // We have obtained all the results, so we add them to the query object
                    query.put(SampleDBAdaptor.QueryParams.INDIVIDUAL_ID.key(), result.getResults().stream().map(Individual::getId)
                            .collect(Collectors.toList()));
                } else {
                    // We must not fail because of the additional individual query, but this query should not get any results
                    logger.warn("Missing individuals: {}\nChanged query to ensure no results are returned", result.getMissing());
                    query.put(SampleDBAdaptor.QueryParams.UID.key(), -1);
                    query.remove(SampleDBAdaptor.QueryParams.INDIVIDUAL_ID.key());
                }
            }
        }
    }

    @Override
    public OpenCGAResult<Sample> count(String studyId, Query query, String token) throws CatalogException {
        String userId = userManager.getUserId(token);
        Study study = catalogManager.getStudyManager().resolveId(studyId, userId, new QueryOptions(QueryOptions.INCLUDE,
                StudyDBAdaptor.QueryParams.VARIABLE_SET.key()));

        query = new Query(ParamUtils.defaultObject(query, Query::new));

        ObjectMap auditParams = new ObjectMap()
                .append("studyId", studyId)
                .append("query", query)
                .append("token", token);
        try {
            fixQueryObject(study, query, userId);

            query.append(SampleDBAdaptor.QueryParams.STUDY_UID.key(), study.getUid());
            OpenCGAResult<Long> queryResultAux = sampleDBAdaptor.count(query, userId);

            auditManager.auditCount(userId, Enums.Resource.SAMPLE, study.getId(), study.getUuid(), auditParams,
                    new AuditRecord.Status(AuditRecord.Status.Result.SUCCESS));

            return new OpenCGAResult<>(queryResultAux.getTime(), queryResultAux.getEvents(), 0, Collections.emptyList(),
                    queryResultAux.getNumMatches());
        } catch (CatalogException e) {
            auditManager.auditCount(userId, Enums.Resource.SAMPLE, study.getId(), study.getUuid(), auditParams,
                    new AuditRecord.Status(AuditRecord.Status.Result.ERROR, e.getError()));
            throw e;
        }
    }

    @Override
    public OpenCGAResult delete(String studyStr, List<String> sampleIds, QueryOptions options, String token) throws CatalogException {
        return delete(studyStr, sampleIds, options, false, token);
    }

    public OpenCGAResult delete(String studyStr, List<String> sampleIds, ObjectMap params, boolean ignoreException, String token)
            throws CatalogException {
        if (sampleIds == null || ListUtils.isEmpty(sampleIds)) {
            throw new CatalogException("Missing list of sample ids");
        }

        String userId = catalogManager.getUserManager().getUserId(token);
        Study study = studyManager.resolveId(studyStr, userId, new QueryOptions(QueryOptions.INCLUDE,
                StudyDBAdaptor.QueryParams.VARIABLE_SET.key()));

        String operationId = UuidUtils.generateOpenCgaUuid(UuidUtils.Entity.AUDIT);

        ObjectMap auditParams = new ObjectMap()
                .append("study", studyStr)
                .append("sampleIds", sampleIds)
                .append("params", params)
                .append("ignoreException", ignoreException)
                .append("token", token);

        boolean checkPermissions;
        try {
            // If the user is the owner or the admin, we won't check if he has permissions for every single entry
            checkPermissions = !authorizationManager.isOwnerOrAdmin(study.getUid(), userId);
        } catch (CatalogException e) {
            auditManager.auditDelete(operationId, userId, Enums.Resource.SAMPLE, "", "", study.getId(), study.getUuid(),
                    auditParams, new AuditRecord.Status(AuditRecord.Status.Result.ERROR, e.getError()));
            throw e;
        }

        auditManager.initAuditBatch(operationId);
        OpenCGAResult result = OpenCGAResult.empty();
        for (String id : sampleIds) {
            String sampleId = id;
            String sampleUuid = "";
            try {
                OpenCGAResult<Sample> internalResult = internalGet(study.getUid(), id, INCLUDE_SAMPLE_IDS, userId);
                if (internalResult.getNumResults() == 0) {
                    throw new CatalogException("Sample '" + id + "' not found");
                }
                Sample sample = internalResult.first();

                // We set the proper values for the audit
                sampleId = sample.getId();
                sampleUuid = sample.getUuid();

                if (checkPermissions) {
                    authorizationManager.checkSamplePermission(study.getUid(), sample.getUid(), userId,
                            SamplePermissions.DELETE);
                }

                // Check if the sample can be deleted
                checkSampleCanBeDeleted(study.getUid(), sample, params.getBoolean(Constants.FORCE, false));

                result.append(sampleDBAdaptor.delete(sample));

                auditManager.auditDelete(operationId, userId, Enums.Resource.SAMPLE, sample.getId(), sample.getUuid(),
                        study.getId(), study.getUuid(), auditParams, new AuditRecord.Status(AuditRecord.Status.Result.SUCCESS));
            } catch (CatalogException e) {
                String errorMsg = "Cannot delete sample " + sampleId + ": " + e.getMessage();

                Event event = new Event(Event.Type.ERROR, sampleId, e.getMessage());
                result.getEvents().add(event);
                result.setNumErrors(result.getNumErrors() + 1);

                logger.error(errorMsg);
                auditManager.auditDelete(operationId, userId, Enums.Resource.SAMPLE, sampleId, sampleUuid,
                        study.getId(), study.getUuid(), auditParams, new AuditRecord.Status(AuditRecord.Status.Result.ERROR, e.getError()));
            }
        }
        auditManager.finishAuditBatch(operationId);

        return endResult(result, ignoreException);
    }

    @Override
    public OpenCGAResult delete(String studyStr, Query query, QueryOptions options, String token) throws CatalogException {
        return delete(studyStr, query, options, false, token);
    }

    public OpenCGAResult delete(String studyStr, Query query, ObjectMap params, boolean ignoreException, String token)
            throws CatalogException {
        Query finalQuery = new Query(ParamUtils.defaultObject(query, Query::new));
        params = ParamUtils.defaultObject(params, ObjectMap::new);

        OpenCGAResult result = OpenCGAResult.empty();

        String userId = catalogManager.getUserManager().getUserId(token);
        Study study = catalogManager.getStudyManager().resolveId(studyStr, userId, StudyManager.INCLUDE_VARIABLE_SET);

        String operationUuid = UuidUtils.generateOpenCgaUuid(UuidUtils.Entity.AUDIT);

        ObjectMap auditParams = new ObjectMap()
                .append("study", studyStr)
                .append("query", new Query(query))
                .append("params", params)
                .append("ignoreException", ignoreException)
                .append("token", token);

        // If the user is the owner or the admin, we won't check if he has permissions for every single entry
        boolean checkPermissions;

        // We try to get an iterator containing all the samples to be deleted
        DBIterator<Sample> iterator;
        try {
            // TODO: Propagation of delete to orphan files and cohorts need to be implemented in the dbAdaptor layer
//            if (StringUtils.isNotEmpty(params.getString(Constants.EMPTY_FILES_ACTION))) {
//                // Validate the action
//                String filesAction = params.getString(Constants.EMPTY_FILES_ACTION);
//                params.put(Constants.EMPTY_FILES_ACTION, filesAction.toUpperCase());
//                if (!"NONE".equals(filesAction) && !"TRASH".equals(filesAction) && !"DELETE".equals(filesAction)) {
//                    throw new CatalogException("Unrecognised " + Constants.EMPTY_FILES_ACTION + " value. Accepted actions are NONE,TRASH,"
//                            + " DELETE");
//                }
//            } else {
//                params.put(Constants.EMPTY_FILES_ACTION, "NONE");
//            }

            fixQueryObject(study, finalQuery, userId);
            finalQuery.append(SampleDBAdaptor.QueryParams.STUDY_UID.key(), study.getUid());

            iterator = sampleDBAdaptor.iterator(study.getUid(), finalQuery, INCLUDE_SAMPLE_IDS, userId);

            // If the user is the owner or the admin, we won't check if he has permissions for every single entry
            checkPermissions = !authorizationManager.isOwnerOrAdmin(study.getUid(), userId);
        } catch (CatalogException e) {
            auditManager.auditDelete(operationUuid, userId, Enums.Resource.SAMPLE, "", "", study.getId(), study.getUuid(),
                    auditParams, new AuditRecord.Status(AuditRecord.Status.Result.ERROR, e.getError()));
            throw e;
        }

        auditManager.initAuditBatch(operationUuid);
        while (iterator.hasNext()) {
            Sample sample = iterator.next();

            try {
                if (checkPermissions) {
                    authorizationManager.checkSamplePermission(study.getUid(), sample.getUid(), userId,
                            SamplePermissions.DELETE);
                }

                // Check if the sample can be deleted
                checkSampleCanBeDeleted(study.getUid(), sample, params.getBoolean(Constants.FORCE, false));

                result.append(sampleDBAdaptor.delete(sample));

                auditManager.auditDelete(operationUuid, userId, Enums.Resource.SAMPLE, sample.getId(), sample.getUuid(),
                        study.getId(), study.getUuid(), auditParams, new AuditRecord.Status(AuditRecord.Status.Result.SUCCESS));
            } catch (CatalogException e) {
                String errorMsg = "Cannot delete sample " + sample.getId() + ": " + e.getMessage();

                Event event = new Event(Event.Type.ERROR, sample.getId(), e.getMessage());
                result.getEvents().add(event);
                result.setNumErrors(result.getNumErrors() + 1);

                logger.error(errorMsg);
                auditManager.auditDelete(operationUuid, userId, Enums.Resource.SAMPLE, sample.getId(), sample.getUuid(),
                        study.getId(), study.getUuid(), auditParams, new AuditRecord.Status(AuditRecord.Status.Result.ERROR, e.getError()));
            }
        }
        auditManager.finishAuditBatch(operationUuid);

        return endResult(result, ignoreException);
    }

    // TODO: This method should be private. This should only be accessible internally.
    public OpenCGAResult<Sample> resetRgaIndexes(String studyStr, String token) throws CatalogException {
        String userId = catalogManager.getUserManager().getUserId(token);
        Study study = catalogManager.getStudyManager().resolveId(studyStr, userId);

        ObjectMap auditParams = new ObjectMap()
                .append("study", studyStr)
                .append("token", token);

        OpenCGAResult<Sample> result;
        try {
            authorizationManager.isOwnerOrAdmin(study.getUid(), userId);
            result = sampleDBAdaptor.setRgaIndexes(study.getUid(), new RgaIndex(RgaIndex.Status.NOT_INDEXED, TimeUtils.getTime()));

            auditManager.audit(userId, Enums.Action.RESET_RGA_INDEXES, Enums.Resource.SAMPLE, "ALL", "", study.getId(), study.getUuid(),
                    auditParams, new AuditRecord.Status(AuditRecord.Status.Result.SUCCESS));
        } catch (CatalogException e) {
            auditManager.audit(userId, Enums.Action.RESET_RGA_INDEXES, Enums.Resource.SAMPLE, "ALL", "", study.getId(), study.getUuid(),
                    auditParams, new AuditRecord.Status(AuditRecord.Status.Result.ERROR, e.getError()));
            throw new CatalogException("Could not reset all sample RGA indexes", e);
        }

        return result;
    }

    // TODO: This method should be somehow private. This should only be accessible internally.
    public OpenCGAResult<Sample> updateRgaIndexes(String studyStr, List<String> samples, RgaIndex rgaIndex, String token)
            throws CatalogException {
        String userId = catalogManager.getUserManager().getUserId(token);
        Study study = catalogManager.getStudyManager().resolveId(studyStr, userId);

        ObjectMap auditParams = new ObjectMap()
                .append("study", studyStr)
                .append("samples", samples)
                .append("rgaIndex", rgaIndex)
                .append("token", token);

        String operationUuid = UuidUtils.generateOpenCgaUuid(UuidUtils.Entity.AUDIT);
        InternalGetDataResult<Sample> sampleResult = null;

        OpenCGAResult<Sample> result;
        try {
            auditManager.initAuditBatch(operationUuid);

            authorizationManager.isOwnerOrAdmin(study.getUid(), userId);

            ParamUtils.checkNotEmptyArray(samples, "samples");
            ParamUtils.checkObj(rgaIndex, "RgaIndex");
            ParamUtils.checkObj(rgaIndex.getStatus(), "RgaIndex status");

            rgaIndex.setDate(TimeUtils.getTime());

            sampleResult = internalGet(study.getUid(), samples, INCLUDE_SAMPLE_IDS, userId, false);
            result = sampleDBAdaptor.setRgaIndexes(study.getUid(),
                    sampleResult.getResults().stream().map(Sample::getUid).collect(Collectors.toList()), rgaIndex);

            for (Sample sample : sampleResult.getResults()) {
                auditManager.audit(operationUuid, userId, Enums.Action.UPDATE_RGA_INDEX, Enums.Resource.SAMPLE, sample.getId(),
                        sample.getUuid(), study.getId(), study.getUuid(), auditParams,
                        new AuditRecord.Status(AuditRecord.Status.Result.SUCCESS));
            }
        } catch (CatalogException e) {
            if (sampleResult == null) {
                auditManager.audit(operationUuid, userId, Enums.Action.UPDATE_RGA_INDEX, Enums.Resource.SAMPLE, "", "", study.getId(),
                        study.getUuid(), auditParams, new AuditRecord.Status(AuditRecord.Status.Result.ERROR, e.getError()));
            } else {
                for (Sample sample : sampleResult.getResults()) {
                    auditManager.audit(operationUuid, userId, Enums.Action.UPDATE_RGA_INDEX, Enums.Resource.SAMPLE, sample.getId(),
                            sample.getUuid(), study.getId(), study.getUuid(), auditParams,
                            new AuditRecord.Status(AuditRecord.Status.Result.ERROR, e.getError()));
                }
            }
            throw new CatalogException("Could not reset all sample RGA indexes", e);
        } finally {
            auditManager.finishAuditBatch(operationUuid);
        }

        return result;
    }

    public OpenCGAResult<?> updateSampleInternalVariantIndex(Sample sample, SampleInternalVariantIndex index, String token)
            throws CatalogException {
        return updateSampleInternalVariant(sample, index, SampleDBAdaptor.QueryParams.INTERNAL_VARIANT_INDEX.key(), token);
    }

    public OpenCGAResult<?> updateSampleInternalGenotypeIndex(Sample sample, SampleInternalVariantGenotypeIndex index, String token)
            throws CatalogException {
        return updateSampleInternalVariant(sample, index, SampleDBAdaptor.QueryParams.INTERNAL_VARIANT_GENOTYPE_INDEX.key(), token);
    }

    public OpenCGAResult<?> updateSampleInternalVariantAnnotationIndex(Sample sample, SampleInternalVariantAnnotationIndex index,
                                                                       String token) throws CatalogException {
        return updateSampleInternalVariant(sample, index, SampleDBAdaptor.QueryParams.INTERNAL_VARIANT_ANNOTATION_INDEX.key(), token);
    }

    public OpenCGAResult<?> updateSampleInternalVariantSecondaryIndex(Sample sample, SampleInternalVariantSecondaryIndex index,
                                                                      String token) throws CatalogException {
        return updateSampleInternalVariant(sample, index, SampleDBAdaptor.QueryParams.INTERNAL_VARIANT_SECONDARY_INDEX.key(), token);
    }

    private OpenCGAResult<?> updateSampleInternalVariant(Sample sample, Object value, String fieldKey, String token)
            throws CatalogException {
        String userId = userManager.getUserId(token);
        Study study = studyDBAdaptor.get(sample.getStudyUid(), StudyManager.INCLUDE_STUDY_IDS).first();

        ObjectMap auditParams = new ObjectMap()
                .append("sample", sample)
                .append(fieldKey, value)
                .append("token", token);

        authorizationManager.isOwnerOrAdmin(study.getUid(), userId);

        ObjectMap params;
        try {
            params = new ObjectMap(fieldKey, new ObjectMap(getUpdateObjectMapper().writeValueAsString(value)));
        } catch (JsonProcessingException e) {
            throw new CatalogException("Cannot parse SampleInternalVariant object: " + e.getMessage(), e);
        }
        OpenCGAResult<?> update = sampleDBAdaptor.update(sample.getUid(), params, QueryOptions.empty());
        auditManager.audit(userId, Enums.Action.UPDATE_INTERNAL, Enums.Resource.SAMPLE, sample.getId(), sample.getUuid(), study.getId(),
                study.getUuid(), auditParams, new AuditRecord.Status(AuditRecord.Status.Result.SUCCESS));

        return new OpenCGAResult<>(update.getTime(), update.getEvents(), 1, Collections.emptyList(), 1);
    }

    public OpenCGAResult<Sample> updateAnnotationSet(String studyStr, String sampleStr, List<AnnotationSet> annotationSetList,
                                                     ParamUtils.BasicUpdateAction action, QueryOptions options, String token)
            throws CatalogException {
        SampleUpdateParams sampleUpdateParams = new SampleUpdateParams().setAnnotationSets(annotationSetList);
        options = ParamUtils.defaultObject(options, QueryOptions::new);
        options.put(Constants.ACTIONS, new ObjectMap(AnnotationSetManager.ANNOTATION_SETS, action));

        return update(studyStr, sampleStr, sampleUpdateParams, options, token);
    }

    public OpenCGAResult<Sample> addAnnotationSet(String studyStr, String sampleStr, AnnotationSet annotationSet, QueryOptions options,
                                                  String token) throws CatalogException {
        return addAnnotationSets(studyStr, sampleStr, Collections.singletonList(annotationSet), options, token);
    }

    public OpenCGAResult<Sample> addAnnotationSets(String studyStr, String sampleStr, List<AnnotationSet> annotationSetList,
                                                   QueryOptions options, String token) throws CatalogException {
        return updateAnnotationSet(studyStr, sampleStr, annotationSetList, ParamUtils.BasicUpdateAction.ADD, options, token);
    }

    public OpenCGAResult<Sample> removeAnnotationSet(String studyStr, String sampleStr, String annotationSetId, QueryOptions options,
                                                     String token) throws CatalogException {
        return removeAnnotationSets(studyStr, sampleStr, Collections.singletonList(annotationSetId), options, token);
    }

    public OpenCGAResult<Sample> removeAnnotationSets(String studyStr, String sampleStr, List<String> annotationSetIdList,
                                                      QueryOptions options, String token) throws CatalogException {
        List<AnnotationSet> annotationSetList = annotationSetIdList
                .stream()
                .map(id -> new AnnotationSet().setId(id))
                .collect(Collectors.toList());
        return updateAnnotationSet(studyStr, sampleStr, annotationSetList, ParamUtils.BasicUpdateAction.REMOVE, options, token);
    }

    public OpenCGAResult<Sample> updateAnnotations(String studyStr, String sampleStr, String annotationSetId,
                                                   Map<String, Object> annotations, ParamUtils.CompleteUpdateAction action,
                                                   QueryOptions options, String token) throws CatalogException {
        if (annotations == null || annotations.isEmpty()) {
            throw new CatalogException("Missing array of annotations.");
        }
        SampleUpdateParams sampleUpdateParams = new SampleUpdateParams()
                .setAnnotationSets(Collections.singletonList(new AnnotationSet(annotationSetId, null, annotations)));
        options = ParamUtils.defaultObject(options, QueryOptions::new);
        options.put(Constants.ACTIONS, new ObjectMap(AnnotationSetManager.ANNOTATIONS, action));

        return update(studyStr, sampleStr, sampleUpdateParams, options, token);
    }

    public OpenCGAResult<Sample> removeAnnotations(String studyStr, String sampleStr, String annotationSetId, List<String> annotations,
                                                   QueryOptions options, String token) throws CatalogException {
        return updateAnnotations(studyStr, sampleStr, annotationSetId, new ObjectMap("remove", StringUtils.join(annotations, ",")),
                ParamUtils.CompleteUpdateAction.REMOVE, options, token);
    }

    public OpenCGAResult<Sample> resetAnnotations(String studyStr, String sampleStr, String annotationSetId, List<String> annotations,
                                                  QueryOptions options, String token) throws CatalogException {
        return updateAnnotations(studyStr, sampleStr, annotationSetId, new ObjectMap("reset", StringUtils.join(annotations, ",")),
                ParamUtils.CompleteUpdateAction.RESET, options, token);
    }

    private void checkSampleCanBeDeleted(long studyId, Sample sample, boolean force) throws CatalogException {
        // Look for files related with the sample
        Query query = new Query()
                .append(FileDBAdaptor.QueryParams.SAMPLE_IDS.key(), sample.getId())
                .append(FileDBAdaptor.QueryParams.STUDY_UID.key(), studyId);
        DBIterator<File> fileIterator = fileDBAdaptor.iterator(query, QueryOptions.empty());
        List<String> errorFiles = new ArrayList<>();
        while (fileIterator.hasNext()) {
            File file = fileIterator.next();
            if (force) {
                // Check index status
                if (!FileInternal.getVariantIndexStatusId(file.getInternal()).equals(VariantIndexStatus.NONE)) {
                    errorFiles.add(file.getPath() + "(" + file.getUid() + ")");
                }
            } else {
                errorFiles.add(file.getPath() + "(" + file.getUid() + ")");
            }
        }
        if (!errorFiles.isEmpty()) {
            if (force) {
                throw new CatalogException("Associated files are used in storage: " + StringUtils.join(errorFiles, ", "));
            } else {
                throw new CatalogException("Sample associated to the files: " + StringUtils.join(errorFiles, ", "));
            }
        }

        // Look for cohorts containing the sample
        query = new Query()
                .append(CohortDBAdaptor.QueryParams.SAMPLE_UIDS.key(), sample.getUid())
                .append(CohortDBAdaptor.QueryParams.STUDY_UID.key(), studyId);
        DBIterator<Cohort> cohortIterator = cohortDBAdaptor.iterator(query, QueryOptions.empty());
        List<String> errorCohorts = new ArrayList<>();
        boolean associatedToDefaultCohort = false;
        while (cohortIterator.hasNext()) {
            Cohort cohort = cohortIterator.next();
            if (force) {
                // Check it is not the default cohort
                if (StudyEntry.DEFAULT_COHORT.equals(cohort.getId())) {
                    associatedToDefaultCohort = true;
                }

                // Check the status of the cohort
                if (cohort.getInternal().getStatus() != null
                        && CohortStatus.CALCULATING.equals(cohort.getInternal().getStatus().getId())) {
                    errorCohorts.add(cohort.getId() + "(" + cohort.getUid() + ")");
                }
            } else {
                errorCohorts.add(cohort.getId() + "(" + cohort.getUid() + ")");
            }
        }
        if (associatedToDefaultCohort) {
            throw new CatalogException("Sample in cohort " + StudyEntry.DEFAULT_COHORT);
        }
        if (!errorCohorts.isEmpty()) {
            if (force) {
                throw new CatalogException("Sample present in cohorts in the process of calculating the stats: "
                        + StringUtils.join(errorCohorts, ", "));
            } else {
                throw new CatalogException("Sample present in cohorts: " + StringUtils.join(errorCohorts, ", "));
            }
        }

        // Look for individuals containing the sample
        if (!force) {
            query = new Query()
                    .append(IndividualDBAdaptor.QueryParams.SAMPLE_UIDS.key(), sample.getUid())
                    .append(IndividualDBAdaptor.QueryParams.STUDY_UID.key(), studyId);
            OpenCGAResult<Individual> individualDataResult = individualDBAdaptor.get(query, new QueryOptions(QueryOptions.INCLUDE,
                    Arrays.asList(IndividualDBAdaptor.QueryParams.UID.key(), IndividualDBAdaptor.QueryParams.ID.key())));
            if (individualDataResult.getNumResults() > 0) {
                throw new CatalogException("Sample from individual " + individualDataResult.first().getName() + "("
                        + individualDataResult.first().getUid() + ")");
            }
        }
    }

    public OpenCGAResult<Sample> update(String studyStr, Query query, SampleUpdateParams updateParams, QueryOptions options, String token)
            throws CatalogException {
        return update(studyStr, query, updateParams, false, options, token);
    }

    public OpenCGAResult<Sample> update(String studyStr, Query query, SampleUpdateParams updateParams, boolean ignoreException,
                                        QueryOptions options, String token) throws CatalogException {
        Query finalQuery = new Query(ParamUtils.defaultObject(query, Query::new));

        String userId = userManager.getUserId(token);
        Study study = studyManager.resolveId(studyStr, userId, StudyManager.INCLUDE_VARIABLE_SET);

        String operationId = UuidUtils.generateOpenCgaUuid(UuidUtils.Entity.AUDIT);

        ObjectMap updateMap;
        try {
            updateMap = updateParams != null ? updateParams.getUpdateMap() : null;
        } catch (JsonProcessingException e) {
            throw new CatalogException("Could not parse SampleUpdateParams object: " + e.getMessage(), e);
        }

        ObjectMap auditParams = new ObjectMap()
                .append("study", studyStr)
                .append("query", query)
                .append("updateParams", updateMap)
                .append("ignoreException", ignoreException)
                .append("options", options)
                .append("token", token);

        DBIterator<Sample> iterator;
        try {
            fixQueryObject(study, finalQuery, userId);

            finalQuery.append(SampleDBAdaptor.QueryParams.STUDY_UID.key(), study.getUid());

            iterator = sampleDBAdaptor.iterator(study.getUid(), finalQuery, INCLUDE_SAMPLE_IDS, userId);
        } catch (CatalogException e) {
            auditManager.auditUpdate(operationId, userId, Enums.Resource.SAMPLE, "", "", study.getId(), study.getUuid(),
                    auditParams, new AuditRecord.Status(AuditRecord.Status.Result.ERROR, e.getError()));
            throw e;
        }

        auditManager.initAuditBatch(operationId);
        OpenCGAResult<Sample> result = OpenCGAResult.empty();
        while (iterator.hasNext()) {
            Sample sample = iterator.next();
            try {
                OpenCGAResult updateResult = update(study, sample, updateParams, options, userId);
                result.append(updateResult);

                auditManager.auditUpdate(operationId, userId, Enums.Resource.SAMPLE, sample.getId(), sample.getUuid(), study.getId(),
                        study.getUuid(), auditParams, new AuditRecord.Status(AuditRecord.Status.Result.SUCCESS));
            } catch (CatalogException e) {
                Event event = new Event(Event.Type.ERROR, sample.getId(), e.getMessage());
                result.getEvents().add(event);
                result.setNumErrors(result.getNumErrors() + 1);

                logger.error("Could not update sample {}: {}", sample.getId(), e.getMessage(), e);
                auditManager.auditUpdate(operationId, userId, Enums.Resource.SAMPLE, sample.getId(), sample.getUuid(), study.getId(),
                        study.getUuid(), auditParams, new AuditRecord.Status(AuditRecord.Status.Result.ERROR, e.getError()));
            }
        }
        auditManager.finishAuditBatch(operationId);

        return endResult(result, ignoreException);
    }

    public OpenCGAResult<Sample> update(String studyStr, String sampleId, SampleUpdateParams updateParams, QueryOptions options,
                                        String token) throws CatalogException {
        String userId = userManager.getUserId(token);
        Study study = studyManager.resolveId(studyStr, userId, StudyManager.INCLUDE_VARIABLE_SET);

        String operationId = UuidUtils.generateOpenCgaUuid(UuidUtils.Entity.AUDIT);

        ObjectMap updateMap;
        try {
            updateMap = updateParams != null ? updateParams.getUpdateMap() : null;
        } catch (JsonProcessingException e) {
            throw new CatalogException("Could not parse SampleUpdateParams object: " + e.getMessage(), e);
        }

        ObjectMap auditParams = new ObjectMap()
                .append("study", studyStr)
                .append("sampleId", sampleId)
                .append("updateParams", updateMap)
                .append("options", options)
                .append("token", token);

        OpenCGAResult<Sample> result = OpenCGAResult.empty();
        String sampleUuid = "";
        try {
            OpenCGAResult<Sample> internalResult = internalGet(study.getUid(), sampleId, INCLUDE_SAMPLE_IDS, userId);
            if (internalResult.getNumResults() == 0) {
                throw new CatalogException("Sample '" + sampleId + "' not found");
            }
            Sample sample = internalResult.first();

            // We set the proper values for the audit
            sampleId = sample.getId();
            sampleUuid = sample.getUuid();

            OpenCGAResult updateResult = update(study, sample, updateParams, options, userId);
            result.append(updateResult);

            auditManager.auditUpdate(operationId, userId, Enums.Resource.SAMPLE, sample.getId(), sample.getUuid(), study.getId(),
                    study.getUuid(), auditParams, new AuditRecord.Status(AuditRecord.Status.Result.SUCCESS));
        } catch (CatalogException e) {
            Event event = new Event(Event.Type.ERROR, sampleId, e.getMessage());
            result.getEvents().add(event);
            result.setNumErrors(result.getNumErrors() + 1);

            logger.error("Could not update sample {}: {}", sampleId, e.getMessage(), e);
            auditManager.auditUpdate(operationId, userId, Enums.Resource.SAMPLE, sampleId, sampleUuid, study.getId(),
                    study.getUuid(), auditParams, new AuditRecord.Status(AuditRecord.Status.Result.ERROR, e.getError()));
            throw e;
        }

        return result;
    }

    /**
     * Update Sample from catalog.
     *
     * @param studyStr     Study id in string format. Could be one of [id|user@aliasProject:aliasStudy|aliasProject:aliasStudy|aliasStudy].
     * @param sampleIds    List of Sample ids. Could be either the id or uuid.
     * @param updateParams Data model filled only with the parameters to be updated.
     * @param options      QueryOptions object.
     * @param token        Session id of the user logged in.
     * @return A OpenCGAResult with the objects updated.
     * @throws CatalogException if there is any internal error, the user does not have proper permissions or a parameter passed does not
     *                          exist or is not allowed to be updated.
     */
    public OpenCGAResult<Sample> update(String studyStr, List<String> sampleIds, SampleUpdateParams updateParams, QueryOptions options,
                                        String token) throws CatalogException {
        return update(studyStr, sampleIds, updateParams, false, options, token);
    }

    public OpenCGAResult<Sample> update(String studyStr, List<String> sampleIds, SampleUpdateParams updateParams, boolean ignoreException,
                                        QueryOptions options, String token) throws CatalogException {
        String userId = userManager.getUserId(token);
        Study study = studyManager.resolveId(studyStr, userId, StudyManager.INCLUDE_VARIABLE_SET);

        String operationId = UuidUtils.generateOpenCgaUuid(UuidUtils.Entity.AUDIT);

        ObjectMap updateMap;
        try {
            updateMap = updateParams != null ? updateParams.getUpdateMap() : null;
        } catch (JsonProcessingException e) {
            throw new CatalogException("Could not parse SampleUpdateParams object: " + e.getMessage(), e);
        }

        ObjectMap auditParams = new ObjectMap()
                .append("study", studyStr)
                .append("sampleIds", sampleIds)
                .append("updateParams", updateMap)
                .append("ignoreException", ignoreException)
                .append("options", options)
                .append("token", token);

        auditManager.initAuditBatch(operationId);
        OpenCGAResult<Sample> result = OpenCGAResult.empty();
        for (String id : sampleIds) {
            String sampleId = id;
            String sampleUuid = "";

            try {
                OpenCGAResult<Sample> internalResult = internalGet(study.getUid(), id, INCLUDE_SAMPLE_IDS, userId);
                if (internalResult.getNumResults() == 0) {
                    throw new CatalogException("Sample '" + id + "' not found");
                }
                Sample sample = internalResult.first();

                // We set the proper values for the audit
                sampleId = sample.getId();
                sampleUuid = sample.getUuid();

                OpenCGAResult updateResult = update(study, sample, updateParams, options, userId);
                result.append(updateResult);

                auditManager.auditUpdate(operationId, userId, Enums.Resource.SAMPLE, sample.getId(), sample.getUuid(), study.getId(),
                        study.getUuid(), auditParams, new AuditRecord.Status(AuditRecord.Status.Result.SUCCESS));
            } catch (CatalogException e) {
                Event event = new Event(Event.Type.ERROR, sampleId, e.getMessage());
                result.getEvents().add(event);
                result.setNumErrors(result.getNumErrors() + 1);

                logger.error("Could not update sample {}: {}", sampleId, e.getMessage(), e);
                auditManager.auditUpdate(operationId, userId, Enums.Resource.SAMPLE, sampleId, sampleUuid, study.getId(),
                        study.getUuid(), auditParams, new AuditRecord.Status(AuditRecord.Status.Result.ERROR, e.getError()));
            }
        }
        auditManager.finishAuditBatch(operationId);

        return endResult(result, ignoreException);
    }

    private OpenCGAResult update(Study study, Sample sample, SampleUpdateParams updateParams, QueryOptions options, String userId)
            throws CatalogException {
        options = ParamUtils.defaultObject(options, QueryOptions::new);

        SampleUpdateParams updateParamsClone;
        try {
            updateParamsClone = JacksonUtils.copy(updateParams, SampleUpdateParams.class);
        } catch (IOException e) {
            throw new CatalogException("Could not clone SampleUpdateParams object");
        }

        fixQualityControlUpdateParams(updateParamsClone, options);
        ObjectMap parameters = new ObjectMap();

        if (updateParamsClone != null) {
            try {
                parameters = updateParamsClone.getUpdateMap();
            } catch (JsonProcessingException e) {
                throw new CatalogException("Could not parse SampleUpdateParams object: " + e.getMessage(), e);
            }
        }

        if (StringUtils.isNotEmpty(parameters.getString(SampleDBAdaptor.QueryParams.CREATION_DATE.key()))) {
            ParamUtils.checkDateFormat(parameters.getString(SampleDBAdaptor.QueryParams.CREATION_DATE.key()),
                    SampleDBAdaptor.QueryParams.CREATION_DATE.key());
        }
        if (StringUtils.isNotEmpty(parameters.getString(SampleDBAdaptor.QueryParams.MODIFICATION_DATE.key()))) {
            ParamUtils.checkDateFormat(parameters.getString(SampleDBAdaptor.QueryParams.MODIFICATION_DATE.key()),
                    SampleDBAdaptor.QueryParams.MODIFICATION_DATE.key());
        }

        ParamUtils.checkUpdateParametersMap(parameters);

        if (parameters.containsKey(SampleDBAdaptor.QueryParams.ANNOTATION_SETS.key())) {
            Map<String, Object> actionMap = options.getMap(Constants.ACTIONS, new HashMap<>());
            if (!actionMap.containsKey(AnnotationSetManager.ANNOTATION_SETS)
                    && !actionMap.containsKey(AnnotationSetManager.ANNOTATIONS)) {
                logger.warn("Assuming the user wants to add the list of annotation sets provided");
                actionMap.put(AnnotationSetManager.ANNOTATION_SETS, ParamUtils.BasicUpdateAction.ADD);
                options.put(Constants.ACTIONS, actionMap);
            }
        }

        // Check permissions...
        // Only check write annotation permissions if the user wants to update the annotation sets
        if (updateParamsClone != null && updateParamsClone.getAnnotationSets() != null) {
            authorizationManager.checkSamplePermission(study.getUid(), sample.getUid(), userId,
                    SamplePermissions.WRITE_ANNOTATIONS);
        }
        // Only check update permissions if the user wants to update anything apart from the annotation sets
        if ((parameters.size() == 1 && !parameters.containsKey(SampleDBAdaptor.QueryParams.ANNOTATION_SETS.key()))
                || parameters.size() > 1) {
            authorizationManager.checkSamplePermission(study.getUid(), sample.getUid(), userId,
                    SamplePermissions.WRITE);
        }

        if (updateParamsClone != null && StringUtils.isNotEmpty(updateParamsClone.getId())) {
            ParamUtils.checkIdentifier(updateParamsClone.getId(), SampleDBAdaptor.QueryParams.ID.key());
        }

        if (updateParamsClone != null && StringUtils.isNotEmpty(updateParamsClone.getIndividualId())) {
            // Check individual id exists
            OpenCGAResult<Individual> individualDataResult = catalogManager.getIndividualManager().internalGet(study.getUid(),
                    updateParamsClone.getIndividualId(), IndividualManager.INCLUDE_INDIVIDUAL_IDS, userId);
            if (individualDataResult.getNumResults() == 0) {
                throw new CatalogException("Individual '" + updateParamsClone.getIndividualId() + "' not found.");
            }

            // Overwrite individual id parameter just in case the user used a uuid or other individual identifier
            parameters.put(SampleDBAdaptor.QueryParams.INDIVIDUAL_ID.key(), individualDataResult.first().getId());
        }

        checkUpdateAnnotations(study, sample, parameters, options, VariableSet.AnnotableDataModels.SAMPLE, sampleDBAdaptor, userId);

        OpenCGAResult<Sample> update = sampleDBAdaptor.update(sample.getUid(), parameters, study.getVariableSets(), options);
        if (options.getBoolean(ParamConstants.INCLUDE_RESULT_PARAM)) {
            // Fetch updated sample
            OpenCGAResult<Sample> queryResult = sampleDBAdaptor.get(study.getUid(),
                    new Query(SampleDBAdaptor.QueryParams.UID.key(), sample.getUid()), options, userId);
            update.setResults(queryResult.getResults());
        }
        return update;
    }

    @Override
    public OpenCGAResult rank(String studyStr, Query query, String field, int numResults, boolean asc, String sessionId)
            throws CatalogException {
        query = ParamUtils.defaultObject(query, Query::new);
        ParamUtils.checkObj(field, "field");
        ParamUtils.checkObj(sessionId, "sessionId");

        String userId = userManager.getUserId(sessionId);
        Study study = catalogManager.getStudyManager().resolveId(studyStr, userId);

        // Fix query if it contains any annotation
        AnnotationUtils.fixQueryAnnotationSearch(study, userId, query, authorizationManager);

        authorizationManager.checkStudyPermission(study.getUid(), userId, StudyPermissions.Permissions.VIEW_SAMPLES);

        // TODO: In next release, we will have to check the count parameter from the queryOptions object.
        boolean count = true;
        query.append(SampleDBAdaptor.QueryParams.STUDY_UID.key(), study.getUid());
        OpenCGAResult queryResult = null;
        if (count) {
            // We do not need to check for permissions when we show the count of files
            queryResult = sampleDBAdaptor.rank(query, field, numResults, asc);
        }

        return ParamUtils.defaultObject(queryResult, OpenCGAResult::new);
    }

    @Override
    public OpenCGAResult groupBy(@Nullable String studyStr, Query query, List<String> fields, QueryOptions options, String sessionId)
            throws CatalogException {
        query = ParamUtils.defaultObject(query, Query::new);
        options = ParamUtils.defaultObject(options, QueryOptions::new);
        if (fields == null || fields.size() == 0) {
            throw new CatalogException("Empty fields parameter.");
        }

        String userId = userManager.getUserId(sessionId);
        Study study = catalogManager.getStudyManager().resolveId(studyStr, userId);

        // Fix query if it contains any annotation
        AnnotationUtils.fixQueryAnnotationSearch(study, userId, query, authorizationManager);
        AnnotationUtils.fixQueryOptionAnnotation(options);

        // Add study id to the query
        query.put(SampleDBAdaptor.QueryParams.STUDY_UID.key(), study.getUid());

        OpenCGAResult queryResult = sampleDBAdaptor.groupBy(query, fields, options, userId);

        return ParamUtils.defaultObject(queryResult, OpenCGAResult::new);
    }

    // **************************   ACLs  ******************************** //
    public OpenCGAResult<AclEntryList<SamplePermissions>> getAcls(String studyId, List<String> sampleList, String member,
                                                                  boolean ignoreException, String token)
            throws CatalogException {
        return getAcls(studyId, sampleList, Collections.singletonList(member), ignoreException, token);
    }

    public OpenCGAResult<AclEntryList<SamplePermissions>> getAcls(String studyId, List<String> sampleList,
                                                                  List<String> members, boolean ignoreException,
                                                                  String token) throws CatalogException {
        String user = userManager.getUserId(token);
        Study study = studyManager.resolveId(studyId, user);

        String operationId = UuidUtils.generateOpenCgaUuid(UuidUtils.Entity.AUDIT);
        ObjectMap auditParams = new ObjectMap()
                .append("studyId", studyId)
                .append("sampleList", sampleList)
                .append("members", members)
                .append("ignoreException", ignoreException)
                .append("token", token);

        OpenCGAResult<AclEntryList<SamplePermissions>> sampleAcls = OpenCGAResult.empty();
        Map<String, InternalGetDataResult.Missing> missingMap = new HashMap<>();
        try {
            auditManager.initAuditBatch(operationId);
            InternalGetDataResult<Sample> queryResult = internalGet(study.getUid(), sampleList, INCLUDE_SAMPLE_IDS, user, ignoreException);

            if (queryResult.getMissing() != null) {
                missingMap = queryResult.getMissing().stream()
                        .collect(Collectors.toMap(InternalGetDataResult.Missing::getId, Function.identity()));
            }

            List<Long> sampleUids = queryResult.getResults().stream().map(Sample::getUid).collect(Collectors.toList());
            if (CollectionUtils.isNotEmpty(members)) {
                sampleAcls = authorizationManager.getAcl(user, study.getUid(), sampleUids, members, Enums.Resource.SAMPLE,
                        SamplePermissions.class);
            } else {
                sampleAcls = authorizationManager.getAcl(user, study.getUid(), sampleUids, Enums.Resource.SAMPLE,
                        SamplePermissions.class);
            }

            // Include non-existing samples to the result list
            List<AclEntryList<SamplePermissions>> resultList = new ArrayList<>(sampleList.size());
            List<Event> eventList = new ArrayList<>(missingMap.size());
            int counter = 0;
            for (String sampleId : sampleList) {
                if (!missingMap.containsKey(sampleId)) {
                    Sample sample = queryResult.getResults().get(counter);
                    resultList.add(sampleAcls.getResults().get(counter));
                    auditManager.audit(operationId, user, Enums.Action.FETCH_ACLS, Enums.Resource.SAMPLE, sample.getId(),
                            sample.getUuid(), study.getId(), study.getUuid(), auditParams,
                            new AuditRecord.Status(AuditRecord.Status.Result.SUCCESS), new ObjectMap());
                    counter++;
                } else {
                    resultList.add(new AclEntryList<>());
                    eventList.add(new Event(Event.Type.ERROR, sampleId, missingMap.get(sampleId).getErrorMsg()));
                    auditManager.audit(operationId, user, Enums.Action.FETCH_ACLS, Enums.Resource.SAMPLE, sampleId, "",
                            study.getId(), study.getUuid(), auditParams, new AuditRecord.Status(AuditRecord.Status.Result.ERROR,
                                    new Error(0, "", missingMap.get(sampleId).getErrorMsg())), new ObjectMap());
                }
            }
            sampleAcls.setResults(resultList);
            sampleAcls.setEvents(eventList);
        } catch (CatalogException e) {
            for (String sampleId : sampleList) {
                auditManager.audit(operationId, user, Enums.Action.FETCH_ACLS, Enums.Resource.SAMPLE, sampleId, "",
                        study.getId(), study.getUuid(), auditParams, new AuditRecord.Status(AuditRecord.Status.Result.ERROR, e.getError()),
                        new ObjectMap());
            }
            if (!ignoreException) {
                throw e;
            } else {
                for (String sampleId : sampleList) {
                    Event event = new Event(Event.Type.ERROR, sampleId, e.getMessage());
                    sampleAcls.append(new OpenCGAResult<>(0, Collections.singletonList(event), 0, new AclEntryList<>(), 0));
                }
            }
        } finally {
            auditManager.finishAuditBatch(operationId);
        }

        return sampleAcls;
    }

    public OpenCGAResult<AclEntryList<SamplePermissions>> updateAcl(String studyId, List<String> sampleStringList,
                                                                    String memberList, SampleAclParams sampleAclParams,
                                                                    ParamUtils.AclAction action, String token)
            throws CatalogException {
        String user = userManager.getUserId(token);
        Study study = studyManager.resolveId(studyId, user);

        ObjectMap auditParams = new ObjectMap()
                .append("studyId", studyId)
                .append("sampleStringList", sampleStringList)
                .append("memberList", memberList)
                .append("sampleAclParams", sampleAclParams)
                .append("action", action)
                .append("token", token);
        String operationId = UuidUtils.generateOpenCgaUuid(UuidUtils.Entity.AUDIT);

        List<String> members;
        List<Sample> sampleList;
        List<String> permissions = Collections.emptyList();
        try {
            auditManager.initAuditBatch(operationId);

            int count = 0;
            count += sampleStringList != null && !sampleStringList.isEmpty() ? 1 : 0;
            count += StringUtils.isNotEmpty(sampleAclParams.getIndividual()) ? 1 : 0;
            count += StringUtils.isNotEmpty(sampleAclParams.getFamily()) ? 1 : 0;
            count += StringUtils.isNotEmpty(sampleAclParams.getCohort()) ? 1 : 0;
            count += StringUtils.isNotEmpty(sampleAclParams.getFile()) ? 1 : 0;

            if (count > 1) {
                throw new CatalogException("Update ACL: Only one of these parameters are allowed: sample, individual, family, file or "
                        + "cohort per query.");
            } else if (count == 0) {
                throw new CatalogException("Update ACL: At least one of these parameters should be provided: sample, individual, family,"
                        + " file or cohort");
            }

            if (action == null) {
                throw new CatalogException("Invalid action found. Please choose a valid action to be performed.");
            }

            if (StringUtils.isNotEmpty(sampleAclParams.getPermissions())) {
                permissions = Arrays.asList(sampleAclParams.getPermissions().trim().replaceAll("\\s", "").split(","));
                checkPermissions(permissions, SamplePermissions::valueOf);
            }

            if (StringUtils.isNotEmpty(sampleAclParams.getIndividual())) {
                Query query = new Query(IndividualDBAdaptor.QueryParams.ID.key(), sampleAclParams.getIndividual());
                QueryOptions options = new QueryOptions(QueryOptions.INCLUDE, IndividualDBAdaptor.QueryParams.SAMPLES.key());
                OpenCGAResult<Individual> indDataResult = catalogManager.getIndividualManager().search(studyId, query, options, token);

                Set<String> sampleSet = new HashSet<>();
                for (Individual individual : indDataResult.getResults()) {
                    sampleSet.addAll(individual.getSamples().stream().map(Sample::getId).collect(Collectors.toSet()));
                }
                sampleStringList = new ArrayList<>();
                sampleStringList.addAll(sampleSet);
            }

            if (StringUtils.isNotEmpty(sampleAclParams.getFamily())) {
                OpenCGAResult<Family> familyDataResult = catalogManager.getFamilyManager().get(studyId,
                        Arrays.asList(sampleAclParams.getFamily().split(",")), FamilyManager.INCLUDE_FAMILY_MEMBERS, token);

                Set<String> sampleSet = new HashSet<>();
                for (Family family : familyDataResult.getResults()) {
                    if (family.getMembers() != null) {
                        for (Individual individual : family.getMembers()) {
                            if (individual.getSamples() != null) {
                                sampleSet.addAll(individual.getSamples().stream().map(Sample::getId).collect(Collectors.toSet()));
                            }
                        }
                    }
                }
                sampleStringList = new ArrayList<>();
                sampleStringList.addAll(sampleSet);
            }

            if (StringUtils.isNotEmpty(sampleAclParams.getFile())) {
//            // Obtain the samples of the files
                QueryOptions options = new QueryOptions(QueryOptions.INCLUDE, FileDBAdaptor.QueryParams.SAMPLE_IDS.key());
                OpenCGAResult<File> fileDataResult = catalogManager.getFileManager().internalGet(study.getUid(),
                        Arrays.asList(StringUtils.split(sampleAclParams.getFile(), ",")), options, user, false);

                Set<String> sampleSet = new HashSet<>();
                for (File file : fileDataResult.getResults()) {
                    sampleSet.addAll(file.getSampleIds());
                }
                sampleStringList = new ArrayList<>();
                sampleStringList.addAll(sampleSet);
            }

            if (StringUtils.isNotEmpty(sampleAclParams.getCohort())) {
                Query query = new Query(CohortDBAdaptor.QueryParams.ID.key(), sampleAclParams.getCohort());
                QueryOptions options = new QueryOptions(QueryOptions.INCLUDE, CohortDBAdaptor.QueryParams.SAMPLES.key());
                OpenCGAResult<Cohort> cohortDataResult = catalogManager.getCohortManager().search(studyId, query, options, token);

                Set<String> sampleSet = new HashSet<>();
                for (Cohort cohort : cohortDataResult.getResults()) {
                    sampleSet.addAll(cohort.getSamples().stream().map(Sample::getId).collect(Collectors.toList()));
                }
                sampleStringList = new ArrayList<>();
                sampleStringList.addAll(sampleSet);
            }

            sampleList = internalGet(study.getUid(), sampleStringList, INCLUDE_SAMPLE_IDS, user, false).getResults();
            authorizationManager.checkCanAssignOrSeePermissions(study.getUid(), user);

            // Validate that the members are actually valid members
            if (memberList != null && !memberList.isEmpty()) {
                members = Arrays.asList(memberList.split(","));
            } else {
                members = Collections.emptyList();
            }
            checkMembers(study.getUid(), members);
            authorizationManager.checkNotAssigningPermissionsToAdminsGroup(members);
        } catch (CatalogException e) {
            if (sampleStringList != null) {
                for (String sampleId : sampleStringList) {
                    auditManager.audit(operationId, user, Enums.Action.UPDATE_ACLS, Enums.Resource.SAMPLE, sampleId, "",
                            study.getId(), study.getUuid(), auditParams,
                            new AuditRecord.Status(AuditRecord.Status.Result.ERROR, e.getError()), new ObjectMap());
                }
            }
            auditManager.finishAuditBatch(operationId);
            throw e;
        }

        OpenCGAResult<AclEntryList<SamplePermissions>> aclResultList = OpenCGAResult.empty();
        int numProcessed = 0;
        do {
            List<Sample> batchSampleList = new ArrayList<>();
            while (numProcessed < Math.min(numProcessed + BATCH_OPERATION_SIZE, sampleList.size())) {
                batchSampleList.add(sampleList.get(numProcessed));
                numProcessed += 1;
            }

            List<Long> sampleUids = batchSampleList.stream().map(Sample::getUid).collect(Collectors.toList());
            List<AuthorizationManager.CatalogAclParams> aclParamsList = new ArrayList<>();
            AuthorizationManager.CatalogAclParams.addToList(sampleUids, permissions, Enums.Resource.SAMPLE, aclParamsList);

            try {
                switch (action) {
                    case SET:
                        authorizationManager.setAcls(study.getUid(), members, aclParamsList);
                        break;
                    case ADD:
                        authorizationManager.addAcls(study.getUid(), members, aclParamsList);
                        break;
                    case REMOVE:
                        authorizationManager.removeAcls(members, aclParamsList);
                        break;
                    case RESET:
                        for (AuthorizationManager.CatalogAclParams aclParam : aclParamsList) {
                            aclParam.setPermissions(null);
                        }
                        authorizationManager.removeAcls(members, aclParamsList);
                        break;
                    default:
                        throw new CatalogException("Unexpected error occurred. No valid action found.");
                }

                OpenCGAResult<AclEntryList<SamplePermissions>> queryResults = authorizationManager.getAcls(study.getUid(),
                        sampleUids, members, Enums.Resource.SAMPLE, SamplePermissions.class);
                aclResultList.append(queryResults);

                for (Sample sample : batchSampleList) {
                    auditManager.audit(operationId, user, Enums.Action.UPDATE_ACLS, Enums.Resource.SAMPLE, sample.getId(),
                            sample.getUuid(), study.getId(), study.getUuid(), auditParams,
                            new AuditRecord.Status(AuditRecord.Status.Result.SUCCESS), new ObjectMap());
                }
            } catch (CatalogException e) {
                // Process current batch
                for (Sample sample : batchSampleList) {
                    auditManager.audit(operationId, user, Enums.Action.UPDATE_ACLS, Enums.Resource.SAMPLE, sample.getId(),
                            sample.getUuid(), study.getId(), study.getUuid(), auditParams,
                            new AuditRecord.Status(AuditRecord.Status.Result.ERROR, e.getError()), new ObjectMap());
                }

                // Process remaining unprocessed batches
                while (numProcessed < sampleList.size()) {
                    Sample sample = sampleList.get(numProcessed);
                    auditManager.audit(operationId, user, Enums.Action.UPDATE_ACLS, Enums.Resource.SAMPLE, sample.getId(),
                            sample.getUuid(), study.getId(), study.getUuid(), auditParams,
                            new AuditRecord.Status(AuditRecord.Status.Result.ERROR, e.getError()), new ObjectMap());
                }

                auditManager.finishAuditBatch(operationId);
                throw e;
            }
        } while (numProcessed < sampleList.size());

        auditManager.finishAuditBatch(operationId);
        return aclResultList;
    }

    public DataResult<FacetField> facet(String studyId, Query query, QueryOptions options, boolean defaultStats, String token)
            throws CatalogException {
        String userId = userManager.getUserId(token);
        // We need to add variableSets and groups to avoid additional queries as it will be used in the catalogSolrManager
        Study study = catalogManager.getStudyManager().resolveId(studyId, userId, new QueryOptions(QueryOptions.INCLUDE,
                Arrays.asList(StudyDBAdaptor.QueryParams.VARIABLE_SET.key(), StudyDBAdaptor.QueryParams.GROUPS.key())));

        ParamUtils.defaultObject(query, Query::new);
        ParamUtils.defaultObject(options, QueryOptions::new);

        ObjectMap auditParams = new ObjectMap()
                .append("studyId", studyId)
                .append("query", new Query(query))
                .append("options", options)
                .append("defaultStats", defaultStats)
                .append("token", token);

        try {
            if (defaultStats || StringUtils.isEmpty(options.getString(QueryOptions.FACET))) {
                String facet = options.getString(QueryOptions.FACET);
                options.put(QueryOptions.FACET, StringUtils.isNotEmpty(facet) ? defaultFacet + ";" + facet : defaultFacet);
            }
            AnnotationUtils.fixQueryAnnotationSearch(study, userId, query, authorizationManager);

            try (CatalogSolrManager catalogSolrManager = new CatalogSolrManager(catalogManager)) {
                DataResult<FacetField> result = catalogSolrManager.facetedQuery(study, CatalogSolrManager.SAMPLE_SOLR_COLLECTION, query,
                        options, userId);

                auditManager.auditFacet(userId, Enums.Resource.SAMPLE, study.getId(), study.getUuid(), auditParams,
                        new AuditRecord.Status(AuditRecord.Status.Result.SUCCESS));
                return result;
            }
        } catch (CatalogException e) {
            auditManager.auditFacet(userId, Enums.Resource.SAMPLE, study.getId(), study.getUuid(), auditParams,
                    new AuditRecord.Status(AuditRecord.Status.Result.ERROR, new Error(0, "", e.getMessage())));
            throw e;
        }
    }

    private List<Long> getIndividualsUidsFromSampleUids(long studyUid, List<Long> sampleUids) throws CatalogException {
        // Look for all the individuals owning the samples
        Query query = new Query()
                .append(IndividualDBAdaptor.QueryParams.STUDY_UID.key(), studyUid)
                .append(IndividualDBAdaptor.QueryParams.SAMPLE_UIDS.key(), sampleUids);

        OpenCGAResult<Individual> individualDataResult = individualDBAdaptor.get(query, IndividualManager.INCLUDE_INDIVIDUAL_IDS);

        return individualDataResult.getResults().stream().map(Individual::getUid).collect(Collectors.toList());
    }

    private void fixQualityControlQuery(Query query) {
        String variableSetId = "opencga_sample_variant_stats";

        List<String> simpleStatsKeys = Arrays.asList(ParamConstants.SAMPLE_VARIANT_STATS_COUNT_PARAM,
                ParamConstants.SAMPLE_VARIANT_STATS_TI_TV_RATIO_PARAM, ParamConstants.SAMPLE_VARIANT_STATS_QUALITY_AVG_PARAM,
                ParamConstants.SAMPLE_VARIANT_STATS_QUALITY_STD_DEV_PARAM, ParamConstants.SAMPLE_VARIANT_STATS_HETEROZYGOSITY_RATE_PARAM);

        List<String> mapStatsKeys = Arrays.asList(ParamConstants.SAMPLE_VARIANT_STATS_CHROMOSOME_COUNT_PARAM,
                ParamConstants.SAMPLE_VARIANT_STATS_TYPE_COUNT_PARAM, ParamConstants.SAMPLE_VARIANT_STATS_GENOTYPE_COUNT_PARAM,
                ParamConstants.SAMPLE_VARIANT_STATS_DEPTH_COUNT_PARAM, ParamConstants.SAMPLE_VARIANT_STATS_BIOTYPE_COUNT_PARAM,
                ParamConstants.SAMPLE_VARIANT_STATS_CLINICAL_SIGNIFICANCE_COUNT_PARAM,
                ParamConstants.SAMPLE_VARIANT_STATS_CONSEQUENCE_TYPE_COUNT_PARAM);

        // Default annotation set id
        String id = query.getString(ParamConstants.SAMPLE_VARIANT_STATS_ID_PARAM, "ALL");

        List<String> annotationList = new LinkedList<>();
        for (String statsKey : simpleStatsKeys) {
            String value = query.getString(statsKey);
            if (StringUtils.isNotEmpty(value)) {
                if (!value.startsWith("!") && !value.startsWith("=") && !value.startsWith(">") && !value.startsWith("<")) {
                    value = "=" + value;
                }

                query.remove(statsKey);

                // Remove prefix stats
                String field = statsKey.replace("stats", "");
                // Convert it to cammel case again
                field = Character.toLowerCase(field.charAt(0)) + field.substring(1);

                annotationList.add(variableSetId + "__" + id + "@" + variableSetId + ":" + field + value);
            }
        }
        for (String statsKey : mapStatsKeys) {
            String value = query.getString(statsKey);
            if (StringUtils.isNotEmpty(value)) {
                query.remove(statsKey);

                // Remove prefix stats
                String field = statsKey.replace("stats", "");
                // Convert it to cammel case again
                field = Character.toLowerCase(field.charAt(0)) + field.substring(1);
                annotationList.add(variableSetId + "__" + id + "@" + variableSetId + ":" + field + "." + value);
            }
        }

        if (!annotationList.isEmpty()) {
            query.remove(ParamConstants.SAMPLE_VARIANT_STATS_ID_PARAM);
            query.put(Constants.ANNOTATION, StringUtils.join(annotationList, ";"));
        }
    }

    private void fixQualityControlUpdateParams(SampleUpdateParams sampleUpdateParams, QueryOptions options) throws CatalogException {
        if (sampleUpdateParams.getQualityControl() == null) {
            return;
        }

        if (CollectionUtils.isNotEmpty(sampleUpdateParams.getAnnotationSets())) {
            throw new CatalogException("Cannot update 'qualityControl' and 'annotationSets' at the same time.");
        }

        String variableSetId = "opencga_sample_variant_stats";

        if (sampleUpdateParams.getQualityControl().getVariant() == null
                || sampleUpdateParams.getQualityControl().getVariant().getVariantStats().isEmpty()) {
            // Add REMOVE Action
            Map<String, Object> map = options.getMap(Constants.ACTIONS);
            if (map == null) {
                map = new HashMap<>();
            }
            map.put(SampleDBAdaptor.QueryParams.ANNOTATION_SETS.key(), ParamUtils.BasicUpdateAction.REMOVE);
            options.put(Constants.ACTIONS, map);

            // Delete all annotation sets of variable set
            sampleUpdateParams.setAnnotationSets(Collections.singletonList(new AnnotationSet().setVariableSetId(variableSetId)));
            return;
        }

        List<AnnotationSet> annotationSetList = new LinkedList<>();
        if (sampleUpdateParams.getQualityControl().getVariant() != null) {

            if (CollectionUtils.isNotEmpty(sampleUpdateParams.getQualityControl().getVariant().getVariantStats())) {
                for (SampleQcVariantStats variantStat : sampleUpdateParams.getQualityControl().getVariant().getVariantStats()) {
                    SampleVariantStats stats = variantStat.getStats();
                    if (stats != null) {
                        Map<String, Integer> indelLengthCount = new HashMap<>();
                        if (stats.getIndelLengthCount() != null) {
                            indelLengthCount.put("lt5", stats.getIndelLengthCount().getLt5());
                            indelLengthCount.put("lt10", stats.getIndelLengthCount().getLt10());
                            indelLengthCount.put("lt15", stats.getIndelLengthCount().getLt15());
                            indelLengthCount.put("lt20", stats.getIndelLengthCount().getLt20());
                            indelLengthCount.put("gte20", stats.getIndelLengthCount().getGte20());
                        }

                        Map<String, Integer> depthCount = new HashMap<>();
                        if (stats.getDepthCount() != null) {
                            depthCount.put("na", stats.getDepthCount().getNa());
                            depthCount.put("lt5", stats.getDepthCount().getLt5());
                            depthCount.put("lt10", stats.getDepthCount().getLt10());
                            depthCount.put("lt15", stats.getDepthCount().getLt15());
                            depthCount.put("lt20", stats.getDepthCount().getLt20());
                            depthCount.put("gte20", stats.getDepthCount().getGte20());
                        }

                        ObjectMap annotations = new ObjectMap();
                        annotations.putIfNotEmpty("id", variantStat.getId());
                        annotations.putIfNotNull("variantCount", stats.getVariantCount());
                        annotations.putIfNotNull("chromosomeCount", stats.getChromosomeCount());
                        annotations.putIfNotNull("typeCount", stats.getTypeCount());
                        annotations.putIfNotNull("genotypeCount", stats.getGenotypeCount());
                        annotations.putIfNotNull("indelLengthCount", indelLengthCount);
                        annotations.putIfNotNull("filterCount", stats.getFilterCount());
                        annotations.putIfNotNull("tiTvRatio", stats.getTiTvRatio());
                        annotations.putIfNotNull("qualityAvg", stats.getQualityAvg());
                        annotations.putIfNotNull("qualityStdDev", stats.getQualityStdDev());
                        annotations.putIfNotNull("heterozygosityRate", stats.getHeterozygosityRate());
                        annotations.putIfNotNull("consequenceTypeCount", stats.getConsequenceTypeCount());
                        annotations.putIfNotNull("biotypeCount", stats.getBiotypeCount());
                        annotations.putIfNotNull("clinicalSignificanceCount", stats.getClinicalSignificanceCount());
                        annotations.putIfNotNull("mendelianErrorCount", stats.getMendelianErrorCount());
                        annotations.putIfNotNull("depthCount", depthCount);

                        annotationSetList.add(new AnnotationSet(variableSetId + "__" + variantStat.getId(), variableSetId, annotations));
                    }
                }
            }
        }

        Map<String, Object> map = options.getMap(Constants.ACTIONS);
        if (map == null) {
            map = new HashMap<>();
        }
        if (!annotationSetList.isEmpty()) {
            // Add SET Action
            map.put(SampleDBAdaptor.QueryParams.ANNOTATION_SETS.key(), ParamUtils.BasicUpdateAction.SET);
            options.put(Constants.ACTIONS, map);

            sampleUpdateParams.setAnnotationSets(annotationSetList);
        } else {
            // Add REMOVE Action
            map.put(SampleDBAdaptor.QueryParams.ANNOTATION_SETS.key(), ParamUtils.BasicUpdateAction.REMOVE);
            options.put(Constants.ACTIONS, map);

            // Delete all annotation sets of variable set
            sampleUpdateParams.setAnnotationSets(Collections.singletonList(new AnnotationSet().setVariableSetId(variableSetId)));
        }
    }
}<|MERGE_RESOLUTION|>--- conflicted
+++ resolved
@@ -19,7 +19,6 @@
 import com.fasterxml.jackson.core.JsonProcessingException;
 import org.apache.commons.collections4.CollectionUtils;
 import org.apache.commons.lang3.StringUtils;
-import org.apache.commons.lang3.tuple.Pair;
 import org.opencb.biodata.models.clinical.qc.SampleQcVariantStats;
 import org.opencb.biodata.models.common.Status;
 import org.opencb.biodata.models.variant.StudyEntry;
@@ -46,7 +45,10 @@
 import org.opencb.opencga.core.models.audit.AuditRecord;
 import org.opencb.opencga.core.models.cohort.Cohort;
 import org.opencb.opencga.core.models.cohort.CohortStatus;
-import org.opencb.opencga.core.models.common.*;
+import org.opencb.opencga.core.models.common.AnnotationSet;
+import org.opencb.opencga.core.models.common.Enums;
+import org.opencb.opencga.core.models.common.ExternalSource;
+import org.opencb.opencga.core.models.common.RgaIndex;
 import org.opencb.opencga.core.models.family.Family;
 import org.opencb.opencga.core.models.file.File;
 import org.opencb.opencga.core.models.file.FileInternal;
@@ -227,26 +229,21 @@
                 .append("sample", sample)
                 .append("options", options)
                 .append("token", token);
-        QueryOptions myOptions = options != null ? new QueryOptions(options) : new QueryOptions();
-
-        return run(auditParams, Enums.Action.CREATE, Enums.Resource.SAMPLE, studyStr, token, (study, userId) -> {
+        return run(auditParams, Enums.Action.CREATE, Enums.Resource.SAMPLE, studyStr, token, options, (study, userId, rp, qOptions) -> {
             // 1. We check everything can be done
-<<<<<<< HEAD
-            authorizationManager.checkStudyPermission(study.getUid(), userId, StudyAclEntry.StudyPermissions.WRITE_SAMPLES);
-=======
             authorizationManager.checkStudyPermission(study.getUid(), userId, StudyPermissions.Permissions.WRITE_SAMPLES);
-
->>>>>>> d7e0b0cb
             validateNewSample(study, sample, userId);
+            rp.setId(sample.getId())
+                    .setUuid(sample.getUuid());
 
             // We create the sample
-            OpenCGAResult<Sample> insert = sampleDBAdaptor.insert(study.getUid(), sample, study.getVariableSets(), myOptions);
-            if (myOptions.getBoolean(ParamConstants.INCLUDE_RESULT_PARAM)) {
+            OpenCGAResult<Sample> insert = sampleDBAdaptor.insert(study.getUid(), sample, study.getVariableSets(), qOptions);
+            if (qOptions.getBoolean(ParamConstants.INCLUDE_RESULT_PARAM)) {
                 // Fetch created sample
-                OpenCGAResult<Sample> result = getSample(study.getUid(), sample.getUuid(), myOptions);
+                OpenCGAResult<Sample> result = getSample(study.getUid(), sample.getUuid(), qOptions);
                 insert.setResults(result.getResults());
             }
-            return Pair.of(insert, new ReferenceParam(sample.getId(), sample.getUuid()));
+            return insert;
         });
     }
 
