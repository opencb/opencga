/*
 * Copyright 2015-2020 OpenCB
 *
 * Licensed under the Apache License, Version 2.0 (the "License");
 * you may not use this file except in compliance with the License.
 * You may obtain a copy of the License at
 *
 *     http://www.apache.org/licenses/LICENSE-2.0
 *
 * Unless required by applicable law or agreed to in writing, software
 * distributed under the License is distributed on an "AS IS" BASIS,
 * WITHOUT WARRANTIES OR CONDITIONS OF ANY KIND, either express or implied.
 * See the License for the specific language governing permissions and
 * limitations under the License.
 */

package org.opencb.opencga.catalog.managers;

import org.apache.commons.lang3.StringUtils;
import org.opencb.commons.datastore.core.Event;
import org.opencb.commons.datastore.core.ObjectMap;
import org.opencb.commons.datastore.core.Query;
import org.opencb.commons.datastore.core.QueryOptions;
import org.opencb.commons.datastore.core.result.Error;
import org.opencb.commons.utils.ListUtils;
import org.opencb.opencga.catalog.auth.authentication.AuthenticationManager;
import org.opencb.opencga.catalog.auth.authentication.CatalogAuthenticationManager;
import org.opencb.opencga.catalog.auth.authentication.azure.AuthenticationFactory;
import org.opencb.opencga.catalog.auth.authorization.AuthorizationManager;
import org.opencb.opencga.catalog.db.DBAdaptorFactory;
import org.opencb.opencga.catalog.db.api.StudyDBAdaptor;
import org.opencb.opencga.catalog.db.api.UserDBAdaptor;
import org.opencb.opencga.catalog.exceptions.*;
import org.opencb.opencga.catalog.io.CatalogIOManager;
import org.opencb.opencga.catalog.utils.CatalogFqn;
import org.opencb.opencga.catalog.utils.ParamUtils;
import org.opencb.opencga.catalog.utils.UuidUtils;
import org.opencb.opencga.core.api.ParamConstants;
import org.opencb.opencga.core.common.PasswordUtils;
import org.opencb.opencga.core.common.TimeUtils;
import org.opencb.opencga.core.config.AuthenticationOrigin;
import org.opencb.opencga.core.config.Configuration;
import org.opencb.opencga.core.models.JwtPayload;
import org.opencb.opencga.core.models.audit.AuditRecord;
import org.opencb.opencga.core.models.common.Enums;
import org.opencb.opencga.core.models.common.InternalStatus;
import org.opencb.opencga.core.models.organizations.Organization;
import org.opencb.opencga.core.models.study.Group;
import org.opencb.opencga.core.models.study.GroupUpdateParams;
import org.opencb.opencga.core.models.user.*;
import org.opencb.opencga.core.response.OpenCGAResult;
import org.slf4j.Logger;
import org.slf4j.LoggerFactory;

import javax.annotation.Nullable;
import java.io.IOException;
import java.util.*;
import java.util.stream.Collectors;

import static org.opencb.opencga.catalog.utils.ParamUtils.checkEmail;

/**
 * @author Jacobo Coll &lt;jacobo167@gmail.com&gt;
 */
public class UserManager extends AbstractManager {

    public static final QueryOptions INCLUDE_INTERNAL = new QueryOptions(QueryOptions.INCLUDE,
            Arrays.asList(UserDBAdaptor.QueryParams.ID.key(), UserDBAdaptor.QueryParams.INTERNAL.key(),
                    UserDBAdaptor.QueryParams.DEPRECATED_ACCOUNT.key()));
    protected static Logger logger = LoggerFactory.getLogger(UserManager.class);
    private final CatalogIOManager catalogIOManager;
    private final AuthenticationFactory authenticationFactory;

    UserManager(AuthorizationManager authorizationManager, AuditManager auditManager, CatalogManager catalogManager,
                DBAdaptorFactory catalogDBAdaptorFactory, CatalogIOManager catalogIOManager,
                AuthenticationFactory authenticationFactory, Configuration configuration)
            throws CatalogException {
        super(authorizationManager, auditManager, catalogManager, catalogDBAdaptorFactory, configuration);

        this.catalogIOManager = catalogIOManager;
        this.authenticationFactory = authenticationFactory;
    }

    public void changePassword(String organizationId, String userId, String oldPassword, String newPassword) throws CatalogException {
        ParamUtils.checkParameter(userId, "userId");
        ParamUtils.checkParameter(oldPassword, "oldPassword");
        ParamUtils.checkParameter(newPassword, "newPassword");
        try {
            if (oldPassword.equals(newPassword)) {
                throw new CatalogException("New password is the same as the old password.");
            }
            if (!PasswordUtils.isStrongPassword(newPassword)) {
                throw new CatalogException("Invalid password. " + PasswordUtils.PASSWORD_REQUIREMENT);
            }

            getUserDBAdaptor(organizationId).checkId(userId);
            String authOrigin = getAuthenticationOriginId(organizationId, userId);
            authenticationFactory.changePassword(organizationId, authOrigin, userId, oldPassword, newPassword);
            auditManager.auditUser(organizationId, userId, Enums.Action.CHANGE_USER_PASSWORD, userId,
                    new AuditRecord.Status(AuditRecord.Status.Result.SUCCESS));
        } catch (CatalogException e) {
            auditManager.auditUser(organizationId, userId, Enums.Action.CHANGE_USER_PASSWORD, userId,
                    new AuditRecord.Status(AuditRecord.Status.Result.ERROR, e.getError()));
            throw e;
        }
    }

    public OpenCGAResult<User> create(User user, String password, String token) throws CatalogException {
        if (StringUtils.isEmpty(user.getOrganization())) {
            if (StringUtils.isEmpty(token)) {
                throw CatalogParameterException.isNull("user.organization");
            }
            JwtPayload payload = new JwtPayload(token);
            if (ParamConstants.ADMIN_ORGANIZATION.equals(payload.getOrganization())) {
                // Administrators always need to provide the user organization
                throw CatalogParameterException.isNull("user.organization");
            }
            logger.warn("User organization was missing. Setting it with the token's organization id '{}'.", payload.getOrganization());
            user.setOrganization(payload.getOrganization());
        }
        String organizationId = user.getOrganization();

        if (token == null && (!ParamConstants.ADMIN_ORGANIZATION.equals(organizationId) || !OPENCGA.equals(user.getId()))) {
            throw new CatalogException("Missing token parameter");
        }
        if (OPENCGA.equals(user.getId()) && !ParamConstants.ADMIN_ORGANIZATION.equals(organizationId)) {
            throw new CatalogException("Creating '" + OPENCGA + "' user is forbidden in any organization.");
        }

        Organization organization = getOrganizationDBAdaptor(organizationId).get(OrganizationManager.INCLUDE_ORGANIZATION_CONFIGURATION)
                .first();
        validateNewUser(user, password, organization.getConfiguration().getDefaultUserExpirationDate(), organizationId);
        ObjectMap auditParams = new ObjectMap("user", user);

        if (!ParamConstants.ADMIN_ORGANIZATION.equals(organizationId) || !OPENCGA.equals(user.getId())) {
            JwtPayload jwtPayload = validateToken(token);
            // If it's not one of the SUPERADMIN users or the owner or one of the admins of the organisation, we should not allow it
            if (!authorizationManager.isAtLeastOrganizationOwnerOrAdmin(organizationId, jwtPayload.getUserId(organizationId))) {
                String errorMsg = "Please ask your administrator to create your account.";
                auditManager.auditCreate(organizationId, user.getId(), Enums.Resource.USER, user.getId(), "", "", "", auditParams,
                        new AuditRecord.Status(AuditRecord.Status.Result.ERROR, new Error(0, "", errorMsg)));
                throw new CatalogException(errorMsg);
            }
        }

        // Check if we have already reached the limit of users in the Organisation
        checkUserLimitQuota(organizationId);

        // Check if the user already exists
        checkUserExists(organizationId, user.getId());

        try {
            if (StringUtils.isNotEmpty(password) && !PasswordUtils.isStrongPassword(password)) {
                throw new CatalogException("Invalid password. " + PasswordUtils.PASSWORD_REQUIREMENT);
            }
            if (user.getProjects() != null && !user.getProjects().isEmpty()) {
                throw new CatalogException("Creating user and projects in a single transaction is forbidden");
            }

            getUserDBAdaptor(organizationId).insert(user, password, QueryOptions.empty());

            auditManager.auditCreate(organizationId, user.getId(), Enums.Resource.USER, user.getId(), "", "", "", auditParams,
                    new AuditRecord.Status(AuditRecord.Status.Result.SUCCESS));

            return getUserDBAdaptor(organizationId).get(user.getId(), QueryOptions.empty());
        } catch (CatalogIOException | CatalogDBException e) {
            auditManager.auditCreate(organizationId, user.getId(), Enums.Resource.USER, user.getId(), "", "", "", auditParams,
                    new AuditRecord.Status(AuditRecord.Status.Result.ERROR, e.getError()));

            throw e;
        }
    }

    public void validateNewUser(User user, String password, String defaultUserExpirationDate, String organizationId)
            throws CatalogException {
        // Initialise fields
        ParamUtils.checkObj(user, "User");
        ParamUtils.checkValidUserId(user.getId());
        user.setName(ParamUtils.defaultString(user.getName(), user.getId()));
        user.setEmail(ParamUtils.defaultString(user.getEmail(), ""));
        if (StringUtils.isNotEmpty(user.getEmail())) {
            checkEmail(user.getEmail());
        }
        user.setCreationDate(ParamUtils.checkDateOrGetCurrentDate(user.getCreationDate(),
                UserDBAdaptor.QueryParams.CREATION_DATE.key()));
        user.setModificationDate(ParamUtils.checkDateOrGetCurrentDate(user.getModificationDate(),
                UserDBAdaptor.QueryParams.MODIFICATION_DATE.key()));

        user.setInternal(ParamUtils.defaultObject(user.getInternal(), UserInternal::new));
        user.getInternal().setStatus(new UserStatus(InternalStatus.READY));
        user.setQuota(ParamUtils.defaultObject(user.getQuota(), UserQuota::new));
        user.setProjects(ParamUtils.defaultObject(user.getProjects(), Collections::emptyList));
        user.setConfigs(ParamUtils.defaultObject(user.getConfigs(), HashMap::new));
        user.setFilters(ParamUtils.defaultObject(user.getFilters(), LinkedList::new));
        user.setAttributes(ParamUtils.defaultObject(user.getAttributes(), Collections::emptyMap));

        // Init account
        user.getInternal().setAccount(ParamUtils.defaultObject(user.getInternal().getAccount(), Account::new));
        Account account = user.getInternal().getAccount();
        account.setPassword(ParamUtils.defaultObject(account.getPassword(), Password::new));
        if (StringUtils.isEmpty(account.getExpirationDate())) {
            account.setExpirationDate(defaultUserExpirationDate);
        } else {
            // Validate expiration date is not over
            ParamUtils.checkDateIsNotExpired(account.getExpirationDate(), UserDBAdaptor.QueryParams.INTERNAL_ACCOUNT_EXPIRATION_DATE.key());
        }
        if (StringUtils.isEmpty(password)) {
            Map<String, AuthenticationManager> authOriginMap = authenticationFactory.getOrganizationAuthenticationManagers(organizationId);
            if (!authOriginMap.containsKey(account.getAuthentication().getId())) {
                throw new CatalogException("Unknown authentication origin id '" + account.getAuthentication() + "'");
            }
        } else {
            if (account.getAuthentication() != null) {
                account.getAuthentication().setId(AuthenticationOrigin.AuthenticationType.OPENCGA.name());
            } else {
                account.setAuthentication(new Account.AuthenticationOrigin(AuthenticationOrigin.AuthenticationType.OPENCGA.name(), false,
                        false));
            }
        }

        // Set password expiration
        if (AuthenticationOrigin.AuthenticationType.OPENCGA.name().equals(account.getAuthentication().getId())) {
            account.getPassword().setLastModified(TimeUtils.getTime());
        }
        if (!AuthenticationOrigin.AuthenticationType.OPENCGA.name().equals(account.getAuthentication().getId())
                || configuration.getAccount().getPasswordExpirationDays() <= 0) {
            // User password doesn't expire or it's not managed by OpenCGA
            account.getPassword().setExpirationDate(null);
        } else {
            Date date = TimeUtils.addDaysToCurrentDate(configuration.getAccount().getPasswordExpirationDays());
            account.getPassword().setExpirationDate(TimeUtils.getTime(date));
        }
    }

    private void checkUserLimitQuota(String organizationId) throws CatalogException {
        if (configuration.getQuota().getMaxNumUsers() <= 0) {
            logger.debug("Skipping user quota check. No limit set.");
            return;
        }
        // Check if we have already reached the limit of users in the Organisation
        long numUsers = getUserDBAdaptor(organizationId).count(new Query()).getNumMatches();
        if (numUsers >= configuration.getQuota().getMaxNumUsers()) {
            throw new CatalogException("The organization '" + organizationId + "' has reached the maximum quota of allowed users ("
                    + configuration.getQuota().getMaxNumUsers() + ").");
        }
    }

    /**
     * Create a new user.
     *
     * @param id           User id
     * @param name         Name
     * @param email        Email
     * @param password     Encrypted Password
     * @param organization Optional organization
     * @param quota        Maximum user disk quota
     * @param token        JWT token.
     * @return The created user
     * @throws CatalogException If user already exists, or unable to create a new user.
     */
    public OpenCGAResult<User> create(String id, String name, String email, String password, String organization, Long quota, String token)
            throws CatalogException {
        User user = new User(id, name, email, organization, new UserInternal(new UserStatus()))
                .setQuota(new UserQuota().setMaxDisk(quota != null ? quota : -1));
        return create(user, password, token);
    }

    /**
     * Search users from Organization. Token must belong to at least an Organization administrator.
     *
     * @param organizationId Organization id.
     * @param query          Query object.
     * @param options        QueryOptions object.
     * @param token          JWT token.
     * @return               OpenCGAResult with the list of users.
     * @throws CatalogException if the token does not belong to an Organization administrator or there are any parameters wrong.
     */
    public OpenCGAResult<User> search(@Nullable String organizationId, Query query, QueryOptions options, String token)
            throws CatalogException {
        JwtPayload tokenPayload = catalogManager.getUserManager().validateToken(token);
        ObjectMap auditParams = new ObjectMap()
                .append("organizationId", organizationId)
                .append("query", query)
                .append("options", options)
                .append("token", token);

        options = ParamUtils.defaultObject(options, QueryOptions::new);
        String myOrganizationId = StringUtils.isNotEmpty(organizationId) ? organizationId : tokenPayload.getOrganization();
        try {
            authorizationManager.checkIsAtLeastOrganizationOwnerOrAdmin(myOrganizationId, tokenPayload.getUserId(myOrganizationId));

            // Fix query params
            if (query.containsKey(ParamConstants.USER_AUTHENTICATION_ORIGIN)) {
                query.put(UserDBAdaptor.QueryParams.INTERNAL_ACCOUNT_AUTHENTICATION_ID.key(),
                        query.get(ParamConstants.USER_AUTHENTICATION_ORIGIN));
                query.remove(ParamConstants.USER_AUTHENTICATION_ORIGIN);
            }

            OpenCGAResult<User> result = getUserDBAdaptor(myOrganizationId).get(query, options);
            auditManager.auditSearch(myOrganizationId, tokenPayload.getUserId(myOrganizationId), Enums.Resource.USER, "", "", auditParams,
                    new AuditRecord.Status(AuditRecord.Status.Result.SUCCESS));
            return result;
        } catch (Exception e) {
            auditManager.auditSearch(myOrganizationId, tokenPayload.getUserId(myOrganizationId), Enums.Resource.USER, "", "", auditParams,
                    new AuditRecord.Status(AuditRecord.Status.Result.ERROR, new Error(0, "User search", e.getMessage())));
            throw e;
        }
    }

    public JwtPayload validateToken(String token) throws CatalogException {
        if (StringUtils.isEmpty(token)) {
            throw new CatalogException("Missing token parameter");
        }

        JwtPayload jwtPayload = new JwtPayload(token);
        ParamUtils.checkParameter(jwtPayload.getUserId(), "jwt user");
        ParamUtils.checkParameter(jwtPayload.getOrganization(), "jwt organization");

        Account.AuthenticationOrigin authOrigin;
        if (ParamConstants.ANONYMOUS_USER_ID.equals(jwtPayload.getUserId())) {
            authOrigin = new Account.AuthenticationOrigin(CatalogAuthenticationManager.OPENCGA, false, false);
        } else {
            OpenCGAResult<User> userResult = getUserDBAdaptor(jwtPayload.getOrganization()).get(jwtPayload.getUserId(),
                    INCLUDE_INTERNAL);
            if (userResult.getNumResults() == 0) {
                throw new CatalogException("User '" + jwtPayload.getUserId() + "' could not be found.");
            }
            User user = userResult.first();
            checkValidUserAccountStatus(user.getId(), user);
            authOrigin = user.getInternal().getAccount().getAuthentication();
        }

        authenticationFactory.validateToken(jwtPayload.getOrganization(), authOrigin, jwtPayload);
        return jwtPayload;
    }

    public void syncAllUsersOfExternalGroup(String organizationId, String study, String authOrigin, String token) throws CatalogException {
        JwtPayload payload = validateToken(token);
        authorizationManager.checkIsOpencgaAdministrator(payload);

        OpenCGAResult<Group> allGroups = catalogManager.getStudyManager().getGroup(study, null, token);

        boolean foundAny = false;
        for (Group group : allGroups.getResults()) {
            if (group.getSyncedFrom() != null && group.getSyncedFrom().getAuthOrigin().equals(authOrigin)) {
                logger.info("Fetching users of group '{}' from authentication origin '{}'", group.getSyncedFrom().getRemoteGroup(),
                        group.getSyncedFrom().getAuthOrigin());
                foundAny = true;

                List<User> userList;
                try {
                    userList = authenticationFactory.getUsersFromRemoteGroup(organizationId, group.getSyncedFrom().getAuthOrigin(),
                            group.getSyncedFrom().getRemoteGroup());
                } catch (CatalogException e) {
                    // There was some kind of issue for which we could not retrieve the group information.
                    logger.info("Removing all users from group '{}' belonging to group '{}' in the external authentication origin",
                            group.getId(), group.getSyncedFrom().getAuthOrigin());
                    logger.info("Please, manually remove group '{}' if external group '{}' was removed from the authentication origin",
                            group.getId(), group.getSyncedFrom().getAuthOrigin());
                    catalogManager.getStudyManager().updateGroup(study, group.getId(), ParamUtils.BasicUpdateAction.SET,
                            new GroupUpdateParams(Collections.emptyList()), token);
                    continue;
                }
                Iterator<User> iterator = userList.iterator();
                while (iterator.hasNext()) {
                    User user = iterator.next();
                    user.setOrganization(organizationId);
                    try {
                        create(user, null, token);
                        logger.info("User '{}' ({}) successfully created", user.getId(), user.getName());
                    } catch (CatalogParameterException e) {
                        logger.warn("Could not create user '{}' ({}). {}", user.getId(), user.getName(), e.getMessage());
                        iterator.remove();
                    } catch (CatalogException e) {
                        if (!e.getMessage().contains("already exists")) {
                            logger.warn("Could not create user '{}' ({}). {}", user.getId(), user.getName(), e.getMessage());
                            iterator.remove();
                        }
                    }
                }

                GroupUpdateParams updateParams;
                if (ListUtils.isEmpty(userList)) {
                    logger.info("No members associated to the external group");
                    updateParams = new GroupUpdateParams(Collections.emptyList());
                } else {
                    logger.info("Associating members to the internal OpenCGA group");
                    updateParams = new GroupUpdateParams(new ArrayList<>(userList.stream().map(User::getId).collect(Collectors.toSet())));
                }
                catalogManager.getStudyManager().updateGroup(study, group.getId(), ParamUtils.BasicUpdateAction.SET,
                        updateParams, token);
            }
        }
        if (!foundAny) {
            logger.info("No synced groups found in study '{}' from authentication origin '{}'", study, authOrigin);
        }
    }

    /**
     * Register all the users belonging to a remote group. If internalGroup and study are not null, it will also associate the remote group
     * to the internalGroup defined.
     *
     * @param organizationId Organization id.
     * @param authOrigin     Authentication origin.
     * @param remoteGroup    Group name of the remote authentication origin.
     * @param internalGroup  Group name in Catalog that will be associated to the remote group.
     * @param study          Study where the internal group will be associated.
     * @param sync           Boolean indicating whether the remote group will be synced with the internal group or not.
     * @param token          JWT token. The token should belong to the root user.
     * @throws CatalogException If any of the parameters is wrong or there is any internal error.
     */
    public void importRemoteGroupOfUsers(String organizationId, String authOrigin, String remoteGroup, @Nullable String internalGroup,
                                         @Nullable String study, boolean sync, String token) throws CatalogException {
        JwtPayload payload = validateToken(token);
        String userId = payload.getUserId(organizationId);

        ObjectMap auditParams = new ObjectMap()
                .append("organizationId", organizationId)
                .append("authOrigin", authOrigin)
                .append("remoteGroup", remoteGroup)
                .append("internalGroup", internalGroup)
                .append("study", study)
                .append("sync", sync)
                .append("token", token);
        try {
            authorizationManager.checkIsOpencgaAdministrator(payload);

            ParamUtils.checkParameter(authOrigin, "Authentication origin");
            ParamUtils.checkParameter(remoteGroup, "Remote group");

            List<User> userList;
            if (sync) {
                // We don't create any user as they will be automatically populated during login
                userList = Collections.emptyList();
            } else {
                logger.info("Fetching users from authentication origin '{}'", authOrigin);

                // Register the users
                userList = authenticationFactory.getUsersFromRemoteGroup(organizationId, authOrigin, remoteGroup);
                for (User user : userList) {
                    user.setOrganization(organizationId);
                    try {
                        create(user, null, token);
                        logger.info("User '{}' successfully created", user.getId());
                    } catch (CatalogException e) {
                        logger.warn("{}", e.getMessage());
                    }
                }
            }

            if (StringUtils.isNotEmpty(internalGroup) && StringUtils.isNotEmpty(study)) {
                // Check if the group already exists
                OpenCGAResult<Group> groupResult = catalogManager.getStudyManager().getGroup(study, internalGroup, token);
                if (groupResult.getNumResults() == 1) {
                    logger.error("Cannot synchronise with group {}. The group already exists and is already in use.", internalGroup);
                    throw new CatalogException("Cannot synchronise with group " + internalGroup
                            + ". The group already exists and is already in use.");
                }

                // Create new group associating it to the remote group
                try {
                    logger.info("Attempting to register group '{}' in study '{}'", internalGroup, study);
                    Group.Sync groupSync = null;
                    if (sync) {
                        groupSync = new Group.Sync(authOrigin, remoteGroup);
                    }
                    Group group = new Group(internalGroup, userList.stream().map(User::getId).collect(Collectors.toList()))
                            .setSyncedFrom(groupSync);
                    catalogManager.getStudyManager().createGroup(study, group, token);
                    logger.info("Group '{}' created and synchronised with external group", internalGroup);
                    auditManager.audit(organizationId, userId, Enums.Action.IMPORT_EXTERNAL_GROUP_OF_USERS, Enums.Resource.USER,
                            group.getId(), "", study, "", auditParams, new AuditRecord.Status(AuditRecord.Status.Result.SUCCESS));
                } catch (CatalogException e) {
                    logger.error("Could not register group '{}' in study '{}'\n{}", internalGroup, study, e.getMessage(), e);
                    throw new CatalogException("Could not register group '" + internalGroup + "' in study '" + study + "': "
                            + e.getMessage(), e);
                }
            }
        } catch (CatalogException e) {
            auditManager.audit(organizationId, userId, Enums.Action.IMPORT_EXTERNAL_GROUP_OF_USERS, Enums.Resource.USER, "", "", "", "",
                    auditParams, new AuditRecord.Status(AuditRecord.Status.Result.ERROR, e.getError()));
            throw e;
        }
    }

    /**
     * Register all the ids. If internalGroup and study are not null, it will also associate the users to the internalGroup defined.
     *
     * @param organizationId Organization id.
     * @param authOrigin     Authentication origin.
     * @param idList         List of entity ids existing in the authentication origin.
     * @param isApplication  boolean indicating whether the id list belong to external applications or users.
     * @param internalGroup  Group name in Catalog that will be associated to the remote group.
     * @param study          Study where the internal group will be associated.
     * @param token          JWT token. The token should belong to the root user.
     * @throws CatalogException If any of the parameters is wrong or there is any internal error.
     */
    public void importRemoteEntities(String organizationId, String authOrigin, List<String> idList, boolean isApplication,
                                     @Nullable String internalGroup, @Nullable String study, String token) throws CatalogException {
        ObjectMap auditParams = new ObjectMap()
                .append("organizationId", organizationId)
                .append("authOrigin", authOrigin)
                .append("idList", idList)
                .append("isApplication", isApplication)
                .append("internalGroup", internalGroup)
                .append("study", study)
                .append("token", token);

        JwtPayload payload = validateToken(token);
        String userId = payload.getUserId(organizationId);

        try {
            if (!OPENCGA.equals(userId)) {
                throw new CatalogAuthorizationException("Only the root user can perform this action");
            }

            ParamUtils.checkParameter(authOrigin, "Authentication origin");
            ParamUtils.checkObj(idList, "ids");

            if (!isApplication) {
                logger.info("Fetching user information from authentication origin '{}'", authOrigin);
                List<User> parsedUserList = authenticationFactory.getRemoteUserInformation(organizationId, authOrigin, idList);
                for (User user : parsedUserList) {
                    user.setOrganization(organizationId);
                    create(user, null, token);
                    auditManager.audit(organizationId, userId, Enums.Action.IMPORT_EXTERNAL_USERS, Enums.Resource.USER, user.getId(), "",
                            "", "", auditParams, new AuditRecord.Status(AuditRecord.Status.Result.SUCCESS));
                    logger.info("User '{}' successfully created", user.getId());
                }
            } else {
                for (String applicationId : idList) {
                    Account account = new Account()
                            .setAuthentication(new Account.AuthenticationOrigin(authOrigin, true));
                    User application = new User(applicationId)
                            .setInternal(new UserInternal(new UserStatus(UserStatus.READY), account))
                            .setEmail("mail@mail.co.uk");
                    application.setOrganization(organizationId);
                    create(application, null, token);
                    auditManager.audit(organizationId, userId, Enums.Action.IMPORT_EXTERNAL_USERS, Enums.Resource.USER, application.getId(),
                            "", "", "", auditParams, new AuditRecord.Status(AuditRecord.Status.Result.SUCCESS));
                    logger.info("User (application) '{}' successfully created", application.getId());
                }
            }

            if (StringUtils.isNotEmpty(internalGroup) && StringUtils.isNotEmpty(study)) {
                // Check if the group already exists
                try {
                    OpenCGAResult<Group> group = catalogManager.getStudyManager().getGroup(study, internalGroup, token);
                    if (group.getNumResults() == 1) {
                        // We will add those users to the existing group
                        catalogManager.getStudyManager().updateGroup(study, internalGroup, ParamUtils.BasicUpdateAction.ADD,
                                new GroupUpdateParams(idList), token);
                        return;
                    }
                } catch (CatalogException e) {
                    logger.warn("The group '{}' did not exist.", internalGroup);
                }

                // Create new group associating it to the remote group
                try {
                    logger.info("Attempting to register group '{}' in study '{}'", internalGroup, study);
                    Group group = new Group(internalGroup, idList);
                    catalogManager.getStudyManager().createGroup(study, group, token);
                } catch (CatalogException e) {
                    logger.error("Could not register group '{}' in study '{}'\n{}", internalGroup, study, e.getMessage());
                }
            }
        } catch (CatalogException e) {
            auditManager.audit(organizationId, userId, Enums.Action.IMPORT_EXTERNAL_USERS, Enums.Resource.USER, "", "", "", "", auditParams,
                    new AuditRecord.Status(AuditRecord.Status.Result.ERROR, e.getError()));
            throw e;
        }
    }

    /**
     * Gets the user information.
     *
     * @param organizationId Organization id.
     * @param userId         User id
     * @param options        QueryOptions
     * @param token          SessionId of the user performing this operation.
     * @return The requested user
     * @throws CatalogException CatalogException
     */
    public OpenCGAResult<User> get(String organizationId, String userId, QueryOptions options, String token) throws CatalogException {
        return get(organizationId, Collections.singletonList(userId), options, token);
//        ParamUtils.checkParameter(userId, "userId");
//        ParamUtils.checkParameter(token, "sessionId");
//        options = ParamUtils.defaultObject(options, QueryOptions::new);
//
//        ObjectMap auditParams = new ObjectMap()
//                .append("userId", userId)
//                .append("options", options)
//                .append("token", token);
//        try {
//            userId = getCatalogUserId(userId, token);
//            OpenCGAResult<User> userDataResult = getUserDBAdaptor(organizationId).get(userId, options);
//
//            // Remove some unnecessary and prohibited parameters
//            for (User user : userDataResult.getResults()) {
//                if (user.getProjects() != null) {
//                    for (Project project : user.getProjects()) {
//                        if (project.getStudies() != null) {
//                            for (Study study : project.getStudies()) {
//                                study.setVariableSets(null);
//                            }
//                        }
//                    }
//                }
//            }
//
//            auditManager.auditInfo(userId, Enums.Resource.USER, userId, "", "", "", auditParams,
//                    new AuditRecord.Status(AuditRecord.Status.Result.SUCCESS));
//            return userDataResult;
//        } catch (CatalogException e) {
//            auditManager.auditInfo(userId, Enums.Resource.USER, userId, "", "", "", auditParams,
//                    new AuditRecord.Status(AuditRecord.Status.Result.ERROR, e.getError()));
//            throw e;
//        }
    }

    /**
     * Gets the user information.
     *
     * @param organizationId Organization id.
     * @param userIdList     List of user id
     * @param options        QueryOptions
     * @param token          Token belonging to the user itself or administrator of any study shared with the user list requested.
     * @return The requested users
     * @throws CatalogException CatalogException
     */
    public OpenCGAResult<User> get(@Nullable String organizationId, List<String> userIdList, QueryOptions options, String token)
            throws CatalogException {
        ParamUtils.checkNotEmptyArray(userIdList, "userId");
        ParamUtils.checkParameter(token, "token");
        options = ParamUtils.defaultObject(options, QueryOptions::new);

        ObjectMap auditParams = new ObjectMap()
                .append("organizationId", organizationId)
                .append("userIdList", userIdList)
                .append("options", options)
                .append("token", token);
        JwtPayload jwtPayload = validateToken(token);

        if (StringUtils.isEmpty(organizationId)) {
            organizationId = jwtPayload.getOrganization();
        }
        String userId = jwtPayload.getUserId(organizationId);

        String operationUuid = UuidUtils.generateOpenCgaUuid(UuidUtils.Entity.AUDIT);
        auditManager.initAuditBatch(operationUuid);
        try {
            // 1. If the user is an opencga administrator or the organization owner or admin
            // 2. Or the user is requesting its own data
            //    - return info
            if (authorizationManager.isAtLeastOrganizationOwnerOrAdmin(organizationId, userId)
                    || (userIdList.size() == 1 && userId.equals(userIdList.get(0)))) {
                Query query = new Query(UserDBAdaptor.QueryParams.ID.key(), userIdList);
                OpenCGAResult<User> userDataResult = getUserDBAdaptor(organizationId).get(query, options);
                if (userDataResult.getNumResults() < userIdList.size()) {
                    Set<String> returnedUsers = userDataResult.getResults().stream().map(User::getId).collect(Collectors.toSet());
                    String missingUsers = userIdList.stream().filter(u -> !returnedUsers.contains(u)).collect(Collectors.joining(", "));
                    throw new CatalogException("Some users were not found: " + missingUsers);
                }
                for (String tmpUserId : userIdList) {
                    auditManager.auditInfo(organizationId, operationUuid, userId, Enums.Resource.USER, tmpUserId, "", "", "", auditParams,
                            new AuditRecord.Status(AuditRecord.Status.Result.SUCCESS));
                }
                return userDataResult;
            } else {
                throw CatalogAuthorizationException.notOrganizationOwnerOrAdmin("retrieve user's information.");
            }
        } catch (CatalogException e) {
            for (String tmpUserId : userIdList) {
                auditManager.auditInfo(organizationId, operationUuid, userId, Enums.Resource.USER, tmpUserId, "", "", "", auditParams,
                        new AuditRecord.Status(AuditRecord.Status.Result.ERROR, e.getError()));
            }
            throw e;
        } finally {
            auditManager.finishAuditBatch(organizationId, operationUuid);
        }
    }

    public OpenCGAResult<User> update(String userId, ObjectMap parameters, QueryOptions options, String token)
            throws CatalogException {
        JwtPayload payload = validateToken(token);
        String organizationId = payload.getOrganization();
        String loggedUser = payload.getUserId();

        ObjectMap auditParams = new ObjectMap()
                .append("userId", userId)
                .append("updateParams", parameters)
                .append("options", options)
                .append("token", token);
        try {
            options = ParamUtils.defaultObject(options, QueryOptions::new);
            ParamUtils.checkParameter(userId, "userId");
            ParamUtils.checkObj(parameters, "parameters");
            ParamUtils.checkParameter(token, "token");

            userId = getValidUserId(userId, payload);
            for (String s : parameters.keySet()) {
                if (!s.matches("name|email")) {
                    throw new CatalogDBException("Parameter '" + s + "' can't be changed");
                }
            }

            if (parameters.containsKey("email")) {
                checkEmail(parameters.getString("email"));
            }
            OpenCGAResult<User> updateResult = getUserDBAdaptor(organizationId).update(userId, parameters);
            auditManager.auditUpdate(organizationId, loggedUser, Enums.Resource.USER, userId, "", "", "", auditParams,
                    new AuditRecord.Status(AuditRecord.Status.Result.SUCCESS));

            if (options.getBoolean(ParamConstants.INCLUDE_RESULT_PARAM)) {
                // Fetch updated user
                OpenCGAResult<User> result = getUserDBAdaptor(organizationId).get(userId, options);
                updateResult.setResults(result.getResults());
            }

            return updateResult;
        } catch (CatalogException e) {
            auditManager.auditUpdate(organizationId, loggedUser, Enums.Resource.USER, userId, "", "", "", auditParams,
                    new AuditRecord.Status(AuditRecord.Status.Result.ERROR, e.getError()));
            throw e;
        }
    }

    /**
     * Delete entries from Catalog.
     *
     * @param organizationId Organization id.
     * @param userIdList     Comma separated list of ids corresponding to the objects to delete
     * @param options        Deleting options.
     * @param token          Token
     * @return A list with the deleted objects
     * @throws CatalogException CatalogException.
     */
    public OpenCGAResult<User> delete(String organizationId, String userIdList, QueryOptions options, String token)
            throws CatalogException {
        ParamUtils.checkParameter(userIdList, "userIdList");
        ParamUtils.checkParameter(token, "token");

        String operationUuid = UuidUtils.generateOpenCgaUuid(UuidUtils.Entity.AUDIT);
        ObjectMap auditParams = new ObjectMap()
                .append("organizationId", organizationId)
                .append("userIdList", userIdList)
                .append("options", options)
                .append("token", token);

        JwtPayload payload = validateToken(token);
        String tokenUser = payload.getUserId(organizationId);

        List<String> userIds = Arrays.asList(userIdList.split(","));
        OpenCGAResult<User> deletedUsers = OpenCGAResult.empty();
        for (String userId : userIds) {
            // Only if the user asking the deletion is the ADMINISTRATOR or the user to be deleted itself...
            if (OPENCGA.equals(tokenUser) || userId.equals(tokenUser)) {
                try {
                    OpenCGAResult result = getUserDBAdaptor(organizationId).delete(userId, options);

                    auditManager.auditDelete(organizationId, operationUuid, tokenUser, Enums.Resource.USER, userId, "", "", "", auditParams,
                            new AuditRecord.Status(AuditRecord.Status.Result.SUCCESS));

                    Query query = new Query()
                            .append(UserDBAdaptor.QueryParams.ID.key(), userId)
                            .append(UserDBAdaptor.QueryParams.INTERNAL_STATUS_ID.key(), UserStatus.DELETED);
                    OpenCGAResult<User> deletedUser = getUserDBAdaptor(organizationId).get(query, QueryOptions.empty());
                    deletedUser.setTime(deletedUser.getTime() + result.getTime());

                    deletedUsers.append(deletedUser);
                } catch (CatalogException e) {
                    auditManager.auditDelete(organizationId, operationUuid, tokenUser, Enums.Resource.USER, userId, "", "", "", auditParams,
                            new AuditRecord.Status(AuditRecord.Status.Result.ERROR, e.getError()));
                }
            }
        }
        return deletedUsers;
    }

    /**
     * Delete the entries satisfying the query.
     *
     * @param organizationId Organization id.
     * @param query          Query of the objects to be deleted.
     * @param options        Deleting options.
     * @param sessionId      sessionId.
     * @return A list with the deleted objects.
     * @throws CatalogException CatalogException
     * @throws IOException      IOException.
     */
    public OpenCGAResult<User> delete(String organizationId, Query query, QueryOptions options, String sessionId)
            throws CatalogException, IOException {
        QueryOptions queryOptions = new QueryOptions(QueryOptions.INCLUDE, UserDBAdaptor.QueryParams.ID.key());
        OpenCGAResult<User> userDataResult = getUserDBAdaptor(organizationId).get(query, queryOptions);
        List<String> userIds = userDataResult.getResults().stream().map(User::getId).collect(Collectors.toList());
        String userIdStr = StringUtils.join(userIds, ",");
        return delete(organizationId, userIdStr, options, sessionId);
    }

    public OpenCGAResult<User> restore(String ids, QueryOptions options, String sessionId) throws CatalogException {
        throw new UnsupportedOperationException();
    }

    public OpenCGAResult<?> resetPassword(String userId, String token) throws CatalogException {
        ParamUtils.checkParameter(userId, "userId");
        ParamUtils.checkParameter(token, "token");
        JwtPayload jwtPayload = validateToken(token);
        String organizationId = jwtPayload.getOrganization();
        try {
            authorizationManager.checkIsAtLeastOrganizationOwnerOrAdmin(organizationId, jwtPayload.getUserId());
            String authOrigin = getAuthenticationOriginId(organizationId, userId);
            OpenCGAResult<?> writeResult = authenticationFactory.resetPassword(organizationId, authOrigin, userId);

            auditManager.auditUser(organizationId, jwtPayload.getUserId(organizationId), Enums.Action.RESET_USER_PASSWORD, userId,
                    new AuditRecord.Status(AuditRecord.Status.Result.SUCCESS));
            return writeResult;
        } catch (CatalogException e) {
            auditManager.auditUser(organizationId, jwtPayload.getUserId(organizationId), Enums.Action.RESET_USER_PASSWORD, userId,
                    new AuditRecord.Status(AuditRecord.Status.Result.ERROR, e.getError()));
            throw e;
        }
    }

    public OpenCGAResult<AuthenticationResponse> loginAsAdmin(String password) throws CatalogException {
        return login(ParamConstants.ADMIN_ORGANIZATION, OPENCGA, password);
    }

    public OpenCGAResult<AuthenticationResponse> login(String organizationId, String username, String password) throws CatalogException {
        ParamUtils.checkParameter(username, "userId");
        ParamUtils.checkParameter(password, "password");

        String authId = null;
        String userId = null;
        AuthenticationResponse response = null;

        if (StringUtils.isEmpty(organizationId)) {
            // Try to automatically set the organization id
            if (OPENCGA.equals(username)) {
                organizationId = ParamConstants.ADMIN_ORGANIZATION;
            } else {
                List<String> organizationIds = getCatalogDBAdaptorFactory().getOrganizationIds();
                if (organizationIds.size() == 2) {
                    organizationId = organizationIds.stream().filter(s -> !ParamConstants.ADMIN_ORGANIZATION.equals(s)).findFirst().get();
                } else {
                    throw CatalogParameterException.isNull("organization");
                }
            }
        }

        OpenCGAResult<User> userOpenCGAResult = getUserDBAdaptor(organizationId).get(username, INCLUDE_INTERNAL);
        List<Event> eventList = new LinkedList<>();
        if (userOpenCGAResult.getNumResults() == 1) {
            User user = userOpenCGAResult.first();
            userId = user.getId();
            // Only local OPENCGA users that are not superadmins can be automatically banned or their accounts be expired
            boolean userCanBeBanned = !ParamConstants.ADMIN_ORGANIZATION.equals(organizationId)
                    && CatalogAuthenticationManager.OPENCGA.equals(user.getInternal().getAccount().getAuthentication().getId());
            // We check
            if (userCanBeBanned) {
<<<<<<< HEAD
                Date futureDate = TimeUtils.addDaysToCurrentDate(15);

                // Check user is not banned, suspended or has an expired account
                if (UserStatus.BANNED.equals(user.getInternal().getStatus().getId())) {
                    throw CatalogAuthenticationException.userIsBanned(username);
                }
                if (UserStatus.SUSPENDED.equals(user.getInternal().getStatus().getId())) {
                    throw CatalogAuthenticationException.userIsSuspended(username);
                }
                Account account2 = user.getInternal().getAccount();
                if (account2.getPassword().getExpirationDate() != null) {
                    Account account1 = user.getInternal().getAccount();
                    Date passwordExpirationDate = TimeUtils.toDate(account1.getPassword().getExpirationDate());
                    if (passwordExpirationDate == null) {
                        throw new CatalogException("Unexpected null 'passwordExpirationDate' for user '" + username + "'.");
                    }
                    if (passwordExpirationDate.before(new Date())) {
                        Account account = user.getInternal().getAccount();
                        throw CatalogAuthenticationException.passwordExpired(username, account.getPassword().getExpirationDate());
                    }
                    if (passwordExpirationDate.before(futureDate)) {
                        eventList.add(new Event(Event.Type.WARNING, "Password expiration date is close. Please, consider changing it."));
                    }
                }
                if (user.getInternal().getAccount().getExpirationDate() != null) {
                    Date date = TimeUtils.toDate(user.getInternal().getAccount().getExpirationDate());
                    if (date == null) {
                        throw new CatalogException("Unexpected null 'expirationDate' for user '" + username + "'.");
                    }
                    if (date.before(new Date())) {
                        throw CatalogAuthenticationException.accountIsExpired(username,
                                user.getInternal().getAccount().getExpirationDate());
                    }
                    if (date.before(futureDate)) {
                        eventList.add(new Event(Event.Type.WARNING, "Account expiration date is close. Please, talk to your"
                                + " administrator."));
                    }
                }
=======
                checkValidUserAccountStatus(username, user);
>>>>>>> b6b3502f
            }
            Account.AuthenticationOrigin authentication = user.getInternal().getAccount().getAuthentication();
            authId = user.getInternal().getAccount().getAuthentication().getId();
            try {
                response = authenticationFactory.authenticate(organizationId, authentication, username, password);
            } catch (CatalogAuthenticationException e) {
                if (userCanBeBanned) {
                    // We can only lock the account if it is not the root user
                    UserInternal userInternal = userOpenCGAResult.first().getInternal();
                    int failedAttempts = userInternal.getAccount().getFailedAttempts();
                    ObjectMap updateParams = new ObjectMap(UserDBAdaptor.QueryParams.INTERNAL_ACCOUNT_FAILED_ATTEMPTS.key(),
                            failedAttempts + 1);
                    if (failedAttempts >= (configuration.getAccount().getMaxLoginAttempts() - 1)) {
                        // Ban the account
                        updateParams.append(UserDBAdaptor.QueryParams.INTERNAL_STATUS_ID.key(), UserStatus.BANNED);
                    }
                    getUserDBAdaptor(organizationId).update(username, updateParams);
                }

                auditManager.auditUser(organizationId, username, Enums.Action.LOGIN, username,
                        new AuditRecord.Status(AuditRecord.Status.Result.ERROR, e.getError()));
                throw e;
            }

            // If it was a local user and the counter of failed attempts was greater than 0, we reset it
            if (userCanBeBanned) {
                UserInternal userInternal = userOpenCGAResult.first().getInternal();
                if (userInternal.getAccount().getFailedAttempts() > 0) {
                    // Reset login failed attempts counter
                    ObjectMap updateParams = new ObjectMap(UserDBAdaptor.QueryParams.INTERNAL_ACCOUNT_FAILED_ATTEMPTS.key(), 0);
                    getUserDBAdaptor(organizationId).update(username, updateParams);
                }
            }
        } else {
            // We attempt to login the user with the different authentication managers
            for (Map.Entry<String, AuthenticationManager> entry
                    : authenticationFactory.getOrganizationAuthenticationManagers(organizationId).entrySet()) {
                AuthenticationManager authenticationManager = entry.getValue();
                try {
                    response = authenticationManager.authenticate(organizationId, username, password);
                    authId = entry.getKey();
                    userId = authenticationManager.getUserId(response.getToken());
                    break;
                } catch (CatalogAuthenticationException e) {
                    logger.debug("Attempted authentication failed with {} for user '{}'\n{}", entry.getKey(), username, e.getMessage(), e);
                }
            }

        }

        if (response == null) {
            auditManager.auditUser(organizationId, username, Enums.Action.LOGIN, username,
                    new AuditRecord.Status(AuditRecord.Status.Result.ERROR, new Error(0, "", "Incorrect user or password.")));
            throw CatalogAuthenticationException.incorrectUserOrPassword();
        }

        auditManager.auditUser(organizationId, username, Enums.Action.LOGIN, username,
                new AuditRecord.Status(AuditRecord.Status.Result.SUCCESS));
        if (!CatalogAuthenticationManager.OPENCGA.equals(authId) && !CatalogAuthenticationManager.INTERNAL.equals(authId)) {
            // External authorization
            try {
                // If the user is not registered, an exception will be raised
                getUserDBAdaptor(organizationId).checkId(userId);
            } catch (CatalogDBException e) {
                // The user does not exist so we register it
                User user = authenticationFactory.getRemoteUserInformation(organizationId, authId, Collections.singletonList(userId))
                        .get(0);
                user.setOrganization(organizationId);
                // Generate a root token to be able to create the user even if the installation is private
                String rootToken = authenticationFactory.createToken(organizationId, CatalogAuthenticationManager.OPENCGA, OPENCGA);
                create(user, null, rootToken);
            }

            try {
                List<String> remoteGroups = authenticationFactory.getRemoteGroups(organizationId, authId, response.getToken());

                // Resync synced groups of user in OpenCGA
                getStudyDBAdaptor(organizationId).resyncUserWithSyncedGroups(userId, remoteGroups, authId);
            } catch (CatalogException e) {
                logger.error("Could not update synced groups for user '" + userId + "'\n" + e.getMessage(), e);
            }
        }

        return new OpenCGAResult<>(0, eventList, 1, Collections.singletonList(response), 1);
    }

<<<<<<< HEAD
    public OpenCGAResult<AuthenticationResponse> loginAnonymous(String organizationId) throws CatalogException {
=======
    private static void checkValidUserAccountStatus(String username, User user) throws CatalogException {
        // Check user is not banned, suspended or has an expired account
        if (UserStatus.BANNED.equals(user.getInternal().getStatus().getId())) {
            throw CatalogAuthorizationException.userIsBanned(username);
        }
        if (UserStatus.SUSPENDED.equals(user.getInternal().getStatus().getId())) {
            throw CatalogAuthorizationException.userIsSuspended(username);
        }
        Account account2 = user.getInternal().getAccount();
        if (account2.getPassword().getExpirationDate() != null) {
            Account account1 = user.getInternal().getAccount();
            Date passwordExpirationDate = TimeUtils.toDate(account1.getPassword().getExpirationDate());
            if (passwordExpirationDate == null) {
                throw new CatalogException("Unexpected null 'passwordExpirationDate' for user '" + username + "'.");
            }
            if (passwordExpirationDate.before(new Date())) {
                Account account = user.getInternal().getAccount();
                throw CatalogAuthorizationException.passwordExpired(username, account.getPassword().getExpirationDate());
            }
        }
        if (user.getInternal().getAccount().getExpirationDate() != null) {
            Date date = TimeUtils.toDate(user.getInternal().getAccount().getExpirationDate());
            if (date == null) {
                throw new CatalogException("Unexpected null 'expirationDate' for user '" + username + "'.");
            }
            if (date.before(new Date())) {
                throw CatalogAuthorizationException.accountIsExpired(username,
                        user.getInternal().getAccount().getExpirationDate());
            }
        }
    }

    public AuthenticationResponse loginAnonymous(String organizationId) throws CatalogException {
>>>>>>> b6b3502f
        ParamUtils.checkParameter(organizationId, "organization id");

        // Check user anonymous has access to any study within the organization
        Query query = new Query(StudyDBAdaptor.QueryParams.GROUP_USER_IDS.key(), ParamConstants.ANONYMOUS_USER_ID);
        OpenCGAResult<Long> count = getStudyDBAdaptor(organizationId).count(query);
        if (count.getNumMatches() == 0) {
            throw CatalogAuthenticationException.userNotFound(organizationId, ParamConstants.ANONYMOUS_USER_ID);
        }

        String token = authenticationFactory.createToken(organizationId, CatalogAuthenticationManager.OPENCGA,
                ParamConstants.ANONYMOUS_USER_ID);

        AuthenticationResponse response = new AuthenticationResponse(token);
        return new OpenCGAResult<>(0, Collections.emptyList(), 1, Collections.singletonList(response), 1);
    }

    /**
     * Create a new token if the token provided corresponds to the user and it is not expired yet.
     *
     * @param token          active token.
     * @return a new OpenCGAResult of AuthenticationResponse object.
     * @throws CatalogException if the token does not correspond to the user or the token is expired.
     */
    public OpenCGAResult<AuthenticationResponse> refreshToken(String token) throws CatalogException {
        JwtPayload payload = new JwtPayload(token);
        String organizationId = payload.getOrganization();
        AuthenticationResponse response = null;
        CatalogAuthenticationException exception = null;
        String userId = "";
        // We attempt to renew the token with the different authentication managers
        for (Map.Entry<String, AuthenticationManager> entry
                : authenticationFactory.getOrganizationAuthenticationManagers(organizationId).entrySet()) {
            AuthenticationManager authenticationManager = entry.getValue();
            try {
                response = authenticationManager.refreshToken(token);
                userId = authenticationManager.getUserId(token);
                break;
            } catch (CatalogAuthenticationException e) {
                logger.debug("Could not refresh token with '{}' provider: {}", entry.getKey(), e.getMessage(), e);
                if (CatalogAuthenticationManager.OPENCGA.equals(entry.getKey())) {
                    exception = e;
                }
            }
        }

        if (response == null && exception != null) {
            auditManager.auditUser(organizationId, userId, Enums.Action.REFRESH_TOKEN, userId,
                    new AuditRecord.Status(AuditRecord.Status.Result.ERROR, exception.getError()));
            throw exception;
        }

        auditManager.auditUser(organizationId, userId, Enums.Action.REFRESH_TOKEN, userId,
                new AuditRecord.Status(AuditRecord.Status.Result.SUCCESS));
        return  new OpenCGAResult<>(0, Collections.emptyList(), 1, Collections.singletonList(response), 1);
    }

    public OpenCGAResult<User> changeStatus(String organizationId, String userId, String status, QueryOptions options, String token)
            throws CatalogException {
        JwtPayload tokenPayload = validateToken(token);
        String userIdOrganization = StringUtils.isNotEmpty(organizationId) ? organizationId : tokenPayload.getOrganization();

        ObjectMap auditParams = new ObjectMap()
                .append("organizationId", organizationId)
                .append("userId", userId)
                .append("status", status)
                .append("options", options)
                .append("token", token);
        try {
            authorizationManager.checkIsAtLeastOrganizationOwnerOrAdmin(userIdOrganization, tokenPayload.getUserId(userIdOrganization));
            options = ParamUtils.defaultObject(options, QueryOptions::new);

            // Validate user exists
            getUserDBAdaptor(userIdOrganization).checkId(userId);

            // Validate status is valid
            if (!UserStatus.READY.equals(status) && !UserStatus.SUSPENDED.equals(status)) {
                throw new CatalogParameterException("Invalid status '" + status + "'. Valid values are: " + UserStatus.READY + ", "
                        + UserStatus.SUSPENDED);
            }

            if (UserStatus.SUSPENDED.equals(status)) {
                // Get organization information
                Set<String> ownerAndAdmins = catalogManager.getOrganizationManager().getOrganizationOwnerAndAdmins(userIdOrganization);
                if (ownerAndAdmins.contains(userId)) {
                    if (tokenPayload.getUserId().equals(userId)) {
                        // The user is trying to suspend himself
                        throw new CatalogAuthorizationException("You can't suspend your own account.");
                    }
                    if (!authorizationManager.isAtLeastOrganizationOwner(userIdOrganization, tokenPayload.getUserId(userIdOrganization))) {
                        // One of the admins is trying to suspend the owner or one of the admins
                        throw new CatalogAuthorizationException("Only the owner of the organization can suspend administrators.");
                    }
                }
            }

            // Update user status and reset failed attempts to 0
            ObjectMap updateParams = new ObjectMap(UserDBAdaptor.QueryParams.INTERNAL_STATUS_ID.key(), status);
            if (UserStatus.READY.equals(status)) {
                updateParams.put(UserDBAdaptor.QueryParams.INTERNAL_ACCOUNT_FAILED_ATTEMPTS.key(), 0);
            }
            OpenCGAResult<User> result = getUserDBAdaptor(userIdOrganization).update(userId, updateParams);

            auditManager.auditUpdate(organizationId, tokenPayload.getUserId(userIdOrganization), Enums.Resource.USER, userId, "", "", "",
                    auditParams, new AuditRecord.Status(AuditRecord.Status.Result.SUCCESS));

            if (options.getBoolean(ParamConstants.INCLUDE_RESULT_PARAM)) {
                // Fetch updated user
                OpenCGAResult<User> tmpResult = getUserDBAdaptor(userIdOrganization).get(userId, options);
                result.setResults(tmpResult.getResults());
            }

            return result;
        } catch (Exception e) {
            auditManager.auditUpdate(organizationId, tokenPayload.getUserId(userIdOrganization), Enums.Resource.USER, userId, "", "", "",
                    auditParams, new AuditRecord.Status(AuditRecord.Status.Result.ERROR, new Error(-1, "Could not update user status",
                            e.getMessage())));
            throw e;
        }
    }

    /**
     * This method will be only callable by the system. It generates a new session id for the user.
     *
     * @param organizationId Organization id.
     * @param userId         user id for which a session will be generated.
     * @param attributes     attributes to be put as part of the claims section in the JWT.
     * @param expiration     Expiration time in seconds. If null, default expiration time will be used.
     * @param token          Password or active session of the OpenCGA admin.
     * @return an objectMap containing the new sessionId
     * @throws CatalogException if the password is not correct or the userId does not exist.
     */
    public String getToken(String organizationId, String userId, Map<String, Object> attributes, Long expiration, String token)
            throws CatalogException {
        JwtPayload jwtPayload = validateToken(token);
        authorizationManager.checkIsOpencgaAdministrator(jwtPayload, "create tokens");

        if (expiration != null && expiration <= 0) {
            throw new CatalogException("Expiration time must be higher than 0");
        }
        AuthenticationManager authManager = getAuthenticationManagerForUser(organizationId, userId);
        return expiration != null
                ? authManager.createToken(organizationId, userId, attributes, expiration)
                : authManager.createToken(organizationId, userId, attributes);
    }

    /**
     * This method will be only callable by the system. It generates a new session id for the user.
     *
     * @param organizationId Organization id.
     * @param userId         user id for which a session will be generated.
     * @param attributes     attributes to be put as part of the claims section in the JWT.
     * @param token          Password or active session of the OpenCGA admin.
     * @return an objectMap containing the new sessionId
     * @throws CatalogException if the password is not correct or the userId does not exist.
     */
    public String getNonExpiringToken(String organizationId, String userId, Map<String, Object> attributes, String token)
            throws CatalogException {
        JwtPayload payload = validateToken(token);
        authorizationManager.checkIsOpencgaAdministrator(payload, "create tokens");

        AuthenticationManager authManager = getAuthenticationManagerForUser(organizationId, userId);
        return authManager.createNonExpiringToken(organizationId, userId, attributes);
    }

    private AuthenticationManager getAuthenticationManagerForUser(String organizationId, String user) throws CatalogException {
        OpenCGAResult<User> userOpenCGAResult = getUserDBAdaptor(organizationId).get(user, INCLUDE_INTERNAL);
        if (userOpenCGAResult.getNumResults() == 1) {
            User user1 = userOpenCGAResult.first();
            String authId = user1.getInternal().getAccount().getAuthentication().getId();
            return authenticationFactory.getOrganizationAuthenticationManager(organizationId, authId);
        } else {
            throw new CatalogException("User '" + user + "' not found.");
        }
    }

    /**
     * Add a new filter to the user account.
     * <p>
     *
     * @param userId         user id to whom the filter will be associated.
     * @param id             Filter id.
     * @param description    Filter description.
     * @param resource       Resource where the filter should be applied.
     * @param query          Query object.
     * @param queryOptions   Query options object.
     * @param token          session id of the user asking to store the filter.
     * @return the created filter.
     * @throws CatalogException if there already exists a filter with that same name for the user or if the user corresponding to the
     *                          session id is not the same as the provided user id.
     */
    public OpenCGAResult<UserFilter> addFilter(String userId, String id, String description, Enums.Resource resource, Query query,
                                               QueryOptions queryOptions, String token) throws CatalogException {
        JwtPayload payload = validateToken(token);
        String authenticatedUserId = payload.getUserId();
        String organizationId = payload.getOrganization();

        ParamUtils.checkParameter(userId, "userId");
        ParamUtils.checkParameter(token, "token");
        ParamUtils.checkParameter(id, "id");
        ParamUtils.checkObj(resource, "resource");
        ParamUtils.checkObj(query, "Query");
        ParamUtils.checkObj(queryOptions, "QueryOptions");
        if (description == null) {
            description = "";
        }

        ObjectMap auditParams = new ObjectMap()
                .append("userId", userId)
                .append("id", id)
                .append("description", description)
                .append("resource", resource)
                .append("query", query)
                .append("queryOptions", queryOptions)
                .append("token", token);
        try {
            userId = getValidUserId(userId, payload);
            getUserDBAdaptor(organizationId).checkId(userId);

            Query queryExists = new Query()
                    .append(UserDBAdaptor.QueryParams.ID.key(), userId)
                    .append(UserDBAdaptor.QueryParams.FILTERS_ID.key(), id);
            if (getUserDBAdaptor(organizationId).count(queryExists).getNumMatches() > 0) {
                throw new CatalogException("There already exists a filter called " + id + " for user " + userId);
            }

            UserFilter filter = new UserFilter(id, description, resource, query, queryOptions);
            OpenCGAResult result = getUserDBAdaptor(organizationId).addFilter(userId, filter);
            auditManager.auditUser(organizationId, authenticatedUserId, Enums.Action.CHANGE_USER_CONFIG, userId, auditParams,
                    new AuditRecord.Status(AuditRecord.Status.Result.SUCCESS));
            return new OpenCGAResult<>(result.getTime(), Collections.emptyList(), 1, Collections.singletonList(filter), 1);
        } catch (CatalogException e) {
            auditManager.auditUser(organizationId, authenticatedUserId, Enums.Action.CHANGE_USER_CONFIG, userId, auditParams,
                    new AuditRecord.Status(AuditRecord.Status.Result.ERROR, e.getError()));
            throw e;
        }
    }

    /**
     * Update the filter information.
     * <p>
     *
     * @param userId         user id to whom the filter should be updated.
     * @param name           Filter name.
     * @param params         Map containing the parameters to be updated.
     * @param token          session id of the user asking to update the filter.
     * @return the updated filter.
     * @throws CatalogException if the filter could not be updated because the filter name is not correct or if the user corresponding to
     *                          the session id is not the same as the provided user id.
     */
    public OpenCGAResult<UserFilter> updateFilter(String userId, String name, ObjectMap params, String token) throws CatalogException {
        JwtPayload payload = validateToken(token);
        String authenticatedUserId = payload.getUserId();
        String organizationId = payload.getOrganization();

        ObjectMap auditParams = new ObjectMap()
                .append("userId", userId)
                .append("name", name)
                .append("params", params)
                .append("token", token);
        try {
            ParamUtils.checkParameter(userId, "userId");
            ParamUtils.checkParameter(token, "token");
            ParamUtils.checkParameter(name, "name");

            userId = getValidUserId(userId, payload);
            getUserDBAdaptor(organizationId).checkId(userId);

            Query queryExists = new Query()
                    .append(UserDBAdaptor.QueryParams.ID.key(), userId)
                    .append(UserDBAdaptor.QueryParams.FILTERS_ID.key(), name);
            if (getUserDBAdaptor(organizationId).count(queryExists).getNumMatches() == 0) {
                throw new CatalogException("There is no filter called " + name + " for user " + userId);
            }

            OpenCGAResult<?> result = getUserDBAdaptor(organizationId).updateFilter(userId, name, params);
            UserFilter filter = getFilter(getUserDBAdaptor(organizationId), userId, name);
            if (filter == null) {
                throw new CatalogException("Internal error: The filter " + name + " could not be found.");
            }
            auditManager.auditUser(organizationId, authenticatedUserId, Enums.Action.CHANGE_USER_CONFIG, userId, auditParams,
                    new AuditRecord.Status(AuditRecord.Status.Result.SUCCESS));
            return new OpenCGAResult<>(result.getTime(), Collections.emptyList(), 1, Collections.singletonList(filter), 1);
        } catch (CatalogException e) {
            auditManager.auditUser(organizationId, authenticatedUserId, Enums.Action.CHANGE_USER_CONFIG, userId, auditParams,
                    new AuditRecord.Status(AuditRecord.Status.Result.ERROR, e.getError()));
            throw e;
        }
    }

    /**
     * Delete the filter.
     * <p>
     *
     * @param userId user id to whom the filter should be deleted.
     * @param name   filter name to be deleted.
     * @param token  session id of the user asking to delete the filter.
     * @return the deleted filter.
     * @throws CatalogException when the filter cannot be removed or the name is not correct or if the user corresponding to the session id
     *                          is not the same as the provided user id.
     */
    public OpenCGAResult<UserFilter> deleteFilter(String userId, String name, String token) throws CatalogException {
        JwtPayload payload = validateToken(token);
        String authenticatedUserId = payload.getUserId();
        String organizationId = payload.getOrganization();

        ObjectMap auditParams = new ObjectMap()
                .append("userId", userId)
                .append("name", name)
                .append("token", token);
        try {
            ParamUtils.checkParameter(userId, "userId");
            ParamUtils.checkParameter(token, "token");
            ParamUtils.checkParameter(name, "name");

            userId = getValidUserId(userId, payload);
            getUserDBAdaptor(organizationId).checkId(userId);

            UserFilter filter = getFilter(getUserDBAdaptor(organizationId), userId, name);
            if (filter == null) {
                throw new CatalogException("There is no filter called " + name + " for user " + userId);
            }

            OpenCGAResult result = getUserDBAdaptor(organizationId).deleteFilter(userId, name);
            auditManager.auditUser(organizationId, authenticatedUserId, Enums.Action.CHANGE_USER_CONFIG, userId, auditParams,
                    new AuditRecord.Status(AuditRecord.Status.Result.SUCCESS));
            return new OpenCGAResult<>(result.getTime(), Collections.emptyList(), 1, Collections.singletonList(filter), 1);
        } catch (CatalogException e) {
            auditManager.auditUser(organizationId, authenticatedUserId, Enums.Action.CHANGE_USER_CONFIG, userId, auditParams,
                    new AuditRecord.Status(AuditRecord.Status.Result.ERROR, e.getError()));
            throw e;
        }
    }

    /**
     * Retrieves a filter.
     * <p>
     *
     * @param userId user id having the filter stored.
     * @param name   Filter name to be fetched.
     * @param token  session id of the user fetching the filter.
     * @return the filter.
     * @throws CatalogException if the user corresponding to the session id is not the same as the provided user id.
     */
    public OpenCGAResult<UserFilter> getFilter(String userId, String name, String token) throws CatalogException {
        JwtPayload payload = validateToken(token);
        String authenticatedUserId = payload.getUserId();
        String organizationId = payload.getOrganization();

        ObjectMap auditParams = new ObjectMap()
                .append("userId", userId)
                .append("name", name)
                .append("token", token);
        try {
            ParamUtils.checkParameter(userId, "userId");
            ParamUtils.checkParameter(name, "name");

            userId = getValidUserId(userId, payload);

            UserFilter filter = getFilter(getUserDBAdaptor(organizationId), userId, name);
            auditManager.auditUser(organizationId, authenticatedUserId, Enums.Action.FETCH_USER_CONFIG, userId, auditParams,
                    new AuditRecord.Status(AuditRecord.Status.Result.SUCCESS));

            if (filter == null) {
                throw new CatalogException("Filter " + name + " not found.");
            } else {
                return new OpenCGAResult<>(0, Collections.emptyList(), 1, Collections.singletonList(filter), 1);
            }
        } catch (CatalogException e) {
            auditManager.auditUser(organizationId, authenticatedUserId, Enums.Action.FETCH_USER_CONFIG, userId, auditParams,
                    new AuditRecord.Status(AuditRecord.Status.Result.ERROR, e.getError()));
            throw e;
        }
    }

    private UserFilter getFilter(UserDBAdaptor userDBAdaptor, String userId, String name) throws CatalogException {
        Query query = new Query()
                .append(UserDBAdaptor.QueryParams.ID.key(), userId);
        QueryOptions queryOptions = new QueryOptions(QueryOptions.INCLUDE, UserDBAdaptor.QueryParams.FILTERS.key());
        OpenCGAResult<User> userDataResult = userDBAdaptor.get(query, queryOptions);

        if (userDataResult.getNumResults() != 1) {
            throw new CatalogException("Internal error: User " + userId + " not found.");
        }

        for (UserFilter filter : userDataResult.first().getFilters()) {
            if (name.equals(filter.getId())) {
                return filter;
            }
        }

        return null;
    }

    /**
     * Retrieves all the user filters.
     *
     * @param userId user id having the filters.
     * @param token  session id of the user fetching the filters.
     * @return the filters.
     * @throws CatalogException if the user corresponding to the session id is not the same as the provided user id.
     */
    public OpenCGAResult<UserFilter> getAllFilters(String userId, String token) throws CatalogException {
        JwtPayload payload = validateToken(token);
        String authenticatedUserId = payload.getUserId();
        String organizationId = payload.getOrganization();

        ObjectMap auditParams = new ObjectMap()
                .append("userId", userId)
                .append("token", token);
        try {
            ParamUtils.checkParameter(userId, "userId");

            userId = getValidUserId(userId, payload);
            getUserDBAdaptor(organizationId).checkId(userId);

            Query query = new Query()
                    .append(UserDBAdaptor.QueryParams.ID.key(), userId);
            QueryOptions queryOptions = new QueryOptions(QueryOptions.INCLUDE, UserDBAdaptor.QueryParams.FILTERS.key());
            OpenCGAResult<User> userDataResult = getUserDBAdaptor(organizationId).get(query, queryOptions);

            if (userDataResult.getNumResults() != 1) {
                throw new CatalogException("Internal error: User " + userId + " not found.");
            }

            List<UserFilter> filters = userDataResult.first().getFilters();
            auditManager.auditUser(organizationId, authenticatedUserId, Enums.Action.FETCH_USER_CONFIG, userId, auditParams,
                    new AuditRecord.Status(AuditRecord.Status.Result.SUCCESS));

            return new OpenCGAResult<>(0, Collections.emptyList(), filters.size(), filters, filters.size());
        } catch (CatalogException e) {
            auditManager.auditUser(organizationId, authenticatedUserId, Enums.Action.FETCH_USER_CONFIG, userId, auditParams,
                    new AuditRecord.Status(AuditRecord.Status.Result.ERROR, e.getError()));
            throw e;
        }
    }

    /**
     * Creates or updates a configuration.
     * <p>
     *
     * @param userId user id to whom the config will be associated.
     * @param name   Name of the configuration (normally, name of the application).
     * @param config Configuration to be stored.
     * @param token  session id of the user asking to store the config.
     * @return the set configuration.
     * @throws CatalogException if the user corresponding to the session id is not the same as the provided user id.
     */
    public OpenCGAResult setConfig(String userId, String name, Map<String, Object> config, String token) throws CatalogException {
        JwtPayload payload = validateToken(token);
        String authenticatedUserId = payload.getUserId();
        String organizationId = payload.getOrganization();

        ObjectMap auditParams = new ObjectMap()
                .append("userId", userId)
                .append("name", name)
                .append("config", config)
                .append("token", token);

        try {
            ParamUtils.checkParameter(userId, "userId");
            ParamUtils.checkParameter(name, "name");
            ParamUtils.checkObj(config, "ObjectMap");

            userId = getValidUserId(userId, payload);
            getUserDBAdaptor(organizationId).checkId(userId);

            OpenCGAResult result = getUserDBAdaptor(organizationId).setConfig(userId, name, config);
            auditManager.auditUser(organizationId, authenticatedUserId, Enums.Action.CHANGE_USER_CONFIG, userId, auditParams,
                    new AuditRecord.Status(AuditRecord.Status.Result.SUCCESS));

            return new OpenCGAResult(result.getTime(), Collections.emptyList(), 1, Collections.singletonList(config), 1);
        } catch (CatalogException e) {
            auditManager.auditUser(organizationId, authenticatedUserId, Enums.Action.CHANGE_USER_CONFIG, userId, auditParams,
                    new AuditRecord.Status(AuditRecord.Status.Result.ERROR, e.getError()));
            throw e;
        }
    }

    /**
     * Deletes a configuration.
     * <p>
     *
     * @param userId user id to whom the configuration should be deleted.
     * @param name   Name of the configuration to be deleted (normally, name of the application).
     * @param token  session id of the user asking to delete the configuration.
     * @return the deleted configuration.
     * @throws CatalogException if the user corresponding to the session id is not the same as the provided user id or the configuration did
     *                          not exist.
     */
    public OpenCGAResult deleteConfig(String userId, String name, String token) throws CatalogException {
        JwtPayload payload = validateToken(token);
        String authenticatedUserId = payload.getUserId();
        String organizationId = payload.getOrganization();

        ObjectMap auditParams = new ObjectMap()
                .append("userId", userId)
                .append("name", name)
                .append("token", token);
        try {
            ParamUtils.checkParameter(userId, "userId");
            ParamUtils.checkParameter(name, "name");

            userId = getValidUserId(userId, payload);
            getUserDBAdaptor(organizationId).checkId(userId);

            QueryOptions options = new QueryOptions(QueryOptions.INCLUDE, UserDBAdaptor.QueryParams.CONFIGS.key());
            OpenCGAResult<User> userDataResult = getUserDBAdaptor(organizationId).get(userId, options);
            if (userDataResult.getNumResults() == 0) {
                throw new CatalogException("Internal error: Could not get user " + userId);
            }

            Map<String, ObjectMap> configs = userDataResult.first().getConfigs();
            if (configs == null) {
                throw new CatalogException("Internal error: Configuration object is null.");
            }

            if (!configs.containsKey(name)) {
                throw new CatalogException("Error: Cannot delete configuration with name " + name + ". Configuration name not found.");
            }

            OpenCGAResult result = getUserDBAdaptor(organizationId).deleteConfig(userId, name);
            auditManager.auditUser(organizationId, authenticatedUserId, Enums.Action.CHANGE_USER_CONFIG, userId, auditParams,
                    new AuditRecord.Status(AuditRecord.Status.Result.SUCCESS));
            return new OpenCGAResult(result.getTime(), Collections.emptyList(), 1, Collections.singletonList(configs.get(name)), 1);
        } catch (CatalogException e) {
            auditManager.auditUser(organizationId, authenticatedUserId, Enums.Action.CHANGE_USER_CONFIG, userId, auditParams,
                    new AuditRecord.Status(AuditRecord.Status.Result.ERROR, e.getError()));
            throw e;
        }
    }

    /**
     * Retrieves a configuration.
     * <p>
     *
     * @param userId user id having the configuration stored.
     * @param name   Name of the configuration to be fetched (normally, name of the application).
     * @param token  session id of the user attempting to fetch the configuration.
     * @return the configuration.
     * @throws CatalogException if the user corresponding to the session id is not the same as the provided user id or the configuration
     *                          does not exist.
     */
    public OpenCGAResult getConfig(String userId, String name, String token) throws CatalogException {
        JwtPayload payload = validateToken(token);
        String authenticatedUserId = payload.getUserId();
        String organizationId = payload.getOrganization();

        ObjectMap auditParams = new ObjectMap()
                .append("userId", userId)
                .append("name", name)
                .append("token", token);
        try {
            ParamUtils.checkParameter(userId, "userId");

            userId = getValidUserId(userId, payload);
            getUserDBAdaptor(organizationId).checkId(userId);

            QueryOptions options = new QueryOptions(QueryOptions.INCLUDE, UserDBAdaptor.QueryParams.CONFIGS.key());
            OpenCGAResult<User> userDataResult = getUserDBAdaptor(organizationId).get(userId, options);
            if (userDataResult.getNumResults() == 0) {
                throw new CatalogException("Internal error: Could not get user " + userId);
            }

            Map<String, ObjectMap> configs = userDataResult.first().getConfigs();
            if (configs == null) {
                throw new CatalogException("Internal error: Configuration object is null.");
            }

            if (StringUtils.isNotEmpty(name) && !configs.containsKey(name)) {
                throw new CatalogException("Error: Cannot fetch configuration with name " + name + ". Configuration name not found.");
            }

            auditManager.auditUser(organizationId, authenticatedUserId, Enums.Action.FETCH_USER_CONFIG, userId, auditParams,
                    new AuditRecord.Status(AuditRecord.Status.Result.SUCCESS));

            return new OpenCGAResult(userDataResult.getTime(), userDataResult.getEvents(), 1, Collections.singletonList(configs.get(name)),
                    1);
        } catch (CatalogException e) {
            auditManager.auditUser(organizationId, authenticatedUserId, Enums.Action.FETCH_USER_CONFIG, userId, auditParams,
                    new AuditRecord.Status(AuditRecord.Status.Result.ERROR, e.getError()));
            throw e;
        }
    }

    private void checkUserExists(String organizationId, String userId) throws CatalogException {
        if (userId.equalsIgnoreCase(ANONYMOUS)) {
            throw new CatalogException("Permission denied: Cannot create users with special treatments in catalog.");
        }

        if (getUserDBAdaptor(organizationId).exists(userId)) {
            throw new CatalogException("The user already exists in our database.");
        }
    }

    private String getAuthenticationOriginId(String organizationId, String userId) throws CatalogException {
        OpenCGAResult<User> user = getUserDBAdaptor(organizationId).get(userId, new QueryOptions());
        if (user == null || user.getNumResults() == 0) {
            throw new CatalogException(userId + " user not found");
        }
        User user1 = user.first();
        return user1.getInternal().getAccount().getAuthentication().getId();
    }

    /**
     * Compares the userId provided with the one from the token payload. If it doesn't match and the userId provided is actually an email,
     * it will fetch the user from the token from Catalog and check whether the email matches. If it matches, it will return the
     * corresponding user id or fail otherwise.
     *
     * @param userId   User id provided by the user.
     * @param payload  Token payload.
     * @return A valid user id for the user and token provided.
     * @throws CatalogException if the user cannot be retrieved for whatever reason.
     */
    private String getValidUserId(String userId, JwtPayload payload) throws CatalogException {
        if (payload.getUserId().equals(userId)) {
            return userId;
        }
        String organizationId = payload.getOrganization();
        String userFromToken = payload.getUserId();

        // User might be using the email as an id
        QueryOptions options = new QueryOptions(QueryOptions.INCLUDE, UserDBAdaptor.QueryParams.EMAIL.key());
        OpenCGAResult<User> userOpenCGAResult = getUserDBAdaptor(organizationId).get(userFromToken, options);
        if (userOpenCGAResult.getNumResults() == 0) {
            throw new CatalogException("User '" + userFromToken + "' not found. Please, call to login first or talk to your administrator");
        }

        if (userId.equalsIgnoreCase(userOpenCGAResult.first().getEmail())) {
            return userFromToken;
        } else {
            throw new CatalogAuthorizationException("User '" + userFromToken + "' cannot operate on behalf of user '" + userId + "'.");
        }
    }

    public String getUserId(String token) throws CatalogException {
        JwtPayload tokenPayload = catalogManager.getUserManager().validateToken(token);
        return tokenPayload.getUserId();
    }

    public String getUserIdContextProject(String projectStr, String token) throws CatalogException {
        JwtPayload tokenPayload = catalogManager.getUserManager().validateToken(token);
        CatalogFqn catalogFqn = CatalogFqn.extractFqnFromProject(projectStr, tokenPayload);
        String organizationId = catalogFqn.getOrganizationId();
        return tokenPayload.getUserId(organizationId);
    }

    public String getUserIdContextStudy(String studyStr, String token) throws CatalogException {
        JwtPayload tokenPayload = catalogManager.getUserManager().validateToken(token);
        CatalogFqn catalogFqn = CatalogFqn.extractFqnFromStudy(studyStr, tokenPayload);
        String organizationId = catalogFqn.getOrganizationId();
        return tokenPayload.getUserId(organizationId);
    }
}<|MERGE_RESOLUTION|>--- conflicted
+++ resolved
@@ -858,48 +858,7 @@
                     && CatalogAuthenticationManager.OPENCGA.equals(user.getInternal().getAccount().getAuthentication().getId());
             // We check
             if (userCanBeBanned) {
-<<<<<<< HEAD
-                Date futureDate = TimeUtils.addDaysToCurrentDate(15);
-
-                // Check user is not banned, suspended or has an expired account
-                if (UserStatus.BANNED.equals(user.getInternal().getStatus().getId())) {
-                    throw CatalogAuthenticationException.userIsBanned(username);
-                }
-                if (UserStatus.SUSPENDED.equals(user.getInternal().getStatus().getId())) {
-                    throw CatalogAuthenticationException.userIsSuspended(username);
-                }
-                Account account2 = user.getInternal().getAccount();
-                if (account2.getPassword().getExpirationDate() != null) {
-                    Account account1 = user.getInternal().getAccount();
-                    Date passwordExpirationDate = TimeUtils.toDate(account1.getPassword().getExpirationDate());
-                    if (passwordExpirationDate == null) {
-                        throw new CatalogException("Unexpected null 'passwordExpirationDate' for user '" + username + "'.");
-                    }
-                    if (passwordExpirationDate.before(new Date())) {
-                        Account account = user.getInternal().getAccount();
-                        throw CatalogAuthenticationException.passwordExpired(username, account.getPassword().getExpirationDate());
-                    }
-                    if (passwordExpirationDate.before(futureDate)) {
-                        eventList.add(new Event(Event.Type.WARNING, "Password expiration date is close. Please, consider changing it."));
-                    }
-                }
-                if (user.getInternal().getAccount().getExpirationDate() != null) {
-                    Date date = TimeUtils.toDate(user.getInternal().getAccount().getExpirationDate());
-                    if (date == null) {
-                        throw new CatalogException("Unexpected null 'expirationDate' for user '" + username + "'.");
-                    }
-                    if (date.before(new Date())) {
-                        throw CatalogAuthenticationException.accountIsExpired(username,
-                                user.getInternal().getAccount().getExpirationDate());
-                    }
-                    if (date.before(futureDate)) {
-                        eventList.add(new Event(Event.Type.WARNING, "Account expiration date is close. Please, talk to your"
-                                + " administrator."));
-                    }
-                }
-=======
-                checkValidUserAccountStatus(username, user);
->>>>>>> b6b3502f
+                eventList.addAll(checkValidUserAccountStatus(username, user));
             }
             Account.AuthenticationOrigin authentication = user.getInternal().getAccount().getAuthentication();
             authId = user.getInternal().getAccount().getAuthentication().getId();
@@ -986,10 +945,10 @@
         return new OpenCGAResult<>(0, eventList, 1, Collections.singletonList(response), 1);
     }
 
-<<<<<<< HEAD
-    public OpenCGAResult<AuthenticationResponse> loginAnonymous(String organizationId) throws CatalogException {
-=======
-    private static void checkValidUserAccountStatus(String username, User user) throws CatalogException {
+    private static List<Event> checkValidUserAccountStatus(String username, User user) throws CatalogException {
+        List<Event> eventList = new LinkedList<>();
+        Date futureDate = TimeUtils.addDaysToCurrentDate(15);
+
         // Check user is not banned, suspended or has an expired account
         if (UserStatus.BANNED.equals(user.getInternal().getStatus().getId())) {
             throw CatalogAuthorizationException.userIsBanned(username);
@@ -1008,6 +967,9 @@
                 Account account = user.getInternal().getAccount();
                 throw CatalogAuthorizationException.passwordExpired(username, account.getPassword().getExpirationDate());
             }
+            if (passwordExpirationDate.before(futureDate)) {
+                eventList.add(new Event(Event.Type.WARNING, "Password expiration date is close. Please, consider changing it."));
+            }
         }
         if (user.getInternal().getAccount().getExpirationDate() != null) {
             Date date = TimeUtils.toDate(user.getInternal().getAccount().getExpirationDate());
@@ -1018,11 +980,16 @@
                 throw CatalogAuthorizationException.accountIsExpired(username,
                         user.getInternal().getAccount().getExpirationDate());
             }
-        }
-    }
-
-    public AuthenticationResponse loginAnonymous(String organizationId) throws CatalogException {
->>>>>>> b6b3502f
+            if (date.before(futureDate)) {
+                eventList.add(new Event(Event.Type.WARNING, "Account expiration date is close. Please, talk to your"
+                        + " administrator."));
+            }
+        }
+
+        return eventList;
+    }
+
+    public OpenCGAResult<AuthenticationResponse> loginAnonymous(String organizationId) throws CatalogException {
         ParamUtils.checkParameter(organizationId, "organization id");
 
         // Check user anonymous has access to any study within the organization
