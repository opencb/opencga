--- conflicted
+++ resolved
@@ -598,11 +598,7 @@
 
             userId = getValidUserId(userId, payload);
             for (String s : parameters.keySet()) {
-<<<<<<< HEAD
                 if (!s.matches("name|email")) {
-=======
-                if (!s.matches("name|email|attributes")) {
->>>>>>> 2048bc09
                     throw new CatalogDBException("Parameter '" + s + "' can't be changed");
                 }
             }
