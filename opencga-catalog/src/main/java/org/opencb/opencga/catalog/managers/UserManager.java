/*
 * Copyright 2015-2020 OpenCB
 *
 * Licensed under the Apache License, Version 2.0 (the "License");
 * you may not use this file except in compliance with the License.
 * You may obtain a copy of the License at
 *
 *     http://www.apache.org/licenses/LICENSE-2.0
 *
 * Unless required by applicable law or agreed to in writing, software
 * distributed under the License is distributed on an "AS IS" BASIS,
 * WITHOUT WARRANTIES OR CONDITIONS OF ANY KIND, either express or implied.
 * See the License for the specific language governing permissions and
 * limitations under the License.
 */

package org.opencb.opencga.catalog.managers;

import org.apache.commons.lang3.StringUtils;
import org.opencb.commons.datastore.core.Event;
import org.opencb.commons.datastore.core.ObjectMap;
import org.opencb.commons.datastore.core.Query;
import org.opencb.commons.datastore.core.QueryOptions;
import org.opencb.commons.datastore.core.result.Error;
import org.opencb.commons.utils.ListUtils;
import org.opencb.opencga.catalog.auth.authentication.AuthenticationManager;
import org.opencb.opencga.catalog.auth.authentication.AzureADAuthenticationManager;
import org.opencb.opencga.catalog.auth.authentication.CatalogAuthenticationManager;
import org.opencb.opencga.catalog.auth.authentication.LDAPAuthenticationManager;
import org.opencb.opencga.catalog.auth.authorization.AuthorizationManager;
import org.opencb.opencga.catalog.db.DBAdaptorFactory;
import org.opencb.opencga.catalog.db.api.ProjectDBAdaptor;
import org.opencb.opencga.catalog.db.api.StudyDBAdaptor;
import org.opencb.opencga.catalog.db.api.UserDBAdaptor;
import org.opencb.opencga.catalog.exceptions.*;
import org.opencb.opencga.catalog.io.CatalogIOManager;
import org.opencb.opencga.catalog.utils.ParamUtils;
import org.opencb.opencga.catalog.utils.UuidUtils;
<<<<<<< HEAD
import org.opencb.opencga.core.common.PasswordUtils;
=======
import org.opencb.opencga.core.api.ParamConstants;
>>>>>>> 24c4ca0f
import org.opencb.opencga.core.common.TimeUtils;
import org.opencb.opencga.core.config.AuthenticationOrigin;
import org.opencb.opencga.core.config.Configuration;
import org.opencb.opencga.core.models.audit.AuditRecord;
import org.opencb.opencga.core.models.common.Enums;
import org.opencb.opencga.core.models.project.Project;
import org.opencb.opencga.core.models.study.Group;
import org.opencb.opencga.core.models.study.GroupUpdateParams;
import org.opencb.opencga.core.models.study.Study;
import org.opencb.opencga.core.models.user.*;
import org.opencb.opencga.core.response.OpenCGAResult;
import org.slf4j.Logger;
import org.slf4j.LoggerFactory;

import javax.annotation.Nullable;
import java.io.IOException;
import java.util.*;
import java.util.regex.Pattern;
import java.util.stream.Collectors;

/**
 * @author Jacobo Coll &lt;jacobo167@gmail.com&gt;
 */
public class UserManager extends AbstractManager {

    private final CatalogIOManager catalogIOManager;

    private String INTERNAL_AUTHORIZATION = CatalogAuthenticationManager.INTERNAL;
    private Map<String, AuthenticationManager> authenticationManagerMap;

    protected static final String EMAIL_PATTERN = "^['_A-Za-z0-9-\\+]+(\\.['_A-Za-z0-9-]+)*@"
            + "[A-Za-z0-9-]+(\\.[A-Za-z0-9]+)*(\\.[A-Za-z]{2,})$";
    protected static final Pattern EMAILPATTERN = Pattern.compile(EMAIL_PATTERN);
    protected static Logger logger = LoggerFactory.getLogger(UserManager.class);

    static final QueryOptions INCLUDE_ACCOUNT = new QueryOptions(QueryOptions.INCLUDE, Arrays.asList(
            UserDBAdaptor.QueryParams.ID.key(), UserDBAdaptor.QueryParams.ACCOUNT.key()));

    UserManager(AuthorizationManager authorizationManager, AuditManager auditManager, CatalogManager catalogManager,
                DBAdaptorFactory catalogDBAdaptorFactory, CatalogIOManager catalogIOManager, Configuration configuration)
            throws CatalogException {
        super(authorizationManager, auditManager, catalogManager, catalogDBAdaptorFactory, configuration);

        this.catalogIOManager = catalogIOManager;

        String secretKey = configuration.getAdmin().getSecretKey();
        long expiration = configuration.getAuthentication().getExpiration();

        authenticationManagerMap = new LinkedHashMap<>();
        if (configuration.getAuthentication().getAuthenticationOrigins() != null) {
            for (AuthenticationOrigin authenticationOrigin : configuration.getAuthentication().getAuthenticationOrigins()) {
                if (authenticationOrigin.getId() != null) {
                    switch (authenticationOrigin.getType()) {
                        case LDAP:
                            authenticationManagerMap.put(authenticationOrigin.getId(),
                                    new LDAPAuthenticationManager(authenticationOrigin, secretKey, expiration));
                            break;
                        case AzureAD:
                            authenticationManagerMap.put(authenticationOrigin.getId(),
                                    new AzureADAuthenticationManager(authenticationOrigin));
                            break;
                        default:
                            break;
                    }
                }
            }
        }
        // Even if internal authentication is not present in the configuration file, create it
        authenticationManagerMap.putIfAbsent(INTERNAL_AUTHORIZATION,
                new CatalogAuthenticationManager(catalogDBAdaptorFactory, configuration.getEmail(), secretKey, expiration));
        AuthenticationOrigin authenticationOrigin = new AuthenticationOrigin();
        if (configuration.getAuthentication().getAuthenticationOrigins() == null) {
            configuration.getAuthentication().setAuthenticationOrigins(Arrays.asList(authenticationOrigin));
        } else {
            // Check if OPENCGA authentication is already present in catalog configuration
            boolean catalogPresent = false;
            for (AuthenticationOrigin origin : configuration.getAuthentication().getAuthenticationOrigins()) {
                if (AuthenticationOrigin.AuthenticationType.OPENCGA == origin.getType()) {
                    catalogPresent = true;
                    break;
                }
            }
            if (!catalogPresent) {
                List<AuthenticationOrigin> linkedList = new LinkedList<>();
                linkedList.addAll(configuration.getAuthentication().getAuthenticationOrigins());
                linkedList.add(authenticationOrigin);
                configuration.getAuthentication().setAuthenticationOrigins(linkedList);
            }
        }
    }

    public void changePassword(String userId, String oldPassword, String newPassword) throws CatalogException {
        ParamUtils.checkParameter(userId, "userId");
        ParamUtils.checkParameter(oldPassword, "oldPassword");
        ParamUtils.checkParameter(newPassword, "newPassword");
        try {
            if (oldPassword.equals(newPassword)) {
                throw new CatalogException("New password is the same as the old password.");
            }

            userDBAdaptor.checkId(userId);
            String authOrigin = getAuthenticationOriginId(userId);
            authenticationManagerMap.get(authOrigin).changePassword(userId, oldPassword, newPassword);
            auditManager.auditUser(userId, Enums.Action.CHANGE_USER_PASSWORD, userId,
                    new AuditRecord.Status(AuditRecord.Status.Result.SUCCESS));
        } catch (CatalogException e) {
            auditManager.auditUser(userId, Enums.Action.CHANGE_USER_PASSWORD, userId,
                    new AuditRecord.Status(AuditRecord.Status.Result.ERROR, e.getError()));
            throw e;
        }
    }

    public OpenCGAResult<User> create(User user, String password, @Nullable String token) throws CatalogException {
        // Check if the users can be registered publicly or just the admin.
        ObjectMap auditParams = new ObjectMap("user", user);

        String userId = user.getId();
        // We add a condition to check if the registration is private + user (or system) is not trying to create the ADMINISTRATOR user
        if (!authorizationManager.isPublicRegistration() && !OPENCGA.equals(user.getId())) {
            userId = authenticationManagerMap.get(INTERNAL_AUTHORIZATION).getUserId(token);
            if (!OPENCGA.equals(userId)) {
                String errorMsg = "The registration is closed to the public: Please talk to your administrator.";
                auditManager.auditCreate(userId, Enums.Resource.USER, user.getId(), "", "", "", auditParams,
                        new AuditRecord.Status(AuditRecord.Status.Result.ERROR, new Error(0, "", errorMsg)));
                throw new CatalogException(errorMsg);
            }
        }

        ParamUtils.checkObj(user, "User");
        ParamUtils.checkValidUserId(user.getId());
        ParamUtils.checkParameter(user.getName(), "name");
        if (StringUtils.isNotEmpty(user.getEmail())) {
            checkEmail(user.getEmail());
        }
        ParamUtils.checkObj(user.getAccount(), "account");
        user.setQuota(ParamUtils.defaultObject(user.getQuota(), UserQuota::new));
        user.setFilters(ParamUtils.defaultObject(user.getFilters(), LinkedList::new));
        user.setConfigs(ParamUtils.defaultObject(user.getConfigs(), HashMap::new));
        user.setInternal(ParamUtils.defaultObject(user.getInternal(), UserInternal::new));
        user.setOrganization(ParamUtils.defaultObject(user.getOrganization(), ""));

        if (StringUtils.isEmpty(password)) {
            // The authentication origin must be different than internal
            Set<String> authOrigins = configuration.getAuthentication().getAuthenticationOrigins()
                    .stream()
                    .map(AuthenticationOrigin::getId)
                    .collect(Collectors.toSet());
            if (!authOrigins.contains(user.getAccount().getAuthentication().getId())) {
                throw new CatalogException("Unknown authentication origin id '" + user.getAccount().getAuthentication() + "'");
            }
        } else {
            user.getAccount().setAuthentication(new Account.AuthenticationOrigin(INTERNAL_AUTHORIZATION, false));
        }

        checkUserExists(user.getId());
        user.getInternal().setStatus(new UserStatus());

        if (user.getAccount().getType() == null) {
            user.getAccount().setType(Account.AccountType.GUEST);
        }
        user.getAccount().setCreationDate(TimeUtils.getTime());

        try {
            if (!PasswordUtils.isStrongPassword(password)) {
                throw new CatalogException("Invalid password. Check password strength for user " + user);
            }
            if (user.getProjects() != null && !user.getProjects().isEmpty()) {
                throw new CatalogException("Creating user and projects in a single transaction is forbidden");
            }

            catalogIOManager.createUser(user.getId());
            userDBAdaptor.insert(user, password, QueryOptions.empty());

            auditManager.auditCreate(userId, Enums.Resource.USER, user.getId(), "", "", "", auditParams,
                    new AuditRecord.Status(AuditRecord.Status.Result.SUCCESS));

            return userDBAdaptor.get(user.getId(), QueryOptions.empty());
        } catch (CatalogIOException | CatalogDBException e) {
            if (userDBAdaptor.exists(user.getId())) {
                logger.error("ERROR! DELETING USER! " + user.getId());
                catalogIOManager.deleteUser(user.getId());
            }

            auditManager.auditCreate(userId, Enums.Resource.USER, user.getId(), "", "", "", auditParams,
                    new AuditRecord.Status(AuditRecord.Status.Result.ERROR, e.getError()));

            throw e;
        }
    }

    /**
     * Create a new user.
     *
     * @param id           User id
     * @param name         Name
     * @param email        Email
     * @param password     Encrypted Password
     * @param organization Optional organization
     * @param quota        Maximum user disk quota
     * @param type         User account type. Full or guest.
     * @param token        JWT token.
     * @return The created user
     * @throws CatalogException If user already exists, or unable to create a new user.
     */
    public OpenCGAResult<User> create(String id, String name, String email, String password, String organization, Long quota,
                                      Account.AccountType type, String token) throws CatalogException {
        User user = new User(id, name, email, organization, new UserInternal(new UserStatus()))
                .setAccount(new Account(type, "", "", null))
                .setQuota(new UserQuota().setMaxDisk(quota != null ? quota : -1));
        return create(user, password, token);
    }

    public void syncAllUsersOfExternalGroup(String study, String authOrigin, String token) throws CatalogException {
        if (!OPENCGA.equals(authenticationManagerMap.get(INTERNAL_AUTHORIZATION).getUserId(token))) {
            throw new CatalogAuthorizationException("Only the root user can perform this action");
        }

        OpenCGAResult<Group> allGroups = catalogManager.getStudyManager().getGroup(study, null, token);

        boolean foundAny = false;
        for (Group group : allGroups.getResults()) {
            if (group.getSyncedFrom() != null && group.getSyncedFrom().getAuthOrigin().equals(authOrigin)) {
                logger.info("Fetching users of group '{}' from authentication origin '{}'", group.getSyncedFrom().getRemoteGroup(),
                        group.getSyncedFrom().getAuthOrigin());
                foundAny = true;

                List<User> userList;
                try {
                    userList = authenticationManagerMap.get(group.getSyncedFrom().getAuthOrigin())
                            .getUsersFromRemoteGroup(group.getSyncedFrom().getRemoteGroup());
                } catch (CatalogException e) {
                    // There was some kind of issue for which we could not retrieve the group information.
                    logger.info("Removing all users from group '{}' belonging to group '{}' in the external authentication origin",
                            group.getId(), group.getSyncedFrom().getAuthOrigin());
                    logger.info("Please, manually remove group '{}' if external group '{}' was removed from the authentication origin",
                            group.getId(), group.getSyncedFrom().getAuthOrigin());
                    catalogManager.getStudyManager().updateGroup(study, group.getId(), ParamUtils.BasicUpdateAction.SET,
                            new GroupUpdateParams(Collections.emptyList()), token);
                    continue;
                }
                Iterator<User> iterator = userList.iterator();
                while (iterator.hasNext()) {
                    User user = iterator.next();
                    try {
                        create(user, null, token);
                        logger.info("User '{}' ({}) successfully created", user.getId(), user.getName());
                    } catch (CatalogParameterException e) {
                        logger.warn("Could not create user '{}' ({}). {}", user.getId(), user.getName(), e.getMessage());
                        iterator.remove();
                    } catch (CatalogException e) {
                        if (!e.getMessage().contains("already exists")) {
                            logger.warn("Could not create user '{}' ({}). {}", user.getId(), user.getName(), e.getMessage());
                            iterator.remove();
                        }
                    }
                }

                GroupUpdateParams updateParams;
                if (ListUtils.isEmpty(userList)) {
                    logger.info("No members associated to the external group");
                    updateParams = new GroupUpdateParams(Collections.emptyList());
                } else {
                    logger.info("Associating members to the internal OpenCGA group");
                    updateParams = new GroupUpdateParams(new ArrayList<>(userList.stream().map(User::getId).collect(Collectors.toSet())));
                }
                catalogManager.getStudyManager().updateGroup(study, group.getId(), ParamUtils.BasicUpdateAction.SET, updateParams, token);
            }
        }
        if (!foundAny) {
            logger.info("No synced groups found in study '{}' from authentication origin '{}'", study, authOrigin);
        }
    }

    /**
     * Register all the users belonging to a remote group. If internalGroup and study are not null, it will also associate the remote group
     * to the internalGroup defined.
     *
     * @param authOrigin    Authentication origin.
     * @param remoteGroup   Group name of the remote authentication origin.
     * @param internalGroup Group name in Catalog that will be associated to the remote group.
     * @param study         Study where the internal group will be associated.
     * @param sync          Boolean indicating whether the remote group will be synced with the internal group or not.
     * @param token         JWT token. The token should belong to the root user.
     * @throws CatalogException If any of the parameters is wrong or there is any internal error.
     */
    public void importRemoteGroupOfUsers(String authOrigin, String remoteGroup, @Nullable String internalGroup, @Nullable String study,
                                         boolean sync, String token) throws CatalogException {
        String userId = getUserId(token);

        ObjectMap auditParams = new ObjectMap()
                .append("authOrigin", authOrigin)
                .append("remoteGroup", remoteGroup)
                .append("internalGroup", internalGroup)
                .append("study", study)
                .append("sync", sync)
                .append("token", token);
        try {
            if (!OPENCGA.equals(authenticationManagerMap.get(INTERNAL_AUTHORIZATION).getUserId(token))) {
                throw new CatalogAuthorizationException("Only the root user can perform this action");
            }

            ParamUtils.checkParameter(authOrigin, "Authentication origin");
            ParamUtils.checkParameter(remoteGroup, "Remote group");

            if (!authenticationManagerMap.containsKey(authOrigin)) {
                throw new CatalogException("Unknown authentication origin");
            }

            List<User> userList;
            if (sync) {
                // We don't create any user as they will be automatically populated during login
                userList = Collections.emptyList();
            } else {
                logger.info("Fetching users from authentication origin '{}'", authOrigin);

                // Register the users
                userList = authenticationManagerMap.get(authOrigin).getUsersFromRemoteGroup(remoteGroup);
                for (User user : userList) {
                    try {
                        create(user, null, token);
                        logger.info("User '{}' successfully created", user.getId());
                    } catch (CatalogException e) {
                        logger.warn("{}", e.getMessage());
                    }
                }
            }

            if (StringUtils.isNotEmpty(internalGroup) && StringUtils.isNotEmpty(study)) {
                // Check if the group already exists
                OpenCGAResult<Group> groupResult = catalogManager.getStudyManager().getGroup(study, internalGroup, token);
                if (groupResult.getNumResults() == 1) {
                    logger.error("Cannot synchronise with group {}. The group already exists and is already in use.", internalGroup);
                    throw new CatalogException("Cannot synchronise with group " + internalGroup
                            + ". The group already exists and is already in use.");
                }

                // Create new group associating it to the remote group
                try {
                    logger.info("Attempting to register group '{}' in study '{}'", internalGroup, study);
                    Group.Sync groupSync = null;
                    if (sync) {
                        groupSync = new Group.Sync(authOrigin, remoteGroup);
                    }
                    Group group = new Group(internalGroup, userList.stream().map(User::getId).collect(Collectors.toList()))
                            .setSyncedFrom(groupSync);
                    catalogManager.getStudyManager().createGroup(study, group, token);
                    logger.info("Group '{}' created and synchronised with external group", internalGroup);
                    auditManager.audit(userId, Enums.Action.IMPORT_EXTERNAL_GROUP_OF_USERS, Enums.Resource.USER, group.getId(),
                            "", study, "", auditParams, new AuditRecord.Status(AuditRecord.Status.Result.SUCCESS));
                } catch (CatalogException e) {
                    logger.error("Could not register group '{}' in study '{}'\n{}", internalGroup, study, e.getMessage(), e);
                    throw new CatalogException("Could not register group '" + internalGroup + "' in study '" + study + "': "
                            + e.getMessage(), e);
                }
            }
        } catch (CatalogException e) {
            auditManager.audit(userId, Enums.Action.IMPORT_EXTERNAL_GROUP_OF_USERS, Enums.Resource.USER, "", "", "", "",
                    auditParams, new AuditRecord.Status(AuditRecord.Status.Result.ERROR, e.getError()));
            throw e;
        }
    }

    /**
     * Register all the ids. If internalGroup and study are not null, it will also associate the users to the internalGroup defined.
     *
     * @param authOrigin    Authentication origin.
     * @param idList        List of entity ids existing in the authentication origin.
     * @param isApplication boolean indicating whether the id list belong to external applications or users.
     * @param internalGroup Group name in Catalog that will be associated to the remote group.
     * @param study         Study where the internal group will be associated.
     * @param token         JWT token. The token should belong to the root user.
     * @throws CatalogException If any of the parameters is wrong or there is any internal error.
     */
    public void importRemoteEntities(String authOrigin, List<String> idList, boolean isApplication, @Nullable String internalGroup,
                                     @Nullable String study, String token) throws CatalogException {
        ObjectMap auditParams = new ObjectMap()
                .append("authOrigin", authOrigin)
                .append("idList", idList)
                .append("isApplication", isApplication)
                .append("internalGroup", internalGroup)
                .append("study", study)
                .append("token", token);

        String userId = getUserId(token);

        try {
            if (!OPENCGA.equals(userId)) {
                throw new CatalogAuthorizationException("Only the root user can perform this action");
            }

            ParamUtils.checkParameter(authOrigin, "Authentication origin");
            ParamUtils.checkObj(idList, "ids");

            if (!authenticationManagerMap.containsKey(authOrigin)) {
                throw new CatalogException("Unknown authentication origin");
            }

            if (!isApplication) {
                logger.info("Fetching user information from authentication origin '{}'", authOrigin);
                List<User> parsedUserList = authenticationManagerMap.get(authOrigin).getRemoteUserInformation(idList);
                for (User user : parsedUserList) {
                    create(user, null, token);
                    auditManager.audit(userId, Enums.Action.IMPORT_EXTERNAL_USERS, Enums.Resource.USER, user.getId(), "", "",
                            "", auditParams, new AuditRecord.Status(AuditRecord.Status.Result.SUCCESS));
                    logger.info("User '{}' successfully created", user.getId());
                }
            } else {
                for (String applicationId : idList) {
                    User application = new User(applicationId, new Account()
                            .setType(Account.AccountType.GUEST)
                            .setAuthentication(new Account.AuthenticationOrigin(authOrigin, true)))
                            .setEmail("mail@mail.co.uk");
                    create(application, null, token);
                    auditManager.audit(userId, Enums.Action.IMPORT_EXTERNAL_USERS, Enums.Resource.USER, application.getId(), "",
                            "", "", auditParams, new AuditRecord.Status(AuditRecord.Status.Result.SUCCESS));
                    logger.info("User (application) '{}' successfully created", application.getId());
                }
            }

            if (StringUtils.isNotEmpty(internalGroup) && StringUtils.isNotEmpty(study)) {
                // Check if the group already exists
                try {
                    OpenCGAResult<Group> group = catalogManager.getStudyManager().getGroup(study, internalGroup, token);
                    if (group.getNumResults() == 1) {
                        // We will add those users to the existing group
                        catalogManager.getStudyManager().updateGroup(study, internalGroup, ParamUtils.BasicUpdateAction.ADD,
                                new GroupUpdateParams(idList), token);
                        return;
                    }
                } catch (CatalogException e) {
                    logger.warn("The group '{}' did not exist.", internalGroup);
                }

                // Create new group associating it to the remote group
                try {
                    logger.info("Attempting to register group '{}' in study '{}'", internalGroup, study);
                    Group group = new Group(internalGroup, idList);
                    catalogManager.getStudyManager().createGroup(study, group, token);
                } catch (CatalogException e) {
                    logger.error("Could not register group '{}' in study '{}'\n{}", internalGroup, study, e.getMessage());
                }
            }
        } catch (CatalogException e) {
            auditManager.audit(userId, Enums.Action.IMPORT_EXTERNAL_USERS, Enums.Resource.USER, "", "", "", "", auditParams,
                    new AuditRecord.Status(AuditRecord.Status.Result.ERROR, e.getError()));
            throw e;
        }
    }

    /**
     * Gets the user information.
     *
     * @param userId  User id
     * @param options QueryOptions
     * @param token   SessionId of the user performing this operation.
     * @return The requested user
     * @throws CatalogException CatalogException
     */
    public OpenCGAResult<User> get(String userId, QueryOptions options, String token) throws CatalogException {
        return get(Collections.singletonList(userId), options, token);
//        ParamUtils.checkParameter(userId, "userId");
//        ParamUtils.checkParameter(token, "sessionId");
//        options = ParamUtils.defaultObject(options, QueryOptions::new);
//
//        ObjectMap auditParams = new ObjectMap()
//                .append("userId", userId)
//                .append("options", options)
//                .append("token", token);
//        try {
//            userId = getCatalogUserId(userId, token);
//            OpenCGAResult<User> userDataResult = userDBAdaptor.get(userId, options);
//
//            // Remove some unnecessary and prohibited parameters
//            for (User user : userDataResult.getResults()) {
//                if (user.getProjects() != null) {
//                    for (Project project : user.getProjects()) {
//                        if (project.getStudies() != null) {
//                            for (Study study : project.getStudies()) {
//                                study.setVariableSets(null);
//                            }
//                        }
//                    }
//                }
//            }
//
//            auditManager.auditInfo(userId, Enums.Resource.USER, userId, "", "", "", auditParams,
//                    new AuditRecord.Status(AuditRecord.Status.Result.SUCCESS));
//            return userDataResult;
//        } catch (CatalogException e) {
//            auditManager.auditInfo(userId, Enums.Resource.USER, userId, "", "", "", auditParams,
//                    new AuditRecord.Status(AuditRecord.Status.Result.ERROR, e.getError()));
//            throw e;
//        }
    }

    /**
     * Gets the user information.
     *
     * @param userIdList List of user id
     * @param options    QueryOptions
     * @param token      Token belonging to the user itself or administrator of any study shared with the user list requested.
     * @return The requested users
     * @throws CatalogException CatalogException
     */
    public OpenCGAResult<User> get(List<String> userIdList, QueryOptions options, String token)
            throws CatalogException {
        ParamUtils.checkNotEmptyArray(userIdList, "userId");
        ParamUtils.checkParameter(token, "token");
        options = ParamUtils.defaultObject(options, QueryOptions::new);

        ObjectMap auditParams = new ObjectMap()
                .append("userIdList", userIdList)
                .append("options", options)
                .append("token", token);
        String userId = getUserId(token);

        String operationUuid = UuidUtils.generateOpenCgaUuid(UuidUtils.Entity.AUDIT);
        auditManager.initAuditBatch(operationUuid);
        try {
            OpenCGAResult<User> userDataResult;

            if (userIdList.size() == 1 && userId.equals(userIdList.get(0))) {
                userDataResult = userDBAdaptor.get(userId, options);
                auditManager.auditInfo(operationUuid, userId, Enums.Resource.USER, userId, "", "", "", auditParams,
                        new AuditRecord.Status(AuditRecord.Status.Result.SUCCESS));
                return userDataResult;
            }
            // We will obtain the users this user is administrating
            QueryOptions adminOptions = new QueryOptions(QueryOptions.INCLUDE, Arrays.asList(
                    UserDBAdaptor.QueryParams.PROJECTS.key() + "." + ProjectDBAdaptor.QueryParams.STUDIES.key() + "."
                            + StudyDBAdaptor.QueryParams.GROUPS.key(), UserDBAdaptor.QueryParams.SHARED_PROJECTS.key() + "."
                            + ProjectDBAdaptor.QueryParams.STUDIES.key() + "." + StudyDBAdaptor.QueryParams.GROUPS.key()));
            userDataResult = userDBAdaptor.get(userId, adminOptions);
            User admin = userDataResult.first();

            Set<String> users = new HashSet<>();
            boolean isAdmin = false;

            if (admin.getProjects() != null) {
                for (Project project : admin.getProjects()) {
                    if (project.getStudies() != null) {
                        for (Study study : project.getStudies()) {
                            isAdmin = true;
                            for (Group group : study.getGroups()) {
                                if (StudyManager.MEMBERS.equals(group.getId())) {
                                    users.addAll(group.getUserIds());
                                    break;
                                }
                            }
                        }
                    }
                }
            }
            if (admin.getSharedProjects() != null) {
                for (Project project : admin.getSharedProjects()) {
                    if (project.getStudies() != null) {
                        for (Study study : project.getStudies()) {
                            boolean isAdminInStudy = false;
                            Set<String> usersInStudy = new HashSet<>();
                            for (Group group : study.getGroups()) {
                                if (StudyManager.ADMINS.equals(group.getId()) && group.getUserIds().contains(userId)) {
                                    isAdminInStudy = true;
                                }
                                if (StudyManager.MEMBERS.equals(group.getId())) {
                                    usersInStudy.addAll(group.getUserIds());
                                }
                            }
                            if (isAdminInStudy) {
                                isAdmin = true;
                                users.addAll(usersInStudy);
                            }
                        }
                    }
                }
            }

            if (!isAdmin) {
                throw new CatalogAuthorizationException("Only owners or administrators can see other user information");
            }

            // Filter only the users the userId can get information for
            List<String> auxUserList = userIdList.stream().filter(users::contains).collect(Collectors.toList());

            Query query = new Query(UserDBAdaptor.QueryParams.ID.key(), auxUserList);
            OpenCGAResult<User> result = userDBAdaptor.get(query, options);
            Map<String, User> userMap = new HashMap<>();
            for (User user : result.getResults()) {
                userMap.put(user.getId(), user);
            }

            // Ensure order and audit
            List<User> finalUserList = new ArrayList<>(userIdList.size());
            List<Event> eventList = new ArrayList<>(userIdList.size());
            for (String tmpUserId : userIdList) {
                if (userMap.containsKey(tmpUserId)) {
                    finalUserList.add(userMap.get(tmpUserId));
                    auditManager.auditInfo(operationUuid, userId, Enums.Resource.USER, tmpUserId, "", "", "", auditParams,
                            new AuditRecord.Status(AuditRecord.Status.Result.SUCCESS));
                } else {
                    finalUserList.add(new User().setId(tmpUserId));

                    String msg = "'" + userId + "' is not administrating a study of user '" + tmpUserId + "' or user does not exist.";
                    eventList.add(new Event(Event.Type.ERROR, msg));

                    auditManager.auditInfo(operationUuid, userId, Enums.Resource.USER, tmpUserId, "", "", "", auditParams,
                            new AuditRecord.Status(AuditRecord.Status.Result.ERROR, new Error(-1, tmpUserId, msg)));
                }
            }

            result.setResults(finalUserList);
            result.setEvents(eventList);

            return result;
        } catch (CatalogException e) {
            for (String tmpUserId : userIdList) {
                auditManager.auditInfo(operationUuid, userId, Enums.Resource.USER, tmpUserId, "", "", "", auditParams,
                        new AuditRecord.Status(AuditRecord.Status.Result.ERROR, e.getError()));
            }
            throw e;
        } finally {
            auditManager.finishAuditBatch(operationUuid);
        }
    }

    public OpenCGAResult<User> update(String userId, ObjectMap parameters, QueryOptions options, String token) throws CatalogException {
        String loggedUser = getUserId(token);

        ObjectMap auditParams = new ObjectMap()
                .append("userId", userId)
                .append("updateParams", parameters)
                .append("options", options)
                .append("token", token);
        try {
            options = ParamUtils.defaultObject(options, QueryOptions::new);
            ParamUtils.checkParameter(userId, "userId");
            ParamUtils.checkObj(parameters, "parameters");
            ParamUtils.checkParameter(token, "token");

            userId = getCatalogUserId(userId, token);
            for (String s : parameters.keySet()) {
                if (!s.matches("name|email|organization|attributes")) {
                    throw new CatalogDBException("Parameter '" + s + "' can't be changed");
                }
            }

            if (parameters.containsKey("email")) {
                checkEmail(parameters.getString("email"));
            }
            OpenCGAResult<User> updateResult = userDBAdaptor.update(userId, parameters);
            auditManager.auditUpdate(loggedUser, Enums.Resource.USER, userId, "", "", "", auditParams,
                    new AuditRecord.Status(AuditRecord.Status.Result.SUCCESS));

            if (options.getBoolean(ParamConstants.INCLUDE_RESULT_PARAM)) {
                // Fetch updated user
                OpenCGAResult<User> result = userDBAdaptor.get(userId, options);
                updateResult.setResults(result.getResults());
            }

            return updateResult;
        } catch (CatalogException e) {
            auditManager.auditUpdate(loggedUser, Enums.Resource.USER, userId, "", "", "", auditParams,
                    new AuditRecord.Status(AuditRecord.Status.Result.ERROR, e.getError()));
            throw e;
        }
    }

    /**
     * Delete entries from Catalog.
     *
     * @param userIdList Comma separated list of ids corresponding to the objects to delete
     * @param options    Deleting options.
     * @param token      Token
     * @return A list with the deleted objects
     * @throws CatalogException CatalogException.
     */
    public OpenCGAResult<User> delete(String userIdList, QueryOptions options, String token) throws CatalogException {
        ParamUtils.checkParameter(userIdList, "userIdList");
        ParamUtils.checkParameter(token, "token");

        String operationUuid = UuidUtils.generateOpenCgaUuid(UuidUtils.Entity.AUDIT);
        ObjectMap auditParams = new ObjectMap()
                .append("userIdList", userIdList)
                .append("options", options)
                .append("token", token);

        String tokenUser = getUserId(token);

        List<String> userIds = Arrays.asList(userIdList.split(","));
        OpenCGAResult<User> deletedUsers = OpenCGAResult.empty();
        for (String userId : userIds) {
            // Only if the user asking the deletion is the ADMINISTRATOR or the user to be deleted itself...
            if (OPENCGA.equals(tokenUser) || userId.equals(tokenUser)) {
                try {
                    OpenCGAResult result = userDBAdaptor.delete(userId, options);

                    auditManager.auditDelete(operationUuid, tokenUser, Enums.Resource.USER, userId, "", "", "", auditParams,
                            new AuditRecord.Status(AuditRecord.Status.Result.SUCCESS));

                    Query query = new Query()
                            .append(UserDBAdaptor.QueryParams.ID.key(), userId)
                            .append(UserDBAdaptor.QueryParams.INTERNAL_STATUS_NAME.key(), UserStatus.DELETED);
                    OpenCGAResult<User> deletedUser = userDBAdaptor.get(query, QueryOptions.empty());
                    deletedUser.setTime(deletedUser.getTime() + result.getTime());

                    deletedUsers.append(deletedUser);
                } catch (CatalogException e) {
                    auditManager.auditDelete(operationUuid, tokenUser, Enums.Resource.USER, userId, "", "", "", auditParams,
                            new AuditRecord.Status(AuditRecord.Status.Result.ERROR, e.getError()));
                }
            }
        }
        return deletedUsers;
    }

    /**
     * Delete the entries satisfying the query.
     *
     * @param query     Query of the objects to be deleted.
     * @param options   Deleting options.
     * @param sessionId sessionId.
     * @return A list with the deleted objects.
     * @throws CatalogException CatalogException
     * @throws IOException      IOException.
     */
    public OpenCGAResult<User> delete(Query query, QueryOptions options, String sessionId) throws CatalogException, IOException {
        QueryOptions queryOptions = new QueryOptions(QueryOptions.INCLUDE, UserDBAdaptor.QueryParams.ID.key());
        OpenCGAResult<User> userDataResult = userDBAdaptor.get(query, queryOptions);
        List<String> userIds = userDataResult.getResults().stream().map(User::getId).collect(Collectors.toList());
        String userIdStr = StringUtils.join(userIds, ",");
        return delete(userIdStr, options, sessionId);
    }

    public OpenCGAResult<User> restore(String ids, QueryOptions options, String sessionId) throws CatalogException {
        throw new UnsupportedOperationException();
    }

    public OpenCGAResult resetPassword(String userId, String token) throws CatalogException {
        ParamUtils.checkParameter(userId, "userId");
        ParamUtils.checkParameter(token, "token");
        try {
            String authenticatedUserId = getUserId(token);
            authorizationManager.checkIsInstallationAdministrator(authenticatedUserId);
            String authOrigin = getAuthenticationOriginId(userId);
            OpenCGAResult writeResult = authenticationManagerMap.get(authOrigin).resetPassword(userId);
            auditManager.auditUser(userId, Enums.Action.RESET_USER_PASSWORD, userId,
                    new AuditRecord.Status(AuditRecord.Status.Result.SUCCESS));
            return writeResult;
        } catch (CatalogException e) {
            auditManager.auditUser(userId, Enums.Action.RESET_USER_PASSWORD, userId,
                    new AuditRecord.Status(AuditRecord.Status.Result.ERROR, e.getError()));
            throw e;
        }
    }

    public AuthenticationResponse loginAsAdmin(String password) throws CatalogException {
        return login(OPENCGA, password);
    }

    public AuthenticationResponse login(String username, String password) throws CatalogException {
        ParamUtils.checkParameter(username, "userId");
        ParamUtils.checkParameter(password, "password");

        String authId = null;
        AuthenticationResponse response = null;

        OpenCGAResult<User> userOpenCGAResult = userDBAdaptor.get(username, INCLUDE_ACCOUNT);
        if (userOpenCGAResult.getNumResults() == 1) {
            authId = userOpenCGAResult.first().getAccount().getAuthentication().getId();
            try {
                response = authenticationManagerMap.get(authId).authenticate(username, password);
            } catch (CatalogAuthenticationException e) {
                auditManager.auditUser(username, Enums.Action.LOGIN, username,
                        new AuditRecord.Status(AuditRecord.Status.Result.ERROR, e.getError()));
                throw e;
            }
        } else {
            // We attempt to login the user with the different authentication managers
            for (Map.Entry<String, AuthenticationManager> entry : authenticationManagerMap.entrySet()) {
                AuthenticationManager authenticationManager = entry.getValue();
                try {
                    response = authenticationManager.authenticate(username, password);
                    authId = entry.getKey();
                    break;
                } catch (CatalogAuthenticationException e) {
                    logger.debug("Attempted authentication failed with {} for user '{}'\n{}", entry.getKey(), username, e.getMessage(), e);
                }
            }
        }

        if (response == null) {
            auditManager.auditUser(username, Enums.Action.LOGIN, username,
                    new AuditRecord.Status(AuditRecord.Status.Result.ERROR, new Error(0, "", "Incorrect user or password.")));
            throw CatalogAuthenticationException.incorrectUserOrPassword();
        }

        auditManager.auditUser(username, Enums.Action.LOGIN, username, new AuditRecord.Status(AuditRecord.Status.Result.SUCCESS));
        String userId = authenticationManagerMap.get(authId).getUserId(response.getToken());
        if (!INTERNAL_AUTHORIZATION.equals(authId)) {
            // External authorization
            try {
                // If the user is not registered, an exception will be raised
                userDBAdaptor.checkId(userId);
            } catch (CatalogDBException e) {
                // The user does not exist so we register it
                User user = authenticationManagerMap.get(authId).getRemoteUserInformation(Collections.singletonList(userId)).get(0);
                // Generate a root token to be able to create the user even if the installation is private
                String rootToken = authenticationManagerMap.get(INTERNAL_AUTHORIZATION).createToken(OPENCGA);
                create(user, null, rootToken);
            }

            try {
                List<String> remoteGroups = authenticationManagerMap.get(authId).getRemoteGroups(response.getToken());

                // Resync synced groups of user in OpenCGA
                studyDBAdaptor.resyncUserWithSyncedGroups(userId, remoteGroups, authId);
            } catch (CatalogException e) {
                logger.error("Could not update synced groups for user '" + userId + "'\n" + e.getMessage(), e);
            }
        }

        return response;
    }

    /**
     * Create a new token if the token provided corresponds to the user and it is not expired yet.
     *
     * @param token active token.
     * @return a new AuthenticationResponse object.
     * @throws CatalogException if the token does not correspond to the user or the token is expired.
     */
    public AuthenticationResponse refreshToken(String token) throws CatalogException {
        AuthenticationResponse response = null;
        CatalogAuthenticationException exception = null;
        String userId = "";
        // We attempt to renew the token with the different authentication managers
        for (Map.Entry<String, AuthenticationManager> entry : authenticationManagerMap.entrySet()) {
            AuthenticationManager authenticationManager = entry.getValue();
            try {
                response = authenticationManager.refreshToken(token);
                userId = authenticationManager.getUserId(token);
                break;
            } catch (CatalogAuthenticationException e) {
                logger.debug("Could not refresh token with '{}' provider: {}", entry.getKey(), e.getMessage(), e);
                if (INTERNAL_AUTHORIZATION.equals(entry.getKey())) {
                    exception = e;
                }
            }
        }

        if (response == null && exception != null) {
            auditManager.auditUser(userId, Enums.Action.REFRESH_TOKEN, userId,
                    new AuditRecord.Status(AuditRecord.Status.Result.ERROR, exception.getError()));
            throw exception;
        }

        auditManager.auditUser(userId, Enums.Action.REFRESH_TOKEN, userId, new AuditRecord.Status(AuditRecord.Status.Result.SUCCESS));
        return response;
    }

    /**
     * This method will be only callable by the system. It generates a new session id for the user.
     *
     * @param userId user id for which a session will be generated.
     * @param token  Password or active session of the OpenCGA admin.
     * @return an objectMap containing the new sessionId
     * @throws CatalogException if the password is not correct or the userId does not exist.
     */
    public String getNonExpiringToken(String userId, String token) throws CatalogException {
        if (OPENCGA.equals(getUserId(token))) {
            return authenticationManagerMap.get(INTERNAL_AUTHORIZATION).createNonExpiringToken(userId);
        } else {
            throw new CatalogException("Only user '" + OPENCGA + "' is allowed to create non expiring tokens");
        }
    }

    public String getAdminNonExpiringToken(String token) throws CatalogException {
        return getNonExpiringToken(OPENCGA, token);
    }

    /**
     * Add a new filter to the user account.
     * <p>
     *
     * @param userId       user id to whom the filter will be associated.
     * @param id           Filter id.
     * @param description  Filter description.
     * @param resource     Resource where the filter should be applied.
     * @param query        Query object.
     * @param queryOptions Query options object.
     * @param token        session id of the user asking to store the filter.
     * @return the created filter.
     * @throws CatalogException if there already exists a filter with that same name for the user or if the user corresponding to the
     *                          session id is not the same as the provided user id.
     */
    public OpenCGAResult<UserFilter> addFilter(String userId, String id, String description, Enums.Resource resource, Query query,
                                               QueryOptions queryOptions, String token) throws CatalogException {
        ParamUtils.checkParameter(userId, "userId");
        ParamUtils.checkParameter(token, "sessionId");
        ParamUtils.checkParameter(id, "id");
        ParamUtils.checkObj(resource, "resource");
        ParamUtils.checkObj(query, "Query");
        ParamUtils.checkObj(queryOptions, "QueryOptions");
        if (description == null) {
            description = "";
        }

        ObjectMap auditParams = new ObjectMap()
                .append("userId", userId)
                .append("id", id)
                .append("description", description)
                .append("resource", resource)
                .append("query", query)
                .append("queryOptions", queryOptions)
                .append("token", token);
        try {
            userId = getCatalogUserId(userId, token);
            userDBAdaptor.checkId(userId);

            Query queryExists = new Query()
                    .append(UserDBAdaptor.QueryParams.ID.key(), userId)
                    .append(UserDBAdaptor.QueryParams.FILTERS_ID.key(), id);
            if (userDBAdaptor.count(queryExists).getNumMatches() > 0) {
                throw new CatalogException("There already exists a filter called " + id + " for user " + userId);
            }

            UserFilter filter = new UserFilter(id, description, resource, query, queryOptions);
            OpenCGAResult result = userDBAdaptor.addFilter(userId, filter);
            auditManager.auditUser(userId, Enums.Action.CHANGE_USER_CONFIG, userId, auditParams,
                    new AuditRecord.Status(AuditRecord.Status.Result.SUCCESS));
            return new OpenCGAResult<>(result.getTime(), Collections.emptyList(), 1, Collections.singletonList(filter), 1);
        } catch (CatalogException e) {
            auditManager.auditUser(userId, Enums.Action.CHANGE_USER_CONFIG, userId, auditParams,
                    new AuditRecord.Status(AuditRecord.Status.Result.ERROR, e.getError()));
            throw e;
        }
    }

    /**
     * Update the filter information.
     * <p>
     *
     * @param userId user id to whom the filter should be updated.
     * @param name   Filter name.
     * @param params Map containing the parameters to be updated.
     * @param token  session id of the user asking to update the filter.
     * @return the updated filter.
     * @throws CatalogException if the filter could not be updated because the filter name is not correct or if the user corresponding to
     *                          the session id is not the same as the provided user id.
     */
    public OpenCGAResult<UserFilter> updateFilter(String userId, String name, ObjectMap params, String token) throws CatalogException {
        ParamUtils.checkParameter(userId, "userId");
        ParamUtils.checkParameter(token, "token");
        ParamUtils.checkParameter(name, "name");

        ObjectMap auditParams = new ObjectMap()
                .append("userId", userId)
                .append("name", name)
                .append("params", params)
                .append("token", token);
        try {
            userId = getCatalogUserId(userId, token);
            userDBAdaptor.checkId(userId);

            Query queryExists = new Query()
                    .append(UserDBAdaptor.QueryParams.ID.key(), userId)
                    .append(UserDBAdaptor.QueryParams.FILTERS_ID.key(), name);
            if (userDBAdaptor.count(queryExists).getNumMatches() == 0) {
                throw new CatalogException("There is no filter called " + name + " for user " + userId);
            }

            OpenCGAResult result = userDBAdaptor.updateFilter(userId, name, params);
            UserFilter filter = getFilter(userId, name);
            if (filter == null) {
                throw new CatalogException("Internal error: The filter " + name + " could not be found.");
            }
            auditManager.auditUser(userId, Enums.Action.CHANGE_USER_CONFIG, userId, auditParams,
                    new AuditRecord.Status(AuditRecord.Status.Result.SUCCESS));
            return new OpenCGAResult<>(result.getTime(), Collections.emptyList(), 1, Collections.singletonList(filter), 1);
        } catch (CatalogException e) {
            auditManager.auditUser(userId, Enums.Action.CHANGE_USER_CONFIG, userId, auditParams,
                    new AuditRecord.Status(AuditRecord.Status.Result.ERROR, e.getError()));
            throw e;
        }
    }

    /**
     * Delete the filter.
     * <p>
     *
     * @param userId user id to whom the filter should be deleted.
     * @param name   filter name to be deleted.
     * @param token  session id of the user asking to delete the filter.
     * @return the deleted filter.
     * @throws CatalogException when the filter cannot be removed or the name is not correct or if the user corresponding to the session id
     *                          is not the same as the provided user id.
     */
    public OpenCGAResult<UserFilter> deleteFilter(String userId, String name, String token) throws CatalogException {
        ParamUtils.checkParameter(userId, "userId");
        ParamUtils.checkParameter(token, "token");
        ParamUtils.checkParameter(name, "name");

        ObjectMap auditParams = new ObjectMap()
                .append("userId", userId)
                .append("name", name)
                .append("token", token);
        try {
            userId = getCatalogUserId(userId, token);
            userDBAdaptor.checkId(userId);

            UserFilter filter = getFilter(userId, name);
            if (filter == null) {
                throw new CatalogException("There is no filter called " + name + " for user " + userId);
            }

            OpenCGAResult result = userDBAdaptor.deleteFilter(userId, name);
            auditManager.auditUser(userId, Enums.Action.CHANGE_USER_CONFIG, userId, auditParams,
                    new AuditRecord.Status(AuditRecord.Status.Result.SUCCESS));
            return new OpenCGAResult<>(result.getTime(), Collections.emptyList(), 1, Collections.singletonList(filter), 1);
        } catch (CatalogException e) {
            auditManager.auditUser(userId, Enums.Action.CHANGE_USER_CONFIG, userId, auditParams,
                    new AuditRecord.Status(AuditRecord.Status.Result.ERROR, e.getError()));
            throw e;
        }
    }

    /**
     * Retrieves a filter.
     * <p>
     *
     * @param userId user id having the filter stored.
     * @param name   Filter name to be fetched.
     * @param token  session id of the user fetching the filter.
     * @return the filter.
     * @throws CatalogException if the user corresponding to the session id is not the same as the provided user id.
     */
    public OpenCGAResult<UserFilter> getFilter(String userId, String name, String token) throws CatalogException {
        ParamUtils.checkParameter(userId, "userId");
        ParamUtils.checkParameter(token, "sessionId");
        ParamUtils.checkParameter(name, "name");

        ObjectMap auditParams = new ObjectMap()
                .append("userId", userId)
                .append("name", name)
                .append("token", token);
        try {
            userId = getCatalogUserId(userId, token);
            userDBAdaptor.checkId(userId);

            UserFilter filter = getFilter(userId, name);
            auditManager.auditUser(userId, Enums.Action.FETCH_USER_CONFIG, userId, auditParams,
                    new AuditRecord.Status(AuditRecord.Status.Result.SUCCESS));

            if (filter == null) {
                throw new CatalogException("Filter " + name + " not found.");
            } else {
                return new OpenCGAResult<>(0, Collections.emptyList(), 1, Collections.singletonList(filter), 1);
            }
        } catch (CatalogException e) {
            auditManager.auditUser(userId, Enums.Action.FETCH_USER_CONFIG, userId, auditParams,
                    new AuditRecord.Status(AuditRecord.Status.Result.ERROR, e.getError()));
            throw e;
        }
    }

    /**
     * Retrieves all the user filters.
     *
     * @param userId user id having the filters.
     * @param token  session id of the user fetching the filters.
     * @return the filters.
     * @throws CatalogException if the user corresponding to the session id is not the same as the provided user id.
     */
    public OpenCGAResult<UserFilter> getAllFilters(String userId, String token) throws CatalogException {
        ParamUtils.checkParameter(userId, "userId");
        ParamUtils.checkParameter(token, "sessionId");

        ObjectMap auditParams = new ObjectMap()
                .append("userId", userId)
                .append("token", token);
        try {
            userId = getCatalogUserId(userId, token);
            userDBAdaptor.checkId(userId);

            Query query = new Query()
                    .append(UserDBAdaptor.QueryParams.ID.key(), userId);
            QueryOptions queryOptions = new QueryOptions(QueryOptions.INCLUDE, UserDBAdaptor.QueryParams.FILTERS.key());
            OpenCGAResult<User> userDataResult = userDBAdaptor.get(query, queryOptions);

            if (userDataResult.getNumResults() != 1) {
                throw new CatalogException("Internal error: User " + userId + " not found.");
            }

            List<UserFilter> filters = userDataResult.first().getFilters();
            auditManager.auditUser(userId, Enums.Action.FETCH_USER_CONFIG, userId, auditParams,
                    new AuditRecord.Status(AuditRecord.Status.Result.SUCCESS));

            return new OpenCGAResult<>(0, Collections.emptyList(), filters.size(), filters, filters.size());
        } catch (CatalogException e) {
            auditManager.auditUser(userId, Enums.Action.FETCH_USER_CONFIG, userId, auditParams,
                    new AuditRecord.Status(AuditRecord.Status.Result.ERROR, e.getError()));
            throw e;
        }
    }

    /**
     * Creates or updates a configuration.
     * <p>
     *
     * @param userId user id to whom the config will be associated.
     * @param name   Name of the configuration (normally, name of the application).
     * @param config Configuration to be stored.
     * @param token  session id of the user asking to store the config.
     * @return the set configuration.
     * @throws CatalogException if the user corresponding to the session id is not the same as the provided user id.
     */
    public OpenCGAResult setConfig(String userId, String name, Map<String, Object> config, String token) throws CatalogException {
        ParamUtils.checkParameter(userId, "userId");
        ParamUtils.checkParameter(token, "sessionId");
        ParamUtils.checkParameter(name, "name");
        ParamUtils.checkObj(config, "ObjectMap");

        ObjectMap auditParams = new ObjectMap()
                .append("userId", userId)
                .append("name", name)
                .append("config", config)
                .append("token", token);

        try {
            userId = getCatalogUserId(userId, token);
            userDBAdaptor.checkId(userId);

            OpenCGAResult result = userDBAdaptor.setConfig(userId, name, config);
            auditManager.auditUser(userId, Enums.Action.CHANGE_USER_CONFIG, userId, auditParams,
                    new AuditRecord.Status(AuditRecord.Status.Result.SUCCESS));

            return new OpenCGAResult(result.getTime(), Collections.emptyList(), 1, Collections.singletonList(config), 1);
        } catch (CatalogException e) {
            auditManager.auditUser(userId, Enums.Action.CHANGE_USER_CONFIG, userId, auditParams,
                    new AuditRecord.Status(AuditRecord.Status.Result.ERROR, e.getError()));
            throw e;
        }
    }

    /**
     * Deletes a configuration.
     * <p>
     *
     * @param userId user id to whom the configuration should be deleted.
     * @param name   Name of the configuration to be deleted (normally, name of the application).
     * @param token  session id of the user asking to delete the configuration.
     * @return the deleted configuration.
     * @throws CatalogException if the user corresponding to the session id is not the same as the provided user id or the configuration did
     *                          not exist.
     */
    public OpenCGAResult deleteConfig(String userId, String name, String token) throws CatalogException {
        ParamUtils.checkParameter(userId, "userId");
        ParamUtils.checkParameter(token, "token");
        ParamUtils.checkParameter(name, "name");

        ObjectMap auditParams = new ObjectMap()
                .append("userId", userId)
                .append("name", name)
                .append("token", token);
        try {
            userId = getCatalogUserId(userId, token);
            userDBAdaptor.checkId(userId);

            QueryOptions options = new QueryOptions(QueryOptions.INCLUDE, UserDBAdaptor.QueryParams.CONFIGS.key());
            OpenCGAResult<User> userDataResult = userDBAdaptor.get(userId, options);
            if (userDataResult.getNumResults() == 0) {
                throw new CatalogException("Internal error: Could not get user " + userId);
            }

            Map<String, ObjectMap> configs = userDataResult.first().getConfigs();
            if (configs == null) {
                throw new CatalogException("Internal error: Configuration object is null.");
            }

            if (!configs.containsKey(name)) {
                throw new CatalogException("Error: Cannot delete configuration with name " + name + ". Configuration name not found.");
            }

            OpenCGAResult result = userDBAdaptor.deleteConfig(userId, name);
            auditManager.auditUser(userId, Enums.Action.CHANGE_USER_CONFIG, userId, auditParams,
                    new AuditRecord.Status(AuditRecord.Status.Result.SUCCESS));
            return new OpenCGAResult(result.getTime(), Collections.emptyList(), 1, Collections.singletonList(configs.get(name)), 1);
        } catch (CatalogException e) {
            auditManager.auditUser(userId, Enums.Action.CHANGE_USER_CONFIG, userId, auditParams,
                    new AuditRecord.Status(AuditRecord.Status.Result.ERROR, e.getError()));
            throw e;
        }
    }

    /**
     * Retrieves a configuration.
     * <p>
     *
     * @param userId user id having the configuration stored.
     * @param name   Name of the configuration to be fetched (normally, name of the application).
     * @param token  session id of the user attempting to fetch the configuration.
     * @return the configuration.
     * @throws CatalogException if the user corresponding to the session id is not the same as the provided user id or the configuration
     *                          does not exist.
     */
    public OpenCGAResult getConfig(String userId, String name, String token) throws CatalogException {
        ParamUtils.checkParameter(userId, "userId");
        ParamUtils.checkParameter(token, "sessionId");

        ObjectMap auditParams = new ObjectMap()
                .append("userId", userId)
                .append("name", name)
                .append("token", token);
        try {
            userId = getCatalogUserId(userId, token);
            userDBAdaptor.checkId(userId);

            QueryOptions options = new QueryOptions(QueryOptions.INCLUDE, UserDBAdaptor.QueryParams.CONFIGS.key());
            OpenCGAResult<User> userDataResult = userDBAdaptor.get(userId, options);
            if (userDataResult.getNumResults() == 0) {
                throw new CatalogException("Internal error: Could not get user " + userId);
            }

            Map<String, ObjectMap> configs = userDataResult.first().getConfigs();
            if (configs == null) {
                throw new CatalogException("Internal error: Configuration object is null.");
            }

            if (StringUtils.isNotEmpty(name) && !configs.containsKey(name)) {
                throw new CatalogException("Error: Cannot fetch configuration with name " + name + ". Configuration name not found.");
            }

            auditManager.auditUser(userId, Enums.Action.FETCH_USER_CONFIG, userId, auditParams,
                    new AuditRecord.Status(AuditRecord.Status.Result.SUCCESS));

            return new OpenCGAResult(userDataResult.getTime(), userDataResult.getEvents(), 1, Collections.singletonList(configs.get(name)),
                    1);
        } catch (CatalogException e) {
            auditManager.auditUser(userId, Enums.Action.FETCH_USER_CONFIG, userId, auditParams,
                    new AuditRecord.Status(AuditRecord.Status.Result.ERROR, e.getError()));
            throw e;
        }
    }

    private UserFilter getFilter(String userId, String name) throws CatalogException {
        Query query = new Query()
                .append(UserDBAdaptor.QueryParams.ID.key(), userId);
        QueryOptions queryOptions = new QueryOptions(QueryOptions.INCLUDE, UserDBAdaptor.QueryParams.FILTERS.key());
        OpenCGAResult<User> userDataResult = userDBAdaptor.get(query, queryOptions);

        if (userDataResult.getNumResults() != 1) {
            throw new CatalogException("Internal error: User " + userId + " not found.");
        }

        for (UserFilter filter : userDataResult.first().getFilters()) {
            if (name.equals(filter.getId())) {
                return filter;
            }
        }

        return null;
    }

    private void checkUserExists(String userId) throws CatalogException {
        if (userId.toLowerCase().equals(ANONYMOUS)) {
            throw new CatalogException("Permission denied: Cannot create users with special treatments in catalog.");
        }

        if (userDBAdaptor.exists(userId)) {
            throw new CatalogException("The user already exists in our database.");
        }
    }

    private String getAuthenticationOriginId(String userId) throws CatalogException {
        OpenCGAResult<User> user = userDBAdaptor.get(userId, new QueryOptions());
        if (user == null || user.getNumResults() == 0) {
            throw new CatalogException(userId + " user not found");
        }
        return user.first().getAccount().getAuthentication().getId();
    }

    static void checkEmail(String email) throws CatalogParameterException {
        if (email == null || !EMAILPATTERN.matcher(email).matches()) {
            throw new CatalogParameterException("Email '" + email + "' not valid");
        }
    }

    /**
     * Extracts the user id from the token. If it doesn't match the userId provided and the userId provided is actually an email, it will
     * fetch the user of the token from Catalog and check whether the email matches. If it matches, it will return the corresponding user
     * id.
     *
     * @param userId User id provided by the user.
     * @param token  Token.
     * @return A valid user id for the user and token provided.
     * @throws CatalogException if the user cannot be retrieved for whatever reason.
     */
    private String getCatalogUserId(String userId, String token) throws CatalogException {
        ParamUtils.checkParameter(userId, "User id");

        String userFromToken = getUserId(token);

        if (userFromToken.equals(userId)) {
            return userId;
        }

        // User might be using the email as an id
        QueryOptions options = new QueryOptions(QueryOptions.INCLUDE, UserDBAdaptor.QueryParams.EMAIL.key());
        OpenCGAResult<User> userOpenCGAResult = userDBAdaptor.get(userFromToken, options);
        if (userOpenCGAResult.getNumResults() == 0) {
            throw new CatalogException("User '" + userFromToken + "' not found. Please, call to login first or talk to your administrator");
        }

        if (userId.equalsIgnoreCase(userOpenCGAResult.first().getEmail())) {
            return userFromToken;
        } else {
            throw new CatalogAuthorizationException("User '" + userFromToken + "' cannot operate on behalf of user '" + userId + "'.");
        }
    }

    /**
     * Get the userId from the sessionId.
     *
     * @param token Token
     * @return UserId owner of the sessionId. Empty string if SessionId does not match.
     * @throws CatalogException when the session id does not correspond to any user or the token has expired.
     */
    public String getUserId(String token) throws CatalogException {
        for (Map.Entry<String, AuthenticationManager> entry : authenticationManagerMap.entrySet()) {
            AuthenticationManager authenticationManager = entry.getValue();
            try {
                String userId = authenticationManager.getUserId(token);
                userDBAdaptor.checkId(userId);
                return userId;
            } catch (Exception e) {
                logger.debug("Could not get user from token using {} authentication manager. {}", entry.getKey(), e.getMessage(), e);
            }
        }
        // We make this call again to get the original exception
        return authenticationManagerMap.get(INTERNAL_AUTHORIZATION).getUserId(token);
    }
}<|MERGE_RESOLUTION|>--- conflicted
+++ resolved
@@ -36,11 +36,11 @@
 import org.opencb.opencga.catalog.io.CatalogIOManager;
 import org.opencb.opencga.catalog.utils.ParamUtils;
 import org.opencb.opencga.catalog.utils.UuidUtils;
-<<<<<<< HEAD
+
 import org.opencb.opencga.core.common.PasswordUtils;
-=======
+
 import org.opencb.opencga.core.api.ParamConstants;
->>>>>>> 24c4ca0f
+
 import org.opencb.opencga.core.common.TimeUtils;
 import org.opencb.opencga.core.config.AuthenticationOrigin;
 import org.opencb.opencga.core.config.Configuration;
@@ -833,7 +833,7 @@
         if (response == null) {
             auditManager.auditUser(username, Enums.Action.LOGIN, username,
                     new AuditRecord.Status(AuditRecord.Status.Result.ERROR, new Error(0, "", "Incorrect user or password.")));
-            throw CatalogAuthenticationException.incorrectUserOrPassword();
+             throw CatalogAuthenticationException.incorrectUserOrPassword();
         }
 
         auditManager.auditUser(username, Enums.Action.LOGIN, username, new AuditRecord.Status(AuditRecord.Status.Result.SUCCESS));
