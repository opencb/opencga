--- conflicted
+++ resolved
@@ -68,29 +68,16 @@
     private static final String UID_VERSION_SEP = "___";
 
     public ClinicalAnalysisCatalogMongoDBIterator(MongoDBIterator<Document> mongoCursor, ClientSession clientSession,
-<<<<<<< HEAD
-                                                  GenericDocumentComplexConverter<E> converter,
+                                                  AnnotableConverter<? extends Annotable> converter, UnaryOperator<Document> filter,
                                                   OrganizationMongoDBAdaptorFactory dbAdaptorFactory, QueryOptions options) {
-        this(mongoCursor, clientSession, converter, dbAdaptorFactory, 0, null, options);
+        this(mongoCursor, clientSession, converter, filter, dbAdaptorFactory, 0, null, options);
     }
 
     public ClinicalAnalysisCatalogMongoDBIterator(MongoDBIterator<Document> mongoCursor, ClientSession clientSession,
-                                                  GenericDocumentComplexConverter<E> converter,
+                                                  AnnotableConverter<? extends Annotable> converter, UnaryOperator<Document> filter,
                                                   OrganizationMongoDBAdaptorFactory dbAdaptorFactory, long studyUid, String user,
                                                   QueryOptions options) {
-        super(mongoCursor, clientSession, converter, null);
-=======
-                                                  AnnotableConverter<? extends Annotable> converter, UnaryOperator<Document> filter,
-                                                  MongoDBAdaptorFactory dbAdaptorFactory, QueryOptions options) {
-        this(mongoCursor, clientSession, converter, filter, dbAdaptorFactory, 0, null, options);
-    }
-
-    public ClinicalAnalysisCatalogMongoDBIterator(MongoDBIterator<Document> mongoCursor, ClientSession clientSession,
-                                                  AnnotableConverter<? extends Annotable> converter, UnaryOperator<Document> filter,
-                                                  MongoDBAdaptorFactory dbAdaptorFactory, long studyUid, String user,
-                                                  QueryOptions options) {
-        super(mongoCursor, clientSession, converter, filter, options);
->>>>>>> 1c090def
+        super(mongoCursor, clientSession, converter, filter, null);
 
         this.user = user;
         this.studyUid = studyUid;
