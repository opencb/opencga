--- conflicted
+++ resolved
@@ -17,14 +17,11 @@
 package org.opencb.opencga.catalog.db.api;
 
 import org.apache.commons.collections.map.LinkedMap;
-<<<<<<< HEAD
+import org.apache.commons.lang3.NotImplementedException;
+import org.opencb.commons.datastore.core.ObjectMap;
 import org.opencb.commons.datastore.core.Query;
 import org.opencb.commons.datastore.core.QueryOptions;
 import org.opencb.commons.datastore.core.QueryParam;
-=======
-import org.apache.commons.lang3.NotImplementedException;
-import org.opencb.commons.datastore.core.*;
->>>>>>> 21755a24
 import org.opencb.opencga.catalog.exceptions.CatalogAuthorizationException;
 import org.opencb.opencga.catalog.exceptions.CatalogDBException;
 import org.opencb.opencga.core.models.*;
@@ -45,90 +42,90 @@
  */
 public interface StudyDBAdaptor extends Iterable<Study> {
 
-    default QueryResult<Long> count() throws CatalogDBException {
+    default OpenCGAResult<Long> count() throws CatalogDBException {
         return count(new Query());
     }
 
-    QueryResult<Long> count(Query query) throws CatalogDBException;
-
-    QueryResult<Long> count(Query query, String user, StudyAclEntry.StudyPermissions studyPermission)
-            throws CatalogDBException, CatalogAuthorizationException;
-
-    default QueryResult distinct(String field) throws CatalogDBException {
+    OpenCGAResult<Long> count(Query query) throws CatalogDBException;
+
+    OpenCGAResult<Long> count(Query query, String user, StudyAclEntry.StudyPermissions studyPermission)
+            throws CatalogDBException, CatalogAuthorizationException;
+
+    default OpenCGAResult distinct(String field) throws CatalogDBException {
         return distinct(new Query(), field);
     }
 
-    QueryResult distinct(Query query, String field) throws CatalogDBException;
-
-
-    default QueryResult stats() {
+    OpenCGAResult distinct(Query query, String field) throws CatalogDBException;
+
+
+    default OpenCGAResult stats() {
         return stats(new Query());
     }
 
-    QueryResult stats(Query query);
-
-
-    QueryResult<Study> get(Query query, QueryOptions options) throws CatalogDBException;
-
-    QueryResult<Study> get(Query query, QueryOptions options, String user)
-            throws CatalogDBException, CatalogAuthorizationException;
-
-    default List<QueryResult<Study>> get(List<Query> queries, QueryOptions options) throws CatalogDBException {
+    OpenCGAResult stats(Query query);
+
+
+    OpenCGAResult<Study> get(Query query, QueryOptions options) throws CatalogDBException;
+
+    OpenCGAResult<Study> get(Query query, QueryOptions options, String user)
+            throws CatalogDBException, CatalogAuthorizationException;
+
+    default List<OpenCGAResult<Study>> get(List<Query> queries, QueryOptions options) throws CatalogDBException {
         Objects.requireNonNull(queries);
-        List<QueryResult<Study>> queryResults = new ArrayList<>(queries.size());
+        List<OpenCGAResult<Study>> queryResults = new ArrayList<>(queries.size());
         for (Query query : queries) {
             queryResults.add(get(query, options));
         }
         return queryResults;
     }
 
-    QueryResult nativeGet(Query query, QueryOptions options) throws CatalogDBException;
-
-    QueryResult nativeGet(Query query, QueryOptions options, String user)
-            throws CatalogDBException, CatalogAuthorizationException;
-
-    default List<QueryResult> nativeGet(List<Query> queries, QueryOptions options) throws CatalogDBException {
+    OpenCGAResult nativeGet(Query query, QueryOptions options) throws CatalogDBException;
+
+    OpenCGAResult nativeGet(Query query, QueryOptions options, String user)
+            throws CatalogDBException, CatalogAuthorizationException;
+
+    default List<OpenCGAResult> nativeGet(List<Query> queries, QueryOptions options) throws CatalogDBException {
         Objects.requireNonNull(queries);
-        List<QueryResult> queryResults = new ArrayList<>(queries.size());
+        List<OpenCGAResult> queryResults = new ArrayList<>(queries.size());
         for (Query query : queries) {
             queryResults.add(nativeGet(query, options));
         }
         return queryResults;
     }
 
-    QueryResult<Study> update(long id, ObjectMap parameters, QueryOptions queryOptions) throws CatalogDBException;
-
-    QueryResult<Long> update(Query query, ObjectMap parameters, QueryOptions queryOptions) throws CatalogDBException;
-
-    void delete(long id) throws CatalogDBException;
-
-    void delete(Query query) throws CatalogDBException;
-
-    default QueryResult<Study> delete(long id, QueryOptions queryOptions) throws CatalogDBException {
+    OpenCGAResult<Study> update(long id, ObjectMap parameters, QueryOptions queryOptions) throws CatalogDBException;
+
+    OpenCGAResult<Long> update(Query query, ObjectMap parameters, QueryOptions queryOptions) throws CatalogDBException;
+
+    OpenCGAResult delete(Study study) throws CatalogDBException;
+
+    OpenCGAResult delete(Query query) throws CatalogDBException;
+
+    default OpenCGAResult<Study> delete(long id, QueryOptions queryOptions) throws CatalogDBException {
         throw new NotImplementedException("");
     }
 
     @Deprecated
-    default QueryResult<Long> delete(Query query, QueryOptions queryOptions) throws CatalogDBException {
+    default OpenCGAResult<Long> delete(Query query, QueryOptions queryOptions) throws CatalogDBException {
         throw new NotImplementedException("");
     }
 
     @Deprecated
-    default QueryResult<Study> remove(long id, QueryOptions queryOptions) throws CatalogDBException {
+    default OpenCGAResult<Study> remove(long id, QueryOptions queryOptions) throws CatalogDBException {
         throw new NotImplementedException("");
     }
 
     @Deprecated
-    default QueryResult<Long> remove(Query query, QueryOptions queryOptions) throws CatalogDBException {
+    default OpenCGAResult<Long> remove(Query query, QueryOptions queryOptions) throws CatalogDBException {
         throw new NotImplementedException("");
     }
 
-    QueryResult<Study> restore(long id, QueryOptions queryOptions) throws CatalogDBException;
-
-    QueryResult<Long> restore(Query query, QueryOptions queryOptions) throws CatalogDBException;
-
-
-//    QueryResult<Long> updateStatus(Query query, Status status) throws CatalogDBException;
+    OpenCGAResult<Study> restore(long id, QueryOptions queryOptions) throws CatalogDBException;
+
+    OpenCGAResult<Long> restore(Query query, QueryOptions queryOptions) throws CatalogDBException;
+
+
+//    OpenCGAResult<Long> updateStatus(Query query, Status status) throws CatalogDBException;
 
 
     @Override
@@ -154,18 +151,18 @@
     DBIterator nativeIterator(Query query, QueryOptions options, String user)
             throws CatalogDBException, CatalogAuthorizationException;
 
-//    QueryResult<Study> get(Query query, QueryOptions options, String user) throws CatalogDBException, CatalogAuthorizationException;
-
-    QueryResult rank(Query query, String field, int numResults, boolean asc) throws CatalogDBException;
-
-    QueryResult groupBy(Query query, String field, QueryOptions options) throws CatalogDBException;
-
-    QueryResult groupBy(Query query, List<String> fields, QueryOptions options) throws CatalogDBException;
-
-    QueryResult groupBy(Query query, String field, QueryOptions options, String user)
-            throws CatalogDBException, CatalogAuthorizationException;
-
-    QueryResult groupBy(Query query, List<String> fields, QueryOptions options, String user)
+//    OpenCGAResult<Study> get(Query query, QueryOptions options, String user) throws CatalogDBException, CatalogAuthorizationException;
+
+    OpenCGAResult rank(Query query, String field, int numResults, boolean asc) throws CatalogDBException;
+
+    OpenCGAResult groupBy(Query query, String field, QueryOptions options) throws CatalogDBException;
+
+    OpenCGAResult groupBy(Query query, List<String> fields, QueryOptions options) throws CatalogDBException;
+
+    OpenCGAResult groupBy(Query query, String field, QueryOptions options, String user)
+            throws CatalogDBException, CatalogAuthorizationException;
+
+    OpenCGAResult groupBy(Query query, List<String> fields, QueryOptions options, String user)
             throws CatalogDBException, CatalogAuthorizationException;
 
 
@@ -180,18 +177,8 @@
 
     void forEach(Query query, Consumer<? super Object> action, QueryOptions options) throws CatalogDBException;
 
-<<<<<<< HEAD
     default boolean exists(long studyId) throws CatalogDBException {
         return count(new Query(QueryParams.UID.key(), studyId)).first() == 1;
-=======
-    /*
-     * Study methods
-     * ***************************
-     */
-
-    default Long exists(long studyId) throws CatalogDBException {
-        return count(new Query(QueryParams.UID.key(), studyId)).first();
->>>>>>> 21755a24
     }
 
     default void checkId(long studyId) throws CatalogDBException {
