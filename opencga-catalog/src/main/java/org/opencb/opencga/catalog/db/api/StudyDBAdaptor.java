/*
 * Copyright 2015-2020 OpenCB
 *
 * Licensed under the Apache License, Version 2.0 (the "License");
 * you may not use this file except in compliance with the License.
 * You may obtain a copy of the License at
 *
 *     http://www.apache.org/licenses/LICENSE-2.0
 *
 * Unless required by applicable law or agreed to in writing, software
 * distributed under the License is distributed on an "AS IS" BASIS,
 * WITHOUT WARRANTIES OR CONDITIONS OF ANY KIND, either express or implied.
 * See the License for the specific language governing permissions and
 * limitations under the License.
 */

package org.opencb.opencga.catalog.db.api;

import org.apache.commons.collections4.map.LinkedMap;
import org.apache.commons.lang3.NotImplementedException;
import org.opencb.commons.datastore.core.ObjectMap;
import org.opencb.commons.datastore.core.Query;
import org.opencb.commons.datastore.core.QueryOptions;
import org.opencb.commons.datastore.core.QueryParam;
import org.opencb.opencga.catalog.exceptions.CatalogAuthorizationException;
import org.opencb.opencga.catalog.exceptions.CatalogDBException;
import org.opencb.opencga.catalog.exceptions.CatalogParameterException;
import org.opencb.opencga.core.models.common.Enums;
import org.opencb.opencga.core.models.study.StudyAclEntry;
import org.opencb.opencga.core.models.project.Project;
import org.opencb.opencga.core.models.study.*;
import org.opencb.opencga.core.response.OpenCGAResult;

import javax.annotation.Nullable;
import java.util.ArrayList;
import java.util.List;
import java.util.Map;
import java.util.Objects;
import java.util.function.Consumer;

import static org.opencb.commons.datastore.core.QueryParam.Type.*;

/**
 * @author Jacobo Coll &lt;jacobo167@gmail.com&gt;
 */
public interface StudyDBAdaptor extends Iterable<Study> {

    default OpenCGAResult<Long> count() throws CatalogDBException {
        return count(new Query());
    }

    OpenCGAResult<Long> count(Query query) throws CatalogDBException;

    OpenCGAResult<Long> count(Query query, String user, StudyAclEntry.StudyPermissions studyPermission)
            throws CatalogDBException, CatalogAuthorizationException;

    default OpenCGAResult distinct(String field) throws CatalogDBException {
        return distinct(new Query(), field);
    }

    OpenCGAResult distinct(Query query, String field) throws CatalogDBException;


    default OpenCGAResult stats() {
        return stats(new Query());
    }

    OpenCGAResult stats(Query query);


    OpenCGAResult<Study> get(Query query, QueryOptions options) throws CatalogDBException;

    OpenCGAResult<Study> get(Query query, QueryOptions options, String user)
            throws CatalogDBException, CatalogAuthorizationException, CatalogParameterException;

    default List<OpenCGAResult<Study>> get(List<Query> queries, QueryOptions options) throws CatalogDBException {
        Objects.requireNonNull(queries);
        List<OpenCGAResult<Study>> queryResults = new ArrayList<>(queries.size());
        for (Query query : queries) {
            queryResults.add(get(query, options));
        }
        return queryResults;
    }

    OpenCGAResult nativeGet(Query query, QueryOptions options) throws CatalogDBException;

    OpenCGAResult nativeGet(Query query, QueryOptions options, String user)
            throws CatalogDBException, CatalogAuthorizationException;

    default List<OpenCGAResult> nativeGet(List<Query> queries, QueryOptions options) throws CatalogDBException {
        Objects.requireNonNull(queries);
        List<OpenCGAResult> queryResults = new ArrayList<>(queries.size());
        for (Query query : queries) {
            queryResults.add(nativeGet(query, options));
        }
        return queryResults;
    }

    OpenCGAResult<Study> update(long id, ObjectMap parameters, QueryOptions queryOptions)
            throws CatalogDBException, CatalogParameterException, CatalogAuthorizationException;

    OpenCGAResult<Long> update(Query query, ObjectMap parameters, QueryOptions queryOptions) throws CatalogDBException;

    OpenCGAResult delete(Study study) throws CatalogDBException, CatalogParameterException, CatalogAuthorizationException;

    OpenCGAResult delete(Query query) throws CatalogDBException;

    default OpenCGAResult<Study> delete(long id, QueryOptions queryOptions) throws CatalogDBException {
        throw new NotImplementedException("");
    }

    @Deprecated
    default OpenCGAResult<Long> delete(Query query, QueryOptions queryOptions) throws CatalogDBException {
        throw new NotImplementedException("");
    }

    @Deprecated
    default OpenCGAResult<Study> remove(long id, QueryOptions queryOptions) throws CatalogDBException {
        throw new NotImplementedException("");
    }

    @Deprecated
    default OpenCGAResult<Long> remove(Query query, QueryOptions queryOptions) throws CatalogDBException {
        throw new NotImplementedException("");
    }

    OpenCGAResult<Study> restore(long id, QueryOptions queryOptions) throws CatalogDBException;

    OpenCGAResult<Long> restore(Query query, QueryOptions queryOptions) throws CatalogDBException;


//    OpenCGAResult<Long> updateStatus(Query query, Status status) throws CatalogDBException;


    @Override
    default DBIterator<Study> iterator() {
        try {
            return iterator(new Query(), new QueryOptions());
        } catch (CatalogDBException e) {
            throw new RuntimeException(e);
        }
    }

    DBIterator<Study> iterator(Query query, QueryOptions options) throws CatalogDBException;

    default DBIterator nativeIterator() throws CatalogDBException {
        return nativeIterator(new Query(), new QueryOptions());
    }

    DBIterator nativeIterator(Query query, QueryOptions options) throws CatalogDBException;

    DBIterator<Study> iterator(Query query, QueryOptions options, String user)
            throws CatalogDBException, CatalogAuthorizationException;

    DBIterator nativeIterator(Query query, QueryOptions options, String user)
            throws CatalogDBException, CatalogAuthorizationException;

//    OpenCGAResult<Study> get(Query query, QueryOptions options, String user) throws CatalogDBException, CatalogAuthorizationException;

    OpenCGAResult rank(Query query, String field, int numResults, boolean asc) throws CatalogDBException;

    OpenCGAResult groupBy(Query query, String field, QueryOptions options) throws CatalogDBException;

    OpenCGAResult groupBy(Query query, List<String> fields, QueryOptions options) throws CatalogDBException;

    OpenCGAResult groupBy(Query query, String field, QueryOptions options, String user)
            throws CatalogDBException, CatalogAuthorizationException;

    OpenCGAResult groupBy(Query query, List<String> fields, QueryOptions options, String user)
            throws CatalogDBException, CatalogAuthorizationException;


    @Override
    default void forEach(Consumer action) {
        try {
            forEach(new Query(), action, new QueryOptions());
        } catch (CatalogDBException e) {
            throw new RuntimeException(e);
        }
    }

    void forEach(Query query, Consumer<? super Object> action, QueryOptions options) throws CatalogDBException;

    default boolean exists(long studyId) throws CatalogDBException {
        return count(new Query(QueryParams.UID.key(), studyId)).getNumMatches() == 1;
    }

    default void checkId(long studyId) throws CatalogDBException {
        if (studyId < 0) {
            throw CatalogDBException.newInstance("Study id '{}' is not valid: ", studyId);
        }
        long count = count(new Query(QueryParams.UID.key(), studyId)).getNumMatches();
        if (count <= 0) {
            throw CatalogDBException.newInstance("Study id '{}' does not exist", studyId);
        } else if (count > 1) {
            throw CatalogDBException.newInstance("'{}' documents found with the Study id '{}'", count, studyId);
        }
    }

    OpenCGAResult<Study> nativeInsert(Map<String, Object> study, String userId) throws CatalogDBException;

    OpenCGAResult<Study> insert(Project project, Study study, QueryOptions options) throws CatalogDBException;

    boolean hasStudyPermission(long studyId, String user, StudyAclEntry.StudyPermissions permission) throws CatalogDBException;

    OpenCGAResult<Study> getAllStudiesInProject(long projectId, QueryOptions options) throws CatalogDBException;

    OpenCGAResult<Study> get(long studyId, QueryOptions options) throws CatalogDBException;

    long getId(long projectId, String studyAlias) throws CatalogDBException;

    long getProjectUidByStudyUid(long studyUid) throws CatalogDBException;

    String getProjectIdByStudyUid(long studyUid) throws CatalogDBException;

    String getOwnerId(long studyId) throws CatalogDBException;

    OpenCGAResult<Study> createGroup(long studyId, Group group) throws CatalogDBException;

    /**
     * Obtains the groups that satisfies the query.
     *
     * @param studyId study id.
     * @param groupId group id.
     * @param userIds List of user ids.
     * @return the list of groups satisfying the query.
     * @throws CatalogDBException when any of the studyId, groupId (if any) or userIds do not exist.
     */
    OpenCGAResult<Group> getGroup(long studyId, @Nullable String groupId, List<String> userIds) throws CatalogDBException;

    /**
     * Adds the members to the groupId getting rid of the former users.
     *
     * @param studyId study id.
     * @param groupId group id.
     * @param members new list of users that will compose the group.
     * @return OpenCGAResult object.
     * @throws CatalogDBException when any of the members do not exist.
     * @throws CatalogParameterException if there is any formatting error.
     * @throws CatalogAuthorizationException if the user is not authorised to perform the query.
     */
    OpenCGAResult<Group> setUsersToGroup(long studyId, String groupId, List<String> members)
            throws CatalogDBException, CatalogParameterException, CatalogAuthorizationException;

    /**
     * Adds the list of members to the groupId. If the groupId did not already existed, it creates it.
     *
     * @param studyId studyId
     * @param groupId Group id.
     * @param members List of members that will be added to the group.
     * @return OpenCGAResult object.
     * @throws CatalogDBException when any of the studyId or the members do not exist.
     */
    OpenCGAResult<Group> addUsersToGroup(long studyId, String groupId, List<String> members) throws CatalogDBException;

    /**
     * Removes the list of members from the group.
     *
     * @param studyId study id.
     * @param groupId Group id where the user members belong to.
     * @param members List of members that are going to be removed from the group.
     * @return OpenCGAResult object.
     * @throws CatalogDBException when any of the studyId, groupId or members do not exist.
     */
    OpenCGAResult<Group> removeUsersFromGroup(long studyId, String groupId, List<String> members) throws CatalogDBException;

    OpenCGAResult<Group> removeUsersFromAllGroups(long studyId, List<String> users)
            throws CatalogDBException, CatalogParameterException, CatalogAuthorizationException;

    /**
     * Delete a group.
     *
     * @param studyId study id.
     * @param groupId Group id to be deleted.
     * @return OpenCGAResult object.
     * @throws CatalogDBException if the groupId could not be removed.
     */
    OpenCGAResult<Group> deleteGroup(long studyId, String groupId) throws CatalogDBException;

    OpenCGAResult<Group> syncGroup(long studyId, String groupId, Group.Sync syncedFrom) throws CatalogDBException;

    /**
     * Resync the user groups from an authentication origin.
     * 1. Take the user out of all the synced groups.
     * 2. Add the user to any group from the groupList that matches the name in the database and is synced with the authOrigin given.
     *
     * @param user User to be resynced in groups.
     * @param groupList List containing possible groups that are synced and where the user should be added to.
     * @param authOrigin Authentication origin of the synced groups.
     * @return OpenCGAResult object.
     * @throws CatalogDBException CatalogDBException.
     */
    OpenCGAResult<Group> resyncUserWithSyncedGroups(String user, List<String> groupList, String authOrigin) throws CatalogDBException;

    /**
     * Create the permission rule to the list of permission rules defined for the entry in the studyId.
     *
     * @param studyId study id corresponding to the study where the permission rule will be added.
     * @param entry entry for which the permission rule is to be applied (samples, cohorts, files...)
     * @param permissionRules PermissionRules object that will be added.
     * @return OpenCGAResult object.
     * @throws CatalogDBException if the permission rule id already existed.
     */
    OpenCGAResult<PermissionRule> createPermissionRule(long studyId, Enums.Entity entry, PermissionRule permissionRules)
            throws CatalogDBException;

    /**
     * Get permission rules defined for an entry.
     *
     * @param studyId study id where the permission rules are stored.
     * @param entry entry for which the permission rules is applied (samples, cohorts...)
     * @return the list of permission rules defined.
     * @throws CatalogDBException if there is any error.
     */
    OpenCGAResult<PermissionRule> getPermissionRules(long studyId, Enums.Entity entry) throws CatalogDBException;

    /**
     * Mark a concrete permission rule to be deleted by the daemon.
     *
     * @param studyId study id where the permission rule is stored.
     * @param entry entry for which the permission rules is applied (samples, cohorts...)
     * @param permissionRuleId permission rule id to be marked for deletion.
     * @param deleteAction Action to be performed after the permission rule is removed:
                REMOVE: Remove all the permissions assigned by the permission rule even if it had been also assigned manually.
                REVERT: Remove all the permissions assigned by the permission rule but retain manual permissions as well as other
                        permissions that might have been assigned by other permission rules (leave permissions as if the permission rule
                        had never existed).
                NONE: Remove the permission rule but no the permissions that might have been eventually assigned because of it.
     * @return OpenCGAResult object.
     * @throws CatalogDBException if the permission rule does not exist.
     */
    OpenCGAResult<PermissionRule> markDeletedPermissionRule(long studyId, Enums.Entity entry, String permissionRuleId,
                                                            PermissionRule.DeleteAction deleteAction) throws CatalogDBException;

    /*
     * VariableSet Methods
     * ***************************
     */

    /**
     * The method will obtain the number of variableSets with the same id.
     * @param variableSetId id of the variableSet.
     * @return the count of variableSets with the variableSetId.
     */
    Long variableSetExists(long variableSetId);

    default Long variableSetExists(String variableSetId, long studyId) throws CatalogDBException {
        Query query = new Query(QueryParams.VARIABLE_SET_ID.key(), variableSetId).append(QueryParams.UID.key(), studyId);
        return count(query).getNumMatches();
    }

    default void checkVariableSetExists(long variableSetId) throws CatalogDBException {
        if (variableSetId < 0) {
            throw CatalogDBException.newInstance("VariableSet id '{}' is not valid: ", variableSetId);
        }
        Long count = variableSetExists(variableSetId);
        if (count <= 0) {
            throw CatalogDBException.newInstance("VariableSet id '{}' does not exist", variableSetId);
        } else if (count > 1) {
            throw CatalogDBException.newInstance("'{}' documents found with the VariableSet id '{}'", count, variableSetId);
        }
    }

    default void checkVariableSetExists(String variableSetId, long studyId) throws CatalogDBException {
        Long count = variableSetExists(variableSetId, studyId);
        if (count <= 0) {
            throw CatalogDBException.newInstance("VariableSet id '{}' does not exist", variableSetId);
        } else if (count > 1) {
            throw CatalogDBException.newInstance("'{}' documents found with the VariableSet id '{}' in study '{}'", count,
                    variableSetId, studyId);
        }
    }

    OpenCGAResult<VariableSet> createVariableSet(long studyId, VariableSet variableSet) throws CatalogDBException;

    OpenCGAResult<VariableSet> addFieldToVariableSet(long variableSetId, Variable variable, String user)
            throws CatalogDBException, CatalogAuthorizationException;

    OpenCGAResult<VariableSet> renameFieldVariableSet(long variableSetId, String oldName, String newName, String user)
            throws CatalogDBException, CatalogAuthorizationException;

    OpenCGAResult<VariableSet> removeFieldFromVariableSet(long variableSetId, String name, String user)
            throws CatalogDBException, CatalogAuthorizationException;

    OpenCGAResult<VariableSet> getVariableSet(long variableSetUid, QueryOptions options) throws CatalogDBException;

    OpenCGAResult<VariableSet> getVariableSet(long studyUid, String variableSetId, QueryOptions options) throws CatalogDBException;

    /**
     * Get variable set.
     *
     * @param variableSetId variable set id.
     * @param options Query options.
     * @param user User asking for the variable set.
     * @return variableSet
     * @throws CatalogDBException catalogDBException.
     * @throws CatalogAuthorizationException if there is any permission error.
     */
    OpenCGAResult<VariableSet> getVariableSet(long variableSetId, QueryOptions options, String user)
            throws CatalogDBException, CatalogAuthorizationException;

    OpenCGAResult<VariableSet> getVariableSets(Query query, QueryOptions queryOptions) throws CatalogDBException;

    OpenCGAResult<VariableSet> getVariableSets(Query query, QueryOptions queryOptions, String user)
            throws CatalogDBException, CatalogAuthorizationException;

    OpenCGAResult<VariableSet> deleteVariableSet(long variableSetId, QueryOptions queryOptions, String user)
            throws CatalogDBException, CatalogAuthorizationException, CatalogParameterException;

    long getStudyIdByVariableSetId(long variableSetId) throws CatalogDBException;

    OpenCGAResult<Study> getStudiesFromUser(String userId, QueryOptions queryOptions) throws CatalogDBException;

    enum QueryParams implements QueryParam {
        ID("id", TEXT, ""),
        UID("uid", INTEGER_ARRAY, ""),
        UUID("uuid", TEXT, ""),
        NAME("name", TEXT, ""),
        ALIAS("alias", TEXT, ""),
        FQN("fqn", TEXT, ""),
        CREATION_DATE("creationDate", DATE, ""),
        MODIFICATION_DATE("modificationDate", DATE, ""),
        DESCRIPTION("description", TEXT, ""),
        STATUS("status", TEXT_ARRAY, ""),
        STATUS_NAME("status.name", TEXT, ""),
        STATUS_DATE("status.date", TEXT, ""),
        STATUS_DESCRIPTION("status.description", TEXT, ""),
        INTERNAL_STATUS("internal.status", TEXT_ARRAY, ""),
        INTERNAL_STATUS_NAME("internal.status.name", TEXT, ""),
        INTERNAL_STATUS_DATE("internal.status.date", TEXT, ""),
        INTERNAL_CONFIGURATION("internal.configuration", OBJECT, ""),
        INTERNAL_CONFIGURATION_CLINICAL("internal.configuration.clinical", OBJECT, ""),
<<<<<<< HEAD
        INTERNAL_INDEX_RECESSIVE_GENE("internal.index.recessiveGene", OBJECT, ""),
        INTERNAL_VARIANT_ENGINE_CONFIGURATION("internal.configuration.variantEngineConfiguration", Type.OBJECT, ""),
        INTERNAL_VARIANT_ENGINE_CONFIGURATION_OPTIONS("internal.configuration.variantEngineConfiguration.options", Type.OBJECT, ""),
        INTERNAL_VARIANT_ENGINE_CONFIGURATION_SAMPLE_INDEX("internal.configuration.variantEngineConfiguration.sampleIndex", Type.OBJECT,
=======
        INTERNAL_CONFIGURATION_VARIANT_ENGINE("internal.configuration.variantEngine", Type.OBJECT, ""),
        INTERNAL_CONFIGURATION_VARIANT_ENGINE_OPTIONS("internal.configuration.variantEngine.options", Type.OBJECT, ""),
        INTERNAL_CONFIGURATION_VARIANT_ENGINE_SAMPLE_INDEX("internal.configuration.variantEngine.sampleIndex", Type.OBJECT,
>>>>>>> f4927b20
                ""),
        DATASTORES("dataStores", TEXT_ARRAY, ""),
        SIZE("size", INTEGER_ARRAY, ""),
        URI("uri", TEXT_ARRAY, ""),
        NOTIFICATION("notification", OBJECT, ""),
        NOTIFICATION_WEBHOOK("notification.webhook", TEXT, ""),
        PROJECT_ID("projectId", TEXT, ""),
        PROJECT_UID("projectUid", INTEGER, ""),
        PROJECT_UUID("projectUuid", TEXT, ""),
        ATTRIBUTES("attributes", TEXT, ""), // "Format: <key><operation><stringValue> where <operation> is [<|<=|>|>=|==|!=|~|!~]",
        NATTRIBUTES("nattributes", DECIMAL, ""), // "Format: <key><operation><numericalValue> where <operation> is [<|<=|>|>=|==|!=|~|!~]"
        BATTRIBUTES("battributes", BOOLEAN, ""), // "Format: <key><operation><true|false> where <operation> is [==|!=]"
        RELEASE("release", INTEGER, ""),

        GROUPS("groups", TEXT_ARRAY, ""),
        GROUP_ID("groups.id", TEXT_ARRAY, ""),
        GROUP_NAME("groups.name", TEXT_ARRAY, ""),
        GROUP_USER_IDS("groups.userIds", TEXT_ARRAY, ""),
        GROUP_SYNCED_FROM("groups.syncedFrom", TEXT_ARRAY, ""),
        GROUP_SYNCED_FROM_AUTH_ORIGIN("groups.syncedFrom.authOrigin", TEXT, ""),
        GROUP_SYNCED_FROM_REMOTE_GROUP("groups.syncedFrom.remoteGroup", TEXT, ""),

        PERMISSION_RULES("permissionRules", TEXT_ARRAY, ""),

        OWNER("_ownerId", TEXT, ""),
        COHORTS("cohorts", TEXT_ARRAY, ""),

        DELETED("deleted", BOOLEAN, ""),

        VARIABLE_SET("variableSets", TEXT_ARRAY, ""),
        VARIABLE_SET_UID("variableSets.uid", INTEGER_ARRAY, ""),
        VARIABLE_SET_ID("variableSets.id", TEXT, ""),
        VARIABLE_SET_NAME("variableSets.name", TEXT_ARRAY, ""),
        VARIABLE_SET_DESCRIPTION("variableSets.description", TEXT_ARRAY, "");

        private static Map<String, QueryParams> map;
        static {
            map = new LinkedMap();
            for (QueryParams params : QueryParams.values()) {
                map.put(params.key(), params);
            }
        }

        private final String key;
        private Type type;
        private String description;

        QueryParams(String key, Type type, String description) {
            this.key = key;
            this.type = type;
            this.description = description;
        }

        @Override
        public String key() {
            return key;
        }

        @Override
        public Type type() {
            return type;
        }

        @Override
        public String description() {
            return description;
        }

        public static Map<String, QueryParams> getMap() {
            return map;
        }

        public static QueryParams getParam(String key) {
            return map.get(key);
        }
    }

    enum VariableSetParams implements QueryParam {
        UID("uid", INTEGER, ""),
        ID("id", TEXT, ""),
        UNIQUE("unique", BOOLEAN, ""),
        CONFIDENTIAL("confidential", BOOLEAN, ""),
        DESCRIPTION("description", TEXT, ""),
        VARIABLE("variables", TEXT_ARRAY, ""),
        VARIABLE_NAME("variables.name", TEXT, ""),
        ATTRIBUTES("attributes", TEXT, "Format: <key><operation><stringValue> where <operation> is [<|<=|>|>=|==|!=|~|!~]"),
        NATTRIBUTES("nattributes", DECIMAL, "Format: <key><operation><numericalValue> where <operation> is [<|<=|>|>=|==|!=|~|!~]"),
        BATTRIBUTES("battributes", BOOLEAN, "Format: <key><operation><true|false> where <operation> is [==|!=]"),
        RELEASE("release", INTEGER, ""),
        STUDY_UID("studyUid", DECIMAL, "");

        private static Map<String, VariableSetParams> map;
        static {
            map = new LinkedMap();
            for (VariableSetParams params : VariableSetParams.values()) {
                map.put(params.key(), params);
            }
        }

        private final String key;
        private Type type;
        private String description;

        VariableSetParams(String key, Type type, String description) {
            this.key = key;
            this.type = type;
            this.description = description;
        }

        @Override
        public String key() {
            return key;
        }

        @Override
        public Type type() {
            return type;
        }

        @Override
        public String description() {
            return description;
        }

        public static Map<String, VariableSetParams> getMap() {
            return map;
        }

        public static VariableSetParams getParam(String key) {
            return map.get(key);
        }
    }

}<|MERGE_RESOLUTION|>--- conflicted
+++ resolved
@@ -430,17 +430,10 @@
         INTERNAL_STATUS_DATE("internal.status.date", TEXT, ""),
         INTERNAL_CONFIGURATION("internal.configuration", OBJECT, ""),
         INTERNAL_CONFIGURATION_CLINICAL("internal.configuration.clinical", OBJECT, ""),
-<<<<<<< HEAD
         INTERNAL_INDEX_RECESSIVE_GENE("internal.index.recessiveGene", OBJECT, ""),
-        INTERNAL_VARIANT_ENGINE_CONFIGURATION("internal.configuration.variantEngineConfiguration", Type.OBJECT, ""),
-        INTERNAL_VARIANT_ENGINE_CONFIGURATION_OPTIONS("internal.configuration.variantEngineConfiguration.options", Type.OBJECT, ""),
-        INTERNAL_VARIANT_ENGINE_CONFIGURATION_SAMPLE_INDEX("internal.configuration.variantEngineConfiguration.sampleIndex", Type.OBJECT,
-=======
         INTERNAL_CONFIGURATION_VARIANT_ENGINE("internal.configuration.variantEngine", Type.OBJECT, ""),
         INTERNAL_CONFIGURATION_VARIANT_ENGINE_OPTIONS("internal.configuration.variantEngine.options", Type.OBJECT, ""),
-        INTERNAL_CONFIGURATION_VARIANT_ENGINE_SAMPLE_INDEX("internal.configuration.variantEngine.sampleIndex", Type.OBJECT,
->>>>>>> f4927b20
-                ""),
+        INTERNAL_CONFIGURATION_VARIANT_ENGINE_SAMPLE_INDEX("internal.configuration.variantEngine.sampleIndex", Type.OBJECT, ""),
         DATASTORES("dataStores", TEXT_ARRAY, ""),
         SIZE("size", INTEGER_ARRAY, ""),
         URI("uri", TEXT_ARRAY, ""),
