/*
 * Copyright 2015-2020 OpenCB
 *
 * Licensed under the Apache License, Version 2.0 (the "License");
 * you may not use this file except in compliance with the License.
 * You may obtain a copy of the License at
 *
 *     http://www.apache.org/licenses/LICENSE-2.0
 *
 * Unless required by applicable law or agreed to in writing, software
 * distributed under the License is distributed on an "AS IS" BASIS,
 * WITHOUT WARRANTIES OR CONDITIONS OF ANY KIND, either express or implied.
 * See the License for the specific language governing permissions and
 * limitations under the License.
 */

package org.opencb.opencga.catalog.db.mongodb;

import com.mongodb.client.ClientSession;
import com.mongodb.client.model.*;
import org.bson.Document;
import org.bson.conversions.Bson;
import org.opencb.commons.datastore.core.*;
import org.opencb.commons.datastore.mongodb.GenericDocumentComplexConverter;
import org.opencb.commons.datastore.mongodb.MongoDBCollection;
import org.opencb.commons.datastore.mongodb.MongoDBQueryUtils;
import org.opencb.opencga.catalog.db.AbstractDBAdaptor;
import org.opencb.opencga.catalog.db.api.StudyDBAdaptor;
import org.opencb.opencga.catalog.exceptions.*;
import org.opencb.opencga.catalog.utils.Constants;
import org.opencb.opencga.catalog.utils.ParamUtils;
import org.opencb.opencga.core.api.ParamConstants;
import org.opencb.opencga.core.config.Configuration;
import org.opencb.opencga.core.response.OpenCGAResult;
import org.slf4j.Logger;

import java.util.*;
import java.util.function.Consumer;
import java.util.function.Function;

import static org.opencb.opencga.catalog.db.mongodb.MongoDBUtils.getMongoDBDocument;

/**
 * Created by jacobo on 12/09/14.
 */
public class MongoDBAdaptor extends AbstractDBAdaptor {

    public static final String PRIVATE_UID = "uid";
    public static final String PRIVATE_UUID = "uuid";
    static final String PRIVATE_MONGO_ID = "_id";
    static final String ID = "id";
    static final String PRIVATE_FQN = "fqn";
    static final String PRIVATE_PROJECT = "_project";
    static final String PRIVATE_PROJECT_ID = PRIVATE_PROJECT + '.' + ID;
    static final String PRIVATE_PROJECT_UID = PRIVATE_PROJECT + '.' + PRIVATE_UID;
    static final String PRIVATE_PROJECT_UUID = PRIVATE_PROJECT + '.' + PRIVATE_UUID;
    static final String PRIVATE_OWNER_ID = "_ownerId";
    public static final String PRIVATE_STUDY_UID = "studyUid";
    public static final String VERSION = "version";

    static final String FILTER_ROUTE_STUDIES = "projects.studies.";
    static final String FILTER_ROUTE_COHORTS = "projects.studies.cohorts.";
    static final String FILTER_ROUTE_INDIVIDUALS = "projects.studies.individuals.";
    static final String FILTER_ROUTE_SAMPLES = "projects.studies.samples.";
    static final String FILTER_ROUTE_FILES = "projects.studies.files.";
    static final String FILTER_ROUTE_JOBS = "projects.studies.jobs.";

    public static final String LAST_OF_VERSION = "_lastOfVersion";
    public static final String RELEASE_FROM_VERSION = "_releaseFromVersion";
    public static final String LAST_OF_RELEASE = "_lastOfRelease";
    public static final String PRIVATE_CREATION_DATE = "_creationDate";
    public static final String PRIVATE_MODIFICATION_DATE = "_modificationDate";
    public static final String PERMISSION_RULES_APPLIED = "_permissionRulesApplied";
    public static final String INTERNAL_LAST_MODIFIED = "internal.lastModified";

    static final String INTERNAL_DELIMITER = "__";

    public static final String NATIVE_QUERY = "nativeQuery";

    protected MongoDBAdaptorFactory dbAdaptorFactory;
    protected Configuration configuration;

    protected static final QueryOptions EXCLUDE_MONGO_ID = new QueryOptions(QueryOptions.EXCLUDE, PRIVATE_MONGO_ID);

    public MongoDBAdaptor(Configuration configuration, Logger logger) {
        super(logger);
        this.configuration = configuration;
    }

    public interface TransactionBodyWithException<T> {
        T execute(ClientSession session) throws CatalogDBException, CatalogAuthorizationException, CatalogParameterException;
    }

    protected <T> T runTransaction(TransactionBodyWithException<T> body)
            throws CatalogDBException, CatalogParameterException, CatalogAuthorizationException {
        return runTransaction(body, null);
    }

    protected <T> T runTransaction(TransactionBodyWithException<T> body, Consumer<CatalogException> onException)
            throws CatalogDBException, CatalogParameterException, CatalogAuthorizationException {
        ClientSession session = dbAdaptorFactory.getMongoDataStore().startSession();
        try {
            return session.withTransaction(() -> {
                try {
                    return body.execute(session);
                } catch (CatalogDBException | CatalogAuthorizationException | CatalogParameterException e) {
                    throw new CatalogDBRuntimeException(e);
                }
            });
        } catch (CatalogDBRuntimeException e) {
            if (e.getCause() instanceof CatalogDBException) {
                CatalogDBException cause = (CatalogDBException) e.getCause();
                if (onException != null) {
                    onException.accept(cause);
                }
                throw cause;
            } else if (e.getCause() instanceof CatalogAuthorizationException) {
                CatalogAuthorizationException cause = (CatalogAuthorizationException) e.getCause();
                if (onException != null) {
                    onException.accept(cause);
                }
                throw cause;
            } else if (e.getCause() instanceof CatalogParameterException) {
                CatalogParameterException cause = (CatalogParameterException) e.getCause();
                if (onException != null) {
                    onException.accept(cause);
                }
                throw cause;
            } else {
                throw e;
            }
        } finally {
            session.close();
        }
    }

    /**
     * Check if user is performing a query over versioned data or deleted data to provide the collection containing it.
     *
     * @param query Query.
     * @param collection Collection containing just the last "active" data.
     * @param archiveCollection Collection containing the whole archive of data.
     * @param deleteCollection Collection containing the whole archive of data.
     * @return The collection containing the data the user is querying.
     */
    protected MongoDBCollection getQueryCollection(Query query, MongoDBCollection collection, MongoDBCollection archiveCollection,
                                                   MongoDBCollection deleteCollection) {
        if (query.containsKey(ParamConstants.DELETED_PARAM)) {
            return deleteCollection;
        }
        if (query.containsKey(Constants.ALL_VERSIONS) || query.containsKey(VERSION) || query.containsKey(ParamConstants.SNAPSHOT_PARAM)) {
            return archiveCollection;
        }
        return collection;
    }

    protected long getNewUid() {
//        return CatalogMongoDBUtils.getNewAutoIncrementId(metaCollection);
        return dbAdaptorFactory.getCatalogMetaDBAdaptor().getNewAutoIncrementId();
    }

    protected long getNewUid(ClientSession clientSession) {
//        return CatalogMongoDBUtils.getNewAutoIncrementId(metaCollection);
        return dbAdaptorFactory.getCatalogMetaDBAdaptor().getNewAutoIncrementId(clientSession);
    }

    @Deprecated
    protected void addIntegerOrQuery(String mongoDbField, String queryParam, Query query, List<Bson> andBsonList) {
        addQueryFilter(mongoDbField, queryParam, query, QueryParam.Type.INTEGER, MongoDBQueryUtils.ComparisonOperator.EQUALS,
                MongoDBQueryUtils.LogicalOperator.OR, andBsonList);
    }

    @Deprecated
    protected void addStringOrQuery(String mongoDbField, String queryParam, Query query, List<Bson> andBsonList) {
        addQueryFilter(mongoDbField, queryParam, query, QueryParam.Type.TEXT, MongoDBQueryUtils.ComparisonOperator.EQUALS,
                MongoDBQueryUtils.LogicalOperator.OR, andBsonList);
    }


    @Deprecated
    protected void addStringOrQuery(String mongoDbField, String queryParam, Query query, MongoDBQueryUtils.ComparisonOperator
            comparisonOperator, List<Bson> andBsonList) {
        addQueryFilter(mongoDbField, queryParam, query, QueryParam.Type.TEXT, comparisonOperator,
                MongoDBQueryUtils.LogicalOperator.OR, andBsonList);
    }

    /**
     * It will add a filter to andBsonList based on the query object. The operator will always be an EQUAL.
     *
     * @param mongoDbField The field used in the mongoDB.
     * @param queryParam   The key by which the parameter is stored in the query. Normally, it will be the same as in the data model,
     *                     although it might be some exceptions.
     * @param query        The object containing the key:values of the query.
     * @param paramType    The type of the object to be looked up. See {@link QueryParam}.
     * @param andBsonList  The list where created filter will be added to.
     */
    protected void addOrQuery(String mongoDbField, String queryParam, Query query, QueryParam.Type paramType, List<Bson> andBsonList) {
        addQueryFilter(mongoDbField, queryParam, query, paramType, MongoDBQueryUtils.ComparisonOperator.IN,
                MongoDBQueryUtils.LogicalOperator.OR, andBsonList);
    }

    /**
     * It will check for the proper comparator based on the query value and create the correct query filter.
     * It could be a regular expression, >, < ... or a simple equals.
     *
     * @param mongoDbField The field used in the mongoDB.
     * @param queryParam   The key by which the parameter is stored in the query. Normally, it will be the same as in the data model,
     *                     although it might be some exceptions.
     * @param query        The object containing the key:values of the query.
     * @param paramType    The type of the object to be looked up. See {@link QueryParam}.
     * @param andBsonList  The list where created filter will be added to.
     */
    protected void addAutoOrQuery(String mongoDbField, String queryParam, Query query, QueryParam.Type paramType, List<Bson> andBsonList) {
        if (query != null && query.getString(queryParam) != null) {
            Bson filter = MongoDBQueryUtils.createAutoFilter(mongoDbField, queryParam, query, paramType);
            if (filter != null) {
                andBsonList.add(filter);
            }
        }
    }

    protected void addQueryFilter(String mongoDbField, String queryParam, Query query, QueryParam.Type paramType,
                                  MongoDBQueryUtils.ComparisonOperator comparisonOperator, MongoDBQueryUtils.LogicalOperator operator,
                                  List<Bson> andBsonList) {
        if (query != null && query.getString(queryParam) != null) {
            Bson filter = MongoDBQueryUtils.createFilter(mongoDbField, queryParam, query, paramType, comparisonOperator, operator);
            if (filter != null) {
                andBsonList.add(filter);
            }
        }
    }

    protected OpenCGAResult rank(MongoDBCollection collection, Bson query, String groupByField, String idField, int numResults,
                                 boolean asc) {
        if (groupByField == null || groupByField.isEmpty()) {
            return new OpenCGAResult();
        }

        if (groupByField.contains(",")) {
            // call to multiple rank if commas are present
            return rank(collection, query, Arrays.asList(groupByField.split(",")), idField, numResults, asc);
        } else {
            Bson match = Aggregates.match(query);
            Bson project = Aggregates.project(Projections.include(groupByField, idField));
            Bson group = Aggregates.group("$" + groupByField, Accumulators.sum("count", 1));
            Bson sort;
            if (asc) {
                sort = Aggregates.sort(Sorts.ascending("count"));
            } else {
                sort = Aggregates.sort(Sorts.descending("count"));
            }
            Bson limit = Aggregates.limit(numResults);

            return new OpenCGAResult(collection.aggregate(Arrays.asList(match, project, group, sort, limit), new QueryOptions()));
        }
    }

    protected OpenCGAResult rank(MongoDBCollection collection, Bson query, List<String> groupByField, String idField, int numResults,
                                 boolean asc) {

        if (groupByField == null || groupByField.isEmpty()) {
            return new OpenCGAResult();
        }

        if (groupByField.size() == 1) {
            // if only one field then we call to simple rank
            return rank(collection, query, groupByField.get(0), idField, numResults, asc);
        } else {
            Bson match = Aggregates.match(query);

            // add all group-by fields to the projection together with the aggregation field name
            List<String> groupByFields = new ArrayList<>(groupByField);
            groupByFields.add(idField);
            Bson project = Aggregates.project(Projections.include(groupByFields));

            // _id document creation to have the multiple id
            Document id = new Document();
            for (String s : groupByField) {
                id.append(s, "$" + s);
            }
            Bson group = Aggregates.group(id, Accumulators.sum("count", 1));
            Bson sort;
            if (asc) {
                sort = Aggregates.sort(Sorts.ascending("count"));
            } else {
                sort = Aggregates.sort(Sorts.descending("count"));
            }
            Bson limit = Aggregates.limit(numResults);

            return new OpenCGAResult(collection.aggregate(Arrays.asList(match, project, group, sort, limit), new QueryOptions()));
        }
    }

    protected OpenCGAResult groupBy(MongoDBCollection collection, Bson query, String groupByField, String idField, QueryOptions options) {
        if (groupByField == null || groupByField.isEmpty()) {
            return new OpenCGAResult();
        }

        if (groupByField.contains(",")) {
            // call to multiple groupBy if commas are present
            return groupBy(collection, query, Arrays.asList(groupByField.split(",")), idField, options);
        } else {
            return groupBy(collection, query, Arrays.asList(groupByField), idField, options);
        }
    }

    protected OpenCGAResult groupBy(MongoDBCollection collection, Bson query, List<String> groupByField, String idField,
                                    QueryOptions options) {
        if (groupByField == null || groupByField.isEmpty()) {
            return new OpenCGAResult();
        }

        List<String> groupByFields = new ArrayList<>(groupByField);
        Bson match = Aggregates.match(query);

        // add all group-by fields to the projection together with the aggregation field name
        List<String> includeGroupByFields = new ArrayList<>(groupByFields);
        includeGroupByFields.add(idField);
        Document projection = createDateProjection(includeGroupByFields, groupByFields);
        Document annotationDocument = createAnnotationProjectionForGroupBy(includeGroupByFields);
        projection.putAll(annotationDocument);

        for (String field : includeGroupByFields) {
            // Include the parameters from the includeGroupByFields list
            projection.append(field, 1);
        }
        Bson project = Aggregates.project(projection);

        // _id document creation to have the multiple id
        Document id = new Document();
        for (String s : groupByFields) {
            id.append(s.replace(".", GenericDocumentComplexConverter.TO_REPLACE_DOTS), "$" + s);
        }
        Bson group;
        if (options.getBoolean(QueryOptions.COUNT, false)) {
            group = Aggregates.group(id, Accumulators.sum(QueryOptions.COUNT, 1));
        } else {
            group = Aggregates.group(id, Accumulators.addToSet("items", "$" + idField));
        }
        DataResult<Document> aggregate = collection.aggregate(Arrays.asList(match, project, group), options);
        for (String s : groupByField) {
            if (s.contains(".")) {
                aggregate.getResults().stream().map(d -> d.get(PRIVATE_MONGO_ID, Document.class)).forEach(d -> {
                    Object o = d.remove(s.replace(".", GenericDocumentComplexConverter.TO_REPLACE_DOTS));
                    d.put(s, o);
                });
            }
        }
        return new OpenCGAResult<>(aggregate);
    }

    /**
     * Filter QueryOptions object to ensure the keys provided are always included.
     *
     * @param options QueryOptions object.
     * @param keys    Keys that always need to be included in the response.
     * @return A new QueryOptions object containing the mandatory fields.
     */
    protected QueryOptions filterQueryOptions(QueryOptions options, List<String> keys) {
        if (options == null) {
            return null;
        }

        QueryOptions queryOptions = new QueryOptions(options);

        if (queryOptions.containsKey(QueryOptions.INCLUDE)) {
            Set<String> includeList = new HashSet<>(queryOptions.getAsStringList(QueryOptions.INCLUDE));
            includeList.addAll(keys);
            queryOptions.put(QueryOptions.INCLUDE, new ArrayList<>(includeList));
        }
        if (queryOptions.containsKey(QueryOptions.EXCLUDE)) {
            Set<String> excludeList = new HashSet<>(queryOptions.getAsStringList(QueryOptions.EXCLUDE));
            excludeList.removeAll(keys);
            queryOptions.put(QueryOptions.EXCLUDE, new ArrayList<>(excludeList));
        }

        return queryOptions;
    }


    /**
     * Create a date projection if included in the includeGroupByFields, removes the date fields from includeGroupByFields and
     * add them to groupByFields if not there.
     * Only for groupBy methods.
     *
     * @param includeGroupByFields List containing the fields to be included in the projection.
     * @param groupByFields        List containing the fields by which the group by will be done.
     */
    private Document createDateProjection(List<String> includeGroupByFields, List<String> groupByFields) {
        Document dateProjection = new Document();
        Document year = new Document("$year", "$" + PRIVATE_CREATION_DATE);
        Document month = new Document("$month", "$" + PRIVATE_CREATION_DATE);
        Document day = new Document("$dayOfMonth", "$" + PRIVATE_CREATION_DATE);

        if (includeGroupByFields.contains("day")) {
            dateProjection.append("day", day).append("month", month).append("year", year);
            includeGroupByFields.remove("day");
            if (!includeGroupByFields.remove("month")) {
                groupByFields.add("month");
            }
            if (!includeGroupByFields.remove("year")) {
                groupByFields.add("year");
            }

        } else if (includeGroupByFields.contains("month")) {
            dateProjection.append("month", month).append("year", year);
            includeGroupByFields.remove("month");
            if (!includeGroupByFields.remove("year")) {
                groupByFields.add("year");
            }
        } else if (includeGroupByFields.contains("year")) {
            dateProjection.append("year", year);
            includeGroupByFields.remove("year");
        }

        return dateProjection;
    }

    /**
     * Fixes the annotation ids provided by the user to create a proper groupBy by any annotation field provided.
     *
     * @param includeGroupByFields List containing the fields to be included in the projection.
     */
    private Document createAnnotationProjectionForGroupBy(List<String> includeGroupByFields) {
        Document document = new Document();

        Iterator<String> iterator = includeGroupByFields.iterator();
        while (iterator.hasNext()) {
            String field = iterator.next();

            if (field.startsWith(Constants.ANNOTATION)) {
                String replacedField = field
                        .replace(Constants.ANNOTATION + ":", "")
                        .replace(":", INTERNAL_DELIMITER)
                        .replace(".", INTERNAL_DELIMITER);
                iterator.remove();

                document.put(field, "$" + AnnotationMongoDBAdaptor.AnnotationSetParams.ANNOTATION_SETS.key() + "." + replacedField);
            }
        }

        return document;
    }

    /**
     * Extract a new QueryOptions object containing only the include/exclude of another nested object.
     * Example: Let's say a user is querying the user collection adding include: projects.studies.fqn
     * If we need to perform a different query in the study collection, we will want to obtain a new QueryOptions object containing:
     * include: fqn
     * <p>
     * For that scenario, the `key` value would be "projects.studies"
     *
     * @param options Original QueryOptions object.
     * @param key     Nested key by which to extract the new options.
     * @return new QueryOptions object.
     */
    protected QueryOptions extractNestedOptions(QueryOptions options, String key) {
        QueryOptions studyOptions = new QueryOptions();

        List<String> includeList = options.getAsStringList(QueryOptions.INCLUDE);
        List<String> excludeList = options.getAsStringList(QueryOptions.EXCLUDE);

        String projectionKey = key.endsWith(".") ? key : key + ".";

        if (!includeList.isEmpty()) {
            List<String> studyIncludeList = new ArrayList<>();
            for (String includeKey : includeList) {
                if (includeKey.startsWith(projectionKey)) {
                    studyIncludeList.add(includeKey.replace(projectionKey, ""));
                }
            }
            if (!studyIncludeList.isEmpty()) {
                studyOptions.put(QueryOptions.INCLUDE, studyIncludeList);
            }
        } else if (!excludeList.isEmpty()) {
            List<String> studyExcludeList = new ArrayList<>();
            for (String excludeKey : excludeList) {
                if (excludeKey.startsWith(projectionKey)) {
                    studyExcludeList.add(excludeKey.replace(projectionKey, ""));
                }
            }
            if (!studyExcludeList.isEmpty()) {
                studyOptions.put(QueryOptions.EXCLUDE, studyExcludeList);
            }
        }

        return studyOptions;
    }

    /**
     * Removes any other entity projections made. This method should be called by any entity containing inner entities:
     * Family -> Individual; Individual -> Sample; File -> Sample; Cohort -> Sample
     *
     * @param options       current query options object.
     * @param projectionKey Projection key to be removed from the query options.
     * @return new QueryOptions after removing the inner projectionKey projections.
     */
    protected QueryOptions removeInnerProjections(QueryOptions options, String projectionKey) {
        QueryOptions queryOptions = ParamUtils.defaultObject(options, QueryOptions::new);

        if (queryOptions.containsKey(QueryOptions.INCLUDE)) {
            List<String> includeList = queryOptions.getAsStringList(QueryOptions.INCLUDE);
            List<String> newInclude = new ArrayList<>(includeList.size());
            boolean projectionKeyExcluded = false;
            for (String include : includeList) {
                if (!include.startsWith(projectionKey + ".")) {
                    newInclude.add(include);
                } else {
                    projectionKeyExcluded = true;
                }
            }
            if (newInclude.isEmpty()) {
                queryOptions.put(QueryOptions.INCLUDE, Arrays.asList(ID, projectionKey));
            } else {
                if (projectionKeyExcluded) {
                    newInclude.add(projectionKey);
                }
                queryOptions.put(QueryOptions.INCLUDE, newInclude);
            }
        }
        if (queryOptions.containsKey(QueryOptions.EXCLUDE)) {
            List<String> excludeList = queryOptions.getAsStringList(QueryOptions.EXCLUDE);
            List<String> newExclude = new ArrayList<>(excludeList.size());
            for (String exclude : excludeList) {
                if (!exclude.startsWith(projectionKey + ".")) {
                    newExclude.add(exclude);
                }
            }
            if (newExclude.isEmpty()) {
                queryOptions.remove(QueryOptions.EXCLUDE);
            } else {
                queryOptions.put(QueryOptions.EXCLUDE, newExclude);
            }
        }

        return queryOptions;
    }

    /**
     * Change the projection key given by the user by the real one used internally.
     *
     * @param options           current query options object.
     * @param userProjectionKey Projection key provided by the user.
     * @param realProjectionKey Real projection key we need to have..
     * @return new QueryOptions after changing the projection key.
     */
    protected QueryOptions changeProjectionKey(QueryOptions options, String userProjectionKey, String realProjectionKey) {
        QueryOptions queryOptions;
        if (options == null) {
            queryOptions = new QueryOptions();
        } else {
            queryOptions = new QueryOptions(options);
        }

        if (queryOptions.containsKey(QueryOptions.INCLUDE)) {
            List<String> includeList = queryOptions.getAsStringList(QueryOptions.INCLUDE);
            if (includeList.contains(userProjectionKey)) {
                includeList.remove(userProjectionKey);
                includeList.add(realProjectionKey);
                queryOptions.put(QueryOptions.INCLUDE, includeList);
            }
        }
        if (queryOptions.containsKey(QueryOptions.EXCLUDE)) {
            List<String> excludeList = queryOptions.getAsStringList(QueryOptions.EXCLUDE);
            if (excludeList.contains(userProjectionKey)) {
                excludeList.remove(userProjectionKey);
                excludeList.add(realProjectionKey);
                queryOptions.put(QueryOptions.EXCLUDE, excludeList);
            }
        }

        return queryOptions;
    }

    /**
     * Generate Mongo operation to perform a nested array replacement.
     *
     * @param entryList  Object list containing the elements to be replaced.
     * @param document   UpdateDocument to be filled in with the corresponding mongo operation.
     * @param idFunction function to retrieve the identifier of each entry element to be replaced.
     * @param queryKey   mongo key by which we will perform the replacement operation.
     * @param <T>        Type of object.
     * @throws CatalogDBException if there is any issue converting the object to the Document class.
     */
    protected <T> void filterReplaceParams(List<T> entryList, MongoDBAdaptor.UpdateDocument document, Function<T, String> idFunction,
                                           String queryKey) throws CatalogDBException {
        if (entryList == null) {
            return;
        }

        String updateKey = queryKey.substring(0, queryKey.lastIndexOf("."));
        for (T entry : entryList) {
            String id = idFunction.apply(entry);
            Document entryDocument = new Document("$set", new Document(updateKey + ".$", getMongoDBDocument(entry, "")));
            document.addNestedUpdateDocument(new MongoDBAdaptor.NestedArrayUpdateDocument(new Query(queryKey, id), entryDocument));
        }
    }

    protected OpenCGAResult unmarkPermissionRule(MongoDBCollection collection, long studyId, String permissionRuleId) {
        Bson query = new Document()
                .append(PRIVATE_STUDY_UID, studyId)
                .append(PERMISSION_RULES_APPLIED, permissionRuleId);
        Bson update = Updates.pull(PERMISSION_RULES_APPLIED, permissionRuleId);

        return new OpenCGAResult(collection.update(query, update, new QueryOptions("multi", true)));
    }

<<<<<<< HEAD
    protected void createNewVersion(ClientSession clientSession, MongoDBCollection dbCollection, Document document)
            throws CatalogDBException {
        Document updateOldVersion = new Document();

        // Current release number
        int release;
        List<Integer> supportedReleases = (List<Integer>) document.get(RELEASE_FROM_VERSION);
        if (supportedReleases.size() > 1) {
            release = supportedReleases.get(supportedReleases.size() - 1);

            // If it contains several releases, it means this is the first update on the current release, so we just need to take the
            // current release number out
            supportedReleases.remove(supportedReleases.size() - 1);
        } else {
            release = supportedReleases.get(0);

            // If it is 1, it means that the previous version being checked was made on this same release as well, so it won't be the
            // last version of the release
            updateOldVersion.put(LAST_OF_RELEASE, false);
        }
        updateOldVersion.put(RELEASE_FROM_VERSION, supportedReleases);
        updateOldVersion.put(LAST_OF_VERSION, false);

        // Perform the update on the previous version
        Document queryDocument = new Document()
                .append(PRIVATE_STUDY_UID, document.getLong(PRIVATE_STUDY_UID))
                .append(VERSION, document.getInteger(VERSION))
                .append(PRIVATE_UID, document.getLong(PRIVATE_UID));

        logger.debug("Updating previous version: query : {}, update: {}",
                queryDocument.toBsonDocument(Document.class, MongoClient.getDefaultCodecRegistry()),
                updateOldVersion.toBsonDocument(Document.class, MongoClient.getDefaultCodecRegistry()));

        DataResult updateResult = dbCollection.update(clientSession, queryDocument, new Document("$set", updateOldVersion), null);

        if (updateResult.getNumUpdated() == 0) {
            throw new CatalogDBException("Internal error: Could not update previous version");
        }

        // We update the information for the new version of the document
        document.put(LAST_OF_RELEASE, true);
        document.put(LAST_OF_VERSION, true);
        document.put(RELEASE_FROM_VERSION, Arrays.asList(release));
        document.put(VERSION, document.getInteger(VERSION) + 1);

        logger.debug("Inserting new document version: document: {}",
                document.toBsonDocument(Document.class, MongoClient.getDefaultCodecRegistry()));

        // Insert the new version document
        dbCollection.insert(clientSession, document, QueryOptions.empty());
    }

    protected void createNewVersion(ClientSession clientSession, MongoDBCollection dbCollection, MongoDBCollection lastDbCollection,
                                    Document document) throws CatalogDBException {
        Document updateOldVersion = new Document();

        // Current release number
        int release;
        List<Integer> supportedReleases = (List<Integer>) document.get(RELEASE_FROM_VERSION);
        if (supportedReleases.size() > 1) {
            release = supportedReleases.get(supportedReleases.size() - 1);

            // If it contains several releases, it means this is the first update on the current release, so we just need to take the
            // current release number out
            supportedReleases.remove(supportedReleases.size() - 1);
        } else {
            release = supportedReleases.get(0);

            // If it is 1, it means that the previous version being checked was made on this same release as well, so it won't be the
            // last version of the release
            updateOldVersion.put(LAST_OF_RELEASE, false);
        }
        updateOldVersion.put(RELEASE_FROM_VERSION, supportedReleases);
        updateOldVersion.put(LAST_OF_VERSION, false);

        // Perform the update on the previous version
        Document queryDocument = new Document()
                .append(PRIVATE_STUDY_UID, document.getLong(PRIVATE_STUDY_UID))
                .append(VERSION, document.getInteger(VERSION))
                .append(PRIVATE_UID, document.getLong(PRIVATE_UID));

        logger.debug("Updating previous version: query : {}, update: {}",
                queryDocument.toBsonDocument(Document.class, MongoClient.getDefaultCodecRegistry()),
                updateOldVersion.toBsonDocument(Document.class, MongoClient.getDefaultCodecRegistry()));

        // Collection containing all versions
        DataResult updateResult = dbCollection.update(clientSession, queryDocument, new Document("$set", updateOldVersion), null);
        if (updateResult.getNumUpdated() == 0) {
            throw new CatalogDBException("Internal error: Could not update previous version");
        }
        // Collection containing only last version
        updateResult = lastDbCollection.update(clientSession, queryDocument, new Document("$set", updateOldVersion), null);
        if (updateResult.getNumUpdated() == 0) {
            throw new CatalogDBException("Internal error: Could not update previous version");
        }

        // We update the information for the new version of the document
        document.put(LAST_OF_RELEASE, true);
        document.put(LAST_OF_VERSION, true);
        document.put(RELEASE_FROM_VERSION, Arrays.asList(release));
        document.put(VERSION, document.getInteger(VERSION) + 1);

        logger.debug("Inserting new document version: document: {}",
                document.toBsonDocument(Document.class, MongoClient.getDefaultCodecRegistry()));

        // Insert the new version document in the "all versions" collection
        dbCollection.insert(clientSession, document, QueryOptions.empty());
        // Remove previous version and add last version in the "last version only" collection
        lastDbCollection.remove(clientSession, queryDocument, QueryOptions.empty());
        lastDbCollection.insert(clientSession, document, QueryOptions.empty());
    }

    /**
     * Revert to a previous version.
     *
     * @param clientSession            ClientSession for transactional operations.
     * @param dbCollection             Database collection-
     * @param versionToRestoreDocument Full document of the version to be restored.
     * @param latestVersionDocument    Full document of the latest available version of the entry.
     * @return the new latest document that will be written in the database.
     * @throws CatalogDBException in case of any issue.
     */
    protected Document revertToPreviousVersion(ClientSession clientSession, MongoDBCollection dbCollection,
                                               Document versionToRestoreDocument, Document latestVersionDocument)
            throws CatalogDBException {
        Document updateOldVersion = new Document();

        // Current release number
        int release;
        List<Integer> supportedReleases = (List<Integer>) latestVersionDocument.get(RELEASE_FROM_VERSION);
        if (supportedReleases.size() > 1) {
            release = supportedReleases.get(supportedReleases.size() - 1);

            // If it contains several releases, it means this is the first update on the current release, so we just need to take the
            // current release number out
            supportedReleases.remove(supportedReleases.size() - 1);
        } else {
            release = supportedReleases.get(0);

            // If it is 1, it means that the previous version being checked was made on this same release as well, so it won't be the
            // last version of the release
            updateOldVersion.put(LAST_OF_RELEASE, false);
        }
        updateOldVersion.put(RELEASE_FROM_VERSION, supportedReleases);
        updateOldVersion.put(LAST_OF_VERSION, false);

        // Perform the update on the previous version
        Document queryDocument = new Document()
                .append(PRIVATE_STUDY_UID, latestVersionDocument.getLong(PRIVATE_STUDY_UID))
                .append(VERSION, latestVersionDocument.getInteger(VERSION))
                .append(PRIVATE_UID, latestVersionDocument.getLong(PRIVATE_UID));

        logger.debug("Updating previous version: query : {}, update: {}",
                queryDocument.toBsonDocument(Document.class, MongoClient.getDefaultCodecRegistry()),
                updateOldVersion.toBsonDocument(Document.class, MongoClient.getDefaultCodecRegistry()));

        DataResult updateResult = dbCollection.update(clientSession, queryDocument, new Document("$set", updateOldVersion), null);

        if (updateResult.getNumUpdated() == 0) {
            throw new CatalogDBException("Internal error: Could not update previous version");
        }

        // We update the information for the new version of the document
        versionToRestoreDocument.put(LAST_OF_RELEASE, true);
        versionToRestoreDocument.put(LAST_OF_VERSION, true);
        versionToRestoreDocument.put(RELEASE_FROM_VERSION, Arrays.asList(release));
        versionToRestoreDocument.put(VERSION, latestVersionDocument.getInteger(VERSION) + 1);

        logger.debug("Inserting new document version: document: {}",
                versionToRestoreDocument.toBsonDocument(Document.class, MongoClient.getDefaultCodecRegistry()));

        // Insert the new version document
        dbCollection.insert(clientSession, versionToRestoreDocument, QueryOptions.empty());

        return versionToRestoreDocument;
    }

=======
>>>>>>> 779780d2
    protected Document getStudyDocument(ClientSession clientSession, long studyUid) throws CatalogDBException {
        // Get the study document
        Query studyQuery = new Query(StudyDBAdaptor.QueryParams.UID.key(), studyUid);
        DataResult<Document> dataResult = dbAdaptorFactory.getCatalogStudyDBAdaptor().nativeGet(clientSession, studyQuery,
                QueryOptions.empty());
        if (dataResult.getNumResults() == 0) {
            throw new CatalogDBException("Study " + studyUid + " not found");
        }
        return dataResult.first();
    }

    public class NestedArrayUpdateDocument {
        private Query query;
        private Document set;

        public NestedArrayUpdateDocument(Query query, Document set) {
            this.query = query;
            this.set = set;
        }

        public Query getQuery() {
            return query;
        }

        public NestedArrayUpdateDocument setQuery(Query query) {
            this.query = query;
            return this;
        }

        public Document getSet() {
            return set;
        }

        public NestedArrayUpdateDocument setSet(Document set) {
            this.set = set;
            return this;
        }
    }

    public static class UpdateDocument {
        private Document set;
        private Document addToSet;
        private Document push;
        private Document pull;
        private Document pullAll;
        private List<String> unset;
        private List<NestedArrayUpdateDocument> nestedUpdateList;

        private ObjectMap attributes;

        public UpdateDocument() {
            this.set = new Document();
            this.addToSet = new Document();
            this.push = new Document();
            this.pull = new Document();
            this.pullAll = new Document();
            this.unset = new LinkedList<>();
            this.nestedUpdateList = new LinkedList<>();
            this.attributes = new ObjectMap();
        }

        public Document toFinalUpdateDocument() {
            Document update = new Document();
            if (!set.isEmpty()) {
                update.put("$set", set);
            }
            if (!addToSet.isEmpty()) {
                for (Map.Entry<String, Object> entry : addToSet.entrySet()) {
                    if (entry.getValue() instanceof Collection) {
                        // We need to add all the elements of the array
                        entry.setValue(new Document("$each", entry.getValue()));
                    }
                }
                update.put("$addToSet", addToSet);
            }
            if (!push.isEmpty()) {
                for (Map.Entry<String, Object> entry : push.entrySet()) {
                    if (entry.getValue() instanceof Collection) {
                        // We need to add all the elements of the array
                        entry.setValue(new Document("$each", entry.getValue()));
                    }
                }
                update.put("$push", push);
            }
            if (!pull.isEmpty()) {
                for (Map.Entry<String, Object> entry : pull.entrySet()) {
                    if (entry.getValue() instanceof Collection) {
                        // We need to pull all the elements of the array
                        entry.setValue(new Document("$or", entry.getValue()));
                    }
                }
                update.put("$pull", pull);
            }
            if (!pullAll.isEmpty()) {
                update.put("$pullAll", pullAll);
            }
            if (!unset.isEmpty()) {
                Document unsetDocument = new Document();
                for (String field : unset) {
                    unsetDocument.put(field, "");
                }
                update.put("$unset", unsetDocument);
            }

            return update;
        }

        public Document getSet() {
            return set;
        }

        public UpdateDocument setSet(Document set) {
            this.set = set;
            return this;
        }

        public Document getAddToSet() {
            return addToSet;
        }

        public UpdateDocument setAddToSet(Document addToSet) {
            this.addToSet = addToSet;
            return this;
        }

        public Document getPush() {
            return push;
        }

        public UpdateDocument setPush(Document push) {
            this.push = push;
            return this;
        }

        public Document getPull() {
            return pull;
        }

        public UpdateDocument setPull(Document pull) {
            this.pull = pull;
            return this;
        }

        public Document getPullAll() {
            return pullAll;
        }

        public UpdateDocument setPullAll(Document pullAll) {
            this.pullAll = pullAll;
            return this;
        }

        public List<String> getUnset() {
            return unset;
        }

        public UpdateDocument setUnset(List<String> unset) {
            this.unset = unset;
            return this;
        }

        public List<NestedArrayUpdateDocument> getNestedUpdateList() {
            return nestedUpdateList;
        }

        public UpdateDocument addNestedUpdateDocument(NestedArrayUpdateDocument nestedUpdateDocument) {
            this.nestedUpdateList.add(nestedUpdateDocument);
            return this;
        }

        public ObjectMap getAttributes() {
            return attributes;
        }

        public UpdateDocument setAttributes(ObjectMap attributes) {
            this.attributes = attributes;
            return this;
        }
    }

}<|MERGE_RESOLUTION|>--- conflicted
+++ resolved
@@ -605,186 +605,6 @@
         return new OpenCGAResult(collection.update(query, update, new QueryOptions("multi", true)));
     }
 
-<<<<<<< HEAD
-    protected void createNewVersion(ClientSession clientSession, MongoDBCollection dbCollection, Document document)
-            throws CatalogDBException {
-        Document updateOldVersion = new Document();
-
-        // Current release number
-        int release;
-        List<Integer> supportedReleases = (List<Integer>) document.get(RELEASE_FROM_VERSION);
-        if (supportedReleases.size() > 1) {
-            release = supportedReleases.get(supportedReleases.size() - 1);
-
-            // If it contains several releases, it means this is the first update on the current release, so we just need to take the
-            // current release number out
-            supportedReleases.remove(supportedReleases.size() - 1);
-        } else {
-            release = supportedReleases.get(0);
-
-            // If it is 1, it means that the previous version being checked was made on this same release as well, so it won't be the
-            // last version of the release
-            updateOldVersion.put(LAST_OF_RELEASE, false);
-        }
-        updateOldVersion.put(RELEASE_FROM_VERSION, supportedReleases);
-        updateOldVersion.put(LAST_OF_VERSION, false);
-
-        // Perform the update on the previous version
-        Document queryDocument = new Document()
-                .append(PRIVATE_STUDY_UID, document.getLong(PRIVATE_STUDY_UID))
-                .append(VERSION, document.getInteger(VERSION))
-                .append(PRIVATE_UID, document.getLong(PRIVATE_UID));
-
-        logger.debug("Updating previous version: query : {}, update: {}",
-                queryDocument.toBsonDocument(Document.class, MongoClient.getDefaultCodecRegistry()),
-                updateOldVersion.toBsonDocument(Document.class, MongoClient.getDefaultCodecRegistry()));
-
-        DataResult updateResult = dbCollection.update(clientSession, queryDocument, new Document("$set", updateOldVersion), null);
-
-        if (updateResult.getNumUpdated() == 0) {
-            throw new CatalogDBException("Internal error: Could not update previous version");
-        }
-
-        // We update the information for the new version of the document
-        document.put(LAST_OF_RELEASE, true);
-        document.put(LAST_OF_VERSION, true);
-        document.put(RELEASE_FROM_VERSION, Arrays.asList(release));
-        document.put(VERSION, document.getInteger(VERSION) + 1);
-
-        logger.debug("Inserting new document version: document: {}",
-                document.toBsonDocument(Document.class, MongoClient.getDefaultCodecRegistry()));
-
-        // Insert the new version document
-        dbCollection.insert(clientSession, document, QueryOptions.empty());
-    }
-
-    protected void createNewVersion(ClientSession clientSession, MongoDBCollection dbCollection, MongoDBCollection lastDbCollection,
-                                    Document document) throws CatalogDBException {
-        Document updateOldVersion = new Document();
-
-        // Current release number
-        int release;
-        List<Integer> supportedReleases = (List<Integer>) document.get(RELEASE_FROM_VERSION);
-        if (supportedReleases.size() > 1) {
-            release = supportedReleases.get(supportedReleases.size() - 1);
-
-            // If it contains several releases, it means this is the first update on the current release, so we just need to take the
-            // current release number out
-            supportedReleases.remove(supportedReleases.size() - 1);
-        } else {
-            release = supportedReleases.get(0);
-
-            // If it is 1, it means that the previous version being checked was made on this same release as well, so it won't be the
-            // last version of the release
-            updateOldVersion.put(LAST_OF_RELEASE, false);
-        }
-        updateOldVersion.put(RELEASE_FROM_VERSION, supportedReleases);
-        updateOldVersion.put(LAST_OF_VERSION, false);
-
-        // Perform the update on the previous version
-        Document queryDocument = new Document()
-                .append(PRIVATE_STUDY_UID, document.getLong(PRIVATE_STUDY_UID))
-                .append(VERSION, document.getInteger(VERSION))
-                .append(PRIVATE_UID, document.getLong(PRIVATE_UID));
-
-        logger.debug("Updating previous version: query : {}, update: {}",
-                queryDocument.toBsonDocument(Document.class, MongoClient.getDefaultCodecRegistry()),
-                updateOldVersion.toBsonDocument(Document.class, MongoClient.getDefaultCodecRegistry()));
-
-        // Collection containing all versions
-        DataResult updateResult = dbCollection.update(clientSession, queryDocument, new Document("$set", updateOldVersion), null);
-        if (updateResult.getNumUpdated() == 0) {
-            throw new CatalogDBException("Internal error: Could not update previous version");
-        }
-        // Collection containing only last version
-        updateResult = lastDbCollection.update(clientSession, queryDocument, new Document("$set", updateOldVersion), null);
-        if (updateResult.getNumUpdated() == 0) {
-            throw new CatalogDBException("Internal error: Could not update previous version");
-        }
-
-        // We update the information for the new version of the document
-        document.put(LAST_OF_RELEASE, true);
-        document.put(LAST_OF_VERSION, true);
-        document.put(RELEASE_FROM_VERSION, Arrays.asList(release));
-        document.put(VERSION, document.getInteger(VERSION) + 1);
-
-        logger.debug("Inserting new document version: document: {}",
-                document.toBsonDocument(Document.class, MongoClient.getDefaultCodecRegistry()));
-
-        // Insert the new version document in the "all versions" collection
-        dbCollection.insert(clientSession, document, QueryOptions.empty());
-        // Remove previous version and add last version in the "last version only" collection
-        lastDbCollection.remove(clientSession, queryDocument, QueryOptions.empty());
-        lastDbCollection.insert(clientSession, document, QueryOptions.empty());
-    }
-
-    /**
-     * Revert to a previous version.
-     *
-     * @param clientSession            ClientSession for transactional operations.
-     * @param dbCollection             Database collection-
-     * @param versionToRestoreDocument Full document of the version to be restored.
-     * @param latestVersionDocument    Full document of the latest available version of the entry.
-     * @return the new latest document that will be written in the database.
-     * @throws CatalogDBException in case of any issue.
-     */
-    protected Document revertToPreviousVersion(ClientSession clientSession, MongoDBCollection dbCollection,
-                                               Document versionToRestoreDocument, Document latestVersionDocument)
-            throws CatalogDBException {
-        Document updateOldVersion = new Document();
-
-        // Current release number
-        int release;
-        List<Integer> supportedReleases = (List<Integer>) latestVersionDocument.get(RELEASE_FROM_VERSION);
-        if (supportedReleases.size() > 1) {
-            release = supportedReleases.get(supportedReleases.size() - 1);
-
-            // If it contains several releases, it means this is the first update on the current release, so we just need to take the
-            // current release number out
-            supportedReleases.remove(supportedReleases.size() - 1);
-        } else {
-            release = supportedReleases.get(0);
-
-            // If it is 1, it means that the previous version being checked was made on this same release as well, so it won't be the
-            // last version of the release
-            updateOldVersion.put(LAST_OF_RELEASE, false);
-        }
-        updateOldVersion.put(RELEASE_FROM_VERSION, supportedReleases);
-        updateOldVersion.put(LAST_OF_VERSION, false);
-
-        // Perform the update on the previous version
-        Document queryDocument = new Document()
-                .append(PRIVATE_STUDY_UID, latestVersionDocument.getLong(PRIVATE_STUDY_UID))
-                .append(VERSION, latestVersionDocument.getInteger(VERSION))
-                .append(PRIVATE_UID, latestVersionDocument.getLong(PRIVATE_UID));
-
-        logger.debug("Updating previous version: query : {}, update: {}",
-                queryDocument.toBsonDocument(Document.class, MongoClient.getDefaultCodecRegistry()),
-                updateOldVersion.toBsonDocument(Document.class, MongoClient.getDefaultCodecRegistry()));
-
-        DataResult updateResult = dbCollection.update(clientSession, queryDocument, new Document("$set", updateOldVersion), null);
-
-        if (updateResult.getNumUpdated() == 0) {
-            throw new CatalogDBException("Internal error: Could not update previous version");
-        }
-
-        // We update the information for the new version of the document
-        versionToRestoreDocument.put(LAST_OF_RELEASE, true);
-        versionToRestoreDocument.put(LAST_OF_VERSION, true);
-        versionToRestoreDocument.put(RELEASE_FROM_VERSION, Arrays.asList(release));
-        versionToRestoreDocument.put(VERSION, latestVersionDocument.getInteger(VERSION) + 1);
-
-        logger.debug("Inserting new document version: document: {}",
-                versionToRestoreDocument.toBsonDocument(Document.class, MongoClient.getDefaultCodecRegistry()));
-
-        // Insert the new version document
-        dbCollection.insert(clientSession, versionToRestoreDocument, QueryOptions.empty());
-
-        return versionToRestoreDocument;
-    }
-
-=======
->>>>>>> 779780d2
     protected Document getStudyDocument(ClientSession clientSession, long studyUid) throws CatalogDBException {
         // Get the study document
         Query studyQuery = new Query(StudyDBAdaptor.QueryParams.UID.key(), studyUid);
