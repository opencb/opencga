--- conflicted
+++ resolved
@@ -213,21 +213,13 @@
         long studyId = jobDBAdaptor.getStudyIdByJobId(jobId);
         authorizationManager.checkStudyPermission(studyId, userId, StudyPermission.MANAGE_STUDY);
 
-<<<<<<< HEAD
-        QueryResult<Job> queryResult = jobDBAdaptor.delete(jobId, false);
-=======
         QueryResult<Job> queryResult = jobDBAdaptor.delete(jobId, new QueryOptions());
->>>>>>> a9c17156
         // Delete the output files of the job if they are not in use.
         // TODO: Add an if clause to do this only when the user does not want to keep the output files.
         // 2. Check the output files that were created with the deleted jobs.
         Query query = new Query(CatalogFileDBAdaptor.QueryParams.ID.key(), queryResult.first().getOutput());
         try {
-<<<<<<< HEAD
-            fileDBAdaptor.delete(query, false);
-=======
             fileDBAdaptor.delete(query, new QueryOptions());
->>>>>>> a9c17156
         } catch (CatalogDBException e) {
             logger.info("Delete job { Job: " + queryResult.first() + " }:" + e.getMessage());
         }
@@ -237,20 +229,6 @@
     }
 
     @Override
-<<<<<<< HEAD
-    public QueryResult rank(Query query, String field, int numResults, boolean asc, String sessionId) throws CatalogException {
-        return null;
-    }
-
-    @Override
-    public QueryResult groupBy(Query query, String field, QueryOptions options, String sessionId) throws CatalogException {
-        return null;
-    }
-
-    @Override
-    public QueryResult groupBy(Query query, List<String> fields, QueryOptions options, String sessionId) throws CatalogException {
-        return null;
-=======
     public QueryResult rank(long studyId, Query query, String field, int numResults, boolean asc, String sessionId)
             throws CatalogException {
         query = ParamUtils.defaultObject(query, Query::new);
@@ -318,7 +296,6 @@
         }
 
         return ParamUtils.defaultObject(queryResult, QueryResult::new);
->>>>>>> a9c17156
     }
 
     @Override
