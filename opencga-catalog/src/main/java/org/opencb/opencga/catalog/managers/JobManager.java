/*
 * Copyright 2015-2016 OpenCB
 *
 * Licensed under the Apache License, Version 2.0 (the "License");
 * you may not use this file except in compliance with the License.
 * You may obtain a copy of the License at
 *
 *     http://www.apache.org/licenses/LICENSE-2.0
 *
 * Unless required by applicable law or agreed to in writing, software
 * distributed under the License is distributed on an "AS IS" BASIS,
 * WITHOUT WARRANTIES OR CONDITIONS OF ANY KIND, either express or implied.
 * See the License for the specific language governing permissions and
 * limitations under the License.
 */

package org.opencb.opencga.catalog.managers;

import org.apache.commons.lang3.NotImplementedException;
import org.apache.commons.lang3.StringUtils;
import org.opencb.commons.datastore.core.ObjectMap;
import org.opencb.commons.datastore.core.Query;
import org.opencb.commons.datastore.core.QueryOptions;
import org.opencb.commons.datastore.core.QueryResult;
import org.opencb.opencga.catalog.audit.AuditManager;
import org.opencb.opencga.catalog.audit.AuditRecord;
import org.opencb.opencga.catalog.auth.authorization.AuthorizationManager;
import org.opencb.opencga.catalog.config.Configuration;
import org.opencb.opencga.catalog.db.DBAdaptorFactory;
import org.opencb.opencga.catalog.db.api.FileDBAdaptor;
import org.opencb.opencga.catalog.db.api.JobDBAdaptor;
import org.opencb.opencga.catalog.db.api.SampleDBAdaptor;
import org.opencb.opencga.catalog.db.mongodb.MongoDBAdaptorFactory;
import org.opencb.opencga.catalog.exceptions.CatalogAuthorizationException;
import org.opencb.opencga.catalog.exceptions.CatalogDBException;
import org.opencb.opencga.catalog.exceptions.CatalogException;
import org.opencb.opencga.catalog.io.CatalogIOManager;
import org.opencb.opencga.catalog.io.CatalogIOManagerFactory;
import org.opencb.opencga.catalog.managers.api.IJobManager;
import org.opencb.opencga.catalog.managers.api.IUserManager;
import org.opencb.opencga.catalog.models.File;
import org.opencb.opencga.catalog.models.Job;
import org.opencb.opencga.catalog.models.Tool;
import org.opencb.opencga.catalog.models.acls.AclParams;
import org.opencb.opencga.catalog.models.acls.permissions.FileAclEntry;
import org.opencb.opencga.catalog.models.acls.permissions.JobAclEntry;
import org.opencb.opencga.catalog.models.acls.permissions.StudyAclEntry;
import org.opencb.opencga.catalog.models.acls.permissions.ToolAclEntry;
import org.opencb.opencga.catalog.utils.CatalogMemberValidator;
import org.opencb.opencga.catalog.utils.ParamUtils;
import org.slf4j.Logger;
import org.slf4j.LoggerFactory;

import javax.annotation.Nullable;
import java.io.IOException;
import java.net.URI;
import java.nio.file.Paths;
import java.util.*;
import java.util.stream.Collectors;

import static org.opencb.opencga.catalog.auth.authorization.CatalogAuthorizationManager.checkPermissions;

/**
 * @author Jacobo Coll &lt;jacobo167@gmail.com&gt;
 */
public class JobManager extends AbstractManager implements IJobManager {

    protected static Logger logger = LoggerFactory.getLogger(JobManager.class);
    private IUserManager userManager;

    public static final String DELETE_FILES = "deleteFiles";

    public JobManager(AuthorizationManager authorizationManager, AuditManager auditManager, DBAdaptorFactory catalogDBAdaptorFactory,
                      CatalogIOManagerFactory ioManagerFactory, Configuration configuration) {
        super(authorizationManager, auditManager, catalogDBAdaptorFactory, ioManagerFactory, configuration);
    }

    public JobManager(AuthorizationManager authorizationManager, AuditManager auditManager, CatalogManager catalogManager,
                      DBAdaptorFactory catalogDBAdaptorFactory, CatalogIOManagerFactory ioManagerFactory,
                      Configuration configuration) {
        super(authorizationManager, auditManager, catalogManager, catalogDBAdaptorFactory, ioManagerFactory,
                configuration);
        this.userManager = catalogManager.getUserManager();
    }

    @Deprecated
    public JobManager(AuthorizationManager authorizationManager, AuditManager auditManager, DBAdaptorFactory catalogDBAdaptorFactory,
                      CatalogIOManagerFactory ioManagerFactory, Properties catalogProperties) {
        super(authorizationManager, auditManager, catalogDBAdaptorFactory, ioManagerFactory, catalogProperties);
    }


    @Override
    public Long getStudyId(long jobId) throws CatalogException {
        return jobDBAdaptor.getStudyId(jobId);
    }

    @Override
    public MyResourceId getId(String jobStr, @Nullable String studyStr, String sessionId) throws CatalogException {
        if (StringUtils.isEmpty(jobStr)) {
            throw new CatalogException("Missing job parameter");
        }

        String userId;
        long studyId;
        long jobId;

        if (StringUtils.isNumeric(jobStr) && Long.parseLong(jobStr) > configuration.getCatalog().getOffset()) {
            jobId = Long.parseLong(jobStr);
            jobDBAdaptor.exists(jobId);
            studyId = jobDBAdaptor.getStudyId(jobId);
            userId = userManager.getId(sessionId);
        } else {
            if (jobStr.contains(",")) {
                throw new CatalogException("More than one job found");
            }

            userId = userManager.getId(sessionId);
            studyId = catalogManager.getStudyManager().getId(userId, studyStr);
            jobId = smartResolutor(jobStr, studyId);
        }

        return new MyResourceId(userId, studyId, jobId);
    }

    @Override
    public MyResourceIds getIds(String jobStr, @Nullable String studyStr, String sessionId) throws CatalogException {
        if (StringUtils.isEmpty(jobStr)) {
            throw new CatalogException("Missing job parameter");
        }

        String userId;
        long studyId;
        List<Long> jobIds;

        if (StringUtils.isNumeric(jobStr) && Long.parseLong(jobStr) > configuration.getCatalog().getOffset()) {
            jobIds = Arrays.asList(Long.parseLong(jobStr));
            jobDBAdaptor.exists(jobIds.get(0));
            studyId = jobDBAdaptor.getStudyId(jobIds.get(0));
            userId = userManager.getId(sessionId);
        } else {
            userId = userManager.getId(sessionId);
            studyId = catalogManager.getStudyManager().getId(userId, studyStr);

            String[] jobSplit = jobStr.split(",");
            jobIds = new ArrayList<>(jobSplit.length);
            for (String jobStrAux : jobSplit) {
                jobIds.add(smartResolutor(jobStrAux, studyId));
            }
        }

        return new MyResourceIds(userId, studyId, jobIds);
    }

    private Long smartResolutor(String jobName, long studyId) throws CatalogException {
        if (StringUtils.isNumeric(jobName)) {
            long jobId = Long.parseLong(jobName);
            if (jobId > configuration.getCatalog().getOffset()) {
                jobDBAdaptor.exists(jobId);
                return jobId;
            }
        }

        Query query = new Query()
                .append(JobDBAdaptor.QueryParams.STUDY_ID.key(), studyId)
                .append(JobDBAdaptor.QueryParams.NAME.key(), jobName);
        QueryOptions qOptions = new QueryOptions(QueryOptions.INCLUDE, JobDBAdaptor.QueryParams.ID.key());
        QueryResult<Job> queryResult = jobDBAdaptor.get(query, qOptions);

        if (queryResult.getNumResults() > 1) {
            throw new CatalogException("Error: More than one job id found based on " + jobName);
        } else if (queryResult.getNumResults() == 0) {
            throw new CatalogException("Error: No job found based on " + jobName);
        } else {
            return queryResult.first().getId();
        }
    }

    @Override
    @Deprecated
    public Long getId(String userId, String jobStr) throws CatalogException {
        if (StringUtils.isNumeric(jobStr)) {
            return Long.parseLong(jobStr);
        }

        // Resolve the studyIds and filter the jobName
        ObjectMap parsedSampleStr = parseFeatureId(userId, jobStr);
        List<Long> studyIds = getStudyIds(parsedSampleStr);
        String jobName = parsedSampleStr.getString("featureName");

        Query query = new Query(JobDBAdaptor.QueryParams.STUDY_ID.key(), studyIds)
                .append(JobDBAdaptor.QueryParams.NAME.key(), jobName);
        QueryOptions qOptions = new QueryOptions(QueryOptions.INCLUDE, "projects.studies.jobs.id");
        QueryResult<Job> queryResult = jobDBAdaptor.get(query, qOptions);
        if (queryResult.getNumResults() > 1) {
            throw new CatalogException("Error: More than one job id found based on " + jobName);
        } else if (queryResult.getNumResults() == 0) {
            return -1L;
        } else {
            return queryResult.first().getId();
        }
    }

    @Override
    public QueryResult<ObjectMap> visit(long jobId, String sessionId) throws CatalogException {
        String userId = userManager.getId(sessionId);
        authorizationManager.checkJobPermission(jobId, userId, JobAclEntry.JobPermissions.VIEW);
        return jobDBAdaptor.incJobVisits(jobId);
    }

    @Override
    public QueryResult<Job> create(long studyId, String name, String toolName, String description, String executor,
                                   Map<String, String> params, String commandLine, URI tmpOutDirUri, long outDirId,
                                   List<File> inputFiles, List<File> outputFiles, Map<String, Object> attributes,
                                   Map<String, Object> resourceManagerAttributes, Job.JobStatus status, long startTime,
                                   long endTime, QueryOptions options, String sessionId) throws CatalogException {
        ParamUtils.checkParameter(name, "name");
        String userId = userManager.getId(sessionId);
        ParamUtils.checkParameter(toolName, "toolName");
        ParamUtils.checkParameter(commandLine, "commandLine");
        description = ParamUtils.defaultString(description, "");
        status = ParamUtils.defaultObject(status, new Job.JobStatus(Job.JobStatus.PREPARED));
        inputFiles = ParamUtils.defaultObject(inputFiles, Collections.emptyList());
        outputFiles = ParamUtils.defaultObject(outputFiles, Collections.emptyList());

        authorizationManager.checkStudyPermission(studyId, userId, StudyAclEntry.StudyPermissions.WRITE_JOBS);

        // FIXME check inputFiles? is a null conceptually valid?
//        URI tmpOutDirUri = createJobOutdir(studyId, randomString, sessionId);

        authorizationManager.checkFilePermission(outDirId, userId, FileAclEntry.FilePermissions.WRITE);
        for (File inputFile : inputFiles) {
            authorizationManager.checkFilePermission(inputFile.getId(), userId, FileAclEntry.FilePermissions.VIEW);
        }
        QueryOptions fileQueryOptions = new QueryOptions("include", Arrays.asList(
                "projects.studies.files.id",
                "projects.studies.files.type",
                "projects.studies.files.path"));
        File outDir = fileDBAdaptor.get(outDirId, fileQueryOptions).first();

        if (!outDir.getType().equals(File.Type.DIRECTORY)) {
            throw new CatalogException("Bad outDir type. Required type : " + File.Type.DIRECTORY);
        }

        // FIXME: Pass the toolId
<<<<<<< HEAD
        Job job = new Job(name, userId, toolName, description, commandLine, outDir, inputFiles);
=======
        Job job = new Job(name, userId, toolName, description, commandLine, outDir.getId(), inputFiles,
                catalogManager.getStudyManager().getCurrentRelease(studyId));
>>>>>>> aac94afb
        job.setOutput(outputFiles);
        job.setStatus(status);
        job.setStartTime(startTime);
        job.setEndTime(endTime);
        job.setParams(params);
        job.setExecution(executor);

        if (resourceManagerAttributes != null) {
            job.getResourceManagerAttributes().putAll(resourceManagerAttributes);
        }
        if (attributes != null) {
            job.setAttributes(attributes);
        }

        QueryResult<Job> queryResult = jobDBAdaptor.insert(job, studyId, options);
//        auditManager.recordCreation(AuditRecord.Resource.job, queryResult.first().getId(), userId, queryResult.first(), null, null);
        auditManager.recordAction(AuditRecord.Resource.job, AuditRecord.Action.create, AuditRecord.Magnitude.low,
                queryResult.first().getId(), userId, null, queryResult.first(), null, null);
        return queryResult;
    }

    @Override
    public QueryResult<Job> get(Long jobId, QueryOptions options, String sessionId)
            throws CatalogException {
        String userId = catalogManager.getUserManager().getId(sessionId);
        authorizationManager.checkJobPermission(jobId, userId, JobAclEntry.JobPermissions.VIEW);
        QueryResult<Job> queryResult = jobDBAdaptor.get(jobId, options);
        return queryResult;
    }

    @Override
    public QueryResult<Job> get(Query query, QueryOptions options, String sessionId) throws CatalogException {
        query = ParamUtils.defaultObject(query, Query::new);
        long studyId = query.getLong(JobDBAdaptor.QueryParams.STUDY_ID.key(), -1);
        return get(studyId, query, options, sessionId);
    }

    @Override
    public QueryResult<Job> get(long studyId, Query query, QueryOptions options, String sessionId) throws CatalogException {
        query = ParamUtils.defaultObject(query, Query::new);
        options = ParamUtils.defaultObject(options, QueryOptions::new);
        // If studyId is null, check if there is any on the query
        // Else, ensure that studyId is in the Query
        if (studyId < 0) {
            studyId = query.getLong(JobDBAdaptor.QueryParams.STUDY_ID.key(), -1);
        } else {
            query.put(JobDBAdaptor.QueryParams.STUDY_ID.key(), studyId);
        }
        String userId;
        if (sessionId.length() == 40) {
            catalogManager.getUserManager().getId(sessionId);
            userId = "admin";
        } else {
            userId = userManager.getId(sessionId);
        }

        if (!authorizationManager.memberHasPermissionsInStudy(studyId, userId)) {
            throw CatalogAuthorizationException.deny(userId, "view", "jobs", studyId, null);
        }

        QueryResult<Job> queryResult = jobDBAdaptor.get(query, options);
        authorizationManager.filterJobs(userId, studyId, queryResult.getResult());
        queryResult.setNumResults(queryResult.getResult().size());
        return queryResult;
    }

    @Override
    public QueryResult<Job> update(Long jobId, ObjectMap parameters, QueryOptions options, String sessionId) throws CatalogException {
        ParamUtils.checkObj(parameters, "parameters");
        String userId = this.catalogManager.getUserManager().getId(sessionId);
        authorizationManager.checkJobPermission(jobId, userId, JobAclEntry.JobPermissions.UPDATE);
        QueryResult<Job> queryResult = jobDBAdaptor.update(jobId, parameters);
        auditManager.recordUpdate(AuditRecord.Resource.job, jobId, userId, parameters, null, null);
        return queryResult;
    }

    @Override
    public List<QueryResult<Job>> delete(String jobIdStr, @Nullable String studyStr, QueryOptions options, String sessionId)
            throws CatalogException, IOException {
        ParamUtils.checkParameter(jobIdStr, "id");
//        options = ParamUtils.defaultObject(options, QueryOptions::new);

//        boolean deleteFiles = options.getBoolean(DELETE_FILES);
//        options.remove(DELETE_FILES);

        MyResourceIds resourceIds = getIds(jobIdStr, studyStr, sessionId);
        String userId = resourceIds.getUser();

        List<QueryResult<Job>> queryResultList = new ArrayList<>(resourceIds.getResourceIds().size());
        for (Long jobId : resourceIds.getResourceIds()) {
            QueryResult<Job> queryResult = null;
            try {
                authorizationManager.checkJobPermission(jobId, userId, JobAclEntry.JobPermissions.DELETE);

                QueryResult<Job> jobQueryResult = jobDBAdaptor.get(jobId, QueryOptions.empty());
                if (jobQueryResult.first().getOutput() != null && jobQueryResult.first().getOutput().size() > 0) {
                    throw new CatalogException("The job created " + jobQueryResult.first().getOutput().size() + " files. Please, delete "
                            + "them first.");
                }

                switch (jobQueryResult.first().getStatus().getName()) {
                    case Job.JobStatus.TRASHED:
                    case Job.JobStatus.DELETED:
                        throw new CatalogException("The job {" + jobId + "} was already " + jobQueryResult.first().getStatus().getName());
                    case Job.JobStatus.PREPARED:
                    case Job.JobStatus.RUNNING:
                    case Job.JobStatus.QUEUED:
                        throw new CatalogException("The job {" + jobId + "} is " + jobQueryResult.first().getStatus().getName()
                                + ". Please, stop the job before deleting it.");
                    case Job.JobStatus.DONE:
                    case Job.JobStatus.ERROR:
                    case Job.JobStatus.READY:
                    default:
                        break;
                }

                ObjectMap params = new ObjectMap()
                        .append(JobDBAdaptor.QueryParams.STATUS_NAME.key(), Job.JobStatus.DELETED);
                queryResult = jobDBAdaptor.update(jobId, params);
                queryResult.setId("Delete job " + jobId);
                auditManager.recordAction(AuditRecord.Resource.job, AuditRecord.Action.delete, AuditRecord.Magnitude.high, jobId, userId,
                        jobQueryResult.first(), queryResult.first(), "", null);
            } catch (CatalogAuthorizationException e) {
                auditManager.recordAction(AuditRecord.Resource.job, AuditRecord.Action.delete, AuditRecord.Magnitude.high,
                        jobId, userId, null, null, e.getMessage(), null);
                queryResult = new QueryResult<>("Delete job " + jobId);
                queryResult.setErrorMsg(e.getMessage());
            } catch (CatalogException e) {
                e.printStackTrace();
                queryResult = new QueryResult<>("Delete job " + jobId);
                queryResult.setErrorMsg(e.getMessage());
            } finally {
                queryResultList.add(queryResult);
            }

            // Remove jobId references from file
            try {
                Query query = new Query()
                        .append(FileDBAdaptor.QueryParams.STUDY_ID.key(), resourceIds.getStudyId())
                        .append(FileDBAdaptor.QueryParams.JOB_ID.key(), jobId);

                ObjectMap params = new ObjectMap(FileDBAdaptor.QueryParams.JOB_ID.key(), -1);
                fileDBAdaptor.update(query, params);
            } catch (CatalogDBException e) {
                logger.error("An error occurred when removing reference of job " + jobId + " from files", e);
            }

        }

        return queryResultList;
    }

    @Override
    public List<QueryResult<Job>> delete(Query query, QueryOptions options, String sessionId) throws CatalogException, IOException {
        QueryOptions queryOptions = new QueryOptions(QueryOptions.INCLUDE, JobDBAdaptor.QueryParams.ID.key());
        QueryResult<Job> jobQueryResult = jobDBAdaptor.get(query, queryOptions);
        List<Long> jobIds = jobQueryResult.getResult().stream().map(Job::getId).collect(Collectors.toList());
        String jobStr = StringUtils.join(jobIds, ",");
        return delete(jobStr, null, QueryOptions.empty(), sessionId);
    }

    @Override
    public List<QueryResult<Job>> restore(String ids, QueryOptions options, String sessionId) throws CatalogException {
        throw new NotImplementedException("Cannot restore jobs. Restore job not implemented.");
    }

    @Override
    public List<QueryResult<Job>> restore(Query query, QueryOptions options, String sessionId) throws CatalogException {
        throw new NotImplementedException("Cannot restore jobs. Restore job not implemented.");
    }

    @Override
    public void setStatus(String id, String status, String message, String sessionId) throws CatalogException {
        ParamUtils.checkParameter(sessionId, "sessionId");
        String userId = userManager.getId(sessionId);
        long jobId = getId(userId, id);

        authorizationManager.checkJobPermission(jobId, userId, JobAclEntry.JobPermissions.UPDATE);

        if (status != null && !Job.JobStatus.isValid(status)) {
            throw new CatalogException("The status " + status + " is not valid job status.");
        }

        ObjectMap parameters = new ObjectMap();
        parameters.putIfNotNull(JobDBAdaptor.QueryParams.STATUS_NAME.key(), status);
        parameters.putIfNotNull(JobDBAdaptor.QueryParams.STATUS_MSG.key(), message);

        jobDBAdaptor.update(jobId, parameters);
        auditManager.recordUpdate(AuditRecord.Resource.job, jobId, userId, parameters, null, null);
    }

    @Override
    public QueryResult rank(long studyId, Query query, String field, int numResults, boolean asc, String sessionId)
            throws CatalogException {
        query = ParamUtils.defaultObject(query, Query::new);
        ParamUtils.checkObj(field, "field");
        ParamUtils.checkObj(studyId, "studyId");
        ParamUtils.checkObj(sessionId, "sessionId");

        String userId = userManager.getId(sessionId);
        authorizationManager.checkStudyPermission(studyId, userId, StudyAclEntry.StudyPermissions.VIEW_JOBS);

        // TODO: In next release, we will have to check the count parameter from the queryOptions object.
        boolean count = true;
        //query.append(CatalogJobDBAdaptor.QueryParams.STUDY_ID.key(), studyId);
        QueryResult queryResult = null;
        if (count) {
            // We do not need to check for permissions when we show the count of files
            queryResult = jobDBAdaptor.rank(query, field, numResults, asc);
        }

        return ParamUtils.defaultObject(queryResult, QueryResult::new);
    }

    @Override
    public QueryResult groupBy(@Nullable String studyStr, Query query, List<String> fields, QueryOptions options, String sessionId)
            throws CatalogException {
        query = ParamUtils.defaultObject(query, Query::new);
        options = ParamUtils.defaultObject(options, QueryOptions::new);
        ParamUtils.checkObj(fields, "fields");
        if (fields == null || fields.size() == 0) {
            throw new CatalogException("Empty fields parameter.");
        }

        String userId = userManager.getId(sessionId);
        long studyId = catalogManager.getStudyManager().getId(userId, studyStr);
        authorizationManager.checkStudyPermission(studyId, userId, StudyAclEntry.StudyPermissions.VIEW_JOBS);

        // Add study id to the query
        query.put(SampleDBAdaptor.QueryParams.STUDY_ID.key(), studyId);

        // TODO: In next release, we will have to check the count parameter from the queryOptions object.
        boolean count = true;
//        query.append(CatalogJobDBAdaptor.QueryParams.STUDY_ID.key(), studyId);
        QueryResult queryResult = null;
        if (count) {
            // We do not need to check for permissions when we show the count of files
            queryResult = jobDBAdaptor.groupBy(query, fields, options);
        }

        return ParamUtils.defaultObject(queryResult, QueryResult::new);
    }

    @Override
    public QueryResult<Job> queue(long studyId, String jobName, String description, String executable, Job.Type type,
                                  Map<String, String> params, List<File> input, List<File> output, File outDir, String userId,
                                  Map<String, Object> attributes)
            throws CatalogException {
        authorizationManager.checkStudyPermission(studyId, userId, StudyAclEntry.StudyPermissions.WRITE_JOBS);

<<<<<<< HEAD
        Job job = new Job(jobName, userId, executable, type, input, output, outDir, params)
=======
        Job job = new Job(jobName, userId, executable, type, input, output, outDirId, params,
                catalogManager.getStudyManager().getCurrentRelease(studyId))
>>>>>>> aac94afb
                .setDescription(description)
                .setAttributes(attributes);

        QueryResult<Job> queryResult = jobDBAdaptor.insert(job, studyId, new QueryOptions());
        auditManager.recordAction(AuditRecord.Resource.job, AuditRecord.Action.create, AuditRecord.Magnitude.low,
                queryResult.first().getId(), userId, null, queryResult.first(), null, null);
        return queryResult;
    }

    @Override
    public List<QueryResult<JobAclEntry>> updateAcl(String job, String studyStr, String memberIds, AclParams aclParams, String sessionId)
            throws CatalogException {
        if (StringUtils.isEmpty(job)) {
            throw new CatalogException("Missing job parameter");
        }

        if (aclParams.getAction() == null) {
            throw new CatalogException("Invalid action found. Please choose a valid action to be performed.");
        }

        List<String> permissions = Collections.emptyList();
        if (StringUtils.isNotEmpty(aclParams.getPermissions())) {
            permissions = Arrays.asList(aclParams.getPermissions().trim().replaceAll("\\s", "").split(","));
            checkPermissions(permissions, JobAclEntry.JobPermissions::valueOf);
        }

        // Obtain the resource ids
        MyResourceIds resourceIds = getIds(job, studyStr, sessionId);

        // Check the user has the permissions needed to change permissions
        for (Long jobId : resourceIds.getResourceIds()) {
            authorizationManager.checkJobPermission(jobId, resourceIds.getUser(), JobAclEntry.JobPermissions.SHARE);
        }

        // Validate that the members are actually valid members
        List<String> members;
        if (memberIds != null && !memberIds.isEmpty()) {
            members = Arrays.asList(memberIds.split(","));
        } else {
            members = Collections.emptyList();
        }
        CatalogMemberValidator.checkMembers(catalogDBAdaptorFactory, resourceIds.getStudyId(), members);
        catalogManager.getStudyManager().membersHavePermissionsInStudy(resourceIds.getStudyId(), members);

        String collectionName = MongoDBAdaptorFactory.JOB_COLLECTION;

        switch (aclParams.getAction()) {
            case SET:
                return authorizationManager.setAcls(resourceIds.getResourceIds(), members, permissions, collectionName);
            case ADD:
                return authorizationManager.addAcls(resourceIds.getResourceIds(), members, permissions, collectionName);
            case REMOVE:
                return authorizationManager.removeAcls(resourceIds.getResourceIds(), members, permissions, collectionName);
            case RESET:
                return authorizationManager.removeAcls(resourceIds.getResourceIds(), members, null, collectionName);
            default:
                throw new CatalogException("Unexpected error occurred. No valid action found.");
        }
    }

    @Override
    public URI createJobOutDir(long studyId, String dirName, String sessionId) throws CatalogException {
        ParamUtils.checkParameter(dirName, "dirName");

        String userId = userManager.getId(sessionId);

        URI uri = studyDBAdaptor.get(studyId, new QueryOptions("include", Collections.singletonList("projects.studies.uri")))
                .first().getUri();

        CatalogIOManager catalogIOManager = catalogIOManagerFactory.get(uri);
        return catalogIOManager.createJobOutDir(userId, dirName);
    }

    @Deprecated
    @Override
    public long getToolId(String toolId) throws CatalogException {
        try {
            return Integer.parseInt(toolId);
        } catch (NumberFormatException e) {
            e.printStackTrace();
        }

        String[] split = toolId.split("@");
        if (split.length != 2) {
            return -1;
        }
        return jobDBAdaptor.getToolId(split[0], split[1]);
    }

    @Override
    public QueryResult<Tool> createTool(String alias, String description, Object manifest, Object result,
                                        String path, boolean openTool, String sessionId) throws CatalogException {
        ParamUtils.checkParameter(alias, "alias");
        ParamUtils.checkObj(description, "description"); //description can be empty
        ParamUtils.checkParameter(path, "path");
        //TODO: Check Path

        String userId = userManager.getId(sessionId);

        List<ToolAclEntry> acl = Arrays.asList(new ToolAclEntry(userId, EnumSet.allOf(ToolAclEntry.ToolPermissions.class)));
        if (openTool) {
            acl.add(new ToolAclEntry(ToolAclEntry.USER_OTHERS_ID, Arrays.asList(ToolAclEntry.ToolPermissions.EXECUTE.toString())));
        }

        String name = Paths.get(path).getFileName().toString();

        Tool tool = new Tool(-1, alias, name, description, manifest, result, path, acl);

        QueryResult<Tool> queryResult = jobDBAdaptor.createTool(userId, tool);
//        auditManager.recordCreation(AuditRecord.Resource.tool, queryResult.first().getId(), userId, queryResult.first(), null, null);
        auditManager.recordAction(AuditRecord.Resource.tool, AuditRecord.Action.create, AuditRecord.Magnitude.low,
                queryResult.first().getId(), userId, null, queryResult.first(), null, null);
        return queryResult;
    }

    @Override
    public QueryResult<Tool> getTool(long id, String sessionId) throws CatalogException {
        String userId = userManager.getId(sessionId);
        //TODO: Check ACLs
        return jobDBAdaptor.getTool(id);
    }

    @Override
    public QueryResult<Tool> getTools(Query query, QueryOptions queryOptions, String sessionId) throws CatalogException {
        return jobDBAdaptor.getAllTools(query, queryOptions);
    }
}<|MERGE_RESOLUTION|>--- conflicted
+++ resolved
@@ -243,12 +243,8 @@
         }
 
         // FIXME: Pass the toolId
-<<<<<<< HEAD
-        Job job = new Job(name, userId, toolName, description, commandLine, outDir, inputFiles);
-=======
-        Job job = new Job(name, userId, toolName, description, commandLine, outDir.getId(), inputFiles,
+        Job job = new Job(name, userId, toolName, description, commandLine, outDir, inputFiles,
                 catalogManager.getStudyManager().getCurrentRelease(studyId));
->>>>>>> aac94afb
         job.setOutput(outputFiles);
         job.setStatus(status);
         job.setStartTime(startTime);
@@ -499,12 +495,8 @@
             throws CatalogException {
         authorizationManager.checkStudyPermission(studyId, userId, StudyAclEntry.StudyPermissions.WRITE_JOBS);
 
-<<<<<<< HEAD
-        Job job = new Job(jobName, userId, executable, type, input, output, outDir, params)
-=======
-        Job job = new Job(jobName, userId, executable, type, input, output, outDirId, params,
+        Job job = new Job(jobName, userId, executable, type, input, output, outDir, params,
                 catalogManager.getStudyManager().getCurrentRelease(studyId))
->>>>>>> aac94afb
                 .setDescription(description)
                 .setAttributes(attributes);
 
