--- conflicted
+++ resolved
@@ -116,26 +116,13 @@
             throw new UncheckedIOException(e);
         }
 
-<<<<<<< HEAD
-        createIndexes(dbAdaptorFactory.getCatalogUserDBAdaptor().getUserCollection(), indexes.get("user"));
-        createIndexes(dbAdaptorFactory.getCatalogStudyDBAdaptor().getStudyCollection(), indexes.get("study"));
-        createIndexes(dbAdaptorFactory.getCatalogSampleDBAdaptor().getSampleCollection(), indexes.get("sample"));
-        createIndexes(dbAdaptorFactory.getCatalogIndividualDBAdaptor().getIndividualCollection(), indexes.get("individual"));
-        createIndexes(dbAdaptorFactory.getCatalogFileDBAdaptor().getCollection(), indexes.get("file"));
-        createIndexes(dbAdaptorFactory.getCatalogCohortDBAdaptor().getCohortCollection(), indexes.get("cohort"));
-        createIndexes(dbAdaptorFactory.getCatalogPipelineDBAdaptor().getLastPipelineCollection(), indexes.get("pipeline"));
-        createIndexes(dbAdaptorFactory.getCatalogExecutionDBAdaptor().getExecutionCollection(), indexes.get("execution"));
-        createIndexes(dbAdaptorFactory.getCatalogJobDBAdaptor().getJobCollection(), indexes.get("job"));
-        createIndexes(dbAdaptorFactory.getCatalogFamilyDBAdaptor().getFamilyCollection(), indexes.get("family"));
-        createIndexes(dbAdaptorFactory.getCatalogPanelDBAdaptor().getPanelCollection(), indexes.get("panel"));
-        createIndexes(dbAdaptorFactory.getClinicalAnalysisDBAdaptor().getClinicalCollection(), indexes.get("clinical"));
-        createIndexes(dbAdaptorFactory.getInterpretationDBAdaptor().getInterpretationCollection(), indexes.get("interpretation"));
-        createIndexes(dbAdaptorFactory.getCatalogAuditDbAdaptor().getAuditCollection(), indexes.get("audit"));
-=======
         createIndexes(MongoDBAdaptorFactory.USER_COLLECTION, indexes);
         createIndexes(MongoDBAdaptorFactory.STUDY_COLLECTION, indexes);
         createIndexes(MongoDBAdaptorFactory.FILE_COLLECTION, indexes);
         createIndexes(MongoDBAdaptorFactory.COHORT_COLLECTION, indexes);
+        createIndexes(MongoDBAdaptorFactory.PIPELINE_ARCHIVE_COLLECTION, indexes);
+        createIndexes(MongoDBAdaptorFactory.EXECUTION_COLLECTION, indexes);
+        createIndexes(MongoDBAdaptorFactory.JOB_COLLECTION, indexes);
         createIndexes(MongoDBAdaptorFactory.JOB_COLLECTION, indexes);
         createIndexes(MongoDBAdaptorFactory.CLINICAL_ANALYSIS_COLLECTION, indexes);
         createIndexes(MongoDBAdaptorFactory.AUDIT_COLLECTION, indexes);
@@ -151,7 +138,6 @@
         createIndexes(MongoDBAdaptorFactory.PANEL_ARCHIVE_COLLECTION, indexes);
         createIndexes(MongoDBAdaptorFactory.INTERPRETATION_COLLECTION, indexes);
         createIndexes(MongoDBAdaptorFactory.INTERPRETATION_ARCHIVE_COLLECTION, indexes);
->>>>>>> 779780d2
     }
 
     private void createIndexes(String collection, Map<String, List<Map<String, ObjectMap>>> indexCollectionMap) {
