/*
 * Copyright 2015 OpenCB
 *
 * Licensed under the Apache License, Version 2.0 (the "License");
 * you may not use this file except in compliance with the License.
 * You may obtain a copy of the License at
 *
 *     http://www.apache.org/licenses/LICENSE-2.0
 *
 * Unless required by applicable law or agreed to in writing, software
 * distributed under the License is distributed on an "AS IS" BASIS,
 * WITHOUT WARRANTIES OR CONDITIONS OF ANY KIND, either express or implied.
 * See the License for the specific language governing permissions and
 * limitations under the License.
 */

package org.opencb.opencga.catalog.exceptions;

import org.apache.commons.lang3.StringUtils;

/**
 * Created by imedina on 11/09/14.
 */
public class CatalogDBException extends CatalogException {

    public CatalogDBException(String msg) {
        super(msg);
    }

    public CatalogDBException(Throwable cause) {
        super(cause);
    }

    public CatalogDBException(String message, Throwable cause) {
        super(message, cause);
    }

    public static CatalogDBException newInstance(String message, Object... arguments) {
        for (Object argument : arguments) {
            message = StringUtils.replace(message, "{}", String.valueOf(argument), 1);
        }
        return new CatalogDBException(message);
    }

    public static CatalogDBException idNotFound(String name, String id) {
        return new CatalogDBException(name + " { id: \"" + id + "\" } not found.");
    }

    public static CatalogDBException idNotFound(String name, long id) {
        return new CatalogDBException(name + " { id: " + id + " } not found.");
    }

    public static CatalogDBException alreadyExists(String name, String key, String value) {
        return new CatalogDBException(name + " { " + key + ":\"" + value + "\"} already exists");
    }

    public static CatalogDBException alreadyExists(String name, long id) {
        return new CatalogDBException(name + " { id:" + id + "} already exists");
    }

    public static CatalogDBException updateError(String name, long id) {
        return new CatalogDBException(name + " {id: " + id + "} could not be updated.");
    }

    public static CatalogDBException deleteError(String name) {
<<<<<<< HEAD
        return new CatalogDBException(name + ": It has been impossible to delete the object from the database.");
=======
        return new CatalogDBException(name + ": It has been impossible to delete the object(s) from the database.");
    }

    public static CatalogDBException removeError(String name) {
        return new CatalogDBException(name + ": It has been impossible to remove the object(s) from the database.");
>>>>>>> a9c17156
    }

    public static CatalogDBException alreadyDeletedOrRemoved(String name) {
        return new CatalogDBException(name + ": The object(s) were already marked as deleted or removed.");
    }

    public static CatalogDBException queryNotFound(String name) {
        return new CatalogDBException(name + ": The query used to delete did not report any result.");
    }

    public static CatalogDBException fileInUse(long id, long count) {
        return new CatalogDBException("The file { id: " + id + "} cannot be removed as it is being used as input in " + count + " job(s).");
    }

    public static CatalogDBException sampleIdIsParentOfOtherIndividual(long id) {
        return new CatalogDBException("The sample { id: " + id + "} cannot be removed as it is already the parent of other individual(s).");
    }

}<|MERGE_RESOLUTION|>--- conflicted
+++ resolved
@@ -63,15 +63,11 @@
     }
 
     public static CatalogDBException deleteError(String name) {
-<<<<<<< HEAD
-        return new CatalogDBException(name + ": It has been impossible to delete the object from the database.");
-=======
         return new CatalogDBException(name + ": It has been impossible to delete the object(s) from the database.");
     }
 
     public static CatalogDBException removeError(String name) {
         return new CatalogDBException(name + ": It has been impossible to remove the object(s) from the database.");
->>>>>>> a9c17156
     }
 
     public static CatalogDBException alreadyDeletedOrRemoved(String name) {
