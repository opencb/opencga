/*
 * Copyright 2015-2020 OpenCB
 *
 * Licensed under the Apache License, Version 2.0 (the "License");
 * you may not use this file except in compliance with the License.
 * You may obtain a copy of the License at
 *
 *     http://www.apache.org/licenses/LICENSE-2.0
 *
 * Unless required by applicable law or agreed to in writing, software
 * distributed under the License is distributed on an "AS IS" BASIS,
 * WITHOUT WARRANTIES OR CONDITIONS OF ANY KIND, either express or implied.
 * See the License for the specific language governing permissions and
 * limitations under the License.
 */

package org.opencb.opencga.catalog.auth.authorization;

import org.apache.commons.collections4.CollectionUtils;
import org.apache.commons.lang3.StringUtils;
import org.opencb.commons.datastore.core.Query;
import org.opencb.commons.datastore.core.QueryOptions;
import org.opencb.opencga.catalog.db.DBAdaptorFactory;
import org.opencb.opencga.catalog.db.api.*;
import org.opencb.opencga.catalog.exceptions.CatalogAuthorizationException;
import org.opencb.opencga.catalog.exceptions.CatalogDBException;
import org.opencb.opencga.catalog.exceptions.CatalogException;
import org.opencb.opencga.catalog.exceptions.CatalogParameterException;
import org.opencb.opencga.catalog.managers.OrganizationManager;
import org.opencb.opencga.catalog.utils.ParamUtils;
import org.opencb.opencga.core.api.ParamConstants;
import org.opencb.opencga.core.models.Acl;
import org.opencb.opencga.core.models.AclEntryList;
import org.opencb.opencga.core.models.JwtPayload;
import org.opencb.opencga.core.models.clinical.ClinicalAnalysisPermissions;
import org.opencb.opencga.core.models.cohort.CohortPermissions;
import org.opencb.opencga.core.models.common.Enums;
import org.opencb.opencga.core.models.family.FamilyPermissions;
import org.opencb.opencga.core.models.file.FilePermissions;
import org.opencb.opencga.core.models.individual.IndividualPermissions;
import org.opencb.opencga.core.models.job.JobPermissions;
import org.opencb.opencga.core.models.organizations.Organization;
import org.opencb.opencga.core.models.panel.PanelPermissions;
import org.opencb.opencga.core.models.sample.SamplePermissions;
import org.opencb.opencga.core.models.study.Group;
import org.opencb.opencga.core.models.study.PermissionRule;
import org.opencb.opencga.core.models.study.Study;
import org.opencb.opencga.core.models.study.StudyPermissions;
import org.opencb.opencga.core.response.OpenCGAResult;
import org.slf4j.Logger;
import org.slf4j.LoggerFactory;

import javax.annotation.Nullable;
import java.util.*;
import java.util.function.Function;
import java.util.stream.Collectors;

/**
 * Created by pfurio on 12/05/16.
 */
public class CatalogAuthorizationManager implements AuthorizationManager {

    public static final String MEMBERS_GROUP = ParamConstants.MEMBERS_GROUP;
    public static final String ADMINS_GROUP = ParamConstants.ADMINS_GROUP;

    private final Logger logger;

    private final DBAdaptorFactory dbAdaptorFactory;
    private final AuthorizationDBAdaptorFactory authorizationDBAdaptorFactory;

    public CatalogAuthorizationManager(DBAdaptorFactory dbFactory, AuthorizationDBAdaptorFactory authorizationDBAdaptorFactory)
            throws CatalogDBException {
        this.logger = LoggerFactory.getLogger(CatalogAuthorizationManager.class);
        this.dbAdaptorFactory = dbFactory;
        this.authorizationDBAdaptorFactory = authorizationDBAdaptorFactory;
    }

    @Override
    public void checkCanEditProject(String organizationId, long projectId, String userId) throws CatalogException {
        if (isAtLeastOrganizationOwnerOrAdmin(organizationId, userId)) {
            return;
        }
        try {
            checkUserIsStudyAdminInAllStudiesOfProject(organizationId, projectId, userId);
        } catch (CatalogException e) {
            throw new CatalogAuthorizationException("Permission denied: Only the organization owner, administrators, or users who are "
                    + "study administrators in all studies within the project can update the project.", e);
        }
    }

    private void checkUserIsStudyAdminInAllStudiesOfProject(String organizationId, long projectUid, String userId) throws CatalogException {
        Query query = new Query(StudyDBAdaptor.QueryParams.PROJECT_UID.key(), projectUid);
        QueryOptions options = new QueryOptions(QueryOptions.INCLUDE,
                Arrays.asList(StudyDBAdaptor.QueryParams.GROUPS.key(), StudyDBAdaptor.QueryParams.FQN.key()));
        OpenCGAResult<Study> studyResult = dbAdaptorFactory.getCatalogStudyDBAdaptor(organizationId).get(query, options);
        List<String> nonAdminStudyIds = new ArrayList<>();
        for (Study study : studyResult.getResults()) {
            for (Group group : study.getGroups()) {
                if (group.getId().equals(ADMINS_GROUP)) {
                    if (!group.getUserIds().contains(userId)) {
                        nonAdminStudyIds.add(study.getFqn());
                    }
                    break;
                }
            }
        }
        if (!nonAdminStudyIds.isEmpty()) {
            throw new CatalogAuthorizationException("Permission denied: User " + userId + " is not an administrator of the following"
                    + " studies: " + String.join(", ", nonAdminStudyIds));
        }
    }

    @Override
    public void checkCanViewOrganization(String organizationId, String userId) throws CatalogAuthorizationException {
        if (isOpencgaAdministrator(organizationId, userId)) {
            return;
        }
        checkUserExists(organizationId, userId);
    }

    @Override
    public void checkCanViewProject(String organizationId, long projectId, String userId) throws CatalogException {
        if (isAtLeastOrganizationOwnerOrAdmin(organizationId, userId)) {
            return;
        }

        // Only members of any study belonging to the project can view the project
        final Query query = new Query()
                .append(StudyDBAdaptor.QueryParams.PROJECT_ID.key(), projectId)
                .append(StudyDBAdaptor.QueryParams.GROUP_USER_IDS.key(), userId);

        if (dbAdaptorFactory.getCatalogStudyDBAdaptor(organizationId).count(query).getNumMatches() > 0) {
            return;
        }

        throw CatalogAuthorizationException.deny(userId, "view", "Project", projectId, null);
    }

    @Override
    public void checkStudyPermission(String organizationId, long studyUid, JwtPayload payload, StudyPermissions.Permissions permission)
            throws CatalogException {
        String userId = payload.getUserId(organizationId);
        if (isOpencgaAdministrator(organizationId, userId)) {
            return;
        } else {
            if (dbAdaptorFactory.getCatalogStudyDBAdaptor(organizationId).hasStudyPermission(studyUid, userId, permission)) {
                return;
            }
        }
        throw CatalogAuthorizationException.deny(userId, permission.name(), "Study", studyUid, null);
    }

    @Override
    public void checkStudyPermission(String organizationId, long studyId, String userId, StudyPermissions.Permissions permission)
            throws CatalogException {
        if (isAtLeastOrganizationOwnerOrAdmin(organizationId, userId)) {
            return;
        } else {
            if (dbAdaptorFactory.getCatalogStudyDBAdaptor(organizationId).hasStudyPermission(studyId, userId, permission)) {
                return;
            }
        }
        throw CatalogAuthorizationException.deny(userId, permission.name(), "Study", studyId, null);
    }

    @Override
    public void checkCanEditStudy(String organizationId, long studyId, String userId) throws CatalogException {
        if (!this.isAtLeastStudyAdministrator(organizationId, studyId, userId)) {
            throw CatalogAuthorizationException.notStudyAdmin("modify a study");
        }
    }

    @Override
    public void checkCanViewStudy(String organizationId, long studyId, String userId) throws CatalogException {
        if (isOpencgaAdministrator(organizationId, userId)) {
            return;
        }

        OpenCGAResult<Group> groupBelonging = getGroupBelonging(organizationId, studyId, userId);
        if (groupBelonging.getNumResults() == 0) {
            throw CatalogAuthorizationException.notStudyMember("see it");
        }
    }

    @Override
    public void checkCanUpdatePermissionRules(String organizationId, long studyId, String userId) throws CatalogException {
        if (!isAtLeastStudyAdministrator(organizationId, studyId, userId)) {
            throw CatalogAuthorizationException.notStudyAdmin("update the permission rules");
        }
    }

    @Override
    public void checkCreateDeleteGroupPermissions(String organizationId, long studyId, String userId, String group)
            throws CatalogException {
        if (group.equals(MEMBERS_GROUP) || group.equals(ADMINS_GROUP)) {
            throw new CatalogAuthorizationException(group + " is a protected group that cannot be created or deleted.");
        }

        if (!isAtLeastStudyAdministrator(organizationId, studyId, userId)) {
            throw CatalogAuthorizationException.notStudyAdmin("create or remove groups.");
        }
    }

    @Override
    public void checkSyncGroupPermissions(String organizationId, long studyUid, String userId, String group) throws CatalogException {
        checkCreateDeleteGroupPermissions(organizationId, studyUid, userId, group);
    }

    @Override
    public void checkUpdateGroupPermissions(String organizationId, long studyId, String userId, String group,
                                            ParamUtils.BasicUpdateAction action) throws CatalogException {
        if (MEMBERS_GROUP.equals(group)
                && (action != ParamUtils.BasicUpdateAction.ADD && action != ParamUtils.BasicUpdateAction.REMOVE)) {
            throw new CatalogAuthorizationException("Only ADD or REMOVE actions are accepted for " + MEMBERS_GROUP + " group.");
        }
        if (ADMINS_GROUP.equals(group) && !isAtLeastOrganizationOwnerOrAdmin(organizationId, userId)) {
            throw CatalogAuthorizationException.notOrganizationOwnerOrAdmin("assign or remove users to the " + ADMINS_GROUP + " group.");
        }
        if (!isAtLeastStudyAdministrator(organizationId, studyId, userId)) {
            throw CatalogAuthorizationException.notStudyAdmin("assign or remove users to groups.");
        }
    }

    @Override
    public void checkNotAssigningPermissionsToAdminsGroup(List<String> members) throws CatalogException {
        for (String member : members) {
            if (member.equals(ADMINS_GROUP)) {
                throw new CatalogAuthorizationException("Assigning permissions to @admins group is not allowed.");
            }
        }
    }

    @Override
    public void checkCanAssignOrSeePermissions(String organizationId, long studyId, String userId) throws CatalogException {
        if (!isAtLeastStudyAdministrator(organizationId, studyId, userId)) {
            throw CatalogAuthorizationException.notStudyAdmin("assign or see all permissions");
        }
    }

    @Override
    public void checkCanCreateUpdateDeleteVariableSets(String organizationId, long studyId, String userId) throws CatalogException {
<<<<<<< HEAD
        if (!isAtLeastOrganizationOwnerOrAdmin(organizationId, userId)) {
            throw CatalogAuthorizationException.notOrganizationOwnerOrAdmin("create, update or delete variable sets.");
=======
        if (!isAtLeastStudyAdministrator(organizationId, studyId, userId)) {
            throw CatalogAuthorizationException.notStudyAdmin("create, update or delete variable sets.");
>>>>>>> 29a39f7a
        }
    }

    @Override
    public boolean isOpencgaAdministrator(String organization, String userId) throws CatalogAuthorizationException {
        if (ParamConstants.ADMIN_ORGANIZATION.equals(organization) || userId.startsWith(ParamConstants.ADMIN_ORGANIZATION + ":")) {
            // Check user exists in ADMIN ORGANIZATION
            String user = userId.replace(ParamConstants.ADMIN_ORGANIZATION + ":", "");
            checkUserExists(ParamConstants.ADMIN_ORGANIZATION, user);
            return true;
        }
        return false;
    }

    @Override
    public void checkIsOpencgaAdministrator(String organizationId, String userId, String action) throws CatalogException {
        if (!isOpencgaAdministrator(organizationId, userId)) {
            throw CatalogAuthorizationException.opencgaAdminOnlySupportedOperation(action);
        }
    }

    @Override
    public void checkIsAtLeastOrganizationOwner(String organizationId, String userId) throws CatalogException {
        if (!isAtLeastOrganizationOwner(organizationId, userId)) {
            throw CatalogAuthorizationException.notOrganizationOwner();
        }
    }

    @Override
    public void checkIsAtLeastOrganizationOwnerOrAdmin(String organizationId, String userId) throws CatalogException {
        if (!isAtLeastOrganizationOwnerOrAdmin(organizationId, userId)) {
            throw CatalogAuthorizationException.notOrganizationOwnerOrAdmin();
        }
    }

    @Override
    public boolean isAtLeastOrganizationOwner(String organizationId, String userId) throws CatalogException {
        if (isOpencgaAdministrator(organizationId, userId)) {
            return true;
        }
        OrganizationDBAdaptor organizationDBAdaptor = dbAdaptorFactory.getCatalogOrganizationDBAdaptor(organizationId);
        Organization organization = organizationDBAdaptor.get(OrganizationManager.INCLUDE_ORGANIZATION_ADMINS).first();
        return organization.getOwner().equals(userId);
    }

    @Override
    public boolean isAtLeastOrganizationOwnerOrAdmin(String organizationId, String userId) throws CatalogException {
        if (isOpencgaAdministrator(organizationId, userId)) {
            return true;
        }
        OrganizationDBAdaptor organizationDBAdaptor = dbAdaptorFactory.getCatalogOrganizationDBAdaptor(organizationId);
        Organization organization = organizationDBAdaptor.get(OrganizationManager.INCLUDE_ORGANIZATION_ADMINS).first();
        return userId.equals(organization.getOwner()) || organization.getAdmins().contains(userId);
    }

    @Override
    public void checkIsAtLeastStudyAdministrator(String organizationId, long studyId, String userId) throws CatalogException {
        if (!isAtLeastStudyAdministrator(organizationId, studyId, userId)) {
            throw CatalogAuthorizationException.notStudyAdmin("perform this action");
        }
    }

    @Override
    public boolean isAtLeastStudyAdministrator(String organizationId, long studyId, String user) throws CatalogException {
        if (isAtLeastOrganizationOwnerOrAdmin(organizationId, user)) {
            return true;
        }
        OpenCGAResult<Group> groupBelonging = getGroupBelonging(organizationId, studyId, user);
        for (Group group : groupBelonging.getResults()) {
            if (group.getId().equals(ADMINS_GROUP)) {
                return true;
            }
        }
        return false;
    }

    @Override
    public void checkFilePermission(String organizationId, long studyId, long fileId, String userId, FilePermissions permission)
            throws CatalogException {
        Query query = new Query()
                .append(FileDBAdaptor.QueryParams.UID.key(), fileId)
                .append(FileDBAdaptor.QueryParams.STUDY_UID.key(), studyId)
                .append(ParamConstants.ACL_PARAM, userId + ":" + permission.name());

        if (checkUserPermission(organizationId, userId, query, dbAdaptorFactory.getCatalogFileDBAdaptor(organizationId))) {
            return;
        }
        throw CatalogAuthorizationException.deny(userId, permission.toString(), "File", fileId, null);
    }

    private boolean checkUserPermission(String organizationId, String userId, Query query, CoreDBAdaptor dbAdaptor)
            throws CatalogException {
        if (isAtLeastOrganizationOwnerOrAdmin(organizationId, userId)) {
            return true;
        } else {
            if (dbAdaptor.count(query, userId).getNumMatches() == 1) {
                return true;
            }
        }
        return false;
    }

    @Override
    public void checkSamplePermission(String organizationId, long studyId, long sampleId, String userId, SamplePermissions permission)
            throws CatalogException {
        Query query = new Query()
                .append(SampleDBAdaptor.QueryParams.UID.key(), sampleId)
                .append(SampleDBAdaptor.QueryParams.STUDY_UID.key(), studyId)
                .append(ParamConstants.ACL_PARAM, userId + ":" + permission.name());

        if (checkUserPermission(organizationId, userId, query, dbAdaptorFactory.getCatalogSampleDBAdaptor(organizationId))) {
            return;
        }
        throw CatalogAuthorizationException.deny(userId, permission.toString(), "Sample", sampleId, null);
    }

    @Override
    public void checkIndividualPermission(String organizationId, long studyId, long individualId, String userId,
                                          IndividualPermissions permission) throws CatalogException {
        Query query = new Query()
                .append(IndividualDBAdaptor.QueryParams.UID.key(), individualId)
                .append(IndividualDBAdaptor.QueryParams.STUDY_UID.key(), studyId)
                .append(ParamConstants.ACL_PARAM, userId + ":" + permission.name());

        if (checkUserPermission(organizationId, userId, query, dbAdaptorFactory.getCatalogIndividualDBAdaptor(organizationId))) {
            return;
        }
        throw CatalogAuthorizationException.deny(userId, permission.toString(), "Individual", individualId, null);
    }

    @Override
    public void checkJobPermission(String organizationId, long studyId, long jobId, String userId, JobPermissions permission)
            throws CatalogException {
        Query query = new Query()
                .append(JobDBAdaptor.QueryParams.UID.key(), jobId)
                .append(JobDBAdaptor.QueryParams.STUDY_UID.key(), studyId)
                .append(ParamConstants.ACL_PARAM, userId + ":" + permission.name());

        if (checkUserPermission(organizationId, userId, query, dbAdaptorFactory.getCatalogJobDBAdaptor(organizationId))) {
            return;
        }
        throw CatalogAuthorizationException.deny(userId, permission.toString(), "Job", jobId, null);
    }

    @Override
    public void checkCohortPermission(String organizationId, long studyId, long cohortId, String userId, CohortPermissions permission)
            throws CatalogException {
        Query query = new Query()
                .append(CohortDBAdaptor.QueryParams.UID.key(), cohortId)
                .append(CohortDBAdaptor.QueryParams.STUDY_UID.key(), studyId)
                .append(ParamConstants.ACL_PARAM, userId + ":" + permission.name());

        if (checkUserPermission(organizationId, userId, query, dbAdaptorFactory.getCatalogCohortDBAdaptor(organizationId))) {
            return;
        }
        throw CatalogAuthorizationException.deny(userId, permission.toString(), "Cohort", cohortId, null);

    }

    @Override
    public void checkPanelPermission(String organizationId, long studyId, long panelId, String userId, PanelPermissions permission)
            throws CatalogException {
        Query query = new Query()
                .append(PanelDBAdaptor.QueryParams.UID.key(), panelId)
                .append(PanelDBAdaptor.QueryParams.STUDY_UID.key(), studyId)
                .append(ParamConstants.ACL_PARAM, userId + ":" + permission.name());

        if (checkUserPermission(organizationId, userId, query, dbAdaptorFactory.getCatalogPanelDBAdaptor(organizationId))) {
            return;
        }
        throw CatalogAuthorizationException.deny(userId, permission.toString(), "Panel", panelId, null);
    }

    @Override
    public void checkFamilyPermission(String organizationId, long studyId, long familyId, String userId, FamilyPermissions permission)
            throws CatalogException {
        Query query = new Query()
                .append(FamilyDBAdaptor.QueryParams.UID.key(), familyId)
                .append(FamilyDBAdaptor.QueryParams.STUDY_UID.key(), studyId)
                .append(ParamConstants.ACL_PARAM, userId + ":" + permission.name());

        if (checkUserPermission(organizationId, userId, query, dbAdaptorFactory.getCatalogFamilyDBAdaptor(organizationId))) {
            return;
        }
        throw CatalogAuthorizationException.deny(userId, permission.toString(), "Family", familyId, null);

    }

    @Override
    public void checkClinicalAnalysisPermission(String organizationId, long studyId, long analysisId, String userId,
                                                ClinicalAnalysisPermissions permission) throws CatalogException {
        Query query = new Query()
                .append(ClinicalAnalysisDBAdaptor.QueryParams.UID.key(), analysisId)
                .append(ClinicalAnalysisDBAdaptor.QueryParams.STUDY_UID.key(), studyId)
                .append(ParamConstants.ACL_PARAM, userId + ":" + permission.name());

        if (checkUserPermission(organizationId, userId, query, dbAdaptorFactory.getClinicalAnalysisDBAdaptor(organizationId))) {
            return;
        }
        throw CatalogAuthorizationException.deny(userId, permission.toString(), "ClinicalAnalysis", analysisId, null);
    }

    @Override
    public List<Acl> getEffectivePermissions(String organizationId, long studyUid, List<String> resourceIdList, List<String> permissions,
                                             Enums.Resource resource) throws CatalogException {
        HashSet<String> resourcePermissions = new HashSet<>(resource.getFullPermissionList());
        for (String permission : permissions) {
            if (!resourcePermissions.contains(permission)) {
                throw new CatalogParameterException("Permission '" + permission + "' does not correspond with any of the available"
                        + " permissions. This is the full list of possible permissions: " + StringUtils.join(resourcePermissions, ", "));
            }
        }

        List<Acl> acls = authorizationDBAdaptorFactory.getAuthorizationDBAdaptor(organizationId)
                .effectivePermissions(studyUid, resourceIdList, resource);
        if (CollectionUtils.isNotEmpty(permissions)) {
            // Filter out other permissions
            for (Acl acl : acls) {
                List<Acl.Permission> permissionList = new ArrayList<>(permissions.size());
                for (Acl.Permission aclPermission : acl.getPermissions()) {
                    if (permissions.contains(aclPermission.getId())) {
                        permissionList.add(aclPermission);
                    }
                }
                acl.setPermissions(permissionList);
            }
        }
        return acls;
    }

    @Override
    public OpenCGAResult<AclEntryList<StudyPermissions.Permissions>> getAllStudyAcls(String organizationId, long studyId, String userId)
            throws CatalogException {
        checkCanAssignOrSeePermissions(organizationId, studyId, userId);
        return authorizationDBAdaptorFactory.getAuthorizationDBAdaptor(organizationId)
                .get(studyId, null, null, Enums.Resource.STUDY, StudyPermissions.Permissions.class);
    }

    @Override
    public OpenCGAResult<AclEntryList<StudyPermissions.Permissions>> getStudyAcl(String organizationId, long studyUid, List<String> members,
                                                                                 String userId) throws CatalogException {
        checkCanSeePermissions(organizationId, studyUid, members, userId);
        Map<String, List<String>> userGroups = extractUserGroups(organizationId, studyUid, members);
        return authorizationDBAdaptorFactory.getAuthorizationDBAdaptor(organizationId)
                .get(studyUid, members, userGroups, Enums.Resource.STUDY, StudyPermissions.Permissions.class);
    }

    @Override
    public OpenCGAResult<AclEntryList<StudyPermissions.Permissions>> getStudyAcl(String organizationId, List<Long> studyUids,
                                                                                 List<String> members) throws CatalogException {
        OpenCGAResult<AclEntryList<StudyPermissions.Permissions>> result = OpenCGAResult.empty();
        for (Long studyUid : studyUids) {
            Map<String, List<String>> userGroups = extractUserGroups(organizationId, studyUid, members);
            result.append(authorizationDBAdaptorFactory.getAuthorizationDBAdaptor(organizationId)
                    .get(studyUid, members, userGroups, Enums.Resource.STUDY, StudyPermissions.Permissions.class));
        }
        return result;
    }

    @Override
    public <T extends Enum<T>> OpenCGAResult<AclEntryList<T>> getAcl(String organizationId, long studyUid, List<Long> resourceUids,
                                                                     List<String> members, Enums.Resource resource, Class<T> clazz,
                                                                     String userId) throws CatalogException {
        checkCanSeePermissions(organizationId, studyUid, members, userId);
        Map<String, List<String>> userGroups = extractUserGroups(organizationId, studyUid, members);
        return authorizationDBAdaptorFactory.getAuthorizationDBAdaptor(organizationId)
                .get(resourceUids, members, userGroups, resource, clazz);
    }

    @Override
    public <T extends Enum<T>> OpenCGAResult<AclEntryList<T>> getAcl(String organizationId, long studyUid, List<Long> resourceUids,
                                                                     Enums.Resource resource, Class<T> clazz, String userId)
            throws CatalogException {
        checkCanAssignOrSeePermissions(organizationId, studyUid, userId);
        return authorizationDBAdaptorFactory.getAuthorizationDBAdaptor(organizationId)
                .get(resourceUids, null, null, resource, clazz);
    }

    @Override
    public <T extends Enum<T>> OpenCGAResult<AclEntryList<T>> getAcls(String organizationId, long studyUid, List<Long> resourceUids,
                                                                      Enums.Resource resource, Class<T> clazz) throws CatalogException {
        return authorizationDBAdaptorFactory.getAuthorizationDBAdaptor(organizationId)
                .get(resourceUids, null, null, resource, clazz);
    }

    @Override
    public <T extends Enum<T>> OpenCGAResult<AclEntryList<T>> getAcls(String organizationId, long studyUid, List<Long> resourceUids,
                                                                      List<String> members, Enums.Resource resource, Class<T> clazz)
            throws CatalogException {
        Map<String, List<String>> userGroups = extractUserGroups(organizationId, studyUid, members);
        return authorizationDBAdaptorFactory.getAuthorizationDBAdaptor(organizationId)
                .get(resourceUids, members, userGroups, resource, clazz);
    }

    private void checkCanSeePermissions(String organizationId, long studyId, List<String> members, String userId) throws CatalogException {
        try {
            checkCanAssignOrSeePermissions(organizationId, studyId, userId);
        } catch (CatalogException e) {
            // It will be OK if the userId asking for the ACLs wants to see its own permissions
            for (String member : members) {
                checkAskingOwnPermissions(organizationId, studyId, member, userId);
            }
        }
    }

    private Map<String, List<String>> extractUserGroups(String organizationId, long studyId, List<String> members) throws CatalogException {
        Map<String, List<String>> userGroups = new HashMap<>();
        List<String> userList = members.stream().filter(m -> !m.startsWith("@")).collect(Collectors.toList());
        if (!userList.isEmpty()) {
            // If member is a user, we will also store the groups the user might belong to fetch those permissions as well
            OpenCGAResult<Group> groups = getGroupBelonging(organizationId, studyId, userList);

            // Fill in map with the results
            for (String user : userList) {
                userGroups.put(user, new LinkedList<>());
            }
            for (Group group : groups.getResults()) {
                for (String user : userList) {
                    if (group.getUserIds().contains(user)) {
                        userGroups.get(user).add(group.getId());
                    }
                }
            }
        }
        return userGroups;
    }

    @Override
    public void resetPermissionsFromAllEntities(String organizationId, long studyId, List<String> members) throws CatalogException {
        authorizationDBAdaptorFactory.getAuthorizationDBAdaptor(organizationId)
                .resetMembersFromAllEntries(studyId, members);
    }

    private void checkAskingOwnPermissions(String organizationId, long studyId, String member, String userId) throws CatalogException {
        if (member.startsWith("@")) { //group
            // If the userId does not belong to the group...
            OpenCGAResult<Group> groupsBelonging = getGroupBelonging(organizationId, studyId, userId);
            for (Group group : groupsBelonging.getResults()) {
                if (group.getId().equals(member)) {
                    return;
                }
            }
            throw new CatalogAuthorizationException("The user " + userId + " does not have permissions to see the ACLs of "
                    + member);
        } else {
            // If the userId asking to see the permissions is not asking to see their own permissions
            if (!userId.equals(member)) {
                throw new CatalogAuthorizationException("The user " + userId + " does not have permissions to see the ACLs of "
                        + member);
            }
        }
    }

    @Override
    public void setStudyAcls(String organizationId, List<Long> studyIds, List<String> members, List<String> permissions)
            throws CatalogException {
        authorizationDBAdaptorFactory.getAuthorizationDBAdaptor(organizationId)
                .setToMembers(studyIds, members, getImplicitPermissions(permissions, Enums.Resource.STUDY));
    }

    @Override
    public void addStudyAcls(String organizationId, List<Long> studyIds, List<String> members, List<String> permissions)
            throws CatalogException {
        authorizationDBAdaptorFactory.getAuthorizationDBAdaptor(organizationId)
                .addToMembers(studyIds, members, getImplicitPermissions(permissions, Enums.Resource.STUDY));
    }

    @Override
    public void removeStudyAcls(String organizationId, List<Long> studyIds, List<String> members, @Nullable List<String> permissions)
            throws CatalogException {
        removeAcls(organizationId, members, new CatalogAclParams(studyIds, permissions, Enums.Resource.STUDY));
    }

    @Override
    public void setAcls(String organizationId, long studyUid, List<String> members, List<CatalogAclParams> aclParams)
            throws CatalogException {
        setImplicitPermissions(aclParams);
        authorizationDBAdaptorFactory.getAuthorizationDBAdaptor(organizationId)
                .setToMembers(studyUid, members, aclParams);
    }

    @Override
    public void addAcls(String organizationId, long studyId, List<String> members, List<CatalogAclParams> aclParams)
            throws CatalogException {
        setImplicitPermissions(aclParams);
        authorizationDBAdaptorFactory.getAuthorizationDBAdaptor(organizationId).addToMembers(studyId, members, aclParams);
    }

    @Override
    public void removeAcls(String organizationId, List<String> members, List<CatalogAclParams> aclParams) throws CatalogException {
        setDependentPermissions(aclParams);
        authorizationDBAdaptorFactory.getAuthorizationDBAdaptor(organizationId).removeFromMembers(members, aclParams);
    }

    private void setDependentPermissions(List<CatalogAclParams> aclParams) throws CatalogAuthorizationException {
        for (CatalogAclParams aclParam : aclParams) {
            if (aclParam.getPermissions() != null) {
                Set<String> allPermissions = new HashSet<>(aclParam.getPermissions());
                switch (aclParam.getResource()) {
                    case STUDY:
                        allPermissions.addAll(aclParam.getPermissions()
                                .stream()
                                .map(StudyPermissions.Permissions::valueOf)
                                .map(StudyPermissions.Permissions::getDependentPermissions)
                                .flatMap(List::stream)
                                .collect(Collectors.toSet())
                                .stream().map(Enum::name)
                                .collect(Collectors.toSet())
                        );
                        break;
                    case FILE:
                        allPermissions.addAll(aclParam.getPermissions()
                                .stream()
                                .map(FilePermissions::valueOf)
                                .map(FilePermissions::getDependentPermissions)
                                .flatMap(List::stream)
                                .collect(Collectors.toSet())
                                .stream().map(Enum::name)
                                .collect(Collectors.toSet())
                        );
                        break;
                    case SAMPLE:
                        allPermissions.addAll(aclParam.getPermissions()
                                .stream()
                                .map(SamplePermissions::valueOf)
                                .map(SamplePermissions::getDependentPermissions)
                                .flatMap(List::stream)
                                .collect(Collectors.toSet())
                                .stream().map(Enum::name)
                                .collect(Collectors.toSet())
                        );
                        break;
                    case JOB:
                        allPermissions.addAll(aclParam.getPermissions()
                                .stream()
                                .map(JobPermissions::valueOf)
                                .map(JobPermissions::getDependentPermissions)
                                .flatMap(List::stream)
                                .collect(Collectors.toSet())
                                .stream().map(Enum::name)
                                .collect(Collectors.toSet())
                        );
                        break;
                    case INDIVIDUAL:
                        allPermissions.addAll(aclParam.getPermissions()
                                .stream()
                                .map(IndividualPermissions::valueOf)
                                .map(IndividualPermissions::getDependentPermissions)
                                .flatMap(List::stream)
                                .collect(Collectors.toSet())
                                .stream().map(Enum::name)
                                .collect(Collectors.toSet())
                        );
                        break;
                    case COHORT:
                        allPermissions.addAll(aclParam.getPermissions()
                                .stream()
                                .map(CohortPermissions::valueOf)
                                .map(CohortPermissions::getDependentPermissions)
                                .flatMap(List::stream)
                                .collect(Collectors.toSet())
                                .stream().map(Enum::name)
                                .collect(Collectors.toSet())
                        );
                        break;
                    case DISEASE_PANEL:
                        allPermissions.addAll(aclParam.getPermissions()
                                .stream()
                                .map(PanelPermissions::valueOf)
                                .map(PanelPermissions::getDependentPermissions)
                                .flatMap(List::stream)
                                .collect(Collectors.toSet())
                                .stream().map(Enum::name)
                                .collect(Collectors.toSet())
                        );
                        break;
                    case FAMILY:
                        allPermissions.addAll(aclParam.getPermissions()
                                .stream()
                                .map(FamilyPermissions::valueOf)
                                .map(FamilyPermissions::getDependentPermissions)
                                .flatMap(List::stream)
                                .collect(Collectors.toSet())
                                .stream().map(Enum::name)
                                .collect(Collectors.toSet())
                        );
                        break;
                    case CLINICAL_ANALYSIS:
                        allPermissions.addAll(aclParam.getPermissions()
                                .stream()
                                .map(ClinicalAnalysisPermissions::valueOf)
                                .map(ClinicalAnalysisPermissions::getDependentPermissions)
                                .flatMap(List::stream)
                                .collect(Collectors.toSet())
                                .stream().map(Enum::name)
                                .collect(Collectors.toSet())
                        );
                        break;
                    default:
                        throw new CatalogAuthorizationException("Unexpected resource '" + aclParam.getResource() + "'");
                }
                logger.debug("Permissions sent by the user '{}'. Complete list containing dependent permissions '{}'.",
                        aclParam.getPermissions(), allPermissions);

                aclParam.setPermissions(new ArrayList<>(allPermissions));
            }
        }
    }

    private void setImplicitPermissions(List<CatalogAclParams> aclParams) throws CatalogAuthorizationException {
        for (CatalogAclParams aclParam : aclParams) {
            Set<String> allPermissions = new HashSet<>(aclParam.getPermissions());
            switch (aclParam.getResource()) {
                case STUDY:
                    allPermissions.addAll(aclParam.getPermissions()
                            .stream()
                            .map(StudyPermissions.Permissions::valueOf)
                            .map(StudyPermissions.Permissions::getImplicitPermissions)
                            .flatMap(List::stream)
                            .collect(Collectors.toSet())
                            .stream().map(Enum::name)
                            .collect(Collectors.toSet())
                    );
                    break;
                case FILE:
                    allPermissions.addAll(aclParam.getPermissions()
                            .stream()
                            .map(FilePermissions::valueOf)
                            .map(FilePermissions::getImplicitPermissions)
                            .flatMap(List::stream)
                            .collect(Collectors.toSet())
                            .stream().map(Enum::name)
                            .collect(Collectors.toSet())
                    );
                    break;
                case SAMPLE:
                    allPermissions.addAll(aclParam.getPermissions()
                            .stream()
                            .map(SamplePermissions::valueOf)
                            .map(SamplePermissions::getImplicitPermissions)
                            .flatMap(List::stream)
                            .collect(Collectors.toSet())
                            .stream().map(Enum::name)
                            .collect(Collectors.toSet())
                    );
                    break;
                case JOB:
                    allPermissions.addAll(aclParam.getPermissions()
                            .stream()
                            .map(JobPermissions::valueOf)
                            .map(JobPermissions::getImplicitPermissions)
                            .flatMap(List::stream)
                            .collect(Collectors.toSet())
                            .stream().map(Enum::name)
                            .collect(Collectors.toSet())
                    );
                    break;
                case INDIVIDUAL:
                    allPermissions.addAll(aclParam.getPermissions()
                            .stream()
                            .map(IndividualPermissions::valueOf)
                            .map(IndividualPermissions::getImplicitPermissions)
                            .flatMap(List::stream)
                            .collect(Collectors.toSet())
                            .stream().map(Enum::name)
                            .collect(Collectors.toSet())
                    );
                    break;
                case COHORT:
                    allPermissions.addAll(aclParam.getPermissions()
                            .stream()
                            .map(CohortPermissions::valueOf)
                            .map(CohortPermissions::getImplicitPermissions)
                            .flatMap(List::stream)
                            .collect(Collectors.toSet())
                            .stream().map(Enum::name)
                            .collect(Collectors.toSet())
                    );
                    break;
                case DISEASE_PANEL:
                    allPermissions.addAll(aclParam.getPermissions()
                            .stream()
                            .map(PanelPermissions::valueOf)
                            .map(PanelPermissions::getImplicitPermissions)
                            .flatMap(List::stream)
                            .collect(Collectors.toSet())
                            .stream().map(Enum::name)
                            .collect(Collectors.toSet())
                    );
                    break;
                case FAMILY:
                    allPermissions.addAll(aclParam.getPermissions()
                            .stream()
                            .map(FamilyPermissions::valueOf)
                            .map(FamilyPermissions::getImplicitPermissions)
                            .flatMap(List::stream)
                            .collect(Collectors.toSet())
                            .stream().map(Enum::name)
                            .collect(Collectors.toSet())
                    );
                    break;
                case CLINICAL_ANALYSIS:
                    allPermissions.addAll(aclParam.getPermissions()
                            .stream()
                            .map(ClinicalAnalysisPermissions::valueOf)
                            .map(ClinicalAnalysisPermissions::getImplicitPermissions)
                            .flatMap(List::stream)
                            .collect(Collectors.toSet())
                            .stream().map(Enum::name)
                            .collect(Collectors.toSet())
                    );
                    break;
                default:
                    throw new CatalogAuthorizationException("Unexpected resource '" + aclParam.getResource() + "'");
            }

            logger.debug("Permissions sent by the user '{}'. Complete list containing implicit permissions '{}'.", aclParam,
                    allPermissions);
            aclParam.setPermissions(new ArrayList<>(allPermissions));
        }
    }

    private List<String> getImplicitPermissions(List<String> permissions, Enums.Resource resource) throws CatalogAuthorizationException {
        Set<String> allPermissions = new HashSet<>(permissions);
        switch (resource) {
            case STUDY:
                allPermissions.addAll(permissions
                        .stream()
                        .map(StudyPermissions.Permissions::valueOf)
                        .map(StudyPermissions.Permissions::getImplicitPermissions)
                        .flatMap(List::stream)
                        .collect(Collectors.toSet())
                        .stream().map(Enum::name)
                        .collect(Collectors.toSet())
                );
                break;
            case FILE:
                allPermissions.addAll(permissions
                        .stream()
                        .map(FilePermissions::valueOf)
                        .map(FilePermissions::getImplicitPermissions)
                        .flatMap(List::stream)
                        .collect(Collectors.toSet())
                        .stream().map(Enum::name)
                        .collect(Collectors.toSet())
                );
                break;
            case SAMPLE:
                allPermissions.addAll(permissions
                        .stream()
                        .map(SamplePermissions::valueOf)
                        .map(SamplePermissions::getImplicitPermissions)
                        .flatMap(List::stream)
                        .collect(Collectors.toSet())
                        .stream().map(Enum::name)
                        .collect(Collectors.toSet())
                );
                break;
            case JOB:
                allPermissions.addAll(permissions
                        .stream()
                        .map(JobPermissions::valueOf)
                        .map(JobPermissions::getImplicitPermissions)
                        .flatMap(List::stream)
                        .collect(Collectors.toSet())
                        .stream().map(Enum::name)
                        .collect(Collectors.toSet())
                );
                break;
            case INDIVIDUAL:
                allPermissions.addAll(permissions
                        .stream()
                        .map(IndividualPermissions::valueOf)
                        .map(IndividualPermissions::getImplicitPermissions)
                        .flatMap(List::stream)
                        .collect(Collectors.toSet())
                        .stream().map(Enum::name)
                        .collect(Collectors.toSet())
                );
                break;
            case COHORT:
                allPermissions.addAll(permissions
                        .stream()
                        .map(CohortPermissions::valueOf)
                        .map(CohortPermissions::getImplicitPermissions)
                        .flatMap(List::stream)
                        .collect(Collectors.toSet())
                        .stream().map(Enum::name)
                        .collect(Collectors.toSet())
                );
                break;
            case DISEASE_PANEL:
                allPermissions.addAll(permissions
                        .stream()
                        .map(PanelPermissions::valueOf)
                        .map(PanelPermissions::getImplicitPermissions)
                        .flatMap(List::stream)
                        .collect(Collectors.toSet())
                        .stream().map(Enum::name)
                        .collect(Collectors.toSet())
                );
                break;
            case FAMILY:
                allPermissions.addAll(permissions
                        .stream()
                        .map(FamilyPermissions::valueOf)
                        .map(FamilyPermissions::getImplicitPermissions)
                        .flatMap(List::stream)
                        .collect(Collectors.toSet())
                        .stream().map(Enum::name)
                        .collect(Collectors.toSet())
                );
                break;
            case CLINICAL_ANALYSIS:
                allPermissions.addAll(permissions
                        .stream()
                        .map(ClinicalAnalysisPermissions::valueOf)
                        .map(ClinicalAnalysisPermissions::getImplicitPermissions)
                        .flatMap(List::stream)
                        .collect(Collectors.toSet())
                        .stream().map(Enum::name)
                        .collect(Collectors.toSet())
                );
                break;
            default:
                throw new CatalogAuthorizationException("Unexpected resource '" + resource + "'");
        }

        logger.debug("Permissions sent by the user '{}'. Complete list containing implicit permissions '{}'.", permissions, allPermissions);

        return new ArrayList<>(allPermissions);
    }

    @Override
    public void replicateAcls(String organizationId, List<Long> uids, AclEntryList<?> aclEntryList, Enums.Resource resource)
            throws CatalogException {
        if (CollectionUtils.isEmpty(uids)) {
            throw new CatalogDBException("Missing identifiers to set acls");
        }
        if (CollectionUtils.isEmpty(aclEntryList.getAcl())) {
            return;
        }
        authorizationDBAdaptorFactory.getAuthorizationDBAdaptor(organizationId).setAcls(uids, aclEntryList, resource);
    }

    @Override
    public void applyPermissionRule(String organizationId, long studyId, PermissionRule permissionRule, Enums.Entity entry)
            throws CatalogException {
        // 1. We obtain which of those members are actually users to add them to the @members group automatically
        List<String> userList = permissionRule.getMembers().stream()
                .filter(member -> !member.startsWith("@"))
                .collect(Collectors.toList());
        if (CollectionUtils.isNotEmpty(userList)) {
            // We first add the member to the @members group in case they didn't belong already
            dbAdaptorFactory.getCatalogStudyDBAdaptor(organizationId).addUsersToGroup(studyId, MEMBERS_GROUP, userList);
        }

        // 2. We can apply the permission rules
        authorizationDBAdaptorFactory.getAuthorizationDBAdaptor(organizationId)
                .applyPermissionRules(studyId, permissionRule, entry);
    }

    @Override
    public void removePermissionRuleAndRemovePermissions(String organizationId, Study study, String permissionRuleId, Enums.Entity entry)
            throws CatalogException {
        ParamUtils.checkObj(permissionRuleId, "PermissionRule id");
        ParamUtils.checkObj(entry, "Entity");

        authorizationDBAdaptorFactory.getAuthorizationDBAdaptor(organizationId)
                .removePermissionRuleAndRemovePermissions(study, permissionRuleId, entry);
    }

    @Override
    public void removePermissionRuleAndRestorePermissions(String organizationId, Study study, String permissionRuleId, Enums.Entity entry)
            throws CatalogException {
        ParamUtils.checkObj(permissionRuleId, "PermissionRule id");
        ParamUtils.checkObj(entry, "Entity");

        authorizationDBAdaptorFactory.getAuthorizationDBAdaptor(organizationId)
                .removePermissionRuleAndRestorePermissions(study, permissionRuleId, entry);
    }

    @Override
    public void removePermissionRule(String organizationId, long studyId, String permissionRuleId, Enums.Entity entry)
            throws CatalogException {
        ParamUtils.checkObj(permissionRuleId, "PermissionRule id");
        ParamUtils.checkObj(entry, "Entity");

        authorizationDBAdaptorFactory.getAuthorizationDBAdaptor(organizationId)
                .removePermissionRule(studyId, permissionRuleId, entry);
    }

    /*
    ====================================
    Auxiliar methods
    ====================================
     */

    private void checkUserExists(String organizationId, String userId) throws CatalogAuthorizationException {
        try {
            dbAdaptorFactory.getCatalogUserDBAdaptor(organizationId).checkId(userId);
        } catch (CatalogException e) {
            throw new CatalogAuthorizationException("User '" + userId + "' not authorized to see Org '" + organizationId + "'.", e);
        }
    }

    /**
     * Retrieves the groupId where the members belongs to.
     *
     * @param organizationId Organization id.
     * @param studyId        study id.
     * @param members        List of user ids.
     * @return the group id of the user. Null if the user does not take part of any group.
     * @throws CatalogException when there is any database error.
     */
    OpenCGAResult<Group> getGroupBelonging(String organizationId, long studyId, List<String> members) throws CatalogException {
        return dbAdaptorFactory.getCatalogStudyDBAdaptor(organizationId).getGroup(studyId, null, members);
    }

    OpenCGAResult<Group> getGroupBelonging(String organizationId, long studyId, String members) throws CatalogException {
        return getGroupBelonging(organizationId, studyId, Arrays.asList(members.split(",")));
    }

    public static void checkPermissions(List<String> permissions, Function<String, Enum> getValue) throws CatalogException {
        for (String permission : permissions) {
            try {
                getValue.apply(permission);
            } catch (IllegalArgumentException e) {
                throw new CatalogAuthorizationException("The permission " + permission + " is not a correct permission.");
            }
        }
    }

}<|MERGE_RESOLUTION|>--- conflicted
+++ resolved
@@ -239,13 +239,8 @@
 
     @Override
     public void checkCanCreateUpdateDeleteVariableSets(String organizationId, long studyId, String userId) throws CatalogException {
-<<<<<<< HEAD
-        if (!isAtLeastOrganizationOwnerOrAdmin(organizationId, userId)) {
-            throw CatalogAuthorizationException.notOrganizationOwnerOrAdmin("create, update or delete variable sets.");
-=======
         if (!isAtLeastStudyAdministrator(organizationId, studyId, userId)) {
             throw CatalogAuthorizationException.notStudyAdmin("create, update or delete variable sets.");
->>>>>>> 29a39f7a
         }
     }
 
