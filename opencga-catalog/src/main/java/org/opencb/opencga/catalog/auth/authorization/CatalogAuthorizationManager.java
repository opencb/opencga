/*
 * Copyright 2015-2017 OpenCB
 *
 * Licensed under the Apache License, Version 2.0 (the "License");
 * you may not use this file except in compliance with the License.
 * You may obtain a copy of the License at
 *
 *     http://www.apache.org/licenses/LICENSE-2.0
 *
 * Unless required by applicable law or agreed to in writing, software
 * distributed under the License is distributed on an "AS IS" BASIS,
 * WITHOUT WARRANTIES OR CONDITIONS OF ANY KIND, either express or implied.
 * See the License for the specific language governing permissions and
 * limitations under the License.
 */

package org.opencb.opencga.catalog.auth.authorization;

import org.opencb.commons.datastore.core.Query;
import org.opencb.commons.datastore.core.QueryResult;
import org.opencb.commons.utils.CollectionUtils;
import org.opencb.opencga.catalog.audit.AuditManager;
import org.opencb.opencga.catalog.audit.CatalogAuditManager;
import org.opencb.opencga.catalog.db.DBAdaptorFactory;
import org.opencb.opencga.catalog.db.api.*;
import org.opencb.opencga.catalog.db.mongodb.AuthorizationMongoDBAdaptor;
import org.opencb.opencga.catalog.exceptions.CatalogAuthorizationException;
import org.opencb.opencga.catalog.exceptions.CatalogDBException;
import org.opencb.opencga.catalog.exceptions.CatalogException;
import org.opencb.opencga.catalog.utils.ParamUtils;
import org.opencb.opencga.core.common.Entity;
import org.opencb.opencga.core.config.Configuration;
import org.opencb.opencga.core.models.Group;
import org.opencb.opencga.core.models.GroupParams;
import org.opencb.opencga.core.models.PermissionRule;
import org.opencb.opencga.core.models.Study;
import org.opencb.opencga.core.models.acls.permissions.*;
import org.slf4j.Logger;
import org.slf4j.LoggerFactory;

import javax.annotation.Nullable;
import java.util.Arrays;
import java.util.Collections;
import java.util.EnumSet;
import java.util.List;
import java.util.function.Function;
import java.util.stream.Collectors;

/**
 * Created by pfurio on 12/05/16.
 */
public class CatalogAuthorizationManager implements AuthorizationManager {

    private static final String MEMBERS_GROUP = "@members";
    private static final String ADMINS_GROUP = "@admins";
    private static final String ADMIN = "admin";

    private final Logger logger;

    private final DBAdaptorFactory dbAdaptorFactory;
    private final ProjectDBAdaptor projectDBAdaptor;
    private final StudyDBAdaptor studyDBAdaptor;
    private final FileDBAdaptor fileDBAdaptor;
    private final JobDBAdaptor jobDBAdaptor;
    private final SampleDBAdaptor sampleDBAdaptor;
    private final IndividualDBAdaptor individualDBAdaptor;
    private final CohortDBAdaptor cohortDBAdaptor;
    private final DatasetDBAdaptor datasetDBAdaptor;
    private final PanelDBAdaptor panelDBAdaptor;
    private final FamilyDBAdaptor familyDBAdaptor;
    private final ClinicalAnalysisDBAdaptor clinicalAnalysisDBAdaptor;
    private final AuditManager auditManager;

    // List of Acls defined for the special users (admin, daemon...) read from the main configuration file.
    private static final List<StudyAclEntry> SPECIAL_ACL_LIST = Arrays.asList(
            new StudyAclEntry(ADMIN, Arrays.asList("VIEW_FILE_HEADERS", "VIEW_FILE_CONTENTS", "VIEW_FILES", "WRITE_FILES",
                    "VIEW_JOBS", "WRITE_JOBS")));

    private final boolean openRegister;

    private final AuthorizationDBAdaptor aclDBAdaptor;

    public CatalogAuthorizationManager(DBAdaptorFactory dbFactory, CatalogAuditManager auditManager, Configuration configuration)
            throws CatalogDBException, CatalogAuthorizationException {
        this.logger = LoggerFactory.getLogger(CatalogAuthorizationManager.class);
        this.auditManager = auditManager;
        this.aclDBAdaptor = new AuthorizationMongoDBAdaptor(configuration);

        this.openRegister = configuration.isOpenRegister();

        this.dbAdaptorFactory = dbFactory;
        projectDBAdaptor = dbFactory.getCatalogProjectDbAdaptor();
        studyDBAdaptor = dbFactory.getCatalogStudyDBAdaptor();
        fileDBAdaptor = dbFactory.getCatalogFileDBAdaptor();
        jobDBAdaptor = dbFactory.getCatalogJobDBAdaptor();
        sampleDBAdaptor = dbFactory.getCatalogSampleDBAdaptor();
        individualDBAdaptor = dbFactory.getCatalogIndividualDBAdaptor();
        cohortDBAdaptor = dbFactory.getCatalogCohortDBAdaptor();
        datasetDBAdaptor = dbFactory.getCatalogDatasetDBAdaptor();
        panelDBAdaptor = dbFactory.getCatalogPanelDBAdaptor();
        familyDBAdaptor = dbFactory.getCatalogFamilyDBAdaptor();
        clinicalAnalysisDBAdaptor = dbFactory.getClinicalAnalysisDBAdaptor();
    }

    public static StudyAclEntry getSpecialPermissions(String member) {
        for (StudyAclEntry studyAclEntry : SPECIAL_ACL_LIST) {
            if (studyAclEntry.getMember().equals(member)) {
                return studyAclEntry;
            }
        }
        return new StudyAclEntry(member, Collections.emptyList());
    }

    @Override
    public boolean isPublicRegistration() {
        return openRegister;
    }

    @Override
    public void checkCanEditProject(long projectId, String userId) throws CatalogException {
        if (projectDBAdaptor.getOwnerId(projectId).equals(userId)) {
            return;
        }
        throw new CatalogAuthorizationException("Permission denied: Only the owner of the project can update it.");
    }

    @Override
    public void checkCanViewProject(long projectId, String userId) throws CatalogException {
        if (userId.equals(ADMIN)) {
            return;
        }
        if (projectDBAdaptor.getOwnerId(projectId).equals(userId)) {
            return;
        }

        // Only members of any study belonging to the project can view the project
        final Query query = new Query()
                .append(StudyDBAdaptor.QueryParams.PROJECT_ID.key(), projectId)
                .append(StudyDBAdaptor.QueryParams.GROUP_USER_IDS.key(), userId);

        if (studyDBAdaptor.count(query).first() > 0) {
            return;
        }

        throw CatalogAuthorizationException.deny(userId, "view", "Project", projectId, null);
    }

    @Override
    public void checkStudyPermission(long studyId, String userId, StudyAclEntry.StudyPermissions permission) throws CatalogException {
        checkStudyPermission(studyId, userId, permission, permission.toString());
    }

    @Override
    public void checkStudyPermission(long studyId, String userId, StudyAclEntry.StudyPermissions permission, String message)
            throws CatalogException {
        if (userId.equals(ADMIN)) {
            if (getSpecialPermissions(ADMIN).getPermissions().contains(permission)) {
                return;
            }
        } else {
            if (studyDBAdaptor.hasStudyPermission(studyId, userId, permission)) {
                return;
            }
        }
        throw CatalogAuthorizationException.deny(userId, message, "Study", studyId, null);
    }

    @Override
    public void checkCanEditStudy(long studyId, String userId) throws CatalogException {
        String ownerId = studyDBAdaptor.getOwnerId(studyId);

        if (!ownerId.equals(userId) && !isAdministrativeUser(studyId, userId)) {
            throw new CatalogAuthorizationException("Only owners or administrative users are allowed to modify a study");
        }
    }

    @Override
    public void checkCanViewStudy(long studyId, String userId) throws CatalogException {
        if (ADMIN.equals(userId)) {
            return;
        }

        String ownerId = studyDBAdaptor.getOwnerId(studyId);

        if (ownerId.equals(userId)) {
            return;
        }

        QueryResult<Group> groupBelonging = getGroupBelonging(studyId, userId);
        if (groupBelonging.getNumResults() == 0) {
            throw new CatalogAuthorizationException("Only the members of the study are allowed to see it");
        }
    }

    @Override
    public void checkCanUpdatePermissionRules(long studyId, String userId) throws CatalogException {
        String ownerId = studyDBAdaptor.getOwnerId(studyId);

        if (!ownerId.equals(userId) && !isAdministrativeUser(studyId, userId)) {
            throw new CatalogAuthorizationException("Only owners or administrative users are allowed to modify a update permission rules");
        }
    }

    @Override
    public void checkCreateDeleteGroupPermissions(long studyId, String userId, String group) throws CatalogException {
        if (group.equals(MEMBERS_GROUP) || group.equals(ADMINS_GROUP)) {
            throw new CatalogAuthorizationException(group + " is a protected group that cannot be created or deleted.");
        }

        String ownerId = studyDBAdaptor.getOwnerId(studyId);
        if (!userId.equals(ADMIN) && !userId.equals(ownerId) && !isAdministrativeUser(studyId, userId)) {
            throw new CatalogAuthorizationException("Only administrative users are allowed to create/remove groups.");
        }
    }

    @Override
    public void checkSyncGroupPermissions(long studyId, String userId, String group) throws CatalogException {
        checkCreateDeleteGroupPermissions(studyId, userId, group);
    }

    @Override
    public void checkUpdateGroupPermissions(long studyId, String userId, String group, GroupParams params) throws CatalogException {
        String ownerId = studyDBAdaptor.getOwnerId(studyId);

        if (userId.equals(ownerId)) {
            // Granted permission but check it is a valid action
            if (group.equals(MEMBERS_GROUP)
                    && (params.getAction() != GroupParams.Action.ADD && params.getAction() != GroupParams.Action.REMOVE)) {
                throw new CatalogAuthorizationException("Only ADD or REMOVE actions are accepted for @members group.");
            }
            return;
        }

        if (group.equals(ADMINS_GROUP)) {
            throw new CatalogAuthorizationException("Only the owner of the study can assign/remove users to the administrative group.");
        }

        if (!userId.equals(ADMIN) && !isAdministrativeUser(studyId, userId)) {
            throw new CatalogAuthorizationException("Only administrative users are allowed to assign/remove users to groups.");
        }

        // Check it is a valid action
        if (group.equals(MEMBERS_GROUP)
                && (params.getAction() != GroupParams.Action.ADD && params.getAction() != GroupParams.Action.REMOVE)) {
            throw new CatalogAuthorizationException("Only ADD or REMOVE actions are accepted for @members group.");
        }
    }

    @Override
    public void checkNotAssigningPermissionsToAdminsGroup(List<String> members) throws CatalogException {
        for (String member : members) {
            if (member.equals(ADMINS_GROUP)) {
                throw new CatalogAuthorizationException("Assigning permissions to @admins group is not allowed.");
            }
        }
    }

    @Override
    public void checkCanAssignOrSeePermissions(long studyId, String userId) throws CatalogException {
        String ownerId = studyDBAdaptor.getOwnerId(studyId);

        if (!ownerId.equals(userId) && !isAdministrativeUser(studyId, userId)) {
            throw new CatalogAuthorizationException("Only owners or administrative users are allowed to assign permissions");
        }
    }

    @Override
    public void checkCanCreateUpdateDeleteVariableSets(long studyId, String userId) throws CatalogException {
        String ownerId = studyDBAdaptor.getOwnerId(studyId);

        if (!ownerId.equals(userId) && !isAdministrativeUser(studyId, userId)) {
            throw new CatalogAuthorizationException("Only owners or administrative users are allowed to create/update/delete variable "
                    + "sets");
        }
    }


    private boolean isAdministrativeUser(long studyId, String user) throws CatalogException {
        QueryResult<Group> groupBelonging = getGroupBelonging(studyId, user);
        for (Group group : groupBelonging.getResult()) {
            if (group.getName().equals(ADMINS_GROUP)) {
                return true;
            }
        }
        return false;
    }

    @Override
    public void checkFilePermission(long studyId, long fileId, String userId, FileAclEntry.FilePermissions permission)
            throws CatalogException {
        Query query = new Query()
                .append(FileDBAdaptor.QueryParams.ID.key(), fileId)
                .append(FileDBAdaptor.QueryParams.STUDY_ID.key(), studyId);
        StudyAclEntry.StudyPermissions studyPermission;
        switch (permission) {
            case VIEW_HEADER:
                studyPermission = StudyAclEntry.StudyPermissions.VIEW_FILE_HEADERS;
                break;
            case VIEW_CONTENT:
                studyPermission = StudyAclEntry.StudyPermissions.VIEW_FILE_CONTENTS;
                break;
            case VIEW:
                studyPermission = StudyAclEntry.StudyPermissions.VIEW_FILES;
                break;
            case WRITE:
                studyPermission = StudyAclEntry.StudyPermissions.WRITE_FILES;
                break;
            case DELETE:
                studyPermission = StudyAclEntry.StudyPermissions.DELETE_FILES;
                break;
            case DOWNLOAD:
                studyPermission = StudyAclEntry.StudyPermissions.DOWNLOAD_FILES;
                break;
            case UPLOAD:
                studyPermission = StudyAclEntry.StudyPermissions.UPLOAD_FILES;
                break;
            default:
                throw new CatalogAuthorizationException("Permission " + permission.toString() + " not found");
        }

        if (checkUserPermission(userId, query, studyPermission, fileDBAdaptor)) {
            return;
        }
        throw CatalogAuthorizationException.deny(userId, permission.toString(), "File", fileId, null);
    }

    private boolean checkUserPermission(String userId, Query query, StudyAclEntry.StudyPermissions studyPermission, DBAdaptor dbAdaptor)
            throws CatalogDBException, CatalogAuthorizationException {
        if (userId.equals(ADMIN)) {
            if (getSpecialPermissions(ADMIN).getPermissions().contains(studyPermission)) {
                return true;
            }
        } else {
            if ((Long) dbAdaptor.count(query, userId, studyPermission).first() == 1) {
                return true;
            }
        }
        return false;
    }

    @Override
    public void checkSamplePermission(long studyId, long sampleId, String userId, SampleAclEntry.SamplePermissions permission)
            throws CatalogException {
        Query query = new Query()
                .append(SampleDBAdaptor.QueryParams.ID.key(), sampleId)
                .append(SampleDBAdaptor.QueryParams.STUDY_ID.key(), studyId);
        StudyAclEntry.StudyPermissions studyPermission;
        switch (permission) {
            case VIEW:
                studyPermission = StudyAclEntry.StudyPermissions.VIEW_SAMPLES;
                break;
            case UPDATE:
                studyPermission = StudyAclEntry.StudyPermissions.WRITE_SAMPLES;
                break;
            case DELETE:
                studyPermission = StudyAclEntry.StudyPermissions.DELETE_SAMPLES;
                break;
            case WRITE_ANNOTATIONS:
                studyPermission = StudyAclEntry.StudyPermissions.WRITE_SAMPLE_ANNOTATIONS;
                break;
            case VIEW_ANNOTATIONS:
                studyPermission = StudyAclEntry.StudyPermissions.VIEW_SAMPLE_ANNOTATIONS;
                break;
            case DELETE_ANNOTATIONS:
                studyPermission = StudyAclEntry.StudyPermissions.DELETE_SAMPLE_ANNOTATIONS;
                break;
            default:
                throw new CatalogAuthorizationException("Permission " + permission.toString() + " not found");
        }

        if (checkUserPermission(userId, query, studyPermission, sampleDBAdaptor)) {
            return;
        }
        throw CatalogAuthorizationException.deny(userId, permission.toString(), "Sample", sampleId, null);
    }

    @Override
    public void checkIndividualPermission(long studyId, long individualId, String userId,
                                          IndividualAclEntry.IndividualPermissions permission) throws CatalogException {
        Query query = new Query()
                .append(IndividualDBAdaptor.QueryParams.ID.key(), individualId)
                .append(IndividualDBAdaptor.QueryParams.STUDY_ID.key(), studyId);
        StudyAclEntry.StudyPermissions studyPermission;
        switch (permission) {
            case VIEW:
                studyPermission = StudyAclEntry.StudyPermissions.VIEW_INDIVIDUALS;
                break;
            case UPDATE:
                studyPermission = StudyAclEntry.StudyPermissions.WRITE_INDIVIDUALS;
                break;
            case DELETE:
                studyPermission = StudyAclEntry.StudyPermissions.DELETE_INDIVIDUALS;
                break;
            case WRITE_ANNOTATIONS:
                studyPermission = StudyAclEntry.StudyPermissions.WRITE_INDIVIDUAL_ANNOTATIONS;
                break;
            case VIEW_ANNOTATIONS:
                studyPermission = StudyAclEntry.StudyPermissions.VIEW_INDIVIDUAL_ANNOTATIONS;
                break;
            case DELETE_ANNOTATIONS:
                studyPermission = StudyAclEntry.StudyPermissions.DELETE_INDIVIDUAL_ANNOTATIONS;
                break;
            default:
                throw new CatalogAuthorizationException("Permission " + permission.toString() + " not found");
        }

        if (checkUserPermission(userId, query, studyPermission, individualDBAdaptor)) {
            return;
        }
        throw CatalogAuthorizationException.deny(userId, permission.toString(), "Individual", individualId, null);
    }

    @Override
    public void checkJobPermission(long studyId, long jobId, String userId, JobAclEntry.JobPermissions permission) throws CatalogException {
        Query query = new Query()
                .append(JobDBAdaptor.QueryParams.ID.key(), jobId)
                .append(JobDBAdaptor.QueryParams.STUDY_ID.key(), studyId);
        StudyAclEntry.StudyPermissions studyPermission;
        switch (permission) {
            case VIEW:
                studyPermission = StudyAclEntry.StudyPermissions.VIEW_JOBS;
                break;
            case UPDATE:
                studyPermission = StudyAclEntry.StudyPermissions.WRITE_JOBS;
                break;
            case DELETE:
                studyPermission = StudyAclEntry.StudyPermissions.DELETE_JOBS;
                break;
            default:
                throw new CatalogAuthorizationException("Permission " + permission.toString() + " not found");
        }

        if (checkUserPermission(userId, query, studyPermission, jobDBAdaptor)) {
            return;
        }
        throw CatalogAuthorizationException.deny(userId, permission.toString(), "Job", jobId, null);
    }

    @Override
    public void checkCohortPermission(long studyId, long cohortId, String userId, CohortAclEntry.CohortPermissions permission)
            throws CatalogException {
        Query query = new Query()
                .append(CohortDBAdaptor.QueryParams.ID.key(), cohortId)
                .append(CohortDBAdaptor.QueryParams.STUDY_ID.key(), studyId);
        StudyAclEntry.StudyPermissions studyPermission;
        switch (permission) {
            case VIEW:
                studyPermission = StudyAclEntry.StudyPermissions.VIEW_COHORTS;
                break;
            case UPDATE:
                studyPermission = StudyAclEntry.StudyPermissions.WRITE_COHORTS;
                break;
            case DELETE:
                studyPermission = StudyAclEntry.StudyPermissions.DELETE_COHORTS;
                break;
            case WRITE_ANNOTATIONS:
                studyPermission = StudyAclEntry.StudyPermissions.WRITE_COHORT_ANNOTATIONS;
                break;
            case VIEW_ANNOTATIONS:
                studyPermission = StudyAclEntry.StudyPermissions.VIEW_COHORT_ANNOTATIONS;
                break;
            case DELETE_ANNOTATIONS:
                studyPermission = StudyAclEntry.StudyPermissions.DELETE_COHORT_ANNOTATIONS;
                break;
            default:
                throw new CatalogAuthorizationException("Permission " + permission.toString() + " not found");
        }

        if (checkUserPermission(userId, query, studyPermission, cohortDBAdaptor)) {
            return;
        }
        throw CatalogAuthorizationException.deny(userId, permission.toString(), "Cohort", cohortId, null);

    }

    @Override
    public void checkDiseasePanelPermission(long studyId, long panelId, String userId,
                                            DiseasePanelAclEntry.DiseasePanelPermissions permission) throws CatalogException {
        Query query = new Query()
                .append(PanelDBAdaptor.QueryParams.ID.key(), panelId)
                .append(PanelDBAdaptor.QueryParams.STUDY_ID.key(), studyId);
        StudyAclEntry.StudyPermissions studyPermission;
        switch (permission) {
            case VIEW:
                studyPermission = StudyAclEntry.StudyPermissions.VIEW_PANELS;
                break;
            case UPDATE:
                studyPermission = StudyAclEntry.StudyPermissions.WRITE_PANELS;
                break;
            case DELETE:
                studyPermission = StudyAclEntry.StudyPermissions.DELETE_PANELS;
                break;
            default:
                throw new CatalogAuthorizationException("Permission " + permission.toString() + " not found");
        }

        if (checkUserPermission(userId, query, studyPermission, panelDBAdaptor)) {
            return;
        }
        throw CatalogAuthorizationException.deny(userId, permission.toString(), "Panel", panelId, null);
    }

    @Override
    public void checkFamilyPermission(long studyId, long familyId, String userId, FamilyAclEntry.FamilyPermissions permission)
            throws CatalogException {
        Query query = new Query()
                .append(FamilyDBAdaptor.QueryParams.ID.key(), familyId)
                .append(FamilyDBAdaptor.QueryParams.STUDY_ID.key(), studyId);
        StudyAclEntry.StudyPermissions studyPermission;
        switch (permission) {
            case VIEW:
                studyPermission = StudyAclEntry.StudyPermissions.VIEW_FAMILIES;
                break;
            case UPDATE:
                studyPermission = StudyAclEntry.StudyPermissions.WRITE_FAMILIES;
                break;
            case DELETE:
                studyPermission = StudyAclEntry.StudyPermissions.DELETE_FAMILIES;
                break;
            case WRITE_ANNOTATIONS:
                studyPermission = StudyAclEntry.StudyPermissions.WRITE_FAMILY_ANNOTATIONS;
                break;
            case VIEW_ANNOTATIONS:
                studyPermission = StudyAclEntry.StudyPermissions.VIEW_FAMILY_ANNOTATIONS;
                break;
            case DELETE_ANNOTATIONS:
                studyPermission = StudyAclEntry.StudyPermissions.DELETE_FAMILY_ANNOTATIONS;
                break;
            default:
                throw new CatalogAuthorizationException("Permission " + permission.toString() + " not found");
        }

        if (checkUserPermission(userId, query, studyPermission, familyDBAdaptor)) {
            return;
        }
        throw CatalogAuthorizationException.deny(userId, permission.toString(), "Family", familyId, null);

    }

    @Override
    public void checkClinicalAnalysisPermission(long studyId, long analysisId, String userId,
                                                ClinicalAnalysisAclEntry.ClinicalAnalysisPermissions permission) throws CatalogException {
        Query query = new Query()
                .append(ClinicalAnalysisDBAdaptor.QueryParams.ID.key(), analysisId)
                .append(ClinicalAnalysisDBAdaptor.QueryParams.STUDY_ID.key(), studyId);
        StudyAclEntry.StudyPermissions studyPermission;
        switch (permission) {
            case VIEW:
                studyPermission = StudyAclEntry.StudyPermissions.VIEW_CLINICAL_ANALYSIS;
                break;
            case UPDATE:
                studyPermission = StudyAclEntry.StudyPermissions.WRITE_CLINICAL_ANALYSIS;
                break;
            case DELETE:
                studyPermission = StudyAclEntry.StudyPermissions.DELETE_CLINICAL_ANALYSIS;
                break;
            default:
                throw new CatalogAuthorizationException("Permission " + permission.toString() + " not found");
        }

        if (checkUserPermission(userId, query, studyPermission, clinicalAnalysisDBAdaptor)) {
            return;
        }
        throw CatalogAuthorizationException.deny(userId, permission.toString(), "ClinicalAnalysis", analysisId, null);
    }

    @Override
    public QueryResult<StudyAclEntry> getAllStudyAcls(String userId, long studyId) throws CatalogException {
        checkCanAssignOrSeePermissions(studyId, userId);
        return aclDBAdaptor.get(studyId, null, Entity.STUDY);
    }

    @Override
    public QueryResult<StudyAclEntry> getStudyAcl(String userId, long studyId, String member) throws CatalogException {
        try {
            checkCanAssignOrSeePermissions(studyId, userId);
        } catch (CatalogException e) {
            // It will be OK if the userId asking for the ACLs wants to see its own permissions
            checkAskingOwnPermissions(userId, member, studyId);
        }

        // This code is to calculate the total effective permissions
        // TODO: Take into account effective permissions at some point
//        List<String> members = new ArrayList<>(2);
//        members.add(member);
//        if (!member.startsWith("@") && !member.equalsIgnoreCase("anonymous") && !member.equals("*")) {
//            QueryResult<Group> groupBelonging = getGroupBelonging(studyId, member);
//            if (groupBelonging != null && groupBelonging.getNumResults() == 1) {
//                members.add(groupBelonging.first().getName());
//            }
//        }

        return aclDBAdaptor.get(studyId, Arrays.asList(member), Entity.STUDY);
    }

    @Override
    public QueryResult<SampleAclEntry> getAllSampleAcls(long studyId, long sampleId, String userId) throws CatalogException {
        checkCanAssignOrSeePermissions(studyId, userId);
        return aclDBAdaptor.get(sampleId, null, Entity.SAMPLE);
    }

    @Override
    public QueryResult<SampleAclEntry> getSampleAcl(long studyId, long sampleId, String userId, String member) throws CatalogException {
        try {
            checkCanAssignOrSeePermissions(studyId, userId);
        } catch (CatalogException e) {
            // It will be OK if the userId asking for the ACLs wants to see its own permissions
            checkAskingOwnPermissions(userId, member, studyId);
        }

        // This code is to calculate the total effective permissions
        // TODO: Take into account effective permissions at some point
//        List<String> members = new ArrayList<>(2);
//        members.add(member);
//        if (!member.startsWith("@") && !member.equalsIgnoreCase("anonymous") && !member.equals("*")) {
//            QueryResult<Group> groupBelonging = getGroupBelonging(studyId, member);
//            if (groupBelonging != null && groupBelonging.getNumResults() == 1) {
//                members.add(groupBelonging.first().getName());
//            }
//        }

        return aclDBAdaptor.get(sampleId, Arrays.asList(member), Entity.SAMPLE);
    }

    @Override
    public void resetPermissionsFromAllEntities(long studyId, List<String> members) throws CatalogException {
        aclDBAdaptor.resetMembersFromAllEntries(studyId, members);
    }

    @Override
    public QueryResult<FileAclEntry> getAllFileAcls(long studyId, long fileId, String userId, boolean checkPermission)
            throws CatalogException {
        if (checkPermission) {
            checkCanAssignOrSeePermissions(studyId, userId);
        }
        return aclDBAdaptor.get(fileId, null, Entity.FILE);
    }

    @Override
    public QueryResult<FileAclEntry> getFileAcl(long studyId, long fileId, String userId, String member) throws CatalogException {
        try {
            checkCanAssignOrSeePermissions(studyId, userId);
        } catch (CatalogException e) {
            // It will be OK if the userId asking for the ACLs wants to see its own permissions
            checkAskingOwnPermissions(userId, member, studyId);
        }

        // This code is to calculate the total effective permissions
        // TODO: Take into account effective permissions at some point
//        List<String> members = new ArrayList<>(2);
//        members.add(member);
//        if (!member.startsWith("@") && !member.equalsIgnoreCase("anonymous") && !member.equals("*")) {
//            QueryResult<Group> groupBelonging = getGroupBelonging(studyId, member);
//            if (groupBelonging != null && groupBelonging.getNumResults() == 1) {
//                members.add(groupBelonging.first().getName());
//            }
//        }

        return aclDBAdaptor.get(fileId, Arrays.asList(member), Entity.FILE);
    }

    @Override
    public QueryResult<IndividualAclEntry> getAllIndividualAcls(long studyId, long individualId, String userId) throws CatalogException {
        checkCanAssignOrSeePermissions(studyId, userId);
        return aclDBAdaptor.get(individualId, null, Entity.INDIVIDUAL);
    }

    @Override
    public QueryResult<IndividualAclEntry> getIndividualAcl(long studyId, long individualId, String userId, String member)
            throws CatalogException {
        try {
            checkCanAssignOrSeePermissions(studyId, userId);
        } catch (CatalogException e) {
            // It will be OK if the userId asking for the ACLs wants to see its own permissions
            checkAskingOwnPermissions(userId, member, studyId);
        }

        // This code is to calculate the total effective permissions
        // TODO: Take into account effective permissions at some point
//        List<String> members = new ArrayList<>(2);
//        members.add(member);
//        if (!member.startsWith("@") && !member.equalsIgnoreCase("anonymous") && !member.equals("*")) {
//            QueryResult<Group> groupBelonging = getGroupBelonging(studyId, member);
//            if (groupBelonging != null && groupBelonging.getNumResults() == 1) {
//                members.add(groupBelonging.first().getName());
//            }
//        }

        return aclDBAdaptor.get(individualId, Arrays.asList(member), Entity.INDIVIDUAL);
    }

    @Override
    public QueryResult<CohortAclEntry> getAllCohortAcls(long studyId, long cohortId, String userId) throws CatalogException {
        checkCanAssignOrSeePermissions(studyId, userId);
        return aclDBAdaptor.get(cohortId, null, Entity.COHORT);
    }

    @Override
    public QueryResult<CohortAclEntry> getCohortAcl(long studyId, long cohortId, String userId, String member) throws CatalogException {
        try {
            checkCanAssignOrSeePermissions(studyId, userId);
        } catch (CatalogException e) {
            // It will be OK if the userId asking for the ACLs wants to see its own permissions
            checkAskingOwnPermissions(userId, member, studyId);
        }

        // This code is to calculate the total effective permissions
        // TODO: Take into account effective permissions at some point
//        List<String> members = new ArrayList<>(2);
//        members.add(member);
//        if (!member.startsWith("@") && !member.equalsIgnoreCase("anonymous") && !member.equals("*")) {
//            QueryResult<Group> groupBelonging = getGroupBelonging(studyId, member);
//            if (groupBelonging != null && groupBelonging.getNumResults() == 1) {
//                members.add(groupBelonging.first().getName());
//            }
//        }

        return aclDBAdaptor.get(cohortId, Arrays.asList(member), Entity.COHORT);
    }

    @Override
    public QueryResult<JobAclEntry> getAllJobAcls(long studyId, long jobId, String userId) throws CatalogException {
        checkCanAssignOrSeePermissions(studyId, userId);
        return aclDBAdaptor.get(jobId, null, Entity.JOB);
    }

    @Override
    public QueryResult<JobAclEntry> getJobAcl(long studyId, long jobId, String userId, String member) throws CatalogException {
        try {
            checkCanAssignOrSeePermissions(studyId, userId);
        } catch (CatalogException e) {
            // It will be OK if the userId asking for the ACLs wants to see its own permissions
            checkAskingOwnPermissions(userId, member, studyId);
        }

        // This code is to calculate the total effective permissions
        // TODO: Take into account effective permissions at some point
//        List<String> members = new ArrayList<>(2);
//        members.add(member);
//        if (!member.startsWith("@") && !member.equalsIgnoreCase("anonymous") && !member.equals("*")) {
//            QueryResult<Group> groupBelonging = getGroupBelonging(studyId, member);
//            if (groupBelonging != null && groupBelonging.getNumResults() == 1) {
//                members.add(groupBelonging.first().getName());
//            }
//        }

        return aclDBAdaptor.get(jobId, Arrays.asList(member), Entity.JOB);
    }

    @Override
    public QueryResult<FamilyAclEntry> getAllFamilyAcls(long studyId, long familyId, String userId) throws CatalogException {
        checkCanAssignOrSeePermissions(studyId, userId);
        return aclDBAdaptor.get(familyId, null, Entity.FAMILY);
    }

    @Override
    public QueryResult<FamilyAclEntry> getFamilyAcl(long studyId, long familyId, String userId, String member) throws CatalogException {
        try {
            checkCanAssignOrSeePermissions(studyId, userId);
        } catch (CatalogException e) {
            // It will be OK if the userId asking for the ACLs wants to see its own permissions
            checkAskingOwnPermissions(userId, member, studyId);
        }

        return aclDBAdaptor.get(familyId, Arrays.asList(member), Entity.FAMILY);
    }

    private void checkAskingOwnPermissions(String userId, String member, long studyId) throws CatalogException {
        if (member.startsWith("@")) { //group
            // If the userId does not belong to the group...
            QueryResult<Group> groupBelonging = getGroupBelonging(studyId, userId);
            if (groupBelonging.getNumResults() != 1 || !groupBelonging.first().getName().equals(member)) {
                throw new CatalogAuthorizationException("The user " + userId + " does not have permissions to see the ACLs of "
                        + member);
            }
        } else {
            // If the userId asking to see the permissions is not asking to see their own permissions
            if (!userId.equals(member)) {
                throw new CatalogAuthorizationException("The user " + userId + " does not have permissions to see the ACLs of "
                        + member);
            }
        }
    }

    @Override
    public List<QueryResult<StudyAclEntry>> setStudyAcls(List<Long> studyIds, List<String> members, List<String> permissions)
            throws CatalogException {
        // We obtain which of those members are actually users to add them to the @members group automatically
        List<String> userList = members.stream()
                .filter(member -> !member.startsWith("@"))
                .collect(Collectors.toList());
        if (CollectionUtils.isNotEmpty(userList)) {
            // We first add the member to the @members group in case they didn't belong already
            for (Long studyId : studyIds) {
                studyDBAdaptor.addUsersToGroup(studyId, MEMBERS_GROUP, userList);
            }
        }

<<<<<<< HEAD
        aclDBAdaptor.setToMembers(studyIds, members, permissions, Entity.STUDY);
        return aclDBAdaptor.get(studyIds, members, Entity.STUDY);
=======
        // Todo: Remove this in 1.4
        List<String> allStudyPermissions = EnumSet.allOf(StudyAclEntry.StudyPermissions.class)
                .stream()
                .map(String::valueOf)
                .collect(Collectors.toList());

        aclDBAdaptor.setToMembers(studyIds, members, permissions, allStudyPermissions, MongoDBAdaptorFactory.STUDY_COLLECTION);
        return aclDBAdaptor.get(studyIds, members, MongoDBAdaptorFactory.STUDY_COLLECTION);
>>>>>>> 92575884
    }

    @Override
    public List<QueryResult<StudyAclEntry>> addStudyAcls(List<Long> studyIds, List<String> members, List<String> permissions)
            throws CatalogException {
        // We obtain which of those members are actually users to add them to the @members group automatically
        List<String> userList = members.stream()
                .filter(member -> !member.startsWith("@"))
                .collect(Collectors.toList());
        if (CollectionUtils.isNotEmpty(userList)) {
            // We first add the member to the @members group in case they didn't belong already
            for (Long studyId : studyIds) {
                studyDBAdaptor.addUsersToGroup(studyId, MEMBERS_GROUP, userList);
            }
        }
        aclDBAdaptor.addToMembers(studyIds, members, permissions, Entity.STUDY);
        return aclDBAdaptor.get(studyIds, members, Entity.STUDY);
    }

    @Override
    public List<QueryResult<StudyAclEntry>> removeStudyAcls(List<Long> studyIds, List<String> members, @Nullable List<String> permissions)
            throws CatalogException {
        aclDBAdaptor.removeFromMembers(studyIds, members, permissions, Entity.STUDY);
        return aclDBAdaptor.get(studyIds, members, Entity.STUDY);
    }

    private <E extends AbstractAclEntry> List<QueryResult<E>> getAcls(List<Long> ids, List<String> members, Entity entity)
            throws CatalogException {
        return aclDBAdaptor.get(ids, members, entity);
    }

    public <E extends AbstractAclEntry> List<QueryResult<E>> setAcls(long studyId, List<Long> ids, List<String> members,
<<<<<<< HEAD
                                                                     List<String> permissions, Entity entity) throws CatalogException {
=======
                                                                     List<String> permissions, List<String> allPermissions, String entity)
            throws CatalogException {
>>>>>>> 92575884
        if (ids == null || ids.isEmpty()) {
            logger.warn("Missing identifiers to set acls");
            return Collections.emptyList();
        }

        // We obtain which of those members are actually users to add them to the @members group automatically
        List<String> userList = members.stream()
                .filter(member -> !member.startsWith("@"))
                .collect(Collectors.toList());
        if (CollectionUtils.isNotEmpty(userList)) {
            // We first add the member to the @members group in case they didn't belong already
            studyDBAdaptor.addUsersToGroup(studyId, MEMBERS_GROUP, userList);
        }

        long startTime = System.currentTimeMillis();
        aclDBAdaptor.setToMembers(ids, members, permissions, allPermissions, entity);
        int dbTime = (int) (System.currentTimeMillis() - startTime);

        List<QueryResult<E>> aclResultList = getAcls(ids, members, entity);

        for (QueryResult<E> aclEntryQueryResult : aclResultList) {
            aclEntryQueryResult.setDbTime(aclEntryQueryResult.getDbTime() + dbTime);
        }

        return aclResultList;
    }

    @Override
    public <E extends AbstractAclEntry> List<QueryResult<E>> addAcls(long studyId, List<Long> ids, List<String> members,
                                                                     List<String> permissions, Entity entity) throws CatalogException {
        if (ids == null || ids.isEmpty()) {
            logger.warn("Missing identifiers to add acls");
            return Collections.emptyList();
        }

        // We obtain which of those members are actually users to add them to the @members group automatically
        List<String> userList = members.stream()
                .filter(member -> !member.startsWith("@"))
                .collect(Collectors.toList());
        if (CollectionUtils.isNotEmpty(userList)) {
            // We first add the member to the @members group in case they didn't belong already
            studyDBAdaptor.addUsersToGroup(studyId, MEMBERS_GROUP, userList);
        }

        long startTime = System.currentTimeMillis();
        aclDBAdaptor.addToMembers(ids, members, permissions, entity);
        int dbTime = (int) (System.currentTimeMillis() - startTime);

        List<QueryResult<E>> aclResultList = getAcls(ids, members, entity);

        for (QueryResult<E> aclEntryQueryResult : aclResultList) {
            aclEntryQueryResult.setDbTime(aclEntryQueryResult.getDbTime() + dbTime);
        }

        return aclResultList;
    }

    @Override
    public <E extends AbstractAclEntry> List<QueryResult<E>> removeAcls(List<Long> ids, List<String> members,
                                                                        @Nullable List<String> permissions, Entity entity)
            throws CatalogException {
        if (ids == null || ids.isEmpty()) {
            logger.warn("Missing identifiers to remove acls");
            return Collections.emptyList();
        }

        long startTime = System.currentTimeMillis();
        aclDBAdaptor.removeFromMembers(ids, members, permissions, entity);

        int dbTime = (int) (System.currentTimeMillis() - startTime);
        List<QueryResult<E>> aclResultList = getAcls(ids, members, entity);

        // Update dbTime
        for (QueryResult<E> aclEntryQueryResult : aclResultList) {
            aclEntryQueryResult.setDbTime(aclEntryQueryResult.getDbTime() + dbTime);
        }
        return aclResultList;
    }

    @Override
    public <E extends AbstractAclEntry> List<QueryResult<E>> replicateAcls(long studyId, List<Long> ids, List<E> aclEntries,
                                                                           Entity entity) throws CatalogException {
        if (ids == null || ids.isEmpty()) {
            logger.warn("Missing identifiers to set acls");
            return Collections.emptyList();
        }

        long startTime = System.currentTimeMillis();
        aclDBAdaptor.setAcls(ids, aclEntries, entity);
        int dbTime = (int) (System.currentTimeMillis() - startTime);

        List<QueryResult<E>> aclResultList = getAcls(ids, null, entity);

        for (QueryResult<E> aclEntryQueryResult : aclResultList) {
            aclEntryQueryResult.setDbTime(aclEntryQueryResult.getDbTime() + dbTime);
        }

        return aclResultList;
    }

    @Override
    public void applyPermissionRule(long studyId, PermissionRule permissionRule, Study.Entry entry) throws CatalogException {
        // 1. We obtain which of those members are actually users to add them to the @members group automatically
        List<String> userList = permissionRule.getMembers().stream()
                .filter(member -> !member.startsWith("@"))
                .collect(Collectors.toList());
        if (CollectionUtils.isNotEmpty(userList)) {
            // We first add the member to the @members group in case they didn't belong already
            studyDBAdaptor.addUsersToGroup(studyId, MEMBERS_GROUP, userList);
        }

        // 2. We can apply the permission rules
        aclDBAdaptor.applyPermissionRules(studyId, permissionRule, entry);
    }

    @Override
    public void removePermissionRuleAndRemovePermissions(Study study, String permissionRuleId, Study.Entry entry)
            throws CatalogException {
        ParamUtils.checkObj(permissionRuleId, "PermissionRule id");
        ParamUtils.checkObj(entry, "Entity");

        aclDBAdaptor.removePermissionRuleAndRemovePermissions(study, permissionRuleId, entry);
    }

    @Override
    public void removePermissionRuleAndRestorePermissions(Study study, String permissionRuleId, Study.Entry entry)
            throws CatalogException {
        ParamUtils.checkObj(permissionRuleId, "PermissionRule id");
        ParamUtils.checkObj(entry, "Entity");

        aclDBAdaptor.removePermissionRuleAndRestorePermissions(study, permissionRuleId, entry);
    }

    @Override
    public void removePermissionRule(long studyId, String permissionRuleId, Study.Entry entry) throws CatalogException {
        ParamUtils.checkObj(permissionRuleId, "PermissionRule id");
        ParamUtils.checkObj(entry, "Entity");

        aclDBAdaptor.removePermissionRule(studyId, permissionRuleId, entry);
    }

    /*
    ====================================
    Auxiliar methods
    ====================================
     */
    /**
     * Retrieves the groupId where the members belongs to.
     *
     * @param studyId study id.
     * @param members List of user ids.
     * @return the group id of the user. Null if the user does not take part of any group.
     * @throws CatalogException when there is any database error.
     */
    QueryResult<Group> getGroupBelonging(long studyId, List<String> members) throws CatalogException {
        return studyDBAdaptor.getGroup(studyId, null, members);
    }

    QueryResult<Group> getGroupBelonging(long studyId, String members) throws CatalogException {
        return getGroupBelonging(studyId, Arrays.asList(members.split(",")));
    }

    public static void checkPermissions(List<String> permissions, Function<String, Enum> getValue) throws CatalogException {
        for (String permission : permissions) {
            try {
                getValue.apply(permission);
            } catch (IllegalArgumentException e) {
                throw new CatalogAuthorizationException("The permission " + permission + " is not a correct permission.");
            }
        }
    }

}<|MERGE_RESOLUTION|>--- conflicted
+++ resolved
@@ -796,19 +796,14 @@
             }
         }
 
-<<<<<<< HEAD
-        aclDBAdaptor.setToMembers(studyIds, members, permissions, Entity.STUDY);
-        return aclDBAdaptor.get(studyIds, members, Entity.STUDY);
-=======
         // Todo: Remove this in 1.4
         List<String> allStudyPermissions = EnumSet.allOf(StudyAclEntry.StudyPermissions.class)
                 .stream()
                 .map(String::valueOf)
                 .collect(Collectors.toList());
 
-        aclDBAdaptor.setToMembers(studyIds, members, permissions, allStudyPermissions, MongoDBAdaptorFactory.STUDY_COLLECTION);
-        return aclDBAdaptor.get(studyIds, members, MongoDBAdaptorFactory.STUDY_COLLECTION);
->>>>>>> 92575884
+        aclDBAdaptor.setToMembers(studyIds, members, permissions, allStudyPermissions, Entity.STUDY);
+        return aclDBAdaptor.get(studyIds, members, Entity.STUDY);
     }
 
     @Override
@@ -841,12 +836,8 @@
     }
 
     public <E extends AbstractAclEntry> List<QueryResult<E>> setAcls(long studyId, List<Long> ids, List<String> members,
-<<<<<<< HEAD
-                                                                     List<String> permissions, Entity entity) throws CatalogException {
-=======
-                                                                     List<String> permissions, List<String> allPermissions, String entity)
-            throws CatalogException {
->>>>>>> 92575884
+                                                                     List<String> permissions, List<String> allPermissions, Entity entity)
+            throws CatalogException {
         if (ids == null || ids.isEmpty()) {
             logger.warn("Missing identifiers to set acls");
             return Collections.emptyList();
