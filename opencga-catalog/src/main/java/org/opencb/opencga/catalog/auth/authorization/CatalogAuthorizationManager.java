--- conflicted
+++ resolved
@@ -83,22 +83,14 @@
     }
 
     @Override
-<<<<<<< HEAD
-    public void checkUserBelongsToOrganization(String organizationId, String userId) throws CatalogException {
+    public void checkCanViewOrganization(String organizationId, String userId) throws CatalogException {
         if (isOpencgaAdministrator(organizationId, userId)) {
             return;
         }
+        // Check user belongs to organization
         if (!dbAdaptorFactory.getCatalogUserDBAdaptor(organizationId).exists(userId)) {
             throw new CatalogAuthorizationException("Permission denied. User '" + userId + "' does not belong to the organization.");
         }
-=======
-    public void checkCanViewOrganization(String organizationId, String userId) throws CatalogException {
-        if (isOpencgaAdministrator(organizationId, userId)) {
-            return;
-        }
-        // Check user belongs to organization
-        dbAdaptorFactory.getCatalogUserDBAdaptor(organizationId).checkId(userId);
->>>>>>> a25f0cb4
     }
 
     @Override
