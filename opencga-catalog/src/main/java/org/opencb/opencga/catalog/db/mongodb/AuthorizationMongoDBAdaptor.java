/*
 * Copyright 2015-2020 OpenCB
 *
 * Licensed under the Apache License, Version 2.0 (the "License");
 * you may not use this file except in compliance with the License.
 * You may obtain a copy of the License at
 *
 *     http://www.apache.org/licenses/LICENSE-2.0
 *
 * Unless required by applicable law or agreed to in writing, software
 * distributed under the License is distributed on an "AS IS" BASIS,
 * WITHOUT WARRANTIES OR CONDITIONS OF ANY KIND, either express or implied.
 * See the License for the specific language governing permissions and
 * limitations under the License.
 */

package org.opencb.opencga.catalog.db.mongodb;

import com.mongodb.client.ClientSession;
import com.mongodb.client.model.Aggregates;
import com.mongodb.client.model.Filters;
import com.mongodb.client.model.Projections;
import org.apache.commons.collections4.CollectionUtils;
import org.apache.commons.lang3.StringUtils;
import org.bson.Document;
import org.bson.conversions.Bson;
import org.opencb.commons.datastore.core.DataResult;
import org.opencb.commons.datastore.core.Query;
import org.opencb.commons.datastore.core.QueryOptions;
import org.opencb.commons.datastore.core.QueryParam;
import org.opencb.commons.datastore.mongodb.MongoDBCollection;
import org.opencb.commons.datastore.mongodb.MongoDBIterator;
import org.opencb.opencga.catalog.auth.authorization.AuthorizationDBAdaptor;
import org.opencb.opencga.catalog.auth.authorization.AuthorizationManager;
import org.opencb.opencga.catalog.auth.authorization.CatalogAuthorizationManager;
import org.opencb.opencga.catalog.db.api.StudyDBAdaptor;
import org.opencb.opencga.catalog.exceptions.CatalogDBException;
import org.opencb.opencga.catalog.exceptions.CatalogException;
import org.opencb.opencga.core.api.ParamConstants;
import org.opencb.opencga.core.common.TimeUtils;
import org.opencb.opencga.core.config.Configuration;
import org.opencb.opencga.core.models.Acl;
import org.opencb.opencga.core.models.AclEntry;
import org.opencb.opencga.core.models.AclEntryList;
import org.opencb.opencga.core.models.common.Enums;
import org.opencb.opencga.core.models.study.PermissionRule;
import org.opencb.opencga.core.models.study.Study;
import org.opencb.opencga.core.response.OpenCGAResult;
import org.slf4j.LoggerFactory;

import java.util.*;
import java.util.regex.Pattern;
import java.util.stream.Collectors;

import static org.opencb.commons.datastore.core.QueryParam.Type.INTEGER_ARRAY;
import static org.opencb.commons.datastore.core.QueryParam.Type.TEXT_ARRAY;

/**
 * Created by pfurio on 20/04/17.
 */
public class AuthorizationMongoDBAdaptor extends MongoDBAdaptor implements AuthorizationDBAdaptor {

    private static final String ANONYMOUS = "*";
    static final String MEMBER_WITH_INTERNAL_ACL = "_withInternalAcls";

    public AuthorizationMongoDBAdaptor(OrganizationMongoDBAdaptorFactory dbFactory, Configuration configuration) {
        super(configuration, LoggerFactory.getLogger(AuthorizationMongoDBAdaptor.class));
        this.dbAdaptorFactory = dbFactory;
    }

    enum QueryParams implements QueryParam {
        ID("id", INTEGER_ARRAY, ""),
        ACL("_acl", TEXT_ARRAY, ""),
        USER_DEFINED_ACLS("_userAcls", TEXT_ARRAY, "");

        private static Map<String, QueryParams> map = new HashMap<>();

        static {
            for (QueryParams param : QueryParams.values()) {
                map.put(param.key(), param);
            }
        }

        private final String key;
        private Type type;
        private String description;

        QueryParams(String key, Type type, String description) {
            this.key = key;
            this.type = type;
            this.description = description;
        }

        @Override
        public String key() {
            return key;
        }

        @Override
        public Type type() {
            return type;
        }

        @Override
        public String description() {
            return description;
        }

        public static Map<String, QueryParams> getMap() {
            return map;
        }

        public static QueryParams getParam(String key) {
            return map.get(key);
        }
    }

    private List<String> getFullPermissions(Enums.Resource resource) {
        List<String> permissionList = new ArrayList<>(resource.getFullPermissionList());
        permissionList.add("NONE");
        return permissionList;
    }

    private void validateEntry(Enums.Resource entry) throws CatalogDBException {
        switch (entry) {
            case STUDY:
            case COHORT:
            case INDIVIDUAL:
            case JOB:
            case FILE:
            case SAMPLE:
            case DISEASE_PANEL:
            case FAMILY:
            case CLINICAL_ANALYSIS:
            case CLINICAL:
            case WORKFLOW:
                return;
            default:
                throw new CatalogDBException("Unexpected parameter received. " + entry + " has been received.");
        }
    }

    /**
     * Internal method to fetch the permissions of every user. Permissions are splitted and returned in a map of user -> list of
     * permissions.
     *
     * @param resourceId  Resource id being queried.
     * @param membersList Members for which we want to fetch the permissions. If empty, it should return the permissions for all members.
     * @param entry       Entity where the query will be performed.
     * @return A map of [acl, user_defined_acl] -> user -> List of permissions and the string id of the resource queried.
     * @throws CatalogDBException CatalogDBException.
     */
    private EntryPermission internalGet(long resourceId, List<String> membersList, Enums.Resource entry) throws CatalogDBException {
        EntryPermission entryPermission = new EntryPermission();

        List<String> members = (membersList == null ? Collections.emptyList() : membersList);

        MongoDBCollection collection = getMainCollection(entry);

        List<Bson> aggregation = new ArrayList<>();
        aggregation.add(Aggregates.match(Filters.eq(PRIVATE_UID, resourceId)));
        aggregation.add(Aggregates.project(
                Projections.include(QueryParams.ID.key(), QueryParams.ACL.key(), QueryParams.USER_DEFINED_ACLS.key())));

        List<Bson> filters = new ArrayList<>();
        if (CollectionUtils.isNotEmpty(members)) {
            List<Pattern> regexMemberList = new ArrayList<>(members.size());
            for (String member : members) {
                if (!member.equals(ANONYMOUS)) {
                    regexMemberList.add(Pattern.compile("^" + member));
                } else {
                    regexMemberList.add(Pattern.compile("^\\*"));
                }
            }
            filters.add(Filters.in(QueryParams.ACL.key(), regexMemberList));
        }

        if (CollectionUtils.isNotEmpty(filters)) {
            Bson filter = filters.size() == 1 ? filters.get(0) : Filters.and(filters);
            aggregation.add(Aggregates.match(filter));
        }

        for (Bson bson : aggregation) {
            logger.debug("Get Acl: {}", bson.toBsonDocument());
        }

        DataResult<Document> aggregate = collection.aggregate(aggregation, null);

        Map<String, Map<String, List<String>>> permissions = entryPermission.getPermissions();

        if (aggregate.getNumResults() > 0) {
            Set<String> memberSet = new HashSet<>();
            memberSet.addAll(members);

            Document document = aggregate.first();
            entryPermission.setId(document.getString(QueryParams.ID.key()));

            List<String> aclList = (List<String>) document.get(QueryParams.ACL.key());
            if (aclList != null) {
                // If _acl was not previously defined, it can be null the first time
                for (String memberPermission : aclList) {
                    String[] split = StringUtils.splitByWholeSeparatorPreserveAllTokens(memberPermission, INTERNAL_DELIMITER, 2);
//                    String[] split = memberPermission.split(INTERNAL_DELIMITER, 2);
                    if (memberSet.isEmpty() || memberSet.contains(split[0])) {
                        if (!permissions.get(QueryParams.ACL.key()).containsKey(split[0])) {
                            permissions.get(QueryParams.ACL.key()).put(split[0], new ArrayList<>());
                        }
                        permissions.get(QueryParams.ACL.key()).get(split[0]).add(split[1]);
                    }
                }
            }

            List<String> userDefinedAcls = (List<String>) document.get(QueryParams.USER_DEFINED_ACLS.key());
            if (userDefinedAcls != null) {
                // If _acl was not previously defined, it can be null the first time
                for (String memberPermission : userDefinedAcls) {
                    String[] split = StringUtils.splitByWholeSeparatorPreserveAllTokens(memberPermission, INTERNAL_DELIMITER, 2);
//                    String[] split = memberPermission.split(INTERNAL_DELIMITER, 2);
                    if (memberSet.isEmpty() || memberSet.contains(split[0])) {
                        if (!permissions.get(QueryParams.USER_DEFINED_ACLS.key()).containsKey(split[0])) {
                            permissions.get(QueryParams.USER_DEFINED_ACLS.key()).put(split[0], new ArrayList<>());
                        }
                        permissions.get(QueryParams.USER_DEFINED_ACLS.key()).get(split[0]).add(split[1]);
                    }
                }
            }
        }

        // ------- Check for members with other permissions. In that case, we need to remove NONE from the list.
        for (Map.Entry<String, Map<String, List<String>>> tmpEntry : entryPermission.getPermissions().entrySet()) {
            for (Map.Entry<String, List<String>> tmpMemberPermissionEntry : tmpEntry.getValue().entrySet()) {
                if (tmpMemberPermissionEntry.getValue().size() > 1) {
                    tmpMemberPermissionEntry.getValue().remove("NONE");
                }
            }
        }

        return entryPermission;
    }

    /**
     * Fetch the effective permissions of every user.
     *
     * @param studyUid        Study where the resources belong.
     * @param resourceIdList  List of resource ids.
     * @param entry           Entity where the query will be performed.
     * @return A list of ACL object.
     * @throws CatalogDBException CatalogDBException if the study or the resourcers cannot be found.
     */
    public List<Acl> effectivePermissions(long studyUid, List<String> resourceIdList, Enums.Resource entry) throws CatalogDBException {
        // Get groups and array of ACLs from the study document
        MongoDBCollection studyCollection = getMainCollection(Enums.Resource.STUDY);
        Bson studyQuery = Filters.eq(PRIVATE_UID, studyUid);
        Bson studyProjection = Projections.include(StudyDBAdaptor.QueryParams.GROUPS.key(), QueryParams.ACL.key());
        DataResult<Document> studyResult = studyCollection.find(studyQuery, studyProjection, null);
        if (studyResult.getNumMatches() == 0) {
            throw new CatalogDBException("Study uid '" + studyUid + "' not found");
        }
        Document studyDocument = studyResult.first();

        boolean simplifyPermissions = simplifyPermissions();
        Map<String, Set<String>> groupsMap = getGroupUsersMap(studyDocument);
        Map<String, Set<String>> studyUserPermissionsMap = extractUserPermissionsMap(groupsMap, studyDocument, simplifyPermissions);

        // Retrieve ACL list for the resources requested
        MongoDBCollection collection = getMainCollection(entry);
        Bson query = Filters.and(
                Filters.eq(PRIVATE_STUDY_UID, studyUid),
                Filters.in(ID, resourceIdList)
        );
        Bson projection = Projections.include(QueryParams.ID.key(), QueryParams.ACL.key());

        logger.debug("Get Acl: {}", query.toBsonDocument());
        DataResult<Document> dataResult = collection.find(query, projection, null);
        Map<String, Document> dataResultMap = new HashMap<>();
        for (Document result : dataResult.getResults()) {
            dataResultMap.put(result.getString(ID), result);
        }

        // Process resourceIdList in order
        List<Acl> aclList = new ArrayList<>(resourceIdList.size());
        for (String resourceId : resourceIdList) {
            if (!dataResultMap.containsKey(resourceId)) {
                throw new CatalogDBException("Resource id '" + resourceId + "' not found.");
            }
            Document resourceDocument = dataResultMap.get(resourceId);
            Map<String, Set<String>> resourceUserPermissionsMap = extractUserPermissionsMap(groupsMap, resourceDocument,
                    simplifyPermissions);
            Acl acl = convertPermissionsToAcl(groupsMap, studyUserPermissionsMap, resourceUserPermissionsMap, resourceId, entry);
            aclList.add(acl);
        }

        return aclList;
    }

    private Acl convertPermissionsToAcl(Map<String, Set<String>> groupsMap, Map<String, Set<String>> studyUserPermissionsMap,
                                        Map<String, Set<String>> resourceUserPermissionsMap, String id, Enums.Resource resource) {
        Set<String> adminUsers = groupsMap.get(ParamConstants.ADMINS_GROUP);

        // Init permission map
        Map<String, Set<String>> permissionMap = new HashMap<>();
        List<String> resourcePermissions = resource.getFullPermissionList();
        for (String permission : resource.getFullPermissionList()) {
            permissionMap.put(permission, new HashSet<>());
        }

        // Store permissions at the resource level
        for (Map.Entry<String, Set<String>> entry : resourceUserPermissionsMap.entrySet()) {
            for (String permission : entry.getValue()) {
                permissionMap.get(permission).add(entry.getKey());
            }
        }

        // List of correspondence of study permissions
        Map<String, String> studyPermissionsToResourcePermissionsMap = new HashMap<>();
        for (String resourcePermission : resourcePermissions) {
            String studyPermission;
            if (!"NONE".equals(resourcePermission)) {
                studyPermission = resource.toStudyPermission(resourcePermission);
            } else {
                studyPermission = "NONE";
            }
            studyPermissionsToResourcePermissionsMap.put(studyPermission, resourcePermission);
        }

        // Iterate and only store permissions at the study level if no permissions were given at the resource level
        for (Map.Entry<String, Set<String>> entry : studyUserPermissionsMap.entrySet()) {
            String userId = entry.getKey();
            Set<String> studyPermissions = entry.getValue();
            if (resourceUserPermissionsMap.get(userId).isEmpty()) {
                // Loop over all study permissions given to the user
                for (String studyPermission : studyPermissions) {
                    if (studyPermissionsToResourcePermissionsMap.containsKey(studyPermission)) {
                        String resourcePermission = studyPermissionsToResourcePermissionsMap.get(studyPermission);
                        permissionMap.get(resourcePermission).add(userId);
                    }
                }
            }
        }

        Set<String> usersWithNoAccess = new HashSet<>(studyUserPermissionsMap.keySet());
        usersWithNoAccess.removeAll(adminUsers);
        // Generate ACL object
        List<Acl.Permission> permissionList = new ArrayList<>(resourcePermissions.size());
        for (String resourcePermission : resourcePermissions) {
            Set<String> userIdSet = permissionMap.get(resourcePermission);
            if (!"NONE".equals(resourcePermission)) {
                // Remove users with access from usersWithNoAccess set
                usersWithNoAccess.removeAll(userIdSet);
                // Add admin users to users with this permission
                userIdSet.addAll(adminUsers);

                permissionList.add(new Acl.Permission(resourcePermission, new ArrayList<>(userIdSet)));
            }
        }
        permissionList.add(new Acl.Permission("NONE", new ArrayList<>(usersWithNoAccess)));

        return new Acl(id, resource.name(), permissionList, TimeUtils.getDate().getTime());
    }

    private Map<String, Set<String>> extractUserPermissionsMap(Map<String, Set<String>> groupsMap, Document document,
                                                               boolean simplifyPermissions) {
        Set<String> allUsers = groupsMap.get(ParamConstants.MEMBERS_GROUP);

        // Map of userId - List of permissions
        Map<String, Set<String>> userPermissionsMap = new HashMap<>();
        for (String userId : allUsers) {
            userPermissionsMap.put(userId, new HashSet<>());
        }

        // Group ACLs
        List<String> aclList = document.getList(QueryParams.ACL.key(), String.class);
        if (CollectionUtils.isNotEmpty(aclList)) {
            List<String> personalAcls = new ArrayList<>(aclList.size());
            List<String> groupAcls = new ArrayList<>(aclList.size());
            List<String> anonymousAcls = new ArrayList<>(aclList.size());

            for (String acl : aclList) {
                if (acl.startsWith("@")) {
                    groupAcls.add(acl);
                } else if (acl.startsWith(ParamConstants.ANONYMOUS_USER_ID + INTERNAL_DELIMITER)) {
                    anonymousAcls.add(acl);
                } else {
                    personalAcls.add(acl);
                }
            }

            Set<String> userIdsWithPermissions = new HashSet<>();

            // Personal ACLs
            for (String acl : personalAcls) {
                String[] split = acl.split(INTERNAL_DELIMITER, 2);
                String userId = split[0];
                String permission = split[1];
                if (!userPermissionsMap.containsKey(userId)) {
                    throw new IllegalStateException("User id '" + userId + "' with permissions was not found in the '"
                            + ParamConstants.MEMBERS_GROUP + "' group.");
                }
                userIdsWithPermissions.add(userId);
                userPermissionsMap.get(userId).add(permission);
            }

            // Anonymous ACLs
            List<String> anonymousPermissions = new ArrayList<>(anonymousAcls.size());
            for (String acl : anonymousAcls) {
                String[] split = acl.split(INTERNAL_DELIMITER, 2);
                String permission = split[1];
                anonymousPermissions.add(permission);
            }
            // Assign anonymous permissions
            if (!anonymousPermissions.isEmpty()) {
                for (Map.Entry<String, Set<String>> tmpEntry : userPermissionsMap.entrySet()) {
                    // Only add permissions if "simplifyPermissions" or if the user hasn't been given any acls personally
                    if (simplifyPermissions || tmpEntry.getValue().isEmpty()) {
                        tmpEntry.getValue().addAll(anonymousPermissions);
                    }
                }
            }

            // Group ACLs
            Map<String, List<String>> groupPermissions = new HashMap<>();
            for (String acl : groupAcls) {
                String[] split = acl.split(INTERNAL_DELIMITER, 2);
                String groupId = split[0];
                String permission = split[1];

                if (!groupPermissions.containsKey(groupId)) {
                    groupPermissions.put(groupId, new LinkedList<>());
                }
                groupPermissions.get(groupId).add(permission);
            }
            // Assign group permissions
            for (Map.Entry<String, List<String>> tmpEntry : groupPermissions.entrySet()) {
                String groupId = tmpEntry.getKey();
                List<String> tmpPermissionList = tmpEntry.getValue();

                for (String userId : groupsMap.get(groupId)) {
                    if (simplifyPermissions || !userIdsWithPermissions.contains(userId)) {
                        userPermissionsMap.get(userId).addAll(tmpPermissionList);
                    }
                }
            }
        }
        return userPermissionsMap;
    }

    private static Map<String, Set<String>> getGroupUsersMap(Document studyDocument) {
        // Generate a map of group - set of userIds
        Map<String, Set<String>> groupsMap = new HashMap<>();
        List<Document> groups = studyDocument.getList(StudyDBAdaptor.QueryParams.GROUPS.key(), Document.class);
        for (Document group : groups) {
            String groupId = group.getString(ID);
            List<String> userIds = group.getList("userIds", String.class);
            groupsMap.put(groupId, new HashSet<>(userIds));
        }

        return groupsMap;
    }

    static class EntryPermission {
        /**
         * Entry id.
         */
        private String id;

        /**
         * A map of [acl, user_defined_acl] -> user -> List of permissions.
         */
        private Map<String, Map<String, List<String>>> permissions;

        EntryPermission() {
            this.permissions = new HashMap<>();
            this.permissions.put(QueryParams.ACL.key(), new HashMap<>());
            this.permissions.put(QueryParams.USER_DEFINED_ACLS.key(), new HashMap<>());
        }

        private String getId() {
            return id;
        }

        private EntryPermission setId(String id) {
            this.id = id;
            return this;
        }

        private Map<String, Map<String, List<String>>> getPermissions() {
            return permissions;
        }

        private EntryPermission setPermissions(Map<String, Map<String, List<String>>> permissions) {
            this.permissions = permissions;
            return this;
        }
    }

    @Override
    public <T extends Enum<T>> OpenCGAResult<AclEntryList<T>> get(long resourceId, List<String> members,
                                                                  Map<String, List<String>> userGroups, Enums.Resource entry,
                                                                  Class<T> clazz) throws CatalogException {
        validateEntry(entry);
        long startTime = startQuery();

        // Extract unique whole list of members requested by the user and any groups the users might belong to
        List<String> memberList = null;
        if (members != null) {
            Set<String> uniqueMembers = new HashSet<>(members);
            if (userGroups != null) {
                for (List<String> groups : userGroups.values()) {
                    uniqueMembers.addAll(groups);
                }
            }
            memberList = new ArrayList<>(uniqueMembers);
        }

        EntryPermission entryPermission = internalGet(resourceId, memberList, entry);
        Map<String, List<String>> myMap = entryPermission.getPermissions().get(QueryParams.ACL.key());

        AclEntryList<T> aclList = new AclEntryList<>();
        if (members != null) {
            for (String member : members) {
                EnumSet<T> permissions = null;
                if (myMap.containsKey(member)) {
                    List<T> allPermissions = myMap.get(member).stream().map(p -> T.valueOf(clazz, p)).collect(Collectors.toList());
                    permissions = allPermissions.isEmpty() ? EnumSet.noneOf(clazz) : EnumSet.copyOf(allPermissions);
                }
                List<AclEntry.GroupAclEntry<T>> groups = new ArrayList<>();
                if (userGroups != null && userGroups.containsKey(member)) {
                    for (String group : userGroups.get(member)) {
                        EnumSet<T> groupPermissions = null;
                        if (myMap.containsKey(group)) {
                            List<T> allPermissions = myMap.get(group).stream().map(p -> T.valueOf(clazz, p)).collect(Collectors.toList());
                            groupPermissions = allPermissions.isEmpty() ? EnumSet.noneOf(clazz) : EnumSet.copyOf(allPermissions);
                        }
                        groups.add(new AclEntry.GroupAclEntry<>(group, groupPermissions));
                    }
                }
                aclList.getAcl().add(new AclEntry<>(member, permissions, groups));
            }
        } else {
            for (Map.Entry<String, List<String>> tmpEntry : myMap.entrySet()) {
                List<T> allPermissions = tmpEntry.getValue().stream().map(p -> T.valueOf(clazz, p)).collect(Collectors.toList());
                EnumSet<T> permissions = allPermissions.isEmpty() ? EnumSet.noneOf(clazz) : EnumSet.copyOf(allPermissions);
                aclList.getAcl().add(new AclEntry<>(tmpEntry.getKey(), permissions, Collections.emptyList()));
            }
        }

        return endQuery(startTime, Collections.singletonList(aclList));
    }

    @Override
    public <T extends Enum<T>> OpenCGAResult<AclEntryList<T>> get(List<Long> resourceIds, List<String> members,
                                                                  Map<String, List<String>> userGroups, Enums.Resource entry,
                                                                  Class<T> clazz) throws CatalogException {
        OpenCGAResult<AclEntryList<T>> result = OpenCGAResult.empty();
        for (Long resourceId : resourceIds) {
            OpenCGAResult<AclEntryList<T>> tmpResult = get(resourceId, members, userGroups, entry, clazz);
            result.append(tmpResult);
        }
        return result;
    }

    @Override
    public OpenCGAResult<?> removeFromStudy(long studyId, String member, Enums.Resource resource) throws CatalogException {
        validateEntry(resource);

        Document query = new Document()
                .append(PRIVATE_STUDY_UID, studyId);
        List<String> removePermissions = createPermissionArray(Arrays.asList(member), getFullPermissions(resource));
        Document update = new Document("$pullAll", new Document()
                .append(QueryParams.ACL.key(), removePermissions)
                .append(QueryParams.USER_DEFINED_ACLS.key(), removePermissions)
        );
        logger.debug("Remove all acls for entity {} for member {} in study {}. Query: {}, pullAll: {}", resource, member, studyId,
                query.toBsonDocument(), update.toBsonDocument());
        return new OpenCGAResult<>(update(null, query, update, resource));
    }

    @Override
    public OpenCGAResult setToMembers(long studyId, List<String> members, List<AuthorizationManager.CatalogAclParams> aclParams)
            throws CatalogException {
        return runTransaction(clientSession -> {
            long startTime = startQuery();

            // We obtain which of those members are actually users to add them to the @members group automatically
            addToMembersGroupInStudy(studyId, members, clientSession);

            for (AuthorizationManager.CatalogAclParams aclParam : aclParams) {
                setToMembers(aclParam.getIds(), members, aclParam.getPermissions(), aclParam.getResource(), clientSession);

                // We store that those members have internal permissions
                setMembersHaveInternalPermissionsDefined(clientSession, studyId, members, aclParam.getResource()
                );
            }

            return endWrite(startTime, aclParams.get(0).getIds().size(), aclParams.get(0).getIds().size(), null);
        });
    }

    @Override
    public OpenCGAResult setToMembers(List<Long> studyIds, List<String> members, List<String> permissions) throws CatalogException {
        return runTransaction(clientSession -> {
            long startTime = startQuery();
            for (Long studyId : studyIds) {
                addToMembersGroupInStudy(studyId, members, clientSession);
            }
            setToMembers(studyIds, members, permissions, Enums.Resource.STUDY, clientSession);

            return endWrite(startTime, 1, 1, null);
        });
    }

    private void setToMembers(List<Long> resourceIds, List<String> members, List<String> permissionList, Enums.Resource resource,
                              ClientSession clientSession) throws CatalogDBException {
        validateEntry(resource);

        /* 1. We are going to try to remove all the permissions to those members in first instance */

        // We add the NONE permission by default so it is also taken out
        List<String> permissions = getFullPermissions(resource);
        permissions.add("NONE");
        permissions = createPermissionArray(members, permissions);

        Document queryDocument = new Document()
                .append(PRIVATE_UID, new Document("$in", resourceIds));
        Document update = new Document(QueryParams.ACL.key(), permissions);
        if (isPermissionRuleEntity(resource)) {
            update.put(QueryParams.USER_DEFINED_ACLS.key(), permissions);
        }
        update = new Document("$pullAll", update);
        logger.debug("Pull all acls: Query {}, PullAll {}, entity: {}", queryDocument.toBsonDocument(), update.toBsonDocument(), resource);
        update(clientSession, queryDocument, update, resource);

        /* 2. We now add the expected permissions to those members */

        // We add the NONE permission by default so when a user is removed some permissions (not reset), the NONE permission remains
        permissions = new ArrayList<>(permissionList);
        permissions.add("NONE");
        permissions = createPermissionArray(members, permissions);

        update = new Document(QueryParams.ACL.key(), new Document("$each", permissions));
        if (isPermissionRuleEntity(resource)) {
            update.put(QueryParams.USER_DEFINED_ACLS.key(), new Document("$each", permissions));
        }

        update = new Document("$addToSet", update);
        logger.debug("Add Acls (addToSet): Query {}, Push {}, entity: {}", queryDocument.toBsonDocument(), update.toBsonDocument(),
                resource);
        update(clientSession, queryDocument, update, resource);
    }

    @Override
    public OpenCGAResult addToMembers(long studyId, List<String> members, List<AuthorizationManager.CatalogAclParams> aclParams)
            throws CatalogException {
        return runTransaction(clientSession -> {
            long startTime = startQuery();
            addToMembersGroupInStudy(studyId, members, clientSession);

            for (AuthorizationManager.CatalogAclParams aclParam : aclParams) {
                addToMembers(aclParam.getIds(), members, aclParam.getPermissions(), aclParam.getResource(), clientSession);

                // We store that those members have internal permissions
                setMembersHaveInternalPermissionsDefined(clientSession, studyId, members, aclParam.getResource()
                );
            }

            return endWrite(startTime, aclParams.get(0).getIds().size(), aclParams.get(0).getIds().size(), null);
        });
    }

    private void addToMembers(List<Long> resourceIds, List<String> members, List<String> permissionList, Enums.Resource resource,
                              ClientSession clientSession) throws CatalogDBException {
        validateEntry(resource);

        // We add the NONE permission by default so when a user is removed some permissions (not reset), the NONE permission remains
        List<String> permissions = new ArrayList<>(permissionList);
        permissions.add("NONE");

        List<String> myPermissions = createPermissionArray(members, permissions);

        Document queryDocument = new Document()
                .append(PRIVATE_UID, new Document("$in", resourceIds));
        Document update;
        if (isPermissionRuleEntity(resource)) {
            update = new Document("$addToSet", new Document()
                    .append(QueryParams.ACL.key(), new Document("$each", myPermissions))
                    .append(QueryParams.USER_DEFINED_ACLS.key(), new Document("$each", myPermissions))
            );
        } else {
            update = new Document("$addToSet", new Document(QueryParams.ACL.key(), new Document("$each", myPermissions)));
        }

        logger.debug("Add Acls (addToSet): Query {}, Push {}", queryDocument.toBsonDocument(), update.toBsonDocument());
        update(clientSession, queryDocument, update, resource);
    }

    @Override
    public OpenCGAResult addToMembers(List<Long> studyIds, List<String> members, List<String> permissions) throws CatalogException {
        return runTransaction((clientSession) -> {
            long startTime = startQuery();
            for (Long studyId : studyIds) {
                addToMembersGroupInStudy(studyId, members, clientSession);
            }

            addToMembers(studyIds, members, permissions, Enums.Resource.STUDY, clientSession);

            return endWrite(startTime, 1, 1, null);
        });
    }

    private void addToMembersGroupInStudy(long studyId, List<String> members, ClientSession clientSession) throws CatalogDBException {
        // We obtain which of those members are actually users to add them to the @members group automatically
        List<String> userList = members.stream()
                .filter(member -> !member.startsWith("@"))
                .collect(Collectors.toList());
        if (CollectionUtils.isNotEmpty(userList)) {
            // We first add the member to the @members group in case they didn't belong already
            dbAdaptorFactory.getCatalogStudyDBAdaptor()
                    .addUsersToGroup(clientSession, studyId, CatalogAuthorizationManager.MEMBERS_GROUP, userList);
        }
    }

    @Override
    public OpenCGAResult removeFromMembers(List<String> members, List<AuthorizationManager.CatalogAclParams> aclParams)
            throws CatalogException {
        return runTransaction(clientSession -> {
            long startTime = startQuery();

            for (AuthorizationManager.CatalogAclParams aclParam : aclParams) {
                removeFromMembers(clientSession, aclParam.getIds(), members, aclParam.getPermissions(),
                        aclParam.getResource());
            }

            return endWrite(startTime, aclParams.get(0).getIds().size(), aclParams.get(0).getIds().size(), null);
        });
    }

    private void removeFromMembers(ClientSession clientSession, List<Long> resourceIds, List<String> members, List<String> permissionList,
                                   Enums.Resource resource) throws CatalogDBException {
        validateEntry(resource);

        List<String> permissions = permissionList;

        if (permissions == null || permissions.isEmpty()) {
            // We get all possible permissions those members will have to do a full reset
            permissions = getFullPermissions(resource);
        }

        List<String> removePermissions = createPermissionArray(members, permissions);
        Document queryDocument = new Document()
                .append(PRIVATE_UID, new Document("$in", resourceIds));
        Document update;
        if (isPermissionRuleEntity(resource)) {
            update = new Document("$pullAll", new Document()
                    .append(QueryParams.ACL.key(), removePermissions)
                    .append(QueryParams.USER_DEFINED_ACLS.key(), removePermissions)
            );
        } else {
            update = new Document("$pullAll", new Document(QueryParams.ACL.key(), removePermissions));
        }

        logger.debug("Remove Acls (pullAll): Query {}, Pull {}", queryDocument.toBsonDocument(), update.toBsonDocument());
        update(clientSession, queryDocument, update, resource);
    }

    @Override
    public OpenCGAResult resetMembersFromAllEntries(long studyId, List<String> members) throws CatalogException {
        if (members == null || members.isEmpty()) {
            throw new CatalogDBException("Missing 'members' array.");
        }

        return runTransaction(clientSession -> {
            long tmpStartTime = startQuery();
            logger.debug("Resetting permissions of users '{}' for study '{}'", members, studyId);

            dbAdaptorFactory.getCatalogStudyDBAdaptor().checkId(clientSession, studyId);
            removePermissions(clientSession, studyId, members, Enums.Resource.COHORT);
            removePermissions(clientSession, studyId, members, Enums.Resource.FILE);
            removePermissions(clientSession, studyId, members, Enums.Resource.INDIVIDUAL);
            removePermissions(clientSession, studyId, members, Enums.Resource.JOB);
            removePermissions(clientSession, studyId, members, Enums.Resource.SAMPLE);
            removePermissions(clientSession, studyId, members, Enums.Resource.DISEASE_PANEL);
            removePermissions(clientSession, studyId, members, Enums.Resource.FAMILY);
            removePermissions(clientSession, studyId, members, Enums.Resource.CLINICAL_ANALYSIS);
            removePermissions(clientSession, studyId, members, Enums.Resource.WORKFLOW);
            removeFromMembers(clientSession, Collections.singletonList(studyId), members, null, Enums.Resource.STUDY);

            return endWrite(tmpStartTime, -1, -1, null);
        });
    }

    // TODO: Make this method transactional
    @Override
    public OpenCGAResult setAcls(List<Long> resourceIds, AclEntryList<?> acls, Enums.Resource resource) throws CatalogDBException {
        validateEntry(resource);

        for (long resourceId : resourceIds) {
            // Get current permissions for resource and override with new ones set for members (already existing or not)
            Map<String, Map<String, List<String>>> currentPermissions = internalGet(resourceId, Collections.emptyList(),
                    resource).getPermissions();
            for (AclEntry<?> acl : acls.getAcl()) {
                // We add the NONE permission by default so when a user is removed some permissions (not reset), the NONE permission remains
                List<String> permissions = acl.getPermissions().stream().map(Enum::name).collect(Collectors.toList());
                permissions.add("NONE");
                currentPermissions.get(QueryParams.ACL.key()).put(acl.getMember(), permissions);
                currentPermissions.get(QueryParams.USER_DEFINED_ACLS.key()).put(acl.getMember(), permissions);
            }
            List<String> permissionArray = createPermissionArray(currentPermissions.get(QueryParams.ACL.key()));
            List<String> manualPermissionArray = createPermissionArray(currentPermissions.get(QueryParams.USER_DEFINED_ACLS.key()));

            Document queryDocument = new Document()
                    .append(PRIVATE_UID, resourceId);
            Document update;
            if (isPermissionRuleEntity(resource)) {
                update = new Document("$set", new Document()
                        .append(QueryParams.ACL.key(), permissionArray)
                        .append(QueryParams.USER_DEFINED_ACLS.key(), manualPermissionArray));
            } else {
                update = new Document("$set", new Document(QueryParams.ACL.key(), permissionArray));
            }

            logger.debug("Set Acls (set): Query {}, Push {}", queryDocument.toBsonDocument(), update.toBsonDocument());
            update(null, queryDocument, update, resource);
        }

        return OpenCGAResult.empty();
    }

    private void setMembersHaveInternalPermissionsDefined(ClientSession clientSession, long studyId, List<String> members,
                                                          Enums.Resource resource) throws CatalogDBException {
        Document queryDocument = new Document()
                .append(PRIVATE_UID, studyId);

        Document addToSet = new Document();
        for (String member : members) {
            addToSet.append(MEMBER_WITH_INTERNAL_ACL + "." + member, resource.name());
        }
        Document update = new Document("$addToSet", addToSet);
        update(clientSession, queryDocument, update, Enums.Resource.STUDY);
    }

    @Override
    public OpenCGAResult<?> applyPermissionRules(long studyId, PermissionRule permissionRule, Enums.Entity entry) throws CatalogException {
        // We will apply the permission rules to all the entries matching the query defined in the permission rules that does not have
        // the permission rules applied yet
        Document rawQuery = new Document()
                .append(PRIVATE_STUDY_UID, studyId)
                .append(PERMISSION_RULES_APPLIED, new Document("$ne", permissionRule.getId()));
        Bson bson = parseQuery(permissionRule.getQuery(), rawQuery, entry.getResource());

        // We add the NONE permission by default so when a user is removed some permissions (not reset), the NONE permission remains
        List<String> permissions = new ArrayList<>(permissionRule.getPermissions());
        permissions.add("NONE");
        List<String> myPermissions = createPermissionArray(permissionRule.getMembers(), permissions);

        Document update = new Document()
                .append("$addToSet", new Document()
                        .append(QueryParams.ACL.key(), new Document("$each", myPermissions))
                        .append(PERMISSION_RULES_APPLIED, permissionRule.getId()));

        logger.debug("Apply permission rules: Query {}, Update {}", bson.toBsonDocument(), update.toBsonDocument());
        return new OpenCGAResult<>(update(null, bson, update, entry.getResource()));
    }

    //TODO: Make transactional !
    @Override
    public OpenCGAResult removePermissionRuleAndRemovePermissions(Study study, String permissionRuleToDeleteId, Enums.Entity entry)
            throws CatalogException {
        // Prepare the permission rule list into a map of permissionRuleId - PermissionRule to make much easier the process
        Map<String, PermissionRule> permissionRuleMap = study.getPermissionRules().get(entry).stream()
                .collect(Collectors.toMap(PermissionRule::getId, p -> p));
        PermissionRule permissionRuleToDelete = permissionRuleMap.get(permissionRuleToDeleteId);

        Set<String> permissionsToRemove =
                createPermissionArray(permissionRuleToDelete.getMembers(), permissionRuleToDelete.getPermissions())
                        .stream().collect(Collectors.toSet());

        // Remove the __TODELETE tag...
        String permissionRuleId = permissionRuleToDeleteId.split(INTERNAL_DELIMITER)[0];

        // 1. Get all the entries that have the permission rule to be removed applied
        Document query = new Document()
                .append(PRIVATE_STUDY_UID, study.getUid())
                .append(PERMISSION_RULES_APPLIED, permissionRuleId);
        QueryOptions options = new QueryOptions(QueryOptions.INCLUDE,
                Arrays.asList(QueryParams.ACL.key(), QueryParams.USER_DEFINED_ACLS.key(), PERMISSION_RULES_APPLIED, PRIVATE_UID));
        try (MongoDBIterator<Document> iterator = getMainCollection(entry.getResource()).iterator(query, options)) {
            while (iterator.hasNext()) {
                Document myDocument = iterator.next();
                Set<String> effectivePermissions = new HashSet<>();
                Set<String> manualPermissions = new HashSet<>();
                Set<String> permissionRulesApplied = new HashSet<>();

                List<String> currentAclList = (List) myDocument.get(QueryParams.ACL.key());
                List<String> currentManualAclList = (List) myDocument.get(QueryParams.USER_DEFINED_ACLS.key());
                List<String> currentPermissionRulesApplied = (List) myDocument.get(PERMISSION_RULES_APPLIED);

                // TODO: Control that if there are no more permissions set for a user or group, we should also remove the NONE permission
                // Remove permissions from the permission rule
                for (String permission : currentAclList) {
                    if (!permissionsToRemove.contains(permission)) {
                        effectivePermissions.add(permission);
                    }
                }

                // Remove permissions from the permission rule from the internal manual permissions list
                if (currentManualAclList != null) {
                    for (String permission : currentManualAclList) {
                        if (!permissionsToRemove.contains(permission)) {
                            manualPermissions.add(permission);
                        }
                    }
                }

                for (String tmpPermissionRuleId : currentPermissionRulesApplied) {
                    // We apply the rest of permission rules except the one to be deleted
                    if (!tmpPermissionRuleId.equals(permissionRuleId)) {
                        PermissionRule tmpPermissionRule = permissionRuleMap.get(tmpPermissionRuleId);
                        List<String> tmpPermissionList = new ArrayList<>(tmpPermissionRule.getPermissions());
                        tmpPermissionList.add("NONE");
                        List<String> permissionArray = createPermissionArray(tmpPermissionRule.getMembers(), tmpPermissionList);

                        effectivePermissions.addAll(permissionArray);
                        permissionRulesApplied.add(tmpPermissionRuleId);
                    }
                }

                Document tmpQuery = new Document()
                        .append(PRIVATE_UID, myDocument.get(PRIVATE_UID))
                        .append(PRIVATE_STUDY_UID, study.getUid());

                Document update = new Document("$set", new Document()
                        .append(QueryParams.ACL.key(), effectivePermissions)
                        .append(QueryParams.USER_DEFINED_ACLS.key(), manualPermissions)
                        .append(PERMISSION_RULES_APPLIED, permissionRulesApplied));

                logger.debug("Remove permission rule id and permissions from {}: Query {}, Update {}", entry, tmpQuery.toBsonDocument(),
                        update.toBsonDocument());
                DataResult<?> result = update(null, tmpQuery, update, entry.getResource());
                if (result.getNumUpdated() == 0) {
                    throw new CatalogException("Could not update and remove permission rule from entry " + myDocument.get(PRIVATE_UID));
                }
            }
        }

        // 2. Remove the permission rule from the map in the study
        removeReferenceToPermissionRuleInStudy(study.getUid(), permissionRuleToDeleteId, entry);

        return OpenCGAResult.empty();
    }

    @Override
    public OpenCGAResult removePermissionRuleAndRestorePermissions(Study study, String permissionRuleToDeleteId, Enums.Entity entry)
            throws CatalogException {
        // Prepare the permission rule list into a map of permissionRuleId - PermissionRule to make much easier the process
        Map<String, PermissionRule> permissionRuleMap = study.getPermissionRules().get(entry).stream()
                .collect(Collectors.toMap(PermissionRule::getId, p -> p));
        PermissionRule permissionRuleToDelete = permissionRuleMap.get(permissionRuleToDeleteId);

        Set<String> permissionsToRemove =
                createPermissionArray(permissionRuleToDelete.getMembers(), permissionRuleToDelete.getPermissions())
                        .stream().collect(Collectors.toSet());

        // Remove the __TODELETE tag...
        String permissionRuleId = permissionRuleToDeleteId.split(INTERNAL_DELIMITER)[0];

        // 1. Get all the entries that have the permission rule to be removed applied
        Document query = new Document()
                .append(PRIVATE_STUDY_UID, study.getUid())
                .append(PERMISSION_RULES_APPLIED, permissionRuleId);
        QueryOptions options = new QueryOptions(QueryOptions.INCLUDE,
                Arrays.asList(QueryParams.ACL.key(), QueryParams.USER_DEFINED_ACLS.key(), PERMISSION_RULES_APPLIED, PRIVATE_UID));
        try (MongoDBIterator<Document> iterator = getMainCollection(entry.getResource()).iterator(query, options)) {
            while (iterator.hasNext()) {
                Document myDocument = iterator.next();
                Set<String> effectivePermissions = new HashSet<>();
                Set<String> permissionRulesApplied = new HashSet<>();

                List<String> currentAclList = (List) myDocument.get(QueryParams.ACL.key());
                List<String> currentManualAclList = (List) myDocument.get(QueryParams.USER_DEFINED_ACLS.key());
                List<String> currentPermissionRulesApplied = (List) myDocument.get(PERMISSION_RULES_APPLIED);

                // TODO: Control that if there are no more permissions set for a user or group, we should also remove the NONE permission
                // Remove permissions from the permission rule
                for (String permission : currentAclList) {
                    if (!permissionsToRemove.contains(permission)) {
                        effectivePermissions.add(permission);
                    }
                }

                // Restore manual permissions
                if (currentManualAclList != null) {
                    for (String permission : currentManualAclList) {
                        effectivePermissions.add(permission);
                    }
                }

                for (String tmpPermissionRuleId : currentPermissionRulesApplied) {
                    // We apply the rest of permission rules except the one to be deleted
                    if (!tmpPermissionRuleId.equals(permissionRuleId)) {
                        PermissionRule tmpPermissionRule = permissionRuleMap.get(tmpPermissionRuleId);
                        List<String> tmpPermissionList = new ArrayList<>(tmpPermissionRule.getPermissions());
                        tmpPermissionList.add("NONE");
                        List<String> permissionArray = createPermissionArray(tmpPermissionRule.getMembers(), tmpPermissionList);

                        effectivePermissions.addAll(permissionArray);
                        permissionRulesApplied.add(tmpPermissionRuleId);
                    }
                }

                Document tmpQuery = new Document()
                        .append(PRIVATE_UID, myDocument.get(PRIVATE_UID))
                        .append(PRIVATE_STUDY_UID, study.getUid());

                Document update = new Document("$set", new Document()
                        .append(QueryParams.ACL.key(), effectivePermissions)
                        .append(PERMISSION_RULES_APPLIED, permissionRulesApplied));

                logger.debug("Remove permission rule id and restoring permissions from {}: Query {}, Update {}", entry,
                        tmpQuery.toBsonDocument(), update.toBsonDocument());
                DataResult<?> result = update(null, tmpQuery, update, entry.getResource());
                if (result.getNumUpdated() == 0) {
                    throw new CatalogException("Could not update and remove permission rule from entry " + myDocument.get(PRIVATE_UID));
                }
            }
        }

        // 2. Remove the permission rule from the map in the study
        removeReferenceToPermissionRuleInStudy(study.getUid(), permissionRuleToDeleteId, entry);

        return OpenCGAResult.empty();
    }

    //TODO: Make transactional !
    @Override
    public OpenCGAResult removePermissionRule(long studyId, String permissionRuleToDelete, Enums.Entity entry) throws CatalogException {
        // Remove the __TODELETE tag...
        String permissionRuleId = permissionRuleToDelete.split(INTERNAL_DELIMITER)[0];

        Document query = new Document()
                .append(PRIVATE_STUDY_UID, studyId)
                .append(PERMISSION_RULES_APPLIED, permissionRuleId);
        Document update = new Document()
                .append("$pull", new Document(PERMISSION_RULES_APPLIED, permissionRuleId));
        logger.debug("Remove permission rule id from all {} in study {}: Query {}, Update {}", entry, studyId, query.toBsonDocument(),
                update.toBsonDocument());

        DataResult<?> result = update(null, query, update, entry.getResource());
        if (result.getNumUpdated() == 0) {
            throw new CatalogException("Could not remove permission rule id " + permissionRuleId + " from all " + entry);
        }

        // Remove the permission rule from the map in the study
        removeReferenceToPermissionRuleInStudy(studyId, permissionRuleToDelete, entry);

        return OpenCGAResult.empty();
    }

    private boolean isPermissionRuleEntity(Enums.Resource resource) {
        if (Enums.Entity.CLINICAL_ANALYSES.getResource() == resource || Enums.Entity.COHORTS.getResource() == resource
                || Enums.Entity.FAMILIES.getResource() == resource || Enums.Entity.FILES.getResource() == resource
                || Enums.Entity.INDIVIDUALS.getResource() == resource || Enums.Entity.JOBS.getResource() == resource
                || Enums.Entity.SAMPLES.getResource() == resource) {
            return true;
        }
        return false;
    }

    private void removeReferenceToPermissionRuleInStudy(long studyId, String permissionRuleToDelete, Enums.Entity entry)
            throws CatalogException {
        Document query = new Document()
                .append(PRIVATE_UID, studyId)
                .append(StudyDBAdaptor.QueryParams.PERMISSION_RULES.key() + "." + entry + ".id", permissionRuleToDelete);
        Document update = new Document("$pull",
                new Document(StudyDBAdaptor.QueryParams.PERMISSION_RULES.key() + "." + entry,
                        new Document("id", permissionRuleToDelete)));
        logger.debug("Remove permission rule from the study {}: Query {}, Update {}", studyId, query.toBsonDocument(),
                update.toBsonDocument());
        DataResult<?> result = update(null, query, update, Enums.Resource.STUDY);
        if (result.getNumUpdated() == 0) {
            throw new CatalogException("Could not remove permission rule " + permissionRuleToDelete + " from study " + studyId);
        }
    }

    private Bson parseQuery(Query query, Document rawQuery, Enums.Resource entry) throws CatalogException {
        switch (entry) {
            case COHORT:
                return dbAdaptorFactory.getCatalogCohortDBAdaptor().parseQuery(query, rawQuery);
            case INDIVIDUAL:
                return dbAdaptorFactory.getCatalogIndividualDBAdaptor().parseQuery(query, rawQuery);
            case JOB:
                return dbAdaptorFactory.getCatalogJobDBAdaptor().parseQuery(query, rawQuery, QueryOptions.empty());
            case FILE:
                return dbAdaptorFactory.getCatalogFileDBAdaptor().parseQuery(query, rawQuery);
            case SAMPLE:
                return dbAdaptorFactory.getCatalogSampleDBAdaptor().parseQuery(query, rawQuery);
            case FAMILY:
                return dbAdaptorFactory.getCatalogFamilyDBAdaptor().parseQuery(query, rawQuery);
            case CLINICAL_ANALYSIS:
            case CLINICAL:
                return dbAdaptorFactory.getClinicalAnalysisDBAdaptor().parseQuery(query, rawQuery);
            case WORKFLOW:
                return dbAdaptorFactory.getWorkflowDBAdaptor().parseQuery(query, rawQuery);
            default:
                throw new CatalogException("Unexpected parameter received. " + entry + " has been received.");
        }
    }

    private void removePermissions(ClientSession clientSession, long studyId, List<String> users, Enums.Resource resource)
            throws CatalogDBException {
        List<String> permissions = getFullPermissions(resource);
        List<String> removePermissions = createPermissionArray(users, permissions);

        Document queryDocument = new Document()
                .append(PRIVATE_STUDY_UID, studyId)
                .append(QueryParams.ACL.key(), new Document("$in", removePermissions));
        Document update = new Document("$pullAll", new Document()
                .append(QueryParams.ACL.key(), removePermissions)
                .append(QueryParams.USER_DEFINED_ACLS.key(), removePermissions)
        );

        update(clientSession, queryDocument, update, resource);
    }

    private List<String> createPermissionArray(Map<String, List<String>> memberPermissionsMap) {
        List<String> myPermissions = new ArrayList<>(memberPermissionsMap.size() * 2);
        for (Map.Entry<String, List<String>> stringListEntry : memberPermissionsMap.entrySet()) {
            if (stringListEntry.getValue().isEmpty()) {
                stringListEntry.getValue().add("NONE");
            }

            for (String permission : stringListEntry.getValue()) {
                myPermissions.add(stringListEntry.getKey() + INTERNAL_DELIMITER + permission);
            }
        }

        return myPermissions;
    }

    private List<String> createPermissionArray(List<String> members, List<String> permissions) {
        List<String> writtenPermissions;
        if (permissions.isEmpty()) {
            writtenPermissions = Arrays.asList("NONE");
        } else {
            writtenPermissions = permissions;
        }

        List<String> myPermissions = new ArrayList<>(members.size() * writtenPermissions.size());
        for (String member : members) {
            for (String writtenPermission : writtenPermissions) {
                myPermissions.add(member + INTERNAL_DELIMITER + writtenPermission);
            }
        }
        return myPermissions;
    }

    private DataResult<?> update(ClientSession clientSession, Bson query, Bson update, Enums.Resource resource) throws CatalogDBException {
        QueryOptions options = new QueryOptions(MongoDBCollection.MULTI, true);

        DataResult<?> result = getMainCollection(resource).update(clientSession, query, update, options);
        if (hasArchiveCollection(resource)) {
            getArchiveCollection(resource).update(clientSession, query, update, options);
        }
        return result;
    }

    private MongoDBCollection getMainCollection(Enums.Resource resource) throws CatalogDBException {
        switch (resource) {
            case STUDY:
                return dbAdaptorFactory.getCatalogStudyDBAdaptor().getStudyCollection();
            case COHORT:
                return dbAdaptorFactory.getCatalogCohortDBAdaptor().getCohortCollection();
            case INDIVIDUAL:
                return dbAdaptorFactory.getCatalogIndividualDBAdaptor().getIndividualCollection();
            case JOB:
                return dbAdaptorFactory.getCatalogJobDBAdaptor().getJobCollection();
            case FILE:
                return dbAdaptorFactory.getCatalogFileDBAdaptor().getCollection();
            case SAMPLE:
                return dbAdaptorFactory.getCatalogSampleDBAdaptor().getCollection();
            case DISEASE_PANEL:
                return dbAdaptorFactory.getCatalogPanelDBAdaptor().getPanelCollection();
            case FAMILY:
                return dbAdaptorFactory.getCatalogFamilyDBAdaptor().getCollection();
            case CLINICAL_ANALYSIS:
            case CLINICAL:
                return dbAdaptorFactory.getClinicalAnalysisDBAdaptor().getCollection();
            case WORKFLOW:
                return dbAdaptorFactory.getWorkflowDBAdaptor().getCollection();
            default:
                throw new CatalogDBException("Unexpected resource '" + resource + "' parameter received.");
        }
    }

    private MongoDBCollection getArchiveCollection(Enums.Resource resource) throws CatalogDBException {
        switch (resource) {
            case INDIVIDUAL:
                return dbAdaptorFactory.getCatalogIndividualDBAdaptor().getIndividualArchiveCollection();
            case SAMPLE:
                return dbAdaptorFactory.getCatalogSampleDBAdaptor().getArchiveSampleCollection();
            case DISEASE_PANEL:
                return dbAdaptorFactory.getCatalogPanelDBAdaptor().getPanelArchiveCollection();
            case FAMILY:
                return dbAdaptorFactory.getCatalogFamilyDBAdaptor().getArchiveFamilyCollection();
            case WORKFLOW:
                return dbAdaptorFactory.getWorkflowDBAdaptor().getArchiveCollection();
<<<<<<< HEAD
=======
            case CLINICAL:
            case CLINICAL_ANALYSIS:
                return dbAdaptorFactory.getClinicalAnalysisDBAdaptor().getArchiveCollection();
>>>>>>> afdfff8d
            default:
                throw new CatalogDBException("Unexpected resource '" + resource + "' parameter received.");
        }
    }

    private boolean hasArchiveCollection(Enums.Resource resource) {
        return resource == Enums.Resource.INDIVIDUAL || resource == Enums.Resource.SAMPLE || resource == Enums.Resource.DISEASE_PANEL
                || resource == Enums.Resource.FAMILY || resource == Enums.Resource.CLINICAL || resource == Enums.Resource.CLINICAL_ANALYSIS
                || resource == Enums.Resource.WORKFLOW;
    }
}<|MERGE_RESOLUTION|>--- conflicted
+++ resolved
@@ -1203,12 +1203,9 @@
                 return dbAdaptorFactory.getCatalogFamilyDBAdaptor().getArchiveFamilyCollection();
             case WORKFLOW:
                 return dbAdaptorFactory.getWorkflowDBAdaptor().getArchiveCollection();
-<<<<<<< HEAD
-=======
             case CLINICAL:
             case CLINICAL_ANALYSIS:
                 return dbAdaptorFactory.getClinicalAnalysisDBAdaptor().getArchiveCollection();
->>>>>>> afdfff8d
             default:
                 throw new CatalogDBException("Unexpected resource '" + resource + "' parameter received.");
         }
