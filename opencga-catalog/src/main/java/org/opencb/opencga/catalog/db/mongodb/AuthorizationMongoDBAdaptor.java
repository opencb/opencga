--- conflicted
+++ resolved
@@ -409,11 +409,7 @@
     public void removeFromStudy(long studyId, String member, Entity entry) throws CatalogException {
         validateEntry(entry);
         Document query = new Document()
-<<<<<<< HEAD
-                .append(PRIVATE_STUDY_ID, studyId);
-=======
                 .append(PRIVATE_STUDY_UID, studyId);
->>>>>>> 44140c6d
         List<String> removePermissions = createPermissionArray(Arrays.asList(member), fullPermissionsMap.get(entry));
         Document update = new Document("$pullAll", new Document()
                 .append(QueryParams.ACL.key(), removePermissions)
@@ -892,11 +888,7 @@
 
             Document tmpQuery = new Document()
                     .append(PRIVATE_UID, myDocument.get(PRIVATE_UID))
-<<<<<<< HEAD
-                    .append(PRIVATE_STUDY_ID, study.getUid());
-=======
                     .append(PRIVATE_STUDY_UID, study.getUid());
->>>>>>> 44140c6d
 
             Document update = new Document("$set", new Document()
                     .append(QueryParams.ACL.key(), effectivePermissions)
@@ -979,11 +971,7 @@
 
             Document tmpQuery = new Document()
                     .append(PRIVATE_UID, myDocument.get(PRIVATE_UID))
-<<<<<<< HEAD
-                    .append(PRIVATE_STUDY_ID, study.getUid());
-=======
                     .append(PRIVATE_STUDY_UID, study.getUid());
->>>>>>> 44140c6d
 
             Document update = new Document("$set", new Document()
                     .append(QueryParams.ACL.key(), effectivePermissions)
@@ -1008,11 +996,7 @@
         String permissionRuleId = permissionRuleToDelete.split(INTERNAL_DELIMITER)[0];
 
         Document query = new Document()
-<<<<<<< HEAD
-                .append(PRIVATE_STUDY_ID, studyId)
-=======
                 .append(PRIVATE_STUDY_UID, studyId)
->>>>>>> 44140c6d
                 .append(PERMISSION_RULES_APPLIED, permissionRuleId);
         Document update = new Document()
                 .append("$pull", new Document(PERMISSION_RULES_APPLIED, permissionRuleId));
@@ -1085,11 +1069,7 @@
 
         MongoDBCollection collection = dbCollectionMap.get(entity);
         Document queryDocument = new Document()
-<<<<<<< HEAD
-                .append(PRIVATE_STUDY_ID, studyId)
-=======
                 .append(PRIVATE_STUDY_UID, studyId)
->>>>>>> 44140c6d
                 .append(QueryParams.ACL.key(), new Document("$in", removePermissions));
         Document update = new Document("$pullAll", new Document()
                 .append(QueryParams.ACL.key(), removePermissions)
