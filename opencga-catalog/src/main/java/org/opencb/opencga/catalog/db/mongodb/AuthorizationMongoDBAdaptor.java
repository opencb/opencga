/*
 * Copyright 2015-2017 OpenCB
 *
 * Licensed under the Apache License, Version 2.0 (the "License");
 * you may not use this file except in compliance with the License.
 * You may obtain a copy of the License at
 *
 *     http://www.apache.org/licenses/LICENSE-2.0
 *
 * Unless required by applicable law or agreed to in writing, software
 * distributed under the License is distributed on an "AS IS" BASIS,
 * WITHOUT WARRANTIES OR CONDITIONS OF ANY KIND, either express or implied.
 * See the License for the specific language governing permissions and
 * limitations under the License.
 */

package org.opencb.opencga.catalog.db.mongodb;

import com.mongodb.MongoClient;
import com.mongodb.client.MongoCursor;
import com.mongodb.client.model.Aggregates;
import com.mongodb.client.model.Filters;
import com.mongodb.client.model.Projections;
import com.mongodb.client.result.UpdateResult;
import org.apache.commons.lang3.StringUtils;
import org.bson.Document;
import org.bson.conversions.Bson;
import org.opencb.commons.datastore.core.Query;
import org.opencb.commons.datastore.core.QueryOptions;
import org.opencb.commons.datastore.core.QueryParam;
import org.opencb.commons.datastore.core.QueryResult;
import org.opencb.commons.datastore.mongodb.MongoDBCollection;
import org.opencb.commons.utils.CollectionUtils;
import org.opencb.opencga.catalog.auth.authorization.AuthorizationDBAdaptor;
import org.opencb.opencga.catalog.db.api.StudyDBAdaptor;
import org.opencb.opencga.catalog.exceptions.CatalogDBException;
import org.opencb.opencga.catalog.exceptions.CatalogException;
import org.opencb.opencga.core.common.Entity;
import org.opencb.opencga.core.config.Configuration;
import org.opencb.opencga.core.models.PermissionRule;
import org.opencb.opencga.core.models.Study;
import org.opencb.opencga.core.models.acls.permissions.*;
import org.slf4j.LoggerFactory;

import java.util.*;
import java.util.regex.Pattern;
import java.util.stream.Collectors;

import static org.opencb.commons.datastore.core.QueryParam.Type.INTEGER_ARRAY;
import static org.opencb.commons.datastore.core.QueryParam.Type.TEXT_ARRAY;

/**
 * Created by pfurio on 20/04/17.
 */
public class AuthorizationMongoDBAdaptor extends MongoDBAdaptor implements AuthorizationDBAdaptor {

    private Map<Entity, MongoDBCollection> dbCollectionMap = new HashMap<>();
    private Map<Entity, List<String>> fullPermissionsMap = new HashMap<>();

    private static final String ANONYMOUS = "*";

    public AuthorizationMongoDBAdaptor(Configuration configuration) throws CatalogDBException {
        super(LoggerFactory.getLogger(AuthorizationMongoDBAdaptor.class));
        dbAdaptorFactory = new MongoDBAdaptorFactory(configuration);
        initCollectionConnections();
        initPermissions();
    }

    enum QueryParams implements QueryParam {
        ID("id", INTEGER_ARRAY, ""),
        ACL("_acl", TEXT_ARRAY, ""),
        USER_DEFINED_ACLS("_userAcls", TEXT_ARRAY, "");

        private static Map<String, QueryParams> map = new HashMap<>();

        static {
            for (QueryParams param : QueryParams.values()) {
                map.put(param.key(), param);
            }
        }

        private final String key;
        private Type type;
        private String description;

        QueryParams(String key, Type type, String description) {
            this.key = key;
            this.type = type;
            this.description = description;
        }

        @Override
        public String key() {
            return key;
        }

        @Override
        public Type type() {
            return type;
        }

        @Override
        public String description() {
            return description;
        }

        public static Map<String, QueryParams> getMap() {
            return map;
        }

        public static QueryParams getParam(String key) {
            return map.get(key);
        }
    }

    private void initCollectionConnections() {
        this.dbCollectionMap.put(Entity.STUDY, dbAdaptorFactory.getCatalogStudyDBAdaptor().getStudyCollection());
        this.dbCollectionMap.put(Entity.COHORT, dbAdaptorFactory.getCatalogCohortDBAdaptor().getCohortCollection());
        this.dbCollectionMap.put(Entity.DATASET, dbAdaptorFactory.getCatalogDatasetDBAdaptor().getDatasetCollection());
        this.dbCollectionMap.put(Entity.FILE, dbAdaptorFactory.getCatalogFileDBAdaptor().getFileCollection());
        this.dbCollectionMap.put(Entity.INDIVIDUAL, dbAdaptorFactory.getCatalogIndividualDBAdaptor().getCollection());
        this.dbCollectionMap.put(Entity.JOB, dbAdaptorFactory.getCatalogJobDBAdaptor().getJobCollection());
        this.dbCollectionMap.put(Entity.SAMPLE, dbAdaptorFactory.getCatalogSampleDBAdaptor().getCollection());
        this.dbCollectionMap.put(Entity.PANEL, dbAdaptorFactory.getCatalogPanelDBAdaptor().getCollection());
        this.dbCollectionMap.put(Entity.FAMILY, dbAdaptorFactory.getCatalogFamilyDBAdaptor().getCollection());
        this.dbCollectionMap.put(Entity.CLINICAL_ANALYSIS, dbAdaptorFactory.getClinicalAnalysisDBAdaptor().getClinicalCollection());
    }

    private void initPermissions() {
        this.fullPermissionsMap.put(Entity.STUDY, Arrays.stream(StudyAclEntry.StudyPermissions.values())
                .map(StudyAclEntry.StudyPermissions::toString)
                .collect(Collectors.toList()));
        this.fullPermissionsMap.put(Entity.COHORT, Arrays.stream(CohortAclEntry.CohortPermissions.values())
                .map(CohortAclEntry.CohortPermissions::toString)
                .collect(Collectors.toList()));
        this.fullPermissionsMap.put(Entity.DATASET, Arrays.stream(DatasetAclEntry.DatasetPermissions.values())
                .map(DatasetAclEntry.DatasetPermissions::toString)
                .collect(Collectors.toList()));
        this.fullPermissionsMap.put(Entity.FILE, Arrays.stream(FileAclEntry.FilePermissions.values())
                .map(FileAclEntry.FilePermissions::toString)
                .collect(Collectors.toList()));
        this.fullPermissionsMap.put(Entity.INDIVIDUAL, Arrays.stream(IndividualAclEntry.IndividualPermissions.values())
                .map(IndividualAclEntry.IndividualPermissions::toString)
                .collect(Collectors.toList()));
        this.fullPermissionsMap.put(Entity.JOB, Arrays.stream(JobAclEntry.JobPermissions.values())
                .map(JobAclEntry.JobPermissions::toString)
                .collect(Collectors.toList()));
        this.fullPermissionsMap.put(Entity.SAMPLE, Arrays.stream(SampleAclEntry.SamplePermissions.values())
                .map(SampleAclEntry.SamplePermissions::toString)
                .collect(Collectors.toList()));
        this.fullPermissionsMap.put(Entity.PANEL, Arrays.stream(DiseasePanelAclEntry.DiseasePanelPermissions.values())
                .map(DiseasePanelAclEntry.DiseasePanelPermissions::toString)
                .collect(Collectors.toList()));
        this.fullPermissionsMap.put(Entity.FAMILY, Arrays.stream(FamilyAclEntry.FamilyPermissions.values())
                .map(FamilyAclEntry.FamilyPermissions::toString)
                .collect(Collectors.toList()));
        this.fullPermissionsMap.put(Entity.CLINICAL_ANALYSIS,
                Arrays.stream(ClinicalAnalysisAclEntry.ClinicalAnalysisPermissions.values())
                        .map(ClinicalAnalysisAclEntry.ClinicalAnalysisPermissions::toString)
                        .collect(Collectors.toList()));

        // Add none as the last permission for all of them
        for (Map.Entry<Entity, List<String>> stringListEntry : this.fullPermissionsMap.entrySet()) {
            stringListEntry.getValue().add("NONE");
        }
    }

    private void validateEntry(Entity entry) throws CatalogDBException {
        switch (entry) {
            case STUDY:
            case COHORT:
            case INDIVIDUAL:
            case DATASET:
            case JOB:
            case FILE:
            case SAMPLE:
            case PANEL:
            case FAMILY:
            case CLINICAL_ANALYSIS:
                return;
            default:
                throw new CatalogDBException("Unexpected parameter received. " + entry + " has been received.");
        }
    }

    /**
     * Internal method to fetch the permissions of every user. Permissions are splitted and returned in a map of user -> list of
     * permissions.
     *
     * @param resourceId Resource id being queried.
     * @param membersList    Members for which we want to fetch the permissions. If empty, it should return the permissions for all members.
     * @param entry     Entity where the query will be performed.
     * @return A map of [acl, user_defined_acl] -> user -> List of permissions.
     */
    private Map<String, Map<String, List<String>>> internalGet(long resourceId, List<String> membersList, Entity entry) {

        List<String> members = (membersList == null ? Collections.emptyList() : membersList);

        MongoDBCollection collection = dbCollectionMap.get(entry);

        List<Bson> aggregation = new ArrayList<>();
        aggregation.add(Aggregates.match(Filters.eq(PRIVATE_ID, resourceId)));
        aggregation.add(Aggregates.project(
                Projections.include(QueryParams.ID.key(), QueryParams.ACL.key(), QueryParams.USER_DEFINED_ACLS.key())));

        List<Bson> filters = new ArrayList<>();
        if (CollectionUtils.isNotEmpty(members)) {
            List<Pattern> regexMemberList = new ArrayList<>(members.size());
            for (String member : members) {
                if (!member.equals(ANONYMOUS)) {
                    regexMemberList.add(Pattern.compile("^" + member));
                } else {
                    regexMemberList.add(Pattern.compile("^\\*"));
                }
            }
            filters.add(Filters.in(QueryParams.ACL.key(), regexMemberList));
        }

        if (CollectionUtils.isNotEmpty(filters)) {
            Bson filter = filters.size() == 1 ? filters.get(0) : Filters.and(filters);
            aggregation.add(Aggregates.match(filter));
        }

        for (Bson bson : aggregation) {
            logger.debug("Get Acl: {}", bson.toBsonDocument(Document.class, MongoClient.getDefaultCodecRegistry()));
        }

        QueryResult<Document> aggregate = collection.aggregate(aggregation, null);

        // Code replicated in MongoDBAdaptor
        Map<String, Map<String, List<String>>> permissions = new HashMap<>();
        permissions.put(QueryParams.ACL.key(), new HashMap<>());
        permissions.put(QueryParams.USER_DEFINED_ACLS.key(), new HashMap<>());

        if (aggregate.getNumResults() > 0) {
            Set<String> memberSet = new HashSet<>();
            memberSet.addAll(members);

            Document document = aggregate.first();
            List<String> aclList = (List<String>) document.get(QueryParams.ACL.key());
            if (aclList != null) {
                // If _acl was not previously defined, it can be null the first time
                for (String memberPermission : aclList) {
                    String[] split = StringUtils.split(memberPermission, INTERNAL_DELIMITER, 2);
//                    String[] split = memberPermission.split(INTERNAL_DELIMITER, 2);
                    if (memberSet.isEmpty() || memberSet.contains(split[0])) {
                        if (!permissions.get(QueryParams.ACL.key()).containsKey(split[0])) {
                            permissions.get(QueryParams.ACL.key()).put(split[0], new ArrayList<>());
                        }
                        if (!("NONE").equals(split[1])) {
                            permissions.get(QueryParams.ACL.key()).get(split[0]).add(split[1]);
                        }
                    }
                }
            }

            List<String> userDefinedAcls = (List<String>) document.get(QueryParams.USER_DEFINED_ACLS.key());
            if (userDefinedAcls != null) {
                // If _acl was not previously defined, it can be null the first time
                for (String memberPermission : userDefinedAcls) {
                    String[] split = StringUtils.split(memberPermission, INTERNAL_DELIMITER, 2);
//                    String[] split = memberPermission.split(INTERNAL_DELIMITER, 2);
                    if (memberSet.isEmpty() || memberSet.contains(split[0])) {
                        if (!permissions.get(QueryParams.USER_DEFINED_ACLS.key()).containsKey(split[0])) {
                            permissions.get(QueryParams.USER_DEFINED_ACLS.key()).put(split[0], new ArrayList<>());
                        }
                        if (!("NONE").equals(split[1])) {
                            permissions.get(QueryParams.USER_DEFINED_ACLS.key()).get(split[0]).add(split[1]);
                        }
                    }
                }
            }
        }

        return permissions;
    }

    @Override
    public <E extends AbstractAclEntry> QueryResult<E> get(long resourceId, List<String> members, Entity entry) throws CatalogException {

        validateEntry(entry);
        long startTime = startQuery();

        Map<String, List<String>> myMap = internalGet(resourceId, members, entry).get(QueryParams.ACL.key());
        List<E> retList;
        switch (entry) {
            case STUDY:
                retList = new ArrayList<>(myMap.size());
                for (Map.Entry<String, List<String>> stringListEntry : myMap.entrySet()) {
                    retList.add((E) new StudyAclEntry(stringListEntry.getKey(), stringListEntry.getValue()));
                }
                break;
            case COHORT:
                retList = new ArrayList<>(myMap.size());
                for (Map.Entry<String, List<String>> stringListEntry : myMap.entrySet()) {
                    retList.add((E) new CohortAclEntry(stringListEntry.getKey(), stringListEntry.getValue()));
                }
                break;
            case INDIVIDUAL:
                retList = new ArrayList<>(myMap.size());
                for (Map.Entry<String, List<String>> stringListEntry : myMap.entrySet()) {
                    retList.add((E) new IndividualAclEntry(stringListEntry.getKey(), stringListEntry.getValue()));
                }
                break;
            case DATASET:
                retList = new ArrayList<>(myMap.size());
                for (Map.Entry<String, List<String>> stringListEntry : myMap.entrySet()) {
                    retList.add((E) new DatasetAclEntry(stringListEntry.getKey(), stringListEntry.getValue()));
                }
                break;
            case JOB:
                retList = new ArrayList<>(myMap.size());
                for (Map.Entry<String, List<String>> stringListEntry : myMap.entrySet()) {
                    retList.add((E) new JobAclEntry(stringListEntry.getKey(), stringListEntry.getValue()));
                }
                break;
            case FILE:
                retList = new ArrayList<>(myMap.size());
                for (Map.Entry<String, List<String>> stringListEntry : myMap.entrySet()) {
                    retList.add((E) new FileAclEntry(stringListEntry.getKey(), stringListEntry.getValue()));
                }
                break;
            case SAMPLE:
                retList = new ArrayList<>(myMap.size());
                for (Map.Entry<String, List<String>> stringListEntry : myMap.entrySet()) {
                    retList.add((E) new SampleAclEntry(stringListEntry.getKey(), stringListEntry.getValue()));
                }
                break;
            case PANEL:
                retList = new ArrayList<>(myMap.size());
                for (Map.Entry<String, List<String>> stringListEntry : myMap.entrySet()) {
                    retList.add((E) new DiseasePanelAclEntry(stringListEntry.getKey(), stringListEntry.getValue()));
                }
                break;
            case FAMILY:
                retList = new ArrayList<>(myMap.size());
                for (Map.Entry<String, List<String>> stringListEntry : myMap.entrySet()) {
                    retList.add((E) new FamilyAclEntry(stringListEntry.getKey(), stringListEntry.getValue()));
                }
                break;
            case CLINICAL_ANALYSIS:
                retList = new ArrayList<>(myMap.size());
                for (Map.Entry<String, List<String>> stringListEntry : myMap.entrySet()) {
                    retList.add((E) new ClinicalAnalysisAclEntry(stringListEntry.getKey(), stringListEntry.getValue()));
                }
                break;
            default:
                throw new CatalogException("Unexpected parameter received. " + entry + " has been received.");
        }

        return endQuery(Long.toString(resourceId), startTime, retList);
    }

    @Override
    public <E extends AbstractAclEntry> List<QueryResult<E>> get(List<Long> resourceIds, List<String> members, Entity entry)
            throws CatalogException {
        List<QueryResult<E>> retList = new ArrayList<>(resourceIds.size());
        for (Long resourceId : resourceIds) {
            retList.add(get(resourceId, members, entry));
        }
        return retList;
    }

    @Override
    public void removeFromStudy(long studyId, String member, Entity entry) throws CatalogException {
        validateEntry(entry);
        Document query = new Document()
                .append("$isolated", 1)
                .append(PRIVATE_STUDY_ID, studyId);
        List<String> removePermissions = createPermissionArray(Arrays.asList(member), fullPermissionsMap.get(entry));
        Document update = new Document("$pullAll", new Document()
                .append(QueryParams.ACL.key(), removePermissions)
                .append(QueryParams.USER_DEFINED_ACLS.key(), removePermissions)
        );
        logger.debug("Remove all acls for entity {} in study {}. Query: {}, pullAll: {}", entry, studyId,
                query.toBsonDocument(Document.class, MongoClient.getDefaultCodecRegistry()),
                update.toBsonDocument(Document.class, MongoClient.getDefaultCodecRegistry()));
        dbCollectionMap.get(entry).update(query, update, new QueryOptions(MongoDBCollection.MULTI, true));

        logger.debug("Remove all the Acls for member {} in study {}", member, studyId);
    }

    @Override
<<<<<<< HEAD
    public void setToMembers(List<Long> resourceIds, List<String> members, List<String> permissionList, Entity entry)
            throws CatalogDBException {
        validateEntry(entry);
        MongoDBCollection collection = dbCollectionMap.get(entry);
=======
    public void setToMembers(List<Long> resourceIds, List<String> members, List<String> permissionList, List<String> allPermissions,
                             String entity) throws CatalogDBException {
        validateCollection(entity);
        MongoDBCollection collection = dbCollectionMap.get(entity);
>>>>>>> 92575884

        /* 1. We are going to try to remove all the permissions to those members in first instance */

        // We add the NONE permission by default so when a user is removed some permissions (not reset), the NONE permission remains
        List<String> permissions = new ArrayList<>(allPermissions);
        permissions.add("NONE");
        permissions = createPermissionArray(members, permissions);

<<<<<<< HEAD
        for (long resourceId : resourceIds) {
            // Get current permissions for resource and override with new ones set for members (already existing or not)
            Map<String, Map<String, List<String>>> currentPermissions = internalGet(resourceId, Collections.emptyList(), entry);
            for (String member : members) {
                currentPermissions.get(QueryParams.ACL.key()).put(member, new ArrayList<>(permissions));
                currentPermissions.get(QueryParams.USER_DEFINED_ACLS.key()).put(member, new ArrayList<>(permissions));
            }

            List<String> permissionArray = createPermissionArray(currentPermissions.get(QueryParams.ACL.key()));
            List<String> manualPermissionArray = createPermissionArray(currentPermissions.get(QueryParams.USER_DEFINED_ACLS.key()));
            Document queryDocument = new Document()
                    .append("$isolated", 1)
                    .append(PRIVATE_ID, resourceId);
            Document update;
            if (isPermissionRuleEntity(entry)) {
                update = new Document("$set", new Document()
                        .append(QueryParams.ACL.key(), permissionArray)
                        .append(QueryParams.USER_DEFINED_ACLS.key(), manualPermissionArray)
                );
            } else {
                update = new Document("$set", new Document(QueryParams.ACL.key(), permissionArray));
            }
=======
        Document queryDocument = new Document()
                .append("$isolated", 1)
                .append(PRIVATE_ID, new Document("$in", resourceIds));
        Document update = new Document("$pullAll", new Document(QueryParams.ACL.key(), permissions));
        logger.debug("Pull all acls: Query {}, PullAll {}",
                queryDocument.toBsonDocument(Document.class, MongoClient.getDefaultCodecRegistry()),
                update.toBsonDocument(Document.class, MongoClient.getDefaultCodecRegistry()));
        collection.update(queryDocument, update, new QueryOptions("multi", true));

        /* 2. We now add the expected permissions to those members */
>>>>>>> 92575884

        // We add the NONE permission by default so when a user is removed some permissions (not reset), the NONE permission remains
        permissions = new ArrayList<>(permissionList);
        permissions.add("NONE");
        permissions = createPermissionArray(members, permissions);

        update = new Document("$addToSet", new Document(QueryParams.ACL.key(), new Document("$each", permissions)));
        logger.debug("Add Acls (addToSet): Query {}, Push {}",
                queryDocument.toBsonDocument(Document.class, MongoClient.getDefaultCodecRegistry()),
                update.toBsonDocument(Document.class, MongoClient.getDefaultCodecRegistry()));

        collection.update(queryDocument, update, new QueryOptions("multi", true));
    }

    @Override
    public void addToMembers(List<Long> resourceIds, List<String> members, List<String> permissionList, Entity entry)
            throws CatalogDBException {
        validateEntry(entry);
        MongoDBCollection collection = dbCollectionMap.get(entry);

        // We add the NONE permission by default so when a user is removed some permissions (not reset), the NONE permission remains
        List<String> permissions = new ArrayList<>(permissionList);
        permissions.add("NONE");

        List<String> myPermissions = createPermissionArray(members, permissions);

        Document queryDocument = new Document()
                .append("$isolated", 1)
                .append(PRIVATE_ID, new Document("$in", resourceIds));
        Document update;
        if (isPermissionRuleEntity(entry)) {
            update = new Document("$addToSet", new Document()
                    .append(QueryParams.ACL.key(), new Document("$each", myPermissions))
                    .append(QueryParams.USER_DEFINED_ACLS.key(), new Document("$each", myPermissions))
            );
        } else {
            update = new Document("$addToSet", new Document(QueryParams.ACL.key(), new Document("$each", myPermissions)));
        }

        logger.debug("Add Acls (addToSet): Query {}, Push {}",
                queryDocument.toBsonDocument(Document.class, MongoClient.getDefaultCodecRegistry()),
                update.toBsonDocument(Document.class, MongoClient.getDefaultCodecRegistry()));

        collection.update(queryDocument, update, new QueryOptions("multi", true));
    }

    @Override
    public void removeFromMembers(List<Long> resourceIds, List<String> members, List<String> permissionList, Entity entity)
            throws CatalogDBException {

        if (members == null || members.isEmpty()) {
            return;
        }

        validateEntry(entity);
        MongoDBCollection collection = dbCollectionMap.get(entity);

        List<String> permissions = permissionList;

        if (permissions == null || permissions.isEmpty()) {
            // We get all possible permissions those members will have to do a full reset
            permissions = fullPermissionsMap.get(entity);
        }

        List<String> removePermissions = createPermissionArray(members, permissions);
        Document queryDocument = new Document()
                .append("$isolated", 1)
                .append(PRIVATE_ID, new Document("$in", resourceIds));
        Document update;
        if (isPermissionRuleEntity(entity)) {
            update = new Document("$pullAll", new Document()
                    .append(QueryParams.ACL.key(), removePermissions)
                    .append(QueryParams.USER_DEFINED_ACLS.key(), removePermissions)
            );
        } else {
            update = new Document("$pullAll", new Document(QueryParams.ACL.key(), removePermissions));
        }

        logger.debug("Remove Acls (pullAll): Query {}, Pull {}",
                queryDocument.toBsonDocument(Document.class, MongoClient.getDefaultCodecRegistry()),
                update.toBsonDocument(Document.class, MongoClient.getDefaultCodecRegistry()));

        collection.update(queryDocument, update, new QueryOptions("multi", true));
    }

    @Override
    public void resetMembersFromAllEntries(long studyId, List<String> members) throws CatalogDBException {
        if (members == null || members.isEmpty()) {
            return;
        }

        removePermissions(studyId, members, Entity.COHORT);
        removePermissions(studyId, members, Entity.DATASET);
        removePermissions(studyId, members, Entity.FILE);
        removePermissions(studyId, members, Entity.INDIVIDUAL);
        removePermissions(studyId, members, Entity.JOB);
        removePermissions(studyId, members, Entity.SAMPLE);
        removePermissions(studyId, members, Entity.PANEL);
        removePermissions(studyId, members, Entity.FAMILY);
        removePermissions(studyId, members, Entity.CLINICAL_ANALYSIS);
        removeFromMembers(Arrays.asList(studyId), members, null, Entity.STUDY);
    }

    @Override
    public <E extends AbstractAclEntry> void setAcls(List<Long> resourceIds, List<E> acls, Entity entity) throws CatalogDBException {
        validateEntry(entity);
        MongoDBCollection collection = dbCollectionMap.get(entity);

        for (long resourceId : resourceIds) {
            // Get current permissions for resource and override with new ones set for members (already existing or not)
            Map<String, Map<String, List<String>>> currentPermissions = internalGet(resourceId, Collections.emptyList(), entity);
            for (E acl : acls) {
                List<String> permissions = (List<String>) acl.getPermissions().stream().map(a -> a.toString()).collect(Collectors.toList());
                // We add the NONE permission by default so when a user is removed some permissions (not reset), the NONE permission remains
                permissions = new ArrayList<>(permissions);
                permissions.add("NONE");
                currentPermissions.get(QueryParams.ACL.key()).put(acl.getMember(), permissions);
                currentPermissions.get(QueryParams.USER_DEFINED_ACLS.key()).put(acl.getMember(), permissions);
            }
            List<String> permissionArray = createPermissionArray(currentPermissions.get(QueryParams.ACL.key()));
            List<String> manualPermissionArray = createPermissionArray(currentPermissions.get(QueryParams.USER_DEFINED_ACLS.key()));

            Document queryDocument = new Document()
                    .append("$isolated", 1)
                    .append(PRIVATE_ID, resourceId);
            Document update;
            if (isPermissionRuleEntity(entity)) {
                update = new Document("$set", new Document()
                        .append(QueryParams.ACL.key(), permissionArray)
                        .append(QueryParams.USER_DEFINED_ACLS.key(), manualPermissionArray));
            } else {
                update = new Document("$set", new Document(QueryParams.ACL.key(), permissionArray));
            }

            logger.debug("Set Acls (set): Query {}, Push {}",
                    queryDocument.toBsonDocument(Document.class, MongoClient.getDefaultCodecRegistry()),
                    update.toBsonDocument(Document.class, MongoClient.getDefaultCodecRegistry()));

            collection.update(queryDocument, update, new QueryOptions(MongoDBCollection.MULTI, true));
        }
    }

    @Override
    public void applyPermissionRules(long studyId, PermissionRule permissionRule, Study.Entry entry) throws CatalogException {
        MongoDBCollection collection = dbCollectionMap.get(entry.getEntity());

        // We will apply the permission rules to all the entries matching the query defined in the permission rules that does not have
        // the permission rules applied yet
        Document rawQuery = new Document()
                .append(PRIVATE_STUDY_ID, studyId)
                .append(PERMISSION_RULES_APPLIED, new Document("$ne", permissionRule.getId()));
        Bson bson = parseQuery(permissionRule.getQuery(), rawQuery, entry.getEntity());

        // We add the NONE permission by default so when a user is removed some permissions (not reset), the NONE permission remains
        List<String> permissions = new ArrayList<>(permissionRule.getPermissions());
        permissions.add("NONE");
        List<String> myPermissions = createPermissionArray(permissionRule.getMembers(), permissions);

        Document update = new Document()
                .append("$addToSet", new Document()
                        .append(QueryParams.ACL.key(), new Document("$each", myPermissions))
                        .append(PERMISSION_RULES_APPLIED, permissionRule.getId()));

        logger.debug("Apply permission rules: Query {}, Update {}",
                bson.toBsonDocument(Document.class, MongoClient.getDefaultCodecRegistry()),
                update.toBsonDocument(Document.class, MongoClient.getDefaultCodecRegistry()));

        collection.update(bson, update, new QueryOptions("multi", true));
    }

    @Override
    public void removePermissionRuleAndRemovePermissions(Study study, String permissionRuleToDeleteId, Study.Entry entry)
            throws CatalogException {
        // Prepare the permission rule list into a map of permissionRuleId - PermissionRule to make much easier the process
        Map<String, PermissionRule> permissionRuleMap = study.getPermissionRules().get(entry).stream()
                .collect(Collectors.toMap(PermissionRule::getId, p -> p));
        PermissionRule permissionRuleToDelete = permissionRuleMap.get(permissionRuleToDeleteId);

        Set<String> permissionsToRemove =
                createPermissionArray(permissionRuleToDelete.getMembers(), permissionRuleToDelete.getPermissions())
                        .stream().collect(Collectors.toSet());

        MongoDBCollection collection = dbCollectionMap.get(entry.getEntity());

        // Remove the __TODELETE tag...
        String permissionRuleId = permissionRuleToDeleteId.split(INTERNAL_DELIMITER)[0];

        // 1. Get all the entries that have the permission rule to be removed applied
        Document query = new Document()
                .append(PRIVATE_STUDY_ID, study.getId())
                .append(PERMISSION_RULES_APPLIED, permissionRuleId);
        QueryOptions options = new QueryOptions(QueryOptions.INCLUDE,
                Arrays.asList(QueryParams.ACL.key(), QueryParams.USER_DEFINED_ACLS.key(), PERMISSION_RULES_APPLIED, PRIVATE_ID));
        MongoCursor<Document> iterator = collection.nativeQuery().find(query, options).iterator();
        while (iterator.hasNext()) {
            Document myDocument = iterator.next();
            Set<String> effectivePermissions = new HashSet<>();
            Set<String> manualPermissions = new HashSet<>();
            Set<String> permissionRulesApplied = new HashSet<>();

            List<String> currentAclList = (List) myDocument.get(QueryParams.ACL.key());
            List<String> currentManualAclList = (List) myDocument.get(QueryParams.USER_DEFINED_ACLS.key());
            List<String> currentPermissionRulesApplied = (List) myDocument.get(PERMISSION_RULES_APPLIED);

            // TODO: Control that if there are no more permissions set for a user or group, we should also remove the NONE permission
            // Remove permissions from the permission rule
            for (String permission : currentAclList) {
                if (!permissionsToRemove.contains(permission)) {
                    effectivePermissions.add(permission);
                }
            }

            // Remove permissions from the permission rule from the internal manual permissions list
            if (currentManualAclList != null) {
                for (String permission : currentManualAclList) {
                    if (!permissionsToRemove.contains(permission)) {
                        manualPermissions.add(permission);
                    }
                }
            }

            for (String tmpPermissionRuleId : currentPermissionRulesApplied) {
                // We apply the rest of permission rules except the one to be deleted
                if (!tmpPermissionRuleId.equals(permissionRuleId)) {
                    PermissionRule tmpPermissionRule = permissionRuleMap.get(tmpPermissionRuleId);
                    List<String> tmpPermissionList = new ArrayList<>(tmpPermissionRule.getPermissions());
                    tmpPermissionList.add("NONE");
                    List<String> permissionArray = createPermissionArray(tmpPermissionRule.getMembers(), tmpPermissionList);

                    effectivePermissions.addAll(permissionArray);
                    permissionRulesApplied.add(tmpPermissionRuleId);
                }
            }

            Document tmpQuery = new Document()
                    .append(PRIVATE_ID, myDocument.get(PRIVATE_ID))
                    .append(PRIVATE_STUDY_ID, study.getId())
                    .append("$isolated", true);

            Document update = new Document("$set", new Document()
                    .append(QueryParams.ACL.key(), effectivePermissions)
                    .append(QueryParams.USER_DEFINED_ACLS.key(), manualPermissions)
                    .append(PERMISSION_RULES_APPLIED, permissionRulesApplied));

            logger.debug("Remove permission rule id and permissions from {}: Query {}, Update {}", entry,
                    tmpQuery.toBsonDocument(Document.class, MongoClient.getDefaultCodecRegistry()),
                    update.toBsonDocument(Document.class, MongoClient.getDefaultCodecRegistry()));
            QueryResult<UpdateResult> updateResult = collection.update(tmpQuery, update, new QueryOptions("multi", true));
            if (updateResult.first().getModifiedCount() == 0) {
                throw new CatalogException("Could not update and remove permission rule from entry " + myDocument.get(PRIVATE_ID));
            }
        }

        // 2. Remove the permission rule from the map in the study
        removeReferenceToPermissionRuleInStudy(study.getId(), permissionRuleToDeleteId, entry);
    }

    @Override
    public void removePermissionRuleAndRestorePermissions(Study study, String permissionRuleToDeleteId, Study.Entry entry)
            throws CatalogException {
        // Prepare the permission rule list into a map of permissionRuleId - PermissionRule to make much easier the process
        Map<String, PermissionRule> permissionRuleMap = study.getPermissionRules().get(entry).stream()
                .collect(Collectors.toMap(PermissionRule::getId, p -> p));
        PermissionRule permissionRuleToDelete = permissionRuleMap.get(permissionRuleToDeleteId);

        Set<String> permissionsToRemove =
                createPermissionArray(permissionRuleToDelete.getMembers(), permissionRuleToDelete.getPermissions())
                        .stream().collect(Collectors.toSet());

        MongoDBCollection collection = dbCollectionMap.get(entry.getEntity());

        // Remove the __TODELETE tag...
        String permissionRuleId = permissionRuleToDeleteId.split(INTERNAL_DELIMITER)[0];

        // 1. Get all the entries that have the permission rule to be removed applied
        Document query = new Document()
                .append(PRIVATE_STUDY_ID, study.getId())
                .append(PERMISSION_RULES_APPLIED, permissionRuleId);
        QueryOptions options = new QueryOptions(QueryOptions.INCLUDE,
                Arrays.asList(QueryParams.ACL.key(), QueryParams.USER_DEFINED_ACLS.key(), PERMISSION_RULES_APPLIED, PRIVATE_ID));
        MongoCursor<Document> iterator = collection.nativeQuery().find(query, options).iterator();
        while (iterator.hasNext()) {
            Document myDocument = iterator.next();
            Set<String> effectivePermissions = new HashSet<>();
            Set<String> permissionRulesApplied = new HashSet<>();

            List<String> currentAclList = (List) myDocument.get(QueryParams.ACL.key());
            List<String> currentManualAclList = (List) myDocument.get(QueryParams.USER_DEFINED_ACLS.key());
            List<String> currentPermissionRulesApplied = (List) myDocument.get(PERMISSION_RULES_APPLIED);

            // TODO: Control that if there are no more permissions set for a user or group, we should also remove the NONE permission
            // Remove permissions from the permission rule
            for (String permission : currentAclList) {
                if (!permissionsToRemove.contains(permission)) {
                    effectivePermissions.add(permission);
                }
            }

            // Restore manual permissions
            if (currentManualAclList != null) {
                for (String permission : currentManualAclList) {
                    effectivePermissions.add(permission);
                }
            }

            for (String tmpPermissionRuleId : currentPermissionRulesApplied) {
                // We apply the rest of permission rules except the one to be deleted
                if (!tmpPermissionRuleId.equals(permissionRuleId)) {
                    PermissionRule tmpPermissionRule = permissionRuleMap.get(tmpPermissionRuleId);
                    List<String> tmpPermissionList = new ArrayList<>(tmpPermissionRule.getPermissions());
                    tmpPermissionList.add("NONE");
                    List<String> permissionArray = createPermissionArray(tmpPermissionRule.getMembers(), tmpPermissionList);

                    effectivePermissions.addAll(permissionArray);
                    permissionRulesApplied.add(tmpPermissionRuleId);
                }
            }

            Document tmpQuery = new Document()
                    .append(PRIVATE_ID, myDocument.get(PRIVATE_ID))
                    .append(PRIVATE_STUDY_ID, study.getId())
                    .append("$isolated", true);

            Document update = new Document("$set", new Document()
                    .append(QueryParams.ACL.key(), effectivePermissions)
                    .append(PERMISSION_RULES_APPLIED, permissionRulesApplied));

            logger.debug("Remove permission rule id and restoring permissions from {}: Query {}, Update {}", entry,
                    tmpQuery.toBsonDocument(Document.class, MongoClient.getDefaultCodecRegistry()),
                    update.toBsonDocument(Document.class, MongoClient.getDefaultCodecRegistry()));
            QueryResult<UpdateResult> updateResult = collection.update(tmpQuery, update, new QueryOptions("multi", true));
            if (updateResult.first().getModifiedCount() == 0) {
                throw new CatalogException("Could not update and remove permission rule from entry " + myDocument.get(PRIVATE_ID));
            }
        }

        // 2. Remove the permission rule from the map in the study
        removeReferenceToPermissionRuleInStudy(study.getId(), permissionRuleToDeleteId, entry);
    }

    @Override
    public void removePermissionRule(long studyId, String permissionRuleToDelete, Study.Entry entry) throws CatalogException {
        // Remove the __TODELETE tag...
        String permissionRuleId = permissionRuleToDelete.split(INTERNAL_DELIMITER)[0];

        Document query = new Document()
                .append(PRIVATE_STUDY_ID, studyId)
                .append(PERMISSION_RULES_APPLIED, permissionRuleId)
                .append("$isolated", 1);
        Document update = new Document()
                .append("$pull", new Document(PERMISSION_RULES_APPLIED, permissionRuleId));
        logger.debug("Remove permission rule id from all {} in study {}: Query {}, Update {}", entry, studyId,
                query.toBsonDocument(Document.class, MongoClient.getDefaultCodecRegistry()),
                update.toBsonDocument(Document.class, MongoClient.getDefaultCodecRegistry()));

        MongoDBCollection collection = dbCollectionMap.get(entry.getEntity());
        QueryResult<UpdateResult> updateResult = collection.update(query, update, new QueryOptions("multi", true));
        if (updateResult.first().getModifiedCount() == 0) {
            throw new CatalogException("Could not remove permission rule id " + permissionRuleId + " from all " + entry);
        }

        // Remove the permission rule from the map in the study
        removeReferenceToPermissionRuleInStudy(studyId, permissionRuleToDelete, entry);
    }

    private boolean isPermissionRuleEntity(Entity entity) {
        if (Study.Entry.CLINICAL_ANALYSES.getEntity() == entity || Study.Entry.COHORTS.getEntity() == entity
                || Study.Entry.FAMILIES.getEntity() == entity || Study.Entry.FILES.getEntity() == entity
                || Study.Entry.INDIVIDUALS.getEntity() == entity || Study.Entry.JOBS.getEntity() == entity
                || Study.Entry.SAMPLES.getEntity() == entity) {
            return true;
        }
        return false;
    }

    private void removeReferenceToPermissionRuleInStudy(long studyId, String permissionRuleToDelete, Study.Entry entry)
            throws CatalogException {
        Document query = new Document()
                .append(PRIVATE_ID, studyId)
                .append(StudyDBAdaptor.QueryParams.PERMISSION_RULES.key() + "." + entry + ".id", permissionRuleToDelete);
        Document update = new Document("$pull",
                new Document(StudyDBAdaptor.QueryParams.PERMISSION_RULES.key() + "." + entry,
                        new Document("id", permissionRuleToDelete)));
        logger.debug("Remove permission rule from the study {}: Query {}, Update {}", studyId,
                query.toBsonDocument(Document.class, MongoClient.getDefaultCodecRegistry()),
                update.toBsonDocument(Document.class, MongoClient.getDefaultCodecRegistry()));
        QueryResult<UpdateResult> updateResult = dbCollectionMap.get(Entity.STUDY).update(query, update, new QueryOptions("multi", true));
        if (updateResult.first().getModifiedCount() == 0) {
            throw new CatalogException("Could not remove permission rule " + permissionRuleToDelete + " from study "
                    + String.valueOf(studyId));
        }
    }

    private Bson parseQuery(Query query, Document rawQuery, Entity entry) throws CatalogException {
        switch (entry) {
            case COHORT:
                return dbAdaptorFactory.getCatalogCohortDBAdaptor().parseQuery(query, true, rawQuery);
            case INDIVIDUAL:
                return dbAdaptorFactory.getCatalogIndividualDBAdaptor().parseQuery(query, true, rawQuery);
            case JOB:
                return dbAdaptorFactory.getCatalogJobDBAdaptor().parseQuery(query, true, rawQuery);
            case FILE:
                return dbAdaptorFactory.getCatalogFileDBAdaptor().parseQuery(query, true, rawQuery);
            case SAMPLE:
                return dbAdaptorFactory.getCatalogSampleDBAdaptor().parseQuery(query, true, rawQuery);
            case FAMILY:
                return dbAdaptorFactory.getCatalogFamilyDBAdaptor().parseQuery(query, true, rawQuery);
            case CLINICAL_ANALYSIS:
                return dbAdaptorFactory.getClinicalAnalysisDBAdaptor().parseQuery(query, true, rawQuery);
            default:
                throw new CatalogException("Unexpected parameter received. " + entry + " has been received.");
        }
    }

    private void removePermissions(long studyId, List<String> users, Entity entity) {
        List<String> permissions = fullPermissionsMap.get(entity);
        List<String> removePermissions = createPermissionArray(users, permissions);

        MongoDBCollection collection = dbCollectionMap.get(entity);
        Document queryDocument = new Document()
                .append("$isolated", 1)
                .append(PRIVATE_STUDY_ID, studyId)
                .append(QueryParams.ACL.key(), new Document("$in", removePermissions));
        Document update = new Document("$pullAll", new Document()
                .append(QueryParams.ACL.key(), removePermissions)
                .append(QueryParams.USER_DEFINED_ACLS.key(), removePermissions)
        );

        collection.update(queryDocument, update, new QueryOptions("multi", true));
    }

    private List<String> createPermissionArray(Map<String, List<String>> memberPermissionsMap) {
        List<String> myPermissions = new ArrayList<>(memberPermissionsMap.size() * 2);
        for (Map.Entry<String, List<String>> stringListEntry : memberPermissionsMap.entrySet()) {
            if (stringListEntry.getValue().isEmpty()) {
                stringListEntry.getValue().add("NONE");
            }

            for (String permission : stringListEntry.getValue()) {
                myPermissions.add(stringListEntry.getKey() + INTERNAL_DELIMITER + permission);
            }
        }

        return myPermissions;
    }

    private List<String> createPermissionArray(List<String> members, List<String> permissions) {
        List<String> writtenPermissions;
        if (permissions.isEmpty()) {
            writtenPermissions = Arrays.asList("NONE");
        } else {
            writtenPermissions = permissions;
        }

        List<String> myPermissions = new ArrayList<>(members.size() * writtenPermissions.size());
        for (String member : members) {
            for (String writtenPermission : writtenPermissions) {
                myPermissions.add(member + INTERNAL_DELIMITER + writtenPermission);
            }
        }
        return myPermissions;
    }
}<|MERGE_RESOLUTION|>--- conflicted
+++ resolved
@@ -381,17 +381,10 @@
     }
 
     @Override
-<<<<<<< HEAD
-    public void setToMembers(List<Long> resourceIds, List<String> members, List<String> permissionList, Entity entry)
-            throws CatalogDBException {
-        validateEntry(entry);
-        MongoDBCollection collection = dbCollectionMap.get(entry);
-=======
     public void setToMembers(List<Long> resourceIds, List<String> members, List<String> permissionList, List<String> allPermissions,
-                             String entity) throws CatalogDBException {
-        validateCollection(entity);
+                             Entity entity) throws CatalogDBException {
+        validateEntry(entity);
         MongoDBCollection collection = dbCollectionMap.get(entity);
->>>>>>> 92575884
 
         /* 1. We are going to try to remove all the permissions to those members in first instance */
 
@@ -400,30 +393,6 @@
         permissions.add("NONE");
         permissions = createPermissionArray(members, permissions);
 
-<<<<<<< HEAD
-        for (long resourceId : resourceIds) {
-            // Get current permissions for resource and override with new ones set for members (already existing or not)
-            Map<String, Map<String, List<String>>> currentPermissions = internalGet(resourceId, Collections.emptyList(), entry);
-            for (String member : members) {
-                currentPermissions.get(QueryParams.ACL.key()).put(member, new ArrayList<>(permissions));
-                currentPermissions.get(QueryParams.USER_DEFINED_ACLS.key()).put(member, new ArrayList<>(permissions));
-            }
-
-            List<String> permissionArray = createPermissionArray(currentPermissions.get(QueryParams.ACL.key()));
-            List<String> manualPermissionArray = createPermissionArray(currentPermissions.get(QueryParams.USER_DEFINED_ACLS.key()));
-            Document queryDocument = new Document()
-                    .append("$isolated", 1)
-                    .append(PRIVATE_ID, resourceId);
-            Document update;
-            if (isPermissionRuleEntity(entry)) {
-                update = new Document("$set", new Document()
-                        .append(QueryParams.ACL.key(), permissionArray)
-                        .append(QueryParams.USER_DEFINED_ACLS.key(), manualPermissionArray)
-                );
-            } else {
-                update = new Document("$set", new Document(QueryParams.ACL.key(), permissionArray));
-            }
-=======
         Document queryDocument = new Document()
                 .append("$isolated", 1)
                 .append(PRIVATE_ID, new Document("$in", resourceIds));
@@ -434,7 +403,6 @@
         collection.update(queryDocument, update, new QueryOptions("multi", true));
 
         /* 2. We now add the expected permissions to those members */
->>>>>>> 92575884
 
         // We add the NONE permission by default so when a user is removed some permissions (not reset), the NONE permission remains
         permissions = new ArrayList<>(permissionList);
