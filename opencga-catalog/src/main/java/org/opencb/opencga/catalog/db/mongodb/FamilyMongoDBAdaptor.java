/*
 * Copyright 2015-2020 OpenCB
 *
 * Licensed under the Apache License, Version 2.0 (the "License");
 * you may not use this file except in compliance with the License.
 * You may obtain a copy of the License at
 *
 *     http://www.apache.org/licenses/LICENSE-2.0
 *
 * Unless required by applicable law or agreed to in writing, software
 * distributed under the License is distributed on an "AS IS" BASIS,
 * WITHOUT WARRANTIES OR CONDITIONS OF ANY KIND, either express or implied.
 * See the License for the specific language governing permissions and
 * limitations under the License.
 */

package org.opencb.opencga.catalog.db.mongodb;

import com.mongodb.MongoClient;
import com.mongodb.client.ClientSession;
import com.mongodb.client.model.Filters;
import com.mongodb.client.model.Projections;
import com.mongodb.client.model.Updates;
import org.apache.commons.collections4.CollectionUtils;
import org.apache.commons.lang3.NotImplementedException;
import org.apache.commons.lang3.StringUtils;
import org.bson.Document;
import org.bson.conversions.Bson;
import org.opencb.commons.datastore.core.*;
import org.opencb.commons.datastore.mongodb.MongoDBCollection;
import org.opencb.commons.datastore.mongodb.MongoDBIterator;
import org.opencb.opencga.catalog.db.api.ClinicalAnalysisDBAdaptor;
import org.opencb.opencga.catalog.db.api.DBIterator;
import org.opencb.opencga.catalog.db.api.FamilyDBAdaptor;
import org.opencb.opencga.catalog.db.api.IndividualDBAdaptor;
import org.opencb.opencga.catalog.db.mongodb.converters.FamilyConverter;
import org.opencb.opencga.catalog.db.mongodb.iterators.FamilyCatalogMongoDBIterator;
import org.opencb.opencga.catalog.exceptions.CatalogAuthorizationException;
import org.opencb.opencga.catalog.exceptions.CatalogDBException;
import org.opencb.opencga.catalog.exceptions.CatalogException;
import org.opencb.opencga.catalog.exceptions.CatalogParameterException;
import org.opencb.opencga.catalog.managers.IndividualManager;
import org.opencb.opencga.catalog.utils.Constants;
import org.opencb.opencga.catalog.utils.ParamUtils;
import org.opencb.opencga.catalog.utils.UuidUtils;
import org.opencb.opencga.core.api.ParamConstants;
import org.opencb.opencga.core.common.TimeUtils;
import org.opencb.opencga.core.config.Configuration;
import org.opencb.opencga.core.models.cohort.Cohort;
import org.opencb.opencga.core.models.common.AnnotationSet;
import org.opencb.opencga.core.models.common.Enums;
import org.opencb.opencga.core.models.common.InternalStatus;
import org.opencb.opencga.core.models.family.Family;
import org.opencb.opencga.core.models.family.FamilyAclEntry;
import org.opencb.opencga.core.models.family.FamilyStatus;
import org.opencb.opencga.core.models.individual.Individual;
import org.opencb.opencga.core.models.study.StudyAclEntry;
import org.opencb.opencga.core.models.study.VariableSet;
import org.opencb.opencga.core.response.OpenCGAResult;
import org.slf4j.LoggerFactory;

import javax.annotation.Nullable;
import java.util.*;
import java.util.function.Consumer;
import java.util.function.Function;
import java.util.stream.Collectors;

import static org.opencb.opencga.catalog.db.api.ClinicalAnalysisDBAdaptor.QueryParams.MODIFICATION_DATE;
import static org.opencb.opencga.catalog.db.mongodb.AuthorizationMongoDBUtils.filterAnnotationSets;
import static org.opencb.opencga.catalog.db.mongodb.AuthorizationMongoDBUtils.getQueryForAuthorisedEntries;
import static org.opencb.opencga.catalog.db.mongodb.MongoDBUtils.*;

/**
 * Created by pfurio on 03/05/17.
 */
public class FamilyMongoDBAdaptor extends AnnotationMongoDBAdaptor<Family> implements FamilyDBAdaptor {

    private final MongoDBCollection familyCollection;
    private final MongoDBCollection archiveFamilyCollection;
    private final MongoDBCollection deletedFamilyCollection;
    private FamilyConverter familyConverter;

    public FamilyMongoDBAdaptor(MongoDBCollection familyCollection, MongoDBCollection archiveFamilyCollection,
                                MongoDBCollection deletedFamilyCollection, Configuration configuration,
                                MongoDBAdaptorFactory dbAdaptorFactory) {
        super(configuration, LoggerFactory.getLogger(FamilyMongoDBAdaptor.class));
        this.dbAdaptorFactory = dbAdaptorFactory;
        this.familyCollection = familyCollection;
        this.archiveFamilyCollection = archiveFamilyCollection;
        this.deletedFamilyCollection = deletedFamilyCollection;
        this.familyConverter = new FamilyConverter();
    }

    /**
     * @return MongoDB connection to the family collection.
     */
    public MongoDBCollection getFamilyCollection() {
        return familyCollection;
    }

    @Override
    public OpenCGAResult nativeInsert(Map<String, Object> family, String userId) throws CatalogDBException {
        Document document = getMongoDBDocument(family, "family");
        return new OpenCGAResult(familyCollection.insert(document, null));
    }

    @Override
    public OpenCGAResult insert(long studyId, Family family, List<Individual> members, List<VariableSet> variableSetList,
                                QueryOptions options) throws CatalogDBException, CatalogParameterException, CatalogAuthorizationException {
        try {
            return runTransaction(clientSession -> {
                long tmpStartTime = startQuery();
                logger.debug("Starting family insert transaction for family id '{}'", family.getId());

                dbAdaptorFactory.getCatalogStudyDBAdaptor().checkId(clientSession, studyId);
                insert(clientSession, studyId, family, members, variableSetList);
                return endWrite(tmpStartTime, 1, 1, 0, 0, null);
            });
        } catch (Exception e) {
            logger.error("Could not create family {}: {}", family.getId(), e.getMessage(), e);
            throw e;
        }
    }

    Family insert(ClientSession clientSession, long studyUid, Family family, List<Individual> members, List<VariableSet> variableSetList)
            throws CatalogDBException, CatalogParameterException, CatalogAuthorizationException {
        if (StringUtils.isEmpty(family.getId())) {
            throw new CatalogDBException("Missing family id");
        }

        Query tmpQuery = new Query()
                .append(QueryParams.ID.key(), family.getId())
                .append(QueryParams.STUDY_UID.key(), studyUid);
        if (!get(clientSession, tmpQuery, new QueryOptions()).getResults().isEmpty()) {
            throw CatalogDBException.alreadyExists("Family", "id", family.getId());
        }

        List<Individual> createIndividuals = family.getMembers();
        List<Individual> allIndividuals = new LinkedList<>();
        if (CollectionUtils.isNotEmpty(family.getMembers())) {
            allIndividuals.addAll(family.getMembers());
        }
        if (CollectionUtils.isNotEmpty(members)) {
            allIndividuals.addAll(members);
        }
        family.setMembers(allIndividuals);

        // First we check if we need to create any individuals
        if (CollectionUtils.isNotEmpty(family.getMembers())) {
            // In order to keep parent relations, we need to create parents before their children.

            // We initialise a map containing all the individuals
            Map<String, Individual> individualMap = new HashMap<>();
            for (Individual individual : family.getMembers()) {
                individualMap.put(individual.getId(), individual);
            }

            // We link father and mother to individual objects
            for (Map.Entry<String, Individual> entry : individualMap.entrySet()) {
                if (entry.getValue().getFather() != null && StringUtils.isNotEmpty(entry.getValue().getFather().getId())) {
                    entry.getValue().setFather(individualMap.get(entry.getValue().getFather().getId()));
                }
                if (entry.getValue().getMother() != null && StringUtils.isNotEmpty(entry.getValue().getMother().getId())) {
                    entry.getValue().setMother(individualMap.get(entry.getValue().getMother().getId()));
                }
            }

            // We start creating missing individuals
            for (Individual individual : createIndividuals) {
                createMissingIndividual(clientSession, studyUid, individual, individualMap, variableSetList);
            }

            // Add family reference to the members
            List<String> individualIds = family.getMembers().stream().map(Individual::getId).collect(Collectors.toList());
            dbAdaptorFactory.getCatalogIndividualDBAdaptor().updateFamilyReferences(clientSession, studyUid, individualIds, family.getId(),
                    ParamUtils.BasicUpdateAction.ADD);
        }

        long familyUid = getNewUid();

        family.setUid(familyUid);
        family.setStudyUid(studyUid);
        family.setVersion(1);
        if (StringUtils.isEmpty(family.getUuid())) {
            family.setUuid(UuidUtils.generateOpenCgaUuid(UuidUtils.Entity.FAMILY));
        }
        calculateRoles(clientSession, studyUid, family);

        Document familyDocument = familyConverter.convertToStorageType(family, variableSetList);

        // Versioning private parameters
        familyDocument.put(RELEASE_FROM_VERSION, Arrays.asList(family.getRelease()));
        familyDocument.put(LAST_OF_VERSION, true);
        familyDocument.put(LAST_OF_RELEASE, true);
        familyDocument.put(PRIVATE_CREATION_DATE,
                StringUtils.isNotEmpty(family.getCreationDate()) ? TimeUtils.toDate(family.getCreationDate()) : TimeUtils.getDate());
        familyDocument.put(PRIVATE_MODIFICATION_DATE, StringUtils.isNotEmpty(family.getModificationDate())
                ? TimeUtils.toDate(family.getModificationDate()) : TimeUtils.getDate());
        familyDocument.put(PERMISSION_RULES_APPLIED, Collections.emptyList());

        logger.debug("Inserting family '{}' ({})...", family.getId(), family.getUid());
        familyCollection.insert(clientSession, familyDocument, null);
        archiveFamilyCollection.insert(clientSession, familyDocument, null);
        logger.debug("Family '{}' successfully inserted", family.getId());

        return family;
    }

    private void createMissingIndividual(ClientSession clientSession, long studyUid, Individual individual,
                                         Map<String, Individual> individualMap, List<VariableSet> variableSetList)
            throws CatalogDBException, CatalogParameterException, CatalogAuthorizationException {
        if (individual == null || individual.getUid() > 0 || individualMap.get(individual.getId()).getUid() > 0) {
            return;
        }
        if (individual.getFather() != null && StringUtils.isNotEmpty(individual.getFather().getId())) {
            createMissingIndividual(clientSession, studyUid, individual.getFather(), individualMap, variableSetList);
            individual.setFather(individualMap.get(individual.getFather().getId()));
        }
        if (individual.getMother() != null && StringUtils.isNotEmpty(individual.getMother().getId())) {
            createMissingIndividual(clientSession, studyUid, individual.getMother(), individualMap, variableSetList);
            individual.setMother(individualMap.get(individual.getMother().getId()));
        }
        Individual newIndividual = dbAdaptorFactory.getCatalogIndividualDBAdaptor().insert(clientSession, studyUid, individual,
                variableSetList);
        individualMap.put(individual.getId(), newIndividual);
    }

    @Override
    public OpenCGAResult<Long> count(Query query) throws CatalogDBException, CatalogParameterException, CatalogAuthorizationException {
        return count(null, query);
    }

    OpenCGAResult<Long> count(ClientSession clientSession, Query query)
            throws CatalogDBException, CatalogParameterException, CatalogAuthorizationException {
        Bson bson = parseQuery(query);
        return new OpenCGAResult<>(familyCollection.count(clientSession, bson));
    }

    @Override
    public OpenCGAResult<Long> count(final Query query, final String user)
            throws CatalogDBException, CatalogParameterException, CatalogAuthorizationException {
        return count(null, query, user);
    }

    public OpenCGAResult<Long> count(ClientSession clientSession, final Query query, final String user)
            throws CatalogDBException, CatalogParameterException, CatalogAuthorizationException {
        Bson bson = parseQuery(query, user);
        logger.debug("Family count: query : {}", bson.toBsonDocument(Document.class, MongoClient.getDefaultCodecRegistry()));
        return new OpenCGAResult<>(familyCollection.count(clientSession, bson));
    }

    @Override
    public OpenCGAResult stats(Query query) {
        return null;
    }

    @Override
    public OpenCGAResult<AnnotationSet> getAnnotationSet(long id, @Nullable String annotationSetName)
            throws CatalogDBException, CatalogParameterException, CatalogAuthorizationException {
        QueryOptions queryOptions = new QueryOptions();
        List<String> includeList = new ArrayList<>();

        if (StringUtils.isNotEmpty(annotationSetName)) {
            includeList.add(Constants.ANNOTATION_SET_NAME + "." + annotationSetName);
        } else {
            includeList.add(QueryParams.ANNOTATION_SETS.key());
        }
        queryOptions.put(QueryOptions.INCLUDE, includeList);

        OpenCGAResult<Family> familyDataResult = get(id, queryOptions);
        if (familyDataResult.first().getAnnotationSets().isEmpty()) {
            return new OpenCGAResult<>(familyDataResult.getTime(), familyDataResult.getEvents(), 0, Collections.emptyList(), 0);
        } else {
            List<AnnotationSet> annotationSets = familyDataResult.first().getAnnotationSets();
            int size = annotationSets.size();
            return new OpenCGAResult<>(familyDataResult.getTime(), familyDataResult.getEvents(), size, annotationSets, size);
        }
    }

    @Override
    public OpenCGAResult update(long id, ObjectMap parameters, QueryOptions queryOptions)
            throws CatalogDBException, CatalogParameterException, CatalogAuthorizationException {
        return update(id, parameters, Collections.emptyList(), queryOptions);
    }

    @Override
    public OpenCGAResult update(long familyUid, ObjectMap parameters, List<VariableSet> variableSetList, QueryOptions queryOptions)
            throws CatalogDBException, CatalogParameterException, CatalogAuthorizationException {
        QueryOptions options = new QueryOptions(QueryOptions.INCLUDE,
                Arrays.asList(QueryParams.ID.key(), QueryParams.UID.key(), QueryParams.VERSION.key(), QueryParams.STUDY_UID.key(),
                        QueryParams.MEMBERS.key() + "." + IndividualDBAdaptor.QueryParams.ID.key()));
        OpenCGAResult<Family> familyDataResult = get(familyUid, options);

        if (familyDataResult.getNumResults() == 0) {
            throw new CatalogDBException("Could not update family. Family uid '" + familyUid + "' not found.");
        }

        try {
            return runTransaction(clientSession
                    -> privateUpdate(clientSession, familyDataResult.first(), parameters, variableSetList, queryOptions));
        } catch (CatalogDBException e) {
            logger.error("Could not update family {}: {}", familyDataResult.first().getId(), e.getMessage(), e);
            throw new CatalogDBException("Could not update family " + familyDataResult.first().getId() + ": " + e.getMessage(),
                    e.getCause());
        }
    }

    @Override
    public OpenCGAResult update(Query query, ObjectMap parameters, QueryOptions queryOptions)
            throws CatalogDBException, CatalogParameterException, CatalogAuthorizationException {
        return update(query, parameters, Collections.emptyList(), queryOptions);
    }

    @Override
    public OpenCGAResult update(Query query, ObjectMap parameters, List<VariableSet> variableSetList, QueryOptions queryOptions)
            throws CatalogDBException, CatalogParameterException, CatalogAuthorizationException {
        if (parameters.containsKey(QueryParams.ID.key())) {
            // We need to check that the update is only performed over 1 single family
            if (count(query).getNumMatches() != 1) {
                throw new CatalogDBException("Operation not supported: '" + QueryParams.ID.key() + "' can only be updated for one family");
            }
        }

        QueryOptions options = new QueryOptions(QueryOptions.INCLUDE,
                Arrays.asList(QueryParams.ID.key(), QueryParams.UID.key(), QueryParams.VERSION.key(), QueryParams.STUDY_UID.key(),
                        QueryParams.MEMBERS.key() + "." + IndividualDBAdaptor.QueryParams.ID.key()));
        DBIterator<Family> iterator = iterator(query, options);

        OpenCGAResult<Cohort> result = OpenCGAResult.empty();

        while (iterator.hasNext()) {
            Family family = iterator.next();
            try {
                result.append(runTransaction(clientSession ->
                        privateUpdate(clientSession, family, parameters, variableSetList, queryOptions)));
            } catch (CatalogDBException | CatalogParameterException | CatalogAuthorizationException e) {
                logger.error("Could not update family {}: {}", family.getId(), e.getMessage(), e);
                result.getEvents().add(new Event(Event.Type.ERROR, family.getId(), e.getMessage()));
                result.setNumMatches(result.getNumMatches() + 1);
            }
        }
        return result;
    }

    OpenCGAResult<Object> privateUpdate(ClientSession clientSession, Family family, ObjectMap parameters, List<VariableSet> variableSetList,
                                        QueryOptions queryOptions)
            throws CatalogDBException, CatalogParameterException, CatalogAuthorizationException {
        long tmpStartTime = startQuery();
        Query tmpQuery = new Query()
                .append(QueryParams.STUDY_UID.key(), family.getStudyUid())
                .append(QueryParams.UID.key(), family.getUid());

        Bson bsonQuery = parseQuery(tmpQuery);
        return updateVersionedModel(clientSession, bsonQuery, familyCollection, archiveFamilyCollection, () -> {
            DataResult result = updateAnnotationSets(clientSession, family.getUid(), parameters, variableSetList, queryOptions, true);
            Document familyUpdate = parseAndValidateUpdateParams(clientSession, parameters, tmpQuery).toFinalUpdateDocument();

<<<<<<< HEAD
            if (CollectionUtils.isNotEmpty(parameters.getAsList(QueryParams.MEMBERS.key()))) {
                List<Map> newIndividuals = parameters.getAsList(QueryParams.MEMBERS.key(), Map.class);
                Set<String> newIndividualIds = newIndividuals.stream().map(i -> (String) i.get(IndividualDBAdaptor.QueryParams.ID.key()))
                        .collect(Collectors.toSet());

                Set<String> currentIndividualIds = family.getMembers().stream().map(Individual::getId).collect(Collectors.toSet());
=======
        DataResult result = updateAnnotationSets(clientSession, family.getUid(), parameters, variableSetList, queryOptions, true);
        UpdateDocument updateDocument = parseAndValidateUpdateParams(clientSession, parameters, tmpQuery);

        List<String> familyMemberIds = family.getMembers().stream().map(Individual::getId).collect(Collectors.toList());
        boolean updateRoles = queryOptions.getBoolean(ParamConstants.FAMILY_UPDATE_ROLES_PARAM);
        if (CollectionUtils.isNotEmpty(parameters.getAsList(QueryParams.MEMBERS.key()))) {
            List<Map> newIndividuals = parameters.getAsList(QueryParams.MEMBERS.key(), Map.class);
            Set<String> newIndividualIds = newIndividuals.stream().map(i -> (String) i.get(IndividualDBAdaptor.QueryParams.ID.key()))
                    .collect(Collectors.toSet());
>>>>>>> 3b7ff380

                // Obtain new members to be added to the family
                List<String> missingIndividualIds = new ArrayList<>();
                for (String newIndividualId : newIndividualIds) {
                    if (!currentIndividualIds.contains(newIndividualId)) {
                        missingIndividualIds.add(newIndividualId);
                    }
                }

                // Obtain members to remove from family
                List<String> oldIndividualIds = new ArrayList<>();
                for (String currentIndividualId : currentIndividualIds) {
                    if (!newIndividualIds.contains(currentIndividualId)) {
                        oldIndividualIds.add(currentIndividualId);
                    }
                }
<<<<<<< HEAD

                updateFamilyReferenceInIndividuals(clientSession, family, missingIndividualIds, oldIndividualIds);
=======
            }

            updateFamilyReferenceInIndividuals(clientSession, family, missingIndividualIds, oldIndividualIds);

            updateRoles = true;
            familyMemberIds = new ArrayList<>(newIndividualIds);
        }

        if (updateRoles) {
            // CALCULATE ROLES
            if (!familyMemberIds.isEmpty()) {
                // Fetch individuals with relevant information to guess the relationship
                Query individualQuery = new Query()
                        .append(IndividualDBAdaptor.QueryParams.STUDY_UID.key(), family.getStudyUid())
                        .append(IndividualDBAdaptor.QueryParams.ID.key(), familyMemberIds);
                QueryOptions relationshipOptions = dbAdaptorFactory.getCatalogIndividualDBAdaptor().fixOptionsForRelatives(null);
                OpenCGAResult<Individual> memberResult = dbAdaptorFactory.getCatalogIndividualDBAdaptor().get(clientSession,
                        individualQuery, relationshipOptions);
                family.setMembers(memberResult.getResults());
                calculateRoles(clientSession, family.getStudyUid(), family);
                updateDocument.getSet().put(QueryParams.ROLES.key(), family.getRoles());
            } else {
                updateDocument.getSet().put(QueryParams.ROLES.key(), Collections.emptyMap());
            }
        }

        Document familyUpdate = parseAndValidateUpdateParams(clientSession, parameters, tmpQuery).toFinalUpdateDocument();

        if (familyUpdate.isEmpty() && result.getNumUpdated() == 0) {
            if (!parameters.isEmpty()) {
                logger.error("Non-processed update parameters: {}", parameters.keySet());
>>>>>>> 3b7ff380
            }

            if (familyUpdate.isEmpty() && result.getNumUpdated() == 0) {
                if (!parameters.isEmpty()) {
                    logger.error("Non-processed update parameters: {}", parameters.keySet());
                }
                throw new CatalogDBException("Nothing to be updated");
            }

            List<Event> events = new ArrayList<>();
            if (!familyUpdate.isEmpty()) {
                Bson finalQuery = parseQuery(tmpQuery);

                logger.debug("Family update: query : {}, update: {}",
                        finalQuery.toBsonDocument(Document.class, MongoClient.getDefaultCodecRegistry()),
                        familyUpdate.toBsonDocument(Document.class, MongoClient.getDefaultCodecRegistry()));
                result = familyCollection.update(clientSession, finalQuery, familyUpdate, new QueryOptions("multi", true));

                if (parameters.containsKey(QueryParams.ID.key())) {
                    String newFamilyId = parameters.getString(QueryParams.ID.key());

                    // Fetch members (we don't trust those from the Family object because they could have been updated previously)
                    Query query = new Query()
                            .append(IndividualDBAdaptor.QueryParams.FAMILY_IDS.key(), family.getId())
                            .append(IndividualDBAdaptor.QueryParams.STUDY_UID.key(), family.getStudyUid());
                    OpenCGAResult<Individual> individualResult = dbAdaptorFactory.getCatalogIndividualDBAdaptor().get(clientSession, query,
                            IndividualManager.INCLUDE_INDIVIDUAL_IDS);
                    List<String> memberIds = individualResult.getResults().stream().map(Individual::getId).collect(Collectors.toList());

                    // Remove familyId from all members
                    updateFamilyReferenceInIndividuals(clientSession, family, null, memberIds);
                    family.setId(newFamilyId);
                    updateFamilyReferenceInIndividuals(clientSession, family, memberIds, null);
                }

                if (result.getNumMatches() == 0) {
                    throw new CatalogDBException("Family " + family.getId() + " not found");
                }
                if (result.getNumUpdated() == 0) {
                    events.add(new Event(Event.Type.WARNING, family.getId(), "Family was already updated"));
                }
                logger.debug("Family {} successfully updated", family.getId());
            }

            dbAdaptorFactory.getClinicalAnalysisDBAdaptor().updateClinicalAnalysisFamilyReferences(clientSession, family);

            return endWrite(tmpStartTime, 1, 1, events);
        });
    }

    private void updateFamilyReferenceInIndividuals(ClientSession clientSession, Family family, List<String> newIndividuals,
                                                    List<String> removeIndividuals)
            throws CatalogParameterException, CatalogDBException, CatalogAuthorizationException {
        if (CollectionUtils.isNotEmpty(newIndividuals)) {
            dbAdaptorFactory.getCatalogIndividualDBAdaptor().updateFamilyReferences(clientSession, family.getStudyUid(), newIndividuals,
                    family.getId(), ParamUtils.BasicUpdateAction.ADD);
        }
        if (CollectionUtils.isNotEmpty(removeIndividuals)) {
            dbAdaptorFactory.getCatalogIndividualDBAdaptor().updateFamilyReferences(clientSession, family.getStudyUid(),
                    removeIndividuals, family.getId(), ParamUtils.BasicUpdateAction.REMOVE);
        }
    }

    void updateIndividualIdFromFamilies(ClientSession clientSession, long studyUid, long memberUid, String oldIndividualId,
                                        String newIndividualId)
            throws CatalogDBException, CatalogParameterException, CatalogAuthorizationException {
        if (StringUtils.isEmpty(oldIndividualId)) {
            throw new CatalogDBException("Empty old individual ID");
        }
        if (StringUtils.isEmpty(newIndividualId)) {
            throw new CatalogDBException("Empty new individual ID");
        }

        Query query = new Query()
                .append(QueryParams.STUDY_UID.key(), studyUid)
                .append(QueryParams.MEMBER_UID.key(), memberUid);

        // We need to update the roles so it reflects the new individual id
        DBIterator<Family> iterator = iterator(clientSession, query, new QueryOptions(QueryParams.UID.key(), QueryParams.ROLES.key()));
        while (iterator.hasNext()) {
            Family family = iterator.next();

            if (family.getRoles() != null) {
                boolean changed = false;
                Map<String, Map<String, Family.FamiliarRelationship>> roles = new HashMap<>();

                for (Map.Entry<String, Map<String, Family.FamiliarRelationship>> entry : family.getRoles().entrySet()) {
                    if (oldIndividualId.equals(entry.getKey())) {
                        roles.put(newIndividualId, entry.getValue());
                        changed = true;
                    } else {
                        if (entry.getValue() == null) {
                            roles.put(entry.getKey(), entry.getValue());
                        } else {
                            Map<String, Family.FamiliarRelationship> relationshipMap = new HashMap<>();
                            for (Map.Entry<String, Family.FamiliarRelationship> entry2 : entry.getValue().entrySet()) {
                                if (oldIndividualId.equals(entry2.getKey())) {
                                    relationshipMap.put(newIndividualId, entry2.getValue());
                                    changed = true;
                                } else {
                                    relationshipMap.put(entry.getKey(), entry2.getValue());
                                }
                            }
                            roles.put(entry.getKey(), relationshipMap);
                        }
                    }
                }

                if (changed) {
                    Bson bsonQuery = parseQuery(new Query()
                            .append(QueryParams.STUDY_UID.key(), studyUid)
                            .append(QueryParams.UID.key(), family.getUid())
                    );
                    updateVersionedModel(clientSession, bsonQuery, familyCollection, archiveFamilyCollection, () -> {
                        Bson update = Updates.set(QueryParams.ROLES.key(), getMongoDBDocument(roles, QueryParams.ROLES.key()));
                        return familyCollection.update(clientSession, bsonQuery, update, QueryOptions.empty());
                    });
                }
            }

        }
    }

    UpdateDocument parseAndValidateUpdateParams(ClientSession clientSession, ObjectMap parameters, Query query)
            throws CatalogDBException, CatalogParameterException, CatalogAuthorizationException {
        UpdateDocument document = new UpdateDocument();

        final String[] acceptedParams = {QueryParams.NAME.key(), QueryParams.DESCRIPTION.key()};
        filterStringParams(parameters, document.getSet(), acceptedParams);

        if (StringUtils.isNotEmpty(parameters.getString(QueryParams.CREATION_DATE.key()))) {
            String time = parameters.getString(QueryParams.CREATION_DATE.key());
            Date date = TimeUtils.toDate(time);
            document.getSet().put(QueryParams.CREATION_DATE.key(), time);
            document.getSet().put(PRIVATE_CREATION_DATE, date);
        }
        if (StringUtils.isNotEmpty(parameters.getString(MODIFICATION_DATE.key()))) {
            String time = parameters.getString(QueryParams.MODIFICATION_DATE.key());
            Date date = TimeUtils.toDate(time);
            document.getSet().put(QueryParams.MODIFICATION_DATE.key(), time);
            document.getSet().put(PRIVATE_MODIFICATION_DATE, date);
        }

        final String[] acceptedMapParams = {QueryParams.ATTRIBUTES.key()};
        filterMapParams(parameters, document.getSet(), acceptedMapParams);

        final String[] acceptedObjectParams = {QueryParams.MEMBERS.key(), QueryParams.PHENOTYPES.key(), QueryParams.DISORDERS.key(),
                QueryParams.STATUS.key(), QueryParams.QUALITY_CONTROL.key(), QueryParams.ROLES.key()};
        filterObjectParams(parameters, document.getSet(), acceptedObjectParams);
        if (document.getSet().containsKey(QueryParams.STATUS.key())) {
            nestedPut(QueryParams.STATUS_DATE.key(), TimeUtils.getTime(), document.getSet());
        }

        final String[] acceptedIntParams = {QueryParams.EXPECTED_SIZE.key()};
        filterIntParams(parameters, document.getSet(), acceptedIntParams);

        if (parameters.containsKey(QueryParams.ID.key())) {
            // That can only be done to one family...

            Query tmpQuery = new Query(query);
            // We take out ALL_VERSION from query just in case we get multiple results from the same family...
            tmpQuery.remove(Constants.ALL_VERSIONS);

            QueryOptions queryOptions = new QueryOptions(QueryOptions.INCLUDE, QueryParams.STUDY_UID.key());

            OpenCGAResult<Family> familyDataResult = get(clientSession, tmpQuery, queryOptions);
            if (familyDataResult.getNumResults() == 0) {
                throw new CatalogDBException("Update family: No family found to be updated");
            }
            if (familyDataResult.getNumResults() > 1) {
                throw new CatalogDBException("Update family: Cannot set the same name parameter for different families");
            }

            tmpQuery = new Query()
                    .append(QueryParams.ID.key(), parameters.get(QueryParams.ID.key()))
                    .append(QueryParams.STUDY_UID.key(), familyDataResult.first().getStudyUid());
            OpenCGAResult<Long> count = count(clientSession, tmpQuery);
            if (count.getNumMatches() > 0) {
                throw new CatalogDBException("Cannot set '" + QueryParams.ID.key() + "' for family. A family with { '"
                        + QueryParams.ID.key() + "': '" + parameters.get(QueryParams.ID.key()) + "'} already exists.");
            }

            document.getSet().put(QueryParams.ID.key(), parameters.get(QueryParams.ID.key()));
        }

        if (parameters.containsKey(QueryParams.INTERNAL_STATUS_ID.key())) {
            document.getSet().put(QueryParams.INTERNAL_STATUS_ID.key(), parameters.get(QueryParams.INTERNAL_STATUS_ID.key()));
            document.getSet().put(QueryParams.INTERNAL_STATUS_DATE.key(), TimeUtils.getTime());
        }

        familyConverter.validateDocumentToUpdate(document.getSet());

        if (!document.toFinalUpdateDocument().isEmpty()) {
            String time = TimeUtils.getTime();
            if (StringUtils.isEmpty(parameters.getString(MODIFICATION_DATE.key()))) {
                // Update modificationDate param
                Date date = TimeUtils.toDate(time);
                document.getSet().put(QueryParams.MODIFICATION_DATE.key(), time);
                document.getSet().put(PRIVATE_MODIFICATION_DATE, date);
            }
            document.getSet().put(INTERNAL_LAST_MODIFIED, time);
        }

        return document;
    }

    @Override
    public OpenCGAResult delete(Family family) throws CatalogDBException, CatalogParameterException, CatalogAuthorizationException {
        try {
            Query query = new Query()
                    .append(QueryParams.UID.key(), family.getUid())
                    .append(QueryParams.STUDY_UID.key(), family.getStudyUid());
            OpenCGAResult<Document> result = nativeGet(query, new QueryOptions());
            if (result.getNumResults() == 0) {
                throw new CatalogDBException("Could not find family " + family.getId() + " with uid " + family.getUid());
            }
            return runTransaction(clientSession -> privateDelete(clientSession, result.first()));
        } catch (CatalogDBException e) {
            logger.error("Could not delete family {}: {}", family.getId(), e.getMessage(), e);
            throw new CatalogDBException("Could not delete family " + family.getId() + ": " + e.getMessage(), e.getCause());
        }
    }

    @Override
    public OpenCGAResult delete(Query query) throws CatalogDBException, CatalogParameterException, CatalogAuthorizationException {
        DBIterator<Document> iterator = nativeIterator(query, new QueryOptions());

        OpenCGAResult<Family> result = OpenCGAResult.empty();

        while (iterator.hasNext()) {
            Document family = iterator.next();
            String familyId = family.getString(QueryParams.ID.key());
            try {
                result.append(runTransaction(clientSession -> privateDelete(clientSession, family)));
            } catch (CatalogDBException | CatalogParameterException | CatalogAuthorizationException e) {
                logger.error("Could not delete family {}: {}", familyId, e.getMessage(), e);
                result.getEvents().add(new Event(Event.Type.ERROR, familyId, e.getMessage()));
                result.setNumMatches(result.getNumMatches() + 1);
            }
        }

        return result;
    }

    OpenCGAResult<Object> privateDelete(ClientSession clientSession, Document familyDocument)
            throws CatalogDBException, CatalogParameterException, CatalogAuthorizationException {
        long tmpStartTime = startQuery();

        String familyId = familyDocument.getString(QueryParams.ID.key());
        long familyUid = familyDocument.getLong(PRIVATE_UID);
        long studyUid = familyDocument.getLong(PRIVATE_STUDY_UID);

        logger.debug("Deleting family {} ({})", familyId, familyUid);

        // Check if family is in use in a case
        Query queryCheck = new Query()
                .append(ClinicalAnalysisDBAdaptor.QueryParams.FAMILY_UID.key(), familyUid)
                .append(ClinicalAnalysisDBAdaptor.QueryParams.STUDY_UID.key(), studyUid);
        OpenCGAResult<Long> count = dbAdaptorFactory.getClinicalAnalysisDBAdaptor().count(clientSession, queryCheck);
        if (count.getNumMatches() > 0) {
            throw new CatalogDBException("Could not delete family. Family is in use in " + count.getNumMatches() + " cases");
        }

        // Look for all the different family versions
        Query familyQuery = new Query()
                .append(QueryParams.UID.key(), familyUid)
                .append(QueryParams.STUDY_UID.key(), studyUid);
        Bson bson = parseQuery(familyQuery);
        deleteVersionedModel(clientSession, bson, familyCollection, archiveFamilyCollection, deletedFamilyCollection);
        // Remove family references
        removeFamilyReferences(clientSession, familyDocument);
        logger.debug("Family {}({}) deleted", familyId, familyUid);
        return endWrite(tmpStartTime, 1, 0, 0, 1, Collections.emptyList());
    }

    private void removeFamilyReferences(ClientSession clientSession, Document familyDocument)
            throws CatalogParameterException, CatalogDBException, CatalogAuthorizationException {
        // Remove family reference from individuals
        Family family = familyConverter.convertToDataModelType(familyDocument);
        if (CollectionUtils.isNotEmpty(family.getMembers())) {
            List<String> members = family.getMembers().stream().map(Individual::getId).collect(Collectors.toList());
            updateFamilyReferenceInIndividuals(clientSession, family, Collections.emptyList(), members);
        }
    }

    @Override
    public OpenCGAResult restore(long id, QueryOptions queryOptions) throws CatalogDBException {
        throw new NotImplementedException("Not yet implemented");
    }

    @Override
    public OpenCGAResult restore(Query query, QueryOptions queryOptions) throws CatalogDBException {
        throw new NotImplementedException("Not yet implemented");
    }

    @Override
    public OpenCGAResult<Family> get(Query query, QueryOptions options)
            throws CatalogDBException, CatalogParameterException, CatalogAuthorizationException {
        return get(null, query, options);
    }

    public OpenCGAResult<Family> get(ClientSession clientSession, Query query, QueryOptions options)
            throws CatalogDBException, CatalogParameterException, CatalogAuthorizationException {
        long startTime = startQuery();
        try (DBIterator<Family> dbIterator = iterator(clientSession, query, options)) {
            return endQuery(startTime, dbIterator);
        }
    }

    @Override
    public OpenCGAResult nativeGet(Query query, QueryOptions options)
            throws CatalogDBException, CatalogParameterException, CatalogAuthorizationException {
        return nativeGet(null, query, options);
    }

    OpenCGAResult nativeGet(ClientSession clientSession, Query query, QueryOptions options)
            throws CatalogDBException, CatalogParameterException, CatalogAuthorizationException {
        long startTime = startQuery();
        try (DBIterator<Document> dbIterator = nativeIterator(clientSession, query, options)) {
            return endQuery(startTime, dbIterator);
        }
    }

    @Override
    public OpenCGAResult nativeGet(long studyUid, Query query, QueryOptions options, String user)
            throws CatalogDBException, CatalogAuthorizationException, CatalogParameterException {
        return nativeGet(null, studyUid, query, options, user);
    }

    OpenCGAResult nativeGet(ClientSession clientSession, long studyUid, Query query, QueryOptions options, String user)
            throws CatalogDBException, CatalogAuthorizationException, CatalogParameterException {
        long startTime = startQuery();
        try (DBIterator<Document> dbIterator = nativeIterator(clientSession, studyUid, query, options, user)) {
            return endQuery(startTime, dbIterator);
        }
    }

    @Override
    public OpenCGAResult<Family> get(long familyId, QueryOptions options)
            throws CatalogDBException, CatalogParameterException, CatalogAuthorizationException {
        checkId(familyId);
        Query query = new Query(QueryParams.UID.key(), familyId)
                .append(QueryParams.STUDY_UID.key(), getStudyId(familyId));
        return get(query, options);
    }

    @Override
    public OpenCGAResult<Family> get(long studyUid, Query query, QueryOptions options, String user)
            throws CatalogDBException, CatalogAuthorizationException, CatalogParameterException {
        return get(null, studyUid, query, options, user);
    }

    public OpenCGAResult<Family> get(ClientSession clientSession, long studyUid, Query query, QueryOptions options, String user)
            throws CatalogDBException, CatalogAuthorizationException, CatalogParameterException {
        long startTime = startQuery();
        try (DBIterator<Family> dbIterator = iterator(clientSession, studyUid, query, options, user)) {
            return endQuery(startTime, dbIterator);
        }
    }

    @Override
    public DBIterator<Family> iterator(Query query, QueryOptions options)
            throws CatalogDBException, CatalogParameterException, CatalogAuthorizationException {
        return iterator(null, query, options);
    }

    DBIterator<Family> iterator(ClientSession clientSession, Query query, QueryOptions options)
            throws CatalogDBException, CatalogParameterException, CatalogAuthorizationException {
        MongoDBIterator<Document> mongoCursor = getMongoCursor(clientSession, query, options);
        return new FamilyCatalogMongoDBIterator<>(mongoCursor, clientSession, familyConverter, null,
                dbAdaptorFactory.getCatalogIndividualDBAdaptor(), options);
    }

    @Override
    public DBIterator nativeIterator(Query query, QueryOptions options)
            throws CatalogDBException, CatalogParameterException, CatalogAuthorizationException {
        return nativeIterator(null, query, options);
    }

    DBIterator nativeIterator(ClientSession clientSession, Query query, QueryOptions options)
            throws CatalogDBException, CatalogParameterException, CatalogAuthorizationException {
        QueryOptions queryOptions = options != null ? new QueryOptions(options) : new QueryOptions();
        queryOptions.put(NATIVE_QUERY, true);

        MongoDBIterator<Document> mongoCursor = getMongoCursor(clientSession, query, queryOptions);
        return new FamilyCatalogMongoDBIterator(mongoCursor, clientSession, null, null, dbAdaptorFactory.getCatalogIndividualDBAdaptor(),
                options);
    }

    @Override
    public DBIterator<Family> iterator(long studyUid, Query query, QueryOptions options, String user)
            throws CatalogDBException, CatalogAuthorizationException, CatalogParameterException {
        return iterator(null, studyUid, query, options, user);
    }

    public DBIterator<Family> iterator(ClientSession clientSession, long studyUid, Query query, QueryOptions options, String user)
            throws CatalogDBException, CatalogAuthorizationException, CatalogParameterException {
        query.put(PRIVATE_STUDY_UID, studyUid);
        MongoDBIterator<Document> mongoCursor = getMongoCursor(clientSession, query, options, user);
        Document studyDocument = getStudyDocument(clientSession, studyUid);
        Function<Document, Document> iteratorFilter = (d) -> filterAnnotationSets(studyDocument, d, user,
                StudyAclEntry.StudyPermissions.VIEW_FAMILY_ANNOTATIONS.name(), FamilyAclEntry.FamilyPermissions.VIEW_ANNOTATIONS.name());

        return new FamilyCatalogMongoDBIterator<>(mongoCursor, null, familyConverter, iteratorFilter,
                dbAdaptorFactory.getCatalogIndividualDBAdaptor(), studyUid, user, options);
    }

    @Override
    public DBIterator nativeIterator(long studyUid, Query query, QueryOptions options, String user)
            throws CatalogDBException, CatalogAuthorizationException, CatalogParameterException {
        return nativeIterator(null, studyUid, query, options, user);
    }

    DBIterator nativeIterator(ClientSession clientSession, long studyUid, Query query, QueryOptions options, String user)
            throws CatalogDBException, CatalogAuthorizationException, CatalogParameterException {
        QueryOptions queryOptions = options != null ? new QueryOptions(options) : new QueryOptions();
        queryOptions.put(NATIVE_QUERY, true);

        query.put(PRIVATE_STUDY_UID, studyUid);
        MongoDBIterator<Document> mongoCursor = getMongoCursor(clientSession, query, queryOptions, user);
        Document studyDocument = getStudyDocument(clientSession, studyUid);
        Function<Document, Document> iteratorFilter = (d) -> filterAnnotationSets(studyDocument, d, user,
                StudyAclEntry.StudyPermissions.VIEW_FAMILY_ANNOTATIONS.name(), FamilyAclEntry.FamilyPermissions.VIEW_ANNOTATIONS.name());

        return new FamilyCatalogMongoDBIterator(mongoCursor, clientSession, null, iteratorFilter,
                dbAdaptorFactory.getCatalogIndividualDBAdaptor(), studyUid, user, options);
    }

    private MongoDBIterator<Document> getMongoCursor(ClientSession clientSession, Query query, QueryOptions options)
            throws CatalogDBException, CatalogParameterException, CatalogAuthorizationException {
        return getMongoCursor(clientSession, query, options, null);
    }

    private MongoDBIterator<Document> getMongoCursor(ClientSession clientSession, Query query, QueryOptions options, String user)
            throws CatalogDBException, CatalogParameterException, CatalogAuthorizationException {
        Bson bson = parseQuery(query, user);
        QueryOptions qOptions;
        if (options != null) {
            qOptions = new QueryOptions(options);
        } else {
            qOptions = new QueryOptions();
        }
        qOptions = removeInnerProjections(qOptions, QueryParams.MEMBERS.key());
        qOptions = removeAnnotationProjectionOptions(qOptions);
        fixAclProjection(qOptions);

        logger.debug("Family query : {}", bson.toBsonDocument(Document.class, MongoClient.getDefaultCodecRegistry()));
        MongoDBCollection collection = getQueryCollection(query, familyCollection, archiveFamilyCollection, deletedFamilyCollection);
        return collection.iterator(clientSession, bson, null, null, qOptions);
    }

    @Override
    public OpenCGAResult rank(Query query, String field, int numResults, boolean asc)
            throws CatalogDBException, CatalogParameterException, CatalogAuthorizationException {
        Bson bsonQuery = parseQuery(query);
        return rank(familyCollection, bsonQuery, field, "name", numResults, asc);
    }

    @Override
    public OpenCGAResult groupBy(Query query, String field, QueryOptions options)
            throws CatalogDBException, CatalogParameterException, CatalogAuthorizationException {
        Bson bsonQuery = parseQuery(query);
        return groupBy(familyCollection, bsonQuery, field, "name", options);
    }

    @Override
    public OpenCGAResult groupBy(Query query, List<String> fields, QueryOptions options)
            throws CatalogDBException, CatalogParameterException, CatalogAuthorizationException {
        Bson bsonQuery = parseQuery(query);
        return groupBy(familyCollection, bsonQuery, fields, "name", options);
    }

    @Override
    public OpenCGAResult groupBy(Query query, List<String> fields, QueryOptions options, String user)
            throws CatalogDBException, CatalogAuthorizationException, CatalogParameterException {
        Bson bsonQuery = parseQuery(query, user);
        return groupBy(familyCollection, bsonQuery, fields, QueryParams.ID.key(), options);
    }

    @Override
    public <T> OpenCGAResult<T> distinct(long studyUid, String field, Query query, String userId, Class<T> clazz)
            throws CatalogDBException, CatalogParameterException, CatalogAuthorizationException {
        Query finalQuery = query != null ? new Query(query) : new Query();
        finalQuery.put(QueryParams.STUDY_UID.key(), studyUid);
        Bson bson = parseQuery(finalQuery, userId);

        return new OpenCGAResult<>(familyCollection.distinct(field, bson, clazz));
    }

    @Override
    public void forEach(Query query, Consumer<? super Object> action, QueryOptions options)
            throws CatalogDBException, CatalogParameterException, CatalogAuthorizationException {
        Objects.requireNonNull(action);
        try (DBIterator<Family> catalogDBIterator = iterator(query, options)) {
            while (catalogDBIterator.hasNext()) {
                action.accept(catalogDBIterator.next());
            }
        }
    }

    @Override
    protected MongoDBCollection getCollection() {
        return this.familyCollection;
    }

    @Override
    public long getStudyId(long familyId) throws CatalogDBException {
        Bson query = new Document(PRIVATE_UID, familyId);
        Bson projection = Projections.include(PRIVATE_STUDY_UID);
        DataResult<Document> queryResult = familyCollection.find(query, projection, null);

        if (!queryResult.getResults().isEmpty()) {
            Object studyId = queryResult.getResults().get(0).get(PRIVATE_STUDY_UID);
            return studyId instanceof Number ? ((Number) studyId).longValue() : Long.parseLong(studyId.toString());
        } else {
            throw CatalogDBException.uidNotFound("Family", familyId);
        }
    }

    @Override
    public OpenCGAResult updateProjectRelease(long studyId, int release)
            throws CatalogDBException, CatalogParameterException, CatalogAuthorizationException {
        Query query = new Query()
                .append(QueryParams.STUDY_UID.key(), studyId)
                .append(QueryParams.SNAPSHOT.key(), release - 1);
        Bson bson = parseQuery(query);

        return updateVersionedModel(null, bson, familyCollection, archiveFamilyCollection, () -> {
            Document update = new Document()
                    .append("$addToSet", new Document(RELEASE_FROM_VERSION, release));

            QueryOptions queryOptions = new QueryOptions("multi", true);

            return new OpenCGAResult(familyCollection.update(bson, update, queryOptions));
        });
    }

    private void calculateRoles(ClientSession clientSession, long studyUid, Family family)
            throws CatalogDBException, CatalogParameterException, CatalogAuthorizationException {
        if (family.getMembers() == null || family.getMembers().size() <= 1) {
            family.setRoles(Collections.emptyMap());
            // Nothing to calculate
            return;
        }

        Set<String> individualIds = family.getMembers().stream().map(Individual::getId).collect(Collectors.toSet());

        Map<String, Map<String, Family.FamiliarRelationship>> roles = new HashMap<>();
        for (Individual member : family.getMembers()) {
            List<Individual> individualList = dbAdaptorFactory.getCatalogIndividualDBAdaptor().calculateRelationship(clientSession,
                    studyUid, member, 2, null);
            Map<String, Family.FamiliarRelationship> memberRelation = new HashMap<>();
            for (Individual individual : individualList) {
                if (individualIds.contains(individual.getId())) {
                    memberRelation.put(individual.getId(), extractIndividualRelation(individual));
                }
            }
            roles.put(member.getId(), memberRelation);
        }

        family.setRoles(roles);
    }

    /**
     * Assuming the individual entry contains the OPENCGA_RELATIVE attributes, it will extract the relation.
     *
     * @param individual Individual entry.
     * @return The relation out of OPENCGA_RELATIVE attributes.
     */
    private static Family.FamiliarRelationship extractIndividualRelation(Individual individual) {
        if (individual.getAttributes() != null && individual.getAttributes().containsKey("OPENCGA_RELATIVE")) {
            return (Family.FamiliarRelationship) ((ObjectMap) individual.getAttributes().get("OPENCGA_RELATIVE")).get("RELATION");
        }
        return Family.FamiliarRelationship.UNKNOWN;
    }

    @Override
    public OpenCGAResult unmarkPermissionRule(long studyId, String permissionRuleId) throws CatalogException {
        return unmarkPermissionRule(familyCollection, studyId, permissionRuleId);
    }

    protected Bson parseQuery(Query query) throws CatalogDBException, CatalogParameterException, CatalogAuthorizationException {
        return parseQuery(query, null, null);
    }

    protected Bson parseQuery(Query query, String user)
            throws CatalogDBException, CatalogParameterException, CatalogAuthorizationException {
        return parseQuery(query, null, user);
    }

    protected Bson parseQuery(Query query, Document extraQuery)
            throws CatalogDBException, CatalogParameterException, CatalogAuthorizationException {
        return parseQuery(query, extraQuery, null);
    }

    protected Bson parseQuery(Query query, Document extraQuery, String user)
            throws CatalogDBException, CatalogParameterException, CatalogAuthorizationException {
        List<Bson> andBsonList = new ArrayList<>();
        Document annotationDocument = null;

        if (query.containsKey(QueryParams.STUDY_UID.key())
                && (StringUtils.isNotEmpty(user) || query.containsKey(ParamConstants.ACL_PARAM))) {
            Document studyDocument = getStudyDocument(null, query.getLong(QueryParams.STUDY_UID.key()));

            if (query.containsKey(ParamConstants.ACL_PARAM)) {
                andBsonList.addAll(AuthorizationMongoDBUtils.parseAclQuery(studyDocument, query, Enums.Resource.FAMILY, user,
                        configuration));
            } else {
                if (containsAnnotationQuery(query)) {
                    andBsonList.add(getQueryForAuthorisedEntries(studyDocument, user,
                            FamilyAclEntry.FamilyPermissions.VIEW_ANNOTATIONS.name(), Enums.Resource.FAMILY, configuration));
                } else {
                    andBsonList.add(getQueryForAuthorisedEntries(studyDocument, user, FamilyAclEntry.FamilyPermissions.VIEW.name(),
                            Enums.Resource.FAMILY, configuration));
                }
            }

            query.remove(ParamConstants.ACL_PARAM);
        }

        Query queryCopy = new Query(query);
        queryCopy.remove(QueryParams.DELETED.key());

        if ("all".equalsIgnoreCase(queryCopy.getString(QueryParams.VERSION.key()))) {
            queryCopy.put(Constants.ALL_VERSIONS, true);
            queryCopy.remove(QueryParams.VERSION.key());
        }

        boolean uidVersionQueryFlag = generateUidVersionQuery(queryCopy, andBsonList);

        for (Map.Entry<String, Object> entry : queryCopy.entrySet()) {
            String key = entry.getKey().split("\\.")[0];
            QueryParams queryParam = QueryParams.getParam(entry.getKey()) != null ? QueryParams.getParam(entry.getKey())
                    : QueryParams.getParam(key);
            if (queryParam == null) {
                if (Constants.ALL_VERSIONS.equals(entry.getKey()) || Constants.PRIVATE_ANNOTATION_PARAM_TYPES.equals(entry.getKey())) {
                    continue;
                }
                throw new CatalogDBException("Unexpected parameter " + entry.getKey() + ". The parameter does not exist or cannot be "
                        + "queried for.");
            }
            try {
                switch (queryParam) {
                    case UID:
                        addAutoOrQuery(PRIVATE_UID, queryParam.key(), queryCopy, queryParam.type(), andBsonList);
                        break;
                    case STUDY_UID:
                        addAutoOrQuery(PRIVATE_STUDY_UID, queryParam.key(), queryCopy, queryParam.type(), andBsonList);
                        break;
                    case PHENOTYPES:
                    case DISORDERS:
                        addOntologyQueryFilter(queryParam.key(), queryParam.key(), queryCopy, andBsonList);
                        break;
                    case ANNOTATION:
                        if (annotationDocument == null) {
                            annotationDocument = createAnnotationQuery(queryCopy.getString(QueryParams.ANNOTATION.key()),
                                    queryCopy.get(Constants.PRIVATE_ANNOTATION_PARAM_TYPES, ObjectMap.class));
                        }
                        break;
                    case SNAPSHOT:
                        addAutoOrQuery(RELEASE_FROM_VERSION, queryParam.key(), queryCopy, queryParam.type(), andBsonList);
                        break;
                    case CREATION_DATE:
                        addAutoOrQuery(PRIVATE_CREATION_DATE, queryParam.key(), queryCopy, queryParam.type(), andBsonList);
                        break;
                    case MODIFICATION_DATE:
                        addAutoOrQuery(PRIVATE_MODIFICATION_DATE, queryParam.key(), query, queryParam.type(), andBsonList);
                        break;
                    case STATUS:
                    case STATUS_ID:
                        addAutoOrQuery(QueryParams.STATUS_ID.key(), queryParam.key(), query, QueryParams.STATUS_ID.type(), andBsonList);
                        break;
                    case INTERNAL_STATUS:
                    case INTERNAL_STATUS_ID:
                        // Convert the status to a positive status
                        query.put(queryParam.key(),
                                InternalStatus.getPositiveStatus(FamilyStatus.STATUS_LIST, query.getString(queryParam.key())));
                        addAutoOrQuery(QueryParams.INTERNAL_STATUS_ID.key(), queryParam.key(), query,
                                QueryParams.INTERNAL_STATUS_ID.type(), andBsonList);
                        break;
                    case MEMBER_UID:
                    case UUID:
                    case ID:
                    case NAME:
                    case EXPECTED_SIZE:
                    case RELEASE:
                    case VERSION:
                    case PHENOTYPES_ID:
                    case PHENOTYPES_NAME:
                        addAutoOrQuery(queryParam.key(), queryParam.key(), queryCopy, queryParam.type(), andBsonList);
                        break;
                    default:
                        throw new CatalogDBException("Cannot query by parameter " + queryParam.key());
                }
            } catch (Exception e) {
                if (e instanceof CatalogDBException) {
                    throw e;
                } else {
                    throw new CatalogDBException("Error parsing query : " + queryCopy.toJson(), e);
                }
            }
        }

        // If the user doesn't look for a concrete version...
        if (!uidVersionQueryFlag && !queryCopy.getBoolean(Constants.ALL_VERSIONS) && !queryCopy.containsKey(QueryParams.VERSION.key())
                && queryCopy.containsKey(QueryParams.SNAPSHOT.key())) {
            // If the user looks for anything from some release, we will try to find the latest from the release (snapshot)
            andBsonList.add(Filters.eq(LAST_OF_RELEASE, true));
        }

        if (annotationDocument != null && !annotationDocument.isEmpty()) {
            andBsonList.add(annotationDocument);
        }
        if (extraQuery != null && extraQuery.size() > 0) {
            andBsonList.add(extraQuery);
        }
        if (!andBsonList.isEmpty()) {
            return Filters.and(andBsonList);
        } else {
            return new Document();
        }
    }

}<|MERGE_RESOLUTION|>--- conflicted
+++ resolved
@@ -353,26 +353,16 @@
         Bson bsonQuery = parseQuery(tmpQuery);
         return updateVersionedModel(clientSession, bsonQuery, familyCollection, archiveFamilyCollection, () -> {
             DataResult result = updateAnnotationSets(clientSession, family.getUid(), parameters, variableSetList, queryOptions, true);
-            Document familyUpdate = parseAndValidateUpdateParams(clientSession, parameters, tmpQuery).toFinalUpdateDocument();
-
-<<<<<<< HEAD
+            UpdateDocument updateDocument = parseAndValidateUpdateParams(clientSession, parameters, tmpQuery);
+
+            List<String> familyMemberIds = family.getMembers().stream().map(Individual::getId).collect(Collectors.toList());
+            boolean updateRoles = queryOptions.getBoolean(ParamConstants.FAMILY_UPDATE_ROLES_PARAM);
             if (CollectionUtils.isNotEmpty(parameters.getAsList(QueryParams.MEMBERS.key()))) {
                 List<Map> newIndividuals = parameters.getAsList(QueryParams.MEMBERS.key(), Map.class);
                 Set<String> newIndividualIds = newIndividuals.stream().map(i -> (String) i.get(IndividualDBAdaptor.QueryParams.ID.key()))
                         .collect(Collectors.toSet());
 
                 Set<String> currentIndividualIds = family.getMembers().stream().map(Individual::getId).collect(Collectors.toSet());
-=======
-        DataResult result = updateAnnotationSets(clientSession, family.getUid(), parameters, variableSetList, queryOptions, true);
-        UpdateDocument updateDocument = parseAndValidateUpdateParams(clientSession, parameters, tmpQuery);
-
-        List<String> familyMemberIds = family.getMembers().stream().map(Individual::getId).collect(Collectors.toList());
-        boolean updateRoles = queryOptions.getBoolean(ParamConstants.FAMILY_UPDATE_ROLES_PARAM);
-        if (CollectionUtils.isNotEmpty(parameters.getAsList(QueryParams.MEMBERS.key()))) {
-            List<Map> newIndividuals = parameters.getAsList(QueryParams.MEMBERS.key(), Map.class);
-            Set<String> newIndividualIds = newIndividuals.stream().map(i -> (String) i.get(IndividualDBAdaptor.QueryParams.ID.key()))
-                    .collect(Collectors.toSet());
->>>>>>> 3b7ff380
 
                 // Obtain new members to be added to the family
                 List<String> missingIndividualIds = new ArrayList<>();
@@ -389,43 +379,31 @@
                         oldIndividualIds.add(currentIndividualId);
                     }
                 }
-<<<<<<< HEAD
 
                 updateFamilyReferenceInIndividuals(clientSession, family, missingIndividualIds, oldIndividualIds);
-=======
-            }
-
-            updateFamilyReferenceInIndividuals(clientSession, family, missingIndividualIds, oldIndividualIds);
-
-            updateRoles = true;
-            familyMemberIds = new ArrayList<>(newIndividualIds);
-        }
-
-        if (updateRoles) {
-            // CALCULATE ROLES
-            if (!familyMemberIds.isEmpty()) {
-                // Fetch individuals with relevant information to guess the relationship
-                Query individualQuery = new Query()
-                        .append(IndividualDBAdaptor.QueryParams.STUDY_UID.key(), family.getStudyUid())
-                        .append(IndividualDBAdaptor.QueryParams.ID.key(), familyMemberIds);
-                QueryOptions relationshipOptions = dbAdaptorFactory.getCatalogIndividualDBAdaptor().fixOptionsForRelatives(null);
-                OpenCGAResult<Individual> memberResult = dbAdaptorFactory.getCatalogIndividualDBAdaptor().get(clientSession,
-                        individualQuery, relationshipOptions);
-                family.setMembers(memberResult.getResults());
-                calculateRoles(clientSession, family.getStudyUid(), family);
-                updateDocument.getSet().put(QueryParams.ROLES.key(), family.getRoles());
-            } else {
-                updateDocument.getSet().put(QueryParams.ROLES.key(), Collections.emptyMap());
-            }
-        }
-
-        Document familyUpdate = parseAndValidateUpdateParams(clientSession, parameters, tmpQuery).toFinalUpdateDocument();
-
-        if (familyUpdate.isEmpty() && result.getNumUpdated() == 0) {
-            if (!parameters.isEmpty()) {
-                logger.error("Non-processed update parameters: {}", parameters.keySet());
->>>>>>> 3b7ff380
-            }
+                updateRoles = true;
+                familyMemberIds = new ArrayList<>(newIndividualIds);
+            }
+
+            if (updateRoles) {
+                // CALCULATE ROLES
+                if (!familyMemberIds.isEmpty()) {
+                    // Fetch individuals with relevant information to guess the relationship
+                    Query individualQuery = new Query()
+                            .append(IndividualDBAdaptor.QueryParams.STUDY_UID.key(), family.getStudyUid())
+                            .append(IndividualDBAdaptor.QueryParams.ID.key(), familyMemberIds);
+                    QueryOptions relationshipOptions = dbAdaptorFactory.getCatalogIndividualDBAdaptor().fixOptionsForRelatives(null);
+                    OpenCGAResult<Individual> memberResult = dbAdaptorFactory.getCatalogIndividualDBAdaptor().get(clientSession,
+                            individualQuery, relationshipOptions);
+                    family.setMembers(memberResult.getResults());
+                    calculateRoles(clientSession, family.getStudyUid(), family);
+                    updateDocument.getSet().put(QueryParams.ROLES.key(), family.getRoles());
+                } else {
+                    updateDocument.getSet().put(QueryParams.ROLES.key(), Collections.emptyMap());
+                }
+            }
+
+            Document familyUpdate = parseAndValidateUpdateParams(clientSession, parameters, tmpQuery).toFinalUpdateDocument();
 
             if (familyUpdate.isEmpty() && result.getNumUpdated() == 0) {
                 if (!parameters.isEmpty()) {
