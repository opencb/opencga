package org.opencb.opencga.catalog.db.mongodb;

import com.mongodb.client.ClientSession;
import com.mongodb.client.model.Filters;
import com.mongodb.client.model.Updates;
import org.bson.Document;
import org.bson.conversions.Bson;
import org.opencb.commons.datastore.core.DataResult;
import org.opencb.commons.datastore.core.Query;
import org.opencb.commons.datastore.core.QueryOptions;
import org.opencb.commons.datastore.mongodb.GenericDocumentComplexConverter;
import org.opencb.commons.datastore.mongodb.MongoDBCollection;
import org.opencb.commons.datastore.mongodb.MongoDBIterator;
import org.opencb.opencga.catalog.db.api.DBIterator;
import org.opencb.opencga.catalog.exceptions.CatalogAuthorizationException;
import org.opencb.opencga.catalog.exceptions.CatalogDBException;
import org.opencb.opencga.catalog.exceptions.CatalogParameterException;
import org.opencb.opencga.core.models.common.InternalStatus;
import org.opencb.opencga.core.response.OpenCGAResult;
import org.slf4j.Logger;
import org.slf4j.LoggerFactory;

import java.util.*;

import static org.opencb.opencga.catalog.db.mongodb.MongoDBAdaptor.*;
import static org.opencb.opencga.catalog.db.mongodb.MongoDBUtils.getMongoDBDocument;

public class VersionedMongoDBAdaptor {

    private final Logger logger;
    private final MongoDBCollection collection;
    private final MongoDBCollection archiveCollection;
    private final MongoDBCollection deletedCollection;

    private static final String PRIVATE_TRANSACTION_ID = "_transactionId";

    public VersionedMongoDBAdaptor(MongoDBCollection collection, MongoDBCollection archiveCollection, MongoDBCollection deletedCollection) {
        this.collection = collection;
        this.archiveCollection = archiveCollection;
        this.deletedCollection = deletedCollection;
        logger = LoggerFactory.getLogger(VersionedMongoDBAdaptor.class);
    }


    /**
     * Generate complex query where [{id - version}, {id2 - version2}] pairs will be queried.
     *
     * @param query         Query object.
     * @param bsonQueryList Final bson query object.
     * @return a boolean indicating whether the complex query was generated or not.
     * @throws CatalogDBException If the size of the array of ids does not match the size of the array of version.
     */
    boolean generateIdVersionQuery(Query query, List<Bson> bsonQueryList) throws CatalogDBException {
        if (!query.containsKey(VERSION) || query.getAsIntegerList(VERSION).size() == 1) {
            return false;
        }
        if (!query.containsKey(ID)) {
            return false;
        }

        List<?> idList = query.getAsStringList(ID);
        List<Integer> versionList = query.getAsIntegerList(VERSION);

        if (versionList.size() > 1 && idList.size() > 1 && versionList.size() != idList.size()) {
            throw new CatalogDBException("The size of the array of versions should match the size of the array of ids to be queried");
        }

        List<Bson> bsonQuery = new ArrayList<>();
        for (int i = 0; i < versionList.size(); i++) {
            Document docQuery = new Document(VERSION, versionList.get(i));
            if (idList.size() == 1) {
                docQuery.put(ID, idList.get(0));
            } else {
                docQuery.put(ID, idList.get(i));
            }
            bsonQuery.add(docQuery);
        }

        if (!bsonQuery.isEmpty()) {
            bsonQueryList.add(Filters.or(bsonQuery));

            query.remove(ID);
            query.remove(VERSION);

            return true;
        }

        return false;
    }

    private String getClientSessionUuid(ClientSession session) {
        UUID sessionUUID = session.getServerSession().getIdentifier().getBinary("id").asUuid();
        long transactionNumber = session.getServerSession().getTransactionNumber();

        // Generate new UUID with sessionId + transactionNumber
        return new UUID(sessionUUID.getMostSignificantBits(), sessionUUID.getLeastSignificantBits() + transactionNumber).toString();
    }

    public interface VersionedModelExecution<T> {
<<<<<<< HEAD
        T execute(List<Document> entries) throws CatalogDBException, CatalogAuthorizationException, CatalogParameterException;
=======
        T execute(List<Document> entryList) throws CatalogDBException, CatalogAuthorizationException, CatalogParameterException;
>>>>>>> d326fa5e
    }

    public interface NonVersionedModelExecution<T> {
        T execute() throws CatalogDBException, CatalogAuthorizationException, CatalogParameterException;
    }

    public interface ReferenceModelExecution<T> {
        void execute(DBIterator<T> iterator) throws CatalogDBException, CatalogAuthorizationException, CatalogParameterException;
    }

    @FunctionalInterface
    public interface PostVersionIncrementIterator<T> {
        DBIterator<T> iterator(ClientSession session, Query query, QueryOptions options)
                throws CatalogDBException, CatalogParameterException, CatalogAuthorizationException;
    }

    protected void insert(ClientSession session, Document document) {
        String uuid = getClientSessionUuid(session);
        document.put(PRIVATE_TRANSACTION_ID, uuid);
        document.put(VERSION, 1);
        document.put(LAST_OF_VERSION, true);
        collection.insert(session, document, QueryOptions.empty());
        archiveCollection.insert(session, document, QueryOptions.empty());
    }

<<<<<<< HEAD
    protected <E> OpenCGAResult<E> update(ClientSession session, Bson sourceQuery, VersionedModelExecution<OpenCGAResult<E>> update,
                                          PostVersionIncrementIterator<E> postVersionIncrementIterator,
                                          ReferenceModelExecution<E> postVersionIncrementExecution)
            throws CatalogDBException, CatalogParameterException, CatalogAuthorizationException {
        return update(session, sourceQuery, Collections.emptyList(), update, Collections.emptyList(), postVersionIncrementIterator,
                postVersionIncrementExecution);
    }

    protected <E> OpenCGAResult<E> update(ClientSession session, Bson sourceQuery, List<String> fieldsToInclude,
                         VersionedModelExecution<OpenCGAResult<E>> update, PostVersionIncrementIterator<E> postVersionIncrementIterator,
                         ReferenceModelExecution<E> postVersionIncrementExecution)
            throws CatalogDBException, CatalogParameterException, CatalogAuthorizationException {
        return update(session, sourceQuery, fieldsToInclude, update, Collections.emptyList(), postVersionIncrementIterator,
                postVersionIncrementExecution);
    }

=======
    protected <E> OpenCGAResult<E> update(ClientSession session, Bson sourceQuery, VersionedModelExecution<OpenCGAResult<E>> update)
            throws CatalogDBException, CatalogParameterException, CatalogAuthorizationException {
        return update(session, sourceQuery, Collections.emptyList(), update, Collections.emptyList(), null, null);
    }

    protected <E> OpenCGAResult<E> update(ClientSession session, Bson sourceQuery, List<String> includeFields,
                           VersionedModelExecution<OpenCGAResult<E>> update)
            throws CatalogDBException, CatalogParameterException, CatalogAuthorizationException {
        return update(session, sourceQuery, includeFields, update, Collections.emptyList(), null, null);
    }

    protected <E> OpenCGAResult<E> update(ClientSession session, Bson sourceQuery, VersionedModelExecution<OpenCGAResult<E>> update,
                                          PostVersionIncrementIterator<E> postVersionIncrementIterator,
                                          ReferenceModelExecution<E> postVersionIncrementExecution)
            throws CatalogDBException, CatalogParameterException, CatalogAuthorizationException {
        return update(session, sourceQuery, Collections.emptyList(), update, Collections.emptyList(), postVersionIncrementIterator,
                postVersionIncrementExecution);
    }

    protected <E> OpenCGAResult<E> update(ClientSession session, Bson sourceQuery, List<String> fieldsToInclude,
                         VersionedModelExecution<OpenCGAResult<E>> update, PostVersionIncrementIterator<E> postVersionIncrementIterator,
                         ReferenceModelExecution<E> postVersionIncrementExecution)
            throws CatalogDBException, CatalogParameterException, CatalogAuthorizationException {
        return update(session, sourceQuery, fieldsToInclude, update, Collections.emptyList(), postVersionIncrementIterator,
                postVersionIncrementExecution);
    }

>>>>>>> d326fa5e
    protected <E> OpenCGAResult<E> update(ClientSession session, Bson sourceQuery, List<String> fieldsToInclude,
                                          VersionedModelExecution<OpenCGAResult<E>> update,
                                          List<String> postVersionIncrementAdditionalIncludeFields,
                                          PostVersionIncrementIterator<E> dbIterator,
                                          ReferenceModelExecution<E> postVersionIncrementExecution)
            throws CatalogDBException, CatalogParameterException, CatalogAuthorizationException {
        String uuid = getClientSessionUuid(session);

        // 1. Increment version
        // 1.1 Only increase version of those documents not already increased by same transaction id
<<<<<<< HEAD
        Set<String> includeFields = new HashSet<>(Arrays.asList(PRIVATE_UID, VERSION, RELEASE_FROM_VERSION, PRIVATE_TRANSACTION_ID));
=======
        Set<String> includeFields = new HashSet<>(Arrays.asList(PRIVATE_UID, VERSION, PRIVATE_TRANSACTION_ID));
>>>>>>> d326fa5e
        if (fieldsToInclude != null) {
            includeFields.addAll(fieldsToInclude);
        }
        QueryOptions options = new QueryOptions(QueryOptions.INCLUDE, includeFields);
        List<Document> entryList = new LinkedList<>();
        List<Long> allUids = new LinkedList<>();
        List<Long> uidsChanged = new LinkedList<>();
        try (MongoDBIterator<Document> iterator = collection.iterator(session, sourceQuery, null, null, options)) {
            while (iterator.hasNext()) {
                Document result = iterator.next();
                entryList.add(result);

                entryList.add(result);

                long uid = result.get(PRIVATE_UID, Number.class).longValue();
                int version = result.get(VERSION, Number.class).intValue();
                String transactionId = result.getString(PRIVATE_TRANSACTION_ID);
                allUids.add(uid);

                if (!uuid.equals(transactionId)) {
                    // If the version hasn't been incremented yet in this transaction
                    uidsChanged.add(uid);

                    Document collectionUpdate = new Document();
                    Document archiveCollectionUpdate = new Document();
                    processLastOfVersionChanges(result, collectionUpdate, archiveCollectionUpdate);

                    Bson bsonQuery = Filters.and(
                            Filters.eq(PRIVATE_UID, uid),
                            Filters.eq(VERSION, version)
                    );
                    // Update previous version
                    logger.debug("Updating previous version: query : {}, update: {}", bsonQuery.toBsonDocument(),
                            archiveCollectionUpdate.toBsonDocument());
                    archiveCollection.update(session, bsonQuery, new Document("$set", archiveCollectionUpdate), QueryOptions.empty());

                    // Add current transaction id to the document so we don't enter here twice in the same transaction
                    collectionUpdate.put(PRIVATE_TRANSACTION_ID, uuid);
                    // Update current version
                    logger.debug("Updating current version: query : {}, update: {}", bsonQuery.toBsonDocument(),
                            collectionUpdate.toBsonDocument());
                    collection.update(session, bsonQuery, new Document("$set", collectionUpdate), QueryOptions.empty());
                }
            }
        }

        if (entryList.isEmpty()) {
            logger.warn("Update not executed. No entries could be found for query '{}'", sourceQuery.toBsonDocument());
            return OpenCGAResult.empty();
        }

        // 2. Execute main update
        OpenCGAResult<E> executionResult = update.execute(entryList);

        // 3. Fetch document containing update and copy into the archive collection
        Bson bsonQuery = Filters.in(PRIVATE_UID, allUids);
        options = new QueryOptions(MongoDBCollection.NO_CURSOR_TIMEOUT, true);
        QueryOptions upsertOptions = new QueryOptions()
                .append(MongoDBCollection.REPLACE, true)
                .append(MongoDBCollection.UPSERT, true);
        try (MongoDBIterator<Document> iterator = collection.iterator(session, bsonQuery, null, null, options)) {
            while (iterator.hasNext()) {
                Document result = iterator.next();
                result.remove(PRIVATE_MONGO_ID);
                result.put(PRIVATE_TRANSACTION_ID, uuid);

                // Some annotations have "." as part of their keys. Mongo does not support that so we call this method to replace them.
                Document fixedResult = GenericDocumentComplexConverter.replaceDots(result);

                // Insert/replace in archive collection
                Bson tmpBsonQuery = Filters.and(
                        Filters.eq(ID, fixedResult.get(ID)),
                        Filters.eq(VERSION, fixedResult.get(VERSION))
                );
                logger.debug("Copying current document to archive: query : {}", tmpBsonQuery.toBsonDocument());
                archiveCollection.update(session, tmpBsonQuery, fixedResult, upsertOptions);
            }
        }

        // 4. Perform any additional reference checks/updates over those that have increased its version in this call
        if (!uidsChanged.isEmpty()) {
            Query query = new Query(PRIVATE_UID, uidsChanged);
            if (postVersionIncrementExecution != null) {
                List<String> includeList = new ArrayList<>(Arrays.asList(ID, VERSION));
                if (postVersionIncrementExecution != null) {
                    includeList.addAll(postVersionIncrementAdditionalIncludeFields);
                }

                logger.debug("Executing react code after incrementing version: query : {}={}", PRIVATE_UID, uidsChanged);
                options = new QueryOptions()
                        .append(QueryOptions.INCLUDE, includeList)
                        .append(MongoDBCollection.NO_CURSOR_TIMEOUT, true);
                try (DBIterator<E> iterator = dbIterator.iterator(session, query, options)) {
                    postVersionIncrementExecution.execute(iterator);
                }
            }
        }

        return executionResult;
    }

    protected <T> T updateWithoutVersionIncrement(Bson sourceQuery, NonVersionedModelExecution<T> update)
            throws CatalogDBException, CatalogParameterException, CatalogAuthorizationException {
        // Execute main update
        T executionResult = update.execute();

        // Fetch document containing update and copy into the archive collection
        QueryOptions options = new QueryOptions(MongoDBCollection.NO_CURSOR_TIMEOUT, true);
        QueryOptions upsertOptions = new QueryOptions()
                .append(MongoDBCollection.REPLACE, true)
                .append(MongoDBCollection.UPSERT, true);
        try (MongoDBIterator<Document> iterator = collection.iterator(sourceQuery, options)) {
            while (iterator.hasNext()) {
                Document result = iterator.next();
                result.remove(PRIVATE_MONGO_ID);

                // Insert/replace in archive collection
                Bson tmpBsonQuery = Filters.and(
                        Filters.eq(ID, result.get(ID)),
                        Filters.eq(VERSION, result.get(VERSION))
                );
                archiveCollection.update(tmpBsonQuery, result, upsertOptions);
            }
        }

        return executionResult;
    }

    /**
     * Revert to a previous version.
     *
     * @param clientSession ClientSession for transactional operations.
     * @param id            ID of the element to be recovered.
     * @param version       Version to be recovered.
     * @return the new latest document that will be written in the database.
     * @throws CatalogDBException in case of any issue.
     */
    protected Document revertToVersion(ClientSession clientSession, String id, int version) throws CatalogDBException {
        Bson query = Filters.and(
                Filters.eq(ID, id),
                Filters.eq(VERSION, version)
        );
        DataResult<Document> result = archiveCollection.find(clientSession, query, EXCLUDE_MONGO_ID);
        if (result.getNumResults() == 0) {
            throw new CatalogDBException("Could not find version '" + version + "'");
        }
        Document document = result.first();

        QueryOptions options = new QueryOptions(QueryOptions.INCLUDE, VERSION);
        // Find out latest version available
        result = collection.find(clientSession, Filters.eq(ID, id), options);
        if (result.getNumResults() == 0) {
            throw new CatalogDBException("Unexpected error. Could not find 'id': " + id);
        }
        int lastVersion = result.first().getInteger(VERSION);

        // Delete previous version from active collection
        collection.remove(clientSession, Filters.eq(ID, id), QueryOptions.empty());

        // Edit previous version from archive collection
        query = Filters.and(
                Filters.eq(ID, id),
                Filters.eq(VERSION, lastVersion)
        );
        archiveCollection.update(clientSession, query, Updates.set(LAST_OF_VERSION, false), QueryOptions.empty());

        // Edit private fields from document to be restored
        document.put(VERSION, lastVersion + 1);

        // Add restored element to main and archive collection
        collection.insert(clientSession, document, QueryOptions.empty());
        archiveCollection.insert(clientSession, document, QueryOptions.empty());

        return document;
    }

    protected void delete(ClientSession session, Bson query) {
        // Remove any old documents from the "delete" collection matching the criteria
        deletedCollection.remove(session, query, QueryOptions.empty());

        // Remove document from main collection
        collection.remove(session, query, QueryOptions.empty());

        // Add versioned documents to "delete" collection
        InternalStatus internalStatus = new InternalStatus(InternalStatus.DELETED);
        Document status;
        try {
            status = getMongoDBDocument(internalStatus, "status");
        } catch (CatalogDBException e) {
            status = new Document("id", InternalStatus.DELETED);
        }
        for (Document document : archiveCollection.find(session, query, QueryOptions.empty()).getResults()) {
            Document internal = document.get("internal", Document.class);
            if (internal != null) {
                internal.put("status", status);
            }

            deletedCollection.insert(session, document, QueryOptions.empty());
        }

        // Remove documents from versioned collection
        archiveCollection.remove(session, query, QueryOptions.empty());
    }

    /**
     * Given the current document, it writes the changes that need to be applied in collectionUpdate and archiveCollectionUpdate.
     * It takes care of the private fields: LAST_OF_VERSION
     *
     * @param document                Current document.
     * @param collectionUpdate        Empty document where we will put the changes to be applied to the main collection.
     * @param archiveCollectionUpdate Empty document where we will put the changes to be applied to the archive collection.
     */
    private void processLastOfVersionChanges(Document document, Document collectionUpdate, Document archiveCollectionUpdate) {
        int version = document.get(VERSION, Number.class).intValue();

        // And set the document in archive with the flag LAST_OF_VERSION to false
        archiveCollectionUpdate.put(LAST_OF_VERSION, false);

        // We update the information for the new version of the document
        collectionUpdate.put(VERSION, version + 1);
    }

}<|MERGE_RESOLUTION|>--- conflicted
+++ resolved
@@ -97,11 +97,7 @@
     }
 
     public interface VersionedModelExecution<T> {
-<<<<<<< HEAD
-        T execute(List<Document> entries) throws CatalogDBException, CatalogAuthorizationException, CatalogParameterException;
-=======
         T execute(List<Document> entryList) throws CatalogDBException, CatalogAuthorizationException, CatalogParameterException;
->>>>>>> d326fa5e
     }
 
     public interface NonVersionedModelExecution<T> {
@@ -127,7 +123,17 @@
         archiveCollection.insert(session, document, QueryOptions.empty());
     }
 
-<<<<<<< HEAD
+    protected <E> OpenCGAResult<E> update(ClientSession session, Bson sourceQuery, VersionedModelExecution<OpenCGAResult<E>> update)
+            throws CatalogDBException, CatalogParameterException, CatalogAuthorizationException {
+        return update(session, sourceQuery, Collections.emptyList(), update, Collections.emptyList(), null, null);
+    }
+
+    protected <E> OpenCGAResult<E> update(ClientSession session, Bson sourceQuery, List<String> includeFields,
+                           VersionedModelExecution<OpenCGAResult<E>> update)
+            throws CatalogDBException, CatalogParameterException, CatalogAuthorizationException {
+        return update(session, sourceQuery, includeFields, update, Collections.emptyList(), null, null);
+    }
+
     protected <E> OpenCGAResult<E> update(ClientSession session, Bson sourceQuery, VersionedModelExecution<OpenCGAResult<E>> update,
                                           PostVersionIncrementIterator<E> postVersionIncrementIterator,
                                           ReferenceModelExecution<E> postVersionIncrementExecution)
@@ -144,35 +150,6 @@
                 postVersionIncrementExecution);
     }
 
-=======
-    protected <E> OpenCGAResult<E> update(ClientSession session, Bson sourceQuery, VersionedModelExecution<OpenCGAResult<E>> update)
-            throws CatalogDBException, CatalogParameterException, CatalogAuthorizationException {
-        return update(session, sourceQuery, Collections.emptyList(), update, Collections.emptyList(), null, null);
-    }
-
-    protected <E> OpenCGAResult<E> update(ClientSession session, Bson sourceQuery, List<String> includeFields,
-                           VersionedModelExecution<OpenCGAResult<E>> update)
-            throws CatalogDBException, CatalogParameterException, CatalogAuthorizationException {
-        return update(session, sourceQuery, includeFields, update, Collections.emptyList(), null, null);
-    }
-
-    protected <E> OpenCGAResult<E> update(ClientSession session, Bson sourceQuery, VersionedModelExecution<OpenCGAResult<E>> update,
-                                          PostVersionIncrementIterator<E> postVersionIncrementIterator,
-                                          ReferenceModelExecution<E> postVersionIncrementExecution)
-            throws CatalogDBException, CatalogParameterException, CatalogAuthorizationException {
-        return update(session, sourceQuery, Collections.emptyList(), update, Collections.emptyList(), postVersionIncrementIterator,
-                postVersionIncrementExecution);
-    }
-
-    protected <E> OpenCGAResult<E> update(ClientSession session, Bson sourceQuery, List<String> fieldsToInclude,
-                         VersionedModelExecution<OpenCGAResult<E>> update, PostVersionIncrementIterator<E> postVersionIncrementIterator,
-                         ReferenceModelExecution<E> postVersionIncrementExecution)
-            throws CatalogDBException, CatalogParameterException, CatalogAuthorizationException {
-        return update(session, sourceQuery, fieldsToInclude, update, Collections.emptyList(), postVersionIncrementIterator,
-                postVersionIncrementExecution);
-    }
-
->>>>>>> d326fa5e
     protected <E> OpenCGAResult<E> update(ClientSession session, Bson sourceQuery, List<String> fieldsToInclude,
                                           VersionedModelExecution<OpenCGAResult<E>> update,
                                           List<String> postVersionIncrementAdditionalIncludeFields,
@@ -183,11 +160,7 @@
 
         // 1. Increment version
         // 1.1 Only increase version of those documents not already increased by same transaction id
-<<<<<<< HEAD
-        Set<String> includeFields = new HashSet<>(Arrays.asList(PRIVATE_UID, VERSION, RELEASE_FROM_VERSION, PRIVATE_TRANSACTION_ID));
-=======
         Set<String> includeFields = new HashSet<>(Arrays.asList(PRIVATE_UID, VERSION, PRIVATE_TRANSACTION_ID));
->>>>>>> d326fa5e
         if (fieldsToInclude != null) {
             includeFields.addAll(fieldsToInclude);
         }
@@ -368,6 +341,7 @@
         // Remove any old documents from the "delete" collection matching the criteria
         deletedCollection.remove(session, query, QueryOptions.empty());
 
+
         // Remove document from main collection
         collection.remove(session, query, QueryOptions.empty());
 
