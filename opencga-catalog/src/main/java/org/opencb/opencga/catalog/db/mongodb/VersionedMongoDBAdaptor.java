package org.opencb.opencga.catalog.db.mongodb;

import com.mongodb.client.ClientSession;
import com.mongodb.client.model.Filters;
import com.mongodb.client.model.Updates;
import org.bson.Document;
import org.bson.conversions.Bson;
import org.opencb.commons.datastore.core.DataResult;
import org.opencb.commons.datastore.core.Query;
import org.opencb.commons.datastore.core.QueryOptions;
import org.opencb.commons.datastore.mongodb.GenericDocumentComplexConverter;
import org.opencb.commons.datastore.mongodb.MongoDBCollection;
import org.opencb.commons.datastore.mongodb.MongoDBIterator;
import org.opencb.opencga.catalog.db.api.DBIterator;
import org.opencb.opencga.catalog.exceptions.CatalogAuthorizationException;
import org.opencb.opencga.catalog.exceptions.CatalogDBException;
import org.opencb.opencga.catalog.exceptions.CatalogParameterException;
import org.opencb.opencga.core.models.common.InternalStatus;
import org.opencb.opencga.core.response.OpenCGAResult;
import org.slf4j.Logger;
import org.slf4j.LoggerFactory;

import java.util.*;

import static org.opencb.opencga.catalog.db.mongodb.MongoDBAdaptor.*;
import static org.opencb.opencga.catalog.db.mongodb.MongoDBUtils.getMongoDBDocument;

public class VersionedMongoDBAdaptor {

    private final Logger logger;
    private final MongoDBCollection collection;
    private final MongoDBCollection archiveCollection;
    private final MongoDBCollection deletedCollection;

    private static final String PRIVATE_TRANSACTION_ID = "_transactionId";

    public VersionedMongoDBAdaptor(MongoDBCollection collection, MongoDBCollection archiveCollection, MongoDBCollection deletedCollection) {
        this.collection = collection;
        this.archiveCollection = archiveCollection;
        this.deletedCollection = deletedCollection;
        logger = LoggerFactory.getLogger(VersionedMongoDBAdaptor.class);
    }


    /**
     * Generate complex query where [{id - version}, {id2 - version2}] pairs will be queried.
     *
     * @param query         Query object.
     * @param bsonQueryList Final bson query object.
     * @return a boolean indicating whether the complex query was generated or not.
     * @throws CatalogDBException If the size of the array of ids does not match the size of the array of version.
     */
    boolean generateIdVersionQuery(Query query, List<Bson> bsonQueryList) throws CatalogDBException {
        if (!query.containsKey(VERSION) || query.getAsIntegerList(VERSION).size() == 1) {
            return false;
        }
        if (!query.containsKey(ID)) {
            return false;
        }

        List<?> idList = query.getAsStringList(ID);
        List<Integer> versionList = query.getAsIntegerList(VERSION);

        if (versionList.size() > 1 && idList.size() > 1 && versionList.size() != idList.size()) {
            throw new CatalogDBException("The size of the array of versions should match the size of the array of ids to be queried");
        }

        List<Bson> bsonQuery = new ArrayList<>();
        for (int i = 0; i < versionList.size(); i++) {
            Document docQuery = new Document(VERSION, versionList.get(i));
            if (idList.size() == 1) {
                docQuery.put(ID, idList.get(0));
            } else {
                docQuery.put(ID, idList.get(i));
            }
            bsonQuery.add(docQuery);
        }

        if (!bsonQuery.isEmpty()) {
            bsonQueryList.add(Filters.or(bsonQuery));

            query.remove(ID);
            query.remove(VERSION);

            return true;
        }

        return false;
    }

    private String getClientSessionUuid(ClientSession session) {
        UUID sessionUUID = session.getServerSession().getIdentifier().getBinary("id").asUuid();
        long transactionNumber = session.getServerSession().getTransactionNumber();

        // Generate new UUID with sessionId + transactionNumber
        return new UUID(sessionUUID.getMostSignificantBits(), sessionUUID.getLeastSignificantBits() + transactionNumber).toString();
    }

    public interface VersionedModelExecution<T> {
<<<<<<< HEAD
        T execute(List<Document> entryList) throws CatalogDBException, CatalogAuthorizationException, CatalogParameterException;
=======
        T execute(List<Document> entries) throws CatalogDBException, CatalogAuthorizationException, CatalogParameterException;
>>>>>>> a42f70bb
    }

    public interface NonVersionedModelExecution<T> {
        T execute() throws CatalogDBException, CatalogAuthorizationException, CatalogParameterException;
    }

    public interface ReferenceModelExecution<T> {
        void execute(DBIterator<T> iterator) throws CatalogDBException, CatalogAuthorizationException, CatalogParameterException;
    }

    @FunctionalInterface
    public interface PostVersionIncrementIterator<T> {
        DBIterator<T> iterator(ClientSession session, Query query, QueryOptions options)
                throws CatalogDBException, CatalogParameterException, CatalogAuthorizationException;
    }

    protected void insert(ClientSession session, Document document) {
        String uuid = getClientSessionUuid(session);
        document.put(PRIVATE_TRANSACTION_ID, uuid);
        document.put(VERSION, 1);
        document.put(LAST_OF_VERSION, true);
        collection.insert(session, document, QueryOptions.empty());
        archiveCollection.insert(session, document, QueryOptions.empty());
    }

<<<<<<< HEAD
    protected <E> OpenCGAResult<E> update(ClientSession session, Bson sourceQuery, VersionedModelExecution<OpenCGAResult<E>> update)
            throws CatalogDBException, CatalogParameterException, CatalogAuthorizationException {
        return update(session, sourceQuery, Collections.emptyList(), update, Collections.emptyList(), null, null);
    }

    protected <E> OpenCGAResult<E> update(ClientSession session, Bson sourceQuery, List<String> includeFields,
                           VersionedModelExecution<OpenCGAResult<E>> update)
            throws CatalogDBException, CatalogParameterException, CatalogAuthorizationException {
        return update(session, sourceQuery, includeFields, update, Collections.emptyList(), null, null);
    }

    protected <E> OpenCGAResult<E> update(ClientSession session, Bson sourceQuery, VersionedModelExecution<OpenCGAResult<E>> update,
                                          PostVersionIncrementIterator<E> postVersionIncrementIterator,
                                          ReferenceModelExecution<E> postVersionIncrementExecution)
            throws CatalogDBException, CatalogParameterException, CatalogAuthorizationException {
        return update(session, sourceQuery, Collections.emptyList(), update, Collections.emptyList(), postVersionIncrementIterator,
                postVersionIncrementExecution);
    }

    protected <E> OpenCGAResult<E> update(ClientSession session, Bson sourceQuery, List<String> fieldsToInclude,
                         VersionedModelExecution<OpenCGAResult<E>> update, PostVersionIncrementIterator<E> postVersionIncrementIterator,
                         ReferenceModelExecution<E> postVersionIncrementExecution)
            throws CatalogDBException, CatalogParameterException, CatalogAuthorizationException {
        return update(session, sourceQuery, fieldsToInclude, update, Collections.emptyList(), postVersionIncrementIterator,
                postVersionIncrementExecution);
    }

=======
    protected <E> OpenCGAResult<E> update(ClientSession session, Bson sourceQuery, VersionedModelExecution<OpenCGAResult<E>> update,
                                          PostVersionIncrementIterator<E> postVersionIncrementIterator,
                                          ReferenceModelExecution<E> postVersionIncrementExecution)
            throws CatalogDBException, CatalogParameterException, CatalogAuthorizationException {
        return update(session, sourceQuery, Collections.emptyList(), update, Collections.emptyList(), postVersionIncrementIterator,
                postVersionIncrementExecution);
    }

    protected <E> OpenCGAResult<E> update(ClientSession session, Bson sourceQuery, List<String> fieldsToInclude,
                         VersionedModelExecution<OpenCGAResult<E>> update, PostVersionIncrementIterator<E> postVersionIncrementIterator,
                         ReferenceModelExecution<E> postVersionIncrementExecution)
            throws CatalogDBException, CatalogParameterException, CatalogAuthorizationException {
        return update(session, sourceQuery, fieldsToInclude, update, Collections.emptyList(), postVersionIncrementIterator,
                postVersionIncrementExecution);
    }

>>>>>>> a42f70bb
    protected <E> OpenCGAResult<E> update(ClientSession session, Bson sourceQuery, List<String> fieldsToInclude,
                                          VersionedModelExecution<OpenCGAResult<E>> update,
                                          List<String> postVersionIncrementAdditionalIncludeFields,
                                          PostVersionIncrementIterator<E> dbIterator,
                                          ReferenceModelExecution<E> postVersionIncrementExecution)
            throws CatalogDBException, CatalogParameterException, CatalogAuthorizationException {
        String uuid = getClientSessionUuid(session);

        // 1. Increment version
        // 1.1 Only increase version of those documents not already increased by same transaction id
<<<<<<< HEAD
        Set<String> includeFields = new HashSet<>(Arrays.asList(PRIVATE_UID, VERSION, PRIVATE_TRANSACTION_ID));
=======
        Set<String> includeFields = new HashSet<>(Arrays.asList(PRIVATE_UID, VERSION, RELEASE_FROM_VERSION, PRIVATE_TRANSACTION_ID));
>>>>>>> a42f70bb
        if (fieldsToInclude != null) {
            includeFields.addAll(fieldsToInclude);
        }
        QueryOptions options = new QueryOptions(QueryOptions.INCLUDE, includeFields);
        List<Document> entryList = new LinkedList<>();
        List<Long> allUids = new LinkedList<>();
        List<Long> uidsChanged = new LinkedList<>();
        try (MongoDBIterator<Document> iterator = collection.iterator(session, sourceQuery, null, null, options)) {
            while (iterator.hasNext()) {
                Document result = iterator.next();
                entryList.add(result);

                entryList.add(result);

                long uid = result.get(PRIVATE_UID, Number.class).longValue();
                int version = result.get(VERSION, Number.class).intValue();
                String transactionId = result.getString(PRIVATE_TRANSACTION_ID);
                allUids.add(uid);

                if (!uuid.equals(transactionId)) {
                    // If the version hasn't been incremented yet in this transaction
                    uidsChanged.add(uid);

                    Document collectionUpdate = new Document();
                    Document archiveCollectionUpdate = new Document();
                    processLastOfVersionChanges(result, collectionUpdate, archiveCollectionUpdate);

                    Bson bsonQuery = Filters.and(
                            Filters.eq(PRIVATE_UID, uid),
                            Filters.eq(VERSION, version)
                    );
                    // Update previous version
                    logger.debug("Updating previous version: query : {}, update: {}", bsonQuery.toBsonDocument(),
                            archiveCollectionUpdate.toBsonDocument());
                    archiveCollection.update(session, bsonQuery, new Document("$set", archiveCollectionUpdate), QueryOptions.empty());

                    // Add current transaction id to the document so we don't enter here twice in the same transaction
                    collectionUpdate.put(PRIVATE_TRANSACTION_ID, uuid);
                    // Update current version
                    logger.debug("Updating current version: query : {}, update: {}", bsonQuery.toBsonDocument(),
                            collectionUpdate.toBsonDocument());
                    collection.update(session, bsonQuery, new Document("$set", collectionUpdate), QueryOptions.empty());
                }
            }
        }

        if (entryList.isEmpty()) {
            logger.warn("Update not executed. No entries could be found for query '{}'", sourceQuery.toBsonDocument());
            return OpenCGAResult.empty();
        }

        // 2. Execute main update
        OpenCGAResult<E> executionResult = update.execute(entryList);

        // 3. Fetch document containing update and copy into the archive collection
        Bson bsonQuery = Filters.in(PRIVATE_UID, allUids);
        options = new QueryOptions(MongoDBCollection.NO_CURSOR_TIMEOUT, true);
        QueryOptions upsertOptions = new QueryOptions()
                .append(MongoDBCollection.REPLACE, true)
                .append(MongoDBCollection.UPSERT, true);
        try (MongoDBIterator<Document> iterator = collection.iterator(session, bsonQuery, null, null, options)) {
            while (iterator.hasNext()) {
                Document result = iterator.next();
                result.remove(PRIVATE_MONGO_ID);
                result.put(PRIVATE_TRANSACTION_ID, uuid);

                // Some annotations have "." as part of their keys. Mongo does not support that so we call this method to replace them.
                Document fixedResult = GenericDocumentComplexConverter.replaceDots(result);

                // Insert/replace in archive collection
                Bson tmpBsonQuery = Filters.and(
                        Filters.eq(ID, fixedResult.get(ID)),
                        Filters.eq(VERSION, fixedResult.get(VERSION))
                );
                logger.debug("Copying current document to archive: query : {}", tmpBsonQuery.toBsonDocument());
                archiveCollection.update(session, tmpBsonQuery, fixedResult, upsertOptions);
            }
        }

        // 4. Perform any additional reference checks/updates over those that have increased its version in this call
        if (!uidsChanged.isEmpty()) {
            Query query = new Query(PRIVATE_UID, uidsChanged);
            if (postVersionIncrementExecution != null) {
                List<String> includeList = new ArrayList<>(Arrays.asList(ID, VERSION));
                if (postVersionIncrementExecution != null) {
                    includeList.addAll(postVersionIncrementAdditionalIncludeFields);
                }

                logger.debug("Executing react code after incrementing version: query : {}={}", PRIVATE_UID, uidsChanged);
                options = new QueryOptions()
                        .append(QueryOptions.INCLUDE, includeList)
                        .append(MongoDBCollection.NO_CURSOR_TIMEOUT, true);
                try (DBIterator<E> iterator = dbIterator.iterator(session, query, options)) {
                    postVersionIncrementExecution.execute(iterator);
                }
            }
        }

        return executionResult;
    }

    protected <T> T updateWithoutVersionIncrement(Bson sourceQuery, NonVersionedModelExecution<T> update)
            throws CatalogDBException, CatalogParameterException, CatalogAuthorizationException {
        // Execute main update
        T executionResult = update.execute();

        // Fetch document containing update and copy into the archive collection
        QueryOptions options = new QueryOptions(MongoDBCollection.NO_CURSOR_TIMEOUT, true);
        QueryOptions upsertOptions = new QueryOptions()
                .append(MongoDBCollection.REPLACE, true)
                .append(MongoDBCollection.UPSERT, true);
        try (MongoDBIterator<Document> iterator = collection.iterator(sourceQuery, options)) {
            while (iterator.hasNext()) {
                Document result = iterator.next();
                result.remove(PRIVATE_MONGO_ID);

                // Insert/replace in archive collection
                Bson tmpBsonQuery = Filters.and(
                        Filters.eq(ID, result.get(ID)),
                        Filters.eq(VERSION, result.get(VERSION))
                );
                archiveCollection.update(tmpBsonQuery, result, upsertOptions);
            }
        }

        return executionResult;
    }

    /**
     * Revert to a previous version.
     *
     * @param clientSession ClientSession for transactional operations.
     * @param id            ID of the element to be recovered.
     * @param version       Version to be recovered.
     * @return the new latest document that will be written in the database.
     * @throws CatalogDBException in case of any issue.
     */
    protected Document revertToVersion(ClientSession clientSession, String id, int version) throws CatalogDBException {
        Bson query = Filters.and(
                Filters.eq(ID, id),
                Filters.eq(VERSION, version)
        );
        DataResult<Document> result = archiveCollection.find(clientSession, query, EXCLUDE_MONGO_ID);
        if (result.getNumResults() == 0) {
            throw new CatalogDBException("Could not find version '" + version + "'");
        }
        Document document = result.first();

        QueryOptions options = new QueryOptions(QueryOptions.INCLUDE, VERSION);
        // Find out latest version available
        result = collection.find(clientSession, Filters.eq(ID, id), options);
        if (result.getNumResults() == 0) {
            throw new CatalogDBException("Unexpected error. Could not find 'id': " + id);
        }
        int lastVersion = result.first().getInteger(VERSION);

        // Delete previous version from active collection
        collection.remove(clientSession, Filters.eq(ID, id), QueryOptions.empty());

        // Edit previous version from archive collection
        query = Filters.and(
                Filters.eq(ID, id),
                Filters.eq(VERSION, lastVersion)
        );
        archiveCollection.update(clientSession, query, Updates.set(LAST_OF_VERSION, false), QueryOptions.empty());

        // Edit private fields from document to be restored
        document.put(VERSION, lastVersion + 1);

        // Add restored element to main and archive collection
        collection.insert(clientSession, document, QueryOptions.empty());
        archiveCollection.insert(clientSession, document, QueryOptions.empty());

        return document;
    }

    protected void delete(ClientSession session, Bson query) {
        // Remove any old documents from the "delete" collection matching the criteria
        deletedCollection.remove(session, query, QueryOptions.empty());

        // Remove document from main collection
        collection.remove(session, query, QueryOptions.empty());

        // Add versioned documents to "delete" collection
        InternalStatus internalStatus = new InternalStatus(InternalStatus.DELETED);
        Document status;
        try {
            status = getMongoDBDocument(internalStatus, "status");
        } catch (CatalogDBException e) {
            status = new Document("id", InternalStatus.DELETED);
        }
        for (Document document : archiveCollection.find(session, query, QueryOptions.empty()).getResults()) {
            Document internal = document.get("internal", Document.class);
            if (internal != null) {
                internal.put("status", status);
            }

            deletedCollection.insert(session, document, QueryOptions.empty());
        }

        // Remove documents from versioned collection
        archiveCollection.remove(session, query, QueryOptions.empty());
    }

    /**
     * Given the current document, it writes the changes that need to be applied in collectionUpdate and archiveCollectionUpdate.
     * It takes care of the private fields: LAST_OF_VERSION
     *
     * @param document                Current document.
     * @param collectionUpdate        Empty document where we will put the changes to be applied to the main collection.
     * @param archiveCollectionUpdate Empty document where we will put the changes to be applied to the archive collection.
     */
    private void processLastOfVersionChanges(Document document, Document collectionUpdate, Document archiveCollectionUpdate) {
        int version = document.get(VERSION, Number.class).intValue();

        // And set the document in archive with the flag LAST_OF_VERSION to false
        archiveCollectionUpdate.put(LAST_OF_VERSION, false);

        // We update the information for the new version of the document
        collectionUpdate.put(VERSION, version + 1);
    }

}<|MERGE_RESOLUTION|>--- conflicted
+++ resolved
@@ -97,11 +97,7 @@
     }
 
     public interface VersionedModelExecution<T> {
-<<<<<<< HEAD
         T execute(List<Document> entryList) throws CatalogDBException, CatalogAuthorizationException, CatalogParameterException;
-=======
-        T execute(List<Document> entries) throws CatalogDBException, CatalogAuthorizationException, CatalogParameterException;
->>>>>>> a42f70bb
     }
 
     public interface NonVersionedModelExecution<T> {
@@ -127,7 +123,6 @@
         archiveCollection.insert(session, document, QueryOptions.empty());
     }
 
-<<<<<<< HEAD
     protected <E> OpenCGAResult<E> update(ClientSession session, Bson sourceQuery, VersionedModelExecution<OpenCGAResult<E>> update)
             throws CatalogDBException, CatalogParameterException, CatalogAuthorizationException {
         return update(session, sourceQuery, Collections.emptyList(), update, Collections.emptyList(), null, null);
@@ -147,6 +142,7 @@
                 postVersionIncrementExecution);
     }
 
+
     protected <E> OpenCGAResult<E> update(ClientSession session, Bson sourceQuery, List<String> fieldsToInclude,
                          VersionedModelExecution<OpenCGAResult<E>> update, PostVersionIncrementIterator<E> postVersionIncrementIterator,
                          ReferenceModelExecution<E> postVersionIncrementExecution)
@@ -155,24 +151,6 @@
                 postVersionIncrementExecution);
     }
 
-=======
-    protected <E> OpenCGAResult<E> update(ClientSession session, Bson sourceQuery, VersionedModelExecution<OpenCGAResult<E>> update,
-                                          PostVersionIncrementIterator<E> postVersionIncrementIterator,
-                                          ReferenceModelExecution<E> postVersionIncrementExecution)
-            throws CatalogDBException, CatalogParameterException, CatalogAuthorizationException {
-        return update(session, sourceQuery, Collections.emptyList(), update, Collections.emptyList(), postVersionIncrementIterator,
-                postVersionIncrementExecution);
-    }
-
-    protected <E> OpenCGAResult<E> update(ClientSession session, Bson sourceQuery, List<String> fieldsToInclude,
-                         VersionedModelExecution<OpenCGAResult<E>> update, PostVersionIncrementIterator<E> postVersionIncrementIterator,
-                         ReferenceModelExecution<E> postVersionIncrementExecution)
-            throws CatalogDBException, CatalogParameterException, CatalogAuthorizationException {
-        return update(session, sourceQuery, fieldsToInclude, update, Collections.emptyList(), postVersionIncrementIterator,
-                postVersionIncrementExecution);
-    }
-
->>>>>>> a42f70bb
     protected <E> OpenCGAResult<E> update(ClientSession session, Bson sourceQuery, List<String> fieldsToInclude,
                                           VersionedModelExecution<OpenCGAResult<E>> update,
                                           List<String> postVersionIncrementAdditionalIncludeFields,
@@ -183,11 +161,7 @@
 
         // 1. Increment version
         // 1.1 Only increase version of those documents not already increased by same transaction id
-<<<<<<< HEAD
-        Set<String> includeFields = new HashSet<>(Arrays.asList(PRIVATE_UID, VERSION, PRIVATE_TRANSACTION_ID));
-=======
         Set<String> includeFields = new HashSet<>(Arrays.asList(PRIVATE_UID, VERSION, RELEASE_FROM_VERSION, PRIVATE_TRANSACTION_ID));
->>>>>>> a42f70bb
         if (fieldsToInclude != null) {
             includeFields.addAll(fieldsToInclude);
         }
