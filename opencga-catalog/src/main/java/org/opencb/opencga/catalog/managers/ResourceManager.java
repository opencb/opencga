/*
 * Copyright 2015-2020 OpenCB
 *
 * Licensed under the Apache License, Version 2.0 (the "License");
 * you may not use this file except in compliance with the License.
 * You may obtain a copy of the License at
 *
 *     http://www.apache.org/licenses/LICENSE-2.0
 *
 * Unless required by applicable law or agreed to in writing, software
 * distributed under the License is distributed on an "AS IS" BASIS,
 * WITHOUT WARRANTIES OR CONDITIONS OF ANY KIND, either express or implied.
 * See the License for the specific language governing permissions and
 * limitations under the License.
 */

package org.opencb.opencga.catalog.managers;

import org.apache.commons.collections4.CollectionUtils;
import org.apache.commons.lang3.StringUtils;
import org.opencb.commons.datastore.core.*;
import org.opencb.opencga.catalog.auth.authorization.AuthorizationManager;
import org.opencb.opencga.catalog.db.DBAdaptorFactory;
import org.opencb.opencga.catalog.db.api.DBIterator;
import org.opencb.opencga.catalog.exceptions.CatalogException;
import org.opencb.opencga.catalog.models.InternalGetDataResult;
import org.opencb.opencga.catalog.utils.CatalogFqn;
import org.opencb.opencga.catalog.utils.ParamUtils;
import org.opencb.opencga.catalog.utils.UuidUtils;
import org.opencb.opencga.core.config.Configuration;
import org.opencb.opencga.core.events.OpencgaEvent;
import org.opencb.opencga.core.models.AclEntryList;
import org.opencb.opencga.core.models.IPrivateStudyUid;
import org.opencb.opencga.core.models.JwtPayload;
import org.opencb.opencga.core.models.audit.AuditRecord;
import org.opencb.opencga.core.models.common.EntryParam;
import org.opencb.opencga.core.models.common.Enums;
import org.opencb.opencga.core.models.event.CatalogEvent;
import org.opencb.opencga.core.models.study.Study;
import org.opencb.opencga.core.response.OpenCGAResult;

import javax.annotation.Nullable;
import java.util.*;
import java.util.function.Function;
import java.util.stream.Collectors;

/**
 * Created by pfurio on 07/08/17.
 */
public abstract class ResourceManager<R extends IPrivateStudyUid, S extends Enum<S>> extends AbstractManager {

    ResourceManager(AuthorizationManager authorizationManager, AuditManager auditManager, CatalogManager catalogManager,
                    DBAdaptorFactory catalogDBAdaptorFactory, Configuration configuration) {
        super(authorizationManager, auditManager, catalogManager, catalogDBAdaptorFactory, configuration);
    }

    abstract Enums.Resource getResource();

    OpenCGAResult<R> internalGet(String organizationId, long studyUid, String entry, QueryOptions options, String user)
            throws CatalogException {
        return internalGet(organizationId, studyUid, entry, null, options, user);
    }

    OpenCGAResult<R> internalGet(String organizationId, long studyUid, String entry, @Nullable Query query, QueryOptions options,
                                 String user) throws CatalogException {
        ParamUtils.checkIsSingleID(entry);
        return internalGet(organizationId, studyUid, Collections.singletonList(entry), query, options, user, false);
    }

    InternalGetDataResult<R> internalGet(String organizationId, long studyUid, List<String> entryList, QueryOptions options, String user,
                                         boolean ignoreException) throws CatalogException {
        return internalGet(organizationId, studyUid, entryList, null, options, user, ignoreException);
    }

    InternalGetDataResult<R> internalGet(String organizationId, long studyUid, String entry, @Nullable Query query,
                                         QueryOptions options, String user, boolean ignoreException) throws CatalogException {
        return internalGet(organizationId, studyUid, Collections.singletonList(entry), query, options, user, ignoreException);
    }

    abstract InternalGetDataResult<R> internalGet(String organizationId, long studyUid, List<String> entryList, @Nullable Query query,
                                                  QueryOptions options, String user, boolean ignoreException) throws CatalogException;

    /**
     * Create an entry in catalog.
     *
     * @param studyStr Study id in string format. Could be one of
     *                [id|organization@aliasProject:aliasStudy|aliasProject:aliasStudy|aliasStudy]
     * @param entry    entry that needs to be added in Catalog.
     * @param options  QueryOptions object.
     * @param token    Session id of the user logged in.
     * @return A OpenCGAResult of the object created.
     * @throws CatalogException if any parameter from the entry is incorrect, the user does not have permissions...
     */
    public abstract OpenCGAResult<R> create(String studyStr, R entry, QueryOptions options, String token)
            throws CatalogException;

    /**
     * Fetch the R object.
     *
     * @param studyStr Study id in string format. Could be one of
     *                 [id|organization@aliasProject:aliasStudy|aliasProject:aliasStudy|aliasStudy]
     * @param entryStr Entry id to be fetched.
     * @param options  QueryOptions object, like "include", "exclude", "limit" and "skip".
     * @param token    token
     * @return All matching elements.
     * @throws CatalogException CatalogException.
     */
    public OpenCGAResult<R> get(String studyStr, String entryStr, QueryOptions options, String token) throws CatalogException {
        JwtPayload tokenPayload = catalogManager.getUserManager().validateToken(token);
        CatalogFqn studyFqn = CatalogFqn.extractFqnFromStudy(studyStr, tokenPayload);
        String organizationId = studyFqn.getOrganizationId();
        String userId = tokenPayload.getUserId(organizationId);
        Study study = catalogManager.getStudyManager().resolveId(studyStr, userId, organizationId);
        return internalGet(organizationId, study.getUid(), entryStr, options, userId);
    }

    /**
     * Fetch all the R objects matching the query.
     *
     * @param studyStr  Study id in string format. Could be one of
     *                  [id|organization@aliasProject:aliasStudy|aliasProject:aliasStudy|aliasStudy]
     * @param entryList Comma separated list of entries to be fetched.
     * @param options   QueryOptions object, like "include", "exclude", "limit" and "skip".
     * @param token     token
     * @return All matching elements.
     * @throws CatalogException CatalogException.
     */
    public OpenCGAResult<R> get(String studyStr, List<String> entryList, QueryOptions options, String token) throws CatalogException {
        return get(studyStr, entryList, new Query(), options, false, token);
    }

    public OpenCGAResult<R> get(String studyStr, List<String> entryList, QueryOptions options, boolean ignoreException, String token)
            throws CatalogException {
        return get(studyStr, entryList, new Query(), options, ignoreException, token);
    }

    public OpenCGAResult<R> get(String studyId, List<String> entryList, Query query, QueryOptions options, boolean ignoreException,
                                String token) throws CatalogException {
        JwtPayload tokenPayload = catalogManager.getUserManager().validateToken(token);
        CatalogFqn studyFqn = CatalogFqn.extractFqnFromStudy(studyId, tokenPayload);
        String organizationId = studyFqn.getOrganizationId();
        String userId = tokenPayload.getUserId(organizationId);
        Study study = catalogManager.getStudyManager().resolveId(studyId, userId, organizationId);

        query = ParamUtils.defaultObject(query, Query::new);
        options = ParamUtils.defaultObject(options, QueryOptions::new);

        ObjectMap auditParams = new ObjectMap()
                .append("studyId", studyId)
                .append("entryList", entryList)
                .append("query", new Query(query))
                .append("options", new QueryOptions(options))
                .append("ignoreException", ignoreException)
                .append("token", token);
        String operationUuid = UuidUtils.generateOpenCgaUuid(UuidUtils.Entity.AUDIT);
        auditManager.initAuditBatch(operationUuid);

        try {
            OpenCGAResult<R> result = OpenCGAResult.empty();

            options.remove(QueryOptions.LIMIT);
            InternalGetDataResult<R> responseResult = internalGet(organizationId, study.getUid(), entryList, query, options, userId,
                    ignoreException);

            Map<String, InternalGetDataResult.Missing> missingMap = new HashMap<>();
            if (responseResult.getMissing() != null) {
                missingMap = responseResult.getMissing().stream()
                        .collect(Collectors.toMap(InternalGetDataResult.Missing::getId, Function.identity()));
            }

            List<List<R>> versionedResults = responseResult.getVersionedResults();
            for (int i = 0; i < versionedResults.size(); i++) {
                String entryId = entryList.get(i);
                if (versionedResults.get(i).isEmpty()) {
                    Event event = new Event(Event.Type.ERROR, entryId, missingMap.get(entryId).getErrorMsg());
                    // Missing
                    result.getEvents().add(event);
//                    resultList.add(new OpenCGAResult<>(responseResult.getTime(), Collections.singletonList(event), 0,
//                            Collections.emptyList(), 0));
                } else {
                    int size = versionedResults.get(i).size();
                    result.append(new OpenCGAResult<>(0, Collections.emptyList(), size, versionedResults.get(i), size));
//                    resultList.add(new OpenCGAResult<>(responseResult.getTime(), Collections.emptyList(), size, versionedResults.get(i),
//                            size));

                    R entry = versionedResults.get(i).get(0);
                    auditManager.auditInfo(organizationId, operationUuid, userId, getResource(), entry.getId(), entry.getUuid(),
                            study.getId(), study.getUuid(), auditParams, new AuditRecord.Status(AuditRecord.Status.Result.SUCCESS));
                }
            }

            return result;
        } catch (CatalogException e) {
            for (String entryId : entryList) {
                auditManager.auditInfo(organizationId, operationUuid, userId, getResource(), entryId, "", study.getId(), study.getUuid(),
                        auditParams, new AuditRecord.Status(AuditRecord.Status.Result.ERROR, e.getError()));
            }
            throw e;
        } finally {
            auditManager.finishAuditBatch(organizationId, operationUuid);
        }
    }

    /**
     * Obtain an entry iterator to iterate over the matching entries.
     *
     * @param studyStr study id in string format. Could be one of
     *                 [id|organization@aliasProject:aliasStudy|aliasProject:aliasStudy|aliasStudy]
     * @param query    Query object.
     * @param options  QueryOptions object.
     * @param token    Session id of the user logged in.
     * @return An iterator.
     * @throws CatalogException if there is any internal error.
     */
    public abstract DBIterator<R> iterator(String studyStr, Query query, QueryOptions options, String token)
            throws CatalogException;

    public abstract OpenCGAResult<FacetField> facet(String studyStr, Query query, String facet, String token) throws CatalogException;

    /**
     * Search of entries in catalog.
     *
     * @param studyId study id in string format. Could be one of
     *                [id|organization@aliasProject:aliasStudy|aliasProject:aliasStudy|aliasStudy]
     * @param query   Query object.
     * @param options QueryOptions object.
     * @param token   Session id of the user logged in.
     * @return The list of entries matching the query.
     * @throws CatalogException catalogException.
     */
    public abstract OpenCGAResult<R> search(String studyId, Query query, QueryOptions options, String token) throws CatalogException;

    /**
     * Fetch a list containing all the distinct values of the key {@code field}.
     *
     * @param studyId study id in string format. Could be one of
     *                [id|organization@aliasProject:aliasStudy|aliasProject:aliasStudy|aliasStudy]
     * @param field   The field for which to return distinct values.
     * @param query   Query object.
     * @param token   Token of the user logged in.
     * @return The list of distinct values.
     * @throws CatalogException CatalogException.
     */
    public OpenCGAResult<?> distinct(String studyId, String field, Query query, String token) throws CatalogException {
        return distinct(studyId, Collections.singletonList(field), query, token);
    }

    /**
     * Fetch a list containing all the distinct values of the key {@code field}.
     *
     * @param studyId study id in string format. Could be one of
     *                [id|organization@aliasProject:aliasStudy|aliasProject:aliasStudy|aliasStudy]
     * @param fields  Fields for which to return distinct values.
     * @param query   Query object.
     * @param token   Token of the user logged in.
     * @return The list of distinct values.
     * @throws CatalogException CatalogException.
     */
    public abstract OpenCGAResult<?> distinct(String studyId, List<String> fields, Query query, String token) throws CatalogException;

    /**
     * Count matching entries in catalog.
     *
     * @param studyId study id in string format. Could be one of
     *                [id|organization@aliasProject:aliasStudy|aliasProject:aliasStudy|aliasStudy]
     * @param query   Query object.
     * @param token   Session id of the user logged in.
     * @return A OpenCGAResult with the total number of entries matching the query.
     * @throws CatalogException catalogException.
     */
    public abstract OpenCGAResult<R> count(String studyId, Query query, String token) throws CatalogException;

<<<<<<< HEAD
    public abstract OpenCGAResult delete(String studyStr, List<String> ids, QueryOptions options, String token) throws CatalogException;
=======
    public OpenCGAResult<R> delete(String studyStr, String id, QueryOptions options, String token) throws CatalogException {
        return delete(studyStr, Collections.singletonList(id), options, token);
    }

    public abstract OpenCGAResult<R> delete(String studyStr, List<String> ids, QueryOptions options, String token)
            throws CatalogException;
>>>>>>> aacb49d0

    /**
     * Delete all entries matching the query.
     *
     * @param studyStr Study id in string format. Could be one of
     *                 [id|organization@aliasProject:aliasStudy|aliasProject:aliasStudy|aliasStudy]
     * @param query    Query object.
     * @param options  Map containing additional parameters to be considered for the deletion.
     * @param token    Session id of the user logged in.
     * @return A OpenCGAResult object containing the number of matching elements, deleted and elements that could not be deleted.
     * @throws CatalogException if the study or the user do not exist.
     */
    public abstract OpenCGAResult delete(String studyStr, Query query, QueryOptions options, String token)
            throws CatalogException;

    /**
     * Ranks the elements queried, groups them by the field(s) given and return it sorted.
     *
     * @param studyStr   study id in string format. Could be one of
     *                   [id|organization@aliasProject:aliasStudy|aliasProject:aliasStudy|aliasStudy]
     * @param query      Query object containing the query that will be executed.
     * @param field      A field or a comma separated list of fields by which the results will be grouped in.
     * @param numResults Maximum number of results to be reported.
     * @param asc        Order in which the results will be reported.
     * @param token      Session id of the user logged in.
     * @return A OpenCGAResult object containing each of the fields in field and the count of them matching the query.
     * @throws CatalogException CatalogException
     */
    public abstract OpenCGAResult rank(String studyStr, Query query, String field, int numResults, boolean asc,
                                       String token) throws CatalogException;

    /**
     * Groups the matching entries by some fields.
     *
     * @param organizationId Organization id.
     * @param studyStr       study id in string format. Could be one of
     *                       [id|organization@aliasProject:aliasStudy|aliasProject:aliasStudy|aliasStudy]
     * @param query          Query object.
     * @param fields         A field or a comma separated list of fields by which the results will be grouped in.
     * @param options        QueryOptions object.
     * @param token          Session id of the user logged in.
     * @return A OpenCGAResult object containing the results of the query grouped by the fields.
     * @throws CatalogException CatalogException
     */
    public OpenCGAResult groupBy(String organizationId, @Nullable String studyStr, Query query, String fields, QueryOptions options,
                                 String token) throws CatalogException {
        if (StringUtils.isEmpty(fields)) {
            throw new CatalogException("Empty fields parameter.");
        }
        return groupBy(studyStr, query, Arrays.asList(fields.split(",")), options, token);
    }

    /**
     * Groups the matching entries by some fields.
     *
     * @param studyStr study id in string format. Could be one of
     *                 [id|organization@aliasProject:aliasStudy|aliasProject:aliasStudy|aliasStudy]
     * @param query    Query object.
     * @param fields   A field or a comma separated list of fields by which the results will be grouped in.
     * @param options  QueryOptions object.
     * @param token    Session id of the user logged in.
     * @return A OpenCGAResult object containing the results of the query grouped by the fields.
     * @throws CatalogException CatalogException
     */
    public abstract OpenCGAResult groupBy(@Nullable String studyStr, Query query, List<String> fields,
                                          QueryOptions options, String token) throws CatalogException;

    public OpenCGAResult<AclEntryList<S>> getAcls(String studyId, List<String> idList, String member, boolean ignoreException, String token)
            throws CatalogException {
        return getAcls(studyId, idList, StringUtils.isNotEmpty(member) ? Collections.singletonList(member) : Collections.emptyList(),
                ignoreException, token);
    }

    public abstract OpenCGAResult<AclEntryList<S>> getAcls(String studyId, List<String> idList, List<String> members,
                                                           boolean ignoreException, String token) throws CatalogException;

    /**
     * Returns result if there are no ERROR events or ignoreException is true. Otherwise, raise an exception with all error messages.
     *
     * @param result Final OpenCGA result.
     * @param ignoreException Boolean indicating whether to raise an exception in case of an ERROR event.
     * @return result if ignoreException is true or there are no ERROR events.
     * @throws CatalogException if ignoreException is false and there are ERROR events.
     */
    public OpenCGAResult<R> endResult(OpenCGAResult<R> result, boolean ignoreException) throws CatalogException {
        if (!ignoreException) {
            if (CollectionUtils.isNotEmpty(result.getEvents())) {
                List<String> errors = new ArrayList<>();
                for (Event event : result.getEvents()) {
                    if (event.getType() == Event.Type.ERROR) {
                        errors.add(event.getMessage());
                    }
                }
                if (!errors.isEmpty()) {
                    throw new CatalogException(StringUtils.join(errors, "\n"));
                }
            }
        }
        return result;
    }

    /** Centralised code to handle all operations **/

    /**
     * Interface to execute an operation over a single element.
     * @param <R> Type of the element that will be processed.
     */
    public interface ExecuteOperationForSingleEntry<R> {
        OpenCGAResult<R> execute(String organizationId, Study study, String userId, EntryParam entryParam) throws CatalogException;
    }

    /**
     * Interface to obtain an iterator of the elements that will be processed.
     * @param <R> Type of the elements that will be processed.
     */
    public interface ExecuteOperationIterator<R> {
        DBIterator<R> iterator(String organizationId, Study study, String userId) throws CatalogException;
    }

    /**
     * Interface to execute a batch operation over the elements. This always goes together with the {@link ExecuteOperationIterator}.
     * The {@link ExecuteOperationIterator} will provide the elements to be processed and this interface will execute the operation over
     * each of the elements.
     * @param <R> Type of the elements that will be processed.
     */
    public interface ExecuteBatchOperation<R> {
        OpenCGAResult<R> execute(String organizationId, Study study, String userId, R entry) throws CatalogException;
    }

    protected OpenCGAResult<R> create(String studyStr, R object, QueryOptions options, String token, QueryOptions studyIncludeList,
                                      ExecuteOperationForSingleEntry<R> execution) throws CatalogException {
        return create(new ObjectMap(), studyStr, object, options, token, studyIncludeList, execution);
    }

    protected OpenCGAResult<R> create(ObjectMap params, String studyStr, R object, QueryOptions options, String token,
                                      QueryOptions studyIncludeList, ExecuteOperationForSingleEntry<R> execution)
            throws CatalogException {
        params = params != null ? params : new ObjectMap();
        params.putIfAbsent("study", studyStr);
        params.putIfAbsent("object", object);
        params.putIfAbsent("options", options);
        params.putIfAbsent("token", token);

        return runForSingleEntry(params, Enums.Action.CREATE, studyStr, token, studyIncludeList, execution, null);
    }

    protected OpenCGAResult<R> update(String studyStr, String id, Object updateParams, QueryOptions options, String token,
                                      QueryOptions studyIncludeList, ExecuteOperationForSingleEntry<R> execution)
            throws CatalogException {
        ObjectMap params = new ObjectMap()
                .append("study", studyStr)
                .append("id", id)
                .append("updateParams", updateParams)
                .append("options", options)
                .append("token", token);
        return runForSingleEntry(params, Enums.Action.UPDATE, studyStr, token, studyIncludeList, execution, null);
    }

    protected OpenCGAResult<R> updateMany(String studyStr, List<String> idList, Object updateParams, boolean ignoreException,
                                          QueryOptions options, String token, QueryOptions studyIncludeList,
                                          ExecuteOperationForSingleEntry<R> execution) throws CatalogException {
        ObjectMap params = new ObjectMap()
                .append("study", studyStr)
                .append("ids", idList)
                .append("updateParams", updateParams)
                .append("ignoreException", ignoreException)
                .append("options", options)
                .append("token", token);
        return runList(params, Enums.Action.UPDATE, studyStr, idList, token, studyIncludeList, execution);
    }

    protected OpenCGAResult<R> updateMany(String studyStr, Query query, Object updateParams, boolean ignoreException,
                                          QueryOptions options, String token, QueryOptions studyIncludeList,
                                          ExecuteOperationIterator<R> operationIterator, ExecuteBatchOperation<R> execution,
                                          String errorMessage) throws CatalogException {
        ObjectMap params = new ObjectMap()
                .append("study", studyStr)
                .append("query", query)
                .append("updateParams", updateParams)
                .append("ignoreException", ignoreException)
                .append("options", options)
                .append("token", token);
        OpenCGAResult<R> result = runIterator(params, Enums.Action.UPDATE, studyStr, token, studyIncludeList, operationIterator, execution,
                errorMessage);
        return endResult(result, ignoreException);
    }

    protected OpenCGAResult<R> deleteMany(String studyStr, List<String> idList, ObjectMap deleteParams, boolean ignoreException,
                                          String token, ExecuteOperationForSingleEntry<R> execution) throws CatalogException {
        ObjectMap params = new ObjectMap()
                .append("study", studyStr)
                .append("ids", idList)
                .append("params", deleteParams)
                .append("ignoreException", ignoreException)
                .append("token", token);
        OpenCGAResult<R> result = runList(params, Enums.Action.DELETE, studyStr, idList, token, QueryOptions.empty(), execution);
        return endResult(result, ignoreException);
    }

    protected OpenCGAResult<R> deleteMany(String studyStr, Query query, ObjectMap deleteParams, boolean ignoreException, String token,
                                          ExecuteOperationIterator<R> iteratorSupplier, ExecuteBatchOperation<R> execution)
            throws CatalogException {
        ObjectMap params = new ObjectMap()
                .append("study", studyStr)
                .append("query", query)
                .append("params", deleteParams)
                .append("ignoreException", ignoreException)
                .append("token", token);
        OpenCGAResult<R> result = runIterator(params, Enums.Action.DELETE, studyStr, token, QueryOptions.empty(), iteratorSupplier,
                execution, null);
        return endResult(result, ignoreException);
    }

    protected OpenCGAResult<FacetField> facet(String studyStr, Query query, String facet, String token, QueryOptions studyIncludeList,
                                              ExecuteQueryOperation<FacetField> execution) throws CatalogException {
        ObjectMap params = new ObjectMap()
                .append("study", studyStr)
                .append("query", query)
                .append("facet", facet)
                .append("token", token);
        return runForQueryOperation(params, Enums.Action.FACET, studyStr, token, studyIncludeList, execution, null);
    }

    protected OpenCGAResult<R> rank(String studyStr, Query query, String field, int numResults, boolean asc, String token,
                                    ExecuteQueryOperation<R> execution) throws CatalogException {
        ObjectMap params = new ObjectMap()
                .append("study", studyStr)
                .append("query", query)
                .append("field", field)
                .append("numResults", numResults)
                .append("asc", asc)
                .append("token", token);
        return runForQueryOperation(params, Enums.Action.RANK, studyStr, token, QueryOptions.empty(), execution, null);
    }

    protected OpenCGAResult<R> groupBy(String studyStr, Query query, List<String> fields, QueryOptions options, String token,
                                       ExecuteQueryOperation<R> execution) throws CatalogException {
        ObjectMap params = new ObjectMap()
                .append("study", studyStr)
                .append("query", query)
                .append("fields", fields)
                .append("options", options)
                .append("token", token);
        return runForQueryOperation(params, Enums.Action.GROUP_BY, studyStr, token, QueryOptions.empty(), execution, null);
    }

    protected OpenCGAResult<R> search(String studyStr, Query query, QueryOptions queryOptions, String token,
                                      QueryOptions studyIncludeList, ExecuteQueryOperation<R> execution) throws CatalogException {
        ObjectMap params = new ObjectMap()
                .append("study", studyStr)
                .append("query", query)
                .append("options", queryOptions)
                .append("token", token);
        return runForQueryOperation(params, Enums.Action.SEARCH, studyStr, token, studyIncludeList, execution, null);
    }

    protected DBIterator<R> iterator(String studyStr, Query query, QueryOptions options, QueryOptions studyIncludeList, String token,
                                     ExecuteDBIteratorOperation<R> execution) throws CatalogException {
        ObjectMap params = new ObjectMap()
                .append("study", studyStr)
                .append("query", query)
                .append("options", options)
                .append("token", token);
        return iterator(params, studyStr, studyIncludeList, token, execution, null);
    }

    protected <T> OpenCGAResult<T> distinct(String studyStr, List<String> fields, Query query, String token, QueryOptions studyIncludeList,
                                            ExecuteQueryOperation<T> execution) throws CatalogException {
        ObjectMap params = new ObjectMap()
                .append("study", studyStr)
                .append("fields", fields)
                .append("query", query)
                .append("token", token);
        return runForQueryOperation(params, Enums.Action.DISTINCT, studyStr, token, studyIncludeList, execution, null);
    }

    protected OpenCGAResult<R> count(String studyStr, Query query, String token, QueryOptions studyIncludeList,
                                     ExecuteQueryOperation<R> execution) throws CatalogException {
        ObjectMap params = new ObjectMap()
                .append("study", studyStr)
                .append("query", query)
                .append("token", token);
        return runForQueryOperation(params, Enums.Action.COUNT, studyStr, token, studyIncludeList, execution, null);
    }

    protected OpenCGAResult<AclEntryList<S>> getAcls(String studyStr, List<String> idList, List<String> members, boolean ignoreException,
                                                     String token, ExecuteMultiOperation<AclEntryList<S>> execution)
            throws CatalogException {
        ObjectMap params = new ObjectMap()
                .append("study", studyStr)
                .append("idList", idList)
                .append("members", members)
                .append("ignoreException", ignoreException)
                .append("token", token);
        return runForMultiOperation(params, Enums.Action.FETCH_ACLS, studyStr, token, QueryOptions.empty(), execution, null);
    }

    protected OpenCGAResult<AclEntryList<S>> updateAcls(String studyStr, List<String> idList, String memberList, Object aclParams,
                                                        ParamUtils.AclAction action, String token,
                                                        ExecuteMultiOperation<AclEntryList<S>> execution)
            throws CatalogException {
        return updateAcls(new ObjectMap(), studyStr, idList, memberList, aclParams, action, token, execution);
    }

    protected OpenCGAResult<AclEntryList<S>> updateAcls(ObjectMap params, String studyStr, List<String> idList, String memberList,
                                                        Object aclParams, ParamUtils.AclAction action, String token,
                                                        ExecuteMultiOperation<AclEntryList<S>> execution)
            throws CatalogException {
        params = params != null ? params : new ObjectMap();
        params.putIfAbsent("studyStr", studyStr);
        params.putIfAbsent("idList", idList);
        params.putIfAbsent("memberList", memberList);
        params.putIfAbsent("aclParams", aclParams);
        params.putIfAbsent("action", action);
        params.putIfAbsent("token", token);
        return runForMultiOperation(params, Enums.Action.UPDATE_ACLS, studyStr, token, StudyManager.INCLUDE_CONFIGURATION, execution,
                "Could not update ACLs");
    }

    protected OpenCGAResult<R> runForSingleEntry(ObjectMap params, Enums.Action action, String studyStr, String token,
                                                 ExecuteOperationForSingleEntry<R> execution) throws CatalogException {
        return runForSingleEntry(params, action, studyStr, token, QueryOptions.empty(), execution, null);
    }

    protected OpenCGAResult<R> runForSingleEntry(ObjectMap params, Enums.Action action, String studyStr, String token,
                                                 ExecuteOperationForSingleEntry<R> execution, String errorMessage)
            throws CatalogException {
        return runForSingleEntry(params, action, studyStr, token, QueryOptions.empty(), execution, errorMessage);
    }

    protected OpenCGAResult<R> runForSingleEntry(ObjectMap params, Enums.Action action, String studyStr, String token,
                                                 QueryOptions studyIncludeList, ExecuteOperationForSingleEntry<R> execution)
            throws CatalogException {
        return runForSingleEntry(params, action, studyStr, token, studyIncludeList, execution, null);
    }

    protected OpenCGAResult<R> runForSingleEntry(ObjectMap params, Enums.Action action, String studyStr, String token,
                                                 QueryOptions studyIncludeList, ExecuteOperationForSingleEntry<R> execution,
                                                 String errorMessage) throws CatalogException {
        JwtPayload tokenPayload = catalogManager.getUserManager().validateToken(token);
        CatalogFqn studyFqn = CatalogFqn.extractFqnFromStudy(studyStr, tokenPayload);
        String organizationId = studyFqn.getOrganizationId();
        String userId = tokenPayload.getUserId(organizationId);

        String eventId = getResource().name().toLowerCase() + "." + action.name().toLowerCase();

        String eventUuid = UuidUtils.generateOpenCgaUuid(UuidUtils.Entity.EVENT);
        OpencgaEvent opencgaEvent = OpencgaEvent.build(eventUuid, eventId, params, organizationId, userId, tokenPayload.getToken());
        CatalogEvent catalogEvent = CatalogEvent.build(opencgaEvent);
        try {
            // Get study
            Study study = catalogManager.getStudyManager().resolveId(studyFqn, studyIncludeList, tokenPayload);
            opencgaEvent.setStudyFqn(study.getFqn());
            opencgaEvent.setStudyUuid(study.getUuid());

            // Execute code
            EntryParam entryParam = new EntryParam();
            OpenCGAResult<R> execute = execution.execute(organizationId, study, userId, entryParam);

            // Fill missing OpencgaEvent entries
            opencgaEvent.setResult(execute);
            opencgaEvent.setEntries(Collections.singletonList(entryParam));

            // Notify event
            EventManager.getInstance().notify(catalogEvent);

            return execute;
        } catch (Exception e) {
            EventManager.getInstance().notify(catalogEvent, e);
            if (StringUtils.isNotEmpty(errorMessage)) {
                throw new CatalogException(errorMessage, e);
            } else {
                throw e;
            }
        }
    }




    /**
     * Interface to execute a query operation. No particular elements are provided by the user.
     * @param <R> Type of the element that will be processed.
     */
    public interface ExecuteQueryOperation<R> {
        OpenCGAResult<R> execute(String organizationId, Study study, String userId) throws CatalogException;
    }

    public interface ExecuteDBIteratorOperation<R> {
        DBIterator<R> execute(String organizationId, Study study, String userId) throws CatalogException;
    }

    protected OpenCGAResult<R> runForQueryOperation(ObjectMap params, Enums.Action action, String studyStr, String token,
                                                    ExecuteQueryOperation<R> execution) throws CatalogException {
        return runForQueryOperation(params, action, studyStr, token, QueryOptions.empty(), execution, null);
    }

    protected OpenCGAResult<R> runForQueryOperation(ObjectMap params, Enums.Action action, String studyStr, String token,
                                                    ExecuteQueryOperation<R> execution, String errorMessage) throws CatalogException {
        return runForQueryOperation(params, action, studyStr, token, QueryOptions.empty(), execution, errorMessage);
    }

    protected OpenCGAResult<R> runForQueryOperation(ObjectMap params, Enums.Action action, String studyStr, String token,
                                                    QueryOptions studyIncludeList, ExecuteQueryOperation<R> execution)
            throws CatalogException {
        return runForQueryOperation(params, action, studyStr, token, studyIncludeList, execution, null);
    }

    private <T> OpenCGAResult<T> runForQueryOperation(ObjectMap params, Enums.Action action, String studyStr, String token,
                                                      QueryOptions studyIncludeList, ExecuteQueryOperation<T> execution,
                                                      String errorMessage) throws CatalogException {
        JwtPayload tokenPayload = catalogManager.getUserManager().validateToken(token);
        CatalogFqn studyFqn = CatalogFqn.extractFqnFromStudy(studyStr, tokenPayload);
        String organizationId = studyFqn.getOrganizationId();
        String userId = tokenPayload.getUserId(organizationId);

        String eventId = getResource().name().toLowerCase() + "." + action.name().toLowerCase();

        String eventUuid = UuidUtils.generateOpenCgaUuid(UuidUtils.Entity.EVENT);
        OpencgaEvent opencgaEvent = OpencgaEvent.build(eventUuid, eventId, params, organizationId, userId, tokenPayload.getToken());
        CatalogEvent catalogEvent = CatalogEvent.build(opencgaEvent);
        try {
            // Get study
            Study study = catalogManager.getStudyManager().resolveId(studyFqn, studyIncludeList, tokenPayload);
            opencgaEvent.setStudyFqn(study.getFqn());
            opencgaEvent.setStudyUuid(study.getUuid());

            // Execute code
            OpenCGAResult<T> execute = execution.execute(organizationId, study, userId);

            // Fill missing OpencgaEvent entries
            opencgaEvent.setResult(execute);

            // Notify event
            EventManager.getInstance().notify(catalogEvent);

            return execute;
        } catch (Exception e) {
            EventManager.getInstance().notify(catalogEvent, e);
            if (StringUtils.isNotEmpty(errorMessage)) {
                throw new CatalogException(errorMessage, e);
            } else {
                throw e;
            }
        }
    }

    protected DBIterator<R> iterator(ObjectMap params, String studyStr, QueryOptions studyIncludeList, String token,
                                     ExecuteDBIteratorOperation<R> execution, String errorMessage) throws CatalogException {
        JwtPayload tokenPayload = catalogManager.getUserManager().validateToken(token);
        CatalogFqn studyFqn = CatalogFqn.extractFqnFromStudy(studyStr, tokenPayload);
        String organizationId = studyFqn.getOrganizationId();
        String userId = tokenPayload.getUserId(organizationId);
        Enums.Action action = Enums.Action.ITERATOR;

        String eventId = getResource().name().toLowerCase() + "." + action.name().toLowerCase();

        String eventUuid = UuidUtils.generateOpenCgaUuid(UuidUtils.Entity.EVENT);
        OpencgaEvent opencgaEvent = OpencgaEvent.build(eventUuid, eventId, params, organizationId, userId, tokenPayload.getToken());
        CatalogEvent catalogEvent = CatalogEvent.build(opencgaEvent);
        try {
            // Get study
            Study study = catalogManager.getStudyManager().resolveId(studyFqn, studyIncludeList, tokenPayload);
            opencgaEvent.setStudyFqn(study.getFqn());
            opencgaEvent.setStudyUuid(study.getUuid());

            // Execute code
            DBIterator<R> execute = execution.execute(organizationId, study, userId);

//             Fill missing OpencgaEvent entries
//            opencgaEvent.setResult(execute);

            // Notify event
            EventManager.getInstance().notify(catalogEvent);

            return execute;
        } catch (Exception e) {
            EventManager.getInstance().notify(catalogEvent, e);
            if (StringUtils.isNotEmpty(errorMessage)) {
                throw new CatalogException(errorMessage, e);
            } else {
                throw e;
            }
        }
    }

    /**
     * Interface to execute a multi operation. The user will execute the multi operation in a single call and will provide the list of
     * elements that are processed.
     * @param <R> Type of the elements that will be processed.
     */
    public interface ExecuteMultiOperation<R> {
        OpenCGAResult<R> execute(String organizationId, Study study, String userId, List<EntryParam> entryParamList)
                throws CatalogException;
    }

    protected OpenCGAResult<R> runForMultiOperation(ObjectMap params, Enums.Action action, String studyStr, String token,
                                                    ExecuteMultiOperation<R> execution) throws CatalogException {
        return runForMultiOperation(params, action, studyStr, token, QueryOptions.empty(), execution, null);
    }

    protected OpenCGAResult<R> runForMultiOperation(ObjectMap params, Enums.Action action, String studyStr, String token,
                                                    ExecuteMultiOperation<R> execution, String errorMessage) throws CatalogException {
        return runForMultiOperation(params, action, studyStr, token, QueryOptions.empty(), execution, errorMessage);
    }

    protected OpenCGAResult<R> runForMultiOperation(ObjectMap params, Enums.Action action, String studyStr, String token,
                                                    QueryOptions studyIncludeList, ExecuteMultiOperation<R> execution)
            throws CatalogException {
        return runForMultiOperation(params, action, studyStr, token, studyIncludeList, execution, null);
    }

    protected <T> OpenCGAResult<T> runForMultiOperation(ObjectMap params, Enums.Action action, String studyStr, String token,
                                                        QueryOptions studyIncludeList, ExecuteMultiOperation<T> execution,
                                                        String errorMessage) throws CatalogException {
        JwtPayload tokenPayload = catalogManager.getUserManager().validateToken(token);
        CatalogFqn studyFqn = CatalogFqn.extractFqnFromStudy(studyStr, tokenPayload);
        String organizationId = studyFqn.getOrganizationId();
        String userId = tokenPayload.getUserId(organizationId);

        String eventId = getResource().name().toLowerCase() + "." + action.name().toLowerCase();

        String eventUuid = UuidUtils.generateOpenCgaUuid(UuidUtils.Entity.EVENT);
        OpencgaEvent opencgaEvent = OpencgaEvent.build(eventUuid, eventId, params, organizationId, userId, tokenPayload.getToken());
        CatalogEvent catalogEvent = CatalogEvent.build(opencgaEvent);
        try {
            // Get study
            Study study = catalogManager.getStudyManager().resolveId(studyFqn, studyIncludeList, tokenPayload);
            opencgaEvent.setStudyFqn(study.getFqn());
            opencgaEvent.setStudyUuid(study.getUuid());

            // Execute code
            List<EntryParam> entryParamList = new LinkedList<>();
            opencgaEvent.setEntries(new LinkedList<>());
            OpenCGAResult<T> execute = execution.execute(organizationId, study, userId, entryParamList);

            // Fill missing OpencgaEvent entries
            opencgaEvent.setResult(execute);

            // Notify event
            EventManager.getInstance().notify(catalogEvent);

            return execute;
        } catch (Exception e) {
            EventManager.getInstance().notify(catalogEvent, e);
            if (StringUtils.isNotEmpty(errorMessage)) {
                throw new CatalogException(errorMessage, e);
            } else {
                throw e;
            }
        }
    }

    protected OpenCGAResult<R> runIterator(ObjectMap params, Enums.Action action, String studyStr, String token,
                                           ExecuteOperationIterator<R> iteratorSupplier, ExecuteBatchOperation<R> execution)
            throws CatalogException {
        return runIterator(params, action, studyStr, token, QueryOptions.empty(), iteratorSupplier, execution, null);
    }

    protected OpenCGAResult<R> runIterator(ObjectMap params, Enums.Action action, String studyStr, String token,
                                           QueryOptions studyIncludeList, ExecuteOperationIterator<R> operationIterator,
                                           ExecuteBatchOperation<R> execution, String errorMessage) throws CatalogException {
        JwtPayload tokenPayload = catalogManager.getUserManager().validateToken(token);
        CatalogFqn studyFqn = CatalogFqn.extractFqnFromStudy(studyStr, tokenPayload);
        String organizationId = studyFqn.getOrganizationId();
        String userId = tokenPayload.getUserId(organizationId);

        String eventId = getResource().name().toLowerCase() + "." + action.name().toLowerCase();

        String eventUuid = UuidUtils.generateOpenCgaUuid(UuidUtils.Entity.EVENT);
        OpencgaEvent opencgaEvent = OpencgaEvent.build(eventUuid, eventId, params, organizationId, userId, tokenPayload.getToken());
        CatalogEvent catalogEvent = CatalogEvent.build(opencgaEvent);
        Study study;
        try {
            // Get study
            study = catalogManager.getStudyManager().resolveId(studyFqn, studyIncludeList, tokenPayload);
        } catch (Exception e) {
            EventManager.getInstance().notify(catalogEvent, e);
            if (StringUtils.isNotEmpty(errorMessage)) {
                throw new CatalogException(errorMessage, e);
            } else {
                throw e;
            }
        }

        DBIterator<R> iterator;
        try {
            iterator = operationIterator.iterator(organizationId, study, userId);
        } catch (Exception e) {
            EventManager.getInstance().notify(catalogEvent, e);
            if (StringUtils.isNotEmpty(errorMessage)) {
                throw new CatalogException(errorMessage, e);
            } else {
                throw e;
            }
        }

        // Execute code
        OpenCGAResult<R> result = OpenCGAResult.empty();
        while (iterator.hasNext()) {
            R object = iterator.next();

            EntryParam entryParam = new EntryParam(object.getId(), object.getUuid());
            opencgaEvent = OpencgaEvent.build(eventUuid, eventId, params, organizationId, study.getFqn(), study.getUuid(), userId,
                    tokenPayload.getToken());
            opencgaEvent.setEntries(Collections.singletonList(entryParam));
            catalogEvent = CatalogEvent.build(opencgaEvent);
            try {
                OpenCGAResult<R> execute = execution.execute(organizationId, study, userId, object);
                result.append(execute);
                opencgaEvent.setResult(execute);
                // Notify event
                EventManager.getInstance().notify(catalogEvent);
            } catch (Exception e) {
                // Add error event to the main result object
                Event event = new Event(Event.Type.ERROR, entryParam.getId(), e.getMessage());
                result.getEvents().add(event);
                result.setNumErrors(result.getNumErrors() + 1);

                // Notify error and continue processing
                EventManager.getInstance().notify(catalogEvent, e);
            }
        }
        iterator.close();

        return result;
    }


    protected OpenCGAResult<R> runList(ObjectMap params, Enums.Action action, String studyStr, List<String> idList, String token,
                                       ExecuteOperationForSingleEntry<R> execution) throws CatalogException {
        return runList(params, action, studyStr, idList, token, QueryOptions.empty(), execution);
    }

    protected OpenCGAResult<R> runList(ObjectMap params, Enums.Action action, String studyStr, List<String> idList, String token,
                                       QueryOptions studyIncludeList, ExecuteOperationForSingleEntry<R> execution)
            throws CatalogException {
        JwtPayload tokenPayload = catalogManager.getUserManager().validateToken(token);
        CatalogFqn studyFqn = CatalogFqn.extractFqnFromStudy(studyStr, tokenPayload);
        String organizationId = studyFqn.getOrganizationId();
        String userId = tokenPayload.getUserId(organizationId);

        String eventId = getResource().name().toLowerCase() + "." + action.name().toLowerCase();

        String eventUuid = UuidUtils.generateOpenCgaUuid(UuidUtils.Entity.EVENT);
        OpencgaEvent opencgaEvent = OpencgaEvent.build(eventUuid, eventId, params, organizationId, userId, tokenPayload.getToken());
        CatalogEvent catalogEvent = CatalogEvent.build(opencgaEvent);
        Study study;
        try {
            // Get study
            study = catalogManager.getStudyManager().resolveId(studyFqn, studyIncludeList, tokenPayload);
        } catch (Exception e) {
            EventManager.getInstance().notify(catalogEvent, e);
            throw e;
        }

        if (CollectionUtils.isEmpty(idList)) {
            CatalogException exception = new CatalogException("Missing list of ids to process.");
            EventManager.getInstance().notify(catalogEvent, exception);
            throw exception;
        }

        // Execute code
        OpenCGAResult<R> result = OpenCGAResult.empty();
        for (String id : idList) {
            opencgaEvent = OpencgaEvent.build(eventUuid, eventId, params, organizationId, study.getFqn(), study.getUuid(), userId,
                    tokenPayload.getToken());
            catalogEvent = CatalogEvent.build(opencgaEvent);
            try {
                EntryParam entryParam = new EntryParam().setId(id);
                OpenCGAResult<R> execute = execution.execute(organizationId, study, userId, entryParam);
                result.append(execute);

                // Fill missing OpenCGAEvent fields
                opencgaEvent.setResult(execute);
                opencgaEvent.setEntries(Collections.singletonList(entryParam));

                // Notify event
                EventManager.getInstance().notify(catalogEvent);
            } catch (Exception e) {
                // Add error event to the main result object
                Event event = new Event(Event.Type.ERROR, id, e.getMessage());
                result.getEvents().add(event);
                result.setNumErrors(result.getNumErrors() + 1);

                // Notify error and continue processing
                EventManager.getInstance().notify(catalogEvent, e);
            }
        }

        return result;
    }

//    protected OpenCGAResult<R> run(ObjectMap params, Enums.Resource resource, Enums.Action action, String studyStr,
//                                       List<String> ids, String token, ExecuteBatchOperation<R> body) throws CatalogException {
//        return run(params, resource, action, studyStr, ids, token, QueryOptions.empty(), body);
//    }

    //    protected OpenCGAResult<R> run(ObjectMap params, Enums.Resource resource, Enums.Action action, String studyStr,
//                                       List<String> ids, String token, QueryOptions studyIncludeList, ExecuteBatchOperation<R> body)
//            throws CatalogException {
//        JwtPayload tokenPayload = catalogManager.getUserManager().validateToken(token);
//        CatalogFqn studyFqn = CatalogFqn.extractFqnFromStudy(studyStr, tokenPayload);
//        String organizationId = studyFqn.getOrganizationId();
//        String userId = tokenPayload.getUserId(organizationId);
//
//        Supplier<Study> studySupplier = () -> {
//            try {
//                return catalogManager.getStudyManager().resolveId(studyFqn, studyIncludeList, tokenPayload);
//            } catch (CatalogException e) {
//                throw new CatalogRuntimeException(e);
//            }
//        };
//
//        for (String id : ids) {
//            return notify(resource, action, organizationId, studySupplier, userId, params, tokenPayload, body);
//        }
//    }
//
//    protected <T, S extends ObjectMap> T run(ObjectMap params, Enums.Action action, Enums.Resource resource, String operationUuid,
//                                             Study study, String userId, S options, ExecuteOperation<R> body) throws CatalogException {
//        StopWatch totalStopWatch = StopWatch.createStarted();
//        Exception exception = null;
//        ReferenceParam referenceParam = new ReferenceParam();
//        try {
//            QueryOptions queryOptions = options != null ? new QueryOptions(options) : new QueryOptions();
//            return body.execute(study, userId, referenceParam, queryOptions);
//        } catch (Exception e) {
//            exception = e;
//            throw e;
//        } finally {
//            try {
//                String operationId = UuidUtils.generateOpenCgaUuid(UuidUtils.Entity.AUDIT);
//                AuditRecord auditRecord = new AuditRecord(operationId, operationUuid, userId, GitRepositoryState.get().getBuildVersion(),
//                        action, resource, referenceParam.getId(), referenceParam.getUuid(), study.getId(), study.getUuid(), params,
//                        new AuditRecord.Status(AuditRecord.Status.Result.SUCCESS), TimeUtils.getDate(),
//                        new ObjectMap("totalTimeMillis", totalStopWatch.getTime(TimeUnit.MILLISECONDS)));
//                if (exception != null) {
//                    auditRecord.setStatus(new AuditRecord.Status(AuditRecord.Status.Result.ERROR, new Error(1, exception.getMessage(),
//                            "")));
//                    auditRecord.getAttributes()
//                            .append("errorType", exception.getClass())
//                            .append("errorMessage", exception.getMessage());
//                }
//                auditManager.audit(auditRecord);
//            } catch (Exception e2) {
//                if (exception != null) {
//                    exception.addSuppressed(e2);
//                } else {
//                    throw e2;
//                }
//            }
//        }
//    }
//
//    protected <T, S extends ObjectMap> T run(ObjectMap params, Enums.Action action, Enums.Resource resource, String operationUuid,
//                                             Study study, String userId, S options, ExecuteOperation<R> body) throws CatalogException {
//        StopWatch totalStopWatch = StopWatch.createStarted();
//        Exception exception = null;
//        ReferenceParam referenceParam = new ReferenceParam();
//
//        QueryOptions queryOptions = options != null ? new QueryOptions(options) : new QueryOptions();
//        Supplier<R> supplier = () -> {
//            try {
//                return body.execute(study, userId, referenceParam, queryOptions);
//            } catch (CatalogException e) {
//                throw new CatalogRuntimeException(e);
//            }
//        };
//
//
//
//        return body.execute(study, userId, referenceParam, queryOptions);
//
//        try {
//            QueryOptions queryOptions = options != null ? new QueryOptions(options) : new QueryOptions();
//            return body.execute(study, userId, referenceParam, queryOptions);
//        } catch (Exception e) {
//            exception = e;
//            throw e;
//        } finally {
//            try {
//                String operationId = UuidUtils.generateOpenCgaUuid(UuidUtils.Entity.AUDIT);
//                AuditRecord auditRecord = new AuditRecord(operationId, operationUuid, userId, GitRepositoryState.get().getBuildVersion(),
//                        action, resource, referenceParam.getId(), referenceParam.getUuid(), study.getId(), study.getUuid(), params,
//                        new AuditRecord.Status(AuditRecord.Status.Result.SUCCESS), TimeUtils.getDate(),
//                        new ObjectMap("totalTimeMillis", totalStopWatch.getTime(TimeUnit.MILLISECONDS)));
//                if (exception != null) {
//                    auditRecord.setStatus(new AuditRecord.Status(AuditRecord.Status.Result.ERROR, new Error(1, exception.getMessage(),
//                            "")));
//                    auditRecord.getAttributes()
//                            .append("errorType", exception.getClass())
//                            .append("errorMessage", exception.getMessage());
//                }
//                auditManager.audit(auditRecord);
//            } catch (Exception e2) {
//                if (exception != null) {
//                    exception.addSuppressed(e2);
//                } else {
//                    throw e2;
//                }
//            }
//        }
//    }
//
//
//    protected <R> T runBatch(ObjectMap params, Enums.Action action, Enums.Resource resource, String studyStr, String token,
//                             QueryOptions options, ExecuteBatchOperation<R> body) throws CatalogException {
//        StopWatch totalStopWatch = StopWatch.createStarted();
//        String userId = catalogManager.getUserManager().getUserId(token);
//        Study study = catalogManager.getStudyManager().resolveId(studyStr, userId, StudyManager.INCLUDE_BASE);
//        String operationUuid = UuidUtils.generateOpenCgaUuid(UuidUtils.Entity.AUDIT);
//        auditManager.initAuditBatch(operationUuid);
//        Exception exception = null;
//        try {
//            QueryOptions queryOptions = options != null ? new QueryOptions(options) : new QueryOptions();
//            return body.execute(study, userId, queryOptions, operationUuid);
//        } catch (IOException e) {
//            exception = new CatalogException(e);
//            ObjectMap auditAttributes = new ObjectMap()
//                    .append("totalTimeMillis", totalStopWatch.getTime(TimeUnit.MILLISECONDS))
//                    .append("errorType", e.getClass())
//                    .append("errorMessage", e.getMessage());
//            AuditRecord.Status status = new AuditRecord.Status(AuditRecord.Status.Result.ERROR, new Error(0, "", e.getMessage()));
//            AuditRecord auditRecord = new AuditRecord(UuidUtils.generateOpenCgaUuid(UuidUtils.Entity.AUDIT), operationUuid, userId,
//                    GitRepositoryState.get().getBuildVersion(), action, resource, "", "", study.getId(), study.getUuid(), params,
//                    status, TimeUtils.getDate(), auditAttributes);
//            auditManager.audit(auditRecord);
//            throw (CatalogException) exception;
//        } catch (Exception e) {
//            exception = e;
//            ObjectMap auditAttributes = new ObjectMap()
//                    .append("totalTimeMillis", totalStopWatch.getTime(TimeUnit.MILLISECONDS))
//                    .append("errorType", e.getClass())
//                    .append("errorMessage", e.getMessage());
//            AuditRecord.Status status = new AuditRecord.Status(AuditRecord.Status.Result.ERROR, new Error(0, "", e.getMessage()));
//            AuditRecord auditRecord = new AuditRecord(UuidUtils.generateOpenCgaUuid(UuidUtils.Entity.AUDIT), operationUuid, userId,
//                    GitRepositoryState.get().getBuildVersion(), action, resource, "", "", study.getId(), study.getUuid(), params,
//                    status, TimeUtils.getDate(), auditAttributes);
//            auditManager.audit(auditRecord);
//            throw e;
//        } finally {
//            try {
//                auditManager.finishAuditBatch(operationUuid);
//            } catch (Exception e2) {
//                if (exception != null) {
//                    exception.addSuppressed(e2);
//                } else {
//                    throw e2;
//                }
//            }
//        }
//    }

}<|MERGE_RESOLUTION|>--- conflicted
+++ resolved
@@ -270,16 +270,12 @@
      */
     public abstract OpenCGAResult<R> count(String studyId, Query query, String token) throws CatalogException;
 
-<<<<<<< HEAD
-    public abstract OpenCGAResult delete(String studyStr, List<String> ids, QueryOptions options, String token) throws CatalogException;
-=======
     public OpenCGAResult<R> delete(String studyStr, String id, QueryOptions options, String token) throws CatalogException {
         return delete(studyStr, Collections.singletonList(id), options, token);
     }
 
     public abstract OpenCGAResult<R> delete(String studyStr, List<String> ids, QueryOptions options, String token)
             throws CatalogException;
->>>>>>> aacb49d0
 
     /**
      * Delete all entries matching the query.
