/*
 * Copyright 2015-2017 OpenCB
 *
 * Licensed under the Apache License, Version 2.0 (the "License");
 * you may not use this file except in compliance with the License.
 * You may obtain a copy of the License at
 *
 *     http://www.apache.org/licenses/LICENSE-2.0
 *
 * Unless required by applicable law or agreed to in writing, software
 * distributed under the License is distributed on an "AS IS" BASIS,
 * WITHOUT WARRANTIES OR CONDITIONS OF ANY KIND, either express or implied.
 * See the License for the specific language governing permissions and
 * limitations under the License.
 */

package org.opencb.opencga.catalog.managers;

import org.apache.commons.lang3.StringUtils;
import org.apache.commons.lang3.time.StopWatch;
import org.opencb.biodata.models.pedigree.IndividualProperty;
import org.opencb.commons.datastore.core.ObjectMap;
import org.opencb.commons.datastore.core.Query;
import org.opencb.commons.datastore.core.QueryOptions;
import org.opencb.commons.datastore.core.QueryResult;
import org.opencb.commons.datastore.core.result.Error;
import org.opencb.commons.datastore.core.result.FacetQueryResult;
import org.opencb.commons.datastore.core.result.WriteResult;
import org.opencb.commons.utils.CollectionUtils;
import org.opencb.commons.utils.ListUtils;
import org.opencb.opencga.catalog.audit.AuditManager;
import org.opencb.opencga.catalog.audit.AuditRecord;
import org.opencb.opencga.catalog.auth.authorization.AuthorizationManager;
import org.opencb.opencga.catalog.db.DBAdaptorFactory;
import org.opencb.opencga.catalog.db.api.*;
import org.opencb.opencga.catalog.exceptions.CatalogAuthorizationException;
import org.opencb.opencga.catalog.exceptions.CatalogDBException;
import org.opencb.opencga.catalog.exceptions.CatalogException;
import org.opencb.opencga.catalog.exceptions.CatalogParameterException;
import org.opencb.opencga.catalog.io.CatalogIOManagerFactory;
import org.opencb.opencga.catalog.models.InternalGetQueryResult;
import org.opencb.opencga.catalog.stats.solr.CatalogSolrManager;
import org.opencb.opencga.catalog.utils.AnnotationUtils;
import org.opencb.opencga.catalog.utils.Constants;
import org.opencb.opencga.catalog.utils.ParamUtils;
import org.opencb.opencga.catalog.utils.UUIDUtils;
import org.opencb.opencga.core.common.Entity;
import org.opencb.opencga.core.common.TimeUtils;
import org.opencb.opencga.core.config.Configuration;
import org.opencb.opencga.core.models.*;
import org.opencb.opencga.core.models.acls.AclParams;
import org.opencb.opencga.core.models.acls.permissions.IndividualAclEntry;
import org.opencb.opencga.core.models.acls.permissions.StudyAclEntry;
import org.slf4j.Logger;
import org.slf4j.LoggerFactory;

import javax.annotation.Nullable;
import java.io.IOException;
import java.util.*;
import java.util.concurrent.TimeUnit;
import java.util.function.Function;
import java.util.stream.Collectors;

import static org.opencb.opencga.catalog.auth.authorization.CatalogAuthorizationManager.checkPermissions;

/**
 * Created by hpccoll1 on 19/06/15.
 */
public class IndividualManager extends AnnotationSetManager<Individual> {

    protected static Logger logger = LoggerFactory.getLogger(IndividualManager.class);
    private UserManager userManager;
    private StudyManager studyManager;

    private final String defaultFacet = "creationYear>>creationMonth;status;multiplesType;ethnicity;population;lifeStatus;"
            + "affectationStatus;phenotypes;sex;numSamples[0..10]:1";

    public static final QueryOptions INCLUDE_INDIVIDUAL_IDS = new QueryOptions(QueryOptions.INCLUDE, Arrays.asList(
            IndividualDBAdaptor.QueryParams.ID.key(), IndividualDBAdaptor.QueryParams.UID.key(), IndividualDBAdaptor.QueryParams.UUID.key(),
            IndividualDBAdaptor.QueryParams.VERSION.key()));

    private static final Map<IndividualProperty.KaryotypicSex, IndividualProperty.Sex> KARYOTYPIC_SEX_SEX_MAP;

    static {
        KARYOTYPIC_SEX_SEX_MAP = new HashMap<>();
        KARYOTYPIC_SEX_SEX_MAP.put(IndividualProperty.KaryotypicSex.UNKNOWN, IndividualProperty.Sex.UNKNOWN);
        KARYOTYPIC_SEX_SEX_MAP.put(IndividualProperty.KaryotypicSex.XX, IndividualProperty.Sex.FEMALE);
        KARYOTYPIC_SEX_SEX_MAP.put(IndividualProperty.KaryotypicSex.XO, IndividualProperty.Sex.FEMALE);
        KARYOTYPIC_SEX_SEX_MAP.put(IndividualProperty.KaryotypicSex.XXX, IndividualProperty.Sex.FEMALE);
        KARYOTYPIC_SEX_SEX_MAP.put(IndividualProperty.KaryotypicSex.XXXX, IndividualProperty.Sex.FEMALE);
        KARYOTYPIC_SEX_SEX_MAP.put(IndividualProperty.KaryotypicSex.XY, IndividualProperty.Sex.MALE);
        KARYOTYPIC_SEX_SEX_MAP.put(IndividualProperty.KaryotypicSex.XXY, IndividualProperty.Sex.MALE);
        KARYOTYPIC_SEX_SEX_MAP.put(IndividualProperty.KaryotypicSex.XXYY, IndividualProperty.Sex.MALE);
        KARYOTYPIC_SEX_SEX_MAP.put(IndividualProperty.KaryotypicSex.XXXY, IndividualProperty.Sex.MALE);
        KARYOTYPIC_SEX_SEX_MAP.put(IndividualProperty.KaryotypicSex.XYY, IndividualProperty.Sex.MALE);
        KARYOTYPIC_SEX_SEX_MAP.put(IndividualProperty.KaryotypicSex.OTHER, IndividualProperty.Sex.UNDETERMINED);
    }

    IndividualManager(AuthorizationManager authorizationManager, AuditManager auditManager, CatalogManager catalogManager,
                      DBAdaptorFactory catalogDBAdaptorFactory, CatalogIOManagerFactory ioManagerFactory,
                      Configuration configuration) {
        super(authorizationManager, auditManager, catalogManager, catalogDBAdaptorFactory, ioManagerFactory, configuration);

        this.userManager = catalogManager.getUserManager();
        this.studyManager = catalogManager.getStudyManager();
    }

    @Override
    QueryResult<Individual> internalGet(long studyUid, String entry, @Nullable Query query, QueryOptions options, String user)
            throws CatalogException {
        ParamUtils.checkIsSingleID(entry);
        Query queryCopy = query == null ? new Query() : new Query(query);
        queryCopy.put(IndividualDBAdaptor.QueryParams.STUDY_UID.key(), studyUid);

        if (UUIDUtils.isOpenCGAUUID(entry)) {
            queryCopy.put(IndividualDBAdaptor.QueryParams.UUID.key(), entry);
        } else {
            queryCopy.put(IndividualDBAdaptor.QueryParams.ID.key(), entry);
        }
        QueryOptions queryOptions = options != null ? new QueryOptions(options) : new QueryOptions();
//        QueryOptions options = new QueryOptions(QueryOptions.INCLUDE, Arrays.asList(
//                IndividualDBAdaptor.QueryParams.UUID.key(), IndividualDBAdaptor.QueryParams.UID.key(),
//                IndividualDBAdaptor.QueryParams.STUDY_UID.key(), IndividualDBAdaptor.QueryParams.ID.key(),
//                IndividualDBAdaptor.QueryParams.RELEASE.key(), IndividualDBAdaptor.QueryParams.VERSION.key(),
//                IndividualDBAdaptor.QueryParams.STATUS.key(), IndividualDBAdaptor.QueryParams.FATHER.key(),
//                IndividualDBAdaptor.QueryParams.MOTHER.key(), IndividualDBAdaptor.QueryParams.MULTIPLES.key(),
//                IndividualDBAdaptor.QueryParams.SEX.key()));
        QueryResult<Individual> individualQueryResult = individualDBAdaptor.get(queryCopy, queryOptions, user);
        if (individualQueryResult.getNumResults() == 0) {
            individualQueryResult = individualDBAdaptor.get(queryCopy, queryOptions);
            if (individualQueryResult.getNumResults() == 0) {
                throw new CatalogException("Individual " + entry + " not found");
            } else {
                throw new CatalogAuthorizationException("Permission denied. " + user + " is not allowed to see the individual " + entry);
            }
        } else if (individualQueryResult.getNumResults() > 1 && !queryCopy.getBoolean(Constants.ALL_VERSIONS)) {
            throw new CatalogException("More than one individual found based on " + entry);
        } else {
            return individualQueryResult;
        }
    }

    @Override
    InternalGetQueryResult<Individual> internalGet(long studyUid, List<String> entryList, @Nullable Query query, QueryOptions options,
                                                   String user, boolean silent) throws CatalogException {
        if (ListUtils.isEmpty(entryList)) {
            throw new CatalogException("Missing individual entries.");
        }
        List<String> uniqueList = ListUtils.unique(entryList);

        QueryOptions queryOptions = options != null ? new QueryOptions(options) : new QueryOptions();
        Query queryCopy = query == null ? new Query() : new Query(query);
        queryCopy.put(IndividualDBAdaptor.QueryParams.STUDY_UID.key(), studyUid);

        Function<Individual, String> individualStringFunction = Individual::getId;
        IndividualDBAdaptor.QueryParams idQueryParam = null;
        for (String entry : uniqueList) {
            IndividualDBAdaptor.QueryParams param = IndividualDBAdaptor.QueryParams.ID;
            if (UUIDUtils.isOpenCGAUUID(entry)) {
                param = IndividualDBAdaptor.QueryParams.UUID;
                individualStringFunction = Individual::getUuid;
            }
            if (idQueryParam == null) {
                idQueryParam = param;
            }
            if (idQueryParam != param) {
                throw new CatalogException("Found uuids and ids in the same query. Please, choose one or do two different queries.");
            }
        }
        queryCopy.put(idQueryParam.key(), uniqueList);

        // Ensure the field by which we are querying for will be kept in the results
        queryOptions = keepFieldInQueryOptions(queryOptions, idQueryParam.key());

        QueryResult<Individual> individualQueryResult = individualDBAdaptor.get(queryCopy, queryOptions, user);

        if (silent || individualQueryResult.getNumResults() >= uniqueList.size()) {
            return keepOriginalOrder(uniqueList, individualStringFunction, individualQueryResult, silent,
                    queryCopy.getBoolean(Constants.ALL_VERSIONS));
        }
        // Query without adding the user check
        QueryResult<Individual> resultsNoCheck = individualDBAdaptor.get(queryCopy, queryOptions);

        if (resultsNoCheck.getNumResults() == individualQueryResult.getNumResults()) {
            throw CatalogException.notFound("individuals",
                    getMissingFields(uniqueList, individualQueryResult.getResult(), individualStringFunction));
        } else {
            throw new CatalogAuthorizationException("Permission denied. " + user + " is not allowed to see some or none of the"
                    + " individuals.");
        }
    }

    @Deprecated
    public QueryResult<Individual> create(long studyId, String name, String family, long fatherId, long motherId,
                                          IndividualProperty.Sex sex, String ethnicity, String populationName,
                                          String populationSubpopulation, String populationDescription, String dateOfBirth,
                                          IndividualProperty.KaryotypicSex karyotypicSex, IndividualProperty.LifeStatus lifeStatus,
                                          IndividualProperty.AffectationStatus affectationStatus, QueryOptions options, String sessionId)
            throws CatalogException {
        Individual individual = new Individual(name, name, null, null, null, null, sex, karyotypicSex,
                ethnicity, new Individual.Population(populationName, populationSubpopulation, populationDescription), dateOfBirth, -1, 1,
                null, null, lifeStatus, affectationStatus, null, null, null, false, null, null);
        return create(String.valueOf(studyId), individual, options, sessionId);
    }

    @Override
    public QueryResult<Individual> create(String studyStr, Individual individual, QueryOptions options, String token)
            throws CatalogException {
        options = ParamUtils.defaultObject(options, QueryOptions::new);

        ParamUtils.checkAlias(individual.getId(), "id");
        individual.setName(StringUtils.isEmpty(individual.getName()) ? individual.getId() : individual.getName());
        individual.setLocation(ParamUtils.defaultObject(individual.getLocation(), Location::new));
        individual.setEthnicity(ParamUtils.defaultObject(individual.getEthnicity(), ""));
        individual.setPopulation(ParamUtils.defaultObject(individual.getPopulation(), Individual.Population::new));
        individual.setLifeStatus(ParamUtils.defaultObject(individual.getLifeStatus(), IndividualProperty.LifeStatus.UNKNOWN));
        individual.setKaryotypicSex(ParamUtils.defaultObject(individual.getKaryotypicSex(), IndividualProperty.KaryotypicSex.UNKNOWN));
        individual.setSex(ParamUtils.defaultObject(individual.getSex(), IndividualProperty.Sex.UNKNOWN));
        individual.setAffectationStatus(ParamUtils.defaultObject(individual.getAffectationStatus(),
                IndividualProperty.AffectationStatus.UNKNOWN));
        individual.setPhenotypes(ParamUtils.defaultObject(individual.getPhenotypes(), Collections.emptyList()));
        individual.setAnnotationSets(ParamUtils.defaultObject(individual.getAnnotationSets(), Collections.emptyList()));
        individual.setAttributes(ParamUtils.defaultObject(individual.getAttributes(), Collections.emptyMap()));
        individual.setSamples(ParamUtils.defaultObject(individual.getSamples(), Collections.emptyList()));
        individual.setStatus(new Status());
        individual.setCreationDate(TimeUtils.getTime());

        String userId = userManager.getUserId(token);
        Study study = studyManager.resolveId(studyStr, userId);
        long studyUid = study.getUid();

        authorizationManager.checkStudyPermission(studyUid, userId, StudyAclEntry.StudyPermissions.WRITE_INDIVIDUALS);

        List<VariableSet> variableSetList = validateNewAnnotationSetsAndExtractVariableSets(studyUid, individual.getAnnotationSets());

        individual.setRelease(studyManager.getCurrentRelease(study, userId));

        // Check samples exist and can be used or can be created by the user
        Set<Long> existingSampleIds = new HashSet<>();
        List<Sample> nonExistingSamples = new ArrayList<>();
        if (individual.getSamples().size() > 0) {
            for (Sample sample : individual.getSamples()) {
                try {
                    QueryResult<Sample> queryResult = catalogManager.getSampleManager().internalGet(study.getUid(), sample.getId(),
                            SampleManager.INCLUDE_SAMPLE_IDS, userId);
                    existingSampleIds.add(queryResult.first().getUid());
                } catch (CatalogException e) {
                    // Sample does not exist so we need to check if the user has permissions to create the samples
                    nonExistingSamples.add(sample);
                }
            }
            if (!existingSampleIds.isEmpty()) {
                checkSamplesNotInUseInOtherIndividual(existingSampleIds, studyUid, null);
            }
            if (!nonExistingSamples.isEmpty()) {
                // Check the user can create new samples
                authorizationManager.checkStudyPermission(studyUid, userId, StudyAclEntry.StudyPermissions.WRITE_SAMPLES);
            }
        }

        // Fetch the sample id and version necessary to point the individual to the proper samples
        List<Sample> sampleList = new ArrayList<>(existingSampleIds.size() + nonExistingSamples.size());
        if (!existingSampleIds.isEmpty()) {
            // We need to obtain the latest version of the samples
            Query sampleQuery = new Query().append(SampleDBAdaptor.QueryParams.UID.key(), existingSampleIds);
            QueryOptions sampleOptions = new QueryOptions(QueryOptions.INCLUDE, Arrays.asList(
                    SampleDBAdaptor.QueryParams.UID.key(), SampleDBAdaptor.QueryParams.VERSION.key()));

            QueryResult<Sample> sampleQueryResult = sampleDBAdaptor.get(sampleQuery, sampleOptions);
            if (sampleQueryResult.getNumResults() < existingSampleIds.size()) {
                throw new CatalogException("Internal error. Could not obtain the current version of all the existing samples.");
            }
            sampleList.addAll(sampleQueryResult.getResult());
        }
        if (!nonExistingSamples.isEmpty()) {
            for (Sample sample : nonExistingSamples) {
                QueryResult<Sample> sampleQueryResult = catalogManager.getSampleManager().create(studyStr, sample, QueryOptions.empty(),
                        token);
                if (sampleQueryResult.getNumResults() == 0) {
                    throw new CatalogException("Internal error. Could not obtain created sample");
                }
                sampleList.add(sampleQueryResult.first());
            }
        }
        individual.setSamples(sampleList);

        if (individual.getFather() != null && StringUtils.isNotEmpty(individual.getFather().getId())) {
            QueryResult<Individual> fatherResult = internalGet(study.getUid(), individual.getFather().getId(), INCLUDE_INDIVIDUAL_IDS,
                    userId);
            individual.setFather(fatherResult.first());
        }

        if (individual.getMother() != null && StringUtils.isNotEmpty(individual.getMother().getId())) {
            QueryResult<Individual> motherResult = internalGet(study.getUid(), individual.getMother().getId(), INCLUDE_INDIVIDUAL_IDS,
                    userId);
            individual.setMother(motherResult.first());
        }

        // Create the individual
        individual.setUuid(UUIDUtils.generateOpenCGAUUID(UUIDUtils.Entity.INDIVIDUAL));
        QueryResult<Individual> queryResult = individualDBAdaptor.insert(studyUid, individual, variableSetList, options);
        auditManager.recordCreation(AuditRecord.Resource.individual, queryResult.first().getUid(), userId, queryResult.first(), null, null);

        return queryResult;
    }

    private Map<Long, Integer> checkSamplesNotInUseInOtherIndividual(Set<Long> sampleIds, long studyId, Long individualId)
            throws CatalogException {
        Map<Long, Integer> currentSamples = new HashMap<>();

        // Check if any of the existing samples already belong to an individual
        Query query = new Query()
                .append(IndividualDBAdaptor.QueryParams.SAMPLE_UIDS.key(), sampleIds)
                .append(IndividualDBAdaptor.QueryParams.STUDY_UID.key(), studyId);
        QueryOptions options = new QueryOptions(QueryOptions.INCLUDE, Arrays.asList(
                IndividualDBAdaptor.QueryParams.SAMPLES.key(), IndividualDBAdaptor.QueryParams.UID.key()));
        QueryResult<Individual> queryResult = individualDBAdaptor.get(query, options);
        if (queryResult.getNumResults() > 0) {
            // Check which of the samples are already associated to an individual
            List<String> usedSamples = new ArrayList<>();
            for (Individual individual1 : queryResult.getResult()) {
                if (individualId != null && individualId == individual1.getUid()) {
                    // It already belongs to the proper individual.
                    for (Sample sample : individual1.getSamples()) {
                        currentSamples.put(sample.getUid(), sample.getVersion());
                    }
                    continue;
                }
                if (individual1.getSamples() != null) {
                    for (Sample sample : individual1.getSamples()) {
                        if (sampleIds.contains(sample.getUid())) {
                            usedSamples.add(sample.getId());
                        }
                    }
                }
            }

            if (usedSamples.size() > 0) {
                throw new CatalogException("Cannot associate some of the samples to the individual. Samples belonging to other "
                        + "individuals: " + StringUtils.join(usedSamples, ", "));
            }
        }

        return currentSamples;
    }

    @Override
    public QueryResult<Individual> get(String studyStr, Query query, QueryOptions options, String sessionId) throws CatalogException {
        query = ParamUtils.defaultObject(query, Query::new);
        options = ParamUtils.defaultObject(options, QueryOptions::new);

        String userId = userManager.getUserId(sessionId);
        Study study = studyManager.resolveId(studyStr, userId, new QueryOptions(QueryOptions.INCLUDE,
                StudyDBAdaptor.QueryParams.VARIABLE_SET.key()));

        // Fix query if it contains any annotation
        AnnotationUtils.fixQueryAnnotationSearch(study, query);
        AnnotationUtils.fixQueryOptionAnnotation(options);
        fixQuery(study, query, userId);

        query.append(IndividualDBAdaptor.QueryParams.STUDY_UID.key(), study.getUid());

        QueryResult<Individual> individualQueryResult = individualDBAdaptor.get(query, options, userId);

        if (individualQueryResult.getNumResults() == 0 && query.containsKey(IndividualDBAdaptor.QueryParams.UID.key())) {
            List<Long> idList = query.getAsLongList(IndividualDBAdaptor.QueryParams.UID.key());
            for (Long myId : idList) {
                authorizationManager.checkIndividualPermission(study.getUid(), myId, userId, IndividualAclEntry.IndividualPermissions.VIEW);
            }
        }

        return individualQueryResult;
    }

    public QueryResult<Individual> get(long studyId, Query query, QueryOptions options, String sessionId) throws CatalogException {
        return get(String.valueOf(studyId), query, options, sessionId);
    }

    @Override
    public DBIterator<Individual> iterator(String studyStr, Query query, QueryOptions options, String sessionId) throws CatalogException {
        ParamUtils.checkObj(sessionId, "sessionId");
        query = ParamUtils.defaultObject(query, Query::new);
        options = ParamUtils.defaultObject(options, QueryOptions::new);

        String userId = userManager.getUserId(sessionId);
        Study study = catalogManager.getStudyManager().resolveId(studyStr, userId);
        query.append(IndividualDBAdaptor.QueryParams.STUDY_UID.key(), study.getUid());

        return individualDBAdaptor.iterator(query, options, userId);
    }

    @Override
    public QueryResult<Individual> search(String studyStr, Query query, QueryOptions options, String sessionId) throws CatalogException {
        query = ParamUtils.defaultObject(query, Query::new);
        options = ParamUtils.defaultObject(options, QueryOptions::new);

        String userId = userManager.getUserId(sessionId);
        Study study = catalogManager.getStudyManager().resolveId(studyStr, userId, new QueryOptions(QueryOptions.INCLUDE,
                StudyDBAdaptor.QueryParams.VARIABLE_SET.key()));

        Query finalQuery = new Query(query);
        try {
            fixQuery(study, finalQuery, userId);
        } catch (CatalogException e) {
            // Any of mother, father or sample ids or names do not exist or were not found
            return new QueryResult<>("Get");
        }

        // Fix query if it contains any annotation
        AnnotationUtils.fixQueryAnnotationSearch(study, finalQuery);
        AnnotationUtils.fixQueryOptionAnnotation(options);

        finalQuery.append(IndividualDBAdaptor.QueryParams.STUDY_UID.key(), study.getUid());

        QueryResult<Individual> queryResult = individualDBAdaptor.get(finalQuery, options, userId);
//        authorizationManager.filterIndividuals(userId, studyId, queryResultAux.getResult());

        return queryResult;
    }

    @Override
    public QueryResult<Individual> count(String studyStr, Query query, String sessionId) throws CatalogException {
        query = ParamUtils.defaultObject(query, Query::new);

        String userId = userManager.getUserId(sessionId);
        Study study = catalogManager.getStudyManager().resolveId(studyStr, userId, new QueryOptions(QueryOptions.INCLUDE,
                StudyDBAdaptor.QueryParams.VARIABLE_SET.key()));

        Query finalQuery = new Query(query);
        try {
            fixQuery(study, finalQuery, userId);
        } catch (CatalogException e) {
            // Any of mother, father or sample ids or names do not exist or were not found
            return new QueryResult<>(null);
        }

        // Fix query if it contains any annotation
        AnnotationUtils.fixQueryAnnotationSearch(study, finalQuery);


        finalQuery.append(IndividualDBAdaptor.QueryParams.STUDY_UID.key(), study.getUid());
        QueryResult<Long> queryResultAux = individualDBAdaptor.count(finalQuery, userId, StudyAclEntry.StudyPermissions.VIEW_INDIVIDUALS);
        return new QueryResult<>("count", queryResultAux.getDbTime(), 0, queryResultAux.first(), queryResultAux.getWarningMsg(),
                queryResultAux.getErrorMsg(), Collections.emptyList());
    }

    @Override
    public WriteResult delete(String studyStr, Query query, ObjectMap params, String sessionId) {
        Query finalQuery = new Query(ParamUtils.defaultObject(query, Query::new));
        WriteResult writeResult = new WriteResult("delete", -1, -1, -1, null, null, null);

        String userId;
        Study study;

        StopWatch watch = StopWatch.createStarted();

        // If the user is the owner or the admin, we won't check if he has permissions for every single entry
        boolean checkPermissions;

        // We try to get an iterator containing all the individuals to be deleted
        DBIterator<Individual> iterator;
        try {
            userId = catalogManager.getUserManager().getUserId(sessionId);
            study = catalogManager.getStudyManager().resolveId(studyStr, userId, new QueryOptions(QueryOptions.INCLUDE,
                    StudyDBAdaptor.QueryParams.VARIABLE_SET.key()));

            // Fix query if it contains any annotation
            fixQuery(study, finalQuery, userId);
            // Fix query if it contains any annotation
            AnnotationUtils.fixQueryAnnotationSearch(study, finalQuery);

            finalQuery.append(FamilyDBAdaptor.QueryParams.STUDY_UID.key(), study.getUid());

            iterator = individualDBAdaptor.iterator(finalQuery, QueryOptions.empty(), userId);

            // If the user is the owner or the admin, we won't check if he has permissions for every single entry
            checkPermissions = !authorizationManager.checkIsOwnerOrAdmin(study.getUid(), userId);
        } catch (CatalogException e) {
            logger.error("Delete individual: {}", e.getMessage(), e);
            writeResult.setError(new Error(-1, null, e.getMessage()));
            writeResult.setDbTime((int) watch.getTime(TimeUnit.MILLISECONDS));
            return writeResult;
        }

        long numMatches = 0;
        long numModified = 0;
        List<WriteResult.Fail> failedList = new ArrayList<>();

        String suffixName = INTERNAL_DELIMITER + "DELETED_" + TimeUtils.getTime();

        while (iterator.hasNext()) {
            Individual individual = iterator.next();
            numMatches += 1;

            try {
                if (checkPermissions) {
                    authorizationManager.checkIndividualPermission(study.getUid(), individual.getUid(), userId,
                            IndividualAclEntry.IndividualPermissions.DELETE);
                }

                // Get the families the individual is a member of
                Query tmpQuery = new Query()
                        .append(FamilyDBAdaptor.QueryParams.MEMBER_UID.key(), individual.getUid())
                        .append(FamilyDBAdaptor.QueryParams.STUDY_UID.key(), study.getUid());
                QueryResult<Family> familyQueryResult = familyDBAdaptor.get(tmpQuery, new QueryOptions(QueryOptions.INCLUDE,
                        Arrays.asList(FamilyDBAdaptor.QueryParams.UID.key(), FamilyDBAdaptor.QueryParams.ID.key(),
                                FamilyDBAdaptor.QueryParams.MEMBERS.key())));

                // Check if the individual can be deleted
                if (!params.getBoolean(Constants.FORCE, false)) {
                    if (familyQueryResult.getNumResults() > 0) {
                        throw new CatalogException("Individual found in the families: " + familyQueryResult.getResult()
                                .stream()
                                .map(Family::getId)
                                .collect(Collectors.joining(", ")));
                    }
                } else {
                    logger.info("Forcing deletion of individuals belonging to families");
                }

                // Remove references of the individual in those families
                for (Family family : familyQueryResult.getResult()) {
                    List<Individual> members = new ArrayList<>();
                    for (Individual member : family.getMembers()) {
                        if (member.getUid() != individual.getUid()) {
                            members.add(member);
                        }
                    }

                    // In theory, the array of member should contain 1 element less than the original one
                    if (members.size() + 1 == family.getMembers().size()) {
                        // Remove member from the array of members in the family entry
                        Query familyQuery = new Query()
                                .append(FamilyDBAdaptor.QueryParams.UID.key(), family.getUid())
                                .append(FamilyDBAdaptor.QueryParams.STUDY_UID.key(), study.getUid())
                                .append(Constants.ALL_VERSIONS, true);
                        ObjectMap familyUpdate = new ObjectMap()
                                .append(FamilyDBAdaptor.UpdateParams.MEMBERS.key(), members);

                        QueryResult<Long> update = familyDBAdaptor.update(familyQuery, familyUpdate, QueryOptions.empty());
                        if (update.first() == 0) {
                            throw new CatalogException("Individual could not be extracted from family " + family.getId() + ". "
                                    + "Individual not deleted");
                        }
                    } else {
                        logger.error("Could not delete individual {}. The family {} that in theory contains that individual has the "
                                        + "following members: {}", individual.getId(), family.getId(),
                                family.getMembers().stream().map(Individual::getId).collect(Collectors.toList()));
                        throw new CatalogException("Internal error: Could not delete individual");
                    }
                }

                // Delete the individual
                Query updateQuery = new Query()
                        .append(IndividualDBAdaptor.QueryParams.UID.key(), individual.getUid())
                        .append(IndividualDBAdaptor.QueryParams.STUDY_UID.key(), study.getUid())
                        .append(Constants.ALL_VERSIONS, true);
                ObjectMap updateParams = new ObjectMap()
                        .append(IndividualDBAdaptor.QueryParams.STATUS_NAME.key(), Status.DELETED)
                        .append(IndividualDBAdaptor.QueryParams.ID.key(), individual.getName() + suffixName);
                QueryResult<Long> update = individualDBAdaptor.update(updateQuery, updateParams, QueryOptions.empty());
                if (update.first() > 0) {
                    numModified += 1;
                    auditManager.recordDeletion(AuditRecord.Resource.individual, individual.getUid(), userId, null, updateParams, null,
                            null);
                } else {
                    failedList.add(new WriteResult.Fail(individual.getId(), "Unknown reason"));
                }
            } catch (Exception e) {
                failedList.add(new WriteResult.Fail(individual.getId(), e.getMessage()));
                logger.debug("Cannot delete individual {}: {}", individual.getId(), e.getMessage(), e);
            }
        }

        writeResult.setDbTime((int) watch.getTime(TimeUnit.MILLISECONDS));
        writeResult.setNumMatches(numMatches);
        writeResult.setNumModified(numModified);
        writeResult.setFailed(failedList);

        if (!failedList.isEmpty()) {
            writeResult.setWarning(Collections.singletonList(new Error(-1, null, "There are individuals that could not be deleted")));
        }

        return writeResult;
    }

    public QueryResult<Individual> updateAnnotationSet(String studyStr, String individualStr, List<AnnotationSet> annotationSetList,
                                                       ParamUtils.UpdateAction action, QueryOptions options, String token)
            throws CatalogException {
        ObjectMap params = new ObjectMap(AnnotationSetManager.ANNOTATION_SETS, annotationSetList);
        options = ParamUtils.defaultObject(options, QueryOptions::new);
        options.put(Constants.ACTIONS, new ObjectMap(AnnotationSetManager.ANNOTATION_SETS, action));

        return update(studyStr, individualStr, params, options, token);
    }

    public QueryResult<Individual> addAnnotationSet(String studyStr, String individualStr, AnnotationSet annotationSet,
                                                    QueryOptions options, String token) throws CatalogException {
        return addAnnotationSets(studyStr, individualStr, Collections.singletonList(annotationSet), options, token);
    }

    public QueryResult<Individual> addAnnotationSets(String studyStr, String individualStr, List<AnnotationSet> annotationSetList,
                                                     QueryOptions options, String token) throws CatalogException {
        return updateAnnotationSet(studyStr, individualStr, annotationSetList, ParamUtils.UpdateAction.ADD, options, token);
    }

    public QueryResult<Individual> setAnnotationSet(String studyStr, String individualStr, AnnotationSet annotationSet,
                                                    QueryOptions options, String token) throws CatalogException {
        return setAnnotationSets(studyStr, individualStr, Collections.singletonList(annotationSet), options, token);
    }

    public QueryResult<Individual> setAnnotationSets(String studyStr, String individualStr, List<AnnotationSet> annotationSetList,
                                                     QueryOptions options, String token) throws CatalogException {
        return updateAnnotationSet(studyStr, individualStr, annotationSetList, ParamUtils.UpdateAction.SET, options, token);
    }

    public QueryResult<Individual> removeAnnotationSet(String studyStr, String individualStr, String annotationSetId, QueryOptions options,
                                                       String token) throws CatalogException {
        return removeAnnotationSets(studyStr, individualStr, Collections.singletonList(annotationSetId), options, token);
    }

    public QueryResult<Individual> removeAnnotationSets(String studyStr, String individualStr, List<String> annotationSetIdList,
                                                        QueryOptions options, String token) throws CatalogException {
        List<AnnotationSet> annotationSetList = annotationSetIdList
                .stream()
                .map(id -> new AnnotationSet().setId(id))
                .collect(Collectors.toList());
        return updateAnnotationSet(studyStr, individualStr, annotationSetList, ParamUtils.UpdateAction.REMOVE, options, token);
    }

    public QueryResult<Individual> updateAnnotations(String studyStr, String individualStr, String annotationSetId,
                                                     Map<String, Object> annotations, ParamUtils.CompleteUpdateAction action,
                                                     QueryOptions options, String token) throws CatalogException {
        if (annotations == null || annotations.isEmpty()) {
            return new QueryResult<>(individualStr, -1, -1, -1, "Nothing to do: The map of annotations is empty", "",
                    Collections.emptyList());
        }
        ObjectMap params = new ObjectMap(AnnotationSetManager.ANNOTATIONS, new AnnotationSet(annotationSetId, "", annotations));
        options = ParamUtils.defaultObject(options, QueryOptions::new);
        options.put(Constants.ACTIONS, new ObjectMap(AnnotationSetManager.ANNOTATIONS, action));

        return update(studyStr, individualStr, params, options, token);
    }

    public QueryResult<Individual> removeAnnotations(String studyStr, String individualStr, String annotationSetId,
                                                     List<String> annotations, QueryOptions options, String token) throws CatalogException {
        return updateAnnotations(studyStr, individualStr, annotationSetId, new ObjectMap("remove", StringUtils.join(annotations, ",")),
                ParamUtils.CompleteUpdateAction.REMOVE, options, token);
    }

    public QueryResult<Individual> resetAnnotations(String studyStr, String individualStr, String annotationSetId, List<String> annotations,
                                                    QueryOptions options, String token) throws CatalogException {
        return updateAnnotations(studyStr, individualStr, annotationSetId, new ObjectMap("reset", StringUtils.join(annotations, ",")),
                ParamUtils.CompleteUpdateAction.RESET, options, token);
    }

    @Override
    public QueryResult<Individual> update(String studyStr, String entryStr, ObjectMap parameters, QueryOptions options, String token)
            throws CatalogException {
        ParamUtils.checkObj(parameters, "parameters");
        parameters = new ObjectMap(parameters);
        options = ParamUtils.defaultObject(options, QueryOptions::new);

        String userId = userManager.getUserId(token);
        Study study = studyManager.resolveId(studyStr, userId);
        Individual individual = internalGet(study.getUid(), entryStr, QueryOptions.empty(), userId).first();
        long studyUid = study.getUid();
        long individualId = individual.getUid();

        // Check permissions...
        // Only check write annotation permissions if the user wants to update the annotation sets
        if (parameters.containsKey(IndividualDBAdaptor.QueryParams.ANNOTATION_SETS.key())) {
            authorizationManager.checkIndividualPermission(studyUid, individualId, userId,
                    IndividualAclEntry.IndividualPermissions.WRITE_ANNOTATIONS);
        }
        // Only check update permissions if the user wants to update anything apart from the annotation sets
        if ((parameters.size() == 1 && !parameters.containsKey(IndividualDBAdaptor.QueryParams.ANNOTATION_SETS.key()))
                || parameters.size() > 1) {
            authorizationManager.checkIndividualPermission(studyUid, individualId, userId, IndividualAclEntry.IndividualPermissions.UPDATE);
        }

        if (parameters.containsKey(IndividualDBAdaptor.UpdateParams.NAME.key())) {
            ParamUtils.checkAlias(parameters.getString(IndividualDBAdaptor.UpdateParams.NAME.key()), "name");

            String myName = parameters.getString(IndividualDBAdaptor.QueryParams.ID.key());
            Query query = new Query()
                    .append(IndividualDBAdaptor.QueryParams.STUDY_UID.key(), studyUid)
                    .append(IndividualDBAdaptor.QueryParams.ID.key(), myName);
            if (individualDBAdaptor.count(query).first() > 0) {
                throw new CatalogException("Individual name " + myName + " already in use");
            }
        }
        if (parameters.containsKey(IndividualDBAdaptor.UpdateParams.DATE_OF_BIRTH.key())) {
            if (StringUtils.isEmpty(parameters.getString(IndividualDBAdaptor.UpdateParams.DATE_OF_BIRTH.key()))) {
                parameters.put(IndividualDBAdaptor.UpdateParams.DATE_OF_BIRTH.key(), "");
            } else {
                if (!TimeUtils.isValidFormat("yyyyMMdd", parameters.getString(IndividualDBAdaptor.UpdateParams.DATE_OF_BIRTH.key()))) {
                    throw new CatalogException("Invalid date of birth format. Valid format yyyyMMdd");
                }
            }
        }
        if (parameters.containsKey(IndividualDBAdaptor.UpdateParams.KARYOTYPIC_SEX.key())) {
            try {
                IndividualProperty.KaryotypicSex.valueOf(parameters.getString(IndividualDBAdaptor.UpdateParams.KARYOTYPIC_SEX.key()));
            } catch (IllegalArgumentException e) {
                logger.error("Invalid karyotypic sex found: {}", e.getMessage(), e);
                throw new CatalogException("Invalid karyotypic sex detected");
            }
        }
        if (parameters.containsKey(IndividualDBAdaptor.UpdateParams.SEX.key())) {
            try {
                IndividualProperty.Sex.valueOf(parameters.getString(IndividualDBAdaptor.UpdateParams.SEX.key()));
            } catch (IllegalArgumentException e) {
                logger.error("Invalid sex found: {}", e.getMessage(), e);
                throw new CatalogException("Invalid sex detected");
            }
        }
        if (parameters.containsKey(IndividualDBAdaptor.UpdateParams.MULTIPLES.key())) {
            // Check individual names exist
            Map<String, Object> multiples = parameters.getMap(IndividualDBAdaptor.UpdateParams.MULTIPLES.key());
            List<String> siblingList = (List<String>) multiples.get("siblings");
            Query query = new Query()
                    .append(IndividualDBAdaptor.QueryParams.STUDY_UID.key(), studyUid)
                    .append(IndividualDBAdaptor.QueryParams.ID.key(), StringUtils.join(siblingList, ","));
            QueryOptions queryOptions = new QueryOptions(QueryOptions.INCLUDE, IndividualDBAdaptor.QueryParams.UID.key());
            QueryResult<Individual> individualQueryResult = individualDBAdaptor.get(query, queryOptions);
            if (individualQueryResult.getNumResults() < siblingList.size()) {
                int missing = siblingList.size() - individualQueryResult.getNumResults();
                throw new CatalogDBException("Missing " + missing + " siblings in the database.");
            }
        }
        if (parameters.containsKey(IndividualDBAdaptor.UpdateParams.SAMPLES.key())) {
            // Check those samples can be used
            List<String> sampleStringList = parameters.getAsStringList(IndividualDBAdaptor.UpdateParams.SAMPLES.key());
            List<Sample> sampleList = catalogManager.getSampleManager().internalGet(studyUid, sampleStringList,
                    SampleManager.INCLUDE_SAMPLE_IDS, userId, false).getResult();

            Map<Long, Integer> existingSamplesInIndividual = checkSamplesNotInUseInOtherIndividual(
                    sampleList.stream().map(Sample::getUid).collect(Collectors.toSet()), studyUid, individualId);

            List<Sample> updatedSamples = new ArrayList<>();
            Map<String, Object> actionMap = options.getMap(Constants.ACTIONS, new HashMap<>());
            String action = (String) actionMap.getOrDefault(IndividualDBAdaptor.UpdateParams.SAMPLES.key(),
                    ParamUtils.UpdateAction.ADD.name());
            if (ParamUtils.UpdateAction.ADD.name().equals(action)) {
                // We will convert the ADD action into a SET to remove existing samples with older versions and replace them for the newest
                // ones
                Iterator<Sample> iterator = sampleList.iterator();
                while (iterator.hasNext()) {
                    Sample sample = iterator.next();
                    // We check if the sample is already present in the individual. If so, and the current version is higher than the one
                    // stored, we will change the version to the current one.
                    if (existingSamplesInIndividual.containsKey(sample.getUid())
                            && existingSamplesInIndividual.get(sample.getUid()) < sample.getVersion()) {
                        existingSamplesInIndividual.put(sample.getUid(), sample.getVersion());

                        // We remove the sample from the list to avoid duplicities
                        iterator.remove();
                    }
                }
                for (Map.Entry<Long, Integer> entry : existingSamplesInIndividual.entrySet()) {
                    updatedSamples.add(new Sample().setUid(entry.getKey()).setVersion(entry.getValue()));
                }

                updatedSamples.addAll(sampleList);

                // Replace action
                actionMap.put(IndividualDBAdaptor.UpdateParams.SAMPLES.key(),  ParamUtils.UpdateAction.SET.name());
            }
            // We add the rest of the samples the user want to add
            updatedSamples.addAll(sampleList);

            // Update the parameters with the proper list of samples
            parameters.put(IndividualDBAdaptor.QueryParams.SAMPLES.key(), updatedSamples);
        }

        if (StringUtils.isNotEmpty(parameters.getString(IndividualDBAdaptor.QueryParams.FATHER.key()))) {
            Map<String, Object> map = parameters.getMap(IndividualDBAdaptor.QueryParams.FATHER.key());
            if (map != null && StringUtils.isNotEmpty((String) map.get(IndividualDBAdaptor.QueryParams.ID.key()))) {
                QueryResult<Individual> queryResult = internalGet(studyUid, (String) map.get(IndividualDBAdaptor.QueryParams.ID.key()),
                        INCLUDE_INDIVIDUAL_IDS, userId);
                parameters.remove(IndividualDBAdaptor.QueryParams.FATHER.key());
                parameters.put(IndividualDBAdaptor.QueryParams.FATHER_UID.key(), queryResult.first().getUid());
            } else {
                throw new CatalogException("Cannot update father parameter. Father name or id not passed");
            }
        }
        if (StringUtils.isNotEmpty(parameters.getString(IndividualDBAdaptor.QueryParams.MOTHER.key()))) {
            Map<String, Object> map = parameters.getMap(IndividualDBAdaptor.QueryParams.MOTHER.key());
            if (map != null && StringUtils.isNotEmpty((String) map.get(IndividualDBAdaptor.QueryParams.ID.key()))) {
                QueryResult<Individual> queryResult = internalGet(studyUid, (String) map.get(IndividualDBAdaptor.QueryParams.ID.key()),
                        INCLUDE_INDIVIDUAL_IDS, userId);
                parameters.remove(IndividualDBAdaptor.QueryParams.MOTHER.key());
                parameters.put(IndividualDBAdaptor.QueryParams.MOTHER_UID.key(), queryResult.first().getUid());
            } else {
                throw new CatalogException("Cannot update mother parameter. Mother name or id not passed");
            }
        }

        try {
            ParamUtils.checkAllParametersExist(parameters.keySet().iterator(), (a) -> IndividualDBAdaptor.UpdateParams.getParam(a) != null);
        } catch (CatalogParameterException e) {
            throw new CatalogException("Could not update: " + e.getMessage(), e);
        }

        return unsafeUpdate(study, individual, parameters, options, userId);
    }

    QueryResult<Individual> unsafeUpdate(Study study, Individual individual, ObjectMap parameters, QueryOptions options, String userId)
            throws CatalogException {
        try {
            ParamUtils.checkAllParametersExist(parameters.keySet().iterator(), (a) -> IndividualDBAdaptor.UpdateParams.getParam(a) != null);
        } catch (CatalogParameterException e) {
            throw new CatalogException("Could not update: " + e.getMessage(), e);
        }

<<<<<<< HEAD
        MyResource<Individual> resource = new MyResource<>(userId, study, individual);
        List<VariableSet> variableSetList = checkUpdateAnnotationsAndExtractVariableSets(resource, parameters, options,
                VariableSet.AnnotableDataModels.INDIVIDUAL, individualDBAdaptor);
=======
        List<VariableSet> variableSetList = checkUpdateAnnotationsAndExtractVariableSets(study, individual, parameters, options,
                VariableSet.AnnotableDataModels.INDIVIDUAL, individualDBAdaptor, userId);
>>>>>>> 6c04fdf1

        if (options.getBoolean(Constants.INCREMENT_VERSION)) {
            // We do need to get the current release to properly create a new version
            options.put(Constants.CURRENT_RELEASE, studyManager.getCurrentRelease(study, userId));
        }

        QueryResult<Individual> queryResult = individualDBAdaptor.update(individual.getUid(), parameters, variableSetList, options);
        auditManager.recordUpdate(AuditRecord.Resource.individual, individual.getUid(), userId, parameters, null, null);

        if (!options.getBoolean(Constants.INCREMENT_VERSION)) {
            // Check if user is updating the list of disorders and/or phenotypes
            if (parameters.containsKey(FamilyDBAdaptor.UpdateParams.DISORDERS.key())
                    || parameters.containsKey(FamilyDBAdaptor.UpdateParams.PHENOTYPES.key())) {
                // Update the final list of disorders and phenotypes from family
                catalogManager.getFamilyManager().updatePhenotypesAndDisorders(study, individual);
            }
        }

        return queryResult;
    }

    @Override
    public QueryResult rank(String studyStr, Query query, String field, int numResults, boolean asc, String sessionId)
            throws CatalogException {
        query = ParamUtils.defaultObject(query, Query::new);
        ParamUtils.checkObj(field, "field");
        ParamUtils.checkObj(sessionId, "sessionId");

        String userId = userManager.getUserId(sessionId);
        Study study = catalogManager.getStudyManager().resolveId(studyStr, userId);

        authorizationManager.checkStudyPermission(study.getUid(), userId, StudyAclEntry.StudyPermissions.VIEW_INDIVIDUALS);

        // Fix query if it contains any annotation
        AnnotationUtils.fixQueryAnnotationSearch(study, userId, query, authorizationManager);

        // TODO: In next release, we will have to check the count parameter from the queryOptions object.
        boolean count = true;
//        query.append(CatalogIndividualDBAdaptor.QueryParams.STUDY_UID.key(), studyId);
        QueryResult queryResult = null;
        if (count) {
            // We do not need to check for permissions when we show the count of files
            queryResult = individualDBAdaptor.rank(query, field, numResults, asc);
        }

        return ParamUtils.defaultObject(queryResult, QueryResult::new);
    }

    @Override
    public QueryResult groupBy(@Nullable String studyStr, Query query, List<String> fields, QueryOptions options, String sessionId)
            throws CatalogException {
        query = ParamUtils.defaultObject(query, Query::new);
        options = ParamUtils.defaultObject(options, QueryOptions::new);
        ParamUtils.checkObj(fields, "fields");

        String userId = userManager.getUserId(sessionId);
        Study study = catalogManager.getStudyManager().resolveId(studyStr, userId);

        Query finalQuery = new Query(query);

        // Fix query if it contains any annotation
        AnnotationUtils.fixQueryAnnotationSearch(study, userId, finalQuery, authorizationManager);
        AnnotationUtils.fixQueryOptionAnnotation(options);

        try {
            fixQuery(study, finalQuery, userId);
        } catch (CatalogException e) {
            // Any of mother, father or sample ids or names do not exist or were not found
            return new QueryResult<>(null);
        }

        // Add study id to the query
        finalQuery.put(IndividualDBAdaptor.QueryParams.STUDY_UID.key(), study.getUid());

        QueryResult queryResult = individualDBAdaptor.groupBy(finalQuery, fields, options, userId);

        return ParamUtils.defaultObject(queryResult, QueryResult::new);
    }


    // **************************   ACLs  ******************************** //
    public List<QueryResult<IndividualAclEntry>> getAcls(String studyStr, List<String> individualList, String member,
                                                         boolean silent, String sessionId) throws CatalogException {
        List<QueryResult<IndividualAclEntry>> individualAclList = new ArrayList<>(individualList.size());
        String user = userManager.getUserId(sessionId);
        Study study = studyManager.resolveId(studyStr, user);

        InternalGetQueryResult<Individual> queryResult = internalGet(study.getUid(), individualList, INCLUDE_INDIVIDUAL_IDS, user, silent);

        Map<String, InternalGetQueryResult.Missing> missingMap = new HashMap<>();
        if (queryResult.getMissing() != null) {
            missingMap = queryResult.getMissing().stream()
                    .collect(Collectors.toMap(InternalGetQueryResult.Missing::getId, Function.identity()));
        }
        int counter = 0;
        for (String individualId : individualList) {
            if (!missingMap.containsKey(individualId)) {
                try {
                    QueryResult<IndividualAclEntry> allIndividualAcls;
                    if (StringUtils.isNotEmpty(member)) {
                        allIndividualAcls = authorizationManager.getIndividualAcl(study.getUid(),
                                queryResult.getResult().get(counter).getUid(), user, member);
                    } else {
                        allIndividualAcls = authorizationManager.getAllIndividualAcls(study.getUid(),
                                queryResult.getResult().get(counter).getUid(), user);
                    }
                    allIndividualAcls.setId(individualId);
                    individualAclList.add(allIndividualAcls);
                } catch (CatalogException e) {
                    if (!silent) {
                        throw e;
                    } else {
                        individualAclList.add(new QueryResult<>(individualId, queryResult.getDbTime(), 0, 0, "",
                                missingMap.get(individualId).getErrorMsg(), Collections.emptyList()));
                    }
                }
                counter += 1;
            } else {
                individualAclList.add(new QueryResult<>(individualId, queryResult.getDbTime(), 0, 0, "",
                        missingMap.get(individualId).getErrorMsg(), Collections.emptyList()));
            }
        }
        return individualAclList;
    }

    public List<QueryResult<IndividualAclEntry>> updateAcl(String studyStr, List<String> individualList, String memberIds,
                                                           Individual.IndividualAclParams aclParams, String sessionId)
            throws CatalogException {
        int count = 0;
        count += individualList != null && !individualList.isEmpty() ? 1 : 0;
        count += StringUtils.isNotEmpty(aclParams.getSample()) ? 1 : 0;

        if (count > 1) {
            throw new CatalogException("Update ACL: Only one of these parameters are allowed: individual or sample per query.");
        } else if (count == 0) {
            throw new CatalogException("Update ACL: At least one of these parameters should be provided: individual or sample");
        }

        if (aclParams.getAction() == null) {
            throw new CatalogException("Invalid action found. Please choose a valid action to be performed.");
        }

        List<String> permissions = Collections.emptyList();
        if (StringUtils.isNotEmpty(aclParams.getPermissions())) {
            permissions = Arrays.asList(aclParams.getPermissions().trim().replaceAll("\\s", "").split(","));
            checkPermissions(permissions, IndividualAclEntry.IndividualPermissions::valueOf);
        }

        String userId = userManager.getUserId(sessionId);
        Study study = studyManager.resolveId(studyStr, userId, StudyManager.INCLUDE_STUDY_UID);

        if (StringUtils.isNotEmpty(aclParams.getSample())) {
            Query query = new Query(IndividualDBAdaptor.QueryParams.SAMPLES.key(), aclParams.getSample());
            QueryOptions options = new QueryOptions(QueryOptions.INCLUDE, IndividualDBAdaptor.QueryParams.ID.key());
            QueryResult<Individual> indQueryResult = catalogManager.getIndividualManager().get(studyStr, query, options, sessionId);

            individualList = indQueryResult.getResult().stream().map(Individual::getId).collect(Collectors.toList());
        }

        // Obtain the resource ids
        QueryResult<Individual> individualQueryResult = internalGet(study.getUid(), individualList, INCLUDE_INDIVIDUAL_IDS, userId, false);

        authorizationManager.checkCanAssignOrSeePermissions(study.getUid(), userId);

        // Validate that the members are actually valid members
        List<String> members;
        if (memberIds != null && !memberIds.isEmpty()) {
            members = Arrays.asList(memberIds.split(","));
        } else {
            members = Collections.emptyList();
        }
        authorizationManager.checkNotAssigningPermissionsToAdminsGroup(members);
        checkMembers(study.getUid(), members);
//        studyManager.membersHavePermissionsInStudy(resourceIds.getStudyId(), members);

        List<QueryResult<IndividualAclEntry>> queryResults;
        switch (aclParams.getAction()) {
            case SET:
                // Todo: Remove this in 1.4
                List<String> allIndividualPermissions = EnumSet.allOf(IndividualAclEntry.IndividualPermissions.class)
                        .stream()
                        .map(String::valueOf)
                        .collect(Collectors.toList());
                queryResults = authorizationManager.setAcls(study.getUid(), individualQueryResult.getResult().stream()
                                .map(Individual::getUid).collect(Collectors.toList()), members, permissions,
                        allIndividualPermissions, Entity.INDIVIDUAL);
                if (aclParams.isPropagate()) {
                    List<String> sampleIds = getSamplesFromIndividuals(study.getUid(), individualQueryResult.getResult());
                    if (sampleIds.size() > 0) {
                        Sample.SampleAclParams sampleAclParams = new Sample.SampleAclParams(aclParams.getPermissions(),
                                AclParams.Action.SET, null, null, null);
                        catalogManager.getSampleManager().updateAcl(studyStr, sampleIds, memberIds, sampleAclParams, sessionId);
                    }
                }
                break;
            case ADD:
                queryResults = authorizationManager.addAcls(study.getUid(), individualQueryResult.getResult().stream()
                        .map(Individual::getUid).collect(Collectors.toList()), members, permissions, Entity.INDIVIDUAL);
                if (aclParams.isPropagate()) {
                    List<String> sampleIds = getSamplesFromIndividuals(study.getUid(), individualQueryResult.getResult());
                    if (sampleIds.size() > 0) {
                        Sample.SampleAclParams sampleAclParams = new Sample.SampleAclParams(aclParams.getPermissions(),
                                AclParams.Action.ADD, null, null, null);
                        catalogManager.getSampleManager().updateAcl(studyStr, sampleIds, memberIds, sampleAclParams, sessionId);
                    }
                }
                break;
            case REMOVE:
                queryResults = authorizationManager.removeAcls(individualQueryResult.getResult().stream().map(Individual::getUid)
                        .collect(Collectors.toList()), members, permissions, Entity.INDIVIDUAL);
                if (aclParams.isPropagate()) {
                    List<String> sampleIds = getSamplesFromIndividuals(study.getUid(), individualQueryResult.getResult());
                    if (CollectionUtils.isNotEmpty(sampleIds)) {
                        Sample.SampleAclParams sampleAclParams = new Sample.SampleAclParams(aclParams.getPermissions(),
                                AclParams.Action.REMOVE, null, null, null);
                        catalogManager.getSampleManager().updateAcl(studyStr, sampleIds, memberIds, sampleAclParams, sessionId);
                    }
                }
                break;
            case RESET:
                queryResults = authorizationManager.removeAcls(individualQueryResult.getResult().stream().map(Individual::getUid)
                        .collect(Collectors.toList()), members, null, Entity.INDIVIDUAL);
                if (aclParams.isPropagate()) {
                    List<String> sampleIds = getSamplesFromIndividuals(study.getUid(), individualQueryResult.getResult());
                    if (CollectionUtils.isNotEmpty(sampleIds)) {
                        Sample.SampleAclParams sampleAclParams = new Sample.SampleAclParams(aclParams.getPermissions(),
                                AclParams.Action.RESET, null, null, null);
                        catalogManager.getSampleManager().updateAcl(studyStr, sampleIds, memberIds, sampleAclParams, sessionId);
                    }
                }
                break;
            default:
                throw new CatalogException("Unexpected error occurred. No valid action found.");
        }

        return queryResults;
    }

    public FacetQueryResult facet(String studyStr, Query query, QueryOptions queryOptions, boolean defaultStats, String sessionId)
            throws CatalogException, IOException {
        ParamUtils.defaultObject(query, Query::new);
        ParamUtils.defaultObject(queryOptions, QueryOptions::new);

        if (defaultStats || StringUtils.isEmpty(queryOptions.getString(QueryOptions.FACET))) {
            String facet = queryOptions.getString(QueryOptions.FACET);
            queryOptions.put(QueryOptions.FACET, StringUtils.isNotEmpty(facet) ? defaultFacet + ";" + facet : defaultFacet);
        }

        CatalogSolrManager catalogSolrManager = new CatalogSolrManager(catalogManager);

        String userId = userManager.getUserId(sessionId);
        // We need to add variableSets and groups to avoid additional queries as it will be used in the catalogSolrManager
        Study study = catalogManager.getStudyManager().resolveId(studyStr, userId, new QueryOptions(QueryOptions.INCLUDE,
                Arrays.asList(StudyDBAdaptor.QueryParams.VARIABLE_SET.key(), StudyDBAdaptor.QueryParams.GROUPS.key())));

        AnnotationUtils.fixQueryAnnotationSearch(study, userId, query, authorizationManager);

        return catalogSolrManager.facetedQuery(study, CatalogSolrManager.INDIVIDUAL_SOLR_COLLECTION, query, queryOptions, userId);
    }

    // **************************   Private methods  ******************************** //

    private List<String> getSamplesFromIndividuals(long studyUid, List<Individual> individualList) throws CatalogDBException {
        // Look for all the samples belonging to the individual
        Query query = new Query()
                .append(IndividualDBAdaptor.QueryParams.STUDY_UID.key(), studyUid)
                .append(IndividualDBAdaptor.QueryParams.UID.key(), individualList.stream().map(Individual::getUid)
                        .collect(Collectors.toList()));

        QueryResult<Individual> individualQueryResult = individualDBAdaptor.get(query,
                new QueryOptions(QueryOptions.INCLUDE, IndividualDBAdaptor.QueryParams.SAMPLES.key()));

        List<String> sampleIds = new ArrayList<>();
        for (Individual individual : individualQueryResult.getResult()) {
            sampleIds.addAll(individual.getSamples().stream().map(Sample::getId).collect(Collectors.toList()));
        }

        return sampleIds;
    }

    // Checks if father or mother are in query and transforms them into father.id and mother.id respectively

    private void fixQuery(Study study, Query query, String userId) throws CatalogException {
        if (StringUtils.isNotEmpty(query.getString(IndividualDBAdaptor.QueryParams.FATHER.key()))) {
            Individual ind = internalGet(study.getUid(), query.getString(IndividualDBAdaptor.QueryParams.FATHER.key()),
                    INCLUDE_INDIVIDUAL_IDS, userId).first();
            query.remove(IndividualDBAdaptor.QueryParams.FATHER.key());
            query.append(IndividualDBAdaptor.QueryParams.FATHER_UID.key(), ind.getUid());
        }
        if (StringUtils.isNotEmpty(query.getString(IndividualDBAdaptor.QueryParams.MOTHER.key()))) {
            Individual ind = internalGet(study.getUid(), query.getString(IndividualDBAdaptor.QueryParams.MOTHER.key()),
                    INCLUDE_INDIVIDUAL_IDS, userId).first();
            query.remove(IndividualDBAdaptor.QueryParams.MOTHER.key());
            query.append(IndividualDBAdaptor.QueryParams.MOTHER_UID.key(), ind.getUid());
        }
        if (StringUtils.isNotEmpty(query.getString(IndividualDBAdaptor.QueryParams.SAMPLES.key()))) {
            QueryResult<Sample> sampleQueryResult = catalogManager.getSampleManager().internalGet(study.getUid(),
                    query.getAsStringList(IndividualDBAdaptor.QueryParams.SAMPLES.key()), SampleManager.INCLUDE_SAMPLE_IDS, userId, false);
            query.remove(IndividualDBAdaptor.QueryParams.SAMPLES.key());
            query.append(IndividualDBAdaptor.QueryParams.SAMPLE_UIDS.key(), sampleQueryResult.getResult().stream().map(Sample::getUid)
                    .collect(Collectors.toList()));
        }
    }

}<|MERGE_RESOLUTION|>--- conflicted
+++ resolved
@@ -814,14 +814,8 @@
             throw new CatalogException("Could not update: " + e.getMessage(), e);
         }
 
-<<<<<<< HEAD
-        MyResource<Individual> resource = new MyResource<>(userId, study, individual);
-        List<VariableSet> variableSetList = checkUpdateAnnotationsAndExtractVariableSets(resource, parameters, options,
-                VariableSet.AnnotableDataModels.INDIVIDUAL, individualDBAdaptor);
-=======
         List<VariableSet> variableSetList = checkUpdateAnnotationsAndExtractVariableSets(study, individual, parameters, options,
                 VariableSet.AnnotableDataModels.INDIVIDUAL, individualDBAdaptor, userId);
->>>>>>> 6c04fdf1
 
         if (options.getBoolean(Constants.INCREMENT_VERSION)) {
             // We do need to get the current release to properly create a new version
