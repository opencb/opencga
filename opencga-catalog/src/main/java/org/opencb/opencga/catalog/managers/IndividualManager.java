package org.opencb.opencga.catalog.managers;

import org.opencb.commons.datastore.core.ObjectMap;
import org.opencb.commons.datastore.core.Query;
import org.opencb.commons.datastore.core.QueryOptions;
import org.opencb.commons.datastore.core.QueryResult;
import org.opencb.opencga.catalog.audit.AuditManager;
import org.opencb.opencga.catalog.audit.AuditRecord;
import org.opencb.opencga.catalog.authentication.AuthenticationManager;
import org.opencb.opencga.catalog.authorization.AuthorizationManager;
import org.opencb.opencga.catalog.authorization.CatalogPermission;
import org.opencb.opencga.catalog.authorization.StudyPermission;
import org.opencb.opencga.catalog.config.CatalogConfiguration;
import org.opencb.opencga.catalog.db.CatalogDBAdaptorFactory;
import org.opencb.opencga.catalog.db.api.CatalogIndividualDBAdaptor;
import org.opencb.opencga.catalog.exceptions.CatalogDBException;
import org.opencb.opencga.catalog.exceptions.CatalogException;
import org.opencb.opencga.catalog.io.CatalogIOManagerFactory;
import org.opencb.opencga.catalog.managers.api.IIndividualManager;
import org.opencb.opencga.catalog.models.Annotation;
import org.opencb.opencga.catalog.models.AnnotationSet;
import org.opencb.opencga.catalog.models.Individual;
import org.opencb.opencga.catalog.models.VariableSet;
import org.opencb.opencga.catalog.utils.CatalogAnnotationsValidator;
import org.opencb.opencga.catalog.utils.ParamUtils;
import org.opencb.opencga.core.common.TimeUtils;
import org.slf4j.Logger;
import org.slf4j.LoggerFactory;

import java.util.*;
import java.util.stream.Collectors;

/**
 * Created by hpccoll1 on 19/06/15.
 */
public class IndividualManager extends AbstractManager implements IIndividualManager {

    protected static Logger logger = LoggerFactory.getLogger(IndividualManager.class);

    @Deprecated
    public IndividualManager(AuthorizationManager authorizationManager, AuthenticationManager authenticationManager,
                             AuditManager auditManager,
                             CatalogDBAdaptorFactory catalogDBAdaptorFactory, CatalogIOManagerFactory ioManagerFactory,
                             Properties catalogProperties) {
        super(authorizationManager, authenticationManager, auditManager, catalogDBAdaptorFactory, ioManagerFactory, catalogProperties);
    }

    public IndividualManager(AuthorizationManager authorizationManager, AuthenticationManager authenticationManager,
                             AuditManager auditManager,
                             CatalogDBAdaptorFactory catalogDBAdaptorFactory, CatalogIOManagerFactory ioManagerFactory,
                             CatalogConfiguration catalogConfiguration) {
        super(authorizationManager, authenticationManager, auditManager, catalogDBAdaptorFactory, ioManagerFactory, catalogConfiguration);
    }

    @Deprecated
    @Override
    public QueryResult<Individual> create(ObjectMap objectMap, QueryOptions options, String sessionId) throws CatalogException {
        ParamUtils.checkObj(objectMap, "objectMap");
        return create(
                objectMap.getInt("studyId"),
                objectMap.getString("name"),
                objectMap.getString("family"),
                objectMap.getInt("fatherId"),
                objectMap.getInt("motherId"),
                objectMap.get("gender", Individual.Gender.class),
                options, sessionId);
    }

    @Override
    public QueryResult<Individual> create(long studyId, String name, String family, long fatherId, long motherId,
                                          Individual.Gender gender, QueryOptions options, String sessionId)
            throws CatalogException {

        options = ParamUtils.defaultObject(options, QueryOptions::new);
        gender = ParamUtils.defaultObject(gender, Individual.Gender.UNKNOWN);
        ParamUtils.checkAlias(name, "name");
        family = ParamUtils.defaultObject(family, "");

        String userId = super.userDBAdaptor.getUserIdBySessionId(sessionId);
        authorizationManager.checkStudyPermission(studyId, userId, StudyPermission.MANAGE_SAMPLES);

        QueryResult<Individual> queryResult = individualDBAdaptor.createIndividual(studyId, new Individual(0, name, fatherId, motherId,
                family, gender, null, null, null, Collections.emptyList(), null), options);
        auditManager.recordCreation(AuditRecord.Resource.individual, queryResult.first().getId(), userId, queryResult.first(), null, null);
        return queryResult;
    }

    @Override
    public QueryResult<Individual> read(Long individualId, QueryOptions options, String sessionId)
            throws CatalogException {
        ParamUtils.checkObj(individualId, "individualId");
        ParamUtils.checkObj(sessionId, "sessionId");
        options = ParamUtils.defaultObject(options, QueryOptions::new);

        String userId = super.userDBAdaptor.getUserIdBySessionId(sessionId);
        authorizationManager.checkIndividualPermission(individualId, userId, CatalogPermission.READ);

        return individualDBAdaptor.getIndividual(individualId, options);
    }

    @Override
    public QueryResult<Individual> readAll(Query query, QueryOptions options, String sessionId) throws CatalogException {
        query = ParamUtils.defaultObject(query, Query::new);
        return readAll(query.getInt("studyId"), query, options, sessionId);
    }

    @Override
    public QueryResult<Individual> readAll(long studyId, Query query, QueryOptions options, String sessionId)
            throws CatalogException {
        ParamUtils.checkObj(sessionId, "sessionId");
        query = ParamUtils.defaultObject(query, Query::new);
        options = ParamUtils.defaultObject(options, QueryOptions::new);

        String userId = super.userDBAdaptor.getUserIdBySessionId(sessionId);
        authorizationManager.checkStudyPermission(studyId, userId, StudyPermission.READ_STUDY);

        query.append(CatalogIndividualDBAdaptor.QueryParams.STUDY_ID.key(), studyId);
        QueryResult<Individual> queryResult = individualDBAdaptor.get(query, options);
        authorizationManager.filterIndividuals(userId, studyId, queryResult.getResult());
        queryResult.setNumResults(queryResult.getResult().size());
        return queryResult;
    }

    @Override
    public QueryResult<AnnotationSet> annotate(long individualId, String annotationSetId, long variableSetId, Map<String, Object>
            annotations, Map<String, Object> attributes, String sessionId)
            throws CatalogException {
        ParamUtils.checkParameter(sessionId, "sessionId");
        ParamUtils.checkParameter(annotationSetId, "annotationSetId");
        ParamUtils.checkObj(annotations, "annotations");
        attributes = ParamUtils.defaultObject(attributes, HashMap<String, Object>::new);

        String userId = userDBAdaptor.getUserIdBySessionId(sessionId);
        authorizationManager.checkIndividualPermission(individualId, userId, CatalogPermission.WRITE);

        VariableSet variableSet = studyDBAdaptor.getVariableSet(variableSetId, null).first();

        AnnotationSet annotationSet =
                new AnnotationSet(annotationSetId, variableSetId, new HashSet<>(), TimeUtils.getTime(), attributes);

        for (Map.Entry<String, Object> entry : annotations.entrySet()) {
            annotationSet.getAnnotations().add(new Annotation(entry.getKey(), entry.getValue()));
        }
        QueryResult<Individual> individualQueryResult = individualDBAdaptor.getIndividual(individualId,
                new QueryOptions("include", Collections.singletonList("projects.studies.individuals.annotationSets")));

        List<AnnotationSet> annotationSets = individualQueryResult.getResult().get(0).getAnnotationSets();
//        if (checkAnnotationSet) {
        CatalogAnnotationsValidator.checkAnnotationSet(variableSet, annotationSet, annotationSets);
//        }

        QueryResult<AnnotationSet> queryResult = individualDBAdaptor.annotateIndividual(individualId, annotationSet, false);
        auditManager.recordUpdate(AuditRecord.Resource.individual, individualId, userId, new ObjectMap("annotationSets", queryResult
                .first()), "annotate", null);
        return queryResult;
    }

    public QueryResult<AnnotationSet> updateAnnotation(long individualId, String annotationSetId,
                                                       Map<String, Object> newAnnotations, String sessionId)
            throws CatalogException {

        ParamUtils.checkParameter(sessionId, "sessionId");
        ParamUtils.checkParameter(annotationSetId, "annotationSetId");
        ParamUtils.checkObj(newAnnotations, "newAnnotations");

        String userId = userDBAdaptor.getUserIdBySessionId(sessionId);
        authorizationManager.checkIndividualPermission(individualId, userId, CatalogPermission.WRITE);

        QueryOptions queryOptions = new QueryOptions("include", "projects.studies.individuals.annotationSets");

        // Get individual
        Individual individual = individualDBAdaptor.getIndividual(individualId, queryOptions).first();

        // Get annotation set
        AnnotationSet annotationSet = null;
        for (AnnotationSet annotationSetAux : individual.getAnnotationSets()) {
            if (annotationSetAux.getId().equals(annotationSetId)) {
                annotationSet = annotationSetAux;
                individual.getAnnotationSets().remove(annotationSet);
                break;
            }
        }

        if (annotationSet == null) {
            throw CatalogDBException.idNotFound("AnnotationSet", annotationSetId);
        }

        // Get variable set
        VariableSet variableSet = studyDBAdaptor.getVariableSet(annotationSet.getVariableSetId(), null).first();

        // Update and validate annotations
        CatalogAnnotationsValidator.mergeNewAnnotations(annotationSet, newAnnotations);
        CatalogAnnotationsValidator.checkAnnotationSet(variableSet, annotationSet, individual.getAnnotationSets());

        // Commit changes
        QueryResult<AnnotationSet> queryResult = individualDBAdaptor.annotateIndividual(individualId, annotationSet, true);

        AnnotationSet annotationSetUpdate = new AnnotationSet(annotationSet.getId(), annotationSet.getVariableSetId(),
                newAnnotations.entrySet().stream().map(entry -> new Annotation(entry.getKey(), entry.getValue())).collect(Collectors
                        .toSet()),
                annotationSet.getDate(), null);
        auditManager.recordUpdate(AuditRecord.Resource.individual, individualId, userId, new ObjectMap("annotationSets",
                Collections.singletonList(annotationSetUpdate)), "update annotation", null);

        return queryResult;
    }

    @Override
    public QueryResult<AnnotationSet> deleteAnnotation(long individualId, String annotationId, String sessionId)
            throws CatalogException {
        String userId = userDBAdaptor.getUserIdBySessionId(sessionId);
        long studyId = sampleDBAdaptor.getStudyIdBySampleId(individualId);

        authorizationManager.checkStudyPermission(studyId, userId, StudyPermission.MANAGE_SAMPLES);

        QueryResult<AnnotationSet> queryResult = individualDBAdaptor.deleteAnnotation(individualId, annotationId);
        auditManager.recordUpdate(AuditRecord.Resource.individual, individualId, userId,
                new ObjectMap("annotationSets", queryResult.first()), "deleteAnnotation", null);
        return queryResult;
    }

    @Override
    public QueryResult<Individual> update(Long individualId, ObjectMap parameters, QueryOptions options, String sessionId)
            throws CatalogException {
        ParamUtils.checkObj(sessionId, "sessionId");
        ParamUtils.defaultObject(parameters, QueryOptions::new);
        ParamUtils.defaultObject(options, QueryOptions::new);

        long studyId = individualDBAdaptor.getStudyIdByIndividualId(individualId);
        String userId = super.userDBAdaptor.getUserIdBySessionId(sessionId);
        authorizationManager.checkIndividualPermission(individualId, userId, CatalogPermission.WRITE);


        options.putAll(parameters); //FIXME: Use separated params and options, or merge
        QueryResult<Individual> queryResult = individualDBAdaptor.update(individualId, new ObjectMap(options));
        auditManager.recordUpdate(AuditRecord.Resource.individual, individualId, userId, parameters, null, null);
        return queryResult;

    }

    @Override
    public QueryResult<Individual> delete(Long individualId, QueryOptions options, String sessionId)
            throws CatalogException {
        ParamUtils.checkObj(sessionId, "sessionId");
        ParamUtils.defaultObject(options, QueryOptions::new);

        long studyId = individualDBAdaptor.getStudyIdByIndividualId(individualId);
        String userId = super.userDBAdaptor.getUserIdBySessionId(sessionId);
        authorizationManager.checkIndividualPermission(individualId, userId, CatalogPermission.DELETE);


        QueryResult<Individual> queryResult = individualDBAdaptor.deleteIndividual(individualId, options);
        auditManager.recordCreation(AuditRecord.Resource.individual, individualId, userId, queryResult.first(), null, null);
        return queryResult;
    }

    @Override
<<<<<<< HEAD
    public QueryResult rank(Query query, String field, int numResults, boolean asc, String sessionId) throws CatalogException {
        return null;
    }

    @Override
    public QueryResult groupBy(Query query, String field, QueryOptions options, String sessionId) throws CatalogException {
        return null;
    }

    @Override
    public QueryResult groupBy(Query query, List<String> fields, QueryOptions options, String sessionId) throws CatalogException {
        return null;
=======
    public QueryResult rank(long studyId, Query query, String field, int numResults, boolean asc, String sessionId)
            throws CatalogException {
        query = ParamUtils.defaultObject(query, Query::new);
        ParamUtils.checkObj(field, "field");
        ParamUtils.checkObj(studyId, "studyId");
        ParamUtils.checkObj(sessionId, "sessionId");

        String userId = userDBAdaptor.getUserIdBySessionId(sessionId);
        authorizationManager.checkStudyPermission(studyId, userId, StudyPermission.READ_STUDY);

        // TODO: In next release, we will have to check the count parameter from the queryOptions object.
        boolean count = true;
//        query.append(CatalogIndividualDBAdaptor.QueryParams.STUDY_ID.key(), studyId);
        QueryResult queryResult = null;
        if (count) {
            // We do not need to check for permissions when we show the count of files
            queryResult = individualDBAdaptor.rank(query, field, numResults, asc);
        }

        return ParamUtils.defaultObject(queryResult, QueryResult::new);
    }

    @Override
    public QueryResult groupBy(long studyId, Query query, String field, QueryOptions options, String sessionId)
            throws CatalogException {
        query = ParamUtils.defaultObject(query, Query::new);
        options = ParamUtils.defaultObject(options, QueryOptions::new);
        ParamUtils.checkObj(field, "field");
        ParamUtils.checkObj(studyId, "studyId");
        ParamUtils.checkObj(sessionId, "sessionId");

        String userId = userDBAdaptor.getUserIdBySessionId(sessionId);
        authorizationManager.checkStudyPermission(studyId, userId, StudyPermission.READ_STUDY);

        // TODO: In next release, we will have to check the count parameter from the queryOptions object.
        boolean count = true;
//        query.append(CatalogIndividualDBAdaptor.QueryParams.STUDY_ID.key(), studyId);
        QueryResult queryResult = null;
        if (count) {
            // We do not need to check for permissions when we show the count of files
            queryResult = individualDBAdaptor.groupBy(query, field, options);
        }

        return ParamUtils.defaultObject(queryResult, QueryResult::new);
    }

    @Override
    public QueryResult groupBy(long studyId, Query query, List<String> fields, QueryOptions options, String sessionId)
            throws CatalogException {
        query = ParamUtils.defaultObject(query, Query::new);
        options = ParamUtils.defaultObject(options, QueryOptions::new);
        ParamUtils.checkObj(fields, "fields");
        ParamUtils.checkObj(studyId, "studyId");
        ParamUtils.checkObj(sessionId, "sessionId");

        String userId = userDBAdaptor.getUserIdBySessionId(sessionId);
        authorizationManager.checkStudyPermission(studyId, userId, StudyPermission.READ_STUDY);

        // TODO: In next release, we will have to check the count parameter from the queryOptions object.
        boolean count = true;
//        query.append(CatalogIndividualDBAdaptor.QueryParams.STUDY_ID.key(), studyId);
        QueryResult queryResult = null;
        if (count) {
            // We do not need to check for permissions when we show the count of files
            queryResult = individualDBAdaptor.groupBy(query, fields, options);
        }

        return ParamUtils.defaultObject(queryResult, QueryResult::new);
>>>>>>> c6ea2d61
    }
}<|MERGE_RESOLUTION|>--- conflicted
+++ resolved
@@ -255,20 +255,6 @@
     }
 
     @Override
-<<<<<<< HEAD
-    public QueryResult rank(Query query, String field, int numResults, boolean asc, String sessionId) throws CatalogException {
-        return null;
-    }
-
-    @Override
-    public QueryResult groupBy(Query query, String field, QueryOptions options, String sessionId) throws CatalogException {
-        return null;
-    }
-
-    @Override
-    public QueryResult groupBy(Query query, List<String> fields, QueryOptions options, String sessionId) throws CatalogException {
-        return null;
-=======
     public QueryResult rank(long studyId, Query query, String field, int numResults, boolean asc, String sessionId)
             throws CatalogException {
         query = ParamUtils.defaultObject(query, Query::new);
@@ -337,6 +323,5 @@
         }
 
         return ParamUtils.defaultObject(queryResult, QueryResult::new);
->>>>>>> c6ea2d61
     }
 }