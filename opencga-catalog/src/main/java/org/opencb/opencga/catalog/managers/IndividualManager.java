--- conflicted
+++ resolved
@@ -341,41 +341,8 @@
         individual.setStatus(new Status());
         individual.setCreationDate(TimeUtils.getTime());
 
-<<<<<<< HEAD
-        // Validate sex and karyotypic sex
-        if (individual.getSex() != null && individual.getKaryotypicSex() != null) {
-            if (individual.getSex() != KARYOTYPIC_SEX_SEX_MAP.get(individual.getKaryotypicSex())) {
-                throw new CatalogException("Sex and karyotypic sex are not consistent");
-            }
-        } else if (individual.getSex() != null) {
-            switch (individual.getSex()) {
-                case MALE:
-                    individual.setKaryotypicSex(Individual.KaryotypicSex.XY);
-                    break;
-                case FEMALE:
-                    individual.setKaryotypicSex(Individual.KaryotypicSex.XX);
-                    break;
-                case UNDETERMINED:
-                    individual.setKaryotypicSex(Individual.KaryotypicSex.OTHER);
-                    break;
-                default:
-                    individual.setKaryotypicSex(Individual.KaryotypicSex.UNKNOWN);
-                    break;
-
-            }
-        } else if (individual.getKaryotypicSex() != null) {
-            individual.setSex(KARYOTYPIC_SEX_SEX_MAP.get(individual.getKaryotypicSex()));
-        } else {
-            individual.setSex(Individual.Sex.UNKNOWN);
-            individual.setKaryotypicSex(Individual.KaryotypicSex.UNKNOWN);
-        }
-
         String userId = userManager.getUserId(sessionId);
         long studyId = studyManager.getId(userId, studyStr);
-=======
-        String userId = catalogManager.getUserManager().getId(sessionId);
-        long studyId = catalogManager.getStudyId(studyStr, sessionId);
->>>>>>> db4ca98b
         authorizationManager.checkStudyPermission(studyId, userId, StudyAclEntry.StudyPermissions.WRITE_INDIVIDUALS);
 
         individual.setRelease(studyManager.getCurrentRelease(studyId));
