--- conflicted
+++ resolved
@@ -89,10 +89,7 @@
     public static final QueryOptions INCLUDE_FILE_URI;
     public static final QueryOptions INCLUDE_FILE_URI_PATH;
     public static final QueryOptions EXCLUDE_FILE_ATTRIBUTES;
-<<<<<<< HEAD
     private static final QueryOptions INCLUDE_STUDY_URI;
-=======
->>>>>>> 50bcbf15
     private static final Comparator<File> ROOT_FIRST_COMPARATOR;
     private static final Comparator<File> ROOT_LAST_COMPARATOR;
 
@@ -2897,13 +2894,8 @@
      *
      * @param studyStr Study.
      * @param fileId   File or folder id.
-<<<<<<< HEAD
      * @param unlink   Boolean indicating whether the operation only expects to remove the entry from the database or also remove the file
      *                 from disk.
-=======
-     * @param unlink   Boolean indicating whether the operation only expects to remove the entry from the database or also remove
-     *                 the file from disk.
->>>>>>> 50bcbf15
      * @param token    Token of the user for which DELETE permissions will be checked.
      * @throws CatalogException if any of the files cannot be deleted.
      */
