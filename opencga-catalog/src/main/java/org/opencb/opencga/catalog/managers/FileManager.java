/*
 * Copyright 2015-2017 OpenCB
 *
 * Licensed under the Apache License, Version 2.0 (the "License");
 * you may not use this file except in compliance with the License.
 * You may obtain a copy of the License at
 *
 *     http://www.apache.org/licenses/LICENSE-2.0
 *
 * Unless required by applicable law or agreed to in writing, software
 * distributed under the License is distributed on an "AS IS" BASIS,
 * WITHOUT WARRANTIES OR CONDITIONS OF ANY KIND, either express or implied.
 * See the License for the specific language governing permissions and
 * limitations under the License.
 */

package org.opencb.opencga.catalog.managers;

import com.fasterxml.jackson.databind.ObjectMapper;
import org.apache.commons.lang3.NotImplementedException;
import org.apache.commons.lang3.StringUtils;
import org.opencb.biodata.models.variant.VariantFileMetadata;
import org.opencb.biodata.models.variant.stats.VariantSetStats;
import org.opencb.commons.datastore.core.ObjectMap;
import org.opencb.commons.datastore.core.Query;
import org.opencb.commons.datastore.core.QueryOptions;
import org.opencb.commons.datastore.core.QueryResult;
import org.opencb.commons.utils.CollectionUtils;
import org.opencb.commons.utils.FileUtils;
import org.opencb.opencga.catalog.audit.AuditManager;
import org.opencb.opencga.catalog.audit.AuditRecord;
import org.opencb.opencga.catalog.auth.authorization.AuthorizationManager;
import org.opencb.opencga.catalog.db.DBAdaptorFactory;
import org.opencb.opencga.catalog.db.api.*;
import org.opencb.opencga.catalog.db.mongodb.MongoDBAdaptorFactory;
import org.opencb.opencga.catalog.exceptions.CatalogAuthorizationException;
import org.opencb.opencga.catalog.exceptions.CatalogDBException;
import org.opencb.opencga.catalog.exceptions.CatalogException;
import org.opencb.opencga.catalog.exceptions.CatalogIOException;
import org.opencb.opencga.catalog.io.CatalogIOManager;
import org.opencb.opencga.catalog.io.CatalogIOManagerFactory;
import org.opencb.opencga.catalog.monitor.daemons.IndexDaemon;
import org.opencb.opencga.catalog.utils.FileMetadataReader;
import org.opencb.opencga.catalog.utils.ParamUtils;
import org.opencb.opencga.core.common.TimeUtils;
import org.opencb.opencga.core.common.UriUtils;
import org.opencb.opencga.core.config.Configuration;
import org.opencb.opencga.core.models.*;
import org.opencb.opencga.core.models.acls.permissions.FileAclEntry;
import org.opencb.opencga.core.models.acls.permissions.StudyAclEntry;
import org.slf4j.Logger;
import org.slf4j.LoggerFactory;

import javax.annotation.Nullable;
import java.io.ByteArrayInputStream;
import java.io.DataInputStream;
import java.io.IOException;
import java.io.InputStream;
import java.net.URI;
import java.net.URISyntaxException;
import java.nio.charset.StandardCharsets;
import java.nio.file.*;
import java.nio.file.attribute.BasicFileAttributes;
import java.util.*;
import java.util.stream.Collectors;

import static org.opencb.opencga.catalog.auth.authorization.CatalogAuthorizationManager.checkPermissions;
import static org.opencb.opencga.catalog.utils.FileMetadataReader.VARIANT_FILE_STATS;

/**
 * @author Jacobo Coll &lt;jacobo167@gmail.com&gt;
 */
public class FileManager extends ResourceManager<File> {

    private static final QueryOptions INCLUDE_STUDY_URI;
    private static final QueryOptions INCLUDE_FILE_URI_PATH;
    private static final Comparator<File> ROOT_FIRST_COMPARATOR;
    private static final Comparator<File> ROOT_LAST_COMPARATOR;

    protected static Logger logger;
    private FileMetadataReader fileMetadataReader;
    private UserManager userManager;

    public static final String SKIP_TRASH = "SKIP_TRASH";
    public static final String DELETE_EXTERNAL_FILES = "DELETE_EXTERNAL_FILES";
    public static final String FORCE_DELETE = "FORCE_DELETE";

    static {
        INCLUDE_STUDY_URI = new QueryOptions(QueryOptions.INCLUDE, StudyDBAdaptor.QueryParams.URI.key());
        INCLUDE_FILE_URI_PATH = new QueryOptions(QueryOptions.INCLUDE,
                Arrays.asList(FileDBAdaptor.QueryParams.URI.key(), FileDBAdaptor.QueryParams.PATH.key()));
        ROOT_FIRST_COMPARATOR = (f1, f2) -> (f1.getPath() == null ? 0 : f1.getPath().length())
                - (f2.getPath() == null ? 0 : f2.getPath().length());
        ROOT_LAST_COMPARATOR = (f1, f2) -> (f2.getPath() == null ? 0 : f2.getPath().length())
                - (f1.getPath() == null ? 0 : f1.getPath().length());

        logger = LoggerFactory.getLogger(FileManager.class);
    }

    FileManager(AuthorizationManager authorizationManager, AuditManager auditManager, CatalogManager catalogManager,
                DBAdaptorFactory catalogDBAdaptorFactory, CatalogIOManagerFactory ioManagerFactory,
                Configuration configuration) {
        super(authorizationManager, auditManager, catalogManager, catalogDBAdaptorFactory, ioManagerFactory,
                configuration);
        fileMetadataReader = new FileMetadataReader(this.catalogManager);
        this.userManager = catalogManager.getUserManager();
    }

    public URI getUri(File file) throws CatalogException {
        ParamUtils.checkObj(file, "File");
        if (file.getUri() != null) {
            return file.getUri();
        } else {
            QueryResult<File> fileQueryResult = fileDBAdaptor.get(file.getId(), INCLUDE_STUDY_URI);
            if (fileQueryResult.getNumResults() == 0) {
                throw new CatalogException("File " + file.getId() + " not found");
            }
            return fileQueryResult.first().getUri();
        }
    }

    @Deprecated
    public URI getUri(long studyId, String filePath) throws CatalogException {
        ParamUtils.checkObj(filePath, "filePath");

        List<File> parents = getParents(false, INCLUDE_FILE_URI_PATH, filePath, studyId).getResult();

        for (File parent : parents) {
            if (parent.getUri() != null) {
                String relativePath = filePath.replaceFirst(parent.getPath(), "");
                return Paths.get(parent.getUri()).resolve(relativePath).toUri();
            }
        }
        URI studyUri = getStudyUri(studyId);
        return filePath.isEmpty()
                ? studyUri
                : catalogIOManagerFactory.get(studyUri).getFileUri(studyUri, filePath);
    }

    @Override
    public Long getStudyId(long fileId) throws CatalogException {
        return fileDBAdaptor.getStudyIdByFileId(fileId);
    }

    @Override
    public MyResourceId getId(String fileStr, @Nullable String studyStr, String sessionId) throws CatalogException {
        if (StringUtils.isEmpty(fileStr)) {
            throw new CatalogException("Missing file parameter");
        }

        String userId;
        long studyId;
        long fileId;

        if (StringUtils.isNumeric(fileStr) && Long.parseLong(fileStr) > configuration.getCatalog().getOffset()) {
            fileId = Long.parseLong(fileStr);
            fileDBAdaptor.exists(fileId);
            studyId = fileDBAdaptor.getStudyIdByFileId(fileId);
            userId = userManager.getUserId(sessionId);
        } else {
            if (fileStr.contains(",")) {
                throw new CatalogException("More than one file found");
            }

            userId = userManager.getUserId(sessionId);
            studyId = catalogManager.getStudyManager().getId(userId, studyStr);
            fileId = smartResolutor(fileStr, studyId);
        }

        return new MyResourceId(userId, studyId, fileId);
    }

    @Override
    public MyResourceIds getIds(List<String> fileList, @Nullable String studyStr, boolean silent, String sessionId)
            throws CatalogException {
        if (fileList == null || fileList.isEmpty()) {
            throw new CatalogException("Missing file parameter");
        }

        String userId;
        long studyId;
        List<Long> fileIds = new ArrayList<>();

        if (fileList.size() == 1 && StringUtils.isNumeric(fileList.get(0))
                && Long.parseLong(fileList.get(0)) > configuration.getCatalog().getOffset()) {
            fileIds.add(Long.parseLong(fileList.get(0)));
            fileDBAdaptor.exists(fileIds.get(0));
            studyId = fileDBAdaptor.getStudyIdByFileId(fileIds.get(0));
            userId = userManager.getUserId(sessionId);
        } else {
            userId = userManager.getUserId(sessionId);
            studyId = catalogManager.getStudyManager().getId(userId, studyStr);

            for (String fileStrAux : fileList) {
                try {
                    fileIds.add(smartResolutor(fileStrAux, studyId));
                } catch (CatalogException e) {
                    if (silent) {
                        fileIds.add(-1L);
                    } else {
                        throw e;
                    }
                }
            }
        }
        return new MyResourceIds(userId, studyId, fileIds);
    }

    public void matchUpVariantFiles(List<File> transformedFiles, String sessionId) throws CatalogException {
        String userId = catalogManager.getUserManager().getUserId(sessionId);
        for (File transformedFile : transformedFiles) {
            Long studyId = getStudyId(transformedFile.getId());
            authorizationManager.checkFilePermission(studyId, transformedFile.getId(), userId, FileAclEntry.FilePermissions.WRITE);
            String variantPathName = getOriginalFile(transformedFile.getPath());
            if (variantPathName == null) {
                // Skip the file.
                logger.warn("The file {} is not a variant transformed file", transformedFile.getName());
                continue;
            }

            // Search in the same path
            logger.info("Looking for vcf file in path {}", variantPathName);
            Query query = new Query()
                    .append(FileDBAdaptor.QueryParams.STUDY_ID.key(), studyId)
                    .append(FileDBAdaptor.QueryParams.PATH.key(), variantPathName)
                    .append(FileDBAdaptor.QueryParams.BIOFORMAT.key(), File.Bioformat.VARIANT);

            List<File> fileList = fileDBAdaptor.get(query, new QueryOptions()).getResult();

            if (fileList.isEmpty()) {
                // Search by name in the whole study
                String variantFileName = getOriginalFile(transformedFile.getName());
                logger.info("Looking for vcf file by name {}", variantFileName);
                query = new Query()
                        .append(FileDBAdaptor.QueryParams.STUDY_ID.key(), studyId)
                        .append(FileDBAdaptor.QueryParams.NAME.key(), variantFileName)
                        .append(FileDBAdaptor.QueryParams.BIOFORMAT.key(), File.Bioformat.VARIANT);
                fileList = new ArrayList<>(fileDBAdaptor.get(query, new QueryOptions()).getResult());

                // In case of finding more than one file, try to find the proper one.
                if (fileList.size() > 1) {
                    // Discard files already with a transformed file.
                    fileList.removeIf(file -> file.getIndex() != null
                            && file.getIndex().getTransformedFile() != null
                            && file.getIndex().getTransformedFile().getId() != transformedFile.getId());
                }
                if (fileList.size() > 1) {
                    // Discard files not transformed or indexed.
                    fileList.removeIf(file -> file.getIndex() == null
                            || file.getIndex().getStatus() == null
                            || file.getIndex().getStatus().getName() == null
                            || file.getIndex().getStatus().getName().equals(FileIndex.IndexStatus.NONE));
                }
            }


            if (fileList.size() != 1) {
                // VCF file not found
                logger.warn("The vcf file corresponding to the file " + transformedFile.getName() + " could not be found");
                continue;
            }
            File vcf = fileList.get(0);

            // Look for the json file. It should be in the same directory where the transformed file is.
            String jsonPathName = getMetaFile(transformedFile.getPath());
            query = new Query()
                    .append(FileDBAdaptor.QueryParams.STUDY_ID.key(), studyId)
                    .append(FileDBAdaptor.QueryParams.PATH.key(), jsonPathName)
                    .append(FileDBAdaptor.QueryParams.FORMAT.key(), File.Format.JSON);
            fileList = fileDBAdaptor.get(query, new QueryOptions()).getResult();
            if (fileList.size() != 1) {
                // Skip. This should not ever happen
                logger.warn("The json file corresponding to the file " + transformedFile.getName() + " could not be found");
                continue;
            }
            File json = fileList.get(0);

            /* Update relations */

            File.RelatedFile producedFromRelation = new File.RelatedFile(vcf.getId(), File.RelatedFile.Relation.PRODUCED_FROM);

            // Update json file
            logger.debug("Updating json relation");
            List<File.RelatedFile> relatedFiles = ParamUtils.defaultObject(json.getRelatedFiles(), ArrayList::new);
            // Do not add twice the same relation
            if (!relatedFiles.contains(producedFromRelation)) {
                relatedFiles.add(producedFromRelation);
                ObjectMap params = new ObjectMap(FileDBAdaptor.QueryParams.RELATED_FILES.key(), relatedFiles);
                fileDBAdaptor.update(json.getId(), params);
            }
<<<<<<< HEAD
            relatedFiles.add(new File.RelatedFile(vcf.getId(), File.RelatedFile.Relation.PRODUCED_FROM));
            ObjectMap params = new ObjectMap(FileDBAdaptor.QueryParams.RELATED_FILES.key(), relatedFiles);
            fileDBAdaptor.update(json.getId(), params, QueryOptions.empty());
=======
>>>>>>> b704c4d6

            // Update transformed file
            logger.debug("Updating transformed relation");
            relatedFiles = ParamUtils.defaultObject(transformedFile.getRelatedFiles(), ArrayList::new);
            // Do not add twice the same relation
            if (!relatedFiles.contains(producedFromRelation)) {
                relatedFiles.add(producedFromRelation);
                ObjectMap params = new ObjectMap(FileDBAdaptor.QueryParams.RELATED_FILES.key(), relatedFiles);
                fileDBAdaptor.update(transformedFile.getId(), params);
            }
<<<<<<< HEAD
            relatedFiles.add(new File.RelatedFile(vcf.getId(), File.RelatedFile.Relation.PRODUCED_FROM));
            params = new ObjectMap(FileDBAdaptor.QueryParams.RELATED_FILES.key(), relatedFiles);
            fileDBAdaptor.update(transformedFile.getId(), params, QueryOptions.empty());
=======
>>>>>>> b704c4d6

            // Update vcf file
            logger.debug("Updating vcf relation");
            FileIndex index = vcf.getIndex();
            if (index.getTransformedFile() == null) {
                index.setTransformedFile(new FileIndex.TransformedFile(transformedFile.getId(), json.getId()));
            }
            String status = FileIndex.IndexStatus.NONE;
            if (vcf.getIndex() != null && vcf.getIndex().getStatus() != null && vcf.getIndex().getStatus().getName() != null) {
                status = vcf.getIndex().getStatus().getName();
            }
            if (FileIndex.IndexStatus.NONE.equals(status)) {
                // If TRANSFORMED, TRANSFORMING, etc, do not modify the index status
                index.setStatus(new FileIndex.IndexStatus(FileIndex.IndexStatus.TRANSFORMED, "Found transformed file"));
            }
<<<<<<< HEAD
            params = new ObjectMap(FileDBAdaptor.QueryParams.INDEX.key(), index);
            fileDBAdaptor.update(vcf.getId(), params, QueryOptions.empty());
=======
            ObjectMap params = new ObjectMap(FileDBAdaptor.QueryParams.INDEX.key(), index);
            fileDBAdaptor.update(vcf.getId(), params);
>>>>>>> b704c4d6

            // Update variant stats
            Path statsFile = Paths.get(json.getUri().getRawPath());
            try (InputStream is = FileUtils.newInputStream(statsFile)) {
                VariantFileMetadata fileMetadata = new ObjectMapper().readValue(is, VariantFileMetadata.class);
                VariantSetStats stats = fileMetadata.getStats();
                params = new ObjectMap(FileDBAdaptor.QueryParams.STATS.key(), new ObjectMap(VARIANT_FILE_STATS, stats));
                update(vcf.getId(), params, new QueryOptions(), sessionId);
            } catch (IOException e) {
                throw new CatalogException("Error reading file \"" + statsFile + "\"", e);
            }
        }
    }

    public void setStatus(String id, String status, String message, String sessionId) throws CatalogException {
        MyResourceId resource = getId(id, null, sessionId);
        String userId = resource.getUser();
        long fileId = resource.getResourceId();

        authorizationManager.checkFilePermission(resource.getStudyId(), fileId, userId, FileAclEntry.FilePermissions.WRITE);

        if (status != null && !File.FileStatus.isValid(status)) {
            throw new CatalogException("The status " + status + " is not valid file status.");
        }

        ObjectMap parameters = new ObjectMap();
        parameters.putIfNotNull(FileDBAdaptor.QueryParams.STATUS_NAME.key(), status);
        parameters.putIfNotNull(FileDBAdaptor.QueryParams.STATUS_MSG.key(), message);

        fileDBAdaptor.update(fileId, parameters, QueryOptions.empty());
        auditManager.recordUpdate(AuditRecord.Resource.file, fileId, userId, parameters, null, null);
    }

    public QueryResult<FileIndex> updateFileIndexStatus(File file, String newStatus, String message, String sessionId)
            throws CatalogException {
        String userId = catalogManager.getUserManager().getUserId(sessionId);
        Long studyId = getStudyId(file.getId());
        authorizationManager.checkFilePermission(studyId, file.getId(), userId, FileAclEntry.FilePermissions.WRITE);

        FileIndex index = file.getIndex();
        if (index != null) {
            if (!FileIndex.IndexStatus.isValid(newStatus)) {
                throw new CatalogException("The status " + newStatus + " is not a valid status.");
            } else {
                index.setStatus(new FileIndex.IndexStatus(newStatus, message));
            }
        } else {
            index = new FileIndex(userId, TimeUtils.getTime(), new FileIndex.IndexStatus(newStatus), -1, new ObjectMap());
        }
        ObjectMap params = new ObjectMap(FileDBAdaptor.QueryParams.INDEX.key(), index);
        fileDBAdaptor.update(file.getId(), params, QueryOptions.empty());
        auditManager.recordUpdate(AuditRecord.Resource.file, file.getId(), userId, params, null, null);

        return new QueryResult<>("Update file index", 0, 1, 1, "", "", Arrays.asList(index));
    }

    public QueryResult<File> getParents(long fileId, QueryOptions options, String sessionId) throws CatalogException {
        return getParents(true, options, get(fileId, new QueryOptions("include", "projects.studies.files.path"), sessionId).first()
                .getPath(), getStudyId(fileId));
    }

    public QueryResult<File> getParent(long fileId, QueryOptions options, String sessionId) throws CatalogException {
        File file = get(fileId, null, sessionId).first();
        Path parent = Paths.get(file.getPath()).getParent();
        String parentPath;
        if (parent == null) {
            parentPath = "";
        } else {
            parentPath = parent.toString().endsWith("/") ? parent.toString() : parent.toString() + "/";
        }
        long studyId = fileDBAdaptor.getStudyIdByFileId(fileId);
        String user = userManager.getUserId(sessionId);
        Query query = new Query()
                .append(FileDBAdaptor.QueryParams.STUDY_ID.key(), studyId)
                .append(FileDBAdaptor.QueryParams.PATH.key(), parentPath);
        QueryResult<File> fileQueryResult = fileDBAdaptor.get(query, options, user);
        if (fileQueryResult.getNumResults() == 0) {
            throw CatalogAuthorizationException.deny(user, "view", "file", fileId, "");
        }
        fileQueryResult.setId(Long.toString(fileId));
        return fileQueryResult;
    }

    public QueryResult<File> createFolder(String studyStr, String path, File.FileStatus status, boolean parents, String description,
                                          QueryOptions options, String sessionId) throws CatalogException {
        ParamUtils.checkPath(path, "folderPath");
        options = ParamUtils.defaultObject(options, QueryOptions::new);

        String userId = catalogManager.getUserManager().getUserId(sessionId);
        long studyId = catalogManager.getStudyManager().getId(userId, studyStr);

        if (path.startsWith("/")) {
            path = path.substring(1);
        }
        if (!path.endsWith("/")) {
            path = path + "/";
        }

        QueryResult<File> fileQueryResult;
        switch (checkPathExists(path, studyId)) {
            case FREE_PATH:
                fileQueryResult = create(Long.toString(studyId), File.Type.DIRECTORY, File.Format.PLAIN, File.Bioformat.NONE, path, null,
                        description, status, 0, -1, null, -1, null, null, parents, null, options, sessionId);
                break;
            case DIRECTORY_EXISTS:
                Query query = new Query()
                        .append(FileDBAdaptor.QueryParams.STUDY_ID.key(), studyId)
                        .append(FileDBAdaptor.QueryParams.PATH.key(), path);
                fileQueryResult = fileDBAdaptor.get(query, options, userId);
                fileQueryResult.setWarningMsg("Folder was already created");
                break;
            case FILE_EXISTS:
            default:
                throw new CatalogException("A file with the same name of the folder already exists in Catalog");
        }

        fileQueryResult.setId("Create folder");
        return fileQueryResult;
    }

    public QueryResult<File> createFile(String studyStr, String path, String description, boolean parents, String content,
                                        String sessionId) throws CatalogException {
        ParamUtils.checkPath(path, "filePath");

        String userId = catalogManager.getUserManager().getUserId(sessionId);
        long studyId = catalogManager.getStudyManager().getId(userId, studyStr);

        if (path.startsWith("/")) {
            path = path.substring(1);
        }

        switch (checkPathExists(path, studyId)) {
            case FREE_PATH:
                return create(studyStr, File.Type.FILE, File.Format.PLAIN, File.Bioformat.UNKNOWN, path, null, description,
                        new File.FileStatus(File.FileStatus.READY), 0, -1, null, -1, null, null, parents, content, new QueryOptions(),
                        sessionId);
            case FILE_EXISTS:
            case DIRECTORY_EXISTS:
            default:
                throw new CatalogException("A file or folder with the same name already exists in the path of Catalog");
        }
    }

    public QueryResult<File> create(String studyStr, File.Type type, File.Format format, File.Bioformat bioformat, String path,
                                    String creationDate, String description, File.FileStatus status, long size, long experimentId,
                                    List<Sample> samples, long jobId, Map<String, Object> stats, Map<String, Object> attributes,
                                    boolean parents, String content, QueryOptions options, String sessionId)
            throws CatalogException {
        File file = new File(type, format, bioformat, path, description, status, size, samples, jobId, stats, attributes);
        return create(studyStr, file, parents, content, options, sessionId);
    }

    @Override
    public QueryResult<File> create(String studyStr, File entry, QueryOptions options, String sessionId) throws CatalogException {
        throw new NotImplementedException("Call to create passing parents and content variables");
    }

    public QueryResult<File> create(String studyStr, File file, boolean parents, String content, QueryOptions options, String sessionId)
            throws CatalogException {
        String userId = userManager.getUserId(sessionId);
        long studyId = catalogManager.getStudyManager().getId(userId, studyStr);

        /** Check and set all the params and create a File object **/
        ParamUtils.checkObj(file, "File");
        ParamUtils.checkPath(file.getPath(), "path");
        file.setType(ParamUtils.defaultObject(file.getType(), File.Type.FILE));
        file.setFormat(ParamUtils.defaultObject(file.getFormat(), File.Format.PLAIN));
        file.setBioformat(ParamUtils.defaultObject(file.getBioformat(), File.Bioformat.NONE));
        file.setDescription(ParamUtils.defaultString(file.getDescription(), ""));
        file.setRelatedFiles(ParamUtils.defaultObject(file.getRelatedFiles(), ArrayList::new));
        file.setCreationDate(TimeUtils.getTime());
        file.setModificationDate(file.getCreationDate());
        if (file.getType() == File.Type.FILE) {
            file.setStatus(ParamUtils.defaultObject(file.getStatus(), new File.FileStatus(File.FileStatus.STAGE)));
        } else {
            file.setStatus(ParamUtils.defaultObject(file.getStatus(), new File.FileStatus(File.FileStatus.READY)));
        }
        if (file.getSize() < 0) {
            throw new CatalogException("Error: DiskUsage can't be negative!");
        }
//        if (file.getExperiment().getId() > 0 && !jobDBAdaptor.experimentExists(file.getExperiment().getId())) {
//            throw new CatalogException("Experiment { id: " + file.getExperiment().getId() + "} does not exist.");
//        }

        file.setSamples(ParamUtils.defaultObject(file.getSamples(), ArrayList<Sample>::new));
        for (Sample sample : file.getSamples()) {
            if (sample.getId() <= 0 || !sampleDBAdaptor.exists(sample.getId())) {
                throw new CatalogException("Sample { id: " + sample.getId() + "} does not exist.");
            }
        }
        if (file.getJob().getId() > 0 && !jobDBAdaptor.exists(file.getJob().getId())) {
            throw new CatalogException("Job { id: " + file.getJob().getId() + "} does not exist.");
        }
        file.setStats(ParamUtils.defaultObject(file.getStats(), HashMap<String, Object>::new));
        file.setAttributes(ParamUtils.defaultObject(file.getAttributes(), HashMap<String, Object>::new));

        if (file.getType() == File.Type.DIRECTORY && !file.getPath().endsWith("/")) {
            file.setPath(file.getPath() + "/");
        }
        if (file.getType() == File.Type.FILE && file.getPath().endsWith("/")) {
            file.setPath(file.getPath().substring(0, file.getPath().length() - 1));
        }
        file.setName(Paths.get(file.getPath()).getFileName().toString());

        URI uri;
        try {
            if (file.getType() == File.Type.DIRECTORY) {
                uri = getFileUri(studyId, file.getPath(), true);
            } else {
                uri = getFileUri(studyId, file.getPath(), false);
            }
        } catch (URISyntaxException e) {
            throw new CatalogException(e);
        }
        file.setUri(uri);

        // FIXME: Why am I doing this? Why am I not throwing an exception if it already exists?
        // Check if it already exists
        Query query = new Query()
                .append(FileDBAdaptor.QueryParams.STUDY_ID.key(), studyId)
                .append(FileDBAdaptor.QueryParams.PATH.key(), file.getPath())
                .append(FileDBAdaptor.QueryParams.STATUS_NAME.key(), "!=" + File.FileStatus.TRASHED + ";" + File.FileStatus.DELETED
                        + ";" + File.FileStatus.DELETING + ";" + File.FileStatus.PENDING_DELETE + ";" + File.FileStatus.REMOVED);
        if (fileDBAdaptor.count(query).first() > 0) {
            logger.warn("The file {} already exists in catalog", file.getPath());
        }
        query = new Query()
                .append(FileDBAdaptor.QueryParams.STUDY_ID.key(), studyId)
                .append(FileDBAdaptor.QueryParams.URI.key(), uri)
                .append(FileDBAdaptor.QueryParams.STATUS_NAME.key(), "!=" + File.FileStatus.TRASHED + ";" + File.FileStatus.DELETED
                        + ";" + File.FileStatus.DELETING + ";" + File.FileStatus.PENDING_DELETE + ";" + File.FileStatus.REMOVED);
        if (fileDBAdaptor.count(query).first() > 0) {
            logger.warn("The uri {} of the file is already in catalog but on a different path", uri);
        }

        boolean external = isExternal(studyId, file.getPath(), uri);
        file.setExternal(external);
        file.setRelease(catalogManager.getStudyManager().getCurrentRelease(studyId));

        //Find parent. If parents == true, create folders.
        String parentPath = getParentPath(file.getPath());

        long parentFileId = fileDBAdaptor.getId(studyId, parentPath);
        boolean newParent = false;
        if (parentFileId < 0 && StringUtils.isNotEmpty(parentPath)) {
            if (parents) {
                newParent = true;
                File parentFile = new File(File.Type.DIRECTORY, File.Format.PLAIN, File.Bioformat.NONE, parentPath, "",
                        new File.FileStatus(File.FileStatus.READY), 0, file.getSamples(), -1, Collections.emptyMap(),
                        Collections.emptyMap());
                parentFileId = create(Long.toString(studyId), parentFile, parents, null, options, sessionId).first().getId();
            } else {
                throw new CatalogDBException("Directory not found " + parentPath);
            }
        }

        //Check permissions
        if (parentFileId < 0) {
            throw new CatalogException("Unable to create file without a parent file");
        } else {
            if (!newParent) {
                //If parent has been created, for sure we have permissions to create the new file.
                authorizationManager.checkFilePermission(studyId, parentFileId, userId, FileAclEntry.FilePermissions.WRITE);
            }
        }

        if (Objects.equals(file.getStatus().getName(), File.FileStatus.READY)) {
            CatalogIOManager ioManager = catalogIOManagerFactory.get(uri);
            if (file.getType() == File.Type.DIRECTORY) {
                ioManager.createDirectory(uri, parents);
            } else {
                content = content != null ? content : "";
                InputStream inputStream = new ByteArrayInputStream(content.getBytes(StandardCharsets.UTF_8));
                ioManager.createFile(uri, inputStream);
            }
        }

        QueryResult<File> queryResult = fileDBAdaptor.insert(file, studyId, options);
        // We obtain the permissions set in the parent folder and set them to the file or folder being created
        QueryResult<FileAclEntry> allFileAcls = authorizationManager.getAllFileAcls(studyId, parentFileId, userId, false);
        // Propagate ACLs
        if (allFileAcls.getNumResults() > 0) {
            authorizationManager.replicateAcls(studyId, Arrays.asList(queryResult.first().getId()), allFileAcls.getResult(),
                    MongoDBAdaptorFactory.FILE_COLLECTION);
        }

        auditManager.recordCreation(AuditRecord.Resource.file, queryResult.first().getId(), userId, queryResult.first(), null, null);

        matchUpVariantFiles(queryResult.getResult(), sessionId);

        return queryResult;
    }

    public QueryResult<File> get(Long fileId, QueryOptions options, String sessionId) throws CatalogException {
        return get(null, String.valueOf(fileId), options, sessionId);
    }

    @Override
    public QueryResult<File> get(String studyStr, Query query, QueryOptions options, String sessionId) throws CatalogException {
        query = ParamUtils.defaultObject(query, Query::new);
        options = ParamUtils.defaultObject(options, QueryOptions::new);

        String userId = userManager.getUserId(sessionId);
        Long studyId = catalogManager.getStudyManager().getId(userId, studyStr);
        query.append(FileDBAdaptor.QueryParams.STUDY_ID.key(), studyId);

        QueryResult<File> fileQueryResult = fileDBAdaptor.get(query, options, userId);

        if (fileQueryResult.getNumResults() == 0 && query.containsKey("id")) {
            List<Long> idList = query.getAsLongList("id");
            for (Long myId : idList) {
                authorizationManager.checkFilePermission(studyId, myId, userId, FileAclEntry.FilePermissions.VIEW);
            }
        }

        return fileQueryResult;
    }

    public QueryResult<FileTree> getTree(String fileIdStr, @Nullable String studyStr, Query query, QueryOptions queryOptions, int maxDepth,
                                         String sessionId) throws CatalogException {
        long startTime = System.currentTimeMillis();

        queryOptions = ParamUtils.defaultObject(queryOptions, QueryOptions::new);
        query = ParamUtils.defaultObject(query, Query::new);

        if (queryOptions.containsKey(QueryOptions.INCLUDE)) {
            // Add type to the queryOptions
            List<String> asStringListOld = queryOptions.getAsStringList(QueryOptions.INCLUDE);
            List<String> newList = new ArrayList<>(asStringListOld.size());
            for (String include : asStringListOld) {
                newList.add(include);
            }
            newList.add(FileDBAdaptor.QueryParams.TYPE.key());
            queryOptions.put(QueryOptions.INCLUDE, newList);
        } else {
            // Avoid excluding type
            if (queryOptions.containsKey(QueryOptions.EXCLUDE)) {
                List<String> asStringListOld = queryOptions.getAsStringList(QueryOptions.EXCLUDE);
                if (asStringListOld.contains(FileDBAdaptor.QueryParams.TYPE.key())) {
                    // Remove type from exclude options
                    if (asStringListOld.size() > 1) {
                        List<String> toExclude = new ArrayList<>(asStringListOld.size() - 1);
                        for (String s : asStringListOld) {
                            if (!s.equalsIgnoreCase(FileDBAdaptor.QueryParams.TYPE.key())) {
                                toExclude.add(s);
                            }
                        }
                        queryOptions.put(QueryOptions.EXCLUDE, StringUtils.join(toExclude.toArray(), ","));
                    } else {
                        queryOptions.remove(QueryOptions.EXCLUDE);
                    }
                }
            }
        }

        MyResourceId resource = getId(fileIdStr, studyStr, sessionId);

        query.put(FileDBAdaptor.QueryParams.STUDY_ID.key(), resource.getStudyId());

        // Check if we can obtain the file from the dbAdaptor properly.
        QueryOptions qOptions = new QueryOptions()
                .append(QueryOptions.INCLUDE, Arrays.asList(FileDBAdaptor.QueryParams.PATH.key(), FileDBAdaptor.QueryParams.NAME.key(),
                        FileDBAdaptor.QueryParams.ID.key(), FileDBAdaptor.QueryParams.TYPE.key()));
        QueryResult<File> fileQueryResult = fileDBAdaptor.get(resource.getResourceId(), qOptions);
        if (fileQueryResult == null || fileQueryResult.getNumResults() != 1) {
            throw new CatalogException("An error occurred with the database.");
        }

        // Check if the id does not correspond to a directory
        if (!fileQueryResult.first().getType().equals(File.Type.DIRECTORY)) {
            throw new CatalogException("The file introduced is not a directory.");
        }

        // Call recursive method
        FileTree fileTree = getTree(fileQueryResult.first(), query, queryOptions, maxDepth, resource.getStudyId(), resource.getUser());

        int dbTime = (int) (System.currentTimeMillis() - startTime);
        int numResults = countFilesInTree(fileTree);

        return new QueryResult<>("File tree", dbTime, numResults, numResults, "", "", Arrays.asList(fileTree));
    }

    public QueryResult<File> getFilesFromFolder(String folderStr, String studyStr, QueryOptions options, String sessionId)
            throws CatalogException {
        ParamUtils.checkObj(folderStr, "folder");
        MyResourceId resource = getId(folderStr, studyStr, sessionId);

        options = ParamUtils.defaultObject(options, QueryOptions::new);
        File folder = get(resource.getResourceId(), null, sessionId).first();
        if (!folder.getType().equals(File.Type.DIRECTORY)) {
            throw new CatalogDBException("File {id:" + resource.getResourceId() + ", path:'" + folder.getPath() + "'} is not a folder.");
        }
        Query query = new Query(FileDBAdaptor.QueryParams.DIRECTORY.key(), folder.getPath());
        return get(resource.getStudyId(), query, options, sessionId);
    }

    public QueryResult<File> get(long studyId, Query query, QueryOptions options, String sessionId) throws CatalogException {
        query = ParamUtils.defaultObject(query, Query::new);
        options = ParamUtils.defaultObject(options, QueryOptions::new);
        String userId = userManager.getUserId(sessionId);

        if (studyId <= 0) {
            throw new CatalogDBException("Permission denied. Only the files of one study can be seen at a time.");
        } else {
            query.put(FileDBAdaptor.QueryParams.STUDY_ID.key(), studyId);
        }

        if (StringUtils.isNotEmpty(query.getString(FileDBAdaptor.QueryParams.SAMPLES.key()))) {
            MyResourceIds resourceIds = catalogManager.getSampleManager().getIds(
                    query.getAsStringList(FileDBAdaptor.QueryParams.SAMPLES.key()), Long.toString(studyId), sessionId);
            query.put(FileDBAdaptor.QueryParams.SAMPLE_IDS.key(), resourceIds.getResourceIds());
            query.remove(FileDBAdaptor.QueryParams.SAMPLES.key());
        }

        QueryResult<File> queryResult = fileDBAdaptor.get(query, options, userId);

        return queryResult;
    }

    @Override
    public DBIterator<File> iterator(String studyStr, Query query, QueryOptions options, String sessionId) throws CatalogException {
        query = ParamUtils.defaultObject(query, Query::new);
        options = ParamUtils.defaultObject(options, QueryOptions::new);
        String userId = userManager.getUserId(sessionId);
        long studyId = catalogManager.getStudyManager().getId(userId, studyStr);

        if (studyId <= 0) {
            throw new CatalogDBException("Permission denied. Only the files of one study can be seen at a time.");
        } else {
            query.put(FileDBAdaptor.QueryParams.STUDY_ID.key(), studyId);
        }

        if (StringUtils.isNotEmpty(query.getString(FileDBAdaptor.QueryParams.SAMPLES.key()))) {
            MyResourceIds resourceIds = catalogManager.getSampleManager().getIds(
                    query.getAsStringList(FileDBAdaptor.QueryParams.SAMPLES.key()), Long.toString(studyId), sessionId);
            query.put(FileDBAdaptor.QueryParams.SAMPLE_IDS.key(), resourceIds.getResourceIds());
            query.remove(FileDBAdaptor.QueryParams.SAMPLES.key());
        }

        return fileDBAdaptor.iterator(query, options, userId);
    }

    @Override
    public QueryResult<File> search(String studyStr, Query query, QueryOptions options, String sessionId) throws CatalogException {
        String userId = userManager.getUserId(sessionId);
        long studyId = catalogManager.getStudyManager().getId(userId, studyStr);

        // The samples introduced could be either ids or names. As so, we should use the smart resolutor to do this.
        if (StringUtils.isNotEmpty(query.getString(FileDBAdaptor.QueryParams.SAMPLES.key()))) {
            MyResourceIds resourceIds = catalogManager.getSampleManager().getIds(
                    query.getAsStringList(FileDBAdaptor.QueryParams.SAMPLES.key()), Long.toString(studyId), sessionId);
            query.put(FileDBAdaptor.QueryParams.SAMPLE_IDS.key(), resourceIds.getResourceIds());
            query.remove(FileDBAdaptor.QueryParams.SAMPLES.key());
        }

        query.append(FileDBAdaptor.QueryParams.STUDY_ID.key(), studyId);
        QueryResult<File> queryResult = fileDBAdaptor.get(query, options, userId);

        return queryResult;
    }

    @Override
    public QueryResult<File> count(String studyStr, Query query, String sessionId) throws CatalogException {
        String userId = userManager.getUserId(sessionId);
        long studyId = catalogManager.getStudyManager().getId(userId, studyStr);

        // The samples introduced could be either ids or names. As so, we should use the smart resolutor to do this.
        if (StringUtils.isNotEmpty(query.getString(FileDBAdaptor.QueryParams.SAMPLES.key()))) {
            MyResourceIds resourceIds = catalogManager.getSampleManager().getIds(
                    query.getAsStringList(FileDBAdaptor.QueryParams.SAMPLES.key()), Long.toString(studyId), sessionId);
            query.put(FileDBAdaptor.QueryParams.SAMPLE_IDS.key(), resourceIds.getResourceIds());
            query.remove(FileDBAdaptor.QueryParams.SAMPLES.key());
        }

        query.append(FileDBAdaptor.QueryParams.STUDY_ID.key(), studyId);
        QueryResult<Long> queryResultAux = fileDBAdaptor.count(query, userId, StudyAclEntry.StudyPermissions.VIEW_FILES);
        return new QueryResult<>("count", queryResultAux.getDbTime(), 0, queryResultAux.first(), queryResultAux.getWarningMsg(),
                queryResultAux.getErrorMsg(), Collections.emptyList());
    }

    @Override
    public QueryResult<File> update(String studyStr, String entryStr, ObjectMap parameters, QueryOptions options, String sessionId)
            throws CatalogException {
        ParamUtils.checkObj(parameters, "Parameters");
        options = ParamUtils.defaultObject(options, QueryOptions::new);

        MyResourceId resource = getId(entryStr, studyStr, sessionId);

        String userId = userManager.getUserId(sessionId);
        File file = get(resource.getResourceId(), null, sessionId).first();

        if (isRootFolder(file)) {
            throw new CatalogException("Can not modify root folder");
        }

        authorizationManager.checkFilePermission(resource.getStudyId(), resource.getResourceId(), userId,
                FileAclEntry.FilePermissions.WRITE);
        for (Map.Entry<String, Object> param : parameters.entrySet()) {
            FileDBAdaptor.QueryParams queryParam = FileDBAdaptor.QueryParams.getParam(param.getKey());
            switch (queryParam) {
                case NAME:
                case FORMAT:
                case BIOFORMAT:
                case DESCRIPTION:
                case ATTRIBUTES:
                case STATS:
                case JOB_ID:
                case SAMPLES:
                    break;
                default:
                    throw new CatalogException("Parameter '" + queryParam + "' cannot be changed.");
            }
        }

        // We obtain the numeric ids of the samples given
        if (StringUtils.isNotEmpty(parameters.getString(FileDBAdaptor.QueryParams.SAMPLES.key()))) {
            List<String> sampleIdStr = parameters.getAsStringList(FileDBAdaptor.QueryParams.SAMPLES.key());
//            parameters.remove(FileDBAdaptor.QueryParams.SAMPLES.key());

            MyResourceIds resourceIds = catalogManager.getSampleManager().getIds(sampleIdStr, Long.toString(resource.getStudyId()),
                    sessionId);

            // Avoid sample duplicates
            Set<Long> sampleIdsSet = new LinkedHashSet<>();
            sampleIdsSet.addAll(resourceIds.getResourceIds());

            List<Sample> sampleList = new ArrayList<>(sampleIdsSet.size());
            for (Long sampleId : sampleIdsSet) {
                sampleList.add(new Sample().setId(sampleId));
            }
//            fileDBAdaptor.addSamplesToFile(fileId, sampleList);
            parameters.put(FileDBAdaptor.QueryParams.SAMPLES.key(), sampleList);
        }

        //Name must be changed with "rename".
        if (parameters.containsKey("name")) {
            logger.info("Rename file using update method!");
            rename(resource.getResourceId(), parameters.getString("name"), sessionId);
        }

        String ownerId = studyDBAdaptor.getOwnerId(resource.getStudyId());
        fileDBAdaptor.update(resource.getResourceId(), parameters, QueryOptions.empty());
        QueryResult<File> queryResult = fileDBAdaptor.get(resource.getResourceId(), options);
        auditManager.recordUpdate(AuditRecord.Resource.file, resource.getResourceId(), userId, parameters, null, null);
        userDBAdaptor.updateUserLastModified(ownerId);
        return queryResult;
    }

    @Deprecated
    public QueryResult<File> update(Long fileId, ObjectMap parameters, QueryOptions options, String sessionId) throws CatalogException {
        return update(null, String.valueOf(fileId), parameters, options, sessionId);
    }

    @Override
    public List<QueryResult<File>> delete(@Nullable String studyStr, String fileIdStr, ObjectMap params, String sessionId)
            throws CatalogException, IOException {
        /*
         * This method checks:
         * 1. fileIdStr converts easily to a valid fileId.
         * 2. The user belonging to the sessionId has permissions to delete files.
         * 3. If file is external and DELETE_EXTERNAL_FILE is false, we will call unlink method.
         * 4. Check if the status of the file/folder and the children is a valid one.
         * 5. Root folders cannot be deleted.
         * 6. No external files or folders are found within the path.
         */
        QueryResult<File> deletedFileResult = new QueryResult<>("Delete file", -1, 0, 0, "", "No changes made", Collections.emptyList());

        params = ParamUtils.defaultObject(params, ObjectMap::new);

        AbstractManager.MyResourceIds resource = catalogManager.getFileManager().getIds(
                Arrays.asList(StringUtils.split(fileIdStr, ",")), studyStr, sessionId);
        String userId = resource.getUser();
        long studyId = resource.getStudyId();

        // Check 1. No comma-separated values are valid, only one single File or Directory can be deleted.
        List<Long> fileIds = resource.getResourceIds();
        List<QueryResult<File>> queryResultList = new ArrayList<>(fileIds.size());
        // TODO: All the throws should be catched and put in the error field of queryResult
        for (Long fileId : fileIds) {
            // Check 2. User has the proper permissions to delete the file.
            authorizationManager.checkFilePermission(studyId, fileId, userId, FileAclEntry.FilePermissions.DELETE);

            // Check if we can obtain the file from the dbAdaptor properly.
            QueryResult<File> fileQueryResult = fileDBAdaptor.get(fileId, QueryOptions.empty());
            if (fileQueryResult == null || fileQueryResult.getNumResults() != 1) {
                throw new CatalogException("Cannot delete file '" + fileIdStr + "'. There was an error with the database.");
            }
            File file = fileQueryResult.first();

            // Check 3.
            // If file is not externally linked or if it is external but with DELETE_EXTERNAL_FILES set to true then can be deleted.
            // This prevents external linked files to be accidentally deleted.
            // If file is linked externally and DELETE_EXTERNAL_FILES is false then we just unlink the file.
            if (file.isExternal() && !params.getBoolean(DELETE_EXTERNAL_FILES, false)) {
                queryResultList.add(unlink(StringUtils.join(resource.getResourceIds(), ","), Long.toString(resource.getStudyId()),
                        sessionId));
                continue;
            }

            // Check 4.
            // We cannot delete the root folder
            if (file.getType().equals(File.Type.DIRECTORY) && isRootFolder(file)) {
                throw new CatalogException("Root directories cannot be deleted");
            }

            // Check 5.
            // Only READY, TRASHED and PENDING_DELETE files can be deleted
            String fileStatus = file.getStatus().getName();
            // TODO change this to accept only valid statuses
            if (fileStatus.equalsIgnoreCase(File.FileStatus.STAGE) || fileStatus.equalsIgnoreCase(File.FileStatus.MISSING)
                    || fileStatus.equalsIgnoreCase(File.FileStatus.DELETING) || fileStatus.equalsIgnoreCase(File.FileStatus.DELETED)
                    || fileStatus.equalsIgnoreCase(File.FileStatus.REMOVED)) {
                throw new CatalogException("File cannot be deleted, status is: " + fileStatus);
            }

            // Check 6.
            if (file.getType().equals(File.Type.DIRECTORY)) {
                // We cannot delete a folder containing files or folders with status missing or staged
                Query query = new Query()
                        .append(FileDBAdaptor.QueryParams.STUDY_ID.key(), studyId)
                        .append(FileDBAdaptor.QueryParams.PATH.key(), "~^" + file.getPath() + "*")
                        .append(FileDBAdaptor.QueryParams.STATUS_NAME.key(),
                                Arrays.asList(File.FileStatus.MISSING, File.FileStatus.STAGE));

                long count = fileDBAdaptor.count(query).first();
                if (count > 0) {
                    throw new CatalogException("Cannot delete folder. " + count + " files have been found with status missing or staged.");
                }
            }

            // Check 7.
            // We cannot delete a folder containing any linked file/folder, these must be unlinked first
            if (file.getType().equals(File.Type.DIRECTORY) && !params.getBoolean(DELETE_EXTERNAL_FILES, false)) {
                if (studyId == -1) {
                    studyId = fileDBAdaptor.getStudyIdByFileId(fileId);
                }

                Query query = new Query()
                        .append(FileDBAdaptor.QueryParams.STUDY_ID.key(), studyId)
                        .append(FileDBAdaptor.QueryParams.PATH.key(), "~^" + file.getPath() + "*")
                        .append(FileDBAdaptor.QueryParams.STATUS_NAME.key(), File.FileStatus.READY)
                        .append(FileDBAdaptor.QueryParams.EXTERNAL.key(), true);

                long count = fileDBAdaptor.count(query).first();
                if (count > 0) {
                    throw new CatalogException("Cannot delete folder. " + count + " linked files have been found within the path. Please, "
                            + "unlink them first.");
                }
            }

            // Check 8
            // We cannot unlink a file or folder containing files that are indexed or being processed in storage
            checkUsedInStorage(studyId, file);

            if (params.getBoolean(SKIP_TRASH, false) || params.getBoolean(DELETE_EXTERNAL_FILES, false)) {
                deletedFileResult = deleteFromDisk(file, studyId, userId, params);
            } else {
                if (fileStatus.equalsIgnoreCase(File.FileStatus.READY)) {
                    ObjectMap updateParams = new ObjectMap(FileDBAdaptor.QueryParams.STATUS_NAME.key(), File.FileStatus.TRASHED);
                    if (file.getType().equals(File.Type.FILE)) {
                        checkCanDelete(Arrays.asList(fileId));
                        fileDBAdaptor.update(fileId, updateParams, QueryOptions.empty());
                        Query query = new Query(JobDBAdaptor.QueryParams.STUDY_ID.key(), studyId);
                        jobDBAdaptor.extractFilesFromJobs(query, Arrays.asList(fileId));
                    } else {
                        if (studyId == -1) {
                            studyId = fileDBAdaptor.getStudyIdByFileId(fileId);
                        }

                        // Send to trash all the files and subfolders
                        Query query = new Query()
                                .append(FileDBAdaptor.QueryParams.STUDY_ID.key(), studyId)
                                .append(FileDBAdaptor.QueryParams.PATH.key(), "~^" + file.getPath() + "*")
                                .append(FileDBAdaptor.QueryParams.STATUS_NAME.key(), File.FileStatus.READY);
                        checkCanDelete(query);
                        fileDBAdaptor.update(query, updateParams, QueryOptions.empty());

                        // Remove any reference to the file ids recently sent to the trash bin
                        query.put(FileDBAdaptor.QueryParams.STATUS_NAME.key(), File.FileStatus.TRASHED);
                        QueryResult<File> queryResult = fileDBAdaptor.get(query, new QueryOptions(QueryOptions.INCLUDE, FileDBAdaptor
                                .QueryParams.ID.key()));
                        List<Long> fileIdsTmp = queryResult.getResult().stream().map(File::getId).collect(Collectors.toList());
                        jobDBAdaptor.extractFilesFromJobs(new Query(JobDBAdaptor.QueryParams.STUDY_ID.key(), studyId), fileIdsTmp);

                    }

                    Query query = new Query()
                            .append(FileDBAdaptor.QueryParams.ID.key(), fileId)
                            .append(FileDBAdaptor.QueryParams.STATUS_NAME.key(), File.FileStatus.TRASHED);
                    deletedFileResult = fileDBAdaptor.get(query, QueryOptions.empty());
                }
            }
            queryResultList.add(deletedFileResult);
        }

        return queryResultList;
    }


    public QueryResult<File> link(URI uriOrigin, String pathDestiny, long studyId, ObjectMap params, String sessionId)
            throws CatalogException, IOException {
        // We make two attempts to link to ensure the behaviour remains even if it is being called at the same time link from different
        // threads
        try {
            return privateLink(uriOrigin, pathDestiny, studyId, params, sessionId);
        } catch (CatalogException | IOException e) {
            return privateLink(uriOrigin, pathDestiny, studyId, params, sessionId);
        }
    }

    public QueryResult<File> unlink(String fileIdStr, @Nullable String studyStr, String sessionId) throws CatalogException, IOException {
        ParamUtils.checkParameter(fileIdStr, "File");

        AbstractManager.MyResourceId resource = catalogManager.getFileManager().getId(fileIdStr, studyStr, sessionId);
        String userId = resource.getUser();
        long fileId = resource.getResourceId();
        long studyId = resource.getStudyId();

        // Check 2. User has the proper permissions to delete the file.
        authorizationManager.checkFilePermission(studyId, fileId, userId, FileAclEntry.FilePermissions.DELETE);

        // Check if we can obtain the file from the dbAdaptor properly.
        QueryResult<File> fileQueryResult = fileDBAdaptor.get(fileId, QueryOptions.empty());
        if (fileQueryResult == null || fileQueryResult.getNumResults() != 1) {
            throw new CatalogException("Cannot delete file '" + fileIdStr + "'. There was an error with the database.");
        }

        File file = fileQueryResult.first();

        // Check 3.
        if (!file.isExternal()) {
            throw new CatalogException("Only previously linked files can be unlinked. Please, use delete instead.");
        }

        // Check 8
        // We cannot unlink a file or folder containing files that are indexed or being processed in storage
        checkUsedInStorage(studyId, file);

        String suffixName = ".REMOVED_" + TimeUtils.getTime();
        String basePath = Paths.get(file.getPath()).toString();
        String suffixedPath = basePath + suffixName;
        if (file.getType().equals(File.Type.FILE)) {
            if (fileQueryResult.first().getStatus().getName().equals(File.FileStatus.REMOVED)) {
                return fileQueryResult;
            }
            if (!fileQueryResult.first().getStatus().getName().equals(File.FileStatus.READY)) {
                throw new CatalogException("Cannot unlink. Unexpected file status: " + fileQueryResult.first().getStatus().getName());
            }
            logger.debug("Unlinking file {}", file.getUri().toString());

            ObjectMap update = new ObjectMap()
                    .append(FileDBAdaptor.QueryParams.STATUS_NAME.key(), File.FileStatus.REMOVED)
                    .append(FileDBAdaptor.QueryParams.PATH.key(), suffixedPath);

            QueryResult<File> retFile = fileDBAdaptor.update(file.getId(), update, QueryOptions.empty());

            // Remove any reference to the file ids recently sent to the trash bin
            jobDBAdaptor.extractFilesFromJobs(new Query(JobDBAdaptor.QueryParams.STUDY_ID.key(), studyId), Arrays.asList(file.getId()));

            return retFile;
        } else {
            logger.debug("Unlinking folder {}", file.getUri().toString());

            Files.walkFileTree(Paths.get(file.getUri()), new SimpleFileVisitor<Path>() {
                @Override
                public FileVisitResult visitFile(Path path, BasicFileAttributes attrs) throws IOException {
                    try {
                        // Look for the file in catalog
                        Query query = new Query()
                                .append(FileDBAdaptor.QueryParams.STUDY_ID.key(), studyId)
                                .append(FileDBAdaptor.QueryParams.URI.key(), path.toUri().toString())
                                .append(FileDBAdaptor.QueryParams.EXTERNAL.key(), true)
                                .append(FileDBAdaptor.QueryParams.STATUS_NAME.key(), File.FileStatus.READY);

                        QueryResult<File> fileQueryResult = fileDBAdaptor.get(query, new QueryOptions());

                        if (fileQueryResult == null || fileQueryResult.getNumResults() == 0) {
                            logger.debug("Cannot unlink " + path.toString() + ". The file could not be found in catalog.");
                            return FileVisitResult.CONTINUE;
                        }

                        if (fileQueryResult.getNumResults() > 1) {
                            logger.error("Internal error: More than one file was found in catalog for uri " + path.toString());
                            return FileVisitResult.CONTINUE;
                        }

                        File file = fileQueryResult.first();
                        if (!file.getStatus().getName().equals(File.FileStatus.READY)) {
                            logger.warn("Not unlinking file {}, file status: {}", file.getPath(), file.getStatus().getName());
                            return FileVisitResult.CONTINUE;
                        }

                        ObjectMap update = new ObjectMap()
                                .append(FileDBAdaptor.QueryParams.STATUS_NAME.key(), File.FileStatus.REMOVED)
                                .append(FileDBAdaptor.QueryParams.PATH.key(), file.getPath().replaceFirst(basePath, suffixedPath));

                        fileDBAdaptor.update(file.getId(), update, QueryOptions.empty());

                        logger.debug("{} unlinked", file.toString());

                        // Remove any reference to the file ids recently sent to the trash bin
                        jobDBAdaptor.extractFilesFromJobs(new Query(JobDBAdaptor.QueryParams.STUDY_ID.key(), studyId),
                                Arrays.asList(file.getId()));

                    } catch (CatalogDBException e) {
                        e.printStackTrace();
                    }

                    return FileVisitResult.CONTINUE;
                }

                @Override
                public FileVisitResult visitFileFailed(Path file, IOException exc) throws IOException {
                    return FileVisitResult.SKIP_SUBTREE;
                }

                @Override
                public FileVisitResult postVisitDirectory(Path dir, IOException exc) throws IOException {
                    if (exc == null) {
                        try {
                            // Only empty folders can be deleted for safety reasons
                            Query query = new Query()
                                    .append(FileDBAdaptor.QueryParams.STUDY_ID.key(), studyId)
                                    .append(FileDBAdaptor.QueryParams.URI.key(), "~^" + dir.toUri().toString() + "/*")
                                    .append(FileDBAdaptor.QueryParams.EXTERNAL.key(), true)
                                    .append(FileDBAdaptor.QueryParams.STATUS_NAME.key(), File.FileStatus.READY);

                            QueryResult<File> fileQueryResult = fileDBAdaptor.get(query, new QueryOptions());

                            if (fileQueryResult == null || fileQueryResult.getNumResults() > 1) {
                                // The only result should be the current directory
                                logger.debug("Cannot unlink " + dir.toString()
                                        + ". There are files/folders inside the folder that have not been unlinked.");
                                return FileVisitResult.CONTINUE;
                            }

                            // Look for the folder in catalog
                            query = new Query()
                                    .append(FileDBAdaptor.QueryParams.STUDY_ID.key(), studyId)
                                    .append(FileDBAdaptor.QueryParams.URI.key(), dir.toUri().toString())
                                    .append(FileDBAdaptor.QueryParams.EXTERNAL.key(), true)
                                    .append(FileDBAdaptor.QueryParams.STATUS_NAME.key(), File.FileStatus.READY);

                            fileQueryResult = fileDBAdaptor.get(query, new QueryOptions());

                            if (fileQueryResult == null || fileQueryResult.getNumResults() == 0) {
                                logger.debug("Cannot unlink " + dir.toString() + ". The directory could not be found in catalog.");
                                return FileVisitResult.CONTINUE;
                            }

                            if (fileQueryResult.getNumResults() > 1) {
                                logger.error("Internal error: More than one file was found in catalog for uri " + dir.toString());
                                return FileVisitResult.CONTINUE;
                            }

                            File file = fileQueryResult.first();
                            if (!file.getStatus().getName().equals(File.FileStatus.READY)) {
                                logger.warn("Not unlinking folder {}, folder status: {}", file.getPath(), file.getStatus().getName());
                                return FileVisitResult.CONTINUE;
                            }

                            ObjectMap update = new ObjectMap()
                                    .append(FileDBAdaptor.QueryParams.STATUS_NAME.key(), File.FileStatus.REMOVED)
                                    .append(FileDBAdaptor.QueryParams.PATH.key(),
                                            file.getPath().replaceFirst(basePath, suffixedPath));

                            fileDBAdaptor.update(file.getId(), update, QueryOptions.empty());

                            logger.debug("{} unlinked", dir.toString());

                            // Remove any reference to the file ids recently sent to the trash bin
                            jobDBAdaptor.extractFilesFromJobs(new Query(JobDBAdaptor.QueryParams.STUDY_ID.key(), studyId),
                                    Arrays.asList(file.getId()));
                        } catch (CatalogDBException e) {
                            e.printStackTrace();
                        }

                        return FileVisitResult.CONTINUE;
                    } else {
                        // directory iteration failed
                        throw exc;
                    }
                }
            });

            Query query = new Query()
                    .append(FileDBAdaptor.QueryParams.ID.key(), file.getId())
                    .append(FileDBAdaptor.QueryParams.STATUS_NAME.key(), File.FileStatus.REMOVED);
            return fileDBAdaptor.get(query, new QueryOptions());
        }
    }

    @Override
    public QueryResult rank(String studyStr, Query query, String field, int numResults, boolean asc, String sessionId)
            throws CatalogException {
        query = ParamUtils.defaultObject(query, Query::new);
        ParamUtils.checkObj(field, "field");
        ParamUtils.checkObj(sessionId, "sessionId");

        String userId = userManager.getUserId(sessionId);
        Long studyId = catalogManager.getStudyManager().getId(userId, studyStr);

        authorizationManager.checkStudyPermission(studyId, userId, StudyAclEntry.StudyPermissions.VIEW_FILES);

        // TODO: In next release, we will have to check the count parameter from the queryOptions object.
        boolean count = true;
        query.append(FileDBAdaptor.QueryParams.STUDY_ID.key(), studyId);
        QueryResult queryResult = null;
        if (count) {
            // We do not need to check for permissions when we show the count of files
            queryResult = fileDBAdaptor.rank(query, field, numResults, asc);
        }

        return ParamUtils.defaultObject(queryResult, QueryResult::new);
    }

    @Override
    public QueryResult groupBy(@Nullable String studyStr, Query query, List<String> fields, QueryOptions options, String sessionId)
            throws CatalogException {
        query = ParamUtils.defaultObject(query, Query::new);
        options = ParamUtils.defaultObject(options, QueryOptions::new);
        if (fields == null || fields.size() == 0) {
            throw new CatalogException("Empty fields parameter.");
        }

        String userId = userManager.getUserId(sessionId);
        long studyId = catalogManager.getStudyManager().getId(userId, studyStr);

        if (StringUtils.isNotEmpty(query.getString(FileDBAdaptor.QueryParams.SAMPLES.key()))) {
            MyResourceIds resourceIds = catalogManager.getSampleManager().getIds(
                    query.getAsStringList(FileDBAdaptor.QueryParams.SAMPLES.key()), Long.toString(studyId), sessionId);
            query.put(FileDBAdaptor.QueryParams.SAMPLE_IDS.key(), resourceIds.getResourceIds());
            query.remove(FileDBAdaptor.QueryParams.SAMPLES.key());
        }

        // Add study id to the query
        query.put(FileDBAdaptor.QueryParams.STUDY_ID.key(), studyId);

        // We do not need to check for permissions when we show the count of files
        QueryResult queryResult = fileDBAdaptor.groupBy(query, fields, options, userId);

        return ParamUtils.defaultObject(queryResult, QueryResult::new);
    }

    //    @Deprecated
//    private QueryResult<File> checkCanDeleteFile(File file, String userId) throws CatalogException {
//        authorizationManager.checkFilePermission(studyId, file.getId(), userId, FileAclEntry.FilePermissions.DELETE);
//
//        switch (file.getStatus().getName()) {
//            case File.FileStatus.TRASHED:
//                //Send warning message
//                String warningMsg = "File already deleted. {id: " + file.getId() + ", status: '" + file.getStatus() + "'}";
//                logger.warn(warningMsg);
//                return new QueryResult<File>("Delete file", 0, 0, 0,
//                        warningMsg,
//                        null, Collections.emptyList());
//            case File.FileStatus.READY:
//                break;
//            case File.FileStatus.STAGE:
//            case File.FileStatus.MISSING:
//            default:
//                throw new CatalogException("File is not ready. {"
//                        + "id: " + file.getId() + ", "
//                        + "path:\"" + file.getPath() + "\","
//                        + "status: '" + file.getStatus().getName() + "'}");
//        }
//        return null;
//    }

    public QueryResult<File> rename(long fileId, String newName, String sessionId) throws CatalogException {
        ParamUtils.checkFileName(newName, "name");
        String userId = userManager.getUserId(sessionId);
        long studyId = fileDBAdaptor.getStudyIdByFileId(fileId);
        long projectId = studyDBAdaptor.getProjectIdByStudyId(studyId);
        String ownerId = projectDBAdaptor.getOwnerId(projectId);

        authorizationManager.checkFilePermission(studyId, fileId, userId, FileAclEntry.FilePermissions.WRITE);
        QueryResult<File> fileResult = fileDBAdaptor.get(fileId, null);
        File file = fileResult.first();

        if (file.getName().equals(newName)) {
            fileResult.setId("rename");
            fileResult.setWarningMsg("File name '" + newName + "' is the original name. Do nothing.");
            return fileResult;
        }

        if (isRootFolder(file)) {
            throw new CatalogException("Can not rename root folder");
        }

        String oldPath = file.getPath();
        Path parent = Paths.get(oldPath).getParent();
        String newPath;
        if (parent == null) {
            newPath = newName;
        } else {
            newPath = parent.resolve(newName).toString();
        }

        userDBAdaptor.updateUserLastModified(ownerId);
        CatalogIOManager catalogIOManager;
        URI oldUri = file.getUri();
        URI newUri = Paths.get(oldUri).getParent().resolve(newName).toUri();
//        URI studyUri = file.getUri();
        boolean isExternal = file.isExternal(); //If the file URI is not null, the file is external located.
        QueryResult<File> result;
        switch (file.getType()) {
            case DIRECTORY:
                if (!isExternal) {  //Only rename non external files
                    catalogIOManager = catalogIOManagerFactory.get(oldUri); // TODO? check if something in the subtree is not READY?
                    catalogIOManager.rename(oldUri, newUri);   // io.move() 1
                }
                result = fileDBAdaptor.rename(fileId, newPath, newUri.toString(), null);
                auditManager.recordUpdate(AuditRecord.Resource.file, fileId, userId, new ObjectMap("path", newPath)
                        .append("name", newName), "rename", null);
                break;
            case FILE:
                if (!isExternal) {  //Only rename non external files
                    catalogIOManager = catalogIOManagerFactory.get(oldUri);
                    catalogIOManager.rename(oldUri, newUri);
                }
                result = fileDBAdaptor.rename(fileId, newPath, newUri.toString(), null);
                auditManager.recordUpdate(AuditRecord.Resource.file, fileId, userId, new ObjectMap("path", newPath)
                        .append("name", newName), "rename", null);
                break;
            default:
                throw new CatalogException("Unknown file type " + file.getType());
        }

        return result;
    }

    public DataInputStream grep(long fileId, String pattern, QueryOptions options, String sessionId) throws CatalogException {
        String userId = userManager.getUserId(sessionId);
        long studyId = getStudyId(fileId);
        authorizationManager.checkFilePermission(studyId, fileId, userId, FileAclEntry.FilePermissions.VIEW);

        URI fileUri = getUri(get(fileId, null, sessionId).first());
        boolean ignoreCase = options.getBoolean("ignoreCase");
        boolean multi = options.getBoolean("multi");
        return catalogIOManagerFactory.get(fileUri).getGrepFileObject(fileUri, pattern, ignoreCase, multi);
    }

    public DataInputStream download(long fileId, int start, int limit, QueryOptions options, String sessionId) throws CatalogException {
        String userId = userManager.getUserId(sessionId);
        long studyId = getStudyId(fileId);
        authorizationManager.checkFilePermission(studyId, fileId, userId, FileAclEntry.FilePermissions.DOWNLOAD);

        URI fileUri = getUri(get(fileId, null, sessionId).first());

        return catalogIOManagerFactory.get(fileUri).getFileObject(fileUri, start, limit);
    }

    public QueryResult index(List<String> fileList, String studyStr, String type, Map<String, String> params, String sessionId)
            throws CatalogException {
        MyResourceIds resourceIds = getIds(fileList, studyStr, sessionId);
        List<Long> fileFolderIdList = resourceIds.getResourceIds();
        long studyId = resourceIds.getStudyId();
        String userId = resourceIds.getUser();

        // Check they all belong to the same study
        for (Long fileId : fileFolderIdList) {
            if (fileId == -1) {
                throw new CatalogException("Could not find file or folder " + fileList);
            }

            long studyIdByFileId = fileDBAdaptor.getStudyIdByFileId(fileId);

            if (studyId == -1) {
                studyId = studyIdByFileId;
            } else if (studyId != studyIdByFileId) {
                throw new CatalogException("Cannot index files coming from different studies.");
            }
        }

        // Define the output directory where the indexes will be put
        String outDirPath = ParamUtils.defaultString(params.get("outdir"), "/");
        if (outDirPath != null && !StringUtils.isNumeric(outDirPath) && outDirPath.contains("/") && !outDirPath.endsWith("/")) {
            outDirPath = outDirPath + "/";
        }

        File outDir;
        try {
            outDir = new File().setId(getId(outDirPath, Long.toString(studyId), sessionId).getResourceId());
        } catch (CatalogException e) {
            logger.warn("'{}' does not exist. Trying to create the output directory.", outDirPath);
            QueryResult<File> folder = createFolder(Long.toString(studyId), outDirPath, new File.FileStatus(), true, "",
                    new QueryOptions(), sessionId);
            outDir = folder.first();
        }

        if (outDir.getId() > 0) {
            authorizationManager.checkFilePermission(studyId, outDir.getId(), userId, FileAclEntry.FilePermissions.WRITE);
            if (fileDBAdaptor.getStudyIdByFileId(outDir.getId()) != studyId) {
                throw new CatalogException("The output directory does not correspond to the same study of the files");
            }

        } else {
            ObjectMap parsedSampleStr = parseFeatureId(userId, outDirPath);
            String path = (String) parsedSampleStr.get("featureName");
            logger.info("Outdir {}", path);
            if (path.contains("/")) {
                if (!path.endsWith("/")) {
                    path = path + "/";
                }
                // It is a path, so we will try to create the folder
                createFolder(Long.toString(studyId), path, new File.FileStatus(), true, "", new QueryOptions(), sessionId);
                outDir = new File().setId(getId(path, Long.toString(studyId), sessionId).getResourceId());
                logger.info("Outdir {} -> {}", outDir, path);
            }
        }

        QueryResult<Job> jobQueryResult;
        List<File> fileIdList = new ArrayList<>();
        String indexDaemonType = null;
        String jobName = null;
        String description = null;

        if (type.equals("VCF")) {

            indexDaemonType = IndexDaemon.VARIANT_TYPE;
            Boolean transform = Boolean.valueOf(params.get("transform"));
            Boolean load = Boolean.valueOf(params.get("load"));
            if (transform && !load) {
                jobName = "variant_transform";
                description = "Transform variants from " + fileList;
            } else if (load && !transform) {
                description = "Load variants from " + fileList;
                jobName = "variant_load";
            } else {
                description = "Index variants from " + fileList;
                jobName = "variant_index";
            }

            for (Long fileId : fileFolderIdList) {
                QueryOptions queryOptions = new QueryOptions(QueryOptions.INCLUDE, Arrays.asList(
                        FileDBAdaptor.QueryParams.NAME.key(),
                        FileDBAdaptor.QueryParams.PATH.key(),
                        FileDBAdaptor.QueryParams.URI.key(),
                        FileDBAdaptor.QueryParams.TYPE.key(),
                        FileDBAdaptor.QueryParams.BIOFORMAT.key(),
                        FileDBAdaptor.QueryParams.FORMAT.key(),
                        FileDBAdaptor.QueryParams.INDEX.key())
                );
                QueryResult<File> file = fileDBAdaptor.get(fileId, queryOptions);

                if (file.getNumResults() != 1) {
                    throw new CatalogException("Could not find file or folder " + fileList);
                }

                if (File.Type.DIRECTORY.equals(file.first().getType())) {
                    // Retrieve all the VCF files that can be found within the directory
                    String path = file.first().getPath().endsWith("/") ? file.first().getPath() : file.first().getPath() + "/";
                    Query query = new Query(FileDBAdaptor.QueryParams.FORMAT.key(), Arrays.asList(File.Format.VCF, File.Format.GVCF))
                            .append(FileDBAdaptor.QueryParams.PATH.key(), "~^" + path + "*")
                            .append(FileDBAdaptor.QueryParams.STUDY_ID.key(), studyId);
                    QueryResult<File> fileQueryResult = fileDBAdaptor.get(query, queryOptions);

                    if (fileQueryResult.getNumResults() == 0) {
                        throw new CatalogException("No VCF files could be found in directory " + file.first().getPath());
                    }

                    for (File fileTmp : fileQueryResult.getResult()) {
                        authorizationManager.checkFilePermission(studyId, fileTmp.getId(), userId, FileAclEntry.FilePermissions.VIEW);
                        authorizationManager.checkFilePermission(studyId, fileTmp.getId(), userId, FileAclEntry.FilePermissions.WRITE);

                        fileIdList.add(fileTmp);
                    }

                } else {
                    if (!File.Format.VCF.equals(file.first().getFormat()) && !File.Format.GVCF.equals(file.first().getFormat())) {
                        throw new CatalogException("The file " + file.first().getName() + " is not a VCF file.");
                    }

                    authorizationManager.checkFilePermission(studyId, file.first().getId(), userId, FileAclEntry.FilePermissions.VIEW);
                    authorizationManager.checkFilePermission(studyId, file.first().getId(), userId, FileAclEntry.FilePermissions.WRITE);

                    fileIdList.add(file.first());
                }
            }

            if (fileIdList.size() == 0) {
                throw new CatalogException("Cannot send to index. No files could be found to be indexed.");
            }

            params.put("outdir", Long.toString(outDir.getId()));
            params.put("sid", sessionId);

        } else if (type.equals("BAM")) {

            indexDaemonType = IndexDaemon.ALIGNMENT_TYPE;
            jobName = "AlignmentIndex";

            for (Long fileId : fileFolderIdList) {
                QueryOptions queryOptions = new QueryOptions(QueryOptions.INCLUDE, Arrays.asList(
                        FileDBAdaptor.QueryParams.PATH.key(),
                        FileDBAdaptor.QueryParams.URI.key(),
                        FileDBAdaptor.QueryParams.TYPE.key(),
                        FileDBAdaptor.QueryParams.FORMAT.key(),
                        FileDBAdaptor.QueryParams.INDEX.key())
                );
                QueryResult<File> file = fileDBAdaptor.get(fileId, queryOptions);

                if (file.getNumResults() != 1) {
                    throw new CatalogException("Could not find file or folder " + fileList);
                }

                if (File.Type.DIRECTORY.equals(file.first().getType())) {
                    // Retrieve all the BAM files that can be found within the directory
                    String path = file.first().getPath().endsWith("/") ? file.first().getPath() : file.first().getPath() + "/";
                    Query query = new Query(FileDBAdaptor.QueryParams.FORMAT.key(), Arrays.asList(File.Format.SAM, File.Format.BAM))
                            .append(FileDBAdaptor.QueryParams.PATH.key(), "~^" + path + "*")
                            .append(FileDBAdaptor.QueryParams.STUDY_ID.key(), studyId);
                    QueryResult<File> fileQueryResult = fileDBAdaptor.get(query, queryOptions);

                    if (fileQueryResult.getNumResults() == 0) {
                        throw new CatalogException("No SAM/BAM files could be found in directory " + file.first().getPath());
                    }

                    for (File fileTmp : fileQueryResult.getResult()) {
                        authorizationManager.checkFilePermission(studyId, fileTmp.getId(), userId, FileAclEntry.FilePermissions.VIEW);
                        authorizationManager.checkFilePermission(studyId, fileTmp.getId(), userId, FileAclEntry.FilePermissions.WRITE);

                        fileIdList.add(fileTmp);
                    }

                } else {
                    if (!File.Format.BAM.equals(file.first().getFormat()) && !File.Format.SAM.equals(file.first().getFormat())) {
                        throw new CatalogException("The file " + file.first().getName() + " is not a SAM/BAM file.");
                    }

                    authorizationManager.checkFilePermission(studyId, file.first().getId(), userId, FileAclEntry.FilePermissions.VIEW);
                    authorizationManager.checkFilePermission(studyId, file.first().getId(), userId, FileAclEntry.FilePermissions.WRITE);

                    fileIdList.add(file.first());
                }
            }

        }

        if (fileIdList.size() == 0) {
            throw new CatalogException("Cannot send to index. No files could be found to be indexed.");
        }

        String fileIds = fileIdList.stream().map(File::getId).map(l -> Long.toString(l)).collect(Collectors.joining(","));
        params.put("file", fileIds);
        List<File> outputList = outDir.getId() > 0 ? Arrays.asList(outDir) : Collections.emptyList();
        ObjectMap attributes = new ObjectMap();
        attributes.put(IndexDaemon.INDEX_TYPE, indexDaemonType);
        attributes.putIfNotNull(Job.OPENCGA_OUTPUT_DIR, outDirPath);
        attributes.putIfNotNull(Job.OPENCGA_STUDY, studyStr);

        logger.info("job description: " + description);
        jobQueryResult = catalogManager.getJobManager().queue(studyId, jobName, description, "opencga-analysis.sh",
                Job.Type.INDEX, params, fileIdList, outputList, outDir, userId, attributes);
        jobQueryResult.first().setToolId(jobName);

        return jobQueryResult;
    }

    public void setFileIndex(long fileId, FileIndex index, String sessionId) throws CatalogException {
        String userId = userManager.getUserId(sessionId);
        long studyId = getStudyId(fileId);
        authorizationManager.checkFilePermission(studyId, fileId, userId, FileAclEntry.FilePermissions.WRITE);

        ObjectMap parameters = new ObjectMap(FileDBAdaptor.QueryParams.INDEX.key(), index);
        fileDBAdaptor.update(fileId, parameters, QueryOptions.empty());

        auditManager.recordUpdate(AuditRecord.Resource.file, fileId, userId, parameters, null, null);
    }

    public void setDiskUsage(long fileId, long size, String sessionId) throws CatalogException {
        String userId = userManager.getUserId(sessionId);
        long studyId = getStudyId(fileId);
        authorizationManager.checkFilePermission(studyId, fileId, userId, FileAclEntry.FilePermissions.WRITE);

        ObjectMap parameters = new ObjectMap(FileDBAdaptor.QueryParams.SIZE.key(), size);
        fileDBAdaptor.update(fileId, parameters, QueryOptions.empty());

        auditManager.recordUpdate(AuditRecord.Resource.file, fileId, userId, parameters, null, null);
    }

    public void setModificationDate(long fileId, String date, String sessionId) throws CatalogException {
        String userId = userManager.getUserId(sessionId);
        long studyId = getStudyId(fileId);
        authorizationManager.checkFilePermission(studyId, fileId, userId, FileAclEntry.FilePermissions.WRITE);

        ObjectMap parameters = new ObjectMap(FileDBAdaptor.QueryParams.MODIFICATION_DATE.key(), date);
        fileDBAdaptor.update(fileId, parameters, QueryOptions.empty());

        auditManager.recordUpdate(AuditRecord.Resource.file, fileId, userId, parameters, null, null);
    }

    public void setUri(long fileId, String uri, String sessionId) throws CatalogException {
        String userId = userManager.getUserId(sessionId);
        long studyId = getStudyId(fileId);
        authorizationManager.checkFilePermission(studyId, fileId, userId, FileAclEntry.FilePermissions.WRITE);

        ObjectMap parameters = new ObjectMap(FileDBAdaptor.QueryParams.URI.key(), uri);
        fileDBAdaptor.update(fileId, parameters, QueryOptions.empty());

        auditManager.recordUpdate(AuditRecord.Resource.file, fileId, userId, parameters, null, null);
    }


    // **************************   ACLs  ******************************** //
    public List<QueryResult<FileAclEntry>> getAcls(String studyStr, List<String> fileList, String member, boolean silent, String sessionId)
            throws CatalogException {
        MyResourceIds resource = getIds(fileList, studyStr, silent, sessionId);
        List<QueryResult<FileAclEntry>> fileAclList = new ArrayList<>(resource.getResourceIds().size());

        List<Long> resourceIds = resource.getResourceIds();
        for (int i = 0; i < resourceIds.size(); i++) {
            Long fileId = resourceIds.get(i);
            try {
                QueryResult<FileAclEntry> allFileAcls;
                if (StringUtils.isNotEmpty(member)) {
                    allFileAcls = authorizationManager.getFileAcl(resource.getStudyId(), fileId, resource.getUser(), member);
                } else {
                    allFileAcls = authorizationManager.getAllFileAcls(resource.getStudyId(), fileId, resource.getUser(), true);
                }
                allFileAcls.setId(String.valueOf(fileId));
                fileAclList.add(allFileAcls);
            } catch (CatalogException e) {
                if (silent) {
                    fileAclList.add(new QueryResult<>(fileList.get(i), 0, 0, 0, "", e.toString(),
                            new ArrayList<>(0)));
                } else {
                    throw e;
                }
            }
        }
        return fileAclList;
    }

    public List<QueryResult<FileAclEntry>> updateAcl(String studyStr, List<String> fileList, String memberIds,
                                                     File.FileAclParams fileAclParams, String sessionId) throws CatalogException {
        int count = 0;
        count += fileList != null && !fileList.isEmpty() ? 1 : 0;
        count += StringUtils.isNotEmpty(fileAclParams.getSample()) ? 1 : 0;

        if (count > 1) {
            throw new CatalogException("Update ACL: Only one of these parameters are allowed: file or sample per query.");
        } else if (count == 0) {
            throw new CatalogException("Update ACL: At least one of these parameters should be provided: file or sample");
        }

        if (fileAclParams.getAction() == null) {
            throw new CatalogException("Invalid action found. Please choose a valid action to be performed.");
        }

        List<String> permissions = Collections.emptyList();
        if (StringUtils.isNotEmpty(fileAclParams.getPermissions())) {
            permissions = Arrays.asList(fileAclParams.getPermissions().trim().replaceAll("\\s", "").split(","));
            checkPermissions(permissions, FileAclEntry.FilePermissions::valueOf);
        }

        if (StringUtils.isNotEmpty(fileAclParams.getSample())) {
            // Obtain the sample ids
            MyResourceIds ids = catalogManager.getSampleManager().getIds(Arrays.asList(StringUtils.split(fileAclParams.getSample(), ",")),
                    studyStr, sessionId);

            Query query = new Query(FileDBAdaptor.QueryParams.SAMPLE_IDS.key(), ids.getResourceIds());
            QueryOptions options = new QueryOptions(QueryOptions.INCLUDE, FileDBAdaptor.QueryParams.ID.key());
            QueryResult<File> fileQueryResult = catalogManager.getFileManager().get(ids.getStudyId(), query, options, sessionId);

            fileList = fileQueryResult.getResult().stream().map(File::getId).map(String::valueOf).collect(Collectors.toList());

            studyStr = Long.toString(ids.getStudyId());
        }

        // Obtain the resource ids
        MyResourceIds resourceIds = getIds(fileList, studyStr, sessionId);
        authorizationManager.checkCanAssignOrSeePermissions(resourceIds.getStudyId(), resourceIds.getUser());

        // Increase the list with the files/folders within the list of ids that correspond with folders
        resourceIds = getRecursiveFilesAndFolders(resourceIds);

        // Validate that the members are actually valid members
        List<String> members;
        if (memberIds != null && !memberIds.isEmpty()) {
            members = Arrays.asList(memberIds.split(","));
        } else {
            members = Collections.emptyList();
        }
        authorizationManager.checkNotAssigningPermissionsToAdminsGroup(members);
        checkMembers(resourceIds.getStudyId(), members);
//        catalogManager.getStudyManager().membersHavePermissionsInStudy(resourceIds.getStudyId(), members);

        String collectionName = MongoDBAdaptorFactory.FILE_COLLECTION;

        switch (fileAclParams.getAction()) {
            case SET:
                return authorizationManager.setAcls(resourceIds.getStudyId(), resourceIds.getResourceIds(), members, permissions,
                        collectionName);
            case ADD:
                return authorizationManager.addAcls(resourceIds.getStudyId(), resourceIds.getResourceIds(), members, permissions,
                        collectionName);
            case REMOVE:
                return authorizationManager.removeAcls(resourceIds.getResourceIds(), members, permissions, collectionName);
            case RESET:
                return authorizationManager.removeAcls(resourceIds.getResourceIds(), members, null, collectionName);
            default:
                throw new CatalogException("Unexpected error occurred. No valid action found.");
        }
    }


    // **************************   Private methods   ******************************** //
    private boolean isRootFolder(File file) throws CatalogException {
        ParamUtils.checkObj(file, "File");
        return file.getPath().isEmpty();
    }

    /**
     * Fetch all the recursive files and folders within the list of file ids given.
     *
     * @param resourceIds ResourceId object containing the list of file ids, studyId and userId.
     * @return a new ResourceId object
     */
    private MyResourceIds getRecursiveFilesAndFolders(MyResourceIds resourceIds) throws CatalogException {
        Set<Long> fileIdSet = new HashSet<>();
        fileIdSet.addAll(resourceIds.getResourceIds());

        // Get info of the files to see if they are files or folders
        Query query = new Query()
                .append(FileDBAdaptor.QueryParams.STUDY_ID.key(), resourceIds.getStudyId())
                .append(FileDBAdaptor.QueryParams.ID.key(), resourceIds.getResourceIds());
        QueryOptions options = new QueryOptions(QueryOptions.INCLUDE,
                Arrays.asList(FileDBAdaptor.QueryParams.PATH.key(), FileDBAdaptor.QueryParams.TYPE.key()));

        QueryResult<File> fileQueryResult = fileDBAdaptor.get(query, options);
        if (fileQueryResult.getNumResults() != resourceIds.getResourceIds().size()) {
            logger.error("Some files were not found for query {}", query.safeToString());
            throw new CatalogException("Internal error. Some files were not found.");
        }

        List<String> pathList = new ArrayList<>();
        for (File file : fileQueryResult.getResult()) {
            if (file.getType().equals(File.Type.DIRECTORY)) {
                pathList.add("~^" + file.getPath());
            }
        }

        options = new QueryOptions(QueryOptions.INCLUDE, FileDBAdaptor.QueryParams.ID.key());
        if (CollectionUtils.isNotEmpty(pathList)) {
            // Search for all the files within the list of paths
            query = new Query()
                    .append(FileDBAdaptor.QueryParams.STUDY_ID.key(), resourceIds.getStudyId())
                    .append(FileDBAdaptor.QueryParams.PATH.key(), pathList);
            QueryResult<File> fileQueryResult1 = fileDBAdaptor.get(query, options);
            fileIdSet.addAll(fileQueryResult1.getResult().stream().map(File::getId).collect(Collectors.toSet()));
        }

        List<Long> fileIdList = new ArrayList<>(fileIdSet.size());
        fileIdList.addAll(fileIdSet);
        return new MyResourceIds(resourceIds.getUser(), resourceIds.getStudyId(), fileIdList);
    }

    private List<String> getParentPaths(String filePath) {
        String path = "";
        String[] split = filePath.split("/");
        List<String> paths = new ArrayList<>(split.length + 1);
        paths.add("");  //Add study root folder
        //Add intermediate folders
        //Do not add the last split, could be a file or a folder..
        //Depending on this, it could end with '/' or not.
        for (int i = 0; i < split.length - 1; i++) {
            String f = split[i];
            path = path + f + "/";
            paths.add(path);
        }
        paths.add(filePath); //Add the file path
        return paths;
    }

    private Long smartResolutor(String fileName, long studyId) throws CatalogException {
        if (StringUtils.isNumeric(fileName) && Long.parseLong(fileName) > configuration.getCatalog().getOffset()) {
            long fileId = Long.parseLong(fileName);
            fileDBAdaptor.checkId(fileId);
            return fileId;
        }

        // This line is only just in case the files are being passed from the webservice. Paths cannot contain "/" when passed via the URLs
        // so they should be passed as : instead. This is just to support that behaviour.
        fileName = fileName.replace(":", "/");

        if (fileName.startsWith("/")) {
            fileName = fileName.substring(1);
        }

        // We search as a path
        Query query = new Query(FileDBAdaptor.QueryParams.STUDY_ID.key(), studyId)
                .append(FileDBAdaptor.QueryParams.PATH.key(), fileName);
//                .append(CatalogFileDBAdaptor.QueryParams.STATUS_NAME.key(), "!=EMPTY");
        QueryOptions qOptions = new QueryOptions(QueryOptions.INCLUDE, "projects.studies.files.id");
        QueryResult<File> pathQueryResult = fileDBAdaptor.get(query, qOptions);
        if (pathQueryResult.getNumResults() > 1) {
            throw new CatalogException("Error: More than one file id found based on " + fileName);
        }

        if (!fileName.contains("/")) {
            // We search as a fileName as well
            query = new Query(FileDBAdaptor.QueryParams.STUDY_ID.key(), studyId)
                    .append(FileDBAdaptor.QueryParams.NAME.key(), fileName);
//                    .append(CatalogFileDBAdaptor.QueryParams.STATUS_NAME.key(), "!=EMPTY");
            QueryResult<File> nameQueryResult = fileDBAdaptor.get(query, qOptions);
            if (nameQueryResult.getNumResults() > 1) {
                throw new CatalogException("Error: More than one file id found based on " + fileName);
            }

            if (pathQueryResult.getNumResults() == 1 && nameQueryResult.getNumResults() == 0) {
                return pathQueryResult.first().getId();
            } else if (pathQueryResult.getNumResults() == 0 && nameQueryResult.getNumResults() == 1) {
                return nameQueryResult.first().getId();
            } else if (pathQueryResult.getNumResults() == 1 && nameQueryResult.getNumResults() == 1) {
                if (pathQueryResult.first().getId() == nameQueryResult.first().getId()) {
                    // The file was in the root folder, so it could be found based on the path and the name
                    return pathQueryResult.first().getId();
                } else {
                    throw new CatalogException("Error: More than one file id found based on " + fileName);
                }
            } else {
                // No results
                throw new CatalogException("File " + fileName + " not found in study " + studyId);
            }
        }

        if (pathQueryResult.getNumResults() == 1) {
            return pathQueryResult.first().getId();
        } else if (pathQueryResult.getNumResults() == 0) {
            throw new CatalogException("File " + fileName + " not found in study " + studyId);
        } else {
            throw new CatalogException("Multiple files found under " + fileName + " in study " + studyId);
        }
    }

    //FIXME: This should use org.opencb.opencga.storage.core.variant.io.VariantReaderUtils
    private String getOriginalFile(String name) {
        if (name.endsWith(".variants.avro.gz")
                || name.endsWith(".variants.proto.gz")
                || name.endsWith(".variants.json.gz")) {
            int idx = name.lastIndexOf(".variants.");
            return name.substring(0, idx);
        } else {
            return null;
        }
    }

    private boolean isTransformedFile(String name) {
        return getOriginalFile(name) != null;
    }

    private String getMetaFile(String path) {
        String file = getOriginalFile(path);
        if (file != null) {
            return file + ".file.json.gz";
        } else {
            return null;
        }
    }

    /**
     * Return all parent folders from a file.
     *
     * @param file
     * @param options
     * @return
     * @throws CatalogException
     */
    private QueryResult<File> getParents(File file, boolean rootFirst, QueryOptions options) throws CatalogException {
        String filePath = file.getPath();
        return getParents(rootFirst, options, filePath, getStudyId(file.getId()));
    }

    private QueryResult<File> getParents(boolean rootFirst, QueryOptions options, String filePath, long studyId) throws CatalogException {
        List<String> paths = getParentPaths(filePath);

        Query query = new Query(FileDBAdaptor.QueryParams.PATH.key(), paths);
        query.put(FileDBAdaptor.QueryParams.STUDY_ID.key(), studyId);
        QueryResult<File> result = fileDBAdaptor.get(query, options);
        result.getResult().sort(rootFirst ? ROOT_FIRST_COMPARATOR : ROOT_LAST_COMPARATOR);
        return result;
    }

    private String getParentPath(String path) {
        Path parent = Paths.get(path).getParent();
        String parentPath;
        if (parent == null) {   //If parent == null, the file is in the root of the study
            parentPath = "";
        } else {
            parentPath = parent.toString() + "/";
        }
        return parentPath;
    }

    /**
     * Get the URI where a file should be in Catalog, given a study and a path.
     *
     * @param studyId   Study identifier
     * @param path      Path to locate
     * @param directory Boolean indicating if the file is a directory
     * @return URI where the file should be placed
     * @throws CatalogException CatalogException
     */
    private URI getFileUri(long studyId, String path, boolean directory) throws CatalogException, URISyntaxException {
        // Get the closest existing parent. If parents == true, may happen that the parent is not registered in catalog yet.
        File existingParent = getParents(false, null, path, studyId).first();

        //Relative path to the existing parent
        String relativePath = Paths.get(existingParent.getPath()).relativize(Paths.get(path)).toString();
        if (path.endsWith("/") && !relativePath.endsWith("/")) {
            relativePath += "/";
        }

        String uriStr = Paths.get(existingParent.getUri().getPath()).resolve(relativePath).toString();

        if (directory) {
            return UriUtils.createDirectoryUri(uriStr);
        } else {
            return UriUtils.createUri(uriStr);
        }
    }

    private boolean isExternal(long studyId, String catalogFilePath, URI fileUri) throws CatalogException {
        URI studyUri = getStudyUri(studyId);

        String studyFilePath = studyUri.resolve(catalogFilePath).getPath();
        String originalFilePath = fileUri.getPath();

        logger.info("Study file path: {}", studyFilePath);
        logger.info("File path: {}", originalFilePath);
        return !studyFilePath.equals(originalFilePath);
    }

    private FileTree getTree(File folder, Query query, QueryOptions queryOptions, int maxDepth, long studyId, String userId)
            throws CatalogDBException {

        if (maxDepth == 0) {
            return null;
        }

        try {
            authorizationManager.checkFilePermission(studyId, folder.getId(), userId, FileAclEntry.FilePermissions.VIEW);
        } catch (CatalogException e) {
            return null;
        }

        // Update the new path to be looked for
        query.put(FileDBAdaptor.QueryParams.DIRECTORY.key(), folder.getPath());

        FileTree fileTree = new FileTree(folder);
        List<FileTree> children = new ArrayList<>();

        // Obtain the files and directories inside the directory
        QueryResult<File> fileQueryResult = fileDBAdaptor.get(query, queryOptions);

        for (File fileAux : fileQueryResult.getResult()) {
            if (fileAux.getType().equals(File.Type.DIRECTORY)) {
                FileTree subTree = getTree(fileAux, query, queryOptions, maxDepth - 1, studyId, userId);
                if (subTree != null) {
                    children.add(subTree);
                }
            } else {
                try {
                    authorizationManager.checkFilePermission(studyId, fileAux.getId(), userId, FileAclEntry.FilePermissions.VIEW);
                    children.add(new FileTree(fileAux));
                } catch (CatalogException e) {
                    continue;
                }
            }
        }
        fileTree.setChildren(children);

        return fileTree;
    }

    private int countFilesInTree(FileTree fileTree) {
        int count = 1;
        for (FileTree tree : fileTree.getChildren()) {
            count += countFilesInTree(tree);
        }
        return count;
    }

    private void checkCanDelete(Query query) throws CatalogException {
        QueryResult<File> queryResult = fileDBAdaptor.get(query,
                new QueryOptions(QueryOptions.INCLUDE, FileDBAdaptor.QueryParams.ID.key()));
        List<Long> fileIds = queryResult.getResult().stream().map(File::getId).collect(Collectors.toList());
        if (fileIds.isEmpty()) {
            logger.debug("Could not obtain any id given the query: {}", query.safeToString());
            throw new CatalogDBException("Could not obtain any id given the query");
        }

        checkCanDelete(fileIds);
    }

    private void checkCanDelete(List<Long> fileIds) throws CatalogException {
        if (fileIds == null || fileIds.isEmpty()) {
            throw new CatalogException("Nothing to delete");
        }

        Query jobQuery = new Query(JobDBAdaptor.QueryParams.INPUT.key(), fileIds);
        long jobCount = jobDBAdaptor.count(jobQuery).first();
        if (jobCount > 0) {
            throw new CatalogException("The file(s) cannot be deleted because there is at least one being used as input of " + jobCount
                    + " jobs.");
        }

        Query datasetQuery = new Query(DatasetDBAdaptor.QueryParams.FILES.key(), fileIds);
        long datasetCount = datasetDBAdaptor.count(datasetQuery).first();
        if (datasetCount > 0) {
            throw new CatalogException("The file(s) cannot be deleted because there is at least one being part of " + datasetCount
                    + "datasets");
        }
    }

    private QueryResult<File> deleteFromDisk(File fileOrDirectory, long studyId, String userId, ObjectMap params)
            throws CatalogException, IOException {
        QueryResult<File> removedFileResult;

        // Check permissions for the current file
        authorizationManager.checkFilePermission(studyId, fileOrDirectory.getId(), userId, FileAclEntry.FilePermissions.DELETE);

        // Not external file
        URI fileUri = getUri(fileOrDirectory);
        Path filesystemPath = Paths.get(fileUri);
        // FileUtils.checkFile(filesystemPath);
        CatalogIOManager ioManager = catalogIOManagerFactory.get(fileUri);

        String suffixName = ".DELETED_" + TimeUtils.getTime();

        // If file is not a directory then we can just delete it from disk and update Catalog.
        if (fileOrDirectory.getType().equals(File.Type.FILE)) {
            if (fileOrDirectory.getStatus().getName().equals(File.FileStatus.READY)) {
                checkCanDelete(Arrays.asList(fileOrDirectory.getId()));
            }

            // 1. Set the file status to deleting
            ObjectMap update = new ObjectMap()
                    .append(FileDBAdaptor.QueryParams.STATUS_NAME.key(), File.FileStatus.DELETING);
            fileDBAdaptor.update(fileOrDirectory.getId(), update, QueryOptions.empty());

            // 2. Delete the file from disk
            ioManager.deleteFile(fileUri);

            // 3. Update the file status in the database. Set to delete
            update = new ObjectMap()
                    .append(FileDBAdaptor.QueryParams.STATUS_NAME.key(), File.FileStatus.DELETED)
                    .append(FileDBAdaptor.QueryParams.PATH.key(), fileOrDirectory.getPath() + suffixName);
            removedFileResult = fileDBAdaptor.update(fileOrDirectory.getId(), update, QueryOptions.empty());

            if (fileOrDirectory.getStatus().getName().equals(File.FileStatus.READY)) {
                // Remove any reference to the file ids recently sent to the trash bin
                jobDBAdaptor.extractFilesFromJobs(new Query(JobDBAdaptor.QueryParams.STUDY_ID.key(), studyId),
                        Arrays.asList(fileOrDirectory.getId()));
            }
        } else {
            Query query = new Query()
                    .append(FileDBAdaptor.QueryParams.STUDY_ID.key(), studyId)
                    .append(FileDBAdaptor.QueryParams.PATH.key(), "~^" + fileOrDirectory.getPath() + "*");

            if (fileOrDirectory.getStatus().getName().equals(File.FileStatus.READY)) {
                checkCanDelete(query);
            }

            String basePath = Paths.get(fileOrDirectory.getPath()).toString();
            String suffixedPath = basePath + suffixName;

            // Directories can be marked to be deferred removed by setting FORCE_DELETE to false, then File daemon will remove it.
            // In this mode directory is just renamed and URIs and Paths updated in Catalog. By default removal is deferred.
            if (!params.getBoolean(FORCE_DELETE, false)
                    && !fileOrDirectory.getStatus().getName().equals(File.FileStatus.PENDING_DELETE)) {
                // Rename the directory in the filesystem.
                URI newURI;
                try {
                    newURI = UriUtils.createDirectoryUri(Paths.get(fileUri).toString() + suffixName);
                } catch (URISyntaxException e) {
                    throw new CatalogException(e);
                }
//                URI newURI = Paths.get(Paths.get(fileUri).toString() + suffixName).toUri();

                // Get all the files that starts with path
                logger.debug("Looking for files and folders inside {}", fileOrDirectory.getPath());
                QueryResult<File> queryResult = fileDBAdaptor.get(query, new QueryOptions());

                if (queryResult != null && queryResult.getNumResults() > 0) {
                    logger.debug("Renaming {} to {}", fileUri.toString(), newURI.toString());
                    ioManager.rename(fileUri, newURI);

                    logger.debug("Changing the URI in catalog to {} and setting the status to {}", newURI.toString(),
                            File.FileStatus.PENDING_DELETE);

                    // We update the uri and status of all the files and folders so it can be later deleted by the daemon
                    for (File file : queryResult.getResult()) {

                        String newUri = file.getUri().toString().replaceFirst(fileUri.toString(), newURI.toString());
                        String newPath = file.getPath().replaceFirst(basePath, suffixedPath);

                        System.out.println("newPath = " + newPath);

                        logger.debug("Replacing old uri {} per {} and setting the status to {}", file.getUri().toString(),
                                newUri, File.FileStatus.PENDING_DELETE);

                        ObjectMap update = new ObjectMap()
                                .append(FileDBAdaptor.QueryParams.STATUS_NAME.key(), File.FileStatus.PENDING_DELETE)
                                .append(FileDBAdaptor.QueryParams.URI.key(), newUri)
                                .append(FileDBAdaptor.QueryParams.PATH.key(), newPath);
                        fileDBAdaptor.update(file.getId(), update, QueryOptions.empty());
                    }

                    if (fileOrDirectory.getStatus().getName().equals(File.FileStatus.READY)) {
                        // Remove any reference to the file ids recently sent to the trash bin
                        List<Long> fileIdsTmp = queryResult.getResult().stream().map(File::getId).collect(Collectors.toList());
                        jobDBAdaptor.extractFilesFromJobs(new Query(JobDBAdaptor.QueryParams.STUDY_ID.key(), studyId), fileIdsTmp);
                    }
                } else {
                    // The uri in the disk has been changed but not in the database !!
                    throw new CatalogException("ERROR: Could not retrieve all the files and folders hanging from " + fileUri.toString());
                }

            } else if (params.getBoolean(FORCE_DELETE, false)) {
                // Physically delete all the files hanging from the folder
                Files.walkFileTree(filesystemPath, new SimpleFileVisitor<Path>() {
                    @Override
                    public FileVisitResult visitFile(Path path, BasicFileAttributes attrs) throws IOException {
                        try {
                            // Look for the file in catalog
                            Query query = new Query()
                                    .append(FileDBAdaptor.QueryParams.STUDY_ID.key(), studyId)
                                    .append(FileDBAdaptor.QueryParams.URI.key(), path.toUri().toString())
                                    .append(FileDBAdaptor.QueryParams.STATUS_NAME.key(), "!=" + Status.DELETED);

                            QueryResult<File> fileQueryResult = fileDBAdaptor.get(query, new QueryOptions());

                            if (fileQueryResult == null || fileQueryResult.getNumResults() == 0) {
                                logger.debug("Cannot delete " + path.toString() + ". The file could not be found in catalog.");
                                return FileVisitResult.CONTINUE;
                            }

                            if (fileQueryResult.getNumResults() > 1) {
                                logger.error("Internal error: More than one file was found in catalog for uri " + path.toString());
                                return FileVisitResult.CONTINUE;
                            }

                            File file = fileQueryResult.first();
                            String newPath = file.getPath().replaceFirst(basePath, suffixedPath);

                            // 1. Set the file status to deleting
                            ObjectMap update = new ObjectMap(FileDBAdaptor.QueryParams.STATUS_NAME.key(), File.FileStatus.DELETING);
                            fileDBAdaptor.update(file.getId(), update, QueryOptions.empty());

                            logger.debug("Deleting file '" + path.toString() + "' from filesystem and Catalog");

                            // 2. Delete the file from disk
                            ioManager.deleteFile(path.toUri());

                            // 3. Update the file status and path in the database. Set to delete
                            update = new ObjectMap()
                                    .append(FileDBAdaptor.QueryParams.PATH.key(), newPath)
                                    .append(FileDBAdaptor.QueryParams.STATUS_NAME.key(), File.FileStatus.DELETED);

                            fileDBAdaptor.update(file.getId(), update, QueryOptions.empty());
                            logger.debug("DELETE: {} successfully removed from the filesystem and catalog", path.toString());

                            if (fileOrDirectory.getStatus().getName().equals(File.FileStatus.READY)) {
                                // Remove any reference to the file ids recently sent to the trash bin
                                jobDBAdaptor.extractFilesFromJobs(new Query(JobDBAdaptor.QueryParams.STUDY_ID.key(), studyId),
                                        Arrays.asList(file.getId()));
                            }
                        } catch (CatalogDBException | CatalogIOException e) {
                            logger.error(e.getMessage());
                            e.printStackTrace();
                        }
                        return FileVisitResult.CONTINUE;
                    }

                    @Override
                    public FileVisitResult visitFileFailed(Path file, IOException io) {
                        return FileVisitResult.SKIP_SUBTREE;
                    }

                    @Override
                    public FileVisitResult postVisitDirectory(Path dir, IOException exc) throws IOException {
                        if (exc == null) {
                            // Only empty folders can be deleted for safety reasons
                            if (dir.toFile().list().length == 0) {
                                try {
                                    String folderUri = dir.toUri().toString();
//                                    if (folderUri.endsWith("/")) {
//                                        folderUri = folderUri.substring(0, folderUri.length() - 1);
//                                    }
                                    Query query = new Query()
                                            .append(FileDBAdaptor.QueryParams.STUDY_ID.key(), studyId)
                                            .append(FileDBAdaptor.QueryParams.URI.key(), folderUri)
                                            .append(FileDBAdaptor.QueryParams.STATUS_NAME.key(), "!=" + Status.DELETED);

                                    QueryResult<File> fileQueryResult = fileDBAdaptor.get(query, QueryOptions.empty());

                                    if (fileQueryResult == null || fileQueryResult.getNumResults() == 0) {
                                        logger.debug("Cannot remove " + dir.toString() + ". The directory could not be found in catalog.");
                                        return FileVisitResult.CONTINUE;
                                    }

                                    if (fileQueryResult.getNumResults() > 1) {
                                        logger.error("Internal error: More than one file was found in catalog for uri " + dir.toString());
                                        return FileVisitResult.CONTINUE;
                                    }

                                    File file = fileQueryResult.first();

                                    logger.debug("Removing empty directory '" + dir.toString() + "' from filesystem and catalog");

                                    ioManager.deleteDirectory(dir.toUri());

                                    String newPath = file.getPath().replaceFirst(basePath, suffixedPath);
                                    ObjectMap update = new ObjectMap()
                                            .append(FileDBAdaptor.QueryParams.STATUS_NAME.key(), File.FileStatus.DELETED)
                                            .append(FileDBAdaptor.QueryParams.PATH.key(), newPath);

                                    fileDBAdaptor.update(file.getId(), update, QueryOptions.empty());
                                    logger.debug("REMOVE: {} successfully removed from the filesystem and catalog", dir.toString());

                                    if (fileOrDirectory.getStatus().getName().equals(File.FileStatus.READY)) {
                                        // Remove any reference to the file ids recently sent to the trash bin
                                        jobDBAdaptor.extractFilesFromJobs(new Query(JobDBAdaptor.QueryParams.STUDY_ID.key(), studyId),
                                                Arrays.asList(file.getId()));
                                    }
                                } catch (CatalogDBException e) {
                                    logger.error(e.getMessage());
                                    e.printStackTrace();
                                } catch (CatalogIOException e) {
                                    logger.error(e.getMessage());
                                    e.printStackTrace();
                                }
                            } else {
                                logger.warn("REMOVE: {} Could not remove the directory as it is not empty.", dir.toString());
                            }
                            return FileVisitResult.CONTINUE;
                        } else {
                            // directory iteration failed
                            throw exc;
                        }
                    }
                });
            }
            removedFileResult = fileDBAdaptor.get(fileOrDirectory.getId(), QueryOptions.empty());
        }
        return removedFileResult;
    }

    /**
     * Create the parent directories that are needed.
     *
     * @param studyId          study id where they will be created.
     * @param userId           user that is creating the parents.
     * @param studyURI         Base URI where the created folders will be pointing to. (base physical location)
     * @param path             Path used in catalog as a virtual location. (whole bunch of directories inside the virtual
     *                         location in catalog)
     * @param checkPermissions Boolean indicating whether to check if the user has permissions to create a folder in the first directory
     *                         that is available in catalog.
     * @throws CatalogDBException
     */
    private void createParents(long studyId, String userId, URI studyURI, Path path, boolean checkPermissions) throws CatalogException {
        if (path == null) {
            if (checkPermissions) {
                authorizationManager.checkStudyPermission(studyId, userId, StudyAclEntry.StudyPermissions.WRITE_FILES);
            }
            return;
        }

        String stringPath = path.toString();
        if (("/").equals(stringPath)) {
            return;
        }

        logger.info("Path: {}", stringPath);

        if (stringPath.startsWith("/")) {
            stringPath = stringPath.substring(1);
        }

        if (!stringPath.endsWith("/")) {
            stringPath = stringPath + "/";
        }

        // Check if the folder exists
        Query query = new Query()
                .append(FileDBAdaptor.QueryParams.STUDY_ID.key(), studyId)
                .append(FileDBAdaptor.QueryParams.PATH.key(), stringPath);

        if (fileDBAdaptor.count(query).first() == 0) {
            createParents(studyId, userId, studyURI, path.getParent(), checkPermissions);
        } else {
            if (checkPermissions) {
                long fileId = fileDBAdaptor.getId(studyId, stringPath);
                authorizationManager.checkFilePermission(studyId, fileId, userId, FileAclEntry.FilePermissions.WRITE);
            }
            return;
        }

        String parentPath = getParentPath(stringPath);
        long parentFileId = fileDBAdaptor.getId(studyId, parentPath);
        // We obtain the permissions set in the parent folder and set them to the file or folder being created
        QueryResult<FileAclEntry> allFileAcls = authorizationManager.getAllFileAcls(studyId, parentFileId, userId, checkPermissions);

        URI completeURI = Paths.get(studyURI).resolve(path).toUri();

        // Create the folder in catalog
        File folder = new File(-1, path.getFileName().toString(), File.Type.DIRECTORY, File.Format.PLAIN, File.Bioformat.NONE, completeURI,
                stringPath, TimeUtils.getTime(), TimeUtils.getTime(), "", new File.FileStatus(File.FileStatus.READY),
                false, 0, new Experiment(), Collections.emptyList(), new Job(), Collections.emptyList(), null, null,
                catalogManager.getStudyManager().getCurrentRelease(studyId), null);
        QueryResult<File> queryResult = fileDBAdaptor.insert(folder, studyId, new QueryOptions());
        // Propagate ACLs
        if (allFileAcls != null && allFileAcls.getNumResults() > 0) {
            authorizationManager.replicateAcls(studyId, Arrays.asList(queryResult.first().getId()), allFileAcls.getResult(),
                    MongoDBAdaptorFactory.FILE_COLLECTION);
        }
    }

    private QueryResult<File> privateLink(URI uriOrigin, String pathDestiny, long studyId, ObjectMap params, String sessionId)
            throws CatalogException, IOException {
        CatalogIOManager ioManager = catalogIOManagerFactory.get(uriOrigin);
        if (!ioManager.exists(uriOrigin)) {
            throw new CatalogIOException("File " + uriOrigin + " does not exist");
        }

        final URI normalizedUri;
        try {
            normalizedUri = UriUtils.createUri(uriOrigin.normalize().getPath());
        } catch (URISyntaxException e) {
            throw new CatalogException(e);
        }

        studyDBAdaptor.checkId(studyId);
        String userId = userManager.getUserId(sessionId);
        authorizationManager.checkStudyPermission(studyId, userId, StudyAclEntry.StudyPermissions.WRITE_FILES);

        pathDestiny = ParamUtils.defaultString(pathDestiny, "");
        if (pathDestiny.length() == 1 && (pathDestiny.equals(".") || pathDestiny.equals("/"))) {
            pathDestiny = "";
        } else {
            if (pathDestiny.startsWith("/")) {
                pathDestiny.substring(1);
            }
            if (!pathDestiny.isEmpty() && !pathDestiny.endsWith("/")) {
                pathDestiny = pathDestiny + "/";
            }
        }
        String externalPathDestinyStr;
        if (Paths.get(normalizedUri).toFile().isDirectory()) {
            externalPathDestinyStr = Paths.get(pathDestiny).resolve(Paths.get(normalizedUri).getFileName()).toString() + "/";
        } else {
            externalPathDestinyStr = Paths.get(pathDestiny).resolve(Paths.get(normalizedUri).getFileName()).toString();
        }

        // Check if the path already exists and is not external
        Query query = new Query()
                .append(FileDBAdaptor.QueryParams.STUDY_ID.key(), studyId)
                .append(FileDBAdaptor.QueryParams.STATUS_NAME.key(), "!=" + Status.TRASHED + ";!=" + Status.DELETED + ";!="
                        + File.FileStatus.REMOVED)
                .append(FileDBAdaptor.QueryParams.PATH.key(), externalPathDestinyStr)
                .append(FileDBAdaptor.QueryParams.EXTERNAL.key(), false);
        if (fileDBAdaptor.count(query).first() > 0) {
            throw new CatalogException("Cannot link to " + externalPathDestinyStr + ". The path already existed and is not external.");
        }

        // Check if the uri was already linked to that same path
        query = new Query()
                .append(FileDBAdaptor.QueryParams.URI.key(), normalizedUri)
                .append(FileDBAdaptor.QueryParams.STUDY_ID.key(), studyId)
                .append(FileDBAdaptor.QueryParams.STATUS_NAME.key(), "!=" + Status.TRASHED + ";!=" + Status.DELETED + ";!="
                        + File.FileStatus.REMOVED)
                .append(FileDBAdaptor.QueryParams.PATH.key(), externalPathDestinyStr)
                .append(FileDBAdaptor.QueryParams.EXTERNAL.key(), true);


        if (fileDBAdaptor.count(query).first() > 0) {
            // Create a regular expression on URI to return everything linked from that URI
            query.put(FileDBAdaptor.QueryParams.URI.key(), "~^" + normalizedUri);
            query.remove(FileDBAdaptor.QueryParams.PATH.key());

            // Limit the number of results and only some fields
            QueryOptions queryOptions = new QueryOptions()
                    .append(QueryOptions.LIMIT, 100);
//                    .append(QueryOptions.INCLUDE, Arrays.asList(
//                            FileDBAdaptor.QueryParams.ID.key(),
//                            FileDBAdaptor.QueryParams.NAME.key(),
//                            FileDBAdaptor.QueryParams.TYPE.key(),
//                            FileDBAdaptor.QueryParams.PATH.key(),
//                            FileDBAdaptor.QueryParams.URI.key(),
//                            FileDBAdaptor.QueryParams.FORMAT.key(),
//                            FileDBAdaptor.QueryParams.BIOFORMAT.key()
//                    ));

            return fileDBAdaptor.get(query, queryOptions);
        }

        // Check if the uri was linked to other path
        query = new Query()
                .append(FileDBAdaptor.QueryParams.URI.key(), normalizedUri)
                .append(FileDBAdaptor.QueryParams.STUDY_ID.key(), studyId)
                .append(FileDBAdaptor.QueryParams.STATUS_NAME.key(), "!=" + Status.TRASHED + ";!=" + Status.DELETED + ";!="
                        + File.FileStatus.REMOVED)
                .append(FileDBAdaptor.QueryParams.EXTERNAL.key(), true);
        if (fileDBAdaptor.count(query).first() > 0) {
            QueryOptions queryOptions = new QueryOptions(QueryOptions.INCLUDE, FileDBAdaptor.QueryParams.PATH.key());
            String path = fileDBAdaptor.get(query, queryOptions).first().getPath();
            throw new CatalogException(normalizedUri + " was already linked to other path: " + path);
        }

        boolean parents = params.getBoolean("parents", false);
        // FIXME: Implement resync
        boolean resync = params.getBoolean("resync", false);
        String description = params.getString("description", "");

        // Because pathDestiny can be null, we will use catalogPath as the virtual destiny where the files will be located in catalog.
        Path catalogPath = Paths.get(pathDestiny);

        if (pathDestiny.isEmpty()) {
            // If no destiny is given, everything will be linked to the root folder of the study.
            authorizationManager.checkStudyPermission(studyId, userId, StudyAclEntry.StudyPermissions.WRITE_FILES);
        } else {
            // Check if the folder exists
            query = new Query()
                    .append(FileDBAdaptor.QueryParams.STUDY_ID.key(), studyId)
                    .append(FileDBAdaptor.QueryParams.PATH.key(), pathDestiny);
            if (fileDBAdaptor.count(query).first() == 0) {
                if (parents) {
                    // Get the base URI where the files are located in the study
                    URI studyURI = getStudyUri(studyId);
                    createParents(studyId, userId, studyURI, catalogPath, true);
                    // Create them in the disk
                    URI directory = Paths.get(studyURI).resolve(catalogPath).toUri();
                    catalogIOManagerFactory.get(directory).createDirectory(directory, true);
                } else {
                    throw new CatalogException("The path " + catalogPath + " does not exist in catalog.");
                }
            } else {
                // Check if the user has permissions to link files in the directory
                long fileId = fileDBAdaptor.getId(studyId, pathDestiny);
                authorizationManager.checkFilePermission(studyId, fileId, userId, FileAclEntry.FilePermissions.WRITE);
            }
        }

        Path pathOrigin = Paths.get(normalizedUri);
        Path externalPathDestiny = Paths.get(externalPathDestinyStr);
        if (Paths.get(normalizedUri).toFile().isFile()) {

            // Check if there is already a file in the same path
            query = new Query()
                    .append(FileDBAdaptor.QueryParams.STUDY_ID.key(), studyId)
                    .append(FileDBAdaptor.QueryParams.PATH.key(), externalPathDestinyStr);

            // Create the file
            if (fileDBAdaptor.count(query).first() == 0) {
                long size = Files.size(Paths.get(normalizedUri));

                String parentPath = getParentPath(externalPathDestinyStr);
                long parentFileId = fileDBAdaptor.getId(studyId, parentPath);
                // We obtain the permissions set in the parent folder and set them to the file or folder being created
                QueryResult<FileAclEntry> allFileAcls = authorizationManager.getAllFileAcls(studyId, parentFileId, userId, true);

                File subfile = new File(-1, externalPathDestiny.getFileName().toString(), File.Type.FILE, File.Format.UNKNOWN,
                        File.Bioformat.NONE, normalizedUri, externalPathDestinyStr, TimeUtils.getTime(), TimeUtils.getTime(), description,
                        new File.FileStatus(File.FileStatus.READY), true, size, new Experiment(), Collections.emptyList(), new Job(),
                        Collections.emptyList(), null, Collections.emptyMap(),
                        catalogManager.getStudyManager().getCurrentRelease(studyId), Collections.emptyMap());
                QueryResult<File> queryResult = fileDBAdaptor.insert(subfile, studyId, new QueryOptions());
                // Propagate ACLs
                if (allFileAcls != null && allFileAcls.getNumResults() > 0) {
                    authorizationManager.replicateAcls(studyId, Arrays.asList(queryResult.first().getId()), allFileAcls.getResult(),
                            MongoDBAdaptorFactory.FILE_COLLECTION);
                }

                File file = fileMetadataReader.setMetadataInformation(queryResult.first(), queryResult.first().getUri(),
                        new QueryOptions(), sessionId, false);
                queryResult.setResult(Arrays.asList(file));

                // If it is a transformed file, we will try to link it with the correspondent original file
                try {
                    if (isTransformedFile(file.getName())) {
                        matchUpVariantFiles(Arrays.asList(file), sessionId);
                    }
                } catch (CatalogException e) {
                    logger.warn("Matching avro to variant file: {}", e.getMessage());
                }

                return queryResult;
            } else {
                throw new CatalogException("Cannot link " + externalPathDestiny.getFileName().toString() + ". A file with the same name "
                        + "was found in the same path.");
            }
        } else {
            // This list will contain the list of transformed files detected during the link
            List<File> transformedFiles = new ArrayList<>();

            // We remove the / at the end for replacement purposes in the walkFileTree
            String finalExternalPathDestinyStr = externalPathDestinyStr.substring(0, externalPathDestinyStr.length() - 1);

            // Link all the files and folders present in the uri
            Files.walkFileTree(pathOrigin, new SimpleFileVisitor<Path>() {
                @Override
                public FileVisitResult preVisitDirectory(Path dir, BasicFileAttributes attrs) throws IOException {

                    try {
                        String destinyPath = dir.toString().replace(Paths.get(normalizedUri).toString(), finalExternalPathDestinyStr);

                        if (!destinyPath.isEmpty() && !destinyPath.endsWith("/")) {
                            destinyPath += "/";
                        }

                        if (destinyPath.startsWith("/")) {
                            destinyPath = destinyPath.substring(1);
                        }

                        Query query = new Query()
                                .append(FileDBAdaptor.QueryParams.STUDY_ID.key(), studyId)
                                .append(FileDBAdaptor.QueryParams.PATH.key(), destinyPath);

                        if (fileDBAdaptor.count(query).first() == 0) {
                            // If the folder does not exist, we create it

                            String parentPath = getParentPath(destinyPath);
                            long parentFileId = fileDBAdaptor.getId(studyId, parentPath);
                            // We obtain the permissions set in the parent folder and set them to the file or folder being created
                            QueryResult<FileAclEntry> allFileAcls;
                            try {
                                allFileAcls = authorizationManager.getAllFileAcls(studyId, parentFileId, userId, true);
                            } catch (CatalogException e) {
                                throw new RuntimeException(e);
                            }

                            File folder = new File(-1, dir.getFileName().toString(), File.Type.DIRECTORY, File.Format.PLAIN,
                                    File.Bioformat.NONE, dir.toUri(), destinyPath, TimeUtils.getTime(), TimeUtils.getTime(),
                                    description, new File.FileStatus(File.FileStatus.READY), true, 0, new Experiment(),
                                    Collections.emptyList(), new Job(), Collections.emptyList(), null,
                                    Collections.emptyMap(), catalogManager.getStudyManager().getCurrentRelease(studyId),
                                    Collections.emptyMap());
                            QueryResult<File> queryResult = fileDBAdaptor.insert(folder, studyId, new QueryOptions());

                            // Propagate ACLs
                            if (allFileAcls != null && allFileAcls.getNumResults() > 0) {
                                authorizationManager.replicateAcls(studyId, Arrays.asList(queryResult.first().getId()),
                                        allFileAcls.getResult(), MongoDBAdaptorFactory.FILE_COLLECTION);
                            }
                        }

                    } catch (CatalogException e) {
                        logger.error("An error occurred when trying to create folder {}", dir.toString());
//                        e.printStackTrace();
                    }

                    return FileVisitResult.CONTINUE;
                }

                @Override
                public FileVisitResult visitFile(Path filePath, BasicFileAttributes attrs) throws IOException {
                    try {
                        String destinyPath = filePath.toString().replace(Paths.get(normalizedUri).toString(), finalExternalPathDestinyStr);

                        if (destinyPath.startsWith("/")) {
                            destinyPath = destinyPath.substring(1);
                        }

                        Query query = new Query()
                                .append(FileDBAdaptor.QueryParams.STUDY_ID.key(), studyId)
                                .append(FileDBAdaptor.QueryParams.PATH.key(), destinyPath);

                        if (fileDBAdaptor.count(query).first() == 0) {
                            long size = Files.size(filePath);
                            // If the file does not exist, we create it

                            String parentPath = getParentPath(destinyPath);
                            long parentFileId = fileDBAdaptor.getId(studyId, parentPath);
                            // We obtain the permissions set in the parent folder and set them to the file or folder being created
                            QueryResult<FileAclEntry> allFileAcls;
                            try {
                                allFileAcls = authorizationManager.getAllFileAcls(studyId, parentFileId, userId, true);
                            } catch (CatalogException e) {
                                throw new RuntimeException(e);
                            }

                            File subfile = new File(-1, filePath.getFileName().toString(), File.Type.FILE, File.Format.UNKNOWN,
                                    File.Bioformat.NONE, filePath.toUri(), destinyPath, TimeUtils.getTime(), TimeUtils.getTime(),
                                    description, new File.FileStatus(File.FileStatus.READY), true, size, new Experiment(),
                                    Collections.emptyList(), new Job(), Collections.emptyList(), null,
                                    Collections.emptyMap(), catalogManager.getStudyManager().getCurrentRelease(studyId),
                                    Collections.emptyMap());
                            QueryResult<File> queryResult = fileDBAdaptor.insert(subfile, studyId, new QueryOptions());

                            // Propagate ACLs
                            if (allFileAcls != null && allFileAcls.getNumResults() > 0) {
                                authorizationManager.replicateAcls(studyId, Arrays.asList(queryResult.first().getId()),
                                        allFileAcls.getResult(), MongoDBAdaptorFactory.FILE_COLLECTION);
                            }

                            File file = fileMetadataReader.setMetadataInformation(queryResult.first(), queryResult.first().getUri(),
                                    new QueryOptions(), sessionId, false);
                            if (isTransformedFile(file.getName())) {
                                logger.info("Detected transformed file {}", file.getPath());
                                transformedFiles.add(file);
                            }
                        } else {
                            throw new CatalogException("Cannot link the file " + filePath.getFileName().toString()
                                    + ". There is already a file in the path " + destinyPath + " with the same name.");
                        }

                    } catch (CatalogException e) {
                        logger.error(e.getMessage());
                    }

                    return FileVisitResult.CONTINUE;
                }

                @Override
                public FileVisitResult visitFileFailed(Path file, IOException exc) throws IOException {
                    return FileVisitResult.SKIP_SUBTREE;
                }

                @Override
                public FileVisitResult postVisitDirectory(Path dir, IOException exc) throws IOException {
                    return FileVisitResult.CONTINUE;
                }
            });

            // Try to link transformed files with their corresponding original files if any
            try {
                if (transformedFiles.size() > 0) {
                    matchUpVariantFiles(transformedFiles, sessionId);
                }
            } catch (CatalogException e) {
                logger.warn("Matching avro to variant file: {}", e.getMessage());
            }

            // Check if the uri was already linked to that same path
            query = new Query()
                    .append(FileDBAdaptor.QueryParams.URI.key(), "~^" + normalizedUri)
                    .append(FileDBAdaptor.QueryParams.STUDY_ID.key(), studyId)
                    .append(FileDBAdaptor.QueryParams.STATUS_NAME.key(), "!=" + Status.TRASHED + ";!=" + Status.DELETED + ";!="
                            + File.FileStatus.REMOVED)
                    .append(FileDBAdaptor.QueryParams.EXTERNAL.key(), true);

            // Limit the number of results and only some fields
            QueryOptions queryOptions = new QueryOptions()
                    .append(QueryOptions.LIMIT, 100);
            return fileDBAdaptor.get(query, queryOptions);
        }
    }

    /**
     * Check if the file or files inside the folder can be deleted / unlinked if they are being used in storage.
     *
     * @param studyId study id.
     * @param file    File or folder to be deleted / unlinked.
     */
    private void checkUsedInStorage(long studyId, File file) throws CatalogException {
        // We cannot delete/unlink a file or folder containing files that are indexed or being processed in storage
        Query query = new Query()
                .append(FileDBAdaptor.QueryParams.STUDY_ID.key(), studyId)
                .append(FileDBAdaptor.QueryParams.PATH.key(), "~^" + file.getPath() + "*")
                .append(FileDBAdaptor.QueryParams.INDEX_STATUS_NAME.key(),
                        Arrays.asList(FileIndex.IndexStatus.TRANSFORMING, FileIndex.IndexStatus.LOADING,
                                FileIndex.IndexStatus.INDEXING, FileIndex.IndexStatus.READY));
        long count = fileDBAdaptor.count(query).first();
        if (count > 0) {
            throw new CatalogException("Cannot delete. " + count + " files have been or are being used in storage.");
        }

        // We check if any of the files to be removed are transformation files
        query = new Query()
                .append(FileDBAdaptor.QueryParams.STUDY_ID.key(), studyId)
                .append(FileDBAdaptor.QueryParams.PATH.key(), "~^" + file.getPath() + "*")
                .append(FileDBAdaptor.QueryParams.RELATED_FILES_RELATION.key(), File.RelatedFile.Relation.PRODUCED_FROM);
        QueryResult<File> fileQR = fileDBAdaptor.get(query, new QueryOptions(QueryOptions.INCLUDE,
                FileDBAdaptor.QueryParams.RELATED_FILES.key()));
        if (fileQR.getNumResults() > 0) {
            // Among the files to be deleted / unlinked, there are transformed files. We need to check that these files are not being used
            // anymore.
            Set<Long> fileIds = new HashSet<>();
            for (File transformedFile : fileQR.getResult()) {
                fileIds.addAll(
                        transformedFile.getRelatedFiles().stream()
                                .filter(myFile -> myFile.getRelation() == File.RelatedFile.Relation.PRODUCED_FROM)
                                .map(File.RelatedFile::getFileId)
                                .collect(Collectors.toSet())
                );
            }

            // Check the original files are not being indexed at the moment
            query = new Query(FileDBAdaptor.QueryParams.ID.key(), new ArrayList<>(fileIds));
            Map<Long, FileIndex> filesToUpdate;
            try (DBIterator<File> iterator = fileDBAdaptor.iterator(query, new QueryOptions(QueryOptions.INCLUDE, Arrays.asList(
                    FileDBAdaptor.QueryParams.INDEX.key(), FileDBAdaptor.QueryParams.ID.key())))) {
                filesToUpdate = new HashMap<>();
                while (iterator.hasNext()) {
                    File next = iterator.next();
                    String status = next.getIndex().getStatus().getName();
                    switch (status) {
                        case FileIndex.IndexStatus.READY:
                            // If they are already ready, we only need to remove the reference to the transformed files as they will be
                            // removed
                            next.getIndex().setTransformedFile(null);
                            filesToUpdate.put(next.getId(), next.getIndex());
                            break;
                        case FileIndex.IndexStatus.TRANSFORMED:
                            // We need to remove the reference to the transformed files and change their status from TRANSFORMED to NONE
                            next.getIndex().setTransformedFile(null);
                            next.getIndex().getStatus().setName(FileIndex.IndexStatus.NONE);
                            filesToUpdate.put(next.getId(), next.getIndex());
                            break;
                        case FileIndex.IndexStatus.NONE:
                        case FileIndex.IndexStatus.DELETED:
                        case FileIndex.IndexStatus.TRASHED:
                            break;
                        default:
                            throw new CatalogException("Cannot delete files that are in use in storage.");
                    }
                }
            }

            for (Map.Entry<Long, FileIndex> indexEntry : filesToUpdate.entrySet()) {
                fileDBAdaptor.update(indexEntry.getKey(), new ObjectMap(FileDBAdaptor.QueryParams.INDEX.key(), indexEntry.getValue()),
                        QueryOptions.empty());
            }
        }
    }

    private URI getStudyUri(long studyId) throws CatalogException {
        return studyDBAdaptor.get(studyId, INCLUDE_STUDY_URI).first().getUri();
    }

    private enum CheckPath {
        FREE_PATH, FILE_EXISTS, DIRECTORY_EXISTS
    }

    private CheckPath checkPathExists(String path, long studyId) throws CatalogDBException {
        String myPath = path;
        if (myPath.endsWith("/")) {
            myPath = myPath.substring(0, myPath.length() - 1);
        }

        Query query = new Query()
                .append(FileDBAdaptor.QueryParams.STUDY_ID.key(), studyId)
                .append(FileDBAdaptor.QueryParams.PATH.key(), myPath);
        QueryResult<Long> fileQueryResult = fileDBAdaptor.count(query);

        if (fileQueryResult.first() > 0) {
            return CheckPath.FILE_EXISTS;
        }

        query = new Query()
                .append(FileDBAdaptor.QueryParams.STUDY_ID.key(), studyId)
                .append(FileDBAdaptor.QueryParams.PATH.key(), myPath + "/");
        fileQueryResult = fileDBAdaptor.count(query);

        return fileQueryResult.first() > 0 ? CheckPath.DIRECTORY_EXISTS : CheckPath.FREE_PATH;
    }
}<|MERGE_RESOLUTION|>--- conflicted
+++ resolved
@@ -286,14 +286,8 @@
             if (!relatedFiles.contains(producedFromRelation)) {
                 relatedFiles.add(producedFromRelation);
                 ObjectMap params = new ObjectMap(FileDBAdaptor.QueryParams.RELATED_FILES.key(), relatedFiles);
-                fileDBAdaptor.update(json.getId(), params);
-            }
-<<<<<<< HEAD
-            relatedFiles.add(new File.RelatedFile(vcf.getId(), File.RelatedFile.Relation.PRODUCED_FROM));
-            ObjectMap params = new ObjectMap(FileDBAdaptor.QueryParams.RELATED_FILES.key(), relatedFiles);
-            fileDBAdaptor.update(json.getId(), params, QueryOptions.empty());
-=======
->>>>>>> b704c4d6
+                fileDBAdaptor.update(json.getId(), params, QueryOptions.empty());
+            }
 
             // Update transformed file
             logger.debug("Updating transformed relation");
@@ -302,14 +296,8 @@
             if (!relatedFiles.contains(producedFromRelation)) {
                 relatedFiles.add(producedFromRelation);
                 ObjectMap params = new ObjectMap(FileDBAdaptor.QueryParams.RELATED_FILES.key(), relatedFiles);
-                fileDBAdaptor.update(transformedFile.getId(), params);
-            }
-<<<<<<< HEAD
-            relatedFiles.add(new File.RelatedFile(vcf.getId(), File.RelatedFile.Relation.PRODUCED_FROM));
-            params = new ObjectMap(FileDBAdaptor.QueryParams.RELATED_FILES.key(), relatedFiles);
-            fileDBAdaptor.update(transformedFile.getId(), params, QueryOptions.empty());
-=======
->>>>>>> b704c4d6
+                fileDBAdaptor.update(transformedFile.getId(), params, QueryOptions.empty());
+            }
 
             // Update vcf file
             logger.debug("Updating vcf relation");
@@ -325,13 +313,8 @@
                 // If TRANSFORMED, TRANSFORMING, etc, do not modify the index status
                 index.setStatus(new FileIndex.IndexStatus(FileIndex.IndexStatus.TRANSFORMED, "Found transformed file"));
             }
-<<<<<<< HEAD
-            params = new ObjectMap(FileDBAdaptor.QueryParams.INDEX.key(), index);
+            ObjectMap params = new ObjectMap(FileDBAdaptor.QueryParams.INDEX.key(), index);
             fileDBAdaptor.update(vcf.getId(), params, QueryOptions.empty());
-=======
-            ObjectMap params = new ObjectMap(FileDBAdaptor.QueryParams.INDEX.key(), index);
-            fileDBAdaptor.update(vcf.getId(), params);
->>>>>>> b704c4d6
 
             // Update variant stats
             Path statsFile = Paths.get(json.getUri().getRawPath());
