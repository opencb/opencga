--- conflicted
+++ resolved
@@ -1397,10 +1397,9 @@
                             catalogIOManagerFactory.get(directory).createDirectory(directory, true);
                         }
 
-<<<<<<< HEAD
                         // Create the folder with external
                         File folder = new File(-1, catalogPath.getFileName().toString(), File.Type.DIRECTORY, File.Format.PLAIN,
-                                File.Bioformat.NONE, uriOrigin, catalogPath.toString() + "/", userId, TimeUtils.getTime(),
+                                File.Bioformat.NONE, uriOrigin, catalogPath.toString() + "/", TimeUtils.getTime(),
                                 TimeUtils.getTime(), description, new File.FileStatus(File.FileStatus.READY), true, 0, -1,
                                 Collections.emptyList(), -1, Collections.emptyList(), Collections.emptyList(), null, Collections.emptyMap(),
                                 Collections.emptyMap());
@@ -1414,15 +1413,6 @@
                         catalogIOManagerFactory.get(directory).createDirectory(directory, true);
 
                     }
-=======
-                    // Create the folder with external
-                    File folder = new File(-1, catalogPath.getFileName().toString(), File.Type.DIRECTORY, File.Format.PLAIN,
-                            File.Bioformat.NONE, uriOrigin, catalogPath.toString() + "/", TimeUtils.getTime(), TimeUtils.getTime(),
-                            description, new File.FileStatus(File.FileStatus.READY), true, 0, -1,
-                            Collections.emptyList(), -1, Collections.emptyList(), Collections.emptyList(), null, Collections.emptyMap(),
-                            Collections.emptyMap());
-                    fileDBAdaptor.createFile(studyId, folder, new QueryOptions());
->>>>>>> f575f322
                 } else {
                     throw new CatalogException("The path " + catalogPath + " does not exist in catalog.");
                 }
