/*
 * Copyright 2015-2017 OpenCB
 *
 * Licensed under the Apache License, Version 2.0 (the "License");
 * you may not use this file except in compliance with the License.
 * You may obtain a copy of the License at
 *
 *     http://www.apache.org/licenses/LICENSE-2.0
 *
 * Unless required by applicable law or agreed to in writing, software
 * distributed under the License is distributed on an "AS IS" BASIS,
 * WITHOUT WARRANTIES OR CONDITIONS OF ANY KIND, either express or implied.
 * See the License for the specific language governing permissions and
 * limitations under the License.
 */
package org.opencb.opencga.catalog.managers;

import com.fasterxml.jackson.databind.ObjectMapper;
import org.apache.commons.lang3.NotImplementedException;
import org.apache.commons.lang3.StringUtils;
import org.apache.commons.lang3.time.StopWatch;
import org.opencb.biodata.models.variant.VariantFileMetadata;
import org.opencb.biodata.models.variant.stats.VariantSetStats;
import org.opencb.commons.datastore.core.ObjectMap;
import org.opencb.commons.datastore.core.Query;
import org.opencb.commons.datastore.core.QueryOptions;
import org.opencb.commons.datastore.core.QueryResult;
import org.opencb.commons.datastore.core.result.Error;
import org.opencb.commons.datastore.core.result.FacetedQueryResult;
import org.opencb.commons.datastore.core.result.WriteResult;
import org.opencb.commons.utils.CollectionUtils;
import org.opencb.commons.utils.FileUtils;
import org.opencb.opencga.catalog.audit.AuditManager;
import org.opencb.opencga.catalog.audit.AuditRecord;
import org.opencb.opencga.catalog.auth.authorization.AuthorizationManager;
import org.opencb.opencga.catalog.db.DBAdaptorFactory;
import org.opencb.opencga.catalog.db.api.*;
import org.opencb.opencga.catalog.db.mongodb.MongoDBAdaptorFactory;
import org.opencb.opencga.catalog.exceptions.CatalogDBException;
import org.opencb.opencga.catalog.exceptions.CatalogException;
import org.opencb.opencga.catalog.exceptions.CatalogIOException;
import org.opencb.opencga.catalog.io.CatalogIOManager;
import org.opencb.opencga.catalog.io.CatalogIOManagerFactory;
import org.opencb.opencga.catalog.monitor.daemons.IndexDaemon;
import org.opencb.opencga.catalog.stats.solr.CatalogSolrManager;
import org.opencb.opencga.catalog.utils.Constants;
import org.opencb.opencga.catalog.utils.FileMetadataReader;
import org.opencb.opencga.catalog.utils.ParamUtils;
import org.opencb.opencga.catalog.utils.UUIDUtils;
import org.opencb.opencga.core.common.Entity;
import org.opencb.opencga.core.common.TimeUtils;
import org.opencb.opencga.core.common.UriUtils;
import org.opencb.opencga.core.config.Configuration;
import org.opencb.opencga.core.config.HookConfiguration;
import org.opencb.opencga.core.models.*;
import org.opencb.opencga.core.models.File;
import org.opencb.opencga.core.models.acls.permissions.FileAclEntry;
import org.opencb.opencga.core.models.acls.permissions.StudyAclEntry;
import org.slf4j.Logger;
import org.slf4j.LoggerFactory;

import javax.annotation.Nullable;
import java.io.*;
import java.net.URI;
import java.net.URISyntaxException;
import java.nio.charset.StandardCharsets;
import java.nio.file.*;
import java.nio.file.attribute.BasicFileAttributes;
import java.util.*;
import java.util.concurrent.TimeUnit;
import java.util.stream.Collectors;

import static org.opencb.opencga.catalog.auth.authorization.CatalogAuthorizationManager.checkPermissions;
import static org.opencb.opencga.catalog.utils.FileMetadataReader.VARIANT_FILE_STATS;

/**
 * @author Jacobo Coll &lt;jacobo167@gmail.com&gt;
 */
public class FileManager extends AnnotationSetManager<File> {

    private static final QueryOptions INCLUDE_STUDY_URI;
    private static final QueryOptions INCLUDE_FILE_URI_PATH;
    private static final Comparator<File> ROOT_FIRST_COMPARATOR;
    private static final Comparator<File> ROOT_LAST_COMPARATOR;

    protected static Logger logger;
    private FileMetadataReader file;
    private UserManager userManager;

    public static final String SKIP_TRASH = "SKIP_TRASH";
    public static final String DELETE_EXTERNAL_FILES = "DELETE_EXTERNAL_FILES";
    public static final String FORCE_DELETE = "FORCE_DELETE";

    public static final String GET_NON_DELETED_FILES = Status.READY + "," + File.FileStatus.TRASHED + "," + File.FileStatus.STAGE + ","
            + File.FileStatus.MISSING;
    public static final String GET_NON_TRASHED_FILES = Status.READY + "," + File.FileStatus.STAGE + "," + File.FileStatus.MISSING;

    static {
        INCLUDE_STUDY_URI = new QueryOptions(QueryOptions.INCLUDE, StudyDBAdaptor.QueryParams.URI.key());
        INCLUDE_FILE_URI_PATH = new QueryOptions(QueryOptions.INCLUDE,
                Arrays.asList(FileDBAdaptor.QueryParams.URI.key(), FileDBAdaptor.QueryParams.PATH.key(),
                        FileDBAdaptor.QueryParams.EXTERNAL.key()));
        ROOT_FIRST_COMPARATOR = (f1, f2) -> (f1.getPath() == null ? 0 : f1.getPath().length())
                - (f2.getPath() == null ? 0 : f2.getPath().length());
        ROOT_LAST_COMPARATOR = (f1, f2) -> (f2.getPath() == null ? 0 : f2.getPath().length())
                - (f1.getPath() == null ? 0 : f1.getPath().length());

        logger = LoggerFactory.getLogger(FileManager.class);
    }

    FileManager(AuthorizationManager authorizationManager, AuditManager auditManager, CatalogManager catalogManager,
                DBAdaptorFactory catalogDBAdaptorFactory, CatalogIOManagerFactory ioManagerFactory, Configuration configuration) {
        super(authorizationManager, auditManager, catalogManager, catalogDBAdaptorFactory, ioManagerFactory, configuration);
        file = new FileMetadataReader(this.catalogManager);
        this.userManager = catalogManager.getUserManager();
    }

    public URI getUri(File file) throws CatalogException {
        ParamUtils.checkObj(file, "File");
        if (file.getUri() != null) {
            return file.getUri();
        } else {
            QueryResult<File> fileQueryResult = fileDBAdaptor.get(file.getUid(), INCLUDE_STUDY_URI);
            if (fileQueryResult.getNumResults() == 0) {
                throw new CatalogException("File " + file.getUid() + " not found");
            }
            return fileQueryResult.first().getUri();
        }
    }

    @Deprecated
    public URI getUri(long studyId, String filePath) throws CatalogException {
        ParamUtils.checkObj(filePath, "filePath");

        List<File> parents = getParents(false, INCLUDE_FILE_URI_PATH, filePath, studyId).getResult();

        for (File parent : parents) {
            if (parent.getUri() != null) {
                if (parent.isExternal()) {
                    throw new CatalogException("Cannot upload files to an external folder");
                }
                String relativePath = filePath.replaceFirst(parent.getPath(), "");
                return Paths.get(parent.getUri()).resolve(relativePath).toUri();
            }
        }
        URI studyUri = getStudyUri(studyId);
        return filePath.isEmpty()
                ? studyUri
                : catalogIOManagerFactory.get(studyUri).getFileUri(studyUri, filePath);
    }

    public Study getStudy(File file, String sessionId) throws CatalogException {
        ParamUtils.checkObj(file, "file");
        ParamUtils.checkObj(sessionId, "session id");

        if (file.getStudyUid() <= 0) {
            throw new CatalogException("Missing study uid field in file");
        }

        String user = catalogManager.getUserManager().getUserId(sessionId);

        Query query = new Query(StudyDBAdaptor.QueryParams.UID.key(), file.getStudyUid());
        QueryResult<Study> studyQueryResult = studyDBAdaptor.get(query, QueryOptions.empty(), user);
        if (studyQueryResult.getNumResults() == 1) {
            return studyQueryResult.first();
        } else {
            authorizationManager.checkCanViewStudy(file.getStudyUid(), user);
            throw new CatalogException("Incorrect study uid");
        }
    }

    public void matchUpVariantFiles(String studyStr, List<File> transformedFiles, String sessionId) throws CatalogException {
        String userId = catalogManager.getUserManager().getUserId(sessionId);
        Study study = catalogManager.getStudyManager().resolveId(studyStr, userId);

        for (File transformedFile : transformedFiles) {
            authorizationManager.checkFilePermission(study.getUid(), transformedFile.getUid(), userId, FileAclEntry.FilePermissions.WRITE);
            String variantPathName = getOriginalFile(transformedFile.getPath());
            if (variantPathName == null) {
                // Skip the file.
                logger.warn("The file {} is not a variant transformed file", transformedFile.getName());
                continue;
            }

            // Search in the same path
            logger.info("Looking for vcf file in path {}", variantPathName);
            Query query = new Query()
                    .append(FileDBAdaptor.QueryParams.STUDY_UID.key(), study.getUid())
                    .append(FileDBAdaptor.QueryParams.PATH.key(), variantPathName)
                    .append(FileDBAdaptor.QueryParams.BIOFORMAT.key(), File.Bioformat.VARIANT);

            List<File> fileList = fileDBAdaptor.get(query, new QueryOptions()).getResult();

            if (fileList.isEmpty()) {
                // Search by name in the whole study
                String variantFileName = getOriginalFile(transformedFile.getName());
                logger.info("Looking for vcf file by name {}", variantFileName);
                query = new Query()
                        .append(FileDBAdaptor.QueryParams.STUDY_UID.key(), study.getUid())
                        .append(FileDBAdaptor.QueryParams.NAME.key(), variantFileName)
                        .append(FileDBAdaptor.QueryParams.BIOFORMAT.key(), File.Bioformat.VARIANT);
                fileList = new ArrayList<>(fileDBAdaptor.get(query, new QueryOptions()).getResult());

                // In case of finding more than one file, try to find the proper one.
                if (fileList.size() > 1) {
                    // Discard files already with a transformed file.
                    fileList.removeIf(file -> file.getIndex() != null
                            && file.getIndex().getTransformedFile() != null
                            && file.getIndex().getTransformedFile().getId() != transformedFile.getUid());
                }
                if (fileList.size() > 1) {
                    // Discard files not transformed or indexed.
                    fileList.removeIf(file -> file.getIndex() == null
                            || file.getIndex().getStatus() == null
                            || file.getIndex().getStatus().getName() == null
                            || file.getIndex().getStatus().getName().equals(FileIndex.IndexStatus.NONE));
                }
            }


            if (fileList.size() != 1) {
                // VCF file not found
                logger.warn("The vcf file corresponding to the file " + transformedFile.getName() + " could not be found");
                continue;
            }
            File vcf = fileList.get(0);

            // Look for the json file. It should be in the same directory where the transformed file is.
            String jsonPathName = getMetaFile(transformedFile.getPath());
            query = new Query()
                    .append(FileDBAdaptor.QueryParams.STUDY_UID.key(), study.getUid())
                    .append(FileDBAdaptor.QueryParams.PATH.key(), jsonPathName)
                    .append(FileDBAdaptor.QueryParams.FORMAT.key(), File.Format.JSON);
            fileList = fileDBAdaptor.get(query, new QueryOptions()).getResult();
            if (fileList.size() != 1) {
                // Skip. This should not ever happen
                logger.warn("The json file corresponding to the file " + transformedFile.getName() + " could not be found");
                continue;
            }
            File json = fileList.get(0);

            /* Update relations */

            File.RelatedFile producedFromRelation = new File.RelatedFile(vcf.getUid(), File.RelatedFile.Relation.PRODUCED_FROM);

            // Update json file
            logger.debug("Updating json relation");
            List<File.RelatedFile> relatedFiles = ParamUtils.defaultObject(json.getRelatedFiles(), ArrayList::new);
            // Do not add twice the same relation
            if (!relatedFiles.contains(producedFromRelation)) {
                relatedFiles.add(producedFromRelation);
                ObjectMap params = new ObjectMap(FileDBAdaptor.QueryParams.RELATED_FILES.key(), relatedFiles);
                fileDBAdaptor.update(json.getUid(), params, QueryOptions.empty());
            }

            // Update transformed file
            logger.debug("Updating transformed relation");
            relatedFiles = ParamUtils.defaultObject(transformedFile.getRelatedFiles(), ArrayList::new);
            // Do not add twice the same relation
            if (!relatedFiles.contains(producedFromRelation)) {
                relatedFiles.add(producedFromRelation);
                transformedFile.setRelatedFiles(relatedFiles);
                ObjectMap params = new ObjectMap(FileDBAdaptor.QueryParams.RELATED_FILES.key(), relatedFiles);
                fileDBAdaptor.update(transformedFile.getUid(), params, QueryOptions.empty());
            }

            // Update vcf file
            logger.debug("Updating vcf relation");
            FileIndex index = vcf.getIndex();
            if (index.getTransformedFile() == null) {
                index.setTransformedFile(new FileIndex.TransformedFile(transformedFile.getUid(), json.getUid()));
            }
            String status = FileIndex.IndexStatus.NONE;
            if (vcf.getIndex() != null && vcf.getIndex().getStatus() != null && vcf.getIndex().getStatus().getName() != null) {
                status = vcf.getIndex().getStatus().getName();
            }
            if (FileIndex.IndexStatus.NONE.equals(status)) {
                // If TRANSFORMED, TRANSFORMING, etc, do not modify the index status
                index.setStatus(new FileIndex.IndexStatus(FileIndex.IndexStatus.TRANSFORMED, "Found transformed file"));
            }
            ObjectMap params = new ObjectMap(FileDBAdaptor.QueryParams.INDEX.key(), index);
            fileDBAdaptor.update(vcf.getUid(), params, QueryOptions.empty());

            // Update variant stats
            Path statsFile = Paths.get(json.getUri().getRawPath());
            try (InputStream is = FileUtils.newInputStream(statsFile)) {
                VariantFileMetadata fileMetadata = new ObjectMapper().readValue(is, VariantFileMetadata.class);
                VariantSetStats stats = fileMetadata.getStats();
                params = new ObjectMap(FileDBAdaptor.QueryParams.STATS.key(), new ObjectMap(VARIANT_FILE_STATS, stats));
                update(studyStr, vcf.getPath(), params, new QueryOptions(), sessionId);
            } catch (IOException e) {
                throw new CatalogException("Error reading file \"" + statsFile + "\"", e);
            }
        }
    }

    public void setStatus(String studyStr, String fileId, String status, String message, String sessionId) throws CatalogException {
        MyResource<File> resource = getUid(fileId, studyStr, sessionId);

        String userId = resource.getUser();
        long fileUid = resource.getResource().getUid();

        authorizationManager.checkFilePermission(resource.getStudy().getUid(), fileUid, userId, FileAclEntry.FilePermissions.WRITE);

        if (status != null && !File.FileStatus.isValid(status)) {
            throw new CatalogException("The status " + status + " is not valid file status.");
        }

        ObjectMap parameters = new ObjectMap();
        parameters.putIfNotNull(FileDBAdaptor.QueryParams.STATUS_NAME.key(), status);
        parameters.putIfNotNull(FileDBAdaptor.QueryParams.STATUS_MSG.key(), message);

        fileDBAdaptor.update(fileUid, parameters, QueryOptions.empty());
        auditManager.recordUpdate(AuditRecord.Resource.file, fileUid, userId, parameters, null, null);
    }

    public QueryResult<FileIndex> updateFileIndexStatus(File file, String newStatus, String message, String sessionId)
            throws CatalogException {
        return updateFileIndexStatus(file, newStatus, message, null, sessionId);
    }

    public QueryResult<FileIndex> updateFileIndexStatus(File file, String newStatus, String message, Integer release, String sessionId)
            throws CatalogException {
        String userId = catalogManager.getUserManager().getUserId(sessionId);
        Long studyId = file.getStudyUid();
        authorizationManager.checkFilePermission(studyId, file.getUid(), userId, FileAclEntry.FilePermissions.WRITE);

        FileIndex index = file.getIndex();
        if (index != null) {
            if (!FileIndex.IndexStatus.isValid(newStatus)) {
                throw new CatalogException("The status " + newStatus + " is not a valid status.");
            } else {
                index.setStatus(new FileIndex.IndexStatus(newStatus, message));
            }
        } else {
            index = new FileIndex(userId, TimeUtils.getTime(), new FileIndex.IndexStatus(newStatus), -1, new ObjectMap());
        }
        if (release != null) {
            if (newStatus.equals(FileIndex.IndexStatus.READY)) {
                index.setRelease(release);
            }
        }
        ObjectMap params = new ObjectMap(FileDBAdaptor.QueryParams.INDEX.key(), index);
        fileDBAdaptor.update(file.getUid(), params, QueryOptions.empty());
        auditManager.recordUpdate(AuditRecord.Resource.file, file.getUid(), userId, params, null, null);

        return new QueryResult<>("Update file index", 0, 1, 1, "", "", Arrays.asList(index));
    }

    @Deprecated
    public QueryResult<File> getParents(long fileId, QueryOptions options, String sessionId) throws CatalogException {
        QueryResult<File> fileQueryResult = fileDBAdaptor.get(fileId, new QueryOptions(QueryOptions.INCLUDE,
                Arrays.asList(FileDBAdaptor.QueryParams.PATH.key(), FileDBAdaptor.QueryParams.STUDY_UID.key())));

        if (fileQueryResult.getNumResults() == 0) {
            return fileQueryResult;
        }

        String userId = userManager.getUserId(sessionId);
        authorizationManager.checkFilePermission(fileQueryResult.first().getStudyUid(), fileId, userId, FileAclEntry.FilePermissions.VIEW);

        return getParents(true, options, fileQueryResult.first().getPath(), fileQueryResult.first().getStudyUid());
    }

    public QueryResult<File> createFolder(String studyStr, String path, File.FileStatus status, boolean parents, String description,
                                          QueryOptions options, String sessionId) throws CatalogException {
        ParamUtils.checkPath(path, "folderPath");
        options = ParamUtils.defaultObject(options, QueryOptions::new);

        String userId = catalogManager.getUserManager().getUserId(sessionId);
        Study study = catalogManager.getStudyManager().resolveId(studyStr, userId);

        if (path.startsWith("/")) {
            path = path.substring(1);
        }
        if (!path.endsWith("/")) {
            path = path + "/";
        }

        QueryResult<File> fileQueryResult;
        switch (checkPathExists(path, study.getUid())) {
            case FREE_PATH:
                fileQueryResult = create(studyStr, File.Type.DIRECTORY, File.Format.PLAIN, File.Bioformat.NONE, path, null,
                        description, status, 0, -1, null, -1, null, null, parents, null, options, sessionId);
                break;
            case DIRECTORY_EXISTS:
                Query query = new Query()
                        .append(FileDBAdaptor.QueryParams.STUDY_UID.key(), study.getUid())
                        .append(FileDBAdaptor.QueryParams.PATH.key(), path);
                fileQueryResult = fileDBAdaptor.get(query, options, userId);
                fileQueryResult.setWarningMsg("Folder was already created");
                break;
            case FILE_EXISTS:
            default:
                throw new CatalogException("A file with the same name of the folder already exists in Catalog");
        }

        fileQueryResult.setId("Create folder");
        return fileQueryResult;
    }

    public QueryResult<File> createFile(String studyStr, String path, String description, boolean parents, String content,
                                        String sessionId) throws CatalogException {
        ParamUtils.checkPath(path, "filePath");

        String userId = catalogManager.getUserManager().getUserId(sessionId);
        Study study = catalogManager.getStudyManager().resolveId(studyStr, userId);

        if (path.startsWith("/")) {
            path = path.substring(1);
        }

        switch (checkPathExists(path, study.getUid())) {
            case FREE_PATH:
                return create(studyStr, File.Type.FILE, File.Format.PLAIN, File.Bioformat.UNKNOWN, path, null, description,
                        new File.FileStatus(File.FileStatus.READY), 0, -1, null, -1, null, null, parents, content, new QueryOptions(),
                        sessionId);
            case FILE_EXISTS:
            case DIRECTORY_EXISTS:
            default:
                throw new CatalogException("A file or folder with the same name already exists in the path of Catalog");
        }
    }

    public QueryResult<File> create(String studyStr, File.Type type, File.Format format, File.Bioformat bioformat, String path,
                                    String creationDate, String description, File.FileStatus status, long size, long experimentId,
                                    List<Sample> samples, long jobId, Map<String, Object> stats, Map<String, Object> attributes,
                                    boolean parents, String content, QueryOptions options, String sessionId)
            throws CatalogException {
        File file = new File(type, format, bioformat, path, description, status, size, samples, jobId, null, stats, attributes);
        return create(studyStr, file, parents, content, options, sessionId);
    }

    @Override
    public QueryResult<File> create(String studyStr, File entry, QueryOptions options, String sessionId) throws CatalogException {
        throw new NotImplementedException("Call to create passing parents and content variables");
    }

    public QueryResult<File> create(String studyStr, File file, boolean parents, String content, QueryOptions options, String sessionId)
            throws CatalogException {
        String userId = userManager.getUserId(sessionId);
        Study study = catalogManager.getStudyManager().resolveId(studyStr, userId);
        return create(study, file, parents, content, options, sessionId);
    }

    public QueryResult<File> register(Study study, File file, boolean parents, QueryOptions options, String sessionId)
            throws CatalogException {
        String userId = userManager.getUserId(sessionId);
        long studyId = study.getUid();

        /** Check and set all the params and create a File object **/
        ParamUtils.checkObj(file, "File");
        ParamUtils.checkPath(file.getPath(), "path");
        file.setType(ParamUtils.defaultObject(file.getType(), File.Type.FILE));
        file.setFormat(ParamUtils.defaultObject(file.getFormat(), File.Format.PLAIN));
        file.setBioformat(ParamUtils.defaultObject(file.getBioformat(), File.Bioformat.NONE));
        file.setDescription(ParamUtils.defaultString(file.getDescription(), ""));
        file.setRelatedFiles(ParamUtils.defaultObject(file.getRelatedFiles(), ArrayList::new));
        file.setCreationDate(TimeUtils.getTime());
        file.setModificationDate(file.getCreationDate());
        if (file.getType() == File.Type.FILE) {
            file.setStatus(ParamUtils.defaultObject(file.getStatus(), new File.FileStatus(File.FileStatus.STAGE)));
        } else {
            file.setStatus(ParamUtils.defaultObject(file.getStatus(), new File.FileStatus(File.FileStatus.READY)));
        }
        if (file.getSize() < 0) {
            throw new CatalogException("Error: DiskUsage can't be negative!");
        }
//        if (file.getExperiment().getId() > 0 && !jobDBAdaptor.experimentExists(file.getExperiment().getId())) {
//            throw new CatalogException("Experiment { id: " + file.getExperiment().getId() + "} does not exist.");
//        }

        file.setSamples(ParamUtils.defaultObject(file.getSamples(), ArrayList::new));
        for (Sample sample : file.getSamples()) {
            if (sample.getUid() <= 0 || !sampleDBAdaptor.exists(sample.getUid())) {
                throw new CatalogException("Sample { id: " + sample.getUid() + "} does not exist.");
            }
        }
        if (file.getJob() != null && file.getJob().getUid() > 0 && !jobDBAdaptor.exists(file.getJob().getUid())) {
            throw new CatalogException("Job { id: " + file.getJob().getUid() + "} does not exist.");
        }
        file.setStats(ParamUtils.defaultObject(file.getStats(), HashMap::new));
        file.setAttributes(ParamUtils.defaultObject(file.getAttributes(), HashMap::new));

        if (file.getType() == File.Type.DIRECTORY && !file.getPath().endsWith("/")) {
            file.setPath(file.getPath() + "/");
        }
        if (file.getType() == File.Type.FILE && file.getPath().endsWith("/")) {
            file.setPath(file.getPath().substring(0, file.getPath().length() - 1));
        }
        file.setName(Paths.get(file.getPath()).getFileName().toString());

        URI uri;
        try {
            if (file.getType() == File.Type.DIRECTORY) {
                uri = getFileUri(studyId, file.getPath(), true);
            } else {
                uri = getFileUri(studyId, file.getPath(), false);
            }
        } catch (URISyntaxException e) {
            throw new CatalogException(e);
        }
        file.setUri(uri);

        // FIXME: Why am I doing this? Why am I not throwing an exception if it already exists?
        // Check if it already exists
        Query query = new Query()
                .append(FileDBAdaptor.QueryParams.STUDY_UID.key(), studyId)
                .append(FileDBAdaptor.QueryParams.PATH.key(), file.getPath())
                .append(FileDBAdaptor.QueryParams.STATUS_NAME.key(), "!=" + File.FileStatus.TRASHED + ";" + File.FileStatus.DELETED
                        + ";" + File.FileStatus.DELETING + ";" + File.FileStatus.PENDING_DELETE + ";" + File.FileStatus.REMOVED);
        if (fileDBAdaptor.count(query).first() > 0) {
            logger.warn("The file {} already exists in catalog", file.getPath());
        }
        query = new Query()
                .append(FileDBAdaptor.QueryParams.STUDY_UID.key(), studyId)
                .append(FileDBAdaptor.QueryParams.URI.key(), uri)
                .append(FileDBAdaptor.QueryParams.STATUS_NAME.key(), "!=" + File.FileStatus.TRASHED + ";" + File.FileStatus.DELETED
                        + ";" + File.FileStatus.DELETING + ";" + File.FileStatus.PENDING_DELETE + ";" + File.FileStatus.REMOVED);
        if (fileDBAdaptor.count(query).first() > 0) {
            logger.warn("The uri {} of the file is already in catalog but on a different path", uri);
        }

        boolean external = isExternal(study, file.getPath(), uri);
        file.setExternal(external);
        file.setRelease(catalogManager.getStudyManager().getCurrentRelease(study, userId));

        //Find parent. If parents == true, create folders.
        String parentPath = getParentPath(file.getPath());

        long parentFileId = fileDBAdaptor.getId(studyId, parentPath);
        boolean newParent = false;
        if (parentFileId < 0 && StringUtils.isNotEmpty(parentPath)) {
            if (parents) {
                newParent = true;
                File parentFile = new File(File.Type.DIRECTORY, File.Format.PLAIN, File.Bioformat.NONE, parentPath, "",
                        new File.FileStatus(File.FileStatus.READY), 0, file.getSamples(), -1, null, Collections.emptyMap(),
                        Collections.emptyMap());
                parentFileId = register(study, parentFile, parents, options, sessionId).first().getUid();
            } else {
                throw new CatalogDBException("Directory not found " + parentPath);
            }
        }

        //Check permissions
        if (parentFileId < 0) {
            throw new CatalogException("Unable to create file without a parent file");
        } else {
            if (!newParent) {
                //If parent has been created, for sure we have permissions to create the new file.
                authorizationManager.checkFilePermission(studyId, parentFileId, userId, FileAclEntry.FilePermissions.WRITE);
            }
        }

        file.setUuid(UUIDUtils.generateOpenCGAUUID(UUIDUtils.Entity.FILE));
        checkHooks(file, study.getFqn(), HookConfiguration.Stage.CREATE);
        QueryResult<File> queryResult = fileDBAdaptor.insert(file, studyId, options);
        // We obtain the permissions set in the parent folder and set them to the file or folder being created
        QueryResult<FileAclEntry> allFileAcls = authorizationManager.getAllFileAcls(studyId, parentFileId, userId, false);
        // Propagate ACLs
        if (allFileAcls.getNumResults() > 0) {
            authorizationManager.replicateAcls(studyId, Arrays.asList(queryResult.first().getUid()), allFileAcls.getResult(), Entity.FILE);
        }

        auditManager.recordCreation(AuditRecord.Resource.file, queryResult.first().getUid(), userId, queryResult.first(), null, null);
        matchUpVariantFiles(study.getFqn(), queryResult.getResult(), sessionId);

        return queryResult;
    }

    private QueryResult<File> create(Study study, File file, boolean parents, String content, QueryOptions options, String sessionId)
            throws CatalogException {
        QueryResult<File> queryResult = register(study, file, parents, options, sessionId);

        if (file.getType() == File.Type.FILE && StringUtils.isNotEmpty(content)) {
            CatalogIOManager ioManager = catalogIOManagerFactory.getDefault();
            // We set parents to true because the file has been successfully registered, which means the directories are already registered
            // in catalog
            ioManager.createDirectory(Paths.get(file.getUri()).getParent().toUri(), true);
            InputStream inputStream = new ByteArrayInputStream(content.getBytes(StandardCharsets.UTF_8));
            ioManager.createFile(file.getUri(), inputStream);

            // Update file parameters
            ObjectMap params = new ObjectMap()
                    .append(FileDBAdaptor.QueryParams.STATUS_NAME.key(), File.FileStatus.READY)
                    .append(FileDBAdaptor.QueryParams.SIZE.key(), ioManager.getFileSize(file.getUri()));
            queryResult = fileDBAdaptor.update(file.getUid(), params, QueryOptions.empty());
        }

        return queryResult;
    }

    /**
     * Upload a file in Catalog.
     *
     * @param studyStr study where the file will be uploaded.
     * @param fileInputStream Input stream of the file to be uploaded.
     * @param file File object containing at least the basic metada necessary for a successful upload: path
     * @param overwrite Overwrite the current file if any.
     * @param parents boolean indicating whether unexisting parent folders should also be created automatically.
     * @param sessionId session id of the user performing the upload.
     * @return a QueryResult with the file uploaded.
     * @throws CatalogException if the user does not have permissions or any other unexpected issue happens.
     */
    public QueryResult<File> upload(String studyStr, InputStream fileInputStream, File file, boolean overwrite, boolean parents,
                                    String sessionId) throws CatalogException {
        // Check basic parameters
        ParamUtils.checkObj(file, "file");
        ParamUtils.checkParameter(file.getPath(), FileDBAdaptor.QueryParams.PATH.key());

        if (StringUtils.isEmpty(file.getName())) {
            file.setName(Paths.get(file.getPath()).toFile().getName());
        }

        ParamUtils.checkObj(fileInputStream, "file input stream");

        QueryResult<Study> studyQueryResult = catalogManager.getStudyManager().get(studyStr,
                new QueryOptions(QueryOptions.EXCLUDE, Arrays.asList(StudyDBAdaptor.QueryParams.VARIABLE_SET.key(),
                        StudyDBAdaptor.QueryParams.ATTRIBUTES.key())), sessionId);
        if (studyQueryResult.getNumResults() == 0) {
            throw new CatalogException("Study " + studyStr + " not found");
        }
        Study study = studyQueryResult.first();

        QueryResult<File> parentFolders = getParents(false, QueryOptions.empty(), file.getPath(), study.getUid());
        if (parentFolders.getNumResults() == 0) {
            // There always must be at least the root folder
            throw new CatalogException("Unexpected error happened.");
        }

        String userId = userManager.getUserId(sessionId);

        // Check permissions over the most internal path
        authorizationManager.checkFilePermission(study.getUid(), parentFolders.first().getUid(), userId,
                FileAclEntry.FilePermissions.UPLOAD);
        authorizationManager.checkFilePermission(study.getUid(), parentFolders.first().getUid(), userId,
                FileAclEntry.FilePermissions.WRITE);

        // We obtain the basic studyPath where we will upload the file temporarily
        java.nio.file.Path studyPath = Paths.get(study.getUri());
        java.nio.file.Path tempFilePath = studyPath.resolve("tmp_" + file.getName()).resolve(file.getName());
        logger.info("Uploading file... Temporal file path: {}", tempFilePath.toString());

        CatalogIOManager ioManager = catalogManager.getCatalogIOManagerFactory().getDefault();

        // Create the temporal directory and upload the file
        try {
            if (!Files.exists(tempFilePath.getParent())) {
                logger.debug("Creating temporal folder: {}", tempFilePath.getParent());
                Files.createDirectory(tempFilePath.getParent());
            }

            // Start uploading the file to the temporal directory
            int read;
            byte[] bytes = new byte[1024];

            // Upload the file to a temporary folder
            try (OutputStream out = new FileOutputStream(new java.io.File(tempFilePath.toString()))) {
                while ((read = fileInputStream.read(bytes)) != -1) {
                    out.write(bytes, 0, read);
                }
            }
        } catch (Exception e) {
            logger.error("Error uploading file {}", file.getName(), e);

            // Clean temporal directory
            ioManager.deleteDirectory(tempFilePath.getParent().toUri());

            throw new CatalogException("Error uploading file " + file.getName(), e);
        }

        // Register the file in catalog
        QueryResult<File> fileQueryResult;
        try {
            fileQueryResult = catalogManager.getFileManager().register(study, file, parents, QueryOptions.empty(), sessionId);

            // Create the directories where the file will be placed (if they weren't created before)
            ioManager.createDirectory(Paths.get(fileQueryResult.first().getUri()).getParent().toUri(), true);

            new org.opencb.opencga.catalog.managers.FileUtils(catalogManager).upload(tempFilePath.toUri(), fileQueryResult.first(),
                null, sessionId, false, overwrite, true, true, Long.MAX_VALUE);

            File fileMetadata = new FileMetadataReader(catalogManager)
                    .setMetadataInformation(fileQueryResult.first(), null, null, sessionId, false);
            fileQueryResult.setResult(Collections.singletonList(fileMetadata));
        } catch (Exception e) {
            logger.error("Error uploading file {}", file.getName(), e);

            // Clean temporal directory
            ioManager.deleteDirectory(tempFilePath.getParent().toUri());

            throw new CatalogException("Error uploading file " + file.getName(), e);
        }

        // Clean temporal directory
        ioManager.deleteDirectory(tempFilePath.getParent().toUri());

        return fileQueryResult;
    }

    /*
     * @deprecated This method if broken with multiple studies
     */
    @Deprecated
    public QueryResult<File> get(Long fileId, QueryOptions options, String sessionId) throws CatalogException {
        return get(null, String.valueOf(fileId), options, sessionId);
    }

    @Override
    public QueryResult<File> get(String studyStr, Query query, QueryOptions options, String sessionId) throws CatalogException {
        query = ParamUtils.defaultObject(query, Query::new);
        options = ParamUtils.defaultObject(options, QueryOptions::new);

        String userId = userManager.getUserId(sessionId);
        Study study = catalogManager.getStudyManager().resolveId(studyStr, userId);
        query.append(FileDBAdaptor.QueryParams.STUDY_UID.key(), study.getUid());

        // Fix query if it contains any annotation
        fixQueryAnnotationSearch(study.getUid(), query);
        fixQueryObject(study, query, sessionId);

        QueryResult<File> fileQueryResult = fileDBAdaptor.get(query, options, userId);

        if (fileQueryResult.getNumResults() == 0 && query.containsKey(FileDBAdaptor.QueryParams.UID.key())) {
            List<Long> idList = query.getAsLongList(FileDBAdaptor.QueryParams.UID.key());
            for (Long myId : idList) {
                authorizationManager.checkFilePermission(study.getUid(), myId, userId, FileAclEntry.FilePermissions.VIEW);
            }
        }

        return fileQueryResult;
    }

    public QueryResult<FileTree> getTree(String fileIdStr, @Nullable String studyStr, Query query, QueryOptions queryOptions, int maxDepth,
                                         String sessionId) throws CatalogException {
        long startTime = System.currentTimeMillis();

        queryOptions = ParamUtils.defaultObject(queryOptions, QueryOptions::new);
        query = ParamUtils.defaultObject(query, Query::new);

        if (queryOptions.containsKey(QueryOptions.INCLUDE)) {
            // Add type to the queryOptions
            List<String> asStringListOld = queryOptions.getAsStringList(QueryOptions.INCLUDE);
            List<String> newList = new ArrayList<>(asStringListOld.size());
            for (String include : asStringListOld) {
                newList.add(include);
            }
            newList.add(FileDBAdaptor.QueryParams.TYPE.key());
            queryOptions.put(QueryOptions.INCLUDE, newList);
        } else {
            // Avoid excluding type
            if (queryOptions.containsKey(QueryOptions.EXCLUDE)) {
                List<String> asStringListOld = queryOptions.getAsStringList(QueryOptions.EXCLUDE);
                if (asStringListOld.contains(FileDBAdaptor.QueryParams.TYPE.key())) {
                    // Remove type from exclude options
                    if (asStringListOld.size() > 1) {
                        List<String> toExclude = new ArrayList<>(asStringListOld.size() - 1);
                        for (String s : asStringListOld) {
                            if (!s.equalsIgnoreCase(FileDBAdaptor.QueryParams.TYPE.key())) {
                                toExclude.add(s);
                            }
                        }
                        queryOptions.put(QueryOptions.EXCLUDE, StringUtils.join(toExclude.toArray(), ","));
                    } else {
                        queryOptions.remove(QueryOptions.EXCLUDE);
                    }
                }
            }
        }

        MyResource<File> resource = getUid(fileIdStr, studyStr, sessionId);

        query.put(FileDBAdaptor.QueryParams.STUDY_UID.key(), resource.getStudy().getUid());

        // Check if we can obtain the file from the dbAdaptor properly.
        QueryOptions qOptions = new QueryOptions()
                .append(QueryOptions.INCLUDE, Arrays.asList(FileDBAdaptor.QueryParams.PATH.key(), FileDBAdaptor.QueryParams.NAME.key(),
                        FileDBAdaptor.QueryParams.UID.key(), FileDBAdaptor.QueryParams.TYPE.key()));
        QueryResult<File> fileQueryResult = fileDBAdaptor.get(resource.getResource().getUid(), qOptions);
        if (fileQueryResult == null || fileQueryResult.getNumResults() != 1) {
            throw new CatalogException("An error occurred with the database.");
        }

        // Check if the id does not correspond to a directory
        if (!fileQueryResult.first().getType().equals(File.Type.DIRECTORY)) {
            throw new CatalogException("The file introduced is not a directory.");
        }

        // Call recursive method
        FileTree fileTree = getTree(fileQueryResult.first(), query, queryOptions, maxDepth, resource.getStudy().getUid(),
                resource.getUser());

        int dbTime = (int) (System.currentTimeMillis() - startTime);
        int numResults = countFilesInTree(fileTree);

        return new QueryResult<>("File tree", dbTime, numResults, numResults, "", "", Arrays.asList(fileTree));
    }

    public QueryResult<File> getFilesFromFolder(String folderStr, String studyStr, QueryOptions options, String sessionId)
            throws CatalogException {
        ParamUtils.checkObj(folderStr, "folder");
        MyResource<File> resource = getUid(folderStr, studyStr, sessionId);

        options = ParamUtils.defaultObject(options, QueryOptions::new);

        if (!resource.getResource().getType().equals(File.Type.DIRECTORY)) {
            throw new CatalogDBException("File {path:'" + resource.getResource().getPath() + "'} is not a folder.");
        }
        Query query = new Query(FileDBAdaptor.QueryParams.DIRECTORY.key(), resource.getResource().getPath());
        return get(studyStr, query, options, sessionId);
    }

    @Override
    public DBIterator<File> iterator(String studyStr, Query query, QueryOptions options, String sessionId) throws CatalogException {
        query = ParamUtils.defaultObject(query, Query::new);
        options = ParamUtils.defaultObject(options, QueryOptions::new);
        String userId = userManager.getUserId(sessionId);
        Study study = catalogManager.getStudyManager().resolveId(studyStr, userId);

        fixQueryObject(study, query, sessionId);
        query.put(FileDBAdaptor.QueryParams.STUDY_UID.key(), study.getUid());

        return fileDBAdaptor.iterator(query, options, userId);
    }

    @Override
    public QueryResult<File> search(String studyStr, Query query, QueryOptions options, String sessionId) throws CatalogException {
        String userId = userManager.getUserId(sessionId);
        Study study = catalogManager.getStudyManager().resolveId(studyStr, userId);

        // Fix query if it contains any annotation
        fixQueryAnnotationSearch(study.getUid(), query);
        fixQueryObject(study, query, sessionId);
        query.append(FileDBAdaptor.QueryParams.STUDY_UID.key(), study.getUid());

        QueryResult<File> queryResult = fileDBAdaptor.get(query, options, userId);

        return queryResult;
    }

    void fixQueryObject(Study study, Query query, String sessionId) throws CatalogException {
        // The samples introduced could be either ids or names. As so, we should use the smart resolutor to do this.
        if (StringUtils.isNotEmpty(query.getString(FileDBAdaptor.QueryParams.SAMPLES.key()))) {
            MyResources<Sample> resource = catalogManager.getSampleManager().getUids(
                    query.getAsStringList(FileDBAdaptor.QueryParams.SAMPLES.key()), study.getFqn(), sessionId);
            query.put(FileDBAdaptor.QueryParams.SAMPLE_UIDS.key(), resource.getResourceList().stream().map(Sample::getUid)
                    .collect(Collectors.toList()));
            query.remove(FileDBAdaptor.QueryParams.SAMPLES.key());
        }
    }

    @Override
    public QueryResult<File> count(String studyStr, Query query, String sessionId) throws CatalogException {
        String userId = userManager.getUserId(sessionId);
        Study study = catalogManager.getStudyManager().resolveId(studyStr, userId);

        // Fix query if it contains any annotation
        fixQueryAnnotationSearch(study.getUid(), query);
        // The samples introduced could be either ids or names. As so, we should use the smart resolutor to do this.
        fixQueryObject(study, query, sessionId);

        query.append(FileDBAdaptor.QueryParams.STUDY_UID.key(), study.getUid());
        QueryResult<Long> queryResultAux = fileDBAdaptor.count(query, userId, StudyAclEntry.StudyPermissions.VIEW_FILES);
        return new QueryResult<>("count", queryResultAux.getDbTime(), 0, queryResultAux.first(), queryResultAux.getWarningMsg(),
                queryResultAux.getErrorMsg(), Collections.emptyList());
    }

    @Override
    public WriteResult delete(String studyStr, Query query, ObjectMap params, String sessionId) {
        Query finalQuery = new Query(ParamUtils.defaultObject(query, Query::new));
        params = ParamUtils.defaultObject(params, ObjectMap::new);

        WriteResult writeResult = new WriteResult("delete", -1, 0, 0, null, null, null);

        String userId;
        Study study;

        StopWatch watch = StopWatch.createStarted();

        // If the user is the owner or the admin, we won't check if he has permissions for every single entry
        boolean checkPermissions;

        // We try to get an iterator containing all the files to be deleted
        DBIterator<File> fileIterator;

        List<WriteResult.Fail> failedList = new ArrayList<>();

        try {
            userId = catalogManager.getUserManager().getUserId(sessionId);
            study = catalogManager.getStudyManager().resolveId(studyStr, userId);

            // Fix query if it contains any annotation
            fixQueryAnnotationSearch(study.getUid(), finalQuery);
            fixQueryObject(study, finalQuery, sessionId);
            finalQuery.append(SampleDBAdaptor.QueryParams.STUDY_UID.key(), study.getUid());

            // If the user is the owner or the admin, we won't check if he has permissions for every single entry
            checkPermissions = !authorizationManager.checkIsOwnerOrAdmin(study.getUid(), userId);

            fileIterator = fileDBAdaptor.iterator(finalQuery, QueryOptions.empty(), userId);

        } catch (CatalogException e) {
            logger.error("Delete file: {}", e.getMessage(), e);
            writeResult.setError(new Error(-1, null, e.getMessage()));
            writeResult.setDbTime((int) watch.getTime(TimeUnit.MILLISECONDS));
            return writeResult;
        }

        // We need to avoid processing subfolders or subfiles of an already processed folder independently
        Set<String> processedPaths = new HashSet<>();
        boolean physicalDelete = params.getBoolean(SKIP_TRASH, false) || params.getBoolean(DELETE_EXTERNAL_FILES, false);

        long numMatches = 0;

        while (fileIterator.hasNext()) {
            File file = fileIterator.next();

            if (subpathInPath(file.getPath(), processedPaths)) {
                // We skip this folder because it is a subfolder or subfile within an already processed folder
                continue;
            }

            try {
                if (checkPermissions) {
                    authorizationManager.checkFilePermission(study.getUid(), file.getUid(), userId, FileAclEntry.FilePermissions.DELETE);
                }

                // Check if the file can be deleted
                List<File> fileList = checkCanDeleteFile(studyStr, file, physicalDelete, userId);

                // Remove job references
                MyResources<File> resourceIds = new MyResources<>(userId, study, fileList);
                try {
                    removeJobReferences(resourceIds);
                } catch (CatalogException e) {
                    logger.error("Could not remove job references: {}", e.getMessage(), e);
                    throw new CatalogException("Could not remove job references: " + e.getMessage(), e);
                }


                // Remove the index references in case it is a transformed file or folder
                try {
                    updateIndexStatusAfterDeletionOfTransformedFile(study.getUid(), file);
                } catch (CatalogException e) {
                    logger.error("Could not remove relation references: {}", e.getMessage(), e);
                    throw new CatalogException("Could not remove relation references: " + e.getMessage(), e);
                }

                if (file.isExternal()) {
                    // unlink
                    WriteResult result = unlink(study.getUid(), file);
                    writeResult.setNumModified(writeResult.getNumModified() + result.getNumModified());
                    writeResult.setNumMatches(writeResult.getNumMatches() + result.getNumMatches());
                } else {
                    // local
                    if (physicalDelete) {
                        // physicalDelete
                        WriteResult result = physicalDelete(study.getUid(), file, params.getBoolean(FORCE_DELETE, false));
                        writeResult.setNumModified(writeResult.getNumModified() + result.getNumModified());
                        writeResult.setNumMatches(writeResult.getNumMatches() + result.getNumMatches());
                        failedList.addAll(result.getFailed());
                    } else {
                        // sendToTrash
                        WriteResult result = sendToTrash(study.getUid(), file);
                        writeResult.setNumModified(writeResult.getNumModified() + result.getNumModified());
                        writeResult.setNumMatches(writeResult.getNumMatches() + result.getNumMatches());
                    }
                }

                // We store the processed path as is
                if (file.getType() == File.Type.DIRECTORY) {
                    processedPaths.add(file.getPath());
                }
            } catch (Exception e) {
                numMatches += 1;

                failedList.add(new WriteResult.Fail(file.getId(), e.getMessage()));
                if (file.getType() == File.Type.FILE) {
                    logger.debug("Cannot delete file {}: {}", file.getId(), e.getMessage(), e);
                } else {
                    logger.debug("Cannot delete folder {}: {}", file.getId(), e.getMessage(), e);
                }
            }
        }

        writeResult.setDbTime((int) watch.getTime(TimeUnit.MILLISECONDS));
        writeResult.setFailed(failedList);
        writeResult.setNumMatches(writeResult.getNumMatches() + numMatches);

        if (!failedList.isEmpty()) {
            writeResult.setWarning(Collections.singletonList(new Error(-1, null, "There are files that could not be deleted")));
        }

        return writeResult;
    }

    public QueryResult<File> unlink(@Nullable String studyStr, String fileIdStr, String sessionId) throws CatalogException, IOException {
        ParamUtils.checkParameter(fileIdStr, "File");

        MyResource<File> resource = catalogManager.getFileManager().getUid(fileIdStr, studyStr, sessionId);
        String userId = resource.getUser();
        long fileId = resource.getResource().getUid();
        long studyUid = resource.getStudy().getUid();

        // Check 2. User has the proper permissions to delete the file.
        authorizationManager.checkFilePermission(studyUid, fileId, userId, FileAclEntry.FilePermissions.DELETE);

//        // Check if we can obtain the file from the dbAdaptor properly.
//        Query query = new Query()
//                .append(FileDBAdaptor.QueryParams.UID.key(), fileId)
//                .append(FileDBAdaptor.QueryParams.STUDY_UID.key(), studyId)
//                .append(FileDBAdaptor.QueryParams.STATUS_NAME.key(), GET_NON_TRASHED_FILES);
//        QueryResult<File> fileQueryResult = fileDBAdaptor.get(query, QueryOptions.empty());
//        if (fileQueryResult == null || fileQueryResult.getNumResults() != 1) {
//            throw new CatalogException("Cannot unlink file '" + fileIdStr + "'. The file was already deleted or unlinked.");
//        }
//
//        File file = fileQueryResult.first();
        File file = resource.getResource();

        // Check 3.
        if (!file.isExternal()) {
            throw new CatalogException("Only previously linked files can be unlinked. Please, use delete instead.");
        }

        // Check if the file can be deleted
        List<File> fileList = checkCanDeleteFile(studyStr, file, false, userId);

        // Remove job references
        MyResources<File> fileResource = new MyResources<>(userId, resource.getStudy(), fileList);
        try {
            removeJobReferences(fileResource);
        } catch (CatalogException e) {
            logger.error("Could not remove job references: {}", e.getMessage(), e);
            throw new CatalogException("Could not remove job references: " + e.getMessage(), e);
        }

        // Remove the index references in case it is a transformed file or folder
        try {
            updateIndexStatusAfterDeletionOfTransformedFile(studyUid, file);
        } catch (CatalogException e) {
            logger.error("Could not remove relation references: {}", e.getMessage(), e);
            throw new CatalogException("Could not remove relation references: " + e.getMessage(), e);
        }

        unlink(studyUid, file);

        Query query = new Query()
                .append(FileDBAdaptor.QueryParams.UID.key(), fileId)
                .append(FileDBAdaptor.QueryParams.STUDY_UID.key(), studyUid)
                .append(FileDBAdaptor.QueryParams.STATUS_NAME.key(), Constants.ALL_STATUS);
        return fileDBAdaptor.get(query, new QueryOptions(), userId);
    }

    /**
     * This method sets the status of the file to PENDING_DELETE in all cases and does never remove a file from the file system (performed
     * by the daemon).
     * However, it applies the following changes:
     * - Status -> PENDING_DELETE
     * - Path -> Renamed to {path}__DELETED_{time}
     * - URI -> File or folder name from the file system renamed to {name}__DELETED_{time}
     * URI in the database updated accordingly
     *
     * @param studyId study id.
     * @param file    file or folder.
     * @return a WriteResult object.
     */
    private WriteResult physicalDelete(long studyId, File file, boolean forceDelete) throws CatalogException {
        StopWatch watch = StopWatch.createStarted();

        String currentStatus = file.getStatus().getName();
        if (File.FileStatus.DELETED.equals(currentStatus)) {
            throw new CatalogException("The file was already deleted");
        }
        if (File.FileStatus.PENDING_DELETE.equals(currentStatus) && !forceDelete) {
            throw new CatalogException("The file was already pending for deletion");
        }
        if (File.FileStatus.DELETING.equals(currentStatus)) {
            throw new CatalogException("The file is already being deleted");
        }

        URI fileUri = getUri(file);
        CatalogIOManager ioManager = catalogIOManagerFactory.get(fileUri);

        // Set the path suffix to DELETED
        String suffixName = INTERNAL_DELIMITER + File.FileStatus.DELETED + "_" + TimeUtils.getTime();

        long numMatched = 0;
        long numModified = 0;
        List<WriteResult.Fail> failedList = new ArrayList<>();

        if (file.getType() == File.Type.FILE) {
            logger.debug("Deleting physical file {}" + file.getPath());

            numMatched += 1;

            try {
                // 1. Set the file status to deleting
                ObjectMap update = new ObjectMap()
                        .append(FileDBAdaptor.QueryParams.STATUS_NAME.key(), File.FileStatus.DELETING)
                        .append(FileDBAdaptor.QueryParams.PATH.key(), file.getPath() + suffixName);

                fileDBAdaptor.update(file.getUid(), update, QueryOptions.empty());

                // 2. Delete the file from disk
                try {
                    Files.delete(Paths.get(fileUri));
                } catch (IOException e) {
                    logger.error("{}", e.getMessage(), e);

                    // We rollback and leave the file/folder in PENDING_DELETE status
                    update = new ObjectMap(FileDBAdaptor.QueryParams.STATUS_NAME.key(), File.FileStatus.PENDING_DELETE);
                    fileDBAdaptor.update(file.getUid(), update, QueryOptions.empty());

                    throw new CatalogException("Could not delete physical file/folder: " + e.getMessage(), e);
                }

                // 3. Update the file status in the database. Set to delete
                update = new ObjectMap(FileDBAdaptor.QueryParams.STATUS_NAME.key(), File.FileStatus.DELETED);
                fileDBAdaptor.update(file.getUid(), update, QueryOptions.empty());

                numModified += 1;
            } catch (CatalogException e) {
                failedList.add(new WriteResult.Fail(file.getId(), e.getMessage()));
            }
        } else {
            logger.debug("Starting physical deletion of folder {}", file.getId());

            // Rename the directory in the filesystem.
            URI newURI;
            String basePath = Paths.get(file.getPath()).toString();
            String suffixedPath;

            if (!File.FileStatus.PENDING_DELETE.equals(currentStatus)) {
                try {
                    newURI = UriUtils.createDirectoryUri(Paths.get(fileUri).toString() + suffixName);
                } catch (URISyntaxException e) {
                    logger.error("URI exception: {}", e.getMessage(), e);
                    throw new CatalogException("URI exception: " + e.getMessage(), e);
                }

                logger.debug("Renaming {} to {}", fileUri.toString(), newURI.toString());
                ioManager.rename(fileUri, newURI);

                suffixedPath = basePath + suffixName;
            } else {
                // newURI is actually = to fileURI
                newURI = fileUri;

                // suffixedPath = basePath
                suffixedPath = basePath;
            }

            // Obtain all files and folders within the folder
            Query query = new Query()
                    .append(FileDBAdaptor.QueryParams.STUDY_UID.key(), studyId)
                    .append(FileDBAdaptor.QueryParams.PATH.key(), "~^" + file.getPath() + "*")
                    .append(FileDBAdaptor.QueryParams.STATUS_NAME.key(), GET_NON_DELETED_FILES);
            logger.debug("Looking for files and folders inside {} to mark as {}", file.getPath(), forceDelete
                    ? File.FileStatus.DELETED : File.FileStatus.PENDING_DELETE);

            QueryOptions options = new QueryOptions();
            if (forceDelete) {
                options.append(QueryOptions.SORT, FileDBAdaptor.QueryParams.PATH.key())
                        .append(QueryOptions.ORDER, QueryOptions.DESCENDING);
            }
            DBIterator<File> iterator = fileDBAdaptor.iterator(query, options);

            while (iterator.hasNext()) {
                File auxFile = iterator.next();
                numMatched += 1;

                String newPath;
                String newUri;

                if (!File.FileStatus.PENDING_DELETE.equals(currentStatus)) {
                    // Edit the PATH
                    newPath = auxFile.getPath().replaceFirst(basePath, suffixedPath);
                    newUri = auxFile.getUri().toString().replaceFirst(fileUri.toString(), newURI.toString());
                } else {
                    newPath = auxFile.getPath();
                    newUri = auxFile.getUri().toString();
                }

                try {
                    if (!forceDelete) {
                        // Deferred deletion
                        logger.debug("Replacing old uri {} for {}, old path {} for {}, and setting the status to {}",
                                auxFile.getUri().toString(), newUri, auxFile.getPath(), newPath, File.FileStatus.PENDING_DELETE);

                        ObjectMap updateParams = new ObjectMap()
                                .append(FileDBAdaptor.QueryParams.STATUS_NAME.key(), File.FileStatus.PENDING_DELETE)
                                .append(FileDBAdaptor.QueryParams.URI.key(), newUri)
                                .append(FileDBAdaptor.QueryParams.PATH.key(), newPath);
                        fileDBAdaptor.update(auxFile.getUid(), updateParams, QueryOptions.empty());
                    } else {
                        // We delete the files and folders now

                        // 1. Set the file status to deleting
                        ObjectMap update = new ObjectMap()
                                .append(FileDBAdaptor.QueryParams.STATUS_NAME.key(), File.FileStatus.DELETING)
                                .append(FileDBAdaptor.QueryParams.URI.key(), newUri)
                                .append(FileDBAdaptor.QueryParams.PATH.key(), newPath);
                        fileDBAdaptor.update(auxFile.getUid(), update, QueryOptions.empty());

                        // 2. Delete the file from disk
                        try {
                            Files.delete(Paths.get(newUri.replaceFirst("file://", "")));
                        } catch (IOException e) {
                            logger.error("{}", e.getMessage(), e);

                            // We rollback and leave the file/folder in PENDING_DELETE status
                            update = new ObjectMap(FileDBAdaptor.QueryParams.STATUS_NAME.key(), File.FileStatus.PENDING_DELETE);
                            fileDBAdaptor.update(auxFile.getUid(), update, QueryOptions.empty());

                            throw new CatalogException("Could not delete physical file/folder: " + e.getMessage(), e);
                        }

                        // 3. Update the file status in the database. Set to delete
                        update = new ObjectMap(FileDBAdaptor.QueryParams.STATUS_NAME.key(), File.FileStatus.DELETED);
                        fileDBAdaptor.update(auxFile.getUid(), update, QueryOptions.empty());
                    }
                    numModified += 1;
                } catch (CatalogException e) {
                    failedList.add(new WriteResult.Fail(auxFile.getId(), e.getMessage()));
                }
            }
        }

        return new WriteResult("delete", (int) watch.getTime(TimeUnit.MILLISECONDS), numMatched, numModified, failedList, null, null);
    }

    private WriteResult sendToTrash(long studyId, File file) throws CatalogDBException {
        // It doesn't really matter if file is a file or a directory. I can directly set the status of the file or the directory +
        // subfiles and subdirectories doing a single query as I don't need to rename anything
        // Obtain all files within the folder
        Query query = new Query()
                .append(FileDBAdaptor.QueryParams.STUDY_UID.key(), studyId)
                .append(FileDBAdaptor.QueryParams.PATH.key(), "~^" + file.getPath() + "*")
                .append(FileDBAdaptor.QueryParams.STATUS_NAME.key(), GET_NON_DELETED_FILES);
        ObjectMap params = new ObjectMap()
                .append(FileDBAdaptor.QueryParams.STATUS_NAME.key(), File.FileStatus.TRASHED);

        QueryResult<Long> update = fileDBAdaptor.update(query, params, QueryOptions.empty());

        return new WriteResult("trash", update.getDbTime(), update.first(), update.first(), null, null, null);
    }

    private WriteResult unlink(long studyId, File file) throws CatalogDBException {
        StopWatch watch = StopWatch.createStarted();

        String suffixName = INTERNAL_DELIMITER + File.FileStatus.REMOVED + "_" + TimeUtils.getTime();

        // Set the new path
        String basePath = Paths.get(file.getPath()).toString();
        String suffixedPath = basePath + suffixName;

        long numMatched = 0;
        long numModified = 0;

        if (file.getType() == File.Type.FILE) {
            numMatched += 1;

            ObjectMap params = new ObjectMap()
                    .append(FileDBAdaptor.QueryParams.PATH.key(), file.getPath().replaceFirst(basePath, suffixedPath))
                    .append(FileDBAdaptor.QueryParams.STATUS_NAME.key(), File.FileStatus.REMOVED);

            logger.debug("Unlinking file {}", file.getPath());
            fileDBAdaptor.update(file.getUid(), params, QueryOptions.empty());

            numModified += 1;
        } else {
            // Obtain all files within the folder
            Query query = new Query()
                    .append(FileDBAdaptor.QueryParams.STUDY_UID.key(), studyId)
                    .append(FileDBAdaptor.QueryParams.PATH.key(), "~^" + file.getPath() + "*")
                    .append(FileDBAdaptor.QueryParams.STATUS_NAME.key(), GET_NON_DELETED_FILES);

            logger.debug("Looking for files and folders inside {} to unlink", file.getPath());
            DBIterator<File> iterator = fileDBAdaptor.iterator(query, new QueryOptions());

            while (iterator.hasNext()) {
                File auxFile = iterator.next();
                numMatched += 1;

                ObjectMap updateParams = new ObjectMap()
                        .append(FileDBAdaptor.QueryParams.PATH.key(), auxFile.getPath().replaceFirst(basePath, suffixedPath))
                        .append(FileDBAdaptor.QueryParams.STATUS_NAME.key(), File.FileStatus.REMOVED);

                fileDBAdaptor.update(auxFile.getUid(), updateParams, QueryOptions.empty());

                numModified += 1;
            }
        }

        return new WriteResult("unlink", (int) watch.getTime(TimeUnit.MILLISECONDS), numMatched, numModified, null, null, null);
    }

    private boolean subpathInPath(String subpath, Set<String> pathSet) {
        String[] split = StringUtils.split(subpath, "/");
        String auxPath = "";
        for (String s : split) {
            auxPath += s + "/";
            if (pathSet.contains(auxPath)) {
                return true;
            }
        }
        return false;
    }

    public QueryResult<File> updateAnnotations(String studyStr, String fileStr, String annotationSetId,
                                               Map<String, Object> annotations, ParamUtils.CompleteUpdateAction action,
                                               QueryOptions options, String token) throws CatalogException {
        if (annotations == null || annotations.isEmpty()) {
            return new QueryResult<>(fileStr, -1, -1, -1, "Nothing to do: The map of annotations is empty", "", Collections.emptyList());
        }
        ObjectMap params = new ObjectMap(AnnotationSetManager.ANNOTATIONS, new AnnotationSet(annotationSetId, "", annotations));
        options = ParamUtils.defaultObject(options, QueryOptions::new);
        options.put(Constants.ACTIONS, new ObjectMap(AnnotationSetManager.ANNOTATIONS, action));

        return update(studyStr, fileStr, params, options, token);
    }

    public QueryResult<File> removeAnnotations(String studyStr, String fileStr, String annotationSetId,
                                               List<String> annotations, QueryOptions options, String token) throws CatalogException {
        return updateAnnotations(studyStr, fileStr, annotationSetId, new ObjectMap("remove", StringUtils.join(annotations, ",")),
                ParamUtils.CompleteUpdateAction.REMOVE, options, token);
    }

    public QueryResult<File> resetAnnotations(String studyStr, String fileStr, String annotationSetId, List<String> annotations,
                                              QueryOptions options, String token) throws CatalogException {
        return updateAnnotations(studyStr, fileStr, annotationSetId, new ObjectMap("reset", StringUtils.join(annotations, ",")),
                ParamUtils.CompleteUpdateAction.RESET, options, token);
    }

    @Override
    public QueryResult<File> update(String studyStr, String entryStr, ObjectMap parameters, QueryOptions options, String sessionId)
            throws CatalogException {
        ParamUtils.checkObj(parameters, "Parameters");
        options = ParamUtils.defaultObject(options, QueryOptions::new);

        MyResource<File> resource = getUid(entryStr, studyStr, sessionId);

        String userId = userManager.getUserId(sessionId);
        File file = resource.getResource();

        // Check permissions...
        // Only check write annotation permissions if the user wants to update the annotation sets
        if (parameters.containsKey(FileDBAdaptor.QueryParams.ANNOTATION_SETS.key())) {
            authorizationManager.checkFilePermission(resource.getStudy().getUid(), resource.getResource().getUid(), resource.getUser(),
                    FileAclEntry.FilePermissions.WRITE_ANNOTATIONS);
        }
        // Only check update permissions if the user wants to update anything apart from the annotation sets
        if ((parameters.size() == 1 && !parameters.containsKey(FileDBAdaptor.QueryParams.ANNOTATION_SETS.key()))
                || parameters.size() > 1) {
            authorizationManager.checkFilePermission(resource.getStudy().getUid(), file.getUid(), userId,
                    FileAclEntry.FilePermissions.WRITE);
        }

        checkUpdateParams(parameters);

        // We obtain the numeric ids of the samples given
        if (StringUtils.isNotEmpty(parameters.getString(FileDBAdaptor.QueryParams.SAMPLES.key()))) {
            List<String> sampleIdStr = parameters.getAsStringList(FileDBAdaptor.QueryParams.SAMPLES.key());

            MyResources<Sample> sampleResource = catalogManager.getSampleManager().getUids(sampleIdStr, studyStr, sessionId);

            // Avoid sample duplicates
            Set<Long> sampleIdsSet = sampleResource.getResourceList().stream().map(Sample::getUid).collect(Collectors.toSet());

            List<Sample> sampleList = new ArrayList<>(sampleIdsSet.size());
            for (Long sampleId : sampleIdsSet) {
                Sample sample = new Sample();
                sample.setUid(sampleId);
                sampleList.add(sample);
            }
            parameters.put(FileDBAdaptor.QueryParams.SAMPLES.key(), sampleList);
        }

        //Name must be changed with "rename".
        if (parameters.containsKey(FileDBAdaptor.QueryParams.NAME.key())) {
            logger.info("Rename file using update method!");
            rename(studyStr, file.getPath(), parameters.getString(FileDBAdaptor.QueryParams.NAME.key()), sessionId);
        }

        return unsafeUpdate(resource.getStudy(), file, parameters, options, userId);
    }

    QueryResult<File> unsafeUpdate(Study study, File file, ObjectMap parameters, QueryOptions options, String userId)
            throws CatalogException {
        if (isRootFolder(file)) {
            throw new CatalogException("Cannot modify root folder");
        }

        checkUpdateParams(parameters);

        MyResource<File> resource = new MyResource<>(userId, study, file);
        List<VariableSet> variableSetList = checkUpdateAnnotationsAndExtractVariableSets(resource, parameters, options, fileDBAdaptor);

        String ownerId = studyDBAdaptor.getOwnerId(study.getUid());
        fileDBAdaptor.update(file.getUid(), parameters, variableSetList, options);
        QueryResult<File> queryResult = fileDBAdaptor.get(file.getUid(), options);
        auditManager.recordUpdate(AuditRecord.Resource.file, file.getUid(), userId, parameters, null, null);
        userDBAdaptor.updateUserLastModified(ownerId);
        return queryResult;
    }

    private void checkUpdateParams(ObjectMap parameters) throws CatalogException {
        for (Map.Entry<String, Object> param : parameters.entrySet()) {
            FileDBAdaptor.QueryParams queryParam = FileDBAdaptor.QueryParams.getParam(param.getKey());
            switch (queryParam) {
                case NAME:
                case FORMAT:
                case BIOFORMAT:
                case DESCRIPTION:
                case CHECKSUM:
                case ATTRIBUTES:
                case STATS:
                case JOB_UID:
                case SOFTWARE:
                case SAMPLES:
                case ANNOTATION_SETS:
                case ANNOTATION:
                    break;
                default:
                    throw new CatalogException("Parameter '" + queryParam + "' cannot be changed.");
            }
        }
    }

    private void removeJobReferences(MyResources<File> resource) throws CatalogException {
        QueryOptions options = new QueryOptions(QueryOptions.INCLUDE, Arrays.asList(
                JobDBAdaptor.QueryParams.UID.key(), JobDBAdaptor.QueryParams.INPUT.key(), JobDBAdaptor.QueryParams.OUTPUT.key(),
                JobDBAdaptor.QueryParams.OUT_DIR.key(), JobDBAdaptor.QueryParams.ATTRIBUTES.key()));

        List<Long> resourceList = resource.getResourceList().stream().map(File::getUid).collect(Collectors.toList());

        // Find all the jobs containing references to any of the files to be deleted
        Query query = new Query()
                .append(JobDBAdaptor.QueryParams.STUDY_UID.key(), resource.getStudy().getUid())
                .append(JobDBAdaptor.QueryParams.INPUT_UID.key(), resourceList)
                .append(JobDBAdaptor.QueryParams.STATUS_NAME.key(), Constants.ALL_STATUS);
        QueryResult<Job> jobInputFiles = jobDBAdaptor.get(query, options);

        query = new Query()
                .append(JobDBAdaptor.QueryParams.STUDY_UID.key(), resource.getStudy().getUid())
                .append(JobDBAdaptor.QueryParams.OUTPUT_UID.key(), resourceList)
                .append(JobDBAdaptor.QueryParams.STATUS_NAME.key(), Constants.ALL_STATUS);
        QueryResult<Job> jobOutputFiles = jobDBAdaptor.get(query, options);

        query = new Query()
                .append(JobDBAdaptor.QueryParams.STUDY_UID.key(), resource.getStudy().getUid())
                .append(JobDBAdaptor.QueryParams.OUT_DIR_UID.key(), resourceList)
                .append(JobDBAdaptor.QueryParams.STATUS_NAME.key(), Constants.ALL_STATUS);
        QueryResult<Job> jobOutDirFolders = jobDBAdaptor.get(query, options);

        // We create a job map that will contain all the changes done so far to avoid performing more queries
        Map<Long, Job> jobMap = new HashMap<>();
        Set<Long> fileIdsReferencedInJobs = new HashSet<>();
        for (Job job : jobInputFiles.getResult()) {
            fileIdsReferencedInJobs.addAll(job.getInput().stream().map(File::getUid).collect(Collectors.toList()));
            jobMap.put(job.getUid(), job);
        }
        for (Job job : jobOutputFiles.getResult()) {
            fileIdsReferencedInJobs.addAll(job.getOutput().stream().map(File::getUid).collect(Collectors.toList()));
            jobMap.put(job.getUid(), job);
        }
        for (Job job : jobOutDirFolders.getResult()) {
            fileIdsReferencedInJobs.add(job.getOutDir().getUid());
            jobMap.put(job.getUid(), job);
        }

        if (fileIdsReferencedInJobs.isEmpty()) {
            logger.info("No associated jobs found for the files to be deleted.");
            return;
        }

        // We create a map with the files that are related to jobs that are going to be deleted
        Map<Long, File> relatedFileMap = new HashMap<>();
        for (Long fileId : resourceList) {
            if (fileIdsReferencedInJobs.contains(fileId)) {
                relatedFileMap.put(fileId, null);
            }
        }

        if (relatedFileMap.isEmpty()) {
            logger.error("Unexpected error: None of the matching jobs seem to be related to any of the files to be deleted");
            throw new CatalogException("Internal error. Please, report to the OpenCGA administrators.");
        }

        // We obtain the current information of those files
        query = new Query()
                .append(FileDBAdaptor.QueryParams.UID.key(), relatedFileMap.keySet())
                .append(FileDBAdaptor.QueryParams.STUDY_UID.key(), resource.getStudy().getUid())
                .append(FileDBAdaptor.QueryParams.STATUS_NAME.key(), GET_NON_DELETED_FILES);
        QueryResult<File> fileQueryResult = fileDBAdaptor.get(query, QueryOptions.empty());

        if (fileQueryResult.getNumResults() < relatedFileMap.size()) {
            logger.error("Unexpected error: The number of files fetched does not match the number of files looked for.");
            throw new CatalogException("Internal error. Please, report to the OpenCGA administrators.");
        }

        relatedFileMap = new HashMap<>();
        for (File file : fileQueryResult.getResult()) {
            relatedFileMap.put(file.getUid(), file);
        }

        // We update the input files from the jobs
        for (Job jobAux : jobInputFiles.getResult()) {
            Job job = jobMap.get(jobAux.getUid());

            List<File> inputFiles = new ArrayList<>(job.getInput().size());
            List<File> attributeFiles = new ArrayList<>(job.getInput().size());
            for (File file : job.getInput()) {
                if (relatedFileMap.containsKey(file.getUid())) {
                    attributeFiles.add(relatedFileMap.get(file.getUid()));
                } else {
                    inputFiles.add(file);
                }
            }

            if (attributeFiles.isEmpty()) {
                logger.error("Unexpected error: Deleted file was apparently not found in the map of job associated files");
                throw new CatalogException("Internal error. Please, report to the OpenCGA administrators.");
            }

            Map<String, Object> attributes = job.getAttributes();
            ObjectMap opencgaAttributes;
            if (!attributes.containsKey(Constants.PRIVATE_OPENCGA_ATTRIBUTES)) {
                opencgaAttributes = new ObjectMap();
                attributes.put(Constants.PRIVATE_OPENCGA_ATTRIBUTES, opencgaAttributes);
            } else {
                opencgaAttributes = (ObjectMap) attributes.get(Constants.PRIVATE_OPENCGA_ATTRIBUTES);
            }

            List<Object> fileList = opencgaAttributes.getAsList(Constants.JOB_DELETED_INPUT_FILES);
            if (fileList == null || fileList.isEmpty()) {
                fileList = new ArrayList<>(attributeFiles);
            } else {
                fileList = new ArrayList<>(fileList);
                fileList.addAll(attributeFiles);
            }
            opencgaAttributes.put(Constants.JOB_DELETED_INPUT_FILES, fileList);

            ObjectMap params = new ObjectMap()
                    .append(JobDBAdaptor.QueryParams.ATTRIBUTES.key(), attributes)
                    .append(JobDBAdaptor.QueryParams.INPUT.key(), inputFiles);
            jobDBAdaptor.update(job.getUid(), params, QueryOptions.empty());
        }

        // We update the output files from the jobs
        for (Job jobAux : jobOutputFiles.getResult()) {
            Job job = jobMap.get(jobAux.getUid());

            List<File> outputFiles = new ArrayList<>(job.getOutput().size());
            List<File> attributeFiles = new ArrayList<>(job.getOutput().size());
            for (File file : job.getOutput()) {
                if (relatedFileMap.containsKey(file.getUid())) {
                    attributeFiles.add(relatedFileMap.get(file.getUid()));
                } else {
                    outputFiles.add(file);
                }
            }

            if (attributeFiles.isEmpty()) {
                logger.error("Unexpected error: Deleted file was apparently not found in the map of job associated files");
                throw new CatalogException("Internal error. Please, report to the OpenCGA administrators.");
            }

            Map<String, Object> attributes = job.getAttributes();
            ObjectMap opencgaAttributes;
            if (!attributes.containsKey(Constants.PRIVATE_OPENCGA_ATTRIBUTES)) {
                opencgaAttributes = new ObjectMap();
                attributes.put(Constants.PRIVATE_OPENCGA_ATTRIBUTES, opencgaAttributes);
            } else {
                opencgaAttributes = (ObjectMap) attributes.get(Constants.PRIVATE_OPENCGA_ATTRIBUTES);
            }

            List<Object> fileList = opencgaAttributes.getAsList(Constants.JOB_DELETED_OUTPUT_FILES);
            if (fileList == null || fileList.isEmpty()) {
                fileList = new ArrayList<>(attributeFiles);
            } else {
                fileList = new ArrayList<>(fileList);
                fileList.addAll(attributeFiles);
            }
            opencgaAttributes.put(Constants.JOB_DELETED_OUTPUT_FILES, fileList);

            ObjectMap params = new ObjectMap()
                    .append(JobDBAdaptor.QueryParams.ATTRIBUTES.key(), attributes)
                    .append(JobDBAdaptor.QueryParams.OUTPUT.key(), outputFiles);
            jobDBAdaptor.update(job.getUid(), params, QueryOptions.empty());
        }

        // We update the outdir file from the jobs
        for (Job jobAux : jobOutDirFolders.getResult()) {
            Job job = jobMap.get(jobAux.getUid());

            File outDir = job.getOutDir();
            if (outDir == null || outDir.getUid() <= 0) {
                logger.error("Unexpected error: Output directory from job not found?");
                throw new CatalogException("Internal error. Please, report to the OpenCGA administrators.");
            }
            if (!relatedFileMap.containsKey(job.getOutDir().getUid())) {
                logger.error("Unexpected error: Deleted output directory was apparently not found in the map of job associated files");
                throw new CatalogException("Internal error. Please, report to the OpenCGA administrators.");
            }
            // We get the whole file entry
            outDir = relatedFileMap.get(outDir.getUid());

            Map<String, Object> attributes = job.getAttributes();
            ObjectMap opencgaAttributes;
            if (!attributes.containsKey(Constants.PRIVATE_OPENCGA_ATTRIBUTES)) {
                opencgaAttributes = new ObjectMap();
                attributes.put(Constants.PRIVATE_OPENCGA_ATTRIBUTES, opencgaAttributes);
            } else {
                opencgaAttributes = (ObjectMap) attributes.get(Constants.PRIVATE_OPENCGA_ATTRIBUTES);
            }
            opencgaAttributes.put(Constants.JOB_DELETED_OUTPUT_DIRECTORY, outDir);

            ObjectMap params = new ObjectMap()
                    .append(JobDBAdaptor.QueryParams.ATTRIBUTES.key(), attributes)
                    .append(JobDBAdaptor.QueryParams.OUT_DIR.key(), -1L);
            jobDBAdaptor.update(job.getUid(), params, QueryOptions.empty());
        }
    }

    public QueryResult<File> link(String studyStr, URI uriOrigin, String pathDestiny, ObjectMap params, String sessionId)
            throws CatalogException, IOException {
        // We make two attempts to link to ensure the behaviour remains even if it is being called at the same time link from different
        // threads
        String userId = userManager.getUserId(sessionId);
        Study study = catalogManager.getStudyManager().resolveId(studyStr, userId);
        try {
            return privateLink(study, uriOrigin, pathDestiny, params, sessionId);
        } catch (CatalogException | IOException e) {
            return privateLink(study, uriOrigin, pathDestiny, params, sessionId);
        }
    }

    @Override
    public QueryResult rank(String studyStr, Query query, String field, int numResults, boolean asc, String sessionId)
            throws CatalogException {
        query = ParamUtils.defaultObject(query, Query::new);
        ParamUtils.checkObj(field, "field");
        ParamUtils.checkObj(sessionId, "sessionId");

        String userId = userManager.getUserId(sessionId);
        Study study = catalogManager.getStudyManager().resolveId(studyStr, userId);

        authorizationManager.checkStudyPermission(study.getUid(), userId, StudyAclEntry.StudyPermissions.VIEW_FILES);

        // TODO: In next release, we will have to check the count parameter from the queryOptions object.
        boolean count = true;
        query.append(FileDBAdaptor.QueryParams.STUDY_UID.key(), study.getUid());
        QueryResult queryResult = null;
        if (count) {
            // We do not need to check for permissions when we show the count of files
            queryResult = fileDBAdaptor.rank(query, field, numResults, asc);
        }

        return ParamUtils.defaultObject(queryResult, QueryResult::new);
    }

    @Override
    public QueryResult groupBy(@Nullable String studyStr, Query query, List<String> fields, QueryOptions options, String sessionId)
            throws CatalogException {
        query = ParamUtils.defaultObject(query, Query::new);
        options = ParamUtils.defaultObject(options, QueryOptions::new);
        if (fields == null || fields.size() == 0) {
            throw new CatalogException("Empty fields parameter.");
        }

        String userId = userManager.getUserId(sessionId);
        Study study = catalogManager.getStudyManager().resolveId(studyStr, userId);

        fixQueryObject(study, query, sessionId);

        // Add study id to the query
        query.put(FileDBAdaptor.QueryParams.STUDY_UID.key(), study.getUid());

        // We do not need to check for permissions when we show the count of files
        QueryResult queryResult = fileDBAdaptor.groupBy(query, fields, options, userId);

        return ParamUtils.defaultObject(queryResult, QueryResult::new);
    }

    public QueryResult<File> rename(String studyStr, String fileStr, String newName, String sessionId) throws CatalogException {
        ParamUtils.checkFileName(newName, "name");
        MyResource<File> resource = getUid(fileStr, studyStr, sessionId);
        String userId = resource.getUser();
        Study study = resource.getStudy();
        String ownerId = StringUtils.split(study.getFqn(), "@")[0];

        File file = resource.getResource();

        authorizationManager.checkFilePermission(study.getUid(), file.getUid(), userId, FileAclEntry.FilePermissions.WRITE);

        if (file.getName().equals(newName)) {
            return new QueryResult<>("rename", -1, 0, 0, "The file was already named " + newName, "", Collections.emptyList());
        }

        if (isRootFolder(file)) {
            throw new CatalogException("Can not rename root folder");
        }

        String oldPath = file.getPath();
        Path parent = Paths.get(oldPath).getParent();
        String newPath;
        if (parent == null) {
            newPath = newName;
        } else {
            newPath = parent.resolve(newName).toString();
        }

        userDBAdaptor.updateUserLastModified(ownerId);
        CatalogIOManager catalogIOManager;
        URI oldUri = file.getUri();
        URI newUri = Paths.get(oldUri).getParent().resolve(newName).toUri();
//        URI studyUri = file.getUri();
        boolean isExternal = file.isExternal(); //If the file URI is not null, the file is external located.
        QueryResult<File> result;
        switch (file.getType()) {
            case DIRECTORY:
                if (!isExternal) {  //Only rename non external files
                    catalogIOManager = catalogIOManagerFactory.get(oldUri); // TODO? check if something in the subtree is not READY?
                    if (catalogIOManager.exists(oldUri)) {
                        catalogIOManager.rename(oldUri, newUri);   // io.move() 1
                    }
                }
                result = fileDBAdaptor.rename(file.getUid(), newPath, newUri.toString(), null);
                auditManager.recordUpdate(AuditRecord.Resource.file, file.getUid(), userId, new ObjectMap("path", newPath)
                        .append("name", newName), "rename", null);
                break;
            case FILE:
                if (!isExternal) {  //Only rename non external files
                    catalogIOManager = catalogIOManagerFactory.get(oldUri);
                    catalogIOManager.rename(oldUri, newUri);
                }
                result = fileDBAdaptor.rename(file.getUid(), newPath, newUri.toString(), null);
                auditManager.recordUpdate(AuditRecord.Resource.file, file.getUid(), userId, new ObjectMap("path", newPath)
                        .append("name", newName), "rename", null);
                break;
            default:
                throw new CatalogException("Unknown file type " + file.getType());
        }

        return result;
    }

    public DataInputStream grep(String studyStr, String fileStr, String pattern, QueryOptions options, String sessionId)
            throws CatalogException {
        MyResource<File> resource = getUid(fileStr, studyStr, sessionId);
        authorizationManager.checkFilePermission(resource.getStudy().getUid(), resource.getResource().getUid(), resource.getUser(),
                FileAclEntry.FilePermissions.VIEW);
        URI fileUri = getUri(resource.getResource());
        boolean ignoreCase = options.getBoolean("ignoreCase");
        boolean multi = options.getBoolean("multi");
        return catalogIOManagerFactory.get(fileUri).getGrepFileObject(fileUri, pattern, ignoreCase, multi);
    }

    public DataInputStream download(String studyStr, String fileStr, int start, int limit, QueryOptions options, String sessionId)
            throws CatalogException {
        MyResource<File> resource = getUid(fileStr, studyStr, sessionId);
        authorizationManager.checkFilePermission(resource.getStudy().getUid(), resource.getResource().getUid(), resource.getUser(),
                FileAclEntry.FilePermissions.DOWNLOAD);
        URI fileUri = getUri(resource.getResource());
        return catalogIOManagerFactory.get(fileUri).getFileObject(fileUri, start, limit);
    }

    public QueryResult<Job> index(String studyStr, List<String> fileList, String type, Map<String, String> params, String sessionId)
            throws CatalogException {
        params = ParamUtils.defaultObject(params, HashMap::new);
        MyResources<File> resource = getUids(fileList, studyStr, sessionId);
        List<File> fileFolderIdList = resource.getResourceList();
        long studyId = resource.getStudy().getUid();
        String userId = resource.getUser();

        // Define the output directory where the indexes will be put
        String outDirPath = ParamUtils.defaultString(params.get("outdir"), "/");
        if (outDirPath != null && outDirPath.contains("/") && !outDirPath.endsWith("/")) {
            outDirPath = outDirPath + "/";
        }

        File outDir;
        try {
            outDir = smartResolutor(resource.getStudy().getUid(), outDirPath, resource.getUser());
        } catch (CatalogException e) {
            logger.warn("'{}' does not exist. Trying to create the output directory.", outDirPath);
            QueryResult<File> folder = createFolder(studyStr, outDirPath, new File.FileStatus(), true, "", new QueryOptions(), sessionId);
            outDir = folder.first();
        }

        authorizationManager.checkFilePermission(studyId, outDir.getUid(), userId, FileAclEntry.FilePermissions.WRITE);

        QueryResult<Job> jobQueryResult;
        List<File> fileIdList = new ArrayList<>();
        String indexDaemonType = null;
        String jobName = null;
        String description = null;

        QueryOptions queryOptions = new QueryOptions(QueryOptions.INCLUDE, Arrays.asList(
                FileDBAdaptor.QueryParams.NAME.key(),
                FileDBAdaptor.QueryParams.PATH.key(),
                FileDBAdaptor.QueryParams.URI.key(),
                FileDBAdaptor.QueryParams.TYPE.key(),
                FileDBAdaptor.QueryParams.BIOFORMAT.key(),
                FileDBAdaptor.QueryParams.FORMAT.key(),
                FileDBAdaptor.QueryParams.INDEX.key())
        );

        if (type.equals("VCF")) {

            indexDaemonType = IndexDaemon.VARIANT_TYPE;
            Boolean transform = Boolean.valueOf(params.get("transform"));
            Boolean load = Boolean.valueOf(params.get("load"));
            if (transform && !load) {
                jobName = "variant_transform";
                description = "Transform variants from " + fileList;
            } else if (load && !transform) {
                description = "Load variants from " + fileList;
                jobName = "variant_load";
            } else {
                description = "Index variants from " + fileList;
                jobName = "variant_index";
            }

            for (File file : fileFolderIdList) {
                if (File.Type.DIRECTORY.equals(file.getType())) {
                    // Retrieve all the VCF files that can be found within the directory
                    String path = file.getPath().endsWith("/") ? file.getPath() : file.getPath() + "/";
                    Query query = new Query()
                            .append(FileDBAdaptor.QueryParams.FORMAT.key(), Arrays.asList(File.Format.VCF, File.Format.GVCF))
                            .append(FileDBAdaptor.QueryParams.PATH.key(), "~^" + path + "*")
                            .append(FileDBAdaptor.QueryParams.STUDY_UID.key(), studyId);
                    QueryResult<File> fileQueryResult = fileDBAdaptor.get(query, queryOptions);

                    if (fileQueryResult.getNumResults() == 0) {
                        throw new CatalogException("No VCF files could be found in directory " + file.getPath());
                    }

                    for (File fileTmp : fileQueryResult.getResult()) {
                        authorizationManager.checkFilePermission(studyId, fileTmp.getUid(), userId, FileAclEntry.FilePermissions.VIEW);
                        authorizationManager.checkFilePermission(studyId, fileTmp.getUid(), userId, FileAclEntry.FilePermissions.WRITE);

                        fileIdList.add(fileTmp);
                    }

                } else {
                    if (isTransformedFile(file.getName())) {
                        if (file.getRelatedFiles() == null || file.getRelatedFiles().isEmpty()) {
                            catalogManager.getFileManager().matchUpVariantFiles(studyStr, Collections.singletonList(file), sessionId);
                        }
                        if (file.getRelatedFiles() != null) {
                            for (File.RelatedFile relatedFile : file.getRelatedFiles()) {
                                if (File.RelatedFile.Relation.PRODUCED_FROM.equals(relatedFile.getRelation())) {
                                    Query query = new Query(FileDBAdaptor.QueryParams.UID.key(), relatedFile.getFileId());
                                    file = get(studyStr, query, null, sessionId).first();
                                    break;
                                }
                            }
                        }
                    }
                    if (!File.Format.VCF.equals(file.getFormat()) && !File.Format.GVCF.equals(file.getFormat())) {
                        throw new CatalogException("The file " + file.getName() + " is not a VCF file.");
                    }

                    authorizationManager.checkFilePermission(studyId, file.getUid(), userId, FileAclEntry.FilePermissions.VIEW);
                    authorizationManager.checkFilePermission(studyId, file.getUid(), userId, FileAclEntry.FilePermissions.WRITE);

                    fileIdList.add(file);
                }
            }

            if (fileIdList.size() == 0) {
                throw new CatalogException("Cannot send to index. No files could be found to be indexed.");
            }

            params.put("outdir", Long.toString(outDir.getUid()));
            params.put("sid", sessionId);

        } else if (type.equals("BAM")) {

            indexDaemonType = IndexDaemon.ALIGNMENT_TYPE;
            jobName = "AlignmentIndex";

            for (File file : fileFolderIdList) {
                if (File.Type.DIRECTORY.equals(file.getType())) {
                    // Retrieve all the BAM files that can be found within the directory
                    String path = file.getPath().endsWith("/") ? file.getPath() : file.getPath() + "/";
                    Query query = new Query(FileDBAdaptor.QueryParams.FORMAT.key(), Arrays.asList(File.Format.SAM, File.Format.BAM))
                            .append(FileDBAdaptor.QueryParams.PATH.key(), "~^" + path + "*")
                            .append(FileDBAdaptor.QueryParams.STUDY_UID.key(), studyId);
                    QueryResult<File> fileQueryResult = fileDBAdaptor.get(query, queryOptions);

                    if (fileQueryResult.getNumResults() == 0) {
                        throw new CatalogException("No SAM/BAM files could be found in directory " + file.getPath());
                    }

                    for (File fileTmp : fileQueryResult.getResult()) {
                        authorizationManager.checkFilePermission(studyId, fileTmp.getUid(), userId, FileAclEntry.FilePermissions.VIEW);
                        authorizationManager.checkFilePermission(studyId, fileTmp.getUid(), userId, FileAclEntry.FilePermissions.WRITE);

                        fileIdList.add(fileTmp);
                    }

                } else {
                    if (!File.Format.BAM.equals(file.getFormat()) && !File.Format.SAM.equals(file.getFormat())) {
                        throw new CatalogException("The file " + file.getName() + " is not a SAM/BAM file.");
                    }

                    authorizationManager.checkFilePermission(studyId, file.getUid(), userId, FileAclEntry.FilePermissions.VIEW);
                    authorizationManager.checkFilePermission(studyId, file.getUid(), userId, FileAclEntry.FilePermissions.WRITE);

                    fileIdList.add(file);
                }
            }

        }

        if (fileIdList.size() == 0) {
            throw new CatalogException("Cannot send to index. No files could be found to be indexed.");
        }

        String fileIds = fileIdList.stream().map(File::getUid).map(l -> Long.toString(l)).collect(Collectors.joining(","));
        params.put("file", fileIds);
        List<File> outputList = outDir.getUid() > 0 ? Arrays.asList(outDir) : Collections.emptyList();
        ObjectMap attributes = new ObjectMap();
        attributes.put(IndexDaemon.INDEX_TYPE, indexDaemonType);
        attributes.putIfNotNull(Job.OPENCGA_OUTPUT_DIR, outDirPath);
        attributes.putIfNotNull(Job.OPENCGA_STUDY, studyStr);

        logger.info("job description: " + description);
        jobQueryResult = catalogManager.getJobManager().queue(studyStr, jobName, description, "opencga-analysis.sh",
                Job.Type.INDEX, params, fileIdList, outputList, outDir, attributes, sessionId);
        jobQueryResult.first().setToolId(jobName);

        return jobQueryResult;
    }

    public void setFileIndex(String studyStr, String fileId, FileIndex index, String sessionId) throws CatalogException {
        MyResource<File> resource = getUid(fileId, studyStr, sessionId);
        authorizationManager.checkFilePermission(resource.getStudy().getUid(), resource.getResource().getUid(), resource.getUser(),
                FileAclEntry.FilePermissions.WRITE);

        ObjectMap parameters = new ObjectMap(FileDBAdaptor.QueryParams.INDEX.key(), index);
        fileDBAdaptor.update(resource.getResource().getUid(), parameters, QueryOptions.empty());

        auditManager.recordUpdate(AuditRecord.Resource.file, resource.getResource().getUid(), resource.getUser(), parameters, null, null);
    }

    public void setDiskUsage(String studyStr, String fileId, long size, String sessionId) throws CatalogException {
        MyResource<File> resource = getUid(fileId, studyStr, sessionId);
        authorizationManager.checkFilePermission(resource.getStudy().getUid(), resource.getResource().getUid(), resource.getUser(),
                FileAclEntry.FilePermissions.WRITE);

        ObjectMap parameters = new ObjectMap(FileDBAdaptor.QueryParams.SIZE.key(), size);
        fileDBAdaptor.update(resource.getResource().getUid(), parameters, QueryOptions.empty());

        auditManager.recordUpdate(AuditRecord.Resource.file, resource.getResource().getUid(), resource.getUser(), parameters, null, null);
    }

    @Deprecated
    public void setModificationDate(String studyStr, String fileId, String date, String sessionId) throws CatalogException {
        MyResource<File> resource = getUid(fileId, studyStr, sessionId);
        String userId = resource.getUser();
        long studyId = resource.getStudy().getUid();
        authorizationManager.checkFilePermission(studyId, resource.getResource().getUid(), userId, FileAclEntry.FilePermissions.WRITE);

        ObjectMap parameters = new ObjectMap(FileDBAdaptor.QueryParams.MODIFICATION_DATE.key(), date);
        fileDBAdaptor.update(resource.getResource().getUid(), parameters, QueryOptions.empty());

        auditManager.recordUpdate(AuditRecord.Resource.file, resource.getResource().getUid(), userId, parameters, null, null);
    }

    public void setUri(String studyStr, String fileId, String uri, String sessionId) throws CatalogException {
        MyResource<File> resource = getUid(fileId, studyStr, sessionId);
        String userId = resource.getUser();
        long studyId = resource.getStudy().getUid();
        authorizationManager.checkFilePermission(studyId, resource.getResource().getUid(), userId, FileAclEntry.FilePermissions.WRITE);

        ObjectMap parameters = new ObjectMap(FileDBAdaptor.QueryParams.URI.key(), uri);
        fileDBAdaptor.update(resource.getResource().getUid(), parameters, QueryOptions.empty());

        auditManager.recordUpdate(AuditRecord.Resource.file, resource.getResource().getUid(), userId, parameters, null, null);
    }


    // **************************   ACLs  ******************************** //
    public List<QueryResult<FileAclEntry>> getAcls(String studyStr, List<String> fileList, String member, boolean silent, String sessionId)
            throws CatalogException {
        List<QueryResult<FileAclEntry>> fileAclList = new ArrayList<>(fileList.size());

        for (String file : fileList) {
            try {
                MyResource<File> resource = getUid(file, studyStr, sessionId);

                QueryResult<FileAclEntry> allFileAcls;
                if (StringUtils.isNotEmpty(member)) {
                    allFileAcls = authorizationManager.getFileAcl(resource.getStudy().getUid(), resource.getResource().getUid(),
                            resource.getUser(), member);
                } else {
                    allFileAcls = authorizationManager.getAllFileAcls(resource.getStudy().getUid(), resource.getResource().getUid(),
                            resource.getUser(), true);
                }
                allFileAcls.setId(file);
                fileAclList.add(allFileAcls);
            } catch (CatalogException e) {
                if (silent) {
                    fileAclList.add(new QueryResult<>(file, 0, 0, 0, "", e.toString(), new ArrayList<>(0)));
                } else {
                    throw e;
                }
            }
        }
        return fileAclList;
    }

    public List<QueryResult<FileAclEntry>> updateAcl(String studyStr, List<String> fileList, String memberIds,
                                                     File.FileAclParams fileAclParams, String sessionId) throws CatalogException {
        int count = 0;
        count += fileList != null && !fileList.isEmpty() ? 1 : 0;
        count += StringUtils.isNotEmpty(fileAclParams.getSample()) ? 1 : 0;

        if (count > 1) {
            throw new CatalogException("Update ACL: Only one of these parameters are allowed: file or sample per query.");
        } else if (count == 0) {
            throw new CatalogException("Update ACL: At least one of these parameters should be provided: file or sample");
        }

        if (fileAclParams.getAction() == null) {
            throw new CatalogException("Invalid action found. Please choose a valid action to be performed.");
        }

        List<String> permissions = Collections.emptyList();
        if (StringUtils.isNotEmpty(fileAclParams.getPermissions())) {
            permissions = Arrays.asList(fileAclParams.getPermissions().trim().replaceAll("\\s", "").split(","));
            checkPermissions(permissions, FileAclEntry.FilePermissions::valueOf);
        }

        if (StringUtils.isNotEmpty(fileAclParams.getSample())) {
            // Obtain the sample ids
            MyResources<Sample> resource = catalogManager.getSampleManager().getUids(
                    Arrays.asList(StringUtils.split(fileAclParams.getSample(), ",")), studyStr, sessionId);

            Query query = new Query(FileDBAdaptor.QueryParams.SAMPLE_UIDS.key(), resource.getResourceList().stream().map(Sample::getUid)
                    .collect(Collectors.toList()));
            QueryOptions options = new QueryOptions(QueryOptions.INCLUDE, FileDBAdaptor.QueryParams.UID.key());
            QueryResult<File> fileQueryResult = catalogManager.getFileManager().get(studyStr, query, options, sessionId);

            fileList = fileQueryResult.getResult().stream().map(File::getUid).map(String::valueOf).collect(Collectors.toList());
        }

        // Obtain the resource ids
        MyResources<File> resource = getUids(fileList, studyStr, sessionId);
        authorizationManager.checkCanAssignOrSeePermissions(resource.getStudy().getUid(), resource.getUser());

        // Increase the list with the files/folders within the list of ids that correspond with folders
        resource = getRecursiveFilesAndFolders(resource);

        // Validate that the members are actually valid members
        List<String> members;
        if (memberIds != null && !memberIds.isEmpty()) {
            members = Arrays.asList(memberIds.split(","));
        } else {
            members = Collections.emptyList();
        }
        authorizationManager.checkNotAssigningPermissionsToAdminsGroup(members);
        checkMembers(resource.getStudy().getUid(), members);
//        catalogManager.getStudyManager().membersHavePermissionsInStudy(resourceIds.getStudyId(), members);

        switch (fileAclParams.getAction()) {
            case SET:
                // Todo: Remove this in 1.4
                List<String> allFilePermissions = EnumSet.allOf(FileAclEntry.FilePermissions.class)
                        .stream()
                        .map(String::valueOf)
                        .collect(Collectors.toList());
                return authorizationManager.setAcls(resource.getStudy().getUid(), resource.getResourceList().stream().map(File::getUid)
                        .collect(Collectors.toList()), members, permissions, allFilePermissions, Entity.FILE);
            case ADD:
                return authorizationManager.addAcls(resource.getStudy().getUid(), resource.getResourceList().stream().map(File::getUid)
                        .collect(Collectors.toList()), members, permissions, Entity.FILE);
            case REMOVE:
                return authorizationManager.removeAcls(resource.getResourceList().stream().map(File::getUid).collect(Collectors.toList()),
                        members, permissions, Entity.FILE);
            case RESET:
                return authorizationManager.removeAcls(resource.getResourceList().stream().map(File::getUid).collect(Collectors.toList()),
                        members, null, Entity.FILE);
            default:
                throw new CatalogException("Unexpected error occurred. No valid action found.");
        }
    }


    // **************************   Private methods   ******************************** //
    private boolean isRootFolder(File file) throws CatalogException {
        ParamUtils.checkObj(file, "File");
        return file.getPath().isEmpty();
    }

    /**
     * Fetch all the recursive files and folders within the list of file ids given.
     *
     * @param resource ResourceId object containing the list of file ids, studyId and userId.
     * @return a new ResourceId object
     */
    private MyResources<File> getRecursiveFilesAndFolders(MyResources<File> resource) throws CatalogException {
        List<File> fileList = new LinkedList<>();
        fileList.addAll(resource.getResourceList());

        Set<Long> uidFileSet = new HashSet<>();
        uidFileSet.addAll(resource.getResourceList().stream().map(File::getUid).collect(Collectors.toSet()));

        List<String> pathList = new ArrayList<>();
        for (File file : resource.getResourceList()) {
            if (file.getType().equals(File.Type.DIRECTORY)) {
                pathList.add("~^" + file.getPath());
            }
        }

        QueryOptions options = new QueryOptions(QueryOptions.INCLUDE, FileDBAdaptor.QueryParams.UID.key());
        if (CollectionUtils.isNotEmpty(pathList)) {
            // Search for all the files within the list of paths
            Query query = new Query()
                    .append(FileDBAdaptor.QueryParams.STUDY_UID.key(), resource.getStudy().getUid())
                    .append(FileDBAdaptor.QueryParams.PATH.key(), pathList);
            QueryResult<File> fileQueryResult1 = fileDBAdaptor.get(query, options);
            for (File file1 : fileQueryResult1.getResult()) {
                if (!uidFileSet.contains(file1.getUid())) {
                    uidFileSet.add(file1.getUid());
                    fileList.add(file1);
                }
            }
        }

        return new MyResources<>(resource.getUser(), resource.getStudy(), fileList);
    }

    private List<String> getParentPaths(String filePath) {
        String path = "";
        String[] split = filePath.split("/");
        List<String> paths = new ArrayList<>(split.length + 1);
        paths.add("");  //Add study root folder
        //Add intermediate folders
        //Do not add the last split, could be a file or a folder..
        //Depending on this, it could end with '/' or not.
        for (int i = 0; i < split.length - 1; i++) {
            String f = split[i];
            path = path + f + "/";
            paths.add(path);
        }
        paths.add(filePath); //Add the file path
        return paths;
    }

    @Override
    File smartResolutor(long studyUid, String fileName, String user) throws CatalogException {
        if (UUIDUtils.isOpenCGAUUID(fileName)) {
            // We search as uuid
            Query query = new Query()
                    .append(FileDBAdaptor.QueryParams.STUDY_UID.key(), studyUid)
                    .append(FileDBAdaptor.QueryParams.UUID.key(), fileName);
            QueryResult<File> pathQueryResult = fileDBAdaptor.get(query, QueryOptions.empty());
            if (pathQueryResult.getNumResults() > 1) {
                throw new CatalogException("Error: More than one file id found based on " + fileName);
            } else if (pathQueryResult.getNumResults() == 1) {
                return pathQueryResult.first();
            }
        }

        fileName = fileName.replace(":", "/");

        if (fileName.startsWith("/")) {
            fileName = fileName.substring(1);
        }

        // We search as a path
        Query query = new Query()
                .append(FileDBAdaptor.QueryParams.STUDY_UID.key(), studyUid)
                .append(FileDBAdaptor.QueryParams.PATH.key(), fileName);
        QueryResult<File> pathQueryResult = fileDBAdaptor.get(query, QueryOptions.empty());
        if (pathQueryResult.getNumResults() > 1) {
            throw new CatalogException("Error: More than one file id found based on " + fileName);
        } else if (pathQueryResult.getNumResults() == 1) {
            return pathQueryResult.first();
        }

        if (!fileName.contains("/")) {
            // We search as a fileName as well
            query = new Query()
                    .append(FileDBAdaptor.QueryParams.STUDY_UID.key(), studyUid)
                    .append(FileDBAdaptor.QueryParams.NAME.key(), fileName);
            QueryResult<File> nameQueryResult = fileDBAdaptor.get(query, QueryOptions.empty());
            if (nameQueryResult.getNumResults() > 1) {
                throw new CatalogException("Error: More than one file id found based on " + fileName);
            } else if (nameQueryResult.getNumResults() == 1) {
                return nameQueryResult.first();
            }
        }

        throw new CatalogException("File " + fileName + " not found");
    }

    //FIXME: This should use org.opencb.opencga.storage.core.variant.io.VariantReaderUtils
    private String getOriginalFile(String name) {
        if (name.endsWith(".variants.avro.gz")
                || name.endsWith(".variants.proto.gz")
                || name.endsWith(".variants.json.gz")) {
            int idx = name.lastIndexOf(".variants.");
            return name.substring(0, idx);
        } else {
            return null;
        }
    }

    private boolean isTransformedFile(String name) {
        return getOriginalFile(name) != null;
    }

    private String getMetaFile(String path) {
        String file = getOriginalFile(path);
        if (file != null) {
            return file + ".file.json.gz";
        } else {
            return null;
        }
    }

    private QueryResult<File> getParents(boolean rootFirst, QueryOptions options, String filePath, long studyId) throws CatalogException {
        List<String> paths = getParentPaths(filePath);

        Query query = new Query(FileDBAdaptor.QueryParams.PATH.key(), paths);
        query.put(FileDBAdaptor.QueryParams.STUDY_UID.key(), studyId);
        QueryResult<File> result = fileDBAdaptor.get(query, options);
        result.getResult().sort(rootFirst ? ROOT_FIRST_COMPARATOR : ROOT_LAST_COMPARATOR);
        return result;
    }

    private String getParentPath(String path) {
        Path parent = Paths.get(path).getParent();
        String parentPath;
        if (parent == null) {   //If parent == null, the file is in the root of the study
            parentPath = "";
        } else {
            parentPath = parent.toString() + "/";
        }
        return parentPath;
    }

    /**
     * Get the URI where a file should be in Catalog, given a study and a path.
     *
     * @param studyId   Study identifier
     * @param path      Path to locate
     * @param directory Boolean indicating if the file is a directory
     * @return URI where the file should be placed
     * @throws CatalogException CatalogException
     */
    private URI getFileUri(long studyId, String path, boolean directory) throws CatalogException, URISyntaxException {
        // Get the closest existing parent. If parents == true, may happen that the parent is not registered in catalog yet.
        File existingParent = getParents(false, null, path, studyId).first();

        //Relative path to the existing parent
        String relativePath = Paths.get(existingParent.getPath()).relativize(Paths.get(path)).toString();
        if (path.endsWith("/") && !relativePath.endsWith("/")) {
            relativePath += "/";
        }

        String uriStr = Paths.get(existingParent.getUri().getPath()).resolve(relativePath).toString();

        if (directory) {
            return UriUtils.createDirectoryUri(uriStr);
        } else {
            return UriUtils.createUri(uriStr);
        }
    }

    private boolean isExternal(Study study, String catalogFilePath, URI fileUri) throws CatalogException {
        URI studyUri = study.getUri();

        String studyFilePath = studyUri.resolve(catalogFilePath).getPath();
        String originalFilePath = fileUri.getPath();

        logger.info("Study file path: {}", studyFilePath);
        logger.info("File path: {}", originalFilePath);
        return !studyFilePath.equals(originalFilePath);
    }

    private FileTree getTree(File folder, Query query, QueryOptions queryOptions, int maxDepth, long studyId, String userId)
            throws CatalogDBException {

        if (maxDepth == 0) {
            return null;
        }

        try {
            authorizationManager.checkFilePermission(studyId, folder.getUid(), userId, FileAclEntry.FilePermissions.VIEW);
        } catch (CatalogException e) {
            return null;
        }

        // Update the new path to be looked for
        query.put(FileDBAdaptor.QueryParams.DIRECTORY.key(), folder.getPath());

        FileTree fileTree = new FileTree(folder);
        List<FileTree> children = new ArrayList<>();

        // Obtain the files and directories inside the directory
        QueryResult<File> fileQueryResult = fileDBAdaptor.get(query, queryOptions);

        for (File fileAux : fileQueryResult.getResult()) {
            if (fileAux.getType().equals(File.Type.DIRECTORY)) {
                FileTree subTree = getTree(fileAux, query, queryOptions, maxDepth - 1, studyId, userId);
                if (subTree != null) {
                    children.add(subTree);
                }
            } else {
                try {
                    authorizationManager.checkFilePermission(studyId, fileAux.getUid(), userId, FileAclEntry.FilePermissions.VIEW);
                    children.add(new FileTree(fileAux));
                } catch (CatalogException e) {
                    continue;
                }
            }
        }
        fileTree.setChildren(children);

        return fileTree;
    }

    private int countFilesInTree(FileTree fileTree) {
        int count = 1;
        for (FileTree tree : fileTree.getChildren()) {
            count += countFilesInTree(tree);
        }
        return count;
    }

    /**
     * Method to check if a files matching a query can be deleted. It will only be possible to delete files as long as they are not indexed.
     *
     * @param query          Query object.
     * @param physicalDelete boolean indicating whether the files matching the query should be completely deleted from the file system or
     *                       they should be sent to the trash bin.
     * @param studyId        Study where the query will be applied.
     * @param userId         user for which DELETE permissions will be checked.
     * @return the list of files scanned that can be deleted.
     * @throws CatalogException if any of the files cannot be deleted.
     */
    public List<File> checkCanDeleteFiles(Query query, boolean physicalDelete, long studyId, String userId) throws CatalogException {
        String statusQuery = physicalDelete ? GET_NON_DELETED_FILES : GET_NON_TRASHED_FILES;

        QueryOptions options = new QueryOptions(QueryOptions.INCLUDE, Arrays.asList(FileDBAdaptor.QueryParams.UID.key(),
                FileDBAdaptor.QueryParams.NAME.key(), FileDBAdaptor.QueryParams.TYPE.key(), FileDBAdaptor.QueryParams.RELATED_FILES.key(),
                FileDBAdaptor.QueryParams.SIZE.key(), FileDBAdaptor.QueryParams.URI.key(), FileDBAdaptor.QueryParams.PATH.key(),
                FileDBAdaptor.QueryParams.INDEX.key(), FileDBAdaptor.QueryParams.STATUS.key(), FileDBAdaptor.QueryParams.EXTERNAL.key()));
        Query myQuery = new Query(query);
        myQuery.put(FileDBAdaptor.QueryParams.STUDY_UID.key(), studyId);
        myQuery.put(FileDBAdaptor.QueryParams.STATUS_NAME.key(), statusQuery);

        QueryResult<File> fileQueryResult = fileDBAdaptor.get(myQuery, options);

        return checkCanDeleteFiles(fileQueryResult.getResult().iterator(), physicalDelete, String.valueOf(studyId), userId);
    }

    public List<File> checkCanDeleteFiles(Iterator<File> fileIterator, boolean physicalDelete, String studyStr, String userId)
            throws CatalogException {
        List<File> filesChecked = new LinkedList<>();

        while (fileIterator.hasNext()) {
            filesChecked.addAll(checkCanDeleteFile(studyStr, fileIterator.next(), physicalDelete, userId));
        }

        return filesChecked;
    }

    public List<File> checkCanDeleteFile(String studyStr, File file, boolean physicalDelete, String userId) throws CatalogException {
        String statusQuery = physicalDelete ? GET_NON_DELETED_FILES : GET_NON_TRASHED_FILES;

        Study study = catalogManager.getStudyManager().resolveId(studyStr, userId);
        QueryOptions options = new QueryOptions(QueryOptions.INCLUDE, Arrays.asList(FileDBAdaptor.QueryParams.UID.key(),
                FileDBAdaptor.QueryParams.NAME.key(), FileDBAdaptor.QueryParams.TYPE.key(), FileDBAdaptor.QueryParams.RELATED_FILES.key(),
                FileDBAdaptor.QueryParams.SIZE.key(), FileDBAdaptor.QueryParams.URI.key(), FileDBAdaptor.QueryParams.PATH.key(),
                FileDBAdaptor.QueryParams.INDEX.key(), FileDBAdaptor.QueryParams.STATUS.key(), FileDBAdaptor.QueryParams.EXTERNAL.key()));

        List<File> filesToAnalyse = new LinkedList<>();

        if (file.getType() == File.Type.FILE) {
            filesToAnalyse.add(file);
        } else {
            // We cannot delete the root folder
            if (isRootFolder(file)) {
                throw new CatalogException("Root directories cannot be deleted");
            }

            // Get all recursive files and folders
            Query newQuery = new Query()
                    .append(FileDBAdaptor.QueryParams.STUDY_UID.key(), study.getUid())
                    .append(FileDBAdaptor.QueryParams.PATH.key(), "~^" + file.getPath() + "*")
                    .append(FileDBAdaptor.QueryParams.STATUS_NAME.key(), statusQuery);
            QueryResult<File> recursiveFileQueryResult = fileDBAdaptor.get(newQuery, options);

            if (file.isExternal()) {
                // Check there aren't local files within the directory
                List<String> wrongFiles = new LinkedList<>();
                for (File nestedFile : recursiveFileQueryResult.getResult()) {
                    if (!nestedFile.isExternal()) {
                        wrongFiles.add(nestedFile.getPath());
                    }
                }
                if (!wrongFiles.isEmpty()) {
                    throw new CatalogException("Local files {" + StringUtils.join(wrongFiles, ", ") + "} detected within the external "
                            + "folder " + file.getPath() + ". Please, delete those folders or files manually first");
                }
            } else {
                // Check there aren't external files within the directory
                List<String> wrongFiles = new LinkedList<>();
                for (File nestedFile : recursiveFileQueryResult.getResult()) {
                    if (nestedFile.isExternal()) {
                        wrongFiles.add(nestedFile.getPath());
                    }
                }
                if (!wrongFiles.isEmpty()) {
                    throw new CatalogException("External files {" + StringUtils.join(wrongFiles, ", ") + "} detected within the local "
                            + "folder " + file.getPath() + ". Please, unlink those folders or files manually first");
                }
            }

            filesToAnalyse.addAll(recursiveFileQueryResult.getResult());
        }

        // If the user is the owner or the admin, we won't check if he has permissions for every single file
        boolean checkPermissions = !authorizationManager.checkIsOwnerOrAdmin(study.getUid(), userId);

        Set<Long> transformedFromFileIds = new HashSet<>();

        for (File fileAux : filesToAnalyse) {
            if (checkPermissions) {
                authorizationManager.checkFilePermission(study.getUid(), fileAux.getUid(), userId, FileAclEntry.FilePermissions.DELETE);
            }

            // Check the file status is not STAGE or MISSING
            if (fileAux.getStatus() == null) {
                throw new CatalogException("Cannot check file status for deletion");
            }
            if (File.FileStatus.STAGE.equals(fileAux.getStatus().getName())
                    || File.FileStatus.MISSING.equals(fileAux.getStatus().getName())) {
                throw new CatalogException("Cannot delete file: " + fileAux.getName() + ". The status is " + fileAux.getStatus().getName());
            }

            // Check the index status
            if (fileAux.getIndex() != null && fileAux.getIndex().getStatus() != null
                    && !FileIndex.IndexStatus.NONE.equals(fileAux.getIndex().getStatus().getName())
                    && !FileIndex.IndexStatus.TRANSFORMED.equals(fileAux.getIndex().getStatus().getName())) {
                throw new CatalogException("Cannot delete file: " + fileAux.getName() + ". The index status is "
                        + fileAux.getIndex().getStatus().getName());
            }

            // Check if the file is produced from other file being indexed and add them to the transformedFromFileIds set
            if (fileAux.getRelatedFiles() != null && !fileAux.getRelatedFiles().isEmpty()) {
                transformedFromFileIds.addAll(
                        fileAux.getRelatedFiles().stream()
                                .filter(myFile -> myFile.getRelation() == File.RelatedFile.Relation.PRODUCED_FROM)
                                .map(File.RelatedFile::getFileId)
                                .collect(Collectors.toSet())
                );
            }
        }

        // Check the original files are not being indexed at the moment
        if (!transformedFromFileIds.isEmpty()) {
            Query query = new Query(FileDBAdaptor.QueryParams.UID.key(), new ArrayList<>(transformedFromFileIds));
            try (DBIterator<File> iterator = fileDBAdaptor.iterator(query, new QueryOptions(QueryOptions.INCLUDE, Arrays.asList(
                    FileDBAdaptor.QueryParams.INDEX.key(), FileDBAdaptor.QueryParams.UID.key())))) {
                while (iterator.hasNext()) {
                    File next = iterator.next();
                    String status = next.getIndex().getStatus().getName();
                    switch (status) {
                        case FileIndex.IndexStatus.READY:
                            // If they are already ready, we only need to remove the reference to the transformed files as they will be
                            // removed
                            next.getIndex().setTransformedFile(null);
                            break;
                        case FileIndex.IndexStatus.TRANSFORMED:
                            // We need to remove the reference to the transformed files and change their status from TRANSFORMED to NONE
                            next.getIndex().setTransformedFile(null);
                            next.getIndex().getStatus().setName(FileIndex.IndexStatus.NONE);
                            break;
                        case FileIndex.IndexStatus.NONE:
                        case FileIndex.IndexStatus.DELETED:
                            break;
                        default:
                            throw new CatalogException("Cannot delete files that are in use in storage.");
                    }
                }
            }
        }

        return filesToAnalyse;
    }

    public DBIterator<File> indexSolr(Query query) throws CatalogException {
        return fileDBAdaptor.iterator(query, null, null);
    }


    public FacetedQueryResult facet(Query query, QueryOptions queryOptions, String sessionId) throws IOException, CatalogDBException {

        CatalogSolrManager catalogSolrManager = new CatalogSolrManager(catalogManager);
        String collection = catalogManager.getConfiguration().getDatabasePrefix() + "_"
                + CatalogSolrManager.FILE_SOLR_COLLECTION;

        return catalogSolrManager.facetedQuery(collection, query, queryOptions);
    }


    private void updateIndexStatusAfterDeletionOfTransformedFile(long studyId, File file) throws CatalogDBException {
        if (file.getType() == File.Type.FILE && (file.getRelatedFiles() == null || file.getRelatedFiles().isEmpty())) {
            return;
        }

        // We check if any of the files to be removed are transformation files
        Query query = new Query()
                .append(FileDBAdaptor.QueryParams.STUDY_UID.key(), studyId)
                .append(FileDBAdaptor.QueryParams.PATH.key(), "~^" + file.getPath() + "*")
                .append(FileDBAdaptor.QueryParams.RELATED_FILES_RELATION.key(), File.RelatedFile.Relation.PRODUCED_FROM);
        QueryResult<File> fileQR = fileDBAdaptor.get(query, new QueryOptions(QueryOptions.INCLUDE,
                FileDBAdaptor.QueryParams.RELATED_FILES.key()));
        if (fileQR.getNumResults() > 0) {
            // Among the files to be deleted / unlinked, there are transformed files. We need to check that these files are not being used
            // anymore.
            Set<Long> fileIds = new HashSet<>();
            for (File transformedFile : fileQR.getResult()) {
                fileIds.addAll(
                        transformedFile.getRelatedFiles().stream()
                                .filter(myFile -> myFile.getRelation() == File.RelatedFile.Relation.PRODUCED_FROM)
                                .map(File.RelatedFile::getFileId)
                                .collect(Collectors.toSet())
                );
            }

            // Update the original files to remove the transformed file
            query = new Query(FileDBAdaptor.QueryParams.UID.key(), new ArrayList<>(fileIds));
            Map<Long, FileIndex> filesToUpdate;
            try (DBIterator<File> iterator = fileDBAdaptor.iterator(query, new QueryOptions(QueryOptions.INCLUDE, Arrays.asList(
                    FileDBAdaptor.QueryParams.INDEX.key(), FileDBAdaptor.QueryParams.UID.key())))) {
                filesToUpdate = new HashMap<>();
                while (iterator.hasNext()) {
                    File next = iterator.next();
                    String status = next.getIndex().getStatus().getName();
                    switch (status) {
                        case FileIndex.IndexStatus.READY:
                            // If they are already ready, we only need to remove the reference to the transformed files as they will be
                            // removed
                            next.getIndex().setTransformedFile(null);
                            filesToUpdate.put(next.getUid(), next.getIndex());
                            break;
                        case FileIndex.IndexStatus.TRANSFORMED:
                            // We need to remove the reference to the transformed files and change their status from TRANSFORMED to NONE
                            next.getIndex().setTransformedFile(null);
                            next.getIndex().getStatus().setName(FileIndex.IndexStatus.NONE);
                            filesToUpdate.put(next.getUid(), next.getIndex());
                            break;
                        default:
                            break;
                    }
                }
            }

            for (Map.Entry<Long, FileIndex> indexEntry : filesToUpdate.entrySet()) {
                fileDBAdaptor.update(indexEntry.getKey(), new ObjectMap(FileDBAdaptor.QueryParams.INDEX.key(), indexEntry.getValue()),
                        QueryOptions.empty());
            }
        }
    }

    /**
     * Create the parent directories that are needed.
     *
     * @param study            study where they will be created.
     * @param userId           user that is creating the parents.
     * @param studyURI         Base URI where the created folders will be pointing to. (base physical location)
     * @param path             Path used in catalog as a virtual location. (whole bunch of directories inside the virtual
     *                         location in catalog)
     * @param checkPermissions Boolean indicating whether to check if the user has permissions to create a folder in the first directory
     *                         that is available in catalog.
     * @throws CatalogDBException
     */
    private void createParents(Study study, String userId, URI studyURI, Path path, boolean checkPermissions) throws CatalogException {
        if (path == null) {
            if (checkPermissions) {
                authorizationManager.checkStudyPermission(study.getUid(), userId, StudyAclEntry.StudyPermissions.WRITE_FILES);
            }
            return;
        }

        String stringPath = path.toString();
        if (("/").equals(stringPath)) {
            return;
        }

        logger.info("Path: {}", stringPath);

        if (stringPath.startsWith("/")) {
            stringPath = stringPath.substring(1);
        }

        if (!stringPath.endsWith("/")) {
            stringPath = stringPath + "/";
        }

        // Check if the folder exists
        Query query = new Query()
                .append(FileDBAdaptor.QueryParams.STUDY_UID.key(), study.getUid())
                .append(FileDBAdaptor.QueryParams.PATH.key(), stringPath);

        if (fileDBAdaptor.count(query).first() == 0) {
            createParents(study, userId, studyURI, path.getParent(), checkPermissions);
        } else {
            if (checkPermissions) {
                long fileId = fileDBAdaptor.getId(study.getUid(), stringPath);
                authorizationManager.checkFilePermission(study.getUid(), fileId, userId, FileAclEntry.FilePermissions.WRITE);
            }
            return;
        }

        String parentPath = getParentPath(stringPath);
        long parentFileId = fileDBAdaptor.getId(study.getUid(), parentPath);
        // We obtain the permissions set in the parent folder and set them to the file or folder being created
        QueryResult<FileAclEntry> allFileAcls = authorizationManager.getAllFileAcls(study.getUid(), parentFileId, userId, checkPermissions);

        URI completeURI = Paths.get(studyURI).resolve(path).toUri();

        // Create the folder in catalog
        File folder = new File(path.getFileName().toString(), File.Type.DIRECTORY, File.Format.PLAIN, File.Bioformat.NONE, completeURI,
                stringPath, null, TimeUtils.getTime(), TimeUtils.getTime(), "", new File.FileStatus(File.FileStatus.READY), false, 0, null,
                new Experiment(), Collections.emptyList(), new Job(), Collections.emptyList(), null,
                catalogManager.getStudyManager().getCurrentRelease(study, userId), Collections.emptyList(), null, null);
        folder.setUuid(UUIDUtils.generateOpenCGAUUID(UUIDUtils.Entity.FILE));
        checkHooks(folder, study.getFqn(), HookConfiguration.Stage.CREATE);
        QueryResult<File> queryResult = fileDBAdaptor.insert(folder, study.getUid(), new QueryOptions());
        // Propagate ACLs
        if (allFileAcls != null && allFileAcls.getNumResults() > 0) {
            authorizationManager.replicateAcls(study.getUid(), Arrays.asList(queryResult.first().getUid()), allFileAcls.getResult(),
                    Entity.FILE);
        }
    }

    private QueryResult<File> privateLink(Study study, URI uriOrigin, String pathDestiny, ObjectMap params, String sessionId)
            throws CatalogException, IOException {
        params = ParamUtils.defaultObject(params, ObjectMap::new);
        CatalogIOManager ioManager = catalogIOManagerFactory.get(uriOrigin);
        if (!ioManager.exists(uriOrigin)) {
            throw new CatalogIOException("File " + uriOrigin + " does not exist");
        }

        final URI normalizedUri;
        try {
            normalizedUri = UriUtils.createUri(uriOrigin.normalize().getPath());
        } catch (URISyntaxException e) {
            throw new CatalogException(e);
        }

        String userId = userManager.getUserId(sessionId);
        authorizationManager.checkStudyPermission(study.getUid(), userId, StudyAclEntry.StudyPermissions.WRITE_FILES);

        pathDestiny = ParamUtils.defaultString(pathDestiny, "");
        if (pathDestiny.length() == 1 && (pathDestiny.equals(".") || pathDestiny.equals("/"))) {
            pathDestiny = "";
        } else {
            if (pathDestiny.startsWith("/")) {
                pathDestiny = pathDestiny.substring(1);
            }
            if (!pathDestiny.isEmpty() && !pathDestiny.endsWith("/")) {
                pathDestiny = pathDestiny + "/";
            }
        }
        String externalPathDestinyStr;
        if (Paths.get(normalizedUri).toFile().isDirectory()) {
            externalPathDestinyStr = Paths.get(pathDestiny).resolve(Paths.get(normalizedUri).getFileName()).toString() + "/";
        } else {
            externalPathDestinyStr = Paths.get(pathDestiny).resolve(Paths.get(normalizedUri).getFileName()).toString();
        }

        // Check if the path already exists and is not external
        Query query = new Query()
                .append(FileDBAdaptor.QueryParams.STUDY_UID.key(), study.getUid())
                .append(FileDBAdaptor.QueryParams.STATUS_NAME.key(), "!=" + File.FileStatus.TRASHED + ";!=" + Status.DELETED + ";!="
                        + File.FileStatus.REMOVED)
                .append(FileDBAdaptor.QueryParams.PATH.key(), externalPathDestinyStr)
                .append(FileDBAdaptor.QueryParams.EXTERNAL.key(), false);
        if (fileDBAdaptor.count(query).first() > 0) {
            throw new CatalogException("Cannot link to " + externalPathDestinyStr + ". The path already existed and is not external.");
        }

        // Check if the uri was already linked to that same path
        query = new Query()
                .append(FileDBAdaptor.QueryParams.URI.key(), normalizedUri)
                .append(FileDBAdaptor.QueryParams.STUDY_UID.key(), study.getUid())
                .append(FileDBAdaptor.QueryParams.STATUS_NAME.key(), "!=" + File.FileStatus.TRASHED + ";!=" + Status.DELETED + ";!="
                        + File.FileStatus.REMOVED)
                .append(FileDBAdaptor.QueryParams.PATH.key(), externalPathDestinyStr)
                .append(FileDBAdaptor.QueryParams.EXTERNAL.key(), true);


        if (fileDBAdaptor.count(query).first() > 0) {
            // Create a regular expression on URI to return everything linked from that URI
            query.put(FileDBAdaptor.QueryParams.URI.key(), "~^" + normalizedUri);
            query.remove(FileDBAdaptor.QueryParams.PATH.key());

            // Limit the number of results and only some fields
            QueryOptions queryOptions = new QueryOptions()
                    .append(QueryOptions.LIMIT, 100);

            return fileDBAdaptor.get(query, queryOptions);
        }

        // Check if the uri was linked to other path
        query = new Query()
                .append(FileDBAdaptor.QueryParams.URI.key(), normalizedUri)
                .append(FileDBAdaptor.QueryParams.STUDY_UID.key(), study.getUid())
                .append(FileDBAdaptor.QueryParams.STATUS_NAME.key(), "!=" + File.FileStatus.TRASHED + ";!=" + Status.DELETED + ";!="
                        + File.FileStatus.REMOVED)
                .append(FileDBAdaptor.QueryParams.EXTERNAL.key(), true);
        if (fileDBAdaptor.count(query).first() > 0) {
            QueryOptions queryOptions = new QueryOptions(QueryOptions.INCLUDE, FileDBAdaptor.QueryParams.PATH.key());
            String path = fileDBAdaptor.get(query, queryOptions).first().getPath();
            throw new CatalogException(normalizedUri + " was already linked to other path: " + path);
        }

        boolean parents = params.getBoolean("parents", false);
        // FIXME: Implement resync
        boolean resync = params.getBoolean("resync", false);
        String description = params.getString("description", "");
<<<<<<< HEAD
=======
        String checksum = params.getString(FileDBAdaptor.QueryParams.CHECKSUM.key(), "");

>>>>>>> f7270268
        // Because pathDestiny can be null, we will use catalogPath as the virtual destiny where the files will be located in catalog.
        Path catalogPath = Paths.get(pathDestiny);

        if (pathDestiny.isEmpty()) {
            // If no destiny is given, everything will be linked to the root folder of the study.
            authorizationManager.checkStudyPermission(study.getUid(), userId, StudyAclEntry.StudyPermissions.WRITE_FILES);
        } else {
            // Check if the folder exists
            query = new Query()
                    .append(FileDBAdaptor.QueryParams.STUDY_UID.key(), study.getUid())
                    .append(FileDBAdaptor.QueryParams.PATH.key(), pathDestiny);
            if (fileDBAdaptor.count(query).first() == 0) {
                if (parents) {
                    // Get the base URI where the files are located in the study
                    URI studyURI = study.getUri();
                    createParents(study, userId, studyURI, catalogPath, true);
                    // Create them in the disk
//                    URI directory = Paths.get(studyURI).resolve(catalogPath).toUri();
//                    catalogIOManagerFactory.get(directory).createDirectory(directory, true);
                } else {
                    throw new CatalogException("The path " + catalogPath + " does not exist in catalog.");
                }
            } else {
                // Check if the user has permissions to link files in the directory
                long fileId = fileDBAdaptor.getId(study.getUid(), pathDestiny);
                authorizationManager.checkFilePermission(study.getUid(), fileId, userId, FileAclEntry.FilePermissions.WRITE);
            }
        }

        Path pathOrigin = Paths.get(normalizedUri);
        Path externalPathDestiny = Paths.get(externalPathDestinyStr);
        if (Paths.get(normalizedUri).toFile().isFile()) {

            // Check if there is already a file in the same path
            query = new Query()
                    .append(FileDBAdaptor.QueryParams.STUDY_UID.key(), study.getUid())
                    .append(FileDBAdaptor.QueryParams.PATH.key(), externalPathDestinyStr);

            // Create the file
            if (fileDBAdaptor.count(query).first() == 0) {
                long size = Files.size(Paths.get(normalizedUri));

                String parentPath = getParentPath(externalPathDestinyStr);
                long parentFileId = fileDBAdaptor.getId(study.getUid(), parentPath);
                // We obtain the permissions set in the parent folder and set them to the file or folder being created
                QueryResult<FileAclEntry> allFileAcls = authorizationManager.getAllFileAcls(study.getUid(), parentFileId, userId, true);

                File subfile = new File(externalPathDestiny.getFileName().toString(), File.Type.FILE, File.Format.UNKNOWN,
                        File.Bioformat.NONE, normalizedUri, externalPathDestinyStr, checksum, TimeUtils.getTime(), TimeUtils.getTime(),
                        description, new File.FileStatus(File.FileStatus.READY), true, size, null, new Experiment(),
                        Collections.emptyList(), new Job(), Collections.emptyList(), null,
                        catalogManager.getStudyManager().getCurrentRelease(study, userId), Collections.emptyList(), Collections.emptyMap(),
                        Collections.emptyMap());
                subfile.setUuid(UUIDUtils.generateOpenCGAUUID(UUIDUtils.Entity.FILE));
                checkHooks(subfile, study.getFqn(), HookConfiguration.Stage.CREATE);
                QueryResult<File> queryResult = fileDBAdaptor.insert(subfile, study.getUid(), new QueryOptions());

                // Propagate ACLs
                if (allFileAcls != null && allFileAcls.getNumResults() > 0) {
                    authorizationManager.replicateAcls(study.getUid(), Arrays.asList(queryResult.first().getUid()), allFileAcls.getResult(),
                            Entity.FILE);
                }

                File file = this.file.setMetadataInformation(queryResult.first(), queryResult.first().getUri(),
                        new QueryOptions(), sessionId, false);
                queryResult.setResult(Arrays.asList(file));

                // If it is a transformed file, we will try to link it with the correspondent original file
                try {
                    if (isTransformedFile(file.getName())) {
                        matchUpVariantFiles(study.getFqn(), Arrays.asList(file), sessionId);
                    }
                } catch (CatalogException e) {
                    logger.warn("Matching avro to variant file: {}", e.getMessage());
                }

                return queryResult;
            } else {
                throw new CatalogException("Cannot link " + externalPathDestiny.getFileName().toString() + ". A file with the same name "
                        + "was found in the same path.");
            }
        } else {
            // This list will contain the list of transformed files detected during the link
            List<File> transformedFiles = new ArrayList<>();

            // We remove the / at the end for replacement purposes in the walkFileTree
            String finalExternalPathDestinyStr = externalPathDestinyStr.substring(0, externalPathDestinyStr.length() - 1);

            // Link all the files and folders present in the uri
            Files.walkFileTree(pathOrigin, new SimpleFileVisitor<Path>() {
                @Override
                public FileVisitResult preVisitDirectory(Path dir, BasicFileAttributes attrs) throws IOException {

                    try {
                        String destinyPath = dir.toString().replace(Paths.get(normalizedUri).toString(), finalExternalPathDestinyStr);

                        if (!destinyPath.isEmpty() && !destinyPath.endsWith("/")) {
                            destinyPath += "/";
                        }

                        if (destinyPath.startsWith("/")) {
                            destinyPath = destinyPath.substring(1);
                        }

                        Query query = new Query()
                                .append(FileDBAdaptor.QueryParams.STUDY_UID.key(), study.getUid())
                                .append(FileDBAdaptor.QueryParams.PATH.key(), destinyPath);

                        if (fileDBAdaptor.count(query).first() == 0) {
                            // If the folder does not exist, we create it

                            String parentPath = getParentPath(destinyPath);
                            long parentFileId = fileDBAdaptor.getId(study.getUid(), parentPath);
                            // We obtain the permissions set in the parent folder and set them to the file or folder being created
                            QueryResult<FileAclEntry> allFileAcls;
                            try {
                                allFileAcls = authorizationManager.getAllFileAcls(study.getUid(), parentFileId, userId, true);
                            } catch (CatalogException e) {
                                throw new RuntimeException(e);
                            }

                            File folder = new File(dir.getFileName().toString(), File.Type.DIRECTORY, File.Format.PLAIN,
                                    File.Bioformat.NONE, dir.toUri(), destinyPath, null, TimeUtils.getTime(),
                                    TimeUtils.getTime(), description, new File.FileStatus(File.FileStatus.READY), true, 0, null,
                                    new Experiment(), Collections.emptyList(), new Job(), Collections.emptyList(),
                                    null, catalogManager.getStudyManager().getCurrentRelease(study, userId), Collections.emptyList(),
                                    Collections.emptyMap(), Collections.emptyMap());
                            folder.setUuid(UUIDUtils.generateOpenCGAUUID(UUIDUtils.Entity.FILE));
                            checkHooks(folder, study.getFqn(), HookConfiguration.Stage.CREATE);
                            QueryResult<File> queryResult = fileDBAdaptor.insert(folder, study.getUid(), new QueryOptions());

                            // Propagate ACLs
                            if (allFileAcls != null && allFileAcls.getNumResults() > 0) {
                                authorizationManager.replicateAcls(study.getUid(), Arrays.asList(queryResult.first().getUid()),
                                        allFileAcls.getResult(), Entity.FILE);
                            }
                        }

                    } catch (CatalogException e) {
                        logger.error("An error occurred when trying to create folder {}", dir.toString());
//                        e.printStackTrace();
                    }

                    return FileVisitResult.CONTINUE;
                }

                @Override
                public FileVisitResult visitFile(Path filePath, BasicFileAttributes attrs) throws IOException {
                    try {
                        String destinyPath = filePath.toString().replace(Paths.get(normalizedUri).toString(), finalExternalPathDestinyStr);

                        if (destinyPath.startsWith("/")) {
                            destinyPath = destinyPath.substring(1);
                        }

                        Query query = new Query()
                                .append(FileDBAdaptor.QueryParams.STUDY_UID.key(), study.getUid())
                                .append(FileDBAdaptor.QueryParams.PATH.key(), destinyPath);

                        if (fileDBAdaptor.count(query).first() == 0) {
                            long size = Files.size(filePath);
                            // If the file does not exist, we create it
                            String parentPath = getParentPath(destinyPath);
                            long parentFileId = fileDBAdaptor.getId(study.getUid(), parentPath);
                            // We obtain the permissions set in the parent folder and set them to the file or folder being created
                            QueryResult<FileAclEntry> allFileAcls;
                            try {
                                allFileAcls = authorizationManager.getAllFileAcls(study.getUid(), parentFileId, userId, true);
                            } catch (CatalogException e) {
                                throw new RuntimeException(e);
                            }

                            File subfile = new File(filePath.getFileName().toString(), File.Type.FILE, File.Format.UNKNOWN,
                                    File.Bioformat.NONE, filePath.toUri(), destinyPath, null, TimeUtils.getTime(),
                                    TimeUtils.getTime(), description, new File.FileStatus(File.FileStatus.READY), true, size, null,
                                    new Experiment(), Collections.emptyList(), new Job(), Collections.emptyList(),
                                    null, catalogManager.getStudyManager().getCurrentRelease(study, userId), Collections.emptyList(),
                                    Collections.emptyMap(), Collections.emptyMap());
                            subfile.setUuid(UUIDUtils.generateOpenCGAUUID(UUIDUtils.Entity.FILE));
                            checkHooks(subfile, study.getFqn(), HookConfiguration.Stage.CREATE);
                            QueryResult<File> queryResult = fileDBAdaptor.insert(subfile, study.getUid(), new QueryOptions());

                            // Propagate ACLs
                            if (allFileAcls != null && allFileAcls.getNumResults() > 0) {
                                authorizationManager.replicateAcls(study.getUid(), Arrays.asList(queryResult.first().getUid()),
                                        allFileAcls.getResult(), Entity.FILE);
                            }

                            File file = FileManager.this.file.setMetadataInformation(queryResult.first(), queryResult.first().getUri(),
                                    new QueryOptions(), sessionId, false);
                            if (isTransformedFile(file.getName())) {
                                logger.info("Detected transformed file {}", file.getPath());
                                transformedFiles.add(file);
                            }
                        } else {
                            throw new CatalogException("Cannot link the file " + filePath.getFileName().toString()
                                    + ". There is already a file in the path " + destinyPath + " with the same name.");
                        }

                    } catch (CatalogException e) {
                        logger.error(e.getMessage());
                    }

                    return FileVisitResult.CONTINUE;
                }

                @Override
                public FileVisitResult visitFileFailed(Path file, IOException exc) throws IOException {
                    return FileVisitResult.SKIP_SUBTREE;
                }

                @Override
                public FileVisitResult postVisitDirectory(Path dir, IOException exc) throws IOException {
                    return FileVisitResult.CONTINUE;
                }
            });

            // Try to link transformed files with their corresponding original files if any
            try {
                if (transformedFiles.size() > 0) {
                    matchUpVariantFiles(study.getFqn(), transformedFiles, sessionId);
                }
            } catch (CatalogException e) {
                logger.warn("Matching avro to variant file: {}", e.getMessage());
            }

            // Check if the uri was already linked to that same path
            query = new Query()
                    .append(FileDBAdaptor.QueryParams.URI.key(), "~^" + normalizedUri)
                    .append(FileDBAdaptor.QueryParams.STUDY_UID.key(), study.getUid())
                    .append(FileDBAdaptor.QueryParams.STATUS_NAME.key(), "!=" + File.FileStatus.TRASHED + ";!=" + Status.DELETED + ";!="
                            + File.FileStatus.REMOVED)
                    .append(FileDBAdaptor.QueryParams.EXTERNAL.key(), true);

            // Limit the number of results and only some fields
            QueryOptions queryOptions = new QueryOptions()
                    .append(QueryOptions.LIMIT, 100);
            return fileDBAdaptor.get(query, queryOptions);
        }
    }

    private void checkHooks(File file, String fqn, HookConfiguration.Stage stage) throws CatalogException {

        Map<String, Map<String, List<HookConfiguration>>> hooks = this.configuration.getHooks();
        if (hooks != null && hooks.containsKey(fqn)) {
            Map<String, List<HookConfiguration>> entityHookMap = hooks.get(fqn);
            List<HookConfiguration> hookList = null;
            if (entityHookMap.containsKey(MongoDBAdaptorFactory.FILE_COLLECTION)) {
                hookList = entityHookMap.get(MongoDBAdaptorFactory.FILE_COLLECTION);
            } else if (entityHookMap.containsKey(MongoDBAdaptorFactory.FILE_COLLECTION.toUpperCase())) {
                hookList = entityHookMap.get(MongoDBAdaptorFactory.FILE_COLLECTION.toUpperCase());
            }

            // We check the hook list
            if (hookList != null) {
                for (HookConfiguration hookConfiguration : hookList) {
                    if (hookConfiguration.getStage() != stage) {
                        continue;
                    }

                    String field = hookConfiguration.getField();
                    if (StringUtils.isEmpty(field)) {
                        logger.warn("Missing 'field' field from hook configuration");
                        continue;
                    }
                    field = field.toLowerCase();

                    String filterValue = hookConfiguration.getValue();
                    if (StringUtils.isEmpty(filterValue)) {
                        logger.warn("Missing 'value' field from hook configuration");
                        continue;
                    }

                    String value = null;
                    switch (field) {
                        case "name":
                            value = file.getName();
                            break;
                        case "format":
                            value = file.getFormat().name();
                            break;
                        case "bioformat":
                            value = file.getFormat().name();
                            break;
                        case "path":
                            value = file.getPath();
                            break;
                        case "description":
                            value = file.getDescription();
                            break;
                        // TODO: At some point, we will also have to consider any field that is not a String
//                        case "size":
//                            value = file.getSize();
//                            break;
                        default:
                            break;
                    }
                    if (value == null) {
                        continue;
                    }

                    String filterNewValue = hookConfiguration.getWhat();
                    if (StringUtils.isEmpty(filterNewValue)) {
                        logger.warn("Missing 'what' field from hook configuration");
                        continue;
                    }

                    String filterWhere = hookConfiguration.getWhere();
                    if (StringUtils.isEmpty(filterWhere)) {
                        logger.warn("Missing 'where' field from hook configuration");
                        continue;
                    }
                    filterWhere = filterWhere.toLowerCase();


                    if (filterValue.startsWith("~")) {
                        // Regular expression
                        if (!value.matches(filterValue.substring(1))) {
                            // If it doesn't match, we will check the next hook of the loop
                            continue;
                        }
                    } else {
                        if (!value.equals(filterValue)) {
                            // If it doesn't match, we will check the next hook of the loop
                            continue;
                        }
                    }

                    // The value matched, so we will perform the action desired by the user
                    if (hookConfiguration.getAction() == HookConfiguration.Action.ABORT) {
                        throw new CatalogException("A hook to abort the insertion matched");
                    }

                    // We check the field the user wants to update
                    if (filterWhere.equals(FileDBAdaptor.QueryParams.DESCRIPTION.key())) {
                        switch (hookConfiguration.getAction()) {
                            case ADD:
                            case SET:
                                file.setDescription(hookConfiguration.getWhat());
                                break;
                            case REMOVE:
                                file.setDescription("");
                                break;
                            default:
                                break;
                        }
                    } else if (filterWhere.equals(FileDBAdaptor.QueryParams.TAGS.key())) {
                        switch (hookConfiguration.getAction()) {
                            case ADD:
                                List<String> values;
                                if (hookConfiguration.getWhat().contains(",")) {
                                    values = Arrays.asList(hookConfiguration.getWhat().split(","));
                                } else {
                                    values = Collections.singletonList(hookConfiguration.getWhat());
                                }
                                List<String> tagsCopy = new ArrayList<>();
                                if (file.getTags() != null) {
                                    tagsCopy.addAll(file.getTags());
                                }
                                tagsCopy.addAll(values);
                                file.setTags(tagsCopy);
                                break;
                            case SET:
                                if (hookConfiguration.getWhat().contains(",")) {
                                    values = Arrays.asList(hookConfiguration.getWhat().split(","));
                                } else {
                                    values = Collections.singletonList(hookConfiguration.getWhat());
                                }
                                file.setTags(values);
                                break;
                            case REMOVE:
                                file.setTags(Collections.emptyList());
                                break;
                            default:
                                break;
                        }
                    } else if (filterWhere.startsWith(FileDBAdaptor.QueryParams.STATS.key())) {
                        String[] split = StringUtils.split(filterWhere, ".", 2);
                        String statsField = null;
                        if (split.length == 2) {
                            statsField = split[1];
                        }

                        switch (hookConfiguration.getAction()) {
                            case ADD:
                                if (statsField == null) {
                                    logger.error("Cannot add a value to {} directly. Expected {}.<subfield>",
                                            FileDBAdaptor.QueryParams.STATS.key(), FileDBAdaptor.QueryParams.STATS.key());
                                    continue;
                                }

                                List<String> values;
                                if (hookConfiguration.getWhat().contains(",")) {
                                    values = Arrays.asList(hookConfiguration.getWhat().split(","));
                                } else {
                                    values = Collections.singletonList(hookConfiguration.getWhat());
                                }

                                Object currentStatsValue = file.getStats().get(statsField);
                                if (currentStatsValue == null) {
                                    file.getStats().put(statsField, values);
                                } else if (currentStatsValue instanceof Collection) {
                                    ((List) currentStatsValue).addAll(values);
                                } else {
                                    logger.error("Cannot add a value to {} if it is not an array", filterWhere);
                                    continue;
                                }

                                break;
                            case SET:
                                if (statsField == null) {
                                    logger.error("Cannot set a value to {} directly. Expected {}.<subfield>",
                                            FileDBAdaptor.QueryParams.STATS.key(), FileDBAdaptor.QueryParams.STATS.key());
                                    continue;
                                }

                                if (hookConfiguration.getWhat().contains(",")) {
                                    values = Arrays.asList(hookConfiguration.getWhat().split(","));
                                } else {
                                    values = Collections.singletonList(hookConfiguration.getWhat());
                                }
                                file.getStats().put(statsField, values);
                                break;
                            case REMOVE:
                                if (statsField == null) {
                                    file.setStats(Collections.emptyMap());
                                } else {
                                    file.getStats().remove(statsField);
                                }
                                break;
                            default:
                                break;
                        }
                    } else if (filterWhere.startsWith(FileDBAdaptor.QueryParams.ATTRIBUTES.key())) {
                        String[] split = StringUtils.split(filterWhere, ".", 2);
                        String attributesField = null;
                        if (split.length == 2) {
                            attributesField = split[1];
                        }

                        switch (hookConfiguration.getAction()) {
                            case ADD:
                                if (attributesField == null) {
                                    logger.error("Cannot add a value to {} directly. Expected {}.<subfield>",
                                            FileDBAdaptor.QueryParams.ATTRIBUTES.key(), FileDBAdaptor.QueryParams.ATTRIBUTES.key());
                                    continue;
                                }

                                List<String> values;
                                if (hookConfiguration.getWhat().contains(",")) {
                                    values = Arrays.asList(hookConfiguration.getWhat().split(","));
                                } else {
                                    values = Collections.singletonList(hookConfiguration.getWhat());
                                }

                                Object currentStatsValue = file.getAttributes().get(attributesField);
                                if (currentStatsValue == null) {
                                    file.getAttributes().put(attributesField, values);
                                } else if (currentStatsValue instanceof Collection) {
                                    ((List) currentStatsValue).addAll(values);
                                } else {
                                    logger.error("Cannot add a value to {} if it is not an array", filterWhere);
                                    continue;
                                }
                                break;
                            case SET:
                                if (attributesField == null) {
                                    logger.error("Cannot set a value to {} directly. Expected {}.<subfield>",
                                            FileDBAdaptor.QueryParams.ATTRIBUTES.key(), FileDBAdaptor.QueryParams.ATTRIBUTES.key());
                                    continue;
                                }

                                if (hookConfiguration.getWhat().contains(",")) {
                                    values = Arrays.asList(hookConfiguration.getWhat().split(","));
                                } else {
                                    values = Collections.singletonList(hookConfiguration.getWhat());
                                }
                                file.getAttributes().put(attributesField, values);
                                break;
                            case REMOVE:
                                if (attributesField == null) {
                                    file.setAttributes(Collections.emptyMap());
                                } else {
                                    file.getAttributes().remove(attributesField);
                                }
                                break;
                            default:
                                break;
                        }
                    } else {
                        logger.error("{} field cannot be updated. Please, check the hook configured.", hookConfiguration.getWhere());
                    }
                }
            }
        }
    }

    private URI getStudyUri(long studyId) throws CatalogException {
        return studyDBAdaptor.get(studyId, INCLUDE_STUDY_URI).first().getUri();
    }

    private enum CheckPath {
        FREE_PATH, FILE_EXISTS, DIRECTORY_EXISTS
    }

    private CheckPath checkPathExists(String path, long studyId) throws CatalogDBException {
        String myPath = path;
        if (myPath.endsWith("/")) {
            myPath = myPath.substring(0, myPath.length() - 1);
        }

        // We first look for any file called the same way the directory needs to be called
        Query query = new Query()
                .append(FileDBAdaptor.QueryParams.STUDY_UID.key(), studyId)
                .append(FileDBAdaptor.QueryParams.PATH.key(), myPath);
        QueryResult<Long> fileQueryResult = fileDBAdaptor.count(query);
        if (fileQueryResult.first() > 0) {
            return CheckPath.FILE_EXISTS;
        }

        query = new Query()
                .append(FileDBAdaptor.QueryParams.STUDY_UID.key(), studyId)
                .append(FileDBAdaptor.QueryParams.PATH.key(), myPath + "/");
        fileQueryResult = fileDBAdaptor.count(query);

        return fileQueryResult.first() > 0 ? CheckPath.DIRECTORY_EXISTS : CheckPath.FREE_PATH;
    }
}<|MERGE_RESOLUTION|>--- conflicted
+++ resolved
@@ -2732,11 +2732,7 @@
         // FIXME: Implement resync
         boolean resync = params.getBoolean("resync", false);
         String description = params.getString("description", "");
-<<<<<<< HEAD
-=======
         String checksum = params.getString(FileDBAdaptor.QueryParams.CHECKSUM.key(), "");
-
->>>>>>> f7270268
         // Because pathDestiny can be null, we will use catalogPath as the virtual destiny where the files will be located in catalog.
         Path catalogPath = Paths.get(pathDestiny);
 
