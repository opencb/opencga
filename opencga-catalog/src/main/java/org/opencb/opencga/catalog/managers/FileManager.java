--- conflicted
+++ resolved
@@ -829,49 +829,45 @@
         return eventList;
     }
 
-    private String getFileIdFromPath(String path) {
-        return path.replace("/", ":");
-    }
-
     private OpenCGAResult<File> register(Study study, File file, List<Sample> existingSamples, List<Sample> nonExistingSamples,
                                          boolean parents, QueryOptions options, String userId) throws CatalogException {
         long studyUid = study.getUid();
 
         //Find parent. If parents == true, create folders.
         String parentPath = getParentPath(file.getPath());
-
-        long parentFileUid = fileDBAdaptor.getId(studyUid, parentPath);
+        OpenCGAResult<File> result = getParentFile(studyUid, file.getPath());
+        File parentFile = result.getNumResults() == 1 ? result.first() : null;
+
         boolean newParent = false;
-        if (parentFileUid < 0 && StringUtils.isNotEmpty(parentPath)) {
+        if (parentFile == null && StringUtils.isNotEmpty(parentPath)) {
             if (parents) {
                 newParent = true;
-                File parentFile = new File(File.Type.DIRECTORY, File.Format.NONE, File.Bioformat.NONE, parentPath, "", FileInternal.init(),
-                        0, Collections.emptyList(), null, "", new FileQualityControl(), Collections.emptyMap(), Collections.emptyMap());
-                validateNewFile(study, parentFile, false);
-                parentFileUid = register(study, parentFile, Collections.emptyList(), Collections.emptyList(), parents, options, userId)
-                        .first().getUid();
+                File tmpParentFile = new File(File.Type.DIRECTORY, File.Format.NONE, File.Bioformat.NONE, parentPath, "",
+                        FileInternal.init(), 0, Collections.emptyList(), null, "", new FileQualityControl(), Collections.emptyMap(),
+                        Collections.emptyMap());
+                validateNewFile(study, tmpParentFile, false);
+                parentFile = register(study, tmpParentFile, Collections.emptyList(), Collections.emptyList(), parents, options, userId)
+                        .first();
             } else {
                 throw new CatalogDBException("Directory not found " + parentPath);
             }
         }
 
         //Check permissions
-        if (parentFileUid < 0) {
+        if (parentFile == null) {
             throw new CatalogException("Unable to create file without a parent file");
         } else {
             if (!newParent) {
                 //If parent has been created, for sure we have permissions to create the new file.
-                authorizationManager.checkFilePermission(studyUid, parentFileUid, userId, FileAclEntry.FilePermissions.WRITE);
+                authorizationManager.checkFilePermission(studyUid, parentFile.getUid(), userId, FileAclEntry.FilePermissions.WRITE);
             }
         }
 
         fileDBAdaptor.insert(studyUid, file, existingSamples, nonExistingSamples, study.getVariableSets(), options);
         OpenCGAResult<File> queryResult = getFile(studyUid, file.getUuid(), options);
 
-        String parentFileId = getFileIdFromPath(parentPath);
         // Replicate ACLs
-        authorizationManager.replicateAcls(studyUid, parentFileId, Collections.singletonList(queryResult.first().getId()),
-                Enums.Resource.FILE);
+        authorizationManager.replicateAcls(studyUid, parentFile.getUuid(), Collections.singletonList(file.getUuid()), Enums.Resource.FILE);
 
         matchUpVariantFiles(study.getFqn(), queryResult.getResults(), userId);
 
@@ -1738,25 +1734,6 @@
         } else {
             return sendToTrash(file);
         }
-    }
-
-    /**
-     * Given a registered folder in OpenCGA, it will scan its contents to register any nested file/folder that might not be registered.
-     *
-     * @param studyId  Study id.
-     * @param folderId Folder id, path or uuid.
-     * @param token    Token of the user. The user will need to have read and write access to the folderId.
-     * @return An OpenCGAResult containing the number of files that have been added and the full list of files registered (old and new).
-     * @throws CatalogException If there is any of the following errors: Study not found, folderId does not exist or user does not have
-     *                          permissions.
-     */
-    public OpenCGAResult<File> syncUntrackedFiles(String studyId, String folderId, String token) throws CatalogException {
-        return syncUntrackedFiles(studyId, folderId, uri -> true, "", token);
-    }
-
-    public OpenCGAResult<File> syncUntrackedFiles(String studyId, String folderId, Predicate<URI> filter, String token)
-            throws CatalogException {
-        return syncUntrackedFiles(studyId, folderId, filter, "", token);
     }
 
     public OpenCGAResult<File> syncUntrackedFiles(String studyId, String folderId, Predicate<URI> filter, String jobId, String token)
@@ -2975,6 +2952,15 @@
             parentPath = parent.toString() + "/";
         }
         return parentPath;
+    }
+
+    private OpenCGAResult<File> getParentFile(long studyUid, String path)
+            throws CatalogParameterException, CatalogDBException, CatalogAuthorizationException {
+        String parentPath = getParentPath(path);
+        Query query = new Query()
+                .append(FileDBAdaptor.QueryParams.STUDY_UID.key(), studyUid)
+                .append(FileDBAdaptor.QueryParams.PATH.key(), path);
+        return fileDBAdaptor.get(query, INCLUDE_FILE_IDS);
     }
 
     /**
@@ -3250,17 +3236,20 @@
      *                         that is available in catalog.
      * @throws CatalogDBException
      */
-    private void createParents(Study study, String userId, URI studyURI, Path path, boolean checkPermissions) throws CatalogException {
+    private File createParents(Study study, String userId, URI studyURI, Path path, boolean checkPermissions) throws CatalogException {
         if (path == null) {
             if (checkPermissions) {
                 authorizationManager.checkStudyPermission(study.getUid(), userId, StudyAclEntry.StudyPermissions.WRITE_FILES);
             }
-            return;
+            return null;
         }
 
         String stringPath = path.toString();
         if (("/").equals(stringPath)) {
-            return;
+            Query query = new Query()
+                    .append(FileDBAdaptor.QueryParams.STUDY_UID.key(), study.getUid())
+                    .append(FileDBAdaptor.QueryParams.NAME.key(), ".");
+            return fileDBAdaptor.get(query, INCLUDE_FILE_IDS).first();
         }
 
         logger.debug("Path: {}", stringPath);
@@ -3278,18 +3267,17 @@
                 .append(FileDBAdaptor.QueryParams.STUDY_UID.key(), study.getUid())
                 .append(FileDBAdaptor.QueryParams.PATH.key(), stringPath);
 
-        if (fileDBAdaptor.count(query).getNumMatches() == 0) {
-            createParents(study, userId, studyURI, path.getParent(), checkPermissions);
+        OpenCGAResult<File> result = fileDBAdaptor.get(query, INCLUDE_FILE_IDS);
+        File parentFile;
+        if (result.getNumResults() == 0) {
+            parentFile = createParents(study, userId, studyURI, path.getParent(), checkPermissions);
         } else {
             if (checkPermissions) {
                 long fileId = fileDBAdaptor.getId(study.getUid(), stringPath);
                 authorizationManager.checkFilePermission(study.getUid(), fileId, userId, FileAclEntry.FilePermissions.WRITE);
             }
-            return;
-        }
-
-        String parentPath = getParentPath(stringPath);
-        long parentFileUid = fileDBAdaptor.getId(study.getUid(), parentPath);
+            return result.first();
+        }
 
         URI completeURI = Paths.get(studyURI).resolve(path).toUri();
 
@@ -3304,11 +3292,68 @@
                 new QueryOptions());
         OpenCGAResult<File> queryResult = getFile(study.getUid(), folder.getUuid(), QueryOptions.empty());
 
-        String parentFileId = getFileIdFromPath(parentPath);
         // Replicate ACLs
-        authorizationManager.replicateAcls(study.getUid(), parentFileId, Collections.singletonList(queryResult.first().getId()),
+        authorizationManager.replicateAcls(study.getUid(), parentFile.getUuid(), Collections.singletonList(folder.getUuid()),
                 Enums.Resource.FILE);
-    }
+        return queryResult.first();
+    }
+//    private void createParents(Study study, String userId, URI studyURI, Path path, boolean checkPermissions) throws CatalogException {
+//        if (path == null) {
+//            if (checkPermissions) {
+//                authorizationManager.checkStudyPermission(study.getUid(), userId, StudyAclEntry.StudyPermissions.WRITE_FILES);
+//            }
+//            return;
+//        }
+//
+//        String stringPath = path.toString();
+//        if (("/").equals(stringPath)) {
+//            return;
+//        }
+//
+//        logger.debug("Path: {}", stringPath);
+//
+//        if (stringPath.startsWith("/")) {
+//            stringPath = stringPath.substring(1);
+//        }
+//
+//        if (!stringPath.endsWith("/")) {
+//            stringPath = stringPath + "/";
+//        }
+//
+//        // Check if the folder exists
+//        Query query = new Query()
+//                .append(FileDBAdaptor.QueryParams.STUDY_UID.key(), study.getUid())
+//                .append(FileDBAdaptor.QueryParams.PATH.key(), stringPath);
+//
+//        if (fileDBAdaptor.count(query).getNumMatches() == 0) {
+//            createParents(study, userId, studyURI, path.getParent(), checkPermissions);
+//        } else {
+//            if (checkPermissions) {
+//                long fileId = fileDBAdaptor.getId(study.getUid(), stringPath);
+//                authorizationManager.checkFilePermission(study.getUid(), fileId, userId, FileAclEntry.FilePermissions.WRITE);
+//            }
+//            return;
+//        }
+//
+//        String parentPath = getParentPath(stringPath);
+//        URI completeURI = Paths.get(studyURI).resolve(path).toUri();
+//
+//        // Create the folder in catalog
+//        File folder = new File(path.getFileName().toString(), File.Type.DIRECTORY, File.Format.PLAIN, File.Bioformat.NONE, completeURI,
+//                stringPath, null, TimeUtils.getTime(), TimeUtils.getTime(), "", false, 0, null, new FileExperiment(),
+//                Collections.emptyList(), Collections.emptyList(), "", studyManager.getCurrentRelease(study), Collections.emptyList(),
+//                Collections.emptyList(), new FileQualityControl(), null, new Status(), FileInternal.init(), null);
+//        folder.setUuid(UuidUtils.generateOpenCgaUuid(UuidUtils.Entity.FILE));
+//        checkHooks(folder, study.getFqn(), HookConfiguration.Stage.CREATE);
+//        fileDBAdaptor.insert(study.getUid(), folder, Collections.emptyList(), Collections.emptyList(), Collections.emptyList(),
+//                new QueryOptions());
+//        OpenCGAResult<File> queryResult = getFile(study.getUid(), folder.getUuid(), QueryOptions.empty());
+//
+//        String parentFileId = getFileIdFromPath(parentPath);
+//        // Replicate ACLs
+//        authorizationManager.replicateAcls(study.getUid(), parentFileId, Collections.singletonList(queryResult.first().getId()),
+//                Enums.Resource.FILE);
+//    }
 
     private OpenCGAResult<File> privateLink(Study study, FileLinkParams params, boolean parents, String token)
             throws CatalogException {
@@ -3488,10 +3533,6 @@
 
                     if (fileDBAdaptor.count(query).getNumMatches() == 0) {
                         // If the folder does not exist, we create it
-
-                        String parentPath = getParentPath(destinyPath);
-                        long parentFileUid = fileDBAdaptor.getId(study.getUid(), parentPath);
-
                         File folder = new File(Paths.get(dir).getFileName().toString(), File.Type.DIRECTORY, File.Format.PLAIN,
                                 File.Bioformat.NONE, dir, destinyPath, null, creationDate, modificationDate,
                                 params.getDescription(), true, 0, new Software(), new FileExperiment(),
@@ -3505,10 +3546,10 @@
                                 Collections.emptyList(), new QueryOptions());
                         OpenCGAResult<File> queryResult = getFile(study.getUid(), folder.getUuid(), QueryOptions.empty());
 
-                        String parentFileId = getFileIdFromPath(parentPath);
+                        File parentFile = getParentFile(study.getUid(), destinyPath).first();
                         // Replicate ACLs
-                        authorizationManager.replicateAcls(study.getUid(), parentFileId,
-                                Collections.singletonList(queryResult.first().getId()), Enums.Resource.FILE);
+                        authorizationManager.replicateAcls(study.getUid(), parentFile.getUuid(),
+                                Collections.singletonList(queryResult.first().getUuid()), Enums.Resource.FILE);
                     }
                 } catch (CatalogException e) {
                     logger.error("An error occurred when trying to create folder {}", dir.toString());
@@ -3561,12 +3602,10 @@
                                 new QueryOptions());
                         subfile = getFile(study.getUid(), subfile.getUuid(), QueryOptions.empty()).first();
 
-                        String parentPath = getParentPath(destinyPath);
-                        String parentFileId = getFileIdFromPath(parentPath);
-                        long parentFileUid = fileDBAdaptor.getId(study.getUid(), parentPath);
+                        File parentFile = getParentFile(study.getUid(), destinyPath).first();
                         // Replicate ACLs
-                        authorizationManager.replicateAcls(study.getUid(), parentFileId, Collections.singletonList(subfile.getId()),
-                                Enums.Resource.FILE);
+                        authorizationManager.replicateAcls(study.getUid(), parentFile.getUuid(),
+                                Collections.singletonList(subfile.getUuid()), Enums.Resource.FILE);
 
                         if (isTransformedFile(subfile.getName())) {
                             logger.info("Detected transformed file {}", subfile.getPath());
@@ -3627,18 +3666,8 @@
         // The file is not registered in Catalog, so we will register it
         long size = ioManager.getFileSize(fileUri);
 
-<<<<<<< HEAD
-        File subfile = new File(Paths.get(filePath).getFileName().toString(), File.Type.FILE, File.Format.UNKNOWN,
-=======
-        String parentPath = getParentPath(filePath);
-        File parentFile = internalGet(study.getUid(), parentPath, INCLUDE_FILE_URI_PATH, userId).first();
-        // We obtain the permissions set in the parent folder and set them to the file or folder being created
-        OpenCGAResult<Map<String, List<String>>> allFileAcls = authorizationManager.getAllFileAcls(study.getUid(), parentFile.getUid());
-
         File.Type type = filePath.endsWith("/") ? File.Type.DIRECTORY : File.Type.FILE;
-
         File subfile = new File(Paths.get(filePath).getFileName().toString(), type, File.Format.UNKNOWN,
->>>>>>> 779780d2
                 File.Bioformat.NONE, fileUri, filePath, "", TimeUtils.getTime(), TimeUtils.getTime(),
                 "", isExternal(study, filePath, fileUri), size, new Software(), new FileExperiment(), Collections.emptyList(),
                 Collections.emptyList(), jobId, studyManager.getCurrentRelease(study), Collections.emptyList(), Collections.emptyList(),
@@ -3656,10 +3685,10 @@
         OpenCGAResult<File> result = getFile(study.getUid(), subfile.getUuid(), QueryOptions.empty());
         subfile = result.first();
 
-        String parentPath = getParentPath(filePath);
-        String parentFileId = getFileIdFromPath(parentPath);
+        File parentFile = getParentFile(study.getUid(), filePath).first();
         // Replicate ACLs
-        authorizationManager.replicateAcls(study.getUid(), parentFileId, Collections.singletonList(subfile.getId()), Enums.Resource.FILE);
+        authorizationManager.replicateAcls(study.getUid(), parentFile.getUuid(), Collections.singletonList(subfile.getUuid()),
+                Enums.Resource.FILE);
 
         // If it is a transformed file, we will try to link it with the correspondent original file
         try {
@@ -3928,10 +3957,6 @@
         }
     }
 
-    private URI getStudyUri(long studyId) throws CatalogException {
-        return studyDBAdaptor.get(studyId, INCLUDE_STUDY_URI).first().getUri();
-    }
-
     private CheckPath checkPathExists(String path, long studyId) throws CatalogException {
         String myPath = path;
         if (myPath.endsWith("/")) {
