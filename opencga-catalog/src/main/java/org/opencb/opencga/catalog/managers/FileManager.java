/*
 * Copyright 2015-2020 OpenCB
 *
 * Licensed under the Apache License, Version 2.0 (the "License");
 * you may not use this file except in compliance with the License.
 * You may obtain a copy of the License at
 *
 *     http://www.apache.org/licenses/LICENSE-2.0
 *
 * Unless required by applicable law or agreed to in writing, software
 * distributed under the License is distributed on an "AS IS" BASIS,
 * WITHOUT WARRANTIES OR CONDITIONS OF ANY KIND, either express or implied.
 * See the License for the specific language governing permissions and
 * limitations under the License.
 */
package org.opencb.opencga.catalog.managers;

import com.fasterxml.jackson.core.JsonProcessingException;
import org.apache.commons.collections4.CollectionUtils;
import org.apache.commons.lang3.NotImplementedException;
import org.apache.commons.lang3.StringUtils;
import org.apache.commons.lang3.time.StopWatch;
import org.opencb.biodata.models.clinical.interpretation.Software;
import org.opencb.biodata.models.common.Status;
import org.opencb.biodata.models.variant.VariantFileMetadata;
import org.opencb.biodata.models.variant.metadata.VariantSetStats;
import org.opencb.commons.datastore.core.Event;
import org.opencb.commons.datastore.core.ObjectMap;
import org.opencb.commons.datastore.core.Query;
import org.opencb.commons.datastore.core.QueryOptions;
import org.opencb.commons.datastore.core.result.Error;
import org.opencb.commons.utils.FileUtils;
import org.opencb.commons.utils.ListUtils;
import org.opencb.opencga.catalog.auth.authorization.AuthorizationManager;
import org.opencb.opencga.catalog.db.DBAdaptorFactory;
<<<<<<< HEAD
import org.opencb.opencga.catalog.db.api.*;
import org.opencb.opencga.catalog.db.mongodb.MongoDBAdaptorFactory;
=======
import org.opencb.opencga.catalog.db.api.DBIterator;
import org.opencb.opencga.catalog.db.api.FileDBAdaptor;
import org.opencb.opencga.catalog.db.api.SampleDBAdaptor;
import org.opencb.opencga.catalog.db.api.StudyDBAdaptor;
import org.opencb.opencga.catalog.db.mongodb.OrganizationMongoDBAdaptorFactory;
>>>>>>> 83ca8d0a
import org.opencb.opencga.catalog.exceptions.*;
import org.opencb.opencga.catalog.io.IOManager;
import org.opencb.opencga.catalog.io.IOManagerFactory;
import org.opencb.opencga.catalog.models.InternalGetDataResult;
import org.opencb.opencga.catalog.utils.*;
import org.opencb.opencga.core.api.ParamConstants;
import org.opencb.opencga.core.common.IOUtils;
import org.opencb.opencga.core.common.TimeUtils;
import org.opencb.opencga.core.common.UriUtils;
import org.opencb.opencga.core.config.Configuration;
import org.opencb.opencga.core.config.HookConfiguration;
import org.opencb.opencga.core.models.AclEntryList;
import org.opencb.opencga.core.models.JwtPayload;
import org.opencb.opencga.core.models.audit.AuditRecord;
import org.opencb.opencga.core.models.common.AnnotationSet;
import org.opencb.opencga.core.models.common.Enums;
import org.opencb.opencga.core.models.file.*;
import org.opencb.opencga.core.models.sample.Sample;
import org.opencb.opencga.core.models.study.Study;
import org.opencb.opencga.core.models.study.StudyPermissions;
import org.opencb.opencga.core.models.study.VariableSet;
import org.opencb.opencga.core.models.variant.VariantFileQualityControl;
import org.opencb.opencga.core.response.OpenCGAResult;
import org.slf4j.Logger;
import org.slf4j.LoggerFactory;

import javax.annotation.Nullable;
import java.io.ByteArrayInputStream;
import java.io.DataInputStream;
import java.io.IOException;
import java.io.InputStream;
import java.net.URI;
import java.net.URISyntaxException;
import java.nio.charset.StandardCharsets;
import java.nio.file.*;
import java.nio.file.attribute.BasicFileAttributes;
import java.util.*;
import java.util.concurrent.TimeUnit;
import java.util.function.Function;
import java.util.function.Predicate;
import java.util.stream.Collectors;
import java.util.stream.Stream;

import static org.opencb.opencga.catalog.auth.authorization.CatalogAuthorizationManager.checkPermissions;
import static org.opencb.opencga.core.common.JacksonUtils.getDefaultObjectMapper;
import static org.opencb.opencga.core.common.JacksonUtils.getUpdateObjectMapper;

/**
 * @author Jacobo Coll &lt;jacobo167@gmail.com&gt;
 */
public class FileManager extends AnnotationSetManager<File> {

    public static final QueryOptions INCLUDE_FILE_IDS;
    public static final QueryOptions INCLUDE_FILE_URI;
    public static final QueryOptions INCLUDE_FILE_URI_PATH;
    public static final QueryOptions EXCLUDE_FILE_ATTRIBUTES;
    private static final QueryOptions INCLUDE_STUDY_URI;
    private static final Comparator<File> ROOT_FIRST_COMPARATOR;
    private static final Comparator<File> ROOT_LAST_COMPARATOR;

    protected static Logger logger;

    static {
        INCLUDE_FILE_IDS = new QueryOptions(QueryOptions.INCLUDE, Arrays.asList(FileDBAdaptor.QueryParams.ID.key(),
                FileDBAdaptor.QueryParams.NAME.key(), FileDBAdaptor.QueryParams.UID.key(), FileDBAdaptor.QueryParams.UUID.key(),
                FileDBAdaptor.QueryParams.STUDY_UID.key(), FileDBAdaptor.QueryParams.TYPE.key()));
        INCLUDE_FILE_URI = new QueryOptions(QueryOptions.INCLUDE, Arrays.asList(FileDBAdaptor.QueryParams.ID.key(),
                FileDBAdaptor.QueryParams.NAME.key(), FileDBAdaptor.QueryParams.UID.key(), FileDBAdaptor.QueryParams.UUID.key(),
                FileDBAdaptor.QueryParams.URI.key(), FileDBAdaptor.QueryParams.STUDY_UID.key(), FileDBAdaptor.QueryParams.TYPE.key()));
        INCLUDE_FILE_URI_PATH = new QueryOptions(QueryOptions.INCLUDE, Arrays.asList(FileDBAdaptor.QueryParams.ID.key(),
                FileDBAdaptor.QueryParams.NAME.key(), FileDBAdaptor.QueryParams.UID.key(), FileDBAdaptor.QueryParams.UUID.key(),
                FileDBAdaptor.QueryParams.INTERNAL_STATUS.key(), FileDBAdaptor.QueryParams.FORMAT.key(),
                FileDBAdaptor.QueryParams.URI.key(), FileDBAdaptor.QueryParams.PATH.key(), FileDBAdaptor.QueryParams.EXTERNAL.key(),
                FileDBAdaptor.QueryParams.STUDY_UID.key(), FileDBAdaptor.QueryParams.TYPE.key()));
        EXCLUDE_FILE_ATTRIBUTES = new QueryOptions(QueryOptions.EXCLUDE, Arrays.asList(FileDBAdaptor.QueryParams.ATTRIBUTES.key(),
                FileDBAdaptor.QueryParams.ANNOTATION_SETS.key(), FileDBAdaptor.QueryParams.STATS.key()));
        INCLUDE_STUDY_URI = new QueryOptions(QueryOptions.INCLUDE, StudyDBAdaptor.QueryParams.URI.key());

        ROOT_FIRST_COMPARATOR = (f1, f2) -> (f1.getPath() == null ? 0 : f1.getPath().length())
                - (f2.getPath() == null ? 0 : f2.getPath().length());
        ROOT_LAST_COMPARATOR = (f1, f2) -> (f2.getPath() == null ? 0 : f2.getPath().length())
                - (f1.getPath() == null ? 0 : f1.getPath().length());

        logger = LoggerFactory.getLogger(FileManager.class);
    }

    private final String defaultFacet = "creationYear>>creationMonth;format;bioformat;format>>bioformat;status;"
            + "size[0..214748364800]:10737418240;numSamples[0..10]:1";
    private FileMetadataReader fileMetadataReader;
    private UserManager userManager;
    private StudyManager studyManager;
    private IOManagerFactory ioManagerFactory;

    FileManager(AuthorizationManager authorizationManager, AuditManager auditManager, CatalogManager catalogManager,
                DBAdaptorFactory catalogDBAdaptorFactory, IOManagerFactory ioManagerFactory, Configuration configuration) {
        super(authorizationManager, auditManager, catalogManager, catalogDBAdaptorFactory, configuration);

        this.userManager = catalogManager.getUserManager();
        this.studyManager = catalogManager.getStudyManager();
        this.ioManagerFactory = ioManagerFactory;
        this.fileMetadataReader = new FileMetadataReader(this.catalogManager);
    }

    @Override
    Enums.Resource getEntity() {
        return Enums.Resource.FILE;
    }

    @Override
    OpenCGAResult<File> internalGet(String organizationId, long studyUid, String entry, @Nullable Query query, QueryOptions options,
                                    String user) throws CatalogException {
        // We make this comparison because in File, the absence of a fileName means the user is actually looking for the / directory
        if (StringUtils.isNotEmpty(entry) || entry == null) {
            ParamUtils.checkIsSingleID(entry);
        }
        return internalGet(organizationId, studyUid, Collections.singletonList(entry), query, options, user, false);
    }

    @Override
    InternalGetDataResult<File> internalGet(String organizationId, long studyUid, List<String> entryList, @Nullable Query query,
                                            QueryOptions options, String user, boolean ignoreException) throws CatalogException {
        if (org.apache.commons.collections4.CollectionUtils.isEmpty(entryList)) {
            throw new CatalogException("Missing file entries.");
        }
        List<String> uniqueList = ListUtils.unique(entryList);

        QueryOptions queryOptions = options != null ? new QueryOptions(options) : new QueryOptions();
        Query queryCopy = query == null ? new Query() : new Query(query);
        queryCopy.append(FileDBAdaptor.QueryParams.STUDY_UID.key(), studyUid);

        // TODO: This should be using getFieldFilter method.
        Function<File, String> fileStringFunction = File::getPath;
        boolean canBeSearchedAsName = true;
        List<String> correctedFileList = new ArrayList<>(uniqueList.size());
        FileDBAdaptor.QueryParams idQueryParam = null;
        for (String entry : uniqueList) {
            FileDBAdaptor.QueryParams param = FileDBAdaptor.QueryParams.PATH;
            if (UuidUtils.isOpenCgaUuid(entry)) {
                correctedFileList.add(entry);
                param = FileDBAdaptor.QueryParams.UUID;
                fileStringFunction = File::getUuid;
            } else {
                String fileName = entry.replace(":", "/");
                if (fileName.startsWith("/")) {
                    // Remove the starting /. Absolute paths are not supported.
                    fileName = fileName.substring(1);
                }
                correctedFileList.add(fileName);

                if (fileName.contains("/")) {
                    canBeSearchedAsName = false;
                }
            }
            if (idQueryParam == null) {
                idQueryParam = param;
            }
            if (idQueryParam != param) {
                throw new CatalogException("Found uuids and paths in the same query. Please, choose one or do two different queries.");
            }
        }
        queryCopy.put(idQueryParam.key(), correctedFileList);

        // Ensure the field by which we are querying for will be kept in the results
        queryOptions = keepFieldInQueryOptions(queryOptions, idQueryParam.key());

        OpenCGAResult<File> fileDataResult = getFileDBAdaptor(organizationId).get(studyUid, queryCopy, queryOptions, user);
        if (fileDataResult.getNumResults() != correctedFileList.size() && idQueryParam == FileDBAdaptor.QueryParams.PATH
                && canBeSearchedAsName) {
            // We also search by name
            queryCopy = query == null ? new Query() : new Query(query);
            queryCopy.append(FileDBAdaptor.QueryParams.STUDY_UID.key(), studyUid)
                    .append(FileDBAdaptor.QueryParams.NAME.key(), correctedFileList);

            // Ensure the field by which we are querying for will be kept in the results
            queryOptions = keepFieldInQueryOptions(queryOptions, FileDBAdaptor.QueryParams.NAME.key());

            OpenCGAResult<File> nameDataResult = getFileDBAdaptor(organizationId).get(studyUid, queryCopy, queryOptions, user);
            if (nameDataResult.getNumResults() > fileDataResult.getNumResults()) {
                fileDataResult = nameDataResult;
                fileStringFunction = File::getName;
            }
        }

        if (fileDataResult.getNumResults() > correctedFileList.size()) {
            throw new CatalogException("Error: More than one file found for at least one of the files introduced");
        } else if (ignoreException || fileDataResult.getNumResults() == correctedFileList.size()) {
            return keepOriginalOrder(correctedFileList, fileStringFunction, fileDataResult, ignoreException, false);
        } else {
            // The file could not be found or the user does not have permissions to see it
            // Check if the file can be found without adding the user restriction
            OpenCGAResult<File> resultsNoCheck = getFileDBAdaptor(organizationId).get(queryCopy, queryOptions);
            if (resultsNoCheck.getNumResults() == correctedFileList.size()) {
                throw new CatalogAuthorizationException("Permission denied. " + user + " is not allowed to see some or none of the files.");
            }
            if (canBeSearchedAsName) {
                // The last query was performed by name, so we now search by path
                queryCopy = query == null ? new Query() : new Query(query);
                queryCopy.append(FileDBAdaptor.QueryParams.STUDY_UID.key(), studyUid)
                        .append(FileDBAdaptor.QueryParams.PATH.key(), correctedFileList);
                resultsNoCheck = getFileDBAdaptor(organizationId).get(queryCopy, queryOptions);
                if (resultsNoCheck.getNumResults() == correctedFileList.size()) {
                    throw new CatalogAuthorizationException("Permission denied. " + user + " is not allowed to see some or none of the "
                            + "files.");
                }
            }

            throw CatalogException.notFound("files at " + studyUid, getMissingFields(uniqueList, fileDataResult.getResults(),
                    fileStringFunction));
        }
    }

    FileDBAdaptor.QueryParams getFieldFilter(List<String> idList) throws CatalogException {
        FileDBAdaptor.QueryParams idQueryParam = null;
        for (String entry : idList) {
            FileDBAdaptor.QueryParams param;
            if (UuidUtils.isOpenCgaUuid(entry)) {
                param = FileDBAdaptor.QueryParams.UUID;
            } else if (entry.contains(":") && !entry.contains("/")) {
                param = FileDBAdaptor.QueryParams.ID;
            } else if (entry.contains("/")) {
                param = FileDBAdaptor.QueryParams.PATH;
            } else {
                param = FileDBAdaptor.QueryParams.NAME;
            }
            if (idQueryParam == null) {
                idQueryParam = param;
            }
            if (idQueryParam != param) {
                throw new CatalogException("Found uuids and paths in the same query. Please, choose one or do two different queries.");
            }
        }
        return idQueryParam;
    }

    private OpenCGAResult<File> getFile(String organizationId, long studyUid, String fileUuid, QueryOptions options)
            throws CatalogException {
        Query query = new Query()
                .append(FileDBAdaptor.QueryParams.STUDY_UID.key(), studyUid)
                .append(FileDBAdaptor.QueryParams.UUID.key(), fileUuid);
        return getFileDBAdaptor(organizationId).get(query, options);
    }

    public URI getUri(String organizationId, File file) throws CatalogException {
        ParamUtils.checkObj(file, "File");
        if (file.getUri() != null) {
            return file.getUri();
        } else {
            OpenCGAResult<File> fileDataResult = getFileDBAdaptor(organizationId).get(file.getUid(), INCLUDE_STUDY_URI);
            if (fileDataResult.getNumResults() == 0) {
                throw new CatalogException("File " + file.getUid() + " not found");
            }
            return fileDataResult.first().getUri();
        }
    }

    public Study getStudy(String organizationId, File file, String token) throws CatalogException {
        ParamUtils.checkObj(file, "file");
        ParamUtils.checkObj(token, "token");

        if (file.getStudyUid() <= 0) {
            throw new CatalogException("Missing study uid field in file");
        }

        JwtPayload payload = userManager.validateToken(token);
        String user = payload.getUserId(organizationId);

        Query query = new Query(StudyDBAdaptor.QueryParams.UID.key(), file.getStudyUid());
        OpenCGAResult<Study> studyDataResult = getStudyDBAdaptor(organizationId).get(query, QueryOptions.empty(), user);
        if (studyDataResult.getNumResults() == 1) {
            return studyDataResult.first();
        } else {
            authorizationManager.checkCanViewStudy(organizationId, file.getStudyUid(), user);
            throw new CatalogException("Incorrect study uid");
        }
    }

    public void matchUpVariantFiles(String studyStr, List<File> transformedFiles, String token) throws CatalogException {
        JwtPayload tokenPayload = catalogManager.getUserManager().validateToken(token);
        CatalogFqn studyFqn = CatalogFqn.extractFqnFromStudy(studyStr, tokenPayload);
        String organizationId = studyFqn.getOrganizationId();
        String userId = tokenPayload.getUserId(organizationId);
        Study study = studyManager.resolveId(studyStr, userId, organizationId);

        for (File transformedFile : transformedFiles) {
            authorizationManager.checkFilePermission(organizationId, study.getUid(), transformedFile.getUid(), userId,
                    FilePermissions.WRITE);
            String variantPathName = getMainVariantFile(transformedFile.getPath());
            if (variantPathName == null) {
                // Skip the file.
                logger.debug("The file {} is not a variant transformed file", transformedFile.getName());
                continue;
            }

            // Search in the same path
            logger.info("Looking for vcf file in path {}", variantPathName);
            Query query = new Query()
                    .append(FileDBAdaptor.QueryParams.STUDY_UID.key(), study.getUid())
                    .append(FileDBAdaptor.QueryParams.PATH.key(), variantPathName)
                    .append(FileDBAdaptor.QueryParams.BIOFORMAT.key(), File.Bioformat.VARIANT);

            List<File> fileList = getFileDBAdaptor(organizationId).get(query, new QueryOptions()).getResults();

            if (fileList.isEmpty()) {
                // Search by name in the whole study
                String variantFileName = getMainVariantFile(transformedFile.getName());
                logger.info("Looking for vcf file by name {}", variantFileName);
                query = new Query()
                        .append(FileDBAdaptor.QueryParams.STUDY_UID.key(), study.getUid())
                        .append(FileDBAdaptor.QueryParams.NAME.key(), variantFileName)
                        .append(FileDBAdaptor.QueryParams.BIOFORMAT.key(), File.Bioformat.VARIANT);
                fileList = new ArrayList<>(getFileDBAdaptor(organizationId).get(query, new QueryOptions()).getResults());

                // In case of finding more than one file, try to find the proper one.
                if (fileList.size() > 1) {
                    // Discard files already with a transformed file.
                    fileList.removeIf(file -> file.getInternal().getVariant().getIndex() != null
                            && file.getInternal().getVariant().getIndex().hasTransform()
                            && !file.getInternal().getVariant().getIndex().getTransform().getFileId().equals(transformedFile.getId()));
                }
                if (fileList.size() > 1) {
                    // Discard files not transformed nor indexed.
                    fileList.removeIf(file -> FileInternal.getVariantIndexStatusId(file.getInternal()).equals(VariantIndexStatus.NONE));
                }
            }

            if (fileList.size() != 1) {
                // VCF file not found
                logger.warn("The vcf file corresponding to the file " + transformedFile.getName() + " could not be found");
                continue;
            }
            File vcf = fileList.get(0);

            // Look for the json file. It should be in the same directory where the transformed file is.
            String jsonPathName = getVariantMetadataFile(transformedFile.getPath());
            query = new Query()
                    .append(FileDBAdaptor.QueryParams.STUDY_UID.key(), study.getUid())
                    .append(FileDBAdaptor.QueryParams.PATH.key(), jsonPathName)
                    .append(FileDBAdaptor.QueryParams.FORMAT.key(), File.Format.JSON);
            fileList = getFileDBAdaptor(organizationId).get(query, new QueryOptions()).getResults();
            if (fileList.size() != 1) {
                // Skip. This should not ever happen
                logger.warn("The json file corresponding to the file " + transformedFile.getName() + " could not be found");
                continue;
            }
            File json = fileList.get(0);

            /* Update relations */
            FileRelatedFile producedFromRelation = new FileRelatedFile(vcf, FileRelatedFile.Relation.PRODUCED_FROM);

            // Update json file
            logger.debug("Updating json relation");
            List<FileRelatedFile> relatedFiles = ParamUtils.defaultObject(json.getRelatedFiles(), ArrayList::new);
            // Do not add twice the same relation
            if (!relatedFiles.contains(producedFromRelation)) {
                relatedFiles.add(producedFromRelation);
                ObjectMap params = new ObjectMap(FileDBAdaptor.QueryParams.RELATED_FILES.key(), relatedFiles);
                getFileDBAdaptor(organizationId).update(json.getUid(), params, QueryOptions.empty());
            }

            // Update transformed file
            logger.debug("Updating transformed relation");
            relatedFiles = ParamUtils.defaultObject(transformedFile.getRelatedFiles(), ArrayList::new);
            // Do not add twice the same relation
            if (!relatedFiles.contains(producedFromRelation)) {
                relatedFiles.add(producedFromRelation);
                transformedFile.setRelatedFiles(relatedFiles);
                ObjectMap params = new ObjectMap(FileDBAdaptor.QueryParams.RELATED_FILES.key(), relatedFiles);
                getFileDBAdaptor(organizationId).update(transformedFile.getUid(), params, QueryOptions.empty());
            }

            // Update vcf file
            logger.debug("Updating vcf relation");
            FileInternalVariantIndex index = vcf.getInternal().getVariant().getIndex();
            if (!index.hasTransform()) {
                index.setTransform(new FileInternalVariantIndex.Transform(transformedFile.getId(), json.getId()));
            }
            String status;
            if (index.getStatus() != null && index.getStatus().getId() != null) {
                status = index.getStatus().getId();
            } else {
                status = VariantIndexStatus.NONE;
            }
            if (VariantIndexStatus.NONE.equals(status)) {
                // If TRANSFORMED, TRANSFORMING, etc, do not modify the index status
                index.setStatus(new VariantIndexStatus(VariantIndexStatus.TRANSFORMED, "Found transformed file"));
            }
            ObjectMap params = new ObjectMap(FileDBAdaptor.QueryParams.INTERNAL_VARIANT_INDEX.key(), index);
            getFileDBAdaptor(organizationId).update(vcf.getUid(), params, QueryOptions.empty());

            // Update variant stats
            Path statsFile = Paths.get(json.getUri().getRawPath());
            try (InputStream is = FileUtils.newInputStream(statsFile)) {
                VariantFileMetadata fileMetadata = getDefaultObjectMapper().readValue(is, VariantFileMetadata.class);
                VariantSetStats stats = fileMetadata.getStats();

                catalogManager.getFileManager()
                        .update(studyStr, vcf.getPath(),
                                new FileUpdateParams().setQualityControl(
                                        new FileQualityControl().setVariant(
                                                new VariantFileQualityControl(stats, null))),
                                new QueryOptions(),
                                token);
            } catch (IOException e) {
                throw new CatalogException("Error reading file \"" + statsFile + "\"", e);
            }
        }
    }

    public OpenCGAResult<?> updateFileInternalVariantIndex(String studyFqn, File file, FileInternalVariantIndex index, String token)
            throws CatalogException {
        return updateFileInternalField(studyFqn, file, index, FileDBAdaptor.QueryParams.INTERNAL_VARIANT_INDEX.key(), token);
    }

    public OpenCGAResult<?> updateFileInternalVariantAnnotationIndex(String studyFqn, File file,
                                                                     FileInternalVariantAnnotationIndex index, String token)
            throws CatalogException {
        return updateFileInternalField(studyFqn, file, index, FileDBAdaptor.QueryParams.INTERNAL_VARIANT_ANNOTATION_INDEX.key(),
                token);
    }

    public OpenCGAResult<?> updateFileInternalVariantSecondaryAnnotationIndex(String studyFqn, File file,
                                                                              FileInternalVariantSecondaryAnnotationIndex index,
                                                                              String token) throws CatalogException {
        return updateFileInternalField(studyFqn, file, index, Arrays.asList(
                FileDBAdaptor.QueryParams.INTERNAL_VARIANT_SECONDARY_ANNOTATION_INDEX.key(),
                FileDBAdaptor.QueryParams.INTERNAL_VARIANT_SECONDARY_INDEX.key()
        ), token);
    }

    public OpenCGAResult<?> updateFileInternalAlignmentIndex(String studyFqn, File file, FileInternalAlignmentIndex index,
                                                             String token) throws CatalogException {
        return updateFileInternalField(studyFqn, file, index, FileDBAdaptor.QueryParams.INTERNAL_ALIGNMENT_INDEX.key(), token);
    }

    private OpenCGAResult<?> updateFileInternalField(String studyFqn, File file, Object value, String fieldKey, String token)
            throws CatalogException {
        return updateFileInternalField(studyFqn, file, value, Collections.singletonList(fieldKey), token);
    }

    private OpenCGAResult<?> updateFileInternalField(String studyFqn, File file, Object value, List<String> fieldKeys, String token)
            throws CatalogException {
        JwtPayload tokenPayload = catalogManager.getUserManager().validateToken(token);
        CatalogFqn catalogFqn = CatalogFqn.extractFqnFromStudy(studyFqn, tokenPayload);
        String organizationId = catalogFqn.getOrganizationId();
        String userId = tokenPayload.getUserId(organizationId);
        Study study = getStudyDBAdaptor(organizationId).get(file.getStudyUid(), StudyManager.INCLUDE_STUDY_IDS).first();

        ObjectMap auditParams = new ObjectMap()
                .append("studyFqn", studyFqn)
                .append("file", file)
                .append("token", token);
        for (String fieldKey : fieldKeys) {
            auditParams.append(fieldKey, value);
        }

        authorizationManager.checkFilePermission(organizationId, study.getUid(), file.getUid(), userId, FilePermissions.WRITE);

        ObjectMap params;
        try {
            params = new ObjectMap();
            ObjectMap valueAsObjectMap = new ObjectMap(getUpdateObjectMapper().writeValueAsString(value));
            for (String fieldKey : fieldKeys) {
                params.append(fieldKey, valueAsObjectMap);
            }
        } catch (JsonProcessingException e) {
            throw new CatalogException("Cannot parse index object: " + e.getMessage(), e);
        }
        OpenCGAResult<?> update = getFileDBAdaptor(organizationId).update(file.getUid(), params, QueryOptions.empty());
        auditManager.auditUpdate(organizationId, userId, Enums.Resource.FILE, file.getId(), file.getUuid(), study.getId(), study.getUuid(),
                auditParams, new AuditRecord.Status(AuditRecord.Status.Result.SUCCESS));

        return new OpenCGAResult<>(update.getTime(), update.getEvents(), 1, Collections.emptyList(), 1);
    }

    public OpenCGAResult<File> createFolder(String studyStr, String path, boolean parents, String description, QueryOptions options,
                                            String token) throws CatalogException {
        return createFolder(studyStr, path, parents, description, "", options, token);
    }

    public OpenCGAResult<File> createFolder(String studyStr, String path, boolean parents, String description, String jobId,
                                            QueryOptions options, String token) throws CatalogException {
        ParamUtils.checkPath(path, "folderPath");
        options = ParamUtils.defaultObject(options, QueryOptions::new);

        JwtPayload tokenPayload = catalogManager.getUserManager().validateToken(token);
        CatalogFqn studyFqn = CatalogFqn.extractFqnFromStudy(studyStr, tokenPayload);
        String organizationId = studyFqn.getOrganizationId();
        String userId = tokenPayload.getUserId(organizationId);
        Study study = studyManager.resolveId(studyStr, userId, organizationId);

        if (path.startsWith("/")) {
            path = path.substring(1);
        }
        if (!path.endsWith("/")) {
            path = path + "/";
        }

        OpenCGAResult<File> fileDataResult;
        switch (checkPathExists(organizationId, study.getUid(), path)) {
            case FREE_PATH:
                FileCreateParams file = new FileCreateParams()
                        .setPath(path)
                        .setDescription(description)
                        .setType(File.Type.DIRECTORY)
                        .setJobId(jobId);
                fileDataResult = create(studyStr, file, parents, token);
                break;
            case DIRECTORY_EXISTS:
                Query query = new Query()
                        .append(FileDBAdaptor.QueryParams.STUDY_UID.key(), study.getUid())
                        .append(FileDBAdaptor.QueryParams.PATH.key(), path);
                fileDataResult = getFileDBAdaptor(organizationId).get(study.getUid(), query, options, userId);
                fileDataResult.getEvents().add(new Event(Event.Type.WARNING, path, "Folder already existed"));
                break;
            case FILE_EXISTS:
            default:
                throw new CatalogException("A file with the same name of the folder already exists in Catalog");
        }

        return fileDataResult;
    }

    @Override
    public OpenCGAResult<File> create(String studyStr, File entry, QueryOptions options, String token)
            throws CatalogException {
        throw new NotImplementedException("Call to create passing parents and content variables");
    }

    public OpenCGAResult<File> create(String studyStr, FileCreateParams createParams, boolean parents, String token)
            throws CatalogException {
        JwtPayload tokenPayload = catalogManager.getUserManager().validateToken(token);
        CatalogFqn studyFqn = CatalogFqn.extractFqnFromStudy(studyStr, tokenPayload);
        String organizationId = studyFqn.getOrganizationId();
        String userId = tokenPayload.getUserId(organizationId);
        Study study = studyManager.resolveId(studyStr, userId, organizationId);

        ObjectMap auditParams = new ObjectMap()
                .append("study", studyStr)
                .append("createParams", createParams)
                .append("parents", parents)
                .append("token", token);

        String fileId = null;
        try {
            ParamUtils.checkObj(createParams, "body");
            ParamUtils.checkParameter(createParams.getPath(), "path");
            ParamUtils.checkObj(createParams.getType(), "type");

            String path = createParams.getPath();
            if (path.startsWith("/")) {
                path = path.substring(1);
            }

            if (createParams.getType().equals(File.Type.FILE)) {
                if (path.endsWith("/")) {
                    throw new CatalogException("Provided path points to a folder but the type was set to FILE. Please check your input.");
                }
                // Ensure path is a full path pointing to a file, not a folder
                String[] split = path.split("/");
                String fileName = split[split.length - 1];
                if (StringUtils.isEmpty(fileName)) {
                    throw new CatalogException("Path must be a full OpenCGA Catalog path pointing to the file that must be generated. "
                            + "If, on the other hand, you want to create a directory, please set type to 'DIRECTORY' instead.");
                }

                ParamUtils.checkParameter(createParams.getContent(), "content");
            } else {
                if (StringUtils.isNotEmpty(createParams.getContent())) {
                    throw new CatalogException("Passed type 'DIRECTORY' but content is not empty. If you are trying to create a file, "
                            + "please pass type 'FILE' plus the full path including the file name and extension of the file to be "
                            + "created.");
                }
                if (!path.endsWith("/")) {
                    path = path + "/";
                }
            }

            OpenCGAResult<File> parentResult = getParents(organizationId, study.getUid(), path, false, FileManager.INCLUDE_FILE_URI_PATH);
            // Check user can write in path
            authorizationManager.checkFilePermission(organizationId, study.getUid(), parentResult.first().getUid(), userId,
                    FilePermissions.WRITE);

            // Check available path
            Query pathQuery = new Query()
                    .append(FileDBAdaptor.QueryParams.STUDY_UID.key(), study.getUid())
                    .append(FileDBAdaptor.QueryParams.PATH.key(), path);
            boolean fileExists = getFileDBAdaptor(organizationId).count(pathQuery).getNumMatches() > 0;
            if (fileExists) {
                throw new CatalogException("There already exists a file '" + path + "'");
            }

            // Check parent folder exists in case 'parents' is false
            if (!parents) {
                String parentPath = getParentPath(path);
                if (!parentResult.first().getPath().equals(parentPath)) {
                    throw new CatalogException("Could not register file. Please, ensure 'parents' flag is enabled or create parent "
                            + "directories beforehand.");
                }
            }

            List<Sample> existingSamples = new LinkedList<>();
            List<Sample> nonExistingSamples = new LinkedList<>();
            if (createParams.getType().equals(File.Type.FILE)) {
                if (org.apache.commons.collections4.CollectionUtils.isNotEmpty(createParams.getSampleIds())) {
                    // Check samples
                    InternalGetDataResult<Sample> sampleResult = catalogManager.getSampleManager().internalGet(organizationId,
                            study.getUid(), createParams.getSampleIds(), SampleManager.INCLUDE_SAMPLE_IDS, userId, true);
                    if (!sampleResult.getMissing().isEmpty()) {
                        throw new CatalogException("Could not find samples: '" + sampleResult.getMissing()
                                .stream().map(InternalGetDataResult.Missing::getId).collect(Collectors.joining("', '")) + "'");
                    }
                    // All samples exist
                    existingSamples = sampleResult.getResults();
                }
            }
            File file = new File("", createParams.getType(), createParams.getFormat(), createParams.getBioformat(), null, path, "",
                    createParams.getCreationDate(), createParams.getModificationDate(), createParams.getDescription(), false, 0,
                    createParams.getSoftware(), null, createParams.getSampleIds(), null, createParams.getJobId(), 1, createParams.getTags(),
                    null, null, null, createParams.getStatus() != null ? createParams.getStatus().toStatus() : null, null, null);
            List<Event> eventList = validateNewFile(organizationId, study, file, false);
            fileId = file.getId();

            if (file.getType().equals(File.Type.FILE)) {
                // Obtain IOManager to write in disk
                IOManager ioManager;
                try {
                    ioManager = ioManagerFactory.get(file.getUri());
                } catch (IOException e) {
                    throw new CatalogException("Could not obtain IOManager for file path '" + path + "'", e);
                }

                // Create missing folders
                ioManager.createDirectory(Paths.get(file.getUri()).getParent().toUri(), true);

                if (file.getFormat().equals(File.Format.IMAGE)) {
                    // Write image in disk
                    ioManager.writeBase64(createParams.getContent(), Paths.get(file.getUri()));
                } else {
                    // Write content as text
                    InputStream inputStream = new ByteArrayInputStream(createParams.getContent().getBytes(StandardCharsets.UTF_8));
                    ioManager.copy(inputStream, file.getUri());
                }

                if (existingSamples.isEmpty()) {
                    // No samples added on creation, so we will check if it is a VCF or any other file from which a list of samples could
                    // be extracted. This will also calculate the size
                    new FileMetadataReader(catalogManager).addMetadataInformation(study.getFqn(), file);
                    validateNewSamples(organizationId, study, file, existingSamples, nonExistingSamples, tokenPayload);
                } else {
                    long fileSize = ioManager.getFileSize(file.getUri());
                    file.setSize(fileSize);
                }
            }
            // Register file in Catalog
            OpenCGAResult<File> result = register(organizationId, study, file, existingSamples, nonExistingSamples, parents,
                    QueryOptions.empty(), tokenPayload);
            result.setEvents(eventList);

            auditManager.auditCreate(organizationId, userId, Enums.Resource.FILE, file.getId(), file.getUuid(), study.getId(),
                    study.getUuid(), auditParams, new AuditRecord.Status(AuditRecord.Status.Result.SUCCESS));

            return result;
        } catch (CatalogException e) {
            auditManager.auditCreate(organizationId, userId, Enums.Resource.FILE, fileId, "", study.getId(), study.getUuid(), auditParams,
                    new AuditRecord.Status(AuditRecord.Status.Result.ERROR, e.getError()));
            throw e;
        }

    }

    List<Event> validateNewFile(String organizationId, Study study, File file, boolean overwrite) throws CatalogException {
        /** Check and set all the params and create a File object **/
        ParamUtils.checkObj(file, "File");
        ParamUtils.checkPath(file.getPath(), "path");
        file.setType(ParamUtils.defaultObject(file.getType(), File.Type.FILE));
        file.setFormat(ParamUtils.defaultObject(file.getFormat(),
                file.getType().equals(File.Type.FILE) ? File.Format.PLAIN : File.Format.NONE));
        file.setBioformat(ParamUtils.defaultObject(file.getBioformat(), File.Bioformat.NONE));
        file.setDescription(ParamUtils.defaultString(file.getDescription(), ""));
        file.setRelatedFiles(ParamUtils.defaultObject(file.getRelatedFiles(), ArrayList::new));
        file.setSampleIds(ParamUtils.defaultObject(file.getSampleIds(), ArrayList::new));
        file.setCreationDate(ParamUtils.checkDateOrGetCurrentDate(file.getCreationDate(),
                FileDBAdaptor.QueryParams.CREATION_DATE.key()));
        file.setModificationDate(ParamUtils.checkDateOrGetCurrentDate(file.getModificationDate(),
                FileDBAdaptor.QueryParams.MODIFICATION_DATE.key()));
//        file.setSoftware(ParamUtils.defaultObject(file.getSoftware(), Software::new));
//        file.setExperiment(ParamUtils.defaultObject(file.getExperiment(), FileExperiment::new));

        file.setJobId(ParamUtils.defaultString(file.getJobId(), ""));
        file.setTags(ParamUtils.defaultObject(file.getTags(), ArrayList::new));
        file.setQualityControl(ParamUtils.defaultObject(file.getQualityControl(), FileQualityControl::new));
        file.setInternal(FileInternal.init());
        file.getInternal().setVariant(ParamUtils.defaultObject(file.getInternal().getVariant(), FileInternalVariant.init()));
        file.getInternal().setAlignment(ParamUtils.defaultObject(file.getInternal().getAlignment(), FileInternalAlignment.init()));
        file.getInternal().setStatus(ParamUtils.defaultObject(file.getInternal().getStatus(), new FileStatus(FileStatus.READY)));
        file.getInternal().setSampleMap(ParamUtils.defaultObject(file.getInternal().getSampleMap(), HashMap::new));
        file.setStatus(ParamUtils.defaultObject(file.getStatus(), Status::new));
        file.setStats(ParamUtils.defaultObject(file.getStats(), HashMap::new));
        file.setAttributes(ParamUtils.defaultObject(file.getAttributes(), HashMap::new));
        file.setAnnotationSets(ParamUtils.defaultObject(file.getAnnotationSets(), Collections::emptyList));

        List<Event> eventList = new ArrayList<>();
        if (file.getType().equals(File.Type.DIRECTORY)) {
            if (!file.getFormat().equals(File.Format.NONE)) {
                file.setFormat(File.Format.NONE);
                eventList.add(new Event(Event.Type.WARNING, "Passed format has been ignored."));
            }
            if (!file.getBioformat().equals(File.Bioformat.NONE)) {
                file.setBioformat(File.Bioformat.NONE);
                eventList.add(new Event(Event.Type.WARNING, "Passed bioformat has been ignored."));
            }
            if (file.getSoftware() != null) {
                file.setSoftware(null);
                eventList.add(new Event(Event.Type.WARNING, "Passed software has been ignored."));
            }
            if (org.apache.commons.collections4.CollectionUtils.isNotEmpty(file.getSampleIds())) {
                file.setSampleIds(Collections.emptyList());
                eventList.add(new Event(Event.Type.WARNING, "Passed sampleIds have been ignored."));
            }
        }

//        validateNewSamples(study, file, sessionId);

        if (file.getSize() < 0) {
            throw new CatalogException("Error: DiskUsage can't be negative!");
        }

        // Fix path
        if (file.getType() == File.Type.DIRECTORY && !file.getPath().endsWith("/")) {
            file.setPath(file.getPath() + "/");
        }
        if (file.getType() == File.Type.FILE && file.getPath().endsWith("/")) {
            file.setPath(file.getPath().substring(0, file.getPath().length() - 1));
        }
        file.setName(Paths.get(file.getPath()).getFileName().toString());
        file.setId(file.getPath().replace("/", ":"));

        URI uri;
        try {
            if (file.getType() == File.Type.DIRECTORY) {
                uri = getFileUri(organizationId, study.getUid(), file.getPath(), true);
            } else {
                uri = getFileUri(organizationId, study.getUid(), file.getPath(), false);
            }
        } catch (URISyntaxException e) {
            throw new CatalogException(e);
        }
        file.setUri(uri);

        if (!overwrite) {
            // Check if it already exists
            Query query = new Query()
                    .append(FileDBAdaptor.QueryParams.STUDY_UID.key(), study.getUid())
                    .append(FileDBAdaptor.QueryParams.PATH.key(), file.getPath());
            if (getFileDBAdaptor(organizationId).count(query).getNumMatches() > 0) {
                logger.warn("The file '{}' already exists in catalog", file.getPath());
                throw new CatalogException("The file '" + file.getPath() + "' already exists in catalog");
            }
            query = new Query()
                    .append(FileDBAdaptor.QueryParams.STUDY_UID.key(), study.getUid())
                    .append(FileDBAdaptor.QueryParams.URI.key(), uri);
            OpenCGAResult<File> fileResult = getFileDBAdaptor(organizationId).get(query,
                    new QueryOptions(QueryOptions.INCLUDE, FileDBAdaptor.QueryParams.PATH.key()));
            if (fileResult.getNumResults() > 0) {
                logger.warn("The uri '{}' of the file is already in catalog but in path '{}'.", uri, fileResult.first().getPath());
                throw new CatalogException("The uri '" + uri + "' of the file is already in catalog but in path '"
                        + fileResult.first().getPath() + "'");
            }
        }

        boolean external = isExternal(study, file.getPath(), uri);
        file.setExternal(external);
        file.setRelease(studyManager.getCurrentRelease(study));

        validateNewAnnotationSets(study.getVariableSets(), file.getAnnotationSets());

        file.setUuid(UuidUtils.generateOpenCgaUuid(UuidUtils.Entity.FILE));
        checkHooks(file, study.getFqn(), HookConfiguration.Stage.CREATE);

        return eventList;
    }

    OpenCGAResult<File> register(String organizationId, Study study, File file, List<Sample> existingSamples,
                                 List<Sample> nonExistingSamples, boolean parents, QueryOptions options, JwtPayload tokenPayload)
            throws CatalogException {
        String token = tokenPayload.getToken();
        String userId = tokenPayload.getUserId(organizationId);

        long studyId = study.getUid();

        //Find parent. If parents == true, create folders.
        String parentPath = getParentPath(file.getPath());

        long parentFileId = getFileDBAdaptor(organizationId).getId(studyId, parentPath);
        boolean newParent = false;
        if (parentFileId < 0 && StringUtils.isNotEmpty(parentPath)) {
            if (parents) {
                newParent = true;
                File parentFile = new File(File.Type.DIRECTORY, File.Format.NONE, File.Bioformat.NONE, parentPath, "", FileInternal.init(),
                        0, Collections.emptyList(), null, "", new FileQualityControl(), Collections.emptyMap(), Collections.emptyMap());
                validateNewFile(organizationId, study, parentFile, false);
                parentFileId = register(organizationId, study, parentFile, Collections.emptyList(), Collections.emptyList(), parents,
                        options, tokenPayload).first().getUid();
            } else {
                throw new CatalogDBException("Directory not found " + parentPath);
            }
        }

        //Check permissions
        if (parentFileId < 0) {
            throw new CatalogException("Unable to create file without a parent file");
        } else {
            if (!newParent) {
                //If parent has been created, for sure we have permissions to create the new file.
                authorizationManager.checkFilePermission(organizationId, studyId, parentFileId, userId, FilePermissions.WRITE);
            }
        }

        getFileDBAdaptor(organizationId).insert(studyId, file, existingSamples, nonExistingSamples, study.getVariableSets(), options);
        OpenCGAResult<File> queryResult = getFile(organizationId, studyId, file.getUuid(), options);
        // We obtain the permissions set in the parent folder and set them to the file or folder being created
        OpenCGAResult<AclEntryList<FilePermissions>> allFileAcls = authorizationManager.getAcls(organizationId, studyId, parentFileId,
                Enums.Resource.FILE, FilePermissions.class);
        // Propagate ACLs
        if (allFileAcls.getNumResults() > 0) {
            authorizationManager.replicateAcls(organizationId, Collections.singletonList(queryResult.first().getUid()),
                    allFileAcls.getResults().get(0), Enums.Resource.FILE);
        }

        matchUpVariantFiles(study.getFqn(), queryResult.getResults(), token);

        return queryResult;
    }

    private void validateNewSamples(String organizationId, Study study, File file, List<Sample> existingSamples,
                                    List<Sample> nonExistingSamples, JwtPayload jwtPayload) throws CatalogException {
        if (file.getSampleIds() == null || file.getSampleIds().isEmpty()) {
            return;
        }

        String userId = jwtPayload.getUserId(organizationId);
        String token = jwtPayload.getToken();

        InternalGetDataResult<Sample> sampleResult = catalogManager.getSampleManager().internalGet(organizationId, study.getUid(),
                file.getSampleIds(), SampleManager.INCLUDE_SAMPLE_IDS, userId, true);

        existingSamples.addAll(sampleResult.getResults());
        for (InternalGetDataResult<Sample>.Missing missing : sampleResult.getMissing()) {
            Sample sample = new Sample().setId(missing.getId());
            catalogManager.getSampleManager().validateNewSample(organizationId, study, sample, userId);
            nonExistingSamples.add(sample);
        }
    }

    /**
     * Upload a file in Catalog.
     *
     * @param studyStr          study where the file will be uploaded.
     * @param fileInputStream   Input stream of the file to be uploaded.
     * @param file              File object containing at least the basic metadata necessary for a successful upload: path
     * @param overwrite         Overwrite the current file if any.
     * @param parents           boolean indicating whether unexisting parent folders should also be created automatically.
     * @param calculateChecksum boolean indicating whether to calculate the checksum of the uploaded file.
     * @param token             session id of the user performing the upload.
     * @return a OpenCGAResult with the file uploaded.
     * @throws CatalogException if the user does not have permissions or any other unexpected issue happens.
     */
    public OpenCGAResult<File> upload(String studyStr, InputStream fileInputStream, File file, boolean overwrite, boolean parents,
                                      boolean calculateChecksum, String token) throws CatalogException {
        return upload(studyStr, fileInputStream, file, overwrite, parents, calculateChecksum, null, null, token);
    }

    /**
     * Upload a file in Catalog.
     *
     * @param studyStr          study where the file will be uploaded.
     * @param fileInputStream   Input stream of the file to be uploaded.
     * @param file              File object containing at least the basic metadata necessary for a successful upload: path
     * @param overwrite         Overwrite the current file if any.
     * @param parents           boolean indicating whether unexisting parent folders should also be created automatically.
     * @param calculateChecksum boolean indicating whether to calculate the checksum of the uploaded file.
     * @param expectedChecksum  Expected checksum to be checked
     * @param expectedSize      Expected file size
     * @param token             session id of the user performing the upload.
     * @return a OpenCGAResult with the file uploaded.
     * @throws CatalogException if the user does not have permissions or any other unexpected issue happens.
     */
    public OpenCGAResult<File> upload(String studyStr, InputStream fileInputStream, File file, boolean overwrite, boolean parents,
                                      boolean calculateChecksum, String expectedChecksum, Long expectedSize, String token)
            throws CatalogException {
        // Check basic parameters
        ParamUtils.checkObj(fileInputStream, "fileInputStream");
        if (StringUtils.isNotEmpty(expectedChecksum)) {
            calculateChecksum = true;
        }
        JwtPayload tokenPayload = catalogManager.getUserManager().validateToken(token);
        CatalogFqn studyFqn = CatalogFqn.extractFqnFromStudy(studyStr, tokenPayload);
        String organizationId = studyFqn.getOrganizationId();
        String userId = tokenPayload.getUserId(organizationId);
        Study study = studyManager.resolveId(studyStr, StudyManager.INCLUDE_VARIABLE_SET, userId, organizationId);

        ObjectMap auditParams = new ObjectMap()
                .append("studyStr", studyStr)
                .append("file", file)
                .append("overwrite", overwrite)
                .append("parents", parents)
                .append("calculateChecksum", calculateChecksum)
                .append("expectedChecksum", expectedChecksum)
                .append("expectedSize", expectedSize)
                .append("token", token);
        try {
            validateNewFile(organizationId, study, file, overwrite);

            File overwrittenFile = null;
            Query query = new Query()
                    .append(FileDBAdaptor.QueryParams.STUDY_UID.key(), study.getUid())
                    .append(FileDBAdaptor.QueryParams.PATH.key(), file.getPath());
            OpenCGAResult<File> fileDataResult = getFileDBAdaptor(organizationId).get(query, QueryOptions.empty());
            if (fileDataResult.getNumResults() > 0) {
                if (overwrite) {
                    overwrittenFile = fileDataResult.first();
                } else {
                    throw new CatalogException("Path " + file.getPath() + " already in use");
                }
            }

            OpenCGAResult<File> parentFolders = getParents(organizationId, study.getUid(), file.getPath(), false, QueryOptions.empty());
            if (parentFolders.getNumResults() == 0) {
                // There always must be at least the root folder
                throw new CatalogException("Unexpected error happened.");
            }

            // Check permissions over the most internal path
            authorizationManager.checkFilePermission(organizationId, study.getUid(), parentFolders.first().getUid(), userId,
                    FilePermissions.UPLOAD);
            authorizationManager.checkFilePermission(organizationId, study.getUid(), parentFolders.first().getUid(), userId,
                    FilePermissions.WRITE);

            // We obtain the basic studyPath where we will upload the file temporarily
            java.nio.file.Path studyPath = Paths.get(study.getUri());

            IOManager ioManager;
            try {
                ioManager = ioManagerFactory.get(file.getUri());
            } catch (IOException e) {
                throw CatalogIOException.ioManagerException(file.getUri(), e);
            }
            // We attempt to create it first because it may be that the parent directories were not created because they don't contain any
            // files yet

            if (parentFolders.first().getType() == File.Type.FILE && !overwrite) {
                throw new CatalogException("Cannot upload file in '" + file.getPath() + "'. " + parentFolders.first().getPath()
                        + "' is already an existing file path.");
            } else if (parentFolders.first().getType() == File.Type.DIRECTORY) {
                ioManager.createDirectory(parentFolders.first().getUri(), true);
            }
            ioManager.checkWritableUri(parentFolders.first().getUri());

            java.nio.file.Path tempFilePath = studyPath.resolve("tmp_" + file.getName()).resolve(file.getName());
            URI tempDirectory = tempFilePath.getParent().toUri();
            logger.info("Uploading file... Temporal file path: {}", tempFilePath.toString());
            if (expectedSize != null && expectedSize > 0) {
                logger.info("Expected size: " + expectedSize + "Bytes , " + IOUtils.humanReadableByteCount(expectedSize, false));
            }
            // Create the temporal directory and upload the file
            URI tempFileUri = tempFilePath.toUri();
            String checksum = null;
            try {
                if (!ioManager.exists(tempFilePath.getParent().toUri())) {
                    logger.debug("Creating temporal folder: {}", tempFilePath.getParent());
                    ioManager.createDirectory(tempDirectory, true);
                }

                // Start uploading the file to the temporal directory
                // Upload the file to a temporary folder
                ioManager.copy(fileInputStream, tempFileUri);

                if (expectedSize != null && expectedSize > 0) {
                    long actualSize = ioManager.getFileSize(tempFileUri);
                    if (expectedSize != actualSize) {
                        throw new CatalogIOException("File size mismatch!"
                                + " Expected size: " + expectedSize + " Bytes, actual size: " + actualSize + " Bytes."
                                + " Error uploading file " + file.getPath());
                    }
                }

                if (calculateChecksum) {
                    checksum = ioManager.calculateChecksum(tempFileUri);
                    if (StringUtils.isNotEmpty(expectedChecksum)) {
                        // Validate checksum
                        if (!checksum.equals(expectedChecksum)) {
                            throw new CatalogIOException("MD5 Checksum mismatch!"
                                    + " Expected checksum: '" + expectedChecksum + "', actual checksum: '" + checksum + "'."
                                    + " Error uploading file " + file.getPath());
                        }
                    }
                }
            } catch (Exception e) {
                try {
                    logger.error("Error uploading file. Deleting temp directory", e);
                    // Clean temporal directory
                    ioManager.deleteDirectory(tempDirectory);
                } catch (Exception e1) {
                    e.addSuppressed(e1);
                }
                throw new CatalogException("Error uploading file " + file.getName(), e);
            }

            List<Sample> existingSamples = new LinkedList<>();
            List<Sample> nonExistingSamples = new LinkedList<>();

            // Move the file from the temporal directory
            try {
                // Create the directories where the file will be placed (if they weren't created before)
                ioManager.createDirectory(Paths.get(file.getUri()).getParent().toUri(), true);

                if (overwrite) {
                    ioManager.move(tempFileUri, file.getUri(), StandardCopyOption.REPLACE_EXISTING);
                } else {
                    ioManager.move(tempFileUri, file.getUri());
                }
                if (calculateChecksum && !checksum.equals(ioManager.calculateChecksum(file.getUri()))) {
                    throw new CatalogIOException("Error moving file from " + tempFileUri + " to " + file.getUri());
                }

                // Remove the temporal directory
                ioManager.deleteDirectory(tempDirectory);

                file.setChecksum(checksum);

                // Improve metadata information and extract samples if any
                new FileMetadataReader(catalogManager).addMetadataInformation(study.getFqn(), file);
                validateNewSamples(organizationId, study, file, existingSamples, nonExistingSamples, tokenPayload);
            } catch (CatalogException e) {
                try {
                    logger.error("Error uploading file. Deleting temp directory", e);
                    ioManager.deleteDirectory(tempDirectory);
                } catch (Exception e1) {
                    e.addSuppressed(e1);
                }
                throw new CatalogException("Upload file failed. Could not move the content to " + file.getUri(), e);
            }

            // Register the file in catalog
            try {
                if (overwrittenFile != null) {
                    // We need to update the existing file document
                    ObjectMap params = new ObjectMap();
                    QueryOptions queryOptions = new QueryOptions();

                    params.put(FileDBAdaptor.QueryParams.SIZE.key(), file.getSize());
                    params.put(FileDBAdaptor.QueryParams.URI.key(), file.getUri());
                    params.put(FileDBAdaptor.QueryParams.EXTERNAL.key(), file.isExternal());
                    params.put(FileDBAdaptor.QueryParams.INTERNAL_STATUS.key(), new FileStatus(FileStatus.READY));
                    params.put(FileDBAdaptor.QueryParams.CHECKSUM.key(), file.getChecksum());

                    if (file.getSampleIds() != null && !file.getSampleIds().isEmpty()) {
                        params.put(FileDBAdaptor.QueryParams.SAMPLE_IDS.key(), file.getSampleIds());

                        // Set new samples
                        Map<String, Object> actionMap = new HashMap<>();
                        actionMap.put(FileDBAdaptor.QueryParams.SAMPLE_IDS.key(), ParamUtils.BasicUpdateAction.SET.name());
                        queryOptions.put(Constants.ACTIONS, actionMap);
                    }
                    if (!file.getAttributes().isEmpty()) {
                        Map<String, Object> attributes = overwrittenFile.getAttributes();
                        attributes.putAll(file.getAttributes());
                        params.put(FileDBAdaptor.QueryParams.ATTRIBUTES.key(), attributes);
                    }
                    if (!file.getStats().isEmpty()) {
                        Map<String, Object> stats = overwrittenFile.getStats();
                        stats.putAll(file.getStats());
                        params.put(FileDBAdaptor.QueryParams.STATS.key(), stats);
                    }

                    getFileDBAdaptor(organizationId).update(overwrittenFile.getUid(), params, null, queryOptions);
                } else {
                    // We need to register a new file
                    register(organizationId, study, file, existingSamples, nonExistingSamples, parents, QueryOptions.empty(), tokenPayload);
                }
            } catch (CatalogException e) {
                try {
                    logger.error("Error uploading file. Deleting file", e);
                    ioManager.deleteFile(file.getUri());
                } catch (Exception e1) {
                    e.addSuppressed(e1);
                }
                throw new CatalogException("Upload file failed. Could not register the file in the DB", e);
            }

            auditManager.auditCreate(organizationId, userId, Enums.Action.UPLOAD, Enums.Resource.FILE, file.getId(), file.getUuid(),
                    study.getId(), study.getUuid(), auditParams, new AuditRecord.Status(AuditRecord.Status.Result.SUCCESS));

            return getFileDBAdaptor(organizationId).get(query, QueryOptions.empty());
        } catch (CatalogException e) {
            auditManager.auditCreate(organizationId, userId, Enums.Action.UPLOAD, Enums.Resource.FILE, file.getId(), "", study.getId(),
                    study.getUuid(), auditParams, new AuditRecord.Status(AuditRecord.Status.Result.ERROR, e.getError()));
            throw e;
        }
    }

    /**
     * Moves a file not yet registered in OpenCGA from origin to finalDestiny in the file system and then registers it in the study.
     *
     * @param studyStr      Study to which the file will belong.
     * @param fileSource    Current location of the file (file system).
     * @param folderDestiny Directory where the file needs to be moved (file system).
     * @param path          Directory in catalog where the file will be registered (catalog).
     * @param token         Token of the user.
     * @return An OpenCGAResult with the file registry after moving it to the final destination.
     * @throws CatalogException CatalogException.
     */
    public OpenCGAResult<File> moveAndRegister(String studyStr, Path fileSource, @Nullable Path folderDestiny, @Nullable String path,
                                               String token) throws CatalogException {
        JwtPayload tokenPayload = catalogManager.getUserManager().validateToken(token);
        CatalogFqn studyFqn = CatalogFqn.extractFqnFromStudy(studyStr, tokenPayload);
        String organizationId = studyFqn.getOrganizationId();
        String userId = tokenPayload.getUserId(organizationId);
        Study study = studyManager.resolveId(studyStr, userId, organizationId);

        ObjectMap auditParams = new ObjectMap()
                .append("studyStr", studyStr)
                .append("fileSource", fileSource)
                .append("folderDestiny", folderDestiny)
                .append("path", path)
                .append("token", token);

        try {
            try {
                FileUtils.checkFile(fileSource);
            } catch (IOException e) {
                throw new CatalogException("File '" + fileSource + "' not found", e);
            }
            String fileName = fileSource.toFile().getName();

            if (folderDestiny == null && path == null) {
                throw new CatalogException("'folderDestiny' and 'path' cannot be both null.");
            }

            boolean external = false;
            if (folderDestiny == null) {
                if (path.startsWith("/")) {
                    path = path.substring(1);
                }
                File parentFolder = getParents(organizationId, study.getUid(), path, false, INCLUDE_FILE_URI_PATH).first();

                // We get the relative path
                String relativePath = Paths.get(parentFolder.getPath()).relativize(Paths.get(path)).toString();
                folderDestiny = Paths.get(parentFolder.getUri()).resolve(relativePath);
            }

            if (folderDestiny.toString().startsWith(study.getUri().getPath())) {
                if (StringUtils.isNotEmpty(path)) {
                    String myPath = path;
                    if (!myPath.endsWith("/")) {
                        myPath += "/";
                    }
                    myPath += fileName;

                    String relativePath = Paths.get(study.getUri().getPath()).relativize(folderDestiny.resolve(fileName)).toString();
                    if (!relativePath.equals(myPath)) {
                        throw new CatalogException("Destination uri within the workspace and path do not match");
                    }
                } else {
                    //Set the path to whichever path would corresponding based on the workspace uri
                    path = Paths.get(study.getUri().getPath()).relativize(folderDestiny).toString();
                }

                File parentFolder = getParents(organizationId, study.getUid(), path, false, INCLUDE_FILE_URI_PATH).first();
                authorizationManager.checkFilePermission(organizationId, study.getUid(), parentFolder.getUid(), userId,
                        FilePermissions.WRITE);
            } else {
                // It will be moved to an external folder. Only admins can move to that directory
                long studyId = study.getUid();
                if (!authorizationManager.isAtLeastStudyAdministrator(organizationId, studyId, userId)) {
                    throw new CatalogAuthorizationException("Only owners or administrative users are allowed to move to folders different "
                            + "than the main OpenCGA workspace");
                }
                external = true;
            }

            String filePath = path;
            if (!filePath.endsWith("/")) {
                filePath += "/";
            }
            filePath += fileName;
            // Check the path is not in use
            Query query = new Query()
                    .append(FileDBAdaptor.QueryParams.PATH.key(), filePath)
                    .append(FileDBAdaptor.QueryParams.STUDY_UID.key(), study.getUid());
            if (getFileDBAdaptor(organizationId).count(query).getNumMatches() > 0) {
                throw new CatalogException("Path '" + filePath + "' already in use in OpenCGA");
            }

            URI folderDestinyUri = folderDestiny.toUri();
            IOManager ioManager = null;
            try {
                ioManager = ioManagerFactory.get(folderDestinyUri);
            } catch (IOException e) {
                throw CatalogIOException.ioManagerException(folderDestinyUri, e);
            }
            // Check uri-path
            try {
                if (!ioManager.exists(folderDestinyUri)) {
                    ioManager.createDirectory(folderDestinyUri, true);
                }

                ioManager.move(fileSource.toUri(), folderDestiny.resolve(fileName).toUri(), StandardCopyOption.REPLACE_EXISTING);
            } catch (CatalogIOException e) {
                throw new CatalogException("Unexpected error. Could not move file from '" + fileSource + "' to '" + folderDestiny + "'", e);
            }

            OpenCGAResult<File> result;
            if (external) {
                result = link(study.getFqn(), folderDestiny.resolve(fileName).toUri(), path, new ObjectMap("parents", true),
                        token);
            } else {
                CheckPath checkPath = checkPathExists(organizationId, study.getUid(), filePath);
                if (checkPath != CheckPath.FREE_PATH) {
                    throw new CatalogException("A file or folder with the same name already exists in the path of Catalog");
                }

                File file = new File()
                        .setPath(filePath)
                        .setType(File.Type.FILE);
                validateNewFile(organizationId, study, file, false);

                List<Sample> nonExistingSamples = new LinkedList<>();
                List<Sample> existingSamples = new LinkedList<>();
                if (file.getType() == File.Type.FILE && ioManager.exists(file.getUri())) {
                    new FileMetadataReader(catalogManager).addMetadataInformation(study.getFqn(), file);
                    validateNewSamples(organizationId, study, file, existingSamples, nonExistingSamples, tokenPayload);
                }

                result = register(organizationId, study, file, existingSamples, nonExistingSamples, true, QueryOptions.empty(),
                        tokenPayload);
            }

            auditManager.audit(organizationId, userId, Enums.Action.MOVE_AND_REGISTER, Enums.Resource.FILE, result.first().getId(),
                    result.first().getUuid(), study.getId(), study.getUuid(), auditParams,
                    new AuditRecord.Status(AuditRecord.Status.Result.SUCCESS));
            return result;
        } catch (CatalogException e) {
            auditManager.audit(organizationId, userId, Enums.Action.MOVE_AND_REGISTER, Enums.Resource.FILE, "", "", study.getId(),
                    study.getUuid(), auditParams, new AuditRecord.Status(AuditRecord.Status.Result.ERROR, e.getError()));
            throw e;
        }
    }

    @Deprecated
    public OpenCGAResult<File> get(String organizationId, Long fileUid, QueryOptions options, String token) throws CatalogException {
        return get(null, String.valueOf(fileUid), options, token);
    }

    public OpenCGAResult<FileTree> getTree(@Nullable String studyId, String fileId, int maxDepth, QueryOptions options, String token)
            throws CatalogException {
        long startTime = System.currentTimeMillis();

        options = ParamUtils.defaultObject(options, QueryOptions::new);

        JwtPayload tokenPayload = catalogManager.getUserManager().validateToken(token);
        CatalogFqn studyFqn = CatalogFqn.extractFqnFromStudy(studyId, tokenPayload);
        String organizationId = studyFqn.getOrganizationId();
        String userId = tokenPayload.getUserId(organizationId);
        Study study = studyManager.resolveId(studyId, userId, organizationId);

        ObjectMap auditParams = new ObjectMap()
                .append("studyId", studyId)
                .append("fileId", fileId)
                .append("options", options)
                .append("maxDepth", maxDepth)
                .append("token", token);
        try {
            if (maxDepth < 1) {
                throw new CatalogException("Depth cannot be lower than 1");
            }
            if (options.containsKey(QueryOptions.INCLUDE)) {
                // Add type and path to the queryOptions
                List<String> asStringListOld = options.getAsStringList(QueryOptions.INCLUDE);
                Set<String> newList = new HashSet<>(asStringListOld);
                newList.add(FileDBAdaptor.QueryParams.TYPE.key());
                newList.add(FileDBAdaptor.QueryParams.PATH.key());
                options.put(QueryOptions.INCLUDE, new ArrayList<>(newList));
            } else {
                if (options.containsKey(QueryOptions.EXCLUDE)) {
                    // Avoid excluding type and path from queryoptions
                    List<String> asStringListOld = options.getAsStringList(QueryOptions.EXCLUDE);
                    Set<String> newList = new HashSet<>(asStringListOld);
                    newList.remove(FileDBAdaptor.QueryParams.TYPE.key());
                    newList.remove(FileDBAdaptor.QueryParams.PATH.key());
                    if (newList.size() > 0) {
                        options.put(QueryOptions.EXCLUDE, new ArrayList<>(newList));
                    } else {
                        options.remove(QueryOptions.EXCLUDE);
                    }
                }
            }

            File file = internalGet(organizationId, study.getUid(), fileId, options, userId).first();

            // Check if the id does not correspond to a directory
            if (!file.getType().equals(File.Type.DIRECTORY)) {
                throw new CatalogException("The file introduced is not a directory.");
            }

            // Build regex to obtain all the files/directories up to certain depth
            String baseRegex = "([^\\/]+)";
            StringBuilder pathRegex = new StringBuilder(baseRegex);
            for (int i = 1; i < maxDepth; i++) {
                pathRegex.append("[\\/]?").append(baseRegex).append("?");
            }
            // It can end in a directory or not
            pathRegex.append("[\\/]?$");
            Query query = new Query(FileDBAdaptor.QueryParams.PATH.key(), "~^" + file.getPath() + pathRegex.toString());
            // We want to know beforehand the number of matches we will get to be able to abort before iterating
            options.put(QueryOptions.COUNT, true);

            FileTreeBuilder treeBuilder = new FileTreeBuilder(file);
            int numResults;
            try (DBIterator<File> iterator = getFileDBAdaptor(organizationId).iterator(study.getUid(), query, options, userId)) {
                if (iterator.getNumMatches() > MAX_LIMIT) {
                    throw new CatalogException("Please, decrease the maximum depth. More than " + MAX_LIMIT + " files found");
                }
                numResults = (int) iterator.getNumMatches() + 1;
                while (iterator.hasNext()) {
                    treeBuilder.add(iterator.next());
                }
            }
            FileTree fileTree = treeBuilder.toFileTree();
            int dbTime = (int) (System.currentTimeMillis() - startTime);

            auditManager.audit(organizationId, userId, Enums.Action.TREE, Enums.Resource.FILE, file.getId(), file.getUuid(), study.getId(),
                    study.getUuid(), auditParams, new AuditRecord.Status(AuditRecord.Status.Result.SUCCESS));

            return new OpenCGAResult<>(dbTime, Collections.emptyList(), numResults, Collections.singletonList(fileTree), numResults);
        } catch (CatalogException e) {
            auditManager.audit(organizationId, userId, Enums.Action.TREE, Enums.Resource.FILE, fileId, "", study.getId(), study.getUuid(),
                    auditParams, new AuditRecord.Status(AuditRecord.Status.Result.ERROR, e.getError()));
            throw e;
        }
    }

    public OpenCGAResult<File> getFilesFromFolder(String studyStr, String folderStr, QueryOptions options, String token)
            throws CatalogException {
        ParamUtils.checkObj(folderStr, "folder");
        JwtPayload tokenPayload = catalogManager.getUserManager().validateToken(token);
        CatalogFqn studyFqn = CatalogFqn.extractFqnFromStudy(studyStr, tokenPayload);
        String organizationId = studyFqn.getOrganizationId();
        String userId = tokenPayload.getUserId(organizationId);
        Study study = studyManager.resolveId(studyStr, userId, organizationId);

        File file = internalGet(organizationId, study.getUid(), folderStr, new QueryOptions(QueryOptions.INCLUDE,
                Arrays.asList(FileDBAdaptor.QueryParams.PATH.key(), FileDBAdaptor.QueryParams.TYPE.key())), userId).first();

        options = ParamUtils.defaultObject(options, QueryOptions::new);

        if (!file.getType().equals(File.Type.DIRECTORY)) {
            throw new CatalogDBException("File {path:'" + file.getPath() + "'} is not a folder.");
        }
        Query query = new Query(FileDBAdaptor.QueryParams.DIRECTORY.key(), file.getPath());
        return search(studyStr, query, options, token);
    }

    @Override
    public DBIterator<File> iterator(String studyStr, Query query, QueryOptions options, String sessionId) throws CatalogException {
        query = ParamUtils.defaultObject(query, Query::new);
        options = ParamUtils.defaultObject(options, QueryOptions::new);
        JwtPayload tokenPayload = catalogManager.getUserManager().validateToken(sessionId);
        CatalogFqn studyFqn = CatalogFqn.extractFqnFromStudy(studyStr, tokenPayload);
        String organizationId = studyFqn.getOrganizationId();
        String userId = tokenPayload.getUserId(organizationId);
        Study study = studyManager.resolveId(studyStr, userId, organizationId);

        Query finalQuery = new Query(query);
        // Fix query if it contains any annotation
        AnnotationUtils.fixQueryAnnotationSearch(organizationId, study, finalQuery);
        AnnotationUtils.fixQueryOptionAnnotation(options);
        fixQueryObject(study, finalQuery, userId);
        finalQuery.append(FileDBAdaptor.QueryParams.STUDY_UID.key(), study.getUid());

        return getFileDBAdaptor(organizationId).iterator(study.getUid(), query, options, userId);
    }

    @Override
    public OpenCGAResult<File> search(String studyId, Query query, QueryOptions options, String token) throws CatalogException {
        query = ParamUtils.defaultObject(query, Query::new);
        Query finalQuery = new Query(query);
        options = ParamUtils.defaultObject(options, QueryOptions::new);

        JwtPayload tokenPayload = catalogManager.getUserManager().validateToken(token);
        CatalogFqn studyFqn = CatalogFqn.extractFqnFromStudy(studyId, tokenPayload);
        String organizationId = studyFqn.getOrganizationId();
        String userId = tokenPayload.getUserId(organizationId);
        Study study = studyManager.resolveId(studyId, new QueryOptions(QueryOptions.INCLUDE,
                StudyDBAdaptor.QueryParams.VARIABLE_SET.key()), userId, organizationId);

        ObjectMap auditParams = new ObjectMap()
                .append("studyId", studyId)
                .append("query", new Query(query))
                .append("options", options)
                .append("token", token);
        try {
            // Fix query if it contains any annotation
            AnnotationUtils.fixQueryAnnotationSearch(organizationId, study, finalQuery);
            AnnotationUtils.fixQueryOptionAnnotation(options);
            fixQueryObject(study, finalQuery, userId);
            finalQuery.append(FileDBAdaptor.QueryParams.STUDY_UID.key(), study.getUid());

            OpenCGAResult<File> queryResult = getFileDBAdaptor(organizationId).get(study.getUid(), finalQuery, options, userId);
            auditManager.auditSearch(organizationId, userId, Enums.Resource.FILE, study.getId(), study.getUuid(), auditParams,
                    new AuditRecord.Status(AuditRecord.Status.Result.SUCCESS));

            return queryResult;
        } catch (CatalogException e) {
            auditManager.auditSearch(organizationId, userId, Enums.Resource.FILE, study.getId(), study.getUuid(), auditParams,
                    new AuditRecord.Status(AuditRecord.Status.Result.ERROR, e.getError()));
            throw e;
        }
    }

    @Override
    public OpenCGAResult<?> distinct(String studyId, List<String> fields, Query query, String token) throws CatalogException {
        query = ParamUtils.defaultObject(query, Query::new);

        JwtPayload tokenPayload = catalogManager.getUserManager().validateToken(token);
        CatalogFqn studyFqn = CatalogFqn.extractFqnFromStudy(studyId, tokenPayload);
        String organizationId = studyFqn.getOrganizationId();
        String userId = tokenPayload.getUserId(organizationId);
        Study study = catalogManager.getStudyManager().resolveId(studyId, new QueryOptions(QueryOptions.INCLUDE,
                StudyDBAdaptor.QueryParams.VARIABLE_SET.key()), userId, organizationId);

        ObjectMap auditParams = new ObjectMap()
                .append("studyId", studyId)
                .append("fields", fields)
                .append("query", new Query(query))
                .append("token", token);
        try {
            fixQueryObject(study, query, userId);
            // Fix query if it contains any annotation
            AnnotationUtils.fixQueryAnnotationSearch(organizationId, study, query);

            query.append(FileDBAdaptor.QueryParams.STUDY_UID.key(), study.getUid());
            OpenCGAResult<?> result = getFileDBAdaptor(organizationId).distinct(study.getUid(), fields, query, userId);

            auditManager.auditDistinct(organizationId, userId, Enums.Resource.FILE, study.getId(), study.getUuid(), auditParams,
                    new AuditRecord.Status(AuditRecord.Status.Result.SUCCESS));

            return result;
        } catch (CatalogException e) {
            auditManager.auditDistinct(organizationId, userId, Enums.Resource.FILE, study.getId(), study.getUuid(), auditParams,
                    new AuditRecord.Status(AuditRecord.Status.Result.ERROR, e.getError()));
            throw e;
        }
    }

    void fixQueryObject(Study study, Query query, String user) throws CatalogException {
        super.fixQueryObject(query);

        changeQueryId(query, ParamConstants.INTERNAL_INDEX_STATUS_PARAM,
                FileDBAdaptor.QueryParams.INTERNAL_VARIANT_INDEX_STATUS_ID.key());
        changeQueryId(query, "internal.index.status.name",
                FileDBAdaptor.QueryParams.INTERNAL_VARIANT_INDEX_STATUS_ID.key());
        changeQueryId(query, ParamConstants.INTERNAL_VARIANT_INDEX_STATUS_PARAM,
                FileDBAdaptor.QueryParams.INTERNAL_VARIANT_INDEX_STATUS_ID.key());
        changeQueryId(query, ParamConstants.INTERNAL_STATUS_PARAM,
                FileDBAdaptor.QueryParams.INTERNAL_STATUS_ID.key());
        changeQueryId(query, ParamConstants.FILE_SOFTWARE_NAME_PARAM,
                FileDBAdaptor.QueryParams.SOFTWARE_NAME.key());

        validateQueryPath(query, FileDBAdaptor.QueryParams.PATH.key());
        validateQueryPath(query, FileDBAdaptor.QueryParams.DIRECTORY.key());

        // Convert jobId=NONE to jobId=""
        if (StringUtils.isNotEmpty(query.getString(FileDBAdaptor.QueryParams.JOB_ID.key()))
                && "NONE".equalsIgnoreCase(query.getString(FileDBAdaptor.QueryParams.JOB_ID.key()))) {
            query.put(FileDBAdaptor.QueryParams.JOB_ID.key(), "");
        }

    }

    private void validateQueryPath(Query query, String key) {
        if (StringUtils.isNotEmpty(query.getString(key))) {
            // Path never starts with /
            List<String> pathList = query.getAsStringList(key);
            List<String> finalPathList = new ArrayList<>(pathList.size());

            for (String path : pathList) {
                String auxPath = path;
                if (auxPath.startsWith("/")) {
                    auxPath = auxPath.substring(1);
                }
                if (FileDBAdaptor.QueryParams.DIRECTORY.key().equals(key) && !auxPath.endsWith("/")) {
                    auxPath = auxPath + "/";
                }
                finalPathList.add(auxPath);
            }

            query.put(key, StringUtils.join(finalPathList, ","));
        }
    }

    @Override
    public OpenCGAResult<File> count(String studyId, Query query, String token) throws CatalogException {
        query = ParamUtils.defaultObject(query, Query::new);

        JwtPayload tokenPayload = catalogManager.getUserManager().validateToken(token);
        CatalogFqn studyFqn = CatalogFqn.extractFqnFromStudy(studyId, tokenPayload);
        String organizationId = studyFqn.getOrganizationId();
        String userId = tokenPayload.getUserId(organizationId);
        Study study = studyManager.resolveId(studyId, new QueryOptions(QueryOptions.INCLUDE,
                StudyDBAdaptor.QueryParams.VARIABLE_SET.key()), userId, organizationId);

        ObjectMap auditParams = new ObjectMap()
                .append("studyId", studyId)
                .append("query", new Query(query))
                .append("token", token);
        try {
            // Fix query if it contains any annotation
            AnnotationUtils.fixQueryAnnotationSearch(organizationId, study, query);
            // The samples introduced could be either ids or names. As so, we should use the smart resolutor to do this.
            fixQueryObject(study, query, userId);

            query.append(FileDBAdaptor.QueryParams.STUDY_UID.key(), study.getUid());
            OpenCGAResult<Long> queryResultAux = getFileDBAdaptor(organizationId).count(query, userId);

            auditManager.auditCount(organizationId, userId, Enums.Resource.FILE, study.getId(), study.getUuid(), auditParams,
                    new AuditRecord.Status(AuditRecord.Status.Result.SUCCESS));

            return new OpenCGAResult<>(queryResultAux.getTime(), queryResultAux.getEvents(), 0, Collections.emptyList(),
                    queryResultAux.getNumMatches());
        } catch (CatalogException e) {
            auditManager.auditCount(organizationId, userId, Enums.Resource.FILE, study.getId(), study.getUuid(), auditParams,
                    new AuditRecord.Status(AuditRecord.Status.Result.ERROR, e.getError()));
            throw e;
        }
    }

    @Override
    public OpenCGAResult delete(String studyStr, List<String> fileIds, QueryOptions options, String token) throws CatalogException {
        return delete(studyStr, fileIds, options, false, token);
    }

    public OpenCGAResult delete(String studyStr, List<String> fileIds, QueryOptions options, boolean ignoreException, String token)
            throws CatalogException {
        JwtPayload tokenPayload = catalogManager.getUserManager().validateToken(token);
        CatalogFqn studyFqn = CatalogFqn.extractFqnFromStudy(studyStr, tokenPayload);
        String organizationId = studyFqn.getOrganizationId();
        String userId = tokenPayload.getUserId(organizationId);
        Study study = studyManager.resolveId(studyStr, new QueryOptions(QueryOptions.INCLUDE,
                StudyDBAdaptor.QueryParams.VARIABLE_SET.key()), userId, organizationId);

        String operationUuid = UuidUtils.generateOpenCgaUuid(UuidUtils.Entity.AUDIT);

        ObjectMap auditParams = new ObjectMap()
                .append("study", studyStr)
                .append("fileIds", fileIds)
                .append("options", options)
                .append("ignoreException", ignoreException)
                .append("token", token);

        QueryOptions queryOptions = options != null ? new QueryOptions(options) : new QueryOptions();

        // We need to avoid processing subfolders or subfiles of an already processed folder independently
        Set<String> processedPaths = new HashSet<>();
        boolean physicalDelete = queryOptions.getBoolean(Constants.SKIP_TRASH, false);

        auditManager.initAuditBatch(operationUuid);
        OpenCGAResult<File> result = OpenCGAResult.empty(File.class);
        for (String id : fileIds) {
            String fileId = id;
            String fileUuid = "";

            try {
                OpenCGAResult<File> internalResult = internalGet(organizationId, study.getUid(), id, INCLUDE_FILE_URI_PATH, userId);
                if (internalResult.getNumResults() == 0) {
                    throw new CatalogException("File '" + id + "' not found");
                }
                File file = internalResult.first();
                // We set the proper values for the audit
                fileId = file.getId();
                fileUuid = file.getUuid();

                if (subpathInPath(file.getPath(), processedPaths)) {
                    // We skip this folder because it is a subfolder or subfile within an already processed folder
                    continue;
                }

                OpenCGAResult updateResult = delete(organizationId, study, file, physicalDelete, userId);
                result.append(updateResult);

                // We store the processed path as is
                if (file.getType() == File.Type.DIRECTORY) {
                    processedPaths.add(file.getPath());
                }

                auditManager.auditDelete(organizationId, operationUuid, userId, Enums.Resource.FILE, file.getId(), file.getUuid(),
                        study.getId(), study.getUuid(), auditParams, new AuditRecord.Status(AuditRecord.Status.Result.SUCCESS));
            } catch (CatalogException e) {
                Event event = new Event(Event.Type.ERROR, fileId, e.getMessage());
                result.getEvents().add(event);
                result.setNumErrors(result.getNumErrors() + 1);

                logger.error("Could not delete file {}: {}", fileId, e.getMessage(), e);
                auditManager.auditDelete(organizationId, operationUuid, userId, Enums.Resource.FILE, fileId, fileUuid, study.getId(),
                        study.getUuid(), auditParams, new AuditRecord.Status(AuditRecord.Status.Result.ERROR, e.getError()));
            }
        }
        auditManager.finishAuditBatch(organizationId, operationUuid);

        return endResult(result, ignoreException);
    }

    @Override
    public OpenCGAResult delete(String studyStr, Query query, QueryOptions options, String token) throws CatalogException {
        return delete(studyStr, query, options, false, token);
    }

    public OpenCGAResult delete(String studyStr, Query query, ObjectMap params, boolean ignoreException, String token)
            throws CatalogException {
        Query finalQuery = new Query(ParamUtils.defaultObject(query, Query::new));
        params = ParamUtils.defaultObject(params, ObjectMap::new);

        OpenCGAResult dataResult = OpenCGAResult.empty();

        JwtPayload tokenPayload = catalogManager.getUserManager().validateToken(token);
        CatalogFqn studyFqn = CatalogFqn.extractFqnFromStudy(studyStr, tokenPayload);
        String organizationId = studyFqn.getOrganizationId();
        String userId = tokenPayload.getUserId(organizationId);
        Study study = studyManager.resolveId(studyStr, new QueryOptions(QueryOptions.INCLUDE,
                StudyDBAdaptor.QueryParams.VARIABLE_SET.key()), userId, organizationId);

        StopWatch watch = StopWatch.createStarted();
        String operationUuid = UuidUtils.generateOpenCgaUuid(UuidUtils.Entity.AUDIT);

        ObjectMap auditParams = new ObjectMap()
                .append("study", studyStr)
                .append("query", new Query(query))
                .append("params", params)
                .append("ignoreException", ignoreException)
                .append("token", token);

        // We try to get an iterator containing all the files to be deleted
        DBIterator<File> fileIterator;
        try {
            // Fix query if it contains any annotation
            AnnotationUtils.fixQueryAnnotationSearch(organizationId, study, finalQuery);
            fixQueryObject(study, finalQuery, userId);
            finalQuery.append(SampleDBAdaptor.QueryParams.STUDY_UID.key(), study.getUid());

            fileIterator = getFileDBAdaptor(organizationId).iterator(study.getUid(), finalQuery, INCLUDE_FILE_URI_PATH, userId);
        } catch (CatalogException e) {
            auditManager.auditDelete(organizationId, operationUuid, userId, Enums.Resource.FILE, "", "", study.getId(), study.getUuid(),
                    auditParams, new AuditRecord.Status(AuditRecord.Status.Result.SUCCESS));
            throw e;
        }

        // We need to avoid processing subfolders or subfiles of an already processed folder independently
        Set<String> processedPaths = new HashSet<>();
        boolean physicalDelete = params.getBoolean(Constants.SKIP_TRASH, false);

        long numMatches = 0;

        auditManager.initAuditBatch(operationUuid);
        while (fileIterator.hasNext()) {
            File file = fileIterator.next();

            if (subpathInPath(file.getPath(), processedPaths)) {
                // We skip this folder because it is a subfolder or subfile within an already processed folder
                continue;
            }

            try {
                OpenCGAResult result = delete(organizationId, study, file, physicalDelete, userId);
                dataResult.append(result);

                // We store the processed path as is
                if (file.getType() == File.Type.DIRECTORY) {
                    processedPaths.add(file.getPath());
                }

                auditManager.auditDelete(organizationId, operationUuid, userId, Enums.Resource.FILE, file.getId(), file.getUuid(),
                        study.getId(), study.getUuid(), auditParams, new AuditRecord.Status(AuditRecord.Status.Result.SUCCESS));
            } catch (CatalogException e) {
                String errorMsg;

                if (file.getType() == File.Type.FILE) {
                    errorMsg = "Cannot delete file " + file.getPath() + ": " + e.getMessage();
                } else {
                    errorMsg = "Cannot delete folder " + file.getPath() + ": " + e.getMessage();
                }
                dataResult.getEvents().add(new Event(Event.Type.ERROR, file.getPath(), e.getMessage()));
                dataResult.setNumErrors(dataResult.getNumErrors() + 1);

                logger.error(errorMsg, e);
                auditManager.auditDelete(organizationId, operationUuid, userId, Enums.Resource.FILE, file.getId(), file.getUuid(),
                        study.getId(), study.getUuid(), auditParams, new AuditRecord.Status(AuditRecord.Status.Result.ERROR, e.getError()));
            }
        }
        auditManager.finishAuditBatch(organizationId, operationUuid);

        dataResult.setTime((int) watch.getTime(TimeUnit.MILLISECONDS));
        dataResult.setNumMatches(dataResult.getNumMatches() + numMatches);

        return endResult(dataResult, ignoreException);
    }

    private OpenCGAResult delete(String organizationId, Study study, File file, boolean physicalDelete, String userId)
            throws CatalogException {
        // Check if the file or the folder plus any nested files/folders can be deleted
        checkCanDeleteFile(organizationId, study, file.getPath(), false, Collections.singletonList(FileStatus.PENDING_DELETE), userId);

        String currentStatus = file.getInternal().getStatus().getId();
        if (FileStatus.DELETED.equals(currentStatus)) {
            throw new CatalogException("The file was already deleted");
        }
        if (FileStatus.DELETING.equals(currentStatus)) {
            throw new CatalogException("The file is already being deleted");
        }
        if (!FileStatus.PENDING_DELETE.equals(currentStatus)) {
            throw new CatalogException("The status of file should be " + FileStatus.PENDING_DELETE);
        }

        if (physicalDelete) {
            return physicalDelete(organizationId, study, file);
        } else {
            return sendToTrash(organizationId, file);
        }
    }

    /**
     * Given a registered folder in OpenCGA, it will scan its contents to register any nested file/folder that might not be registered.
     *
     * @param studyId  Study id.
     * @param folderId Folder id, path or uuid.
     * @param token    Token of the user. The user will need to have read and write access to the folderId.
     * @return An OpenCGAResult containing the number of files that have been added and the full list of files registered (old and new).
     * @throws CatalogException If there is any of the following errors: Study not found, folderId does not exist or user does not have
     *                          permissions.
     */
    public OpenCGAResult<File> syncUntrackedFiles(String studyId, String folderId, String token) throws CatalogException {
        return syncUntrackedFiles(studyId, folderId, uri -> true, "", token);
    }

    public OpenCGAResult<File> syncUntrackedFiles(String studyId, String folderId, Predicate<URI> filter, String token)
            throws CatalogException {
        return syncUntrackedFiles(studyId, folderId, filter, "", token);
    }

    public OpenCGAResult<File> syncUntrackedFiles(String studyId, String folderId, Predicate<URI> filter, String jobId, String token)
            throws CatalogException {
        JwtPayload tokenPayload = catalogManager.getUserManager().validateToken(token);
        CatalogFqn studyFqn = CatalogFqn.extractFqnFromStudy(studyId, tokenPayload);
        String organizationId = studyFqn.getOrganizationId();
        String userId = tokenPayload.getUserId(organizationId);
        Study study = studyManager.resolveId(studyId, userId, organizationId);

        File folder = internalGet(organizationId, study.getUid(), folderId, INCLUDE_FILE_URI_PATH, userId).first();

        if (folder.getType() == File.Type.FILE) {
            throw new CatalogException("Provided folder '" + folderId + "' is actually a file");
        }

        authorizationManager.checkFilePermission(organizationId, study.getUid(), folder.getUid(), userId, FilePermissions.WRITE);

        IOManager ioManager;
        try {
            ioManager = ioManagerFactory.get(folder.getUri());
        } catch (IOException e) {
            throw CatalogIOException.ioManagerException(folder.getUri(), e);
        }

        if (filter == null) {
            filter = uri -> true;
        }

        long numMatches = 0;

        OpenCGAResult<File> result = OpenCGAResult.empty();
        List<File> fileList = new ArrayList<>();
        List<Event> eventList = new ArrayList<>();

        try (Stream<URI> stream = ioManager.listFilesStream(folder.getUri())) {
            Iterator<URI> iterator = stream.iterator();
            while (iterator.hasNext()) {
                URI fileUri = iterator.next().normalize();

                numMatches++;

                if (!filter.test(fileUri)) {
                    continue;
                }

                String relativeFilePath = folder.getUri().relativize(fileUri).getPath();
                String finalCatalogPath = Paths.get(folder.getPath()).resolve(relativeFilePath).toString();
                if (relativeFilePath.endsWith("/") && !finalCatalogPath.endsWith("/")) {
                    finalCatalogPath += "/";
                }

                try {
                    File registeredFile = internalGet(organizationId, study.getUid(), finalCatalogPath, INCLUDE_FILE_URI_PATH, userId)
                            .first();
                    if (!registeredFile.getUri().equals(fileUri)) {
                        eventList.add(new Event(Event.Type.WARNING, registeredFile.getPath(), "The uri registered in Catalog '"
                                + registeredFile.getUri().getPath() + "' for the path does not match the uri that would have been synced '"
                                + fileUri.getPath() + "'"));
                    }
                    fileList.add(registeredFile);
                } catch (CatalogException e) {
                    File file = registerFile(organizationId, study, finalCatalogPath, fileUri, jobId, tokenPayload).first();

                    result.setNumInserted(result.getNumInserted() + 1);
                    fileList.add(file);
                }
            }
        }
        result.setNumMatches(numMatches);
        result.setEvents(eventList);
        result.setResults(fileList);
        result.setNumResults(fileList.size());

        return result;
    }

    public OpenCGAResult<File> unlink(@Nullable String studyId, String fileId, String token) throws CatalogException {
        JwtPayload tokenPayload = catalogManager.getUserManager().validateToken(token);
        CatalogFqn studyFqn = CatalogFqn.extractFqnFromStudy(studyId, tokenPayload);
        String organizationId = studyFqn.getOrganizationId();
        String userId = tokenPayload.getUserId(organizationId);
        Study study = studyManager.resolveId(studyId, userId, organizationId);

        ObjectMap auditParams = new ObjectMap()
                .append("study", studyId)
                .append("file", fileId)
                .append("token", token);

        try {
            ParamUtils.checkParameter(fileId, "File");

            File file = internalGet(organizationId, study.getUid(), fileId, QueryOptions.empty(), userId).first();

            if (!file.isExternal()) {
                throw new CatalogException("Only previously linked files can be unlinked. Please, use delete instead.");
            }

            // Check if the file or the folder plus any nested files/folders can be deleted
            checkCanDeleteFile(organizationId, study, file.getPath(), true, Collections.singletonList(FileStatus.PENDING_DELETE), userId);

            OpenCGAResult result = unlink(organizationId, file);
            auditManager.audit(organizationId, userId, Enums.Action.UNLINK, Enums.Resource.FILE, file.getId(), file.getUuid(),
                    study.getId(), study.getUuid(), auditParams, new AuditRecord.Status(AuditRecord.Status.Result.SUCCESS));

            return result;
<<<<<<< HEAD
        } catch (Exception e) {
            auditManager.audit(userId, Enums.Action.UNLINK, Enums.Resource.FILE, fileId, "", study.getId(), study.getUuid(),
                    auditParams, new AuditRecord.Status(AuditRecord.Status.Result.ERROR, new Error(0, "", e.getMessage())));
            throw new CatalogException("Could not unlink file '" + fileId + "'", e);
=======
        } catch (CatalogException e) {
            auditManager.audit(organizationId, userId, Enums.Action.UNLINK, Enums.Resource.FILE, fileId, "", study.getId(), study.getUuid(),
                    auditParams, new AuditRecord.Status(AuditRecord.Status.Result.ERROR, e.getError()));
            throw e;
>>>>>>> 83ca8d0a
        }
    }

    /**
     * Delete the file from the file system and from OpenCGA.
     *
     * @param organizationId
     * @param study          Study object.
     * @param file           File or folder.
     * @return a OpenCGAResult object.
     */
    private OpenCGAResult physicalDelete(String organizationId, Study study, File file) throws CatalogException {
        URI fileUri = getUri(organizationId, file);
        IOManager ioManager = null;
        try {
            ioManager = ioManagerFactory.get(fileUri);
        } catch (IOException e) {
            throw CatalogIOException.ioManagerException(fileUri, e);
        }

        OpenCGAResult result;
        if (file.getType() == File.Type.FILE) {
            // 1. Set the file status to deleting
            ObjectMap update = new ObjectMap(FileDBAdaptor.QueryParams.INTERNAL_STATUS_ID.key(), FileStatus.DELETING);
            getFileDBAdaptor(organizationId).update(file.getUid(), update, QueryOptions.empty());

            // 2. Delete file from the file system
            logger.debug("Deleting file '{} ({})' with uri '{}' from the file system", file.getPath(), file.getUid(), fileUri);
            if (ioManager.exists(fileUri)) {
                try {
                    ioManager.deleteFile(fileUri);
                } catch (CatalogIOException e) {
                    logger.error("Could not delete physically the file '{} ({})'. File deletion aborted.", file.getPath(), file.getUid());
                    // FIXME: Do we restore the status to READY
                    throw new CatalogException("Error deleting file " + file.getPath() + " physically: " + e.getMessage(), e.getCause());
                }
            } else {
                // FIXME: What do we do if the file does not exist in the file system
                logger.warn("Could not delete file '{}'. The file is not accessible or does not exist.", fileUri);
            }

            // 3. Delete file from the database
            result = getFileDBAdaptor(organizationId).delete(file, FileStatus.DELETED);
        } else {
            // 1. Set the folder and all nested files/folders to DELETING
            Query query = new Query()
                    .append(FileDBAdaptor.QueryParams.STUDY_UID.key(), study.getUid())
                    .append(FileDBAdaptor.QueryParams.PATH.key(), "~^" + file.getPath() + "*");
            ObjectMap update = new ObjectMap(FileDBAdaptor.QueryParams.INTERNAL_STATUS_ID.key(), FileStatus.DELETING);
            getFileDBAdaptor(organizationId).update(query, update, QueryOptions.empty());

            // 2. Delete files to be deleted from the file system
            QueryOptions options = new QueryOptions(INCLUDE_FILE_URI_PATH)
                    .append(QueryOptions.SORT, FileDBAdaptor.QueryParams.PATH.key())
                    .append(QueryOptions.ORDER, QueryOptions.DESCENDING);
            DBIterator<File> iterator = getFileDBAdaptor(organizationId).iterator(query, options);
            while (iterator.hasNext()) {
                File tmpFile = iterator.next();
                if (ioManager.isDirectory(tmpFile.getUri())) {
                    // If the directory is not empty, it might be that there are other files/folders not registered in OpenCGA, so we only
                    // delete the directory if the directory is empty
                    if (ioManager.listFiles(tmpFile.getUri()).isEmpty()) {
                        ioManager.deleteDirectory(tmpFile.getUri());
                    }
                } else {
                    ioManager.deleteFile(tmpFile.getUri());
                }
            }

            // 3. Delete the folder and all nested files/folders to DELETED
            result = getFileDBAdaptor(organizationId).delete(file, FileStatus.DELETED);
        }

        return result;
    }

    private OpenCGAResult sendToTrash(String organizationId, File file) throws CatalogException {
        return getFileDBAdaptor(organizationId).delete(file, FileStatus.TRASHED);
    }

    private OpenCGAResult unlink(String organizationId, File file) throws CatalogException {
        return getFileDBAdaptor(organizationId).delete(file, FileStatus.REMOVED);
    }

    private boolean subpathInPath(String subpath, Set<String> pathSet) {
        String[] split = StringUtils.split(subpath, "/");
        String auxPath = "";
        for (String s : split) {
            auxPath += s + "/";
            if (pathSet.contains(auxPath)) {
                return true;
            }
        }
        return false;
    }

    public OpenCGAResult<File> updateAnnotations(String studyStr, String fileStr, String annotationSetId, Map<String, Object> annotations,
                                                 ParamUtils.CompleteUpdateAction action, QueryOptions options, String token)
            throws CatalogException {
        if (annotations == null || annotations.isEmpty()) {
            throw new CatalogException("Missing array of annotations.");
        }
        FileUpdateParams updateParams = new FileUpdateParams()
                .setAnnotationSets(Collections.singletonList(new AnnotationSet(annotationSetId, "", annotations)));
        options = ParamUtils.defaultObject(options, QueryOptions::new);
        options.put(Constants.ACTIONS, new ObjectMap(AnnotationSetManager.ANNOTATIONS, action));

        return update(studyStr, fileStr, updateParams, options, token);
    }

    public OpenCGAResult<File> removeAnnotations(String studyStr, String fileStr, String annotationSetId, List<String> annotations,
                                                 QueryOptions options, String token) throws CatalogException {
        return updateAnnotations(studyStr, fileStr, annotationSetId,
                new ObjectMap("remove", StringUtils.join(annotations, ",")), ParamUtils.CompleteUpdateAction.REMOVE, options, token);
    }

    public OpenCGAResult<File> resetAnnotations(String studyStr, String fileStr, String annotationSetId, List<String> annotations,
                                                QueryOptions options, String token) throws CatalogException {
        return updateAnnotations(studyStr, fileStr, annotationSetId,
                new ObjectMap("reset", StringUtils.join(annotations, ",")), ParamUtils.CompleteUpdateAction.RESET, options, token);
    }

    public OpenCGAResult<File> update(String studyStr, Query query, FileUpdateParams updateParams, QueryOptions options, String token)
            throws CatalogException {
        return update(studyStr, query, updateParams, false, options, token);
    }

    public OpenCGAResult<File> update(String studyStr, Query query, FileUpdateParams updateParams, boolean ignoreException,
                                      QueryOptions options, String token) throws CatalogException {
        JwtPayload tokenPayload = catalogManager.getUserManager().validateToken(token);
        CatalogFqn studyFqn = CatalogFqn.extractFqnFromStudy(studyStr, tokenPayload);
        String organizationId = studyFqn.getOrganizationId();
        String userId = tokenPayload.getUserId(organizationId);
        Study study = studyManager.resolveId(studyStr, StudyManager.INCLUDE_VARIABLE_SET, userId, organizationId);

        String operationId = UuidUtils.generateOpenCgaUuid(UuidUtils.Entity.AUDIT);

        ObjectMap updateMap;
        try {
            updateMap = updateParams != null ? updateParams.getUpdateMap() : null;
        } catch (JsonProcessingException e) {
            throw new CatalogException("Could not parse FileUpdateParams object: " + e.getMessage(), e);
        }

        ObjectMap auditParams = new ObjectMap()
                .append("study", studyStr)
                .append("query", query)
                .append("updateParams", updateMap)
                .append("ignoreException", ignoreException)
                .append("options", options)
                .append("token", token);

        Query finalQuery = new Query(ParamUtils.defaultObject(query, Query::new));

        DBIterator<File> iterator;
        try {
            // Fix query if it contains any annotation
            AnnotationUtils.fixQueryAnnotationSearch(organizationId, study, finalQuery);
            fixQueryObject(study, finalQuery, userId);
            finalQuery.append(FileDBAdaptor.QueryParams.STUDY_UID.key(), study.getUid());

            iterator = getFileDBAdaptor(organizationId).iterator(study.getUid(), finalQuery, EXCLUDE_FILE_ATTRIBUTES, userId);
        } catch (CatalogException e) {
            auditManager.auditUpdate(organizationId, operationId, userId, Enums.Resource.FILE, "", "", study.getId(), study.getUuid(),
                    auditParams, new AuditRecord.Status(AuditRecord.Status.Result.ERROR, e.getError()));
            throw e;
        }

        auditManager.initAuditBatch(operationId);
        OpenCGAResult<File> result = OpenCGAResult.empty();
        while (iterator.hasNext()) {
            File file = iterator.next();
            try {
                OpenCGAResult<File> updateResult = update(organizationId, study, file, updateParams, options, userId, token);
                result.append(updateResult);

                auditManager.auditUpdate(organizationId, operationId, userId, Enums.Resource.FILE, file.getId(), file.getUuid(),
                        study.getId(), study.getUuid(), auditParams, new AuditRecord.Status(AuditRecord.Status.Result.SUCCESS));
            } catch (CatalogException e) {
                Event event = new Event(Event.Type.ERROR, file.getId(), e.getMessage());
                result.getEvents().add(event);
                result.setNumErrors(result.getNumErrors() + 1);

                logger.error("Cannot update file {}: {}", file.getId(), e.getMessage());
                auditManager.auditUpdate(organizationId, operationId, userId, Enums.Resource.FILE, file.getId(), file.getUuid(),
                 study.getId(), study.getUuid(), auditParams, new AuditRecord.Status(AuditRecord.Status.Result.ERROR, e.getError()));
            }
        }
        auditManager.finishAuditBatch(organizationId, operationId);
        return endResult(result, ignoreException);
    }

    public OpenCGAResult<File> update(String studyStr, String fileId, FileUpdateParams updateParams, QueryOptions options, String token)
            throws CatalogException {
        JwtPayload tokenPayload = catalogManager.getUserManager().validateToken(token);
        CatalogFqn studyFqn = CatalogFqn.extractFqnFromStudy(studyStr, tokenPayload);
        String organizationId = studyFqn.getOrganizationId();
        String userId = tokenPayload.getUserId(organizationId);
        Study study = studyManager.resolveId(studyStr, StudyManager.INCLUDE_VARIABLE_SET, userId, organizationId);

        String operationId = UuidUtils.generateOpenCgaUuid(UuidUtils.Entity.AUDIT);

        ObjectMap updateMap;
        try {
            updateMap = updateParams != null ? updateParams.getUpdateMap() : null;
        } catch (JsonProcessingException e) {
            throw new CatalogException("Could not parse FileUpdateParams object: " + e.getMessage(), e);
        }

        ObjectMap auditParams = new ObjectMap()
                .append("study", studyStr)
                .append("fileId", fileId)
                .append("updateParams", updateMap)
                .append("options", options)
                .append("token", token);

        OpenCGAResult<File> result = OpenCGAResult.empty();
        String fileUuid = "";
        try {
            OpenCGAResult<File> internalResult = internalGet(organizationId, study.getUid(), fileId, EXCLUDE_FILE_ATTRIBUTES, userId);
            if (internalResult.getNumResults() == 0) {
                throw new CatalogException("File '" + fileId + "' not found");
            }
            File file = internalResult.first();

            // We set the proper values for the audit
            fileId = file.getId();
            fileUuid = file.getUuid();

            OpenCGAResult<File> updateResult = update(organizationId, study, file, updateParams, options, userId, token);
            result.append(updateResult);

            auditManager.auditUpdate(organizationId, userId, Enums.Resource.FILE, file.getId(), file.getUuid(), study.getId(),
                    study.getUuid(), auditParams, new AuditRecord.Status(AuditRecord.Status.Result.SUCCESS));
        } catch (CatalogException e) {
            Event event = new Event(Event.Type.ERROR, fileId, e.getMessage());
            result.getEvents().add(event);
            result.setNumErrors(result.getNumErrors() + 1);

            logger.error("Cannot update file {}: {}", fileId, e.getMessage());
            auditManager.auditUpdate(organizationId, operationId, userId, Enums.Resource.FILE, fileId, fileUuid, study.getId(),
                    study.getUuid(), auditParams, new AuditRecord.Status(AuditRecord.Status.Result.ERROR, e.getError()));
            throw e;
        }
        return result;
    }

    /**
     * Update a File from catalog.
     *
     * @param studyStr     Study id in string format. Could be one of
     *                     [id|organization@aliasProject:aliasStudy|aliasProject:aliasStudy|aliasStudy]
     * @param fileIds      List of file ids. Could be either the id, path or uuid.
     * @param updateParams Data model filled only with the parameters to be updated.
     * @param options      QueryOptions object.
     * @param token        Session id of the user logged in.
     * @return A OpenCGAResult.
     * @throws CatalogException if there is any internal error, the user does not have proper permissions or a parameter passed does not
     *                          exist or is not allowed to be updated.
     */
    public OpenCGAResult<File> update(String studyStr, List<String> fileIds, FileUpdateParams updateParams, QueryOptions options,
                                      String token) throws CatalogException {
        return update(studyStr, fileIds, updateParams, false, options, token);
    }

    public OpenCGAResult<File> update(String studyStr, List<String> fileIds, FileUpdateParams updateParams, boolean ignoreException,
                                      QueryOptions options, String token) throws CatalogException {
        JwtPayload tokenPayload = catalogManager.getUserManager().validateToken(token);
        CatalogFqn studyFqn = CatalogFqn.extractFqnFromStudy(studyStr, tokenPayload);
        String organizationId = studyFqn.getOrganizationId();
        String userId = tokenPayload.getUserId(organizationId);
        Study study = studyManager.resolveId(studyStr, StudyManager.INCLUDE_VARIABLE_SET, userId, organizationId);

        String operationId = UuidUtils.generateOpenCgaUuid(UuidUtils.Entity.AUDIT);

        ObjectMap updateMap;
        try {
            updateMap = updateParams != null ? updateParams.getUpdateMap() : null;
        } catch (JsonProcessingException e) {
            throw new CatalogException("Could not parse FileUpdateParams object: " + e.getMessage(), e);
        }

        ObjectMap auditParams = new ObjectMap()
                .append("study", studyStr)
                .append("fileIds", fileIds)
                .append("updateParams", updateMap)
                .append("ignoreException", ignoreException)
                .append("options", options)
                .append("token", token);

        auditManager.initAuditBatch(operationId);
        OpenCGAResult<File> result = OpenCGAResult.empty();
        for (String id : fileIds) {
            String fileId = id;
            String fileUuid = "";

            try {
                OpenCGAResult<File> internalResult = internalGet(organizationId, study.getUid(), fileId, EXCLUDE_FILE_ATTRIBUTES, userId);
                if (internalResult.getNumResults() == 0) {
                    throw new CatalogException("File '" + id + "' not found");
                }
                File file = internalResult.first();

                // We set the proper values for the audit
                fileId = file.getId();
                fileUuid = file.getUuid();

                OpenCGAResult<File> updateResult = update(organizationId, study, file, updateParams, options, userId, token);
                result.append(updateResult);

                auditManager.auditUpdate(organizationId, userId, Enums.Resource.FILE, file.getId(), file.getUuid(), study.getId(),
                        study.getUuid(), auditParams, new AuditRecord.Status(AuditRecord.Status.Result.SUCCESS));
            } catch (CatalogException e) {
                Event event = new Event(Event.Type.ERROR, id, e.getMessage());
                result.getEvents().add(event);
                result.setNumErrors(result.getNumErrors() + 1);

                logger.error("Cannot update file {}: {}", fileId, e.getMessage());
                auditManager.auditUpdate(organizationId, operationId, userId, Enums.Resource.FILE, fileId, fileUuid, study.getId(),
                        study.getUuid(), auditParams, new AuditRecord.Status(AuditRecord.Status.Result.ERROR, e.getError()));
            }
        }
        auditManager.finishAuditBatch(organizationId, operationId);
        return endResult(result, ignoreException);
    }

    private OpenCGAResult<File> update(String organizationId, Study study, File file, FileUpdateParams updateParams, QueryOptions options,
                                       String userId, String token) throws CatalogException {
        ObjectMap parameters = new ObjectMap();
        if (updateParams != null) {
            try {
                parameters = updateParams.getUpdateMap();
            } catch (JsonProcessingException e) {
                throw new CatalogException("Could not parse FileUpdateParams object: " + e.getMessage(), e);
            }
        }
        ParamUtils.checkUpdateParametersMap(parameters);

        if (StringUtils.isNotEmpty(parameters.getString(FileDBAdaptor.QueryParams.CREATION_DATE.key()))) {
            ParamUtils.checkDateFormat(parameters.getString(FileDBAdaptor.QueryParams.CREATION_DATE.key()),
                    FileDBAdaptor.QueryParams.CREATION_DATE.key());
        }
        if (StringUtils.isNotEmpty(parameters.getString(FileDBAdaptor.QueryParams.MODIFICATION_DATE.key()))) {
            ParamUtils.checkDateFormat(parameters.getString(FileDBAdaptor.QueryParams.MODIFICATION_DATE.key()),
                    FileDBAdaptor.QueryParams.MODIFICATION_DATE.key());
        }

        options = ParamUtils.defaultObject(options, QueryOptions::new);

        if (parameters.containsKey(FileDBAdaptor.QueryParams.ANNOTATION_SETS.key())) {
            Map<String, Object> actionMap = new HashMap<>(options.getMap(Constants.ACTIONS, Collections.emptyMap()));
            if (!actionMap.containsKey(AnnotationSetManager.ANNOTATION_SETS)
                    && !actionMap.containsKey(AnnotationSetManager.ANNOTATIONS)) {
                logger.warn("Assuming the user wants to add the list of annotation sets provided");
                actionMap.put(AnnotationSetManager.ANNOTATION_SETS, ParamUtils.BasicUpdateAction.ADD);
                options.put(Constants.ACTIONS, actionMap);
            }
        }

        if (parameters.containsKey(FileDBAdaptor.QueryParams.RELATED_FILES.key())) {
            List<FileRelatedFile> relatedFileList = new ArrayList<>();
            for (SmallRelatedFileParams relatedFile : updateParams.getRelatedFiles()) {
                if (StringUtils.isEmpty(relatedFile.getFile()) || relatedFile.getRelation() == null) {
                    throw new CatalogException("Missing file or relation in relatedFiles list");
                }
                File relatedFileFile = internalGet(organizationId, study.getUid(), relatedFile.getFile(), null, INCLUDE_FILE_URI_PATH,
                        userId).first();
                relatedFileList.add(new FileRelatedFile(relatedFileFile, relatedFile.getRelation()));
            }
            parameters.put(FileDBAdaptor.QueryParams.RELATED_FILES.key(), relatedFileList);

            Map<String, Object> actionMap = options.getMap(Constants.ACTIONS, new HashMap<>());
            if (!actionMap.containsKey(FileDBAdaptor.QueryParams.RELATED_FILES.key())) {
                logger.warn("Assuming the user wants to add the list of related files provided");
                actionMap.put(FileDBAdaptor.QueryParams.RELATED_FILES.key(), ParamUtils.BasicUpdateAction.ADD.name());
                options.put(Constants.ACTIONS, actionMap);
            }
        }

        // Check permissions...
        // Only check write annotation permissions if the user wants to update the annotation sets
        if (updateParams != null && updateParams.getAnnotationSets() != null) {
            authorizationManager.checkFilePermission(organizationId, study.getUid(), file.getUid(), userId,
                    FilePermissions.WRITE_ANNOTATIONS);
        }
        // Only check update permissions if the user wants to update anything apart from the annotation sets
        if ((parameters.size() == 1 && !parameters.containsKey(FileDBAdaptor.QueryParams.ANNOTATION_SETS.key()))
                || parameters.size() > 1) {
            authorizationManager.checkFilePermission(organizationId, study.getUid(), file.getUid(), userId, FilePermissions.WRITE);
        }

        if (isRootFolder(file)) {
            throw new CatalogException("Cannot modify root folder");
        }

        // We make a query to check both if the samples exists and if the user has permissions to see them
        if (updateParams != null && ListUtils.isNotEmpty(updateParams.getSampleIds())) {
<<<<<<< HEAD
            catalogManager.getSampleManager().internalGet(study.getUid(), updateParams.getSampleIds(), SampleManager.INCLUDE_SAMPLE_IDS,
                    userId, false);
        }

        checkUpdateAnnotations(study, file, parameters, options, VariableSet.AnnotableDataModels.FILE, fileDBAdaptor, userId);
=======
            catalogManager.getSampleManager().internalGet(organizationId, study.getUid(), updateParams.getSampleIds(),
                    SampleManager.INCLUDE_SAMPLE_IDS, userId, false);
        }

        checkUpdateAnnotations(organizationId, study, file, parameters, options, VariableSet.AnnotableDataModels.FILE,
                getFileDBAdaptor(organizationId), userId);
>>>>>>> 83ca8d0a

        OpenCGAResult update = getFileDBAdaptor(organizationId).update(file.getUid(), parameters, study.getVariableSets(), options);
        if (options.getBoolean(ParamConstants.INCLUDE_RESULT_PARAM)) {
            // Fetch updated file
            OpenCGAResult<File> result = getFileDBAdaptor(organizationId).get(study.getUid(), new Query(FileDBAdaptor.QueryParams.UID.key(),
                            file.getUid()), options, userId);
            update.setResults(result.getResults());
        }
        return update;
    }

    @Deprecated
    public OpenCGAResult<File> update(String studyStr, String entryStr, ObjectMap parameters, QueryOptions options, String token)
            throws CatalogException {
        ParamUtils.checkObj(parameters, "Parameters");
        options = ParamUtils.defaultObject(options, QueryOptions::new);

        JwtPayload tokenPayload = catalogManager.getUserManager().validateToken(token);
        CatalogFqn studyFqn = CatalogFqn.extractFqnFromStudy(studyStr, tokenPayload);
        String organizationId = studyFqn.getOrganizationId();
        String userId = tokenPayload.getUserId(organizationId);
        Study study = studyManager.resolveId(studyStr, StudyManager.INCLUDE_VARIABLE_SET, userId, organizationId);

        File file = internalGet(organizationId, study.getUid(), entryStr, QueryOptions.empty(), userId).first();

        ObjectMap auditParams = new ObjectMap()
                .append("study", studyStr)
                .append("fileId", entryStr)
                .append("updateParams", parameters)
                .append("options", options)
                .append("token", token);
        try {
            // Check permissions...
            // Only check write annotation permissions if the user wants to update the annotation sets
            if (parameters.containsKey(FileDBAdaptor.QueryParams.ANNOTATION_SETS.key())) {
                authorizationManager.checkFilePermission(organizationId, study.getUid(), file.getUid(), userId,
                        FilePermissions.WRITE_ANNOTATIONS);
            }
            // Only check update permissions if the user wants to update anything apart from the annotation sets
            if ((parameters.size() == 1 && !parameters.containsKey(FileDBAdaptor.QueryParams.ANNOTATION_SETS.key()))
                    || parameters.size() > 1) {
                authorizationManager.checkFilePermission(organizationId, study.getUid(), file.getUid(), userId, FilePermissions.WRITE);
            }

            try {
                ParamUtils.checkAllParametersExist(parameters.keySet().iterator(), (a) -> FileDBAdaptor.UpdateParams.getParam(a) != null);
            } catch (CatalogParameterException e) {
                throw new CatalogException("Could not update: " + e.getMessage(), e);
            }

            // We make a query to check both if the samples exists and if the user has permissions to see them
            if (parameters.get(FileDBAdaptor.QueryParams.SAMPLE_IDS.key()) != null
                    && ListUtils.isNotEmpty(parameters.getAsStringList(FileDBAdaptor.QueryParams.SAMPLE_IDS.key()))) {
                List<String> sampleIds = parameters.getAsStringList(FileDBAdaptor.QueryParams.SAMPLE_IDS.key());
<<<<<<< HEAD
                catalogManager.getSampleManager().internalGet(study.getUid(), sampleIds, SampleManager.INCLUDE_SAMPLE_IDS, userId, false);
            }

            OpenCGAResult<File> queryResult = unsafeUpdate(study, file, parameters, options, userId);
            auditManager.auditUpdate(userId, Enums.Resource.FILE, file.getId(), file.getUuid(), study.getId(), study.getUuid(),
                    auditParams, new AuditRecord.Status(AuditRecord.Status.Result.SUCCESS));
=======
                catalogManager.getSampleManager().internalGet(organizationId, study.getUid(), sampleIds, SampleManager.INCLUDE_SAMPLE_IDS,
                        userId, false);
            }

            OpenCGAResult<File> queryResult = unsafeUpdate(organizationId, study, file, parameters, options, userId);
            auditManager.auditUpdate(organizationId, userId, Enums.Resource.FILE, file.getId(), file.getUuid(), study.getId(),
                    study.getUuid(), auditParams, new AuditRecord.Status(AuditRecord.Status.Result.SUCCESS));
>>>>>>> 83ca8d0a
            return queryResult;
        } catch (CatalogException e) {
            auditManager.auditUpdate(organizationId, userId, Enums.Resource.FILE, file.getId(), file.getUuid(), study.getId(),
                    study.getUuid(), auditParams, new AuditRecord.Status(AuditRecord.Status.Result.ERROR, e.getError()));
            throw e;
        }
    }

    OpenCGAResult<File> unsafeUpdate(String organizationId, Study study, File file, ObjectMap parameters, QueryOptions options,
                                     String userId) throws CatalogException {
        if (isRootFolder(file)) {
            throw new CatalogException("Cannot modify root folder");
        }

        try {
            ParamUtils.checkAllParametersExist(parameters.keySet().iterator(), (a) -> FileDBAdaptor.UpdateParams.getParam(a) != null);
        } catch (CatalogParameterException e) {
            throw new CatalogException("Could not update: " + e.getMessage(), e);
        }

        checkUpdateAnnotations(organizationId, study, file, parameters, options, VariableSet.AnnotableDataModels.FILE,
                getFileDBAdaptor(organizationId), userId);

        getFileDBAdaptor(organizationId).update(file.getUid(), parameters, study.getVariableSets(), options);
        return getFileDBAdaptor(organizationId).get(file.getUid(), options);
    }

    public OpenCGAResult<File> move(String studyStr, String entryStr, String targetPathStr, QueryOptions options, String token)
            throws CatalogException {
        JwtPayload tokenPayload = catalogManager.getUserManager().validateToken(token);
        CatalogFqn studyFqn = CatalogFqn.extractFqnFromStudy(studyStr, tokenPayload);

        ObjectMap auditParams = new ObjectMap()
                .append("study", studyStr)
                .append("file", entryStr)
                .append("target", targetPathStr)
                .append("options", options)
                .append("token", token);

        String organizationId = studyFqn.getOrganizationId();
        String userId = tokenPayload.getUserId(organizationId);
        String studyId = studyFqn.getStudyId();
        String studyUuid = studyFqn.getStudyUuid();
        String fileId = entryStr;
        String fileUuid = "";
        try {
            Study study = catalogManager.getStudyManager().resolveId(studyFqn, QueryOptions.empty(), tokenPayload);
            studyId = study.getId();
            studyUuid = study.getUuid();

            File file = internalGet(organizationId, study.getUid(), entryStr, QueryOptions.empty(), userId).first();
            fileId = file.getId();
            fileUuid = file.getUuid();
            // Check user has write permissions on file/folder
            authorizationManager.checkFilePermission(organizationId, study.getUid(), file.getUid(), userId, FilePermissions.WRITE);

            OpenCGAResult<File> parents = getParents(organizationId, study.getUid(), targetPathStr, false, INCLUDE_FILE_IDS);
            // Check user can write in target path
            File parentFolder = parents.first();
            authorizationManager.checkFilePermission(organizationId, study.getUid(), parentFolder.getUid(), userId, FilePermissions.WRITE);

            ObjectMap parameters = new ObjectMap(FileDBAdaptor.QueryParams.PATH.key(), targetPathStr);
            OpenCGAResult<File> update = getFileDBAdaptor(organizationId)
                    .update(file.getUid(), parameters, Collections.emptyList(), QueryOptions.empty());

            auditManager.audit(organizationId, userId, Enums.Action.MOVE, Enums.Resource.FILE, file.getId(), file.getUuid(), studyId,
                    studyUuid, auditParams, new AuditRecord.Status(AuditRecord.Status.Result.SUCCESS));

            if (options.getBoolean(ParamConstants.INCLUDE_RESULT_PARAM)) {
                // Fetch updated file
                OpenCGAResult<File> result = getFileDBAdaptor(organizationId).get(study.getUid(),
                        new Query(FileDBAdaptor.QueryParams.UID.key(), file.getUid()), options, userId);
                update.setResults(result.getResults());
            }
            return update;
        } catch (Exception e) {
            auditManager.audit(organizationId, userId, Enums.Action.MOVE, Enums.Resource.FILE, fileId, fileUuid, studyId, studyUuid,
                    auditParams, new AuditRecord.Status(AuditRecord.Status.Result.ERROR, new Error(0, fileId, e.getMessage())));
            throw e;
        }
    }

    public OpenCGAResult<File> move(String studyStr, String entryStr, String targetPathStr, QueryOptions options, String token)
            throws CatalogException {
        String userId = userManager.getUserId(token);
        Study study = studyManager.resolveId(studyStr, userId);

        ObjectMap auditParams = new ObjectMap()
                .append("study", studyStr)
                .append("file", entryStr)
                .append("target", targetPathStr)
                .append("options", options)
                .append("token", token);

        String fileId = entryStr;
        String fileUuid = "";
        try {
            File file = internalGet(study.getUid(), entryStr, QueryOptions.empty(), userId).first();
            fileId = file.getId();
            fileUuid = file.getUuid();
            // Check user has write permissions on file/folder
            authorizationManager.checkFilePermission(study.getUid(), file.getUid(), userId, FilePermissions.WRITE);

            OpenCGAResult<File> parents = getParents(study.getUid(), targetPathStr, false, INCLUDE_FILE_IDS);
            // Check user can write in target path
            File parentFolder = parents.first();
            authorizationManager.checkFilePermission(study.getUid(), parentFolder.getUid(), userId, FilePermissions.WRITE);

            ObjectMap parameters = new ObjectMap(FileDBAdaptor.QueryParams.PATH.key(), targetPathStr);
            OpenCGAResult<File> update = fileDBAdaptor.update(file.getUid(), parameters, Collections.emptyList(), QueryOptions.empty());

            auditManager.audit(userId, Enums.Action.MOVE, Enums.Resource.FILE, file.getId(), file.getUuid(), study.getId(), study.getUuid(),
                    auditParams, new AuditRecord.Status(AuditRecord.Status.Result.SUCCESS));

            if (options.getBoolean(ParamConstants.INCLUDE_RESULT_PARAM)) {
                // Fetch updated file
                OpenCGAResult<File> result = fileDBAdaptor.get(study.getUid(),
                        new Query(FileDBAdaptor.QueryParams.UID.key(), file.getUid()), options, userId);
                update.setResults(result.getResults());
            }
            return update;
        } catch (Exception e) {
            auditManager.audit(userId, Enums.Action.MOVE, Enums.Resource.FILE, fileId, fileUuid, study.getId(), study.getUuid(),
                    auditParams, new AuditRecord.Status(AuditRecord.Status.Result.ERROR, new Error(0, fileId, e.getMessage())));
            throw e;
        }
    }

    public OpenCGAResult<File> link(String studyStr, FileLinkParams params, boolean parents, String token) throws CatalogException {
        // We make two attempts to link to ensure the behaviour remains even if it is being called at the same time link from different
        // threads
        JwtPayload tokenPayload = catalogManager.getUserManager().validateToken(token);
        CatalogFqn studyFqn = CatalogFqn.extractFqnFromStudy(studyStr, tokenPayload);
        String organizationId = studyFqn.getOrganizationId();
        String userId = tokenPayload.getUserId(organizationId);
        Study study = studyManager.resolveId(studyStr, userId, organizationId);

        ObjectMap auditParams = new ObjectMap()
                .append("study", studyStr)
                .append("params", params)
                .append("parents", parents)
                .append("token", token);
        try {
            OpenCGAResult<File> result = privateLink(organizationId, study, params, parents, tokenPayload);
            auditManager.auditCreate(organizationId, userId, Enums.Action.LINK, Enums.Resource.FILE, result.first().getId(),
                    result.first().getUuid(), study.getId(), study.getUuid(), auditParams,
                    new AuditRecord.Status(AuditRecord.Status.Result.SUCCESS));
            return result;
        } catch (Exception e) {
            try {
                OpenCGAResult<File> result = privateLink(organizationId, study, params, parents, tokenPayload);
                auditManager.auditCreate(organizationId, userId, Enums.Action.LINK, Enums.Resource.FILE, result.first().getId(),
                        result.first().getUuid(), study.getId(), study.getUuid(), auditParams,
                        new AuditRecord.Status(AuditRecord.Status.Result.SUCCESS));
                return result;
            } catch (Exception e2) {
                auditManager.auditCreate(organizationId, userId, Enums.Action.LINK, Enums.Resource.FILE, params.getUri(), "",
                        study.getId(), study.getUuid(), auditParams, new AuditRecord.Status(AuditRecord.Status.Result.ERROR,
                                new Error(0, "", e2.getMessage())));
                e.addSuppressed(e2);
                throw e;
            }
        }
    }

    @Deprecated
    public OpenCGAResult<File> link(String studyStr, URI uriOrigin, String pathDestiny, ObjectMap params, String token)
            throws CatalogException {
        params = ParamUtils.defaultObject(params, ObjectMap::new);
        FileLinkParams linkParams = new FileLinkParams()
                .setDescription(params.getString("description", ""))
                .setPath(pathDestiny)
                .setUri(uriOrigin.toString())
                .setRelatedFiles(params.getAsList("relatedFiles", SmallRelatedFileParams.class));
        return link(studyStr, linkParams, params.getBoolean("parents", false), token);
    }

    @Override
    public OpenCGAResult rank(String studyStr, Query query, String field, int numResults, boolean asc, String sessionId)
            throws CatalogException {
        query = ParamUtils.defaultObject(query, Query::new);
        ParamUtils.checkObj(field, "field");
        ParamUtils.checkObj(sessionId, "sessionId");

        JwtPayload tokenPayload = catalogManager.getUserManager().validateToken(sessionId);
        CatalogFqn studyFqn = CatalogFqn.extractFqnFromStudy(studyStr, tokenPayload);
        String organizationId = studyFqn.getOrganizationId();
        String userId = tokenPayload.getUserId(organizationId);
        Study study = studyManager.resolveId(studyStr, userId, organizationId);

        authorizationManager.checkStudyPermission(organizationId, study.getUid(), userId, StudyPermissions.Permissions.VIEW_FILES);

        // TODO: In next release, we will have to check the count parameter from the queryOptions object.
        boolean count = true;
        query.append(FileDBAdaptor.QueryParams.STUDY_UID.key(), study.getUid());
        OpenCGAResult queryResult = null;
        if (count) {
            // We do not need to check for permissions when we show the count of files
            queryResult = getFileDBAdaptor(organizationId).rank(query, field, numResults, asc);
        }

        return ParamUtils.defaultObject(queryResult, OpenCGAResult::new);
    }

    @Override
    public OpenCGAResult groupBy(@Nullable String studyStr, Query query, List<String> fields, QueryOptions options, String sessionId)
            throws CatalogException {
        query = ParamUtils.defaultObject(query, Query::new);
        options = ParamUtils.defaultObject(options, QueryOptions::new);
        if (fields == null || fields.size() == 0) {
            throw new CatalogException("Empty fields parameter.");
        }

        JwtPayload tokenPayload = catalogManager.getUserManager().validateToken(sessionId);
        CatalogFqn studyFqn = CatalogFqn.extractFqnFromStudy(studyStr, tokenPayload);
        String organizationId = studyFqn.getOrganizationId();
        String userId = tokenPayload.getUserId(organizationId);
        Study study = studyManager.resolveId(studyStr, userId, organizationId);

        fixQueryObject(study, query, userId);

        // Add study id to the query
        query.put(FileDBAdaptor.QueryParams.STUDY_UID.key(), study.getUid());

        // We do not need to check for permissions when we show the count of files
        OpenCGAResult queryResult = getFileDBAdaptor(organizationId).groupBy(query, fields, options, userId);

        return ParamUtils.defaultObject(queryResult, OpenCGAResult::new);
    }

    public OpenCGAResult<FileContent> grep(String studyId, String fileId, String pattern, boolean ignoreCase, int numLines, String token)
            throws CatalogException {
        long startTime = System.currentTimeMillis();

        JwtPayload tokenPayload = catalogManager.getUserManager().validateToken(token);
        CatalogFqn studyFqn = CatalogFqn.extractFqnFromStudy(studyId, tokenPayload);
        String organizationId = studyFqn.getOrganizationId();
        String userId = tokenPayload.getUserId(organizationId);
        Study study = studyManager.resolveId(studyId, userId, organizationId);

        ObjectMap auditParams = new ObjectMap()
                .append("studyId", studyId)
                .append("fileId", fileId)
                .append("pattern", pattern)
                .append("ignoreCase", ignoreCase)
                .append("numLines", numLines)
                .append("token", token);
        try {
            File file = internalGet(organizationId, study.getUid(), fileId, INCLUDE_FILE_URI, userId).first();
            authorizationManager.checkFilePermission(organizationId, study.getUid(), file.getUid(), userId, FilePermissions.VIEW_CONTENT);

            URI fileUri = getUri(organizationId, file);
            FileContent fileContent;
            try {
                fileContent = ioManagerFactory.get(fileUri).grep(Paths.get(fileUri), pattern, numLines, ignoreCase);
            } catch (IOException e) {
                throw CatalogIOException.ioManagerException(fileUri, e);
            }

            auditManager.audit(organizationId, userId, Enums.Action.GREP, Enums.Resource.FILE, file.getId(), file.getUuid(), study.getId(),
                    study.getUuid(), auditParams, new AuditRecord.Status(AuditRecord.Status.Result.SUCCESS));

            return new OpenCGAResult<>((int) (System.currentTimeMillis() - startTime), Collections.emptyList(), 1,
                    Collections.singletonList(fileContent), 1);
        } catch (CatalogException e) {
            auditManager.audit(organizationId, userId, Enums.Action.GREP, Enums.Resource.FILE, fileId, "", study.getId(), study.getUuid(),
                    auditParams, new AuditRecord.Status(AuditRecord.Status.Result.ERROR, e.getError()));
            throw e;
        }
    }

    public OpenCGAResult<FileContent> image(String studyStr, String fileId, String token) throws CatalogException {
        JwtPayload tokenPayload = catalogManager.getUserManager().validateToken(token);
        CatalogFqn studyFqn = CatalogFqn.extractFqnFromStudy(studyStr, tokenPayload);
        String organizationId = studyFqn.getOrganizationId();
        String userId = tokenPayload.getUserId(organizationId);
        Study study = studyManager.resolveId(studyStr, userId, organizationId);

        long startTime = System.currentTimeMillis();

        ObjectMap auditParams = new ObjectMap()
                .append("study", studyStr)
                .append("fileId", fileId)
                .append("token", token);
        File file;
        try {
            file = internalGet(organizationId, study.getUid(), fileId, INCLUDE_FILE_URI_PATH, userId).first();
            authorizationManager.checkFilePermission(organizationId, study.getUid(), file.getUid(), userId, FilePermissions.VIEW_CONTENT);

            if (file.getFormat() != File.Format.IMAGE) {
                throw new CatalogException("File '" + fileId + "' is not an image. Format of file is '" + file.getFormat() + "'.");
            }

            URI fileUri = getUri(organizationId, file);
            FileContent fileContent;

            try {
                fileContent = ioManagerFactory.get(fileUri).base64Image(Paths.get(fileUri));
            } catch (IOException e) {
                throw CatalogIOException.ioManagerException(fileUri, e);
            }
            auditManager.audit(organizationId, userId, Enums.Action.IMAGE_CONTENT, Enums.Resource.FILE, file.getId(), file.getUuid(),
                    study.getId(), study.getUuid(), auditParams, new AuditRecord.Status(AuditRecord.Status.Result.SUCCESS));

            return new OpenCGAResult<>((int) (System.currentTimeMillis() - startTime), Collections.emptyList(), 1,
                    Collections.singletonList(fileContent), 1);
        } catch (CatalogException e) {
            auditManager.audit(organizationId, userId, Enums.Action.IMAGE_CONTENT, Enums.Resource.FILE, fileId, "", study.getId(),
             study.getUuid(), auditParams, new AuditRecord.Status(AuditRecord.Status.Result.ERROR, e.getError()));
            throw e;
        }
    }

    public OpenCGAResult<FileContent> head(String studyStr, String fileId, long offset, int lines, String token)
            throws CatalogException {
        JwtPayload tokenPayload = catalogManager.getUserManager().validateToken(token);
        CatalogFqn studyFqn = CatalogFqn.extractFqnFromStudy(studyStr, tokenPayload);
        String organizationId = studyFqn.getOrganizationId();
        String userId = tokenPayload.getUserId(organizationId);
        Study study = studyManager.resolveId(studyStr, userId, organizationId);

        long startTime = System.currentTimeMillis();

        ObjectMap auditParams = new ObjectMap()
                .append("study", studyStr)
                .append("fileId", fileId)
                .append("offset", offset)
                .append("lines", lines)
                .append("token", token);
        File file;
        try {
            file = internalGet(organizationId, study.getUid(), fileId, INCLUDE_FILE_URI, userId).first();
            authorizationManager.checkFilePermission(organizationId, study.getUid(), file.getUid(), userId, FilePermissions.VIEW_CONTENT);
            URI fileUri = getUri(organizationId, file);
            FileContent fileContent;
            try {
                fileContent = ioManagerFactory.get(fileUri).head(Paths.get(fileUri), offset, lines);
            } catch (IOException e) {
                throw CatalogIOException.ioManagerException(fileUri, e);
            }
            auditManager.audit(organizationId, userId, Enums.Action.HEAD_CONTENT, Enums.Resource.FILE, file.getId(), file.getUuid(),
                    study.getId(), study.getUuid(), auditParams, new AuditRecord.Status(AuditRecord.Status.Result.SUCCESS));

            return new OpenCGAResult<>((int) (System.currentTimeMillis() - startTime), Collections.emptyList(), 1,
                    Collections.singletonList(fileContent), 1);
        } catch (CatalogException e) {
            auditManager.audit(organizationId, userId, Enums.Action.HEAD_CONTENT, Enums.Resource.FILE, fileId, "", study.getId(),
             study.getUuid(), auditParams, new AuditRecord.Status(AuditRecord.Status.Result.ERROR, e.getError()));
            throw e;
        }
    }

    public OpenCGAResult<FileContent> tail(String studyStr, String fileId, int lines, String token)
            throws CatalogException {
        JwtPayload tokenPayload = catalogManager.getUserManager().validateToken(token);
        CatalogFqn studyFqn = CatalogFqn.extractFqnFromStudy(studyStr, tokenPayload);
        String organizationId = studyFqn.getOrganizationId();
        String userId = tokenPayload.getUserId(organizationId);
        Study study = studyManager.resolveId(studyStr, userId, organizationId);

        long startTime = System.currentTimeMillis();

        ObjectMap auditParams = new ObjectMap()
                .append("study", studyStr)
                .append("fileId", fileId)
                .append("lines", lines)
                .append("token", token);
        File file;
        try {
            file = internalGet(organizationId, study.getUid(), fileId, INCLUDE_FILE_URI, userId).first();
            authorizationManager.checkFilePermission(organizationId, study.getUid(), file.getUid(), userId, FilePermissions.VIEW_CONTENT);
            URI fileUri = getUri(organizationId, file);
            FileContent fileContent;
            try {
                fileContent = ioManagerFactory.get(fileUri).tail(Paths.get(fileUri), lines);
            } catch (IOException e) {
                throw CatalogIOException.ioManagerException(fileUri, e);
            }
            auditManager.audit(organizationId, userId, Enums.Action.TAIL_CONTENT, Enums.Resource.FILE, file.getId(), file.getUuid(),
                    study.getId(), study.getUuid(), auditParams, new AuditRecord.Status(AuditRecord.Status.Result.SUCCESS));

            return new OpenCGAResult<>((int) (System.currentTimeMillis() - startTime), Collections.emptyList(), 1,
                    Collections.singletonList(fileContent), 1);
        } catch (CatalogException e) {
            auditManager.audit(organizationId, userId, Enums.Action.TAIL_CONTENT, Enums.Resource.FILE, fileId, "", study.getId(),
                    study.getUuid(), auditParams, new AuditRecord.Status(AuditRecord.Status.Result.ERROR, e.getError()));
            throw e;
        }
    }

    public DataInputStream download(String studyStr, String fileId, String token) throws CatalogException {
        return download(studyStr, fileId, -1, -1, token);
    }

    public DataInputStream download(String studyStr, String fileId, int start, int limit, String token) throws CatalogException {
        JwtPayload tokenPayload = catalogManager.getUserManager().validateToken(token);
        CatalogFqn studyFqn = CatalogFqn.extractFqnFromStudy(studyStr, tokenPayload);
        String organizationId = studyFqn.getOrganizationId();
        String userId = tokenPayload.getUserId(organizationId);
        Study study = studyManager.resolveId(studyStr, userId, organizationId);

        ObjectMap auditParams = new ObjectMap()
                .append("study", studyStr)
                .append("fileId", fileId)
                .append("start", start)
                .append("limit", limit)
                .append("token", token);
        File file;
        try {
            file = internalGet(organizationId, study.getUid(), fileId, INCLUDE_FILE_URI, userId).first();
            authorizationManager.checkFilePermission(organizationId, study.getUid(), file.getUid(), userId, FilePermissions.DOWNLOAD);
            URI fileUri = getUri(organizationId, file);
            DataInputStream dataInputStream;
            try {
                dataInputStream = ioManagerFactory.get(fileUri).getFileObject(fileUri, start, limit);
            } catch (IOException e) {
                throw CatalogIOException.ioManagerException(fileUri, e);
            }

            auditManager.audit(organizationId, userId, Enums.Action.DOWNLOAD, Enums.Resource.FILE, file.getId(), file.getUuid(),
                    study.getId(), study.getUuid(), auditParams, new AuditRecord.Status(AuditRecord.Status.Result.SUCCESS));
            return dataInputStream;
        } catch (CatalogException e) {
            auditManager.audit(organizationId, userId, Enums.Action.DOWNLOAD, Enums.Resource.FILE, fileId, "", study.getId(),
             study.getUuid(), auditParams, new AuditRecord.Status(AuditRecord.Status.Result.ERROR, e.getError()));
            throw e;
        }
    }

    // **************************   ACLs  ******************************** //
    public OpenCGAResult<AclEntryList<FilePermissions>> getAcls(String studyId, List<String> fileList, String member,
                                                                boolean ignoreException, String token) throws CatalogException {
        return getAcls(studyId, fileList,
                StringUtils.isNotEmpty(member) ? Collections.singletonList(member) : Collections.emptyList(), ignoreException, token);
    }

    public OpenCGAResult<AclEntryList<FilePermissions>> getAcls(String studyId, List<String> fileList, List<String> members,
                                                                boolean ignoreException, String token) throws CatalogException {
        JwtPayload tokenPayload = catalogManager.getUserManager().validateToken(token);
        CatalogFqn studyFqn = CatalogFqn.extractFqnFromStudy(studyId, tokenPayload);
        String organizationId = studyFqn.getOrganizationId();
        String userId = tokenPayload.getUserId(organizationId);
        Study study = studyManager.resolveId(studyId, userId, organizationId);

        String operationId = UuidUtils.generateOpenCgaUuid(UuidUtils.Entity.AUDIT);
        ObjectMap auditParams = new ObjectMap()
                .append("studyId", studyId)
                .append("fileList", fileList)
                .append("members", members)
                .append("ignoreException", ignoreException)
                .append("token", token);

        OpenCGAResult<AclEntryList<FilePermissions>> fileAcls = OpenCGAResult.empty();
        Map<String, InternalGetDataResult.Missing> missingMap = new HashMap<>();
        try {
            auditManager.initAuditBatch(operationId);
            InternalGetDataResult<File> queryResult = internalGet(organizationId, study.getUid(), fileList, INCLUDE_FILE_IDS, userId,
                    ignoreException);

            if (queryResult.getMissing() != null) {
                missingMap = queryResult.getMissing().stream()
                        .collect(Collectors.toMap(InternalGetDataResult.Missing::getId, Function.identity()));
            }

            List<Long> fileUids = queryResult.getResults().stream().map(File::getUid).collect(Collectors.toList());
            if (CollectionUtils.isNotEmpty(members)) {
                fileAcls = authorizationManager.getAcl(organizationId, study.getUid(), fileUids, members, Enums.Resource.FILE,
                        FilePermissions.class, userId);
            } else {
                fileAcls = authorizationManager.getAcl(organizationId, study.getUid(), fileUids, Enums.Resource.FILE, FilePermissions.class,
                        userId);
            }

            // Include non-existing samples to the result list
            List<AclEntryList<FilePermissions>> resultList = new ArrayList<>(fileList.size());
            List<Event> eventList = new ArrayList<>(missingMap.size());
            int counter = 0;
            for (String fileId : fileList) {
                if (!missingMap.containsKey(fileId)) {
                    File file = queryResult.getResults().get(counter);
                    resultList.add(fileAcls.getResults().get(counter));
                    auditManager.audit(organizationId, operationId, userId, Enums.Action.FETCH_ACLS, Enums.Resource.FILE, file.getId(),
                            file.getUuid(), study.getId(), study.getUuid(), auditParams,
                            new AuditRecord.Status(AuditRecord.Status.Result.SUCCESS), new ObjectMap());
                    counter++;
                } else {
                    resultList.add(new AclEntryList<>());
                    eventList.add(new Event(Event.Type.ERROR, fileId, missingMap.get(fileId).getErrorMsg()));
                    auditManager.audit(organizationId, operationId, userId, Enums.Action.FETCH_ACLS, Enums.Resource.FILE, fileId, "",
                            study.getId(), study.getUuid(), auditParams, new AuditRecord.Status(AuditRecord.Status.Result.ERROR,
                                    new Error(0, "", missingMap.get(fileId).getErrorMsg())), new ObjectMap());
                }
            }
            for (int i = 0; i < queryResult.getResults().size(); i++) {
                fileAcls.getResults().get(i).setId(queryResult.getResults().get(i).getId());
            }
            fileAcls.setResults(resultList);
            fileAcls.setEvents(eventList);
        } catch (CatalogException e) {
            for (String fileId : fileList) {
                auditManager.audit(organizationId, operationId, userId, Enums.Action.FETCH_ACLS, Enums.Resource.FILE, fileId, "",
                        study.getId(), study.getUuid(), auditParams, new AuditRecord.Status(AuditRecord.Status.Result.ERROR, e.getError()),
                        new ObjectMap());
            }
            if (!ignoreException) {
                throw e;
            } else {
                for (String fileId : fileList) {
                    Event event = new Event(Event.Type.ERROR, fileId, e.getMessage());
                    fileAcls.append(new OpenCGAResult<>(0, Collections.singletonList(event), 0, Collections.emptyList(), 0));
                }
            }
        } finally {
            auditManager.finishAuditBatch(organizationId, operationId);
        }

        return fileAcls;
    }

    public OpenCGAResult<AclEntryList<FilePermissions>> updateAcl(String studyId, List<String> fileStrList, String memberList,
                                                                  FileAclParams aclParams, ParamUtils.AclAction action, String token)
            throws CatalogException {
        JwtPayload tokenPayload = catalogManager.getUserManager().validateToken(token);
        CatalogFqn studyFqn = CatalogFqn.extractFqnFromStudy(studyId, tokenPayload);
        String organizationId = studyFqn.getOrganizationId();
        String userId = tokenPayload.getUserId(organizationId);
        Study study = studyManager.resolveId(studyId, userId, organizationId);

        ObjectMap auditParams = new ObjectMap()
                .append("studyId", studyId)
                .append("fileStrList", fileStrList)
                .append("memberList", memberList)
                .append("aclParams", aclParams)
                .append("action", action)
                .append("token", token);
        String operationId = UuidUtils.generateOpenCgaUuid(UuidUtils.Entity.AUDIT);

        try {
            auditManager.initAuditBatch(operationId);

            int count = 0;
            count += fileStrList != null && !fileStrList.isEmpty() ? 1 : 0;
            count += StringUtils.isNotEmpty(aclParams.getSample()) ? 1 : 0;

            if (count > 1) {
                throw new CatalogException("Update ACL: Only one of these parameters are allowed: file or sample per query.");
            } else if (count == 0) {
                throw new CatalogException("Update ACL: At least one of these parameters should be provided: file or sample");
            }

            if (action == null) {
                throw new CatalogException("Invalid action found. Please choose a valid action to be performed.");
            }

            List<String> permissions = Collections.emptyList();
            if (StringUtils.isNotEmpty(aclParams.getPermissions())) {
                permissions = Arrays.asList(aclParams.getPermissions().trim().replaceAll("\\s", "").split(","));
                checkPermissions(permissions, FilePermissions::valueOf);
            }

            List<File> extendedFileList;
            if (StringUtils.isNotEmpty(aclParams.getSample())) {
                // Obtain the sample ids
                OpenCGAResult<Sample> sampleDataResult = catalogManager.getSampleManager().internalGet(organizationId, study.getUid(),
                        Arrays.asList(StringUtils.split(aclParams.getSample(), ",")), SampleManager.INCLUDE_SAMPLE_IDS, userId, false);
                Query query = new Query(FileDBAdaptor.QueryParams.SAMPLE_IDS.key(),
                        sampleDataResult.getResults().stream().map(Sample::getId).collect(Collectors.toList()));

                extendedFileList = catalogManager.getFileManager().search(studyId, query, EXCLUDE_FILE_ATTRIBUTES, token)
                        .getResults();
            } else {
                extendedFileList = internalGet(organizationId, study.getUid(), fileStrList, EXCLUDE_FILE_ATTRIBUTES, userId, false)
                        .getResults();
            }

            authorizationManager.checkCanAssignOrSeePermissions(organizationId, study.getUid(), userId);

            // Increase the list with the files/folders within the list of ids that correspond with folders
            extendedFileList = getRecursiveFilesAndFolders(organizationId, study.getUid(), extendedFileList);

            // Validate that the members are actually valid members
            List<String> members;
            if (memberList != null && !memberList.isEmpty()) {
                members = Arrays.asList(memberList.split(","));
            } else {
                members = Collections.emptyList();
            }
            authorizationManager.checkNotAssigningPermissionsToAdminsGroup(members);
            checkMembers(organizationId, study.getUid(), members);

            List<Long> fileUids = extendedFileList.stream().map(File::getUid).collect(Collectors.toList());
            AuthorizationManager.CatalogAclParams catalogAclParams = new AuthorizationManager.CatalogAclParams(fileUids, permissions,
                    Enums.Resource.FILE);
//        studyManager.membersHavePermissionsInStudy(resourceIds.getStudyId(), members);

            OpenCGAResult<AclEntryList<FilePermissions>> queryResultList;
            switch (action) {
                case SET:
                    authorizationManager.setAcls(organizationId, study.getUid(), members, catalogAclParams);
                    break;
                case ADD:
                    authorizationManager.addAcls(organizationId, study.getUid(), members, catalogAclParams);
                    break;
                case REMOVE:
                    authorizationManager.removeAcls(organizationId, members, catalogAclParams);
                    break;
                case RESET:
                    catalogAclParams.setPermissions(null);
                    authorizationManager.removeAcls(organizationId, members, catalogAclParams);
                    break;
                default:
                    throw new CatalogException("Unexpected error occurred. No valid action found.");
            }

            queryResultList = authorizationManager.getAcls(organizationId, study.getUid(), fileUids, members, Enums.Resource.FILE,
                    FilePermissions.class);
            for (int i = 0; i < queryResultList.getResults().size(); i++) {
                queryResultList.getResults().get(i).setId(extendedFileList.get(i).getId());
            }
            for (File file : extendedFileList) {
                auditManager.audit(organizationId, operationId, userId, Enums.Action.UPDATE_ACLS, Enums.Resource.FILE, file.getId(),
                        file.getUuid(), study.getId(), study.getUuid(), auditParams,
                        new AuditRecord.Status(AuditRecord.Status.Result.SUCCESS), new ObjectMap());
            }
            return queryResultList;
        } catch (CatalogException e) {
            if (fileStrList != null) {
                for (String fileId : fileStrList) {
                    auditManager.audit(organizationId, operationId, userId, Enums.Action.UPDATE_ACLS, Enums.Resource.FILE, fileId, "",
                            study.getId(), study.getUuid(), auditParams, new AuditRecord.Status(AuditRecord.Status.Result.ERROR,
                                    e.getError()), new ObjectMap());
                }
            }
            throw e;
        } finally {
            auditManager.finishAuditBatch(organizationId, operationId);
        }
    }

    public OpenCGAResult<File> getParents(String studyStr, String path, boolean rootFirst, QueryOptions options, String token)
            throws CatalogException {
        JwtPayload tokenPayload = catalogManager.getUserManager().validateToken(token);
        CatalogFqn studyFqn = CatalogFqn.extractFqnFromStudy(studyStr, tokenPayload);
        String organizationId = studyFqn.getOrganizationId();
        String userId = tokenPayload.getUserId(organizationId);
        Study study = studyManager.resolveId(studyStr, userId, organizationId);

        List<String> paths = org.opencb.opencga.catalog.managers.FileUtils.calculateAllPossiblePaths(path);

        Query query = new Query(FileDBAdaptor.QueryParams.PATH.key(), paths);
        query.put(FileDBAdaptor.QueryParams.STUDY_UID.key(), study.getUid());
        OpenCGAResult<File> result = getFileDBAdaptor(organizationId).get(study.getUid(), query, options, userId);
        result.getResults().sort(rootFirst ? ROOT_FIRST_COMPARATOR : ROOT_LAST_COMPARATOR);
        return result;
    }

    // **************************   Private methods   ******************************** //
    private boolean isRootFolder(File file) throws CatalogException {
        ParamUtils.checkObj(file, "File");
        return file.getPath().isEmpty();
    }

    /**
     * Fetch all the recursive files and folders within the list of file ids given.
     *
     * @param organizationId Organization id.
     * @param studyUid       Study uid.
     * @param fileList       List of files
     * @return a more complete file list containing all the nested files
     */
    private List<File> getRecursiveFilesAndFolders(String organizationId, long studyUid, List<File> fileList) throws CatalogException {
        List<File> fileListCopy = new LinkedList<>();
        fileListCopy.addAll(fileList);

        Set<Long> uidFileSet = new HashSet<>();
        uidFileSet.addAll(fileList.stream().map(File::getUid).collect(Collectors.toSet()));

        List<String> pathList = new ArrayList<>();
        for (File file : fileList) {
            if (file.getType().equals(File.Type.DIRECTORY)) {
                pathList.add("~^" + file.getPath());
            }
        }

        if (CollectionUtils.isNotEmpty(pathList)) {
            // Search for all the files within the list of paths
            Query query = new Query()
                    .append(FileDBAdaptor.QueryParams.STUDY_UID.key(), studyUid)
                    .append(FileDBAdaptor.QueryParams.PATH.key(), pathList);
            OpenCGAResult<File> fileDataResult1 = getFileDBAdaptor(organizationId).get(query, INCLUDE_FILE_URI_PATH);
            for (File file1 : fileDataResult1.getResults()) {
                if (!uidFileSet.contains(file1.getUid())) {
                    uidFileSet.add(file1.getUid());
                    fileListCopy.add(file1);
                }
            }
        }

        return fileListCopy;
    }

    //FIXME: This should use org.opencb.opencga.storage.core.variant.io.VariantReaderUtils
    private String getMainVariantFile(String name) {
        if (name.endsWith(".variants.avro.gz") || name.endsWith(".variants.proto.gz") || name.endsWith(".variants.json.gz")) {
            int idx = name.lastIndexOf(".variants.");
            return name.substring(0, idx);
        } else {
            return null;
        }
    }

    private boolean isTransformedFile(String name) {
        return getMainVariantFile(name) != null;
    }

    private String getVariantMetadataFile(String path) {
        String file = getMainVariantFile(path);
        if (file != null) {
            return file + ".file.json.gz";
        } else {
            return null;
        }
    }

    private OpenCGAResult<File> getParents(String organizationId, long studyUid, String filePath, boolean rootFirst, QueryOptions options)
            throws CatalogException {
        List<String> paths = org.opencb.opencga.catalog.managers.FileUtils.calculateAllPossiblePaths(filePath);

        Query query = new Query(FileDBAdaptor.QueryParams.PATH.key(), paths);
        query.put(FileDBAdaptor.QueryParams.STUDY_UID.key(), studyUid);
        OpenCGAResult<File> result = getFileDBAdaptor(organizationId).get(query, options);
        result.getResults().sort(rootFirst ? ROOT_FIRST_COMPARATOR : ROOT_LAST_COMPARATOR);
        return result;
    }

    private String getParentPath(String path) {
        Path parent = Paths.get(path).getParent();
        String parentPath;
        if (parent == null) {   //If parent == null, the file is in the root of the study
            parentPath = "";
        } else {
            parentPath = parent.toString() + "/";
        }
        return parentPath;
    }

    /**
     * Get the URI where a file should be in Catalog, given a study and a path.
     *
     * @param organizationId Organization id.
     * @param studyId        Study identifier
     * @param path           Path to locate
     * @param directory      Boolean indicating if the file is a directory
     * @return URI where the file should be placed
     * @throws CatalogException CatalogException
     */
    private URI getFileUri(String organizationId, long studyId, String path, boolean directory)
            throws CatalogException, URISyntaxException {
        // Get the closest existing parent. If parents == true, may happen that the parent is not registered in catalog yet.
        File existingParent = getParents(organizationId, studyId, path, false, null).first();

        //Relative path to the existing parent
        String relativePath = Paths.get(existingParent.getPath()).relativize(Paths.get(path)).toString();
        if (path.endsWith("/") && !relativePath.endsWith("/")) {
            relativePath += "/";
        }

        String uriStr = Paths.get(existingParent.getUri().getPath()).resolve(relativePath).toString();

        if (directory) {
            return UriUtils.createDirectoryUri(uriStr);
        } else {
            return UriUtils.createUri(uriStr);
        }
    }

    private boolean isExternal(Study study, String catalogFilePath, URI fileUri) throws CatalogException {
        URI studyUri = study.getUri();

        String studyFilePath = Paths.get(studyUri).resolve(catalogFilePath).toString();
        String originalFilePath = Paths.get(fileUri).toString();

        logger.debug("Study file path: {}", studyFilePath);
        logger.debug("File path: {}", originalFilePath);
        return !studyFilePath.equals(originalFilePath);
    }

    /**
     * Method to check if a file or folder can be deleted. It will check for indexation, status, permissions and file system availability.
     *
     * @param studyStr Study.
     * @param fileId   File or folder id.
     * @param unlink   Boolean indicating whether the operation only expects to remove the entry from the database or also remove the
     *                 file from disk.
     * @param token    Token of the user for which DELETE permissions will be checked.
     * @throws CatalogException if any of the files cannot be deleted.
     */
    public void checkCanDeleteFile(String studyStr, String fileId, boolean unlink, String token) throws CatalogException {
        JwtPayload tokenPayload = catalogManager.getUserManager().validateToken(token);
        CatalogFqn studyFqn = CatalogFqn.extractFqnFromStudy(studyStr, tokenPayload);
        String organizationId = studyFqn.getOrganizationId();
        String userId = tokenPayload.getUserId(organizationId);
        Study study = studyManager.resolveId(studyStr, userId, organizationId);
        checkCanDeleteFile(organizationId, study, fileId, unlink, Arrays.asList(FileStatus.READY, FileStatus.TRASHED), userId);
    }

    /**
     * Method to check if a file or folder can be deleted. It will check for indexation, status, permissions and file system availability.
     *
     * @param organizationId Organization id.
     * @param study          Study.
     * @param fileId         File or folder id.
     * @param unlink         Boolean indicating whether the operation only expects to remove the entry from the database or also remove the
     *                       file from disk.
     * @param acceptedStatus List of valid statuses the file should have. For the public, the file should be in READY or TRASHED status.
     *                       However, if someone calls to the delete/unlink methods, the status of those files should already be in
     *                       PENDING_DELETE.
     * @param userId         user for which DELETE permissions will be checked.
     * @throws CatalogException if any of the files cannot be deleted.
     */
    private void checkCanDeleteFile(String organizationId, Study study, String fileId, boolean unlink, List<String> acceptedStatus,
                                    String userId) throws CatalogException {

        QueryOptions options = new QueryOptions(QueryOptions.INCLUDE, Arrays.asList(FileDBAdaptor.QueryParams.UID.key(),
                FileDBAdaptor.QueryParams.NAME.key(), FileDBAdaptor.QueryParams.TYPE.key(), FileDBAdaptor.QueryParams.RELATED_FILES.key(),
                FileDBAdaptor.QueryParams.SIZE.key(), FileDBAdaptor.QueryParams.URI.key(), FileDBAdaptor.QueryParams.PATH.key(),
                FileDBAdaptor.QueryParams.INTERNAL.key(), FileDBAdaptor.QueryParams.EXTERNAL.key()));

        OpenCGAResult<File> fileOpenCGAResult = internalGet(organizationId, study.getUid(), fileId, options, userId);
        if (fileOpenCGAResult.getNumResults() == 0) {
            throw new CatalogException("File " + fileId + " not found");
        }
        File file = fileOpenCGAResult.first();

        // If the user is the owner or the admin, we won't check if he has permissions for every single file
        long studyId = study.getUid();
        boolean checkPermissions = !authorizationManager.isAtLeastStudyAdministrator(organizationId, studyId, userId);

        Set<Long> indexFiles = new HashSet<>();

        if (unlink && !file.isExternal()) {
            throw new CatalogException("Cannot unlink non-external files. Use delete operation instead");
        } else if (!unlink && file.isExternal()) {
            throw new CatalogException("Cannot delete external files. Use unlink operation instead");
        }

        IOManager ioManager;
        try {
            ioManager = ioManagerFactory.get(file.getUri());
        } catch (IOException e) {
            throw CatalogIOException.ioManagerException(file.getUri(), e);
        }
        if (file.getType() == File.Type.FILE) {
            if (checkPermissions) {
                authorizationManager.checkFilePermission(organizationId, study.getUid(), file.getUid(), userId, FilePermissions.WRITE);
                authorizationManager.checkFilePermission(organizationId, study.getUid(), file.getUid(), userId, FilePermissions.DELETE);
            }

            // File must exist in the file system
            if (!unlink && !ioManager.exists(file.getUri())) {
                throw new CatalogException("File " + file.getUri() + " not found in file system");
            }

            checkValidStatusForDeletion(file, acceptedStatus);
            indexFiles.addAll(getProducedFromIndexFiles(file));
        } else {
            // We cannot delete the root folder
            if (isRootFolder(file)) {
                throw new CatalogException("Root directories cannot be deleted");
            }

            // Query to get all recursive files and folders
            Query query = new Query()
                    .append(FileDBAdaptor.QueryParams.STUDY_UID.key(), study.getUid())
                    .append(FileDBAdaptor.QueryParams.PATH.key(), "~^" + file.getPath() + "*");

            if (unlink) {
                // Only external files/folders are allowed within the folder
                Query tmpQuery = new Query(query)
                        .append(FileDBAdaptor.QueryParams.EXTERNAL.key(), false);
                long numMatches = getFileDBAdaptor(organizationId).count(tmpQuery).getNumMatches();

                if (numMatches > 0) {
                    throw new CatalogException(numMatches + " local files detected within the external "
                            + "folder " + file.getPath() + ". Please, delete those folders or files manually first");
                }
            } else {
                // Only non-external files/folders are allowed within the folder
                Query tmpQuery = new Query(query)
                        .append(FileDBAdaptor.QueryParams.EXTERNAL.key(), true);
                long numMatches = getFileDBAdaptor(organizationId).count(tmpQuery).getNumMatches();

                if (numMatches > 0) {
                    throw new CatalogException(numMatches + " external files detected within the local "
                            + "folder " + file.getPath() + ". Please, unlink those folders or files manually first");
                }
            }

            DBIterator<File> iterator = getFileDBAdaptor(organizationId).iterator(query, options);
            while (iterator.hasNext()) {
                File tmpFile = iterator.next();

                if (checkPermissions) {
                    authorizationManager.checkFilePermission(organizationId, study.getUid(), tmpFile.getUid(), userId,
                            FilePermissions.DELETE);
                    authorizationManager.checkFilePermission(organizationId, study.getUid(), tmpFile.getUid(), userId,
                            FilePermissions.WRITE);
                }

                // File must exist in the file system
                if (!unlink && !ioManager.exists(tmpFile.getUri())) {
                    throw new CatalogException("File " + tmpFile.getUri() + " not found in file system");
                }

                checkValidStatusForDeletion(tmpFile, acceptedStatus);
                indexFiles.addAll(getProducedFromIndexFiles(tmpFile));
            }

            // TODO: Validate no file/folder within any registered directory is not registered in OpenCGA
        }

        Query clinicalQuery = new Query()
                .append(ClinicalAnalysisDBAdaptor.QueryParams.STUDY_UID.key(), study.getUid())
                .append(ClinicalAnalysisDBAdaptor.QueryParams.FILES_UID.key(), file.getUid())
                .append(ClinicalAnalysisDBAdaptor.QueryParams.LOCKED.key(), true);
        OpenCGAResult<Long> count = clinicalDBAdaptor.count(clinicalQuery);
        if (count.getNumMatches() > 0) {
            throw new CatalogException("The file " + file.getName() + " is part of " + count.getNumMatches() + " clinical analyses");
        }


        // Check the original files are not being indexed at the moment
        if (!indexFiles.isEmpty()) {
            Query query = new Query(FileDBAdaptor.QueryParams.UID.key(), new ArrayList<>(indexFiles));
            try (DBIterator<File> iterator = getFileDBAdaptor(organizationId).iterator(query, new QueryOptions(QueryOptions.INCLUDE,
                    Arrays.asList(FileDBAdaptor.QueryParams.INTERNAL.key(), FileDBAdaptor.QueryParams.UID.key())))) {
                while (iterator.hasNext()) {
                    File next = iterator.next();
                    String status = FileInternal.getVariantIndexStatusId(next.getInternal());
                    switch (status) {
                        case VariantIndexStatus.READY:
                            // If they are already ready, we only need to remove the reference to the transformed files as they will be
                            // removed
                            next.getInternal().getVariant().getIndex().setTransform(null);
                            break;
                        case VariantIndexStatus.TRANSFORMED:
                            // We need to remove the reference to the transformed files and change their status from TRANSFORMED to NONE
                            next.getInternal().getVariant().getIndex().setTransform(null);
                            next.getInternal().getVariant().getIndex().getStatus().setId(VariantIndexStatus.NONE);
                            next.getInternal().getVariant().getIndex().getStatus().setName(VariantIndexStatus.NONE);
                            break;
                        case VariantIndexStatus.NONE:
                        case VariantIndexStatus.DELETED:
                            break;
                        default:
                            throw new CatalogException("Cannot delete files that are in use in storage.");
                    }
                }
            }
        }
    }

    Set<Long> getProducedFromIndexFiles(File fileAux) {
        // Check if the file is produced from other file being indexed and add them to the transformedFromFileIds set
        if (fileAux.getRelatedFiles() != null && !fileAux.getRelatedFiles().isEmpty()) {
            return fileAux.getRelatedFiles().stream()
                    .filter(myFile -> myFile.getRelation() == FileRelatedFile.Relation.PRODUCED_FROM)
                    .map(FileRelatedFile::getFile)
                    .map(File::getUid)
                    .collect(Collectors.toSet());
        }
        return Collections.emptySet();
    }

    void checkValidStatusForDeletion(File file, List<String> expectedStatus) throws CatalogException {
        if (file.getInternal().getStatus() == null) {
            throw new CatalogException("Cannot check file status for deletion");
        }
        for (String status : expectedStatus) {
            if (status.equals(file.getInternal().getStatus().getId())) {
                // Valid status
                return;
            }
        }
        throw new CatalogException("Cannot delete file: " + file.getName() + ". The status is " + file.getInternal().getStatus().getId());
    }

    /**
     * Create the parent directories that are needed.
     *
     * @param organizationId   Organization id.
     * @param study            study where they will be created.
     * @param userId           user that is creating the parents.
     * @param studyURI         Base URI where the created folders will be pointing to. (base physical location)
     * @param path             Path used in catalog as a virtual location. (whole bunch of directories inside the virtual location in
     *                         catalog)
     * @param checkPermissions Boolean indicating whether to check if the user has permissions to create a folder in the first directory
     *                         that is available in catalog.
     * @throws CatalogDBException
     */
    private void createParents(String organizationId, Study study, String userId, URI studyURI, Path path, boolean checkPermissions)
            throws CatalogException {
        if (path == null) {
            if (checkPermissions) {
                authorizationManager.checkStudyPermission(organizationId, study.getUid(), userId, StudyPermissions.Permissions.WRITE_FILES);
            }
            return;
        }

        String stringPath = path.toString();
        if (("/").equals(stringPath)) {
            return;
        }

        logger.debug("Path: {}", stringPath);

        if (stringPath.startsWith("/")) {
            stringPath = stringPath.substring(1);
        }

        if (!stringPath.endsWith("/")) {
            stringPath = stringPath + "/";
        }

        // Check if the folder exists
        Query query = new Query()
                .append(FileDBAdaptor.QueryParams.STUDY_UID.key(), study.getUid())
                .append(FileDBAdaptor.QueryParams.PATH.key(), stringPath);

        if (getFileDBAdaptor(organizationId).count(query).getNumMatches() == 0) {
            createParents(organizationId, study, userId, studyURI, path.getParent(), checkPermissions);
        } else {
            if (checkPermissions) {
                long fileId = getFileDBAdaptor(organizationId).getId(study.getUid(), stringPath);
                authorizationManager.checkFilePermission(organizationId, study.getUid(), fileId, userId, FilePermissions.WRITE);
            }
            return;
        }

        String parentPath = getParentPath(stringPath);
        long parentFileId = getFileDBAdaptor(organizationId).getId(study.getUid(), parentPath);
        // We obtain the permissions set in the parent folder and set them to the file or folder being created
        OpenCGAResult<AclEntryList<FilePermissions>> allFileAcls =
                authorizationManager.getAcls(organizationId, study.getUid(), parentFileId, Enums.Resource.FILE, FilePermissions.class);

        URI completeURI = Paths.get(studyURI).resolve(path).toUri();

        // Create the folder in catalog
        File folder = new File(path.getFileName().toString(), File.Type.DIRECTORY, File.Format.PLAIN, File.Bioformat.NONE, completeURI,
                stringPath, null, TimeUtils.getTime(), TimeUtils.getTime(), "", false, 0, null, new FileExperiment(),
                Collections.emptyList(), Collections.emptyList(), "", studyManager.getCurrentRelease(study),
                Collections.emptyList(), Collections.emptyList(), new FileQualityControl(), null, new Status(), FileInternal.init(), null);
        folder.setUuid(UuidUtils.generateOpenCgaUuid(UuidUtils.Entity.FILE));
        checkHooks(folder, study.getFqn(), HookConfiguration.Stage.CREATE);
        getFileDBAdaptor(organizationId).insert(study.getUid(), folder, Collections.emptyList(), Collections.emptyList(),
                Collections.emptyList(), new QueryOptions());
        OpenCGAResult<File> queryResult = getFile(organizationId, study.getUid(), folder.getUuid(), QueryOptions.empty());
        // Propagate ACLs
        if (allFileAcls != null && allFileAcls.getNumResults() > 0) {
            authorizationManager.replicateAcls(organizationId, Collections.singletonList(queryResult.first().getUid()),
                    allFileAcls.getResults().get(0), Enums.Resource.FILE);
        }
    }

    private OpenCGAResult<File> privateLink(String organizationId, Study study, FileLinkParams params, boolean parents,
                                            JwtPayload jwtPayload) throws CatalogException {
        ParamUtils.checkObj(params, "FileLinkParams");
        ParamUtils.checkParameter(params.getUri(), "uri");
        URI uriOrigin;
        try {
            uriOrigin = UriUtils.createUri(params.getUri());
        } catch (URISyntaxException e) {
            throw new CatalogException(e.getMessage(), e);
        }

        IOManager ioManager;
        try {
            ioManager = ioManagerFactory.get(uriOrigin);
        } catch (IOException e) {
            throw CatalogIOException.ioManagerException(uriOrigin, e);
        }
        if (!ioManager.exists(uriOrigin)) {
            throw new CatalogIOException("File " + uriOrigin + " does not exist");
        }

        final URI normalizedUri;
        try {
            normalizedUri = UriUtils.createUri(uriOrigin.normalize().getPath());
        } catch (URISyntaxException e) {
            throw new CatalogException(e);
        }

        String userId = jwtPayload.getUserId(organizationId);
        authorizationManager.checkStudyPermission(organizationId, study.getUid(), userId, StudyPermissions.Permissions.WRITE_FILES);

        params.setPath(ParamUtils.defaultString(params.getPath(), ""));
        if (params.getPath().length() == 1 && (params.getPath().equals(".") || params.getPath().equals("/"))) {
            params.setPath("");
        } else {
            if (params.getPath().startsWith("/")) {
                params.setPath(params.getPath().substring(1));
            }
            String[] pathParts = params.getPath().split("/");
            java.io.File originalFile = new java.io.File(normalizedUri);
            if (originalFile.isFile()) {
                String fileName = new java.io.File(normalizedUri).getName();
                // If user sent something like uri = file.txt and path = "A/B/C/file.txt" we change the path so it does not include file.txt
                if (fileName.equals(pathParts[pathParts.length - 1])) {
                    params.setPath(params.getPath().substring(0, params.getPath().lastIndexOf(fileName)));
                }
            }
            if (!params.getPath().isEmpty() && !params.getPath().endsWith("/")) {
                params.setPath(params.getPath() + "/");
            }
        }
        String externalPathDestinyStr;
        if (Paths.get(normalizedUri).toFile().isDirectory()) {
            externalPathDestinyStr = Paths.get(params.getPath()).resolve(Paths.get(normalizedUri).getFileName()).toString() + "/";
        } else {
            externalPathDestinyStr = Paths.get(params.getPath()).resolve(Paths.get(normalizedUri).getFileName()).toString();
        }

        // Check if the path already exists and is not external
        Query query = new Query()
                .append(FileDBAdaptor.QueryParams.STUDY_UID.key(), study.getUid())
                .append(FileDBAdaptor.QueryParams.PATH.key(), externalPathDestinyStr)
                .append(FileDBAdaptor.QueryParams.EXTERNAL.key(), false);
        if (getFileDBAdaptor(organizationId).count(query).getNumMatches() > 0) {
            throw new CatalogException("Cannot link to " + externalPathDestinyStr + ". The path already existed and is not external.");
        }

        // Check if the uri was already linked to that same path
        query = new Query()
                .append(FileDBAdaptor.QueryParams.URI.key(), normalizedUri)
                .append(FileDBAdaptor.QueryParams.STUDY_UID.key(), study.getUid())
                .append(FileDBAdaptor.QueryParams.PATH.key(), externalPathDestinyStr)
                .append(FileDBAdaptor.QueryParams.EXTERNAL.key(), true);

        if (getFileDBAdaptor(organizationId).count(query).getNumMatches() > 0) {
            // Create a regular expression on URI to return everything linked from that URI
            query.put(FileDBAdaptor.QueryParams.URI.key(), "~^" + normalizedUri);
            query.remove(FileDBAdaptor.QueryParams.PATH.key());

            // Limit the number of results and only some fields
            QueryOptions queryOptions = new QueryOptions()
                    .append(QueryOptions.LIMIT, 100);

            return getFileDBAdaptor(organizationId).get(query, queryOptions)
                    .addEvent(new Event(Event.Type.INFO, ParamConstants.FILE_ALREADY_LINKED));
        }

        // Check if the uri was linked to other path
        query = new Query()
                .append(FileDBAdaptor.QueryParams.URI.key(), normalizedUri)
                .append(FileDBAdaptor.QueryParams.STUDY_UID.key(), study.getUid())
                .append(FileDBAdaptor.QueryParams.EXTERNAL.key(), true);
        if (getFileDBAdaptor(organizationId).count(query).getNumMatches() > 0) {
            QueryOptions queryOptions = new QueryOptions(QueryOptions.INCLUDE, FileDBAdaptor.QueryParams.PATH.key());
            String path = getFileDBAdaptor(organizationId).get(query, queryOptions).first().getPath();
            throw new CatalogException(normalizedUri + " was already linked to other path: " + path);
        }

//         FIXME: Implement resync
//        boolean resync = params.getBoolean("resync", false);
//        String checksum = params.getString(FileDBAdaptor.QueryParams.CHECKSUM.key(), "");

        final List<FileRelatedFile> relatedFiles;
        final List<SmallRelatedFileParams> relatedFilesParams = params.getRelatedFiles();
        if (relatedFilesParams != null) {
            relatedFiles = new ArrayList<>(relatedFilesParams.size());
            for (SmallRelatedFileParams relatedFileParams : relatedFilesParams) {
                File tmpFile = internalGet(organizationId, study.getUid(), relatedFileParams.getFile(), INCLUDE_FILE_URI_PATH, userId)
                        .first();
                relatedFiles.add(new FileRelatedFile(tmpFile, relatedFileParams.getRelation()));
            }
        } else {
            relatedFiles = null;
        }

        // Because pathDestiny can be null, we will use catalogPath as the virtual destiny where the files will be located in catalog.
        Path catalogPath = Paths.get(params.getPath());

        if (params.getPath().isEmpty()) {
            // If no destiny is given, everything will be linked to the root folder of the study.
            authorizationManager.checkStudyPermission(organizationId, study.getUid(), userId, StudyPermissions.Permissions.WRITE_FILES);
        } else {
            // Check if the folder exists
            query = new Query()
                    .append(FileDBAdaptor.QueryParams.STUDY_UID.key(), study.getUid())
                    .append(FileDBAdaptor.QueryParams.PATH.key(), params.getPath());
            if (getFileDBAdaptor(organizationId).count(query).getNumMatches() == 0) {
                if (parents) {
                    // Get the base URI where the files are located in the study
                    URI studyURI = study.getUri();
                    createParents(organizationId, study, userId, studyURI, catalogPath, true);
                    // Create them in the disk
//                    URI directory = Paths.get(studyURI).resolve(catalogPath).toUri();
//                    catalogIOManagerFactory.get(directory).createDirectory(directory, true);
                } else {
                    throw new CatalogException("The path " + catalogPath + " does not exist in catalog.");
                }
            } else {
                // Check if the user has permissions to link files in the directory
                long fileId = getFileDBAdaptor(organizationId).getId(study.getUid(), params.getPath());
                authorizationManager.checkFilePermission(organizationId, study.getUid(), fileId, userId, FilePermissions.WRITE);
            }
        }

        String creationDate = ParamUtils.checkDateOrGetCurrentDate(params.getCreationDate(), FileDBAdaptor.QueryParams.CREATION_DATE.key());
        String modificationDate = ParamUtils.checkDateOrGetCurrentDate(params.getModificationDate(),
                FileDBAdaptor.QueryParams.MODIFICATION_DATE.key());

        // This list will contain the list of transformed files detected during the link
        List<File> transformedFiles = new ArrayList<>();

        // We remove the / at the end for replacement purposes in the walkFileTree
        if (externalPathDestinyStr.endsWith("/")) {
            externalPathDestinyStr = externalPathDestinyStr.substring(0, externalPathDestinyStr.length() - 1);
        }
        String finalExternalPathDestinyStr = externalPathDestinyStr;

        // Link all the files and folders present in the uri
        ioManager.walkFileTree(normalizedUri, new SimpleFileVisitor<URI>() {
            @Override
            public FileVisitResult preVisitDirectory(URI dir, BasicFileAttributes attrs) throws IOException {
                try {
                    String destinyPath = Paths.get(dir).toString().replace(Paths.get(normalizedUri).toString(),
                            finalExternalPathDestinyStr);

                    if (!destinyPath.isEmpty() && !destinyPath.endsWith("/")) {
                        destinyPath += "/";
                    }

                    if (destinyPath.startsWith("/")) {
                        destinyPath = destinyPath.substring(1);
                    }

                    Query query = new Query()
                            .append(FileDBAdaptor.QueryParams.STUDY_UID.key(), study.getUid())
                            .append(FileDBAdaptor.QueryParams.PATH.key(), destinyPath);

                    if (getFileDBAdaptor(organizationId).count(query).getNumMatches() == 0) {
                        // If the folder does not exist, we create it

                        String parentPath = getParentPath(destinyPath);
                        long parentFileId = getFileDBAdaptor(organizationId).getId(study.getUid(), parentPath);
                        // We obtain the permissions set in the parent folder and set them to the file or folder being created
                        OpenCGAResult<AclEntryList<FilePermissions>> allFileAcls;
                        try {
                            allFileAcls = authorizationManager.getAcls(organizationId, study.getUid(), parentFileId, Enums.Resource.FILE,
                                    FilePermissions.class);
                        } catch (CatalogException e) {
                            throw new RuntimeException(e);
                        }

                        File folder = new File(Paths.get(dir).getFileName().toString(), File.Type.DIRECTORY, File.Format.PLAIN,
                                File.Bioformat.NONE, dir, destinyPath, null, creationDate, modificationDate,
                                params.getDescription(), true, 0, new Software(), new FileExperiment(),
                                Collections.emptyList(), relatedFiles, "", studyManager.getCurrentRelease(study),
                                Collections.emptyList(), Collections.emptyList(), new FileQualityControl(), Collections.emptyMap(),
                                params.getStatus() != null ? params.getStatus().toStatus() : new Status(),
                                FileInternal.init(), Collections.emptyMap());
                        folder.setUuid(UuidUtils.generateOpenCgaUuid(UuidUtils.Entity.FILE));
                        checkHooks(folder, study.getFqn(), HookConfiguration.Stage.CREATE);
                        getFileDBAdaptor(organizationId).insert(study.getUid(), folder, Collections.emptyList(), Collections.emptyList(),
                                Collections.emptyList(), new QueryOptions());
                        OpenCGAResult<File> queryResult = getFile(organizationId, study.getUid(), folder.getUuid(), QueryOptions.empty());

                        // Propagate ACLs
                        if (allFileAcls != null && allFileAcls.getNumResults() > 0) {
                            authorizationManager.replicateAcls(organizationId, Collections.singletonList(queryResult.first().getUid()),
                                    allFileAcls.getResults().get(0), Enums.Resource.FILE);
                        }
                    }
                } catch (CatalogException e) {
                    throw new IOException("An error occurred when trying to create folder " + dir, e);
                }

                return FileVisitResult.CONTINUE;
            }

            @Override
            public FileVisitResult visitFile(URI fileUri, BasicFileAttributes attrs) throws IOException {
                try {
                    String destinyPath = Paths.get(fileUri).toString().replace(Paths.get(normalizedUri).toString(),
                            finalExternalPathDestinyStr);

                    if (destinyPath.startsWith("/")) {
                        destinyPath = destinyPath.substring(1);
                    }

                    Query query = new Query()
                            .append(FileDBAdaptor.QueryParams.STUDY_UID.key(), study.getUid())
                            .append(FileDBAdaptor.QueryParams.PATH.key(), destinyPath);

                    if (getFileDBAdaptor(organizationId).count(query).getNumMatches() == 0) {
                        long size = ioManager.getFileSize(fileUri);
                        // If the file does not exist, we create it
                        String parentPath = getParentPath(destinyPath);
                        long parentFileId = getFileDBAdaptor(organizationId).getId(study.getUid(), parentPath);
                        // We obtain the permissions set in the parent folder and set them to the file or folder being created
                        OpenCGAResult<AclEntryList<FilePermissions>> allFileAcls;
                        try {
                            allFileAcls = authorizationManager.getAcls(organizationId, study.getUid(), parentFileId, Enums.Resource.FILE,
                                    FilePermissions.class);
                        } catch (CatalogException e) {
                            throw new RuntimeException(e);
                        }

                        FileInternal internal = FileInternal.init();
                        if (params.getInternal() != null) {
                            internal.setSampleMap(params.getInternal().getSampleMap());
                        }

                        File subfile = new File(Paths.get(fileUri).getFileName().toString(), File.Type.FILE, File.Format.UNKNOWN,
                                File.Bioformat.NONE, fileUri, destinyPath, null, creationDate, modificationDate,
                                params.getDescription(), true, size, new Software(), new FileExperiment(),
                                Collections.emptyList(), relatedFiles, "", studyManager.getCurrentRelease(study),
                                Collections.emptyList(), Collections.emptyList(), new FileQualityControl(), Collections.emptyMap(),
                                params.getStatus() != null ? params.getStatus().toStatus() : new Status(), internal,
                                new HashMap<>());
                        subfile.setUuid(UuidUtils.generateOpenCgaUuid(UuidUtils.Entity.FILE));
                        checkHooks(subfile, study.getFqn(), HookConfiguration.Stage.CREATE);

                        // Improve metadata information and extract samples if any
                        new FileMetadataReader(catalogManager).addMetadataInformation(study.getFqn(), subfile);

                        List<Sample> existingSamples = new LinkedList<>();
                        List<Sample> nonExistingSamples = new LinkedList<>();
                        validateNewSamples(organizationId, study, subfile, existingSamples, nonExistingSamples, jwtPayload);

                        File virtualFile;
                        if (StringUtils.isNotEmpty(params.getVirtualFileName())) {
                            virtualFile = new File();
                            if (params.getVirtualFileName().contains("/")) {
                                virtualFile.setPath(params.getVirtualFileName());
                            } else if (params.getVirtualFileName().contains(":")) {
                                virtualFile.setPath(params.getVirtualFileName().replaceAll(":", "/"));
                            } else {
                                virtualFile.setPath(params.getVirtualFileName());
                            }

                            // Check if the file exists
                            Query tmpQuery = new Query(FileDBAdaptor.QueryParams.PATH.key(), virtualFile.getPath());
                            QueryOptions tmpOptions = keepFieldsInQueryOptions(INCLUDE_FILE_URI_PATH, Arrays.asList(
                                    FileDBAdaptor.QueryParams.TYPE.key(),
                                    FileDBAdaptor.QueryParams.SAMPLE_IDS.key(),
                                    FileDBAdaptor.QueryParams.INTERNAL_MISSING_SAMPLES.key()));
                            OpenCGAResult<File> vFileResult = getFileDBAdaptor(organizationId).get(study.getUid(), tmpQuery, tmpOptions,
                                    userId);

                            if (vFileResult.getNumResults() == 1) {
                                if (!vFileResult.first().getType().equals(File.Type.VIRTUAL)) {
                                    throw new IOException("A file with path '" + virtualFile.getPath()
                                            + "' already existed which is not of " + "type " + File.Type.VIRTUAL);
                                }
                                virtualFile = vFileResult.first();

                                // Validate sample ids are exactly the same as in the virtual file
                                Set<String> sampleIds;
                                if (virtualFile.getInternal().getStatus().getId().equals(FileStatus.MISSING_SAMPLES)) {
                                    MissingSamples missingSamples = virtualFile.getInternal().getMissingSamples();
                                    sampleIds = new HashSet<>(missingSamples.getExisting());
                                    sampleIds.addAll(missingSamples.getNonExisting());
                                } else {
                                    sampleIds = new HashSet<>(virtualFile.getSampleIds());
                                }
                                if (sampleIds.size() != subfile.getSampleIds().size() || !sampleIds.containsAll(subfile.getSampleIds())) {
                                    throw new IOException("A virtual file '" + virtualFile.getPath() + "' already exists but the list "
                                            + "of samples differ.");
                                }
                            } else {
                                validateNewFile(organizationId, study, virtualFile, true);
                                virtualFile.setSampleIds(subfile.getSampleIds());
                                virtualFile.setUri(null);
                                virtualFile.setType(File.Type.VIRTUAL);
                                virtualFile.setFormat(subfile.getFormat());
                                virtualFile.setBioformat(subfile.getBioformat());
                            }

                            subfile.setSampleIds(null);
                            getFileDBAdaptor(organizationId).insertWithVirtualFile(study.getUid(), subfile, virtualFile, existingSamples,
                                    nonExistingSamples, Collections.emptyList(), new QueryOptions());
                        } else {
                            getFileDBAdaptor(organizationId).insert(study.getUid(), subfile, existingSamples, nonExistingSamples,
                                    Collections.emptyList(), new QueryOptions());
                        }

                        subfile = getFile(organizationId, study.getUid(), subfile.getUuid(), QueryOptions.empty()).first();

                        // Propagate ACLs
                        if (allFileAcls != null && allFileAcls.getNumResults() > 0) {
                            authorizationManager.replicateAcls(organizationId, Collections.singletonList(subfile.getUid()),
                                    allFileAcls.getResults().get(0), Enums.Resource.FILE);
                        }

                        if (isTransformedFile(subfile.getName())) {
                            logger.info("Detected transformed file {}", subfile.getPath());
                            transformedFiles.add(subfile);
                        }
                    } else {
                        throw new IOException("Cannot link the file " + Paths.get(fileUri).getFileName().toString()
                                + ". There is already a file in the path " + destinyPath + " with the same name.");
                    }
                } catch (CatalogException e) {
                    throw new IOException(e);
                }

                return FileVisitResult.CONTINUE;
            }

            @Override
            public FileVisitResult visitFileFailed(URI file, IOException exc) throws IOException {
                return FileVisitResult.SKIP_SUBTREE;
            }

            @Override
            public FileVisitResult postVisitDirectory(URI dir, IOException exc) throws IOException {
                return FileVisitResult.CONTINUE;
            }
        });

        // Try to link transformed files with their corresponding original files if any
        try {
            if (!transformedFiles.isEmpty()) {
                matchUpVariantFiles(study.getFqn(), transformedFiles, jwtPayload.getToken());
            }
        } catch (CatalogException e) {
            logger.warn("Matching avro to variant file: {}", e.getMessage());
        }

        // Check if the uri was already linked to that same path
        query = new Query()
                .append(FileDBAdaptor.QueryParams.URI.key(), "~^" + normalizedUri)
                .append(FileDBAdaptor.QueryParams.STUDY_UID.key(), study.getUid())
                .append(FileDBAdaptor.QueryParams.EXTERNAL.key(), true);

        // Limit the number of results and only some fields
        QueryOptions queryOptions = new QueryOptions()
                .append(QueryOptions.LIMIT, 100);
        return getFileDBAdaptor(organizationId).get(query, queryOptions);
    }

    OpenCGAResult<File> registerFile(String organizationId, Study study, String filePath, URI fileUri, String jobId,
                                     JwtPayload tokenPayload) throws CatalogException {
        String userId = tokenPayload.getUserId(organizationId);
        IOManager ioManager;
        try {
            ioManager = ioManagerFactory.get(fileUri);
        } catch (IOException e) {
            throw CatalogIOException.ioManagerException(fileUri, e);
        }

        // The file is not registered in Catalog, so we will register it
        long size = ioManager.getFileSize(fileUri);

        String parentPath = getParentPath(filePath);
        File parentFile = internalGet(organizationId, study.getUid(), parentPath, INCLUDE_FILE_URI_PATH, userId).first();
        // We obtain the permissions set in the parent folder and set them to the file or folder being created
        OpenCGAResult<AclEntryList<FilePermissions>> allFileAcls =
                authorizationManager.getAcls(organizationId, study.getUid(), parentFile.getUid(), Enums.Resource.FILE,
                        FilePermissions.class);

        File.Type type = filePath.endsWith("/") ? File.Type.DIRECTORY : File.Type.FILE;

        File.Format format = org.opencb.opencga.catalog.managers.FileUtils.detectFormat(fileUri);
        File.Bioformat bioformat = org.opencb.opencga.catalog.managers.FileUtils.detectBioformat(fileUri);
        File subfile = new File(Paths.get(filePath).getFileName().toString(), type, format, bioformat, fileUri, filePath, "",
                TimeUtils.getTime(), TimeUtils.getTime(), "", isExternal(study, filePath, fileUri), size, new Software(),
                new FileExperiment(), Collections.emptyList(), Collections.emptyList(), jobId, studyManager.getCurrentRelease(study),
                Collections.emptyList(), Collections.emptyList(), new FileQualityControl(), Collections.emptyMap(), new Status(),
                FileInternal.init(), Collections.emptyMap());
        subfile.setUuid(UuidUtils.generateOpenCgaUuid(UuidUtils.Entity.FILE));
        checkHooks(subfile, study.getFqn(), HookConfiguration.Stage.CREATE);

        // Improve metadata information and extract samples if any
        try {
            new FileMetadataReader(catalogManager).addMetadataInformation(study.getFqn(), subfile);
        } catch (CatalogException e) {
            subfile.getInternal().setStatus(new FileStatus(FileStatus.ERROR, "Could not extract metadata information: " + e.getMessage()));
            logger.warn("Could not extract metadata information from file {}: {}", fileUri, e.getMessage(), e);
        }
        List<Sample> existingSamples = new LinkedList<>();
        List<Sample> nonExistingSamples = new LinkedList<>();
        validateNewSamples(organizationId, study, subfile, existingSamples, nonExistingSamples, tokenPayload);

        getFileDBAdaptor(organizationId).insert(study.getUid(), subfile, existingSamples, nonExistingSamples, Collections.emptyList(),
                new QueryOptions());
        OpenCGAResult<File> result = getFile(organizationId, study.getUid(), subfile.getUuid(), QueryOptions.empty());
        subfile = result.first();

        // Propagate ACLs
        if (allFileAcls != null && allFileAcls.getNumResults() > 0) {
            authorizationManager.replicateAcls(organizationId, Collections.singletonList(subfile.getUid()), allFileAcls.getResults().get(0),
                    Enums.Resource.FILE);
        }

        // If it is a transformed file, we will try to link it with the correspondent original file
        try {
            if (isTransformedFile(subfile.getName())) {
                matchUpVariantFiles(study.getFqn(), Arrays.asList(subfile), tokenPayload.getToken());
            }
        } catch (CatalogException e1) {
            logger.warn("Matching avro to variant file: {}", e1.getMessage());
        }

        return result;
    }

    private void checkHooks(File file, String fqn, HookConfiguration.Stage stage) throws CatalogException {

        Map<String, Map<String, List<HookConfiguration>>> hooks = this.configuration.getHooks();
        if (hooks != null && hooks.containsKey(fqn)) {
            Map<String, List<HookConfiguration>> entityHookMap = hooks.get(fqn);
            List<HookConfiguration> hookList = null;
            if (entityHookMap.containsKey(OrganizationMongoDBAdaptorFactory.FILE_COLLECTION)) {
                hookList = entityHookMap.get(OrganizationMongoDBAdaptorFactory.FILE_COLLECTION);
            } else if (entityHookMap.containsKey(OrganizationMongoDBAdaptorFactory.FILE_COLLECTION.toUpperCase())) {
                hookList = entityHookMap.get(OrganizationMongoDBAdaptorFactory.FILE_COLLECTION.toUpperCase());
            }

            // We check the hook list
            if (hookList != null) {
                for (HookConfiguration hookConfiguration : hookList) {
                    if (hookConfiguration.getStage() != stage) {
                        continue;
                    }

                    String field = hookConfiguration.getField();
                    if (StringUtils.isEmpty(field)) {
                        logger.warn("Missing 'field' field from hook configuration");
                        continue;
                    }
                    field = field.toLowerCase();

                    String filterValue = hookConfiguration.getValue();
                    if (StringUtils.isEmpty(filterValue)) {
                        logger.warn("Missing 'value' field from hook configuration");
                        continue;
                    }

                    String value = null;
                    switch (field) {
                        case "name":
                            value = file.getName();
                            break;
                        case "format":
                            value = file.getFormat().name();
                            break;
                        case "bioformat":
                            value = file.getFormat().name();
                            break;
                        case "path":
                            value = file.getPath();
                            break;
                        case "description":
                            value = file.getDescription();
                            break;
                        // TODO: At some point, we will also have to consider any field that is not a String
//                        case "size":
//                            value = file.getSize();
//                            break;
                        default:
                            break;
                    }
                    if (value == null) {
                        continue;
                    }

                    String filterNewValue = hookConfiguration.getWhat();
                    if (StringUtils.isEmpty(filterNewValue)) {
                        logger.warn("Missing 'what' field from hook configuration");
                        continue;
                    }

                    String filterWhere = hookConfiguration.getWhere();
                    if (StringUtils.isEmpty(filterWhere)) {
                        logger.warn("Missing 'where' field from hook configuration");
                        continue;
                    }
                    filterWhere = filterWhere.toLowerCase();

                    if (filterValue.startsWith("~")) {
                        // Regular expression
                        if (!value.matches(filterValue.substring(1))) {
                            // If it doesn't match, we will check the next hook of the loop
                            continue;
                        }
                    } else {
                        if (!value.equals(filterValue)) {
                            // If it doesn't match, we will check the next hook of the loop
                            continue;
                        }
                    }

                    // The value matched, so we will perform the action desired by the user
                    if (hookConfiguration.getAction() == HookConfiguration.Action.ABORT) {
                        throw new CatalogException("A hook to abort the insertion matched");
                    }

                    // We check the field the user wants to update
                    if (filterWhere.equals(FileDBAdaptor.QueryParams.DESCRIPTION.key())) {
                        switch (hookConfiguration.getAction()) {
                            case ADD:
                            case SET:
                                file.setDescription(hookConfiguration.getWhat());
                                break;
                            case REMOVE:
                                file.setDescription("");
                                break;
                            default:
                                break;
                        }
                    } else if (filterWhere.equals(FileDBAdaptor.QueryParams.TAGS.key())) {
                        switch (hookConfiguration.getAction()) {
                            case ADD:
                                List<String> values;
                                if (hookConfiguration.getWhat().contains(",")) {
                                    values = Arrays.asList(hookConfiguration.getWhat().split(","));
                                } else {
                                    values = Collections.singletonList(hookConfiguration.getWhat());
                                }
                                List<String> tagsCopy = new ArrayList<>();
                                if (file.getTags() != null) {
                                    tagsCopy.addAll(file.getTags());
                                }
                                tagsCopy.addAll(values);
                                file.setTags(tagsCopy);
                                break;
                            case SET:
                                if (hookConfiguration.getWhat().contains(",")) {
                                    values = Arrays.asList(hookConfiguration.getWhat().split(","));
                                } else {
                                    values = Collections.singletonList(hookConfiguration.getWhat());
                                }
                                file.setTags(values);
                                break;
                            case REMOVE:
                                file.setTags(Collections.emptyList());
                                break;
                            default:
                                break;
                        }
                    } else if (filterWhere.startsWith(FileDBAdaptor.QueryParams.STATS.key())) {
                        String[] split = StringUtils.split(filterWhere, ".", 2);
                        String statsField = null;
                        if (split.length == 2) {
                            statsField = split[1];
                        }

                        switch (hookConfiguration.getAction()) {
                            case ADD:
                                if (statsField == null) {
                                    logger.error("Cannot add a value to {} directly. Expected {}.<subfield>",
                                            FileDBAdaptor.QueryParams.STATS.key(), FileDBAdaptor.QueryParams.STATS.key());
                                    continue;
                                }

                                List<String> values;
                                if (hookConfiguration.getWhat().contains(",")) {
                                    values = Arrays.asList(hookConfiguration.getWhat().split(","));
                                } else {
                                    values = Collections.singletonList(hookConfiguration.getWhat());
                                }

                                Object currentStatsValue = file.getStats().get(statsField);
                                if (currentStatsValue == null) {
                                    file.getStats().put(statsField, values);
                                } else if (currentStatsValue instanceof Collection) {
                                    ((List) currentStatsValue).addAll(values);
                                } else {
                                    logger.error("Cannot add a value to {} if it is not an array", filterWhere);
                                    continue;
                                }

                                break;
                            case SET:
                                if (statsField == null) {
                                    logger.error("Cannot set a value to {} directly. Expected {}.<subfield>",
                                            FileDBAdaptor.QueryParams.STATS.key(), FileDBAdaptor.QueryParams.STATS.key());
                                    continue;
                                }

                                if (hookConfiguration.getWhat().contains(",")) {
                                    values = Arrays.asList(hookConfiguration.getWhat().split(","));
                                } else {
                                    values = Collections.singletonList(hookConfiguration.getWhat());
                                }
                                file.getStats().put(statsField, values);
                                break;
                            case REMOVE:
                                if (statsField == null) {
                                    file.setStats(Collections.emptyMap());
                                } else {
                                    file.getStats().remove(statsField);
                                }
                                break;
                            default:
                                break;
                        }
                    } else if (filterWhere.startsWith(FileDBAdaptor.QueryParams.ATTRIBUTES.key())) {
                        String[] split = StringUtils.split(filterWhere, ".", 2);
                        String attributesField = null;
                        if (split.length == 2) {
                            attributesField = split[1];
                        }

                        switch (hookConfiguration.getAction()) {
                            case ADD:
                                if (attributesField == null) {
                                    logger.error("Cannot add a value to {} directly. Expected {}.<subfield>",
                                            FileDBAdaptor.QueryParams.ATTRIBUTES.key(), FileDBAdaptor.QueryParams.ATTRIBUTES.key());
                                    continue;
                                }

                                List<String> values;
                                if (hookConfiguration.getWhat().contains(",")) {
                                    values = Arrays.asList(hookConfiguration.getWhat().split(","));
                                } else {
                                    values = Collections.singletonList(hookConfiguration.getWhat());
                                }

                                Object currentStatsValue = file.getAttributes().get(attributesField);
                                if (currentStatsValue == null) {
                                    file.getAttributes().put(attributesField, values);
                                } else if (currentStatsValue instanceof Collection) {
                                    ((List) currentStatsValue).addAll(values);
                                } else {
                                    logger.error("Cannot add a value to {} if it is not an array", filterWhere);
                                    continue;
                                }
                                break;
                            case SET:
                                if (attributesField == null) {
                                    logger.error("Cannot set a value to {} directly. Expected {}.<subfield>",
                                            FileDBAdaptor.QueryParams.ATTRIBUTES.key(), FileDBAdaptor.QueryParams.ATTRIBUTES.key());
                                    continue;
                                }

                                if (hookConfiguration.getWhat().contains(",")) {
                                    values = Arrays.asList(hookConfiguration.getWhat().split(","));
                                } else {
                                    values = Collections.singletonList(hookConfiguration.getWhat());
                                }
                                file.getAttributes().put(attributesField, values);
                                break;
                            case REMOVE:
                                if (attributesField == null) {
                                    file.setAttributes(Collections.emptyMap());
                                } else {
                                    file.getAttributes().remove(attributesField);
                                }
                                break;
                            default:
                                break;
                        }
                    } else {
                        logger.error("{} field cannot be updated. Please, check the hook configured.", hookConfiguration.getWhere());
                    }
                }
            }
        }
    }

    private URI getStudyUri(String organizationId, long studyId) throws CatalogException {
        return getStudyDBAdaptor(organizationId).get(studyId, INCLUDE_STUDY_URI).first().getUri();
    }

    private CheckPath checkPathExists(String organizationId, long studyId, String path) throws CatalogException {
        String myPath = path;
        if (myPath.endsWith("/")) {
            myPath = myPath.substring(0, myPath.length() - 1);
        }

        // We first look for any file called the same way the directory needs to be called
        Query query = new Query()
                .append(FileDBAdaptor.QueryParams.STUDY_UID.key(), studyId)
                .append(FileDBAdaptor.QueryParams.PATH.key(), myPath);
        OpenCGAResult<Long> fileDataResult = getFileDBAdaptor(organizationId).count(query);
        if (fileDataResult.getNumMatches() > 0) {
            return CheckPath.FILE_EXISTS;
        }

        query = new Query()
                .append(FileDBAdaptor.QueryParams.STUDY_UID.key(), studyId)
                .append(FileDBAdaptor.QueryParams.PATH.key(), myPath + "/");
        fileDataResult = getFileDBAdaptor(organizationId).count(query);

        return fileDataResult.getNumMatches() > 0 ? CheckPath.DIRECTORY_EXISTS : CheckPath.FREE_PATH;
    }

    public int getFileSampleLinkThreshold(String organizationId) throws CatalogDBException {
        return getFileDBAdaptor(organizationId).getFileSampleLinkThreshold();
    }

    public void setFileSampleLinkThreshold(String organizationId, int numSamples) throws CatalogDBException {
        getFileDBAdaptor(organizationId).setFileSampleLinkThreshold(numSamples);
    }

    private enum CheckPath {
        FREE_PATH, FILE_EXISTS, DIRECTORY_EXISTS
    }
}<|MERGE_RESOLUTION|>--- conflicted
+++ resolved
@@ -33,16 +33,8 @@
 import org.opencb.commons.utils.ListUtils;
 import org.opencb.opencga.catalog.auth.authorization.AuthorizationManager;
 import org.opencb.opencga.catalog.db.DBAdaptorFactory;
-<<<<<<< HEAD
 import org.opencb.opencga.catalog.db.api.*;
-import org.opencb.opencga.catalog.db.mongodb.MongoDBAdaptorFactory;
-=======
-import org.opencb.opencga.catalog.db.api.DBIterator;
-import org.opencb.opencga.catalog.db.api.FileDBAdaptor;
-import org.opencb.opencga.catalog.db.api.SampleDBAdaptor;
-import org.opencb.opencga.catalog.db.api.StudyDBAdaptor;
 import org.opencb.opencga.catalog.db.mongodb.OrganizationMongoDBAdaptorFactory;
->>>>>>> 83ca8d0a
 import org.opencb.opencga.catalog.exceptions.*;
 import org.opencb.opencga.catalog.io.IOManager;
 import org.opencb.opencga.catalog.io.IOManagerFactory;
@@ -1895,17 +1887,10 @@
                     study.getId(), study.getUuid(), auditParams, new AuditRecord.Status(AuditRecord.Status.Result.SUCCESS));
 
             return result;
-<<<<<<< HEAD
         } catch (Exception e) {
-            auditManager.audit(userId, Enums.Action.UNLINK, Enums.Resource.FILE, fileId, "", study.getId(), study.getUuid(),
+            auditManager.audit(organizationId, userId, Enums.Action.UNLINK, Enums.Resource.FILE, fileId, "", study.getId(), study.getUuid(),
                     auditParams, new AuditRecord.Status(AuditRecord.Status.Result.ERROR, new Error(0, "", e.getMessage())));
             throw new CatalogException("Could not unlink file '" + fileId + "'", e);
-=======
-        } catch (CatalogException e) {
-            auditManager.audit(organizationId, userId, Enums.Action.UNLINK, Enums.Resource.FILE, fileId, "", study.getId(), study.getUuid(),
-                    auditParams, new AuditRecord.Status(AuditRecord.Status.Result.ERROR, e.getError()));
-            throw e;
->>>>>>> 83ca8d0a
         }
     }
 
@@ -2303,20 +2288,12 @@
 
         // We make a query to check both if the samples exists and if the user has permissions to see them
         if (updateParams != null && ListUtils.isNotEmpty(updateParams.getSampleIds())) {
-<<<<<<< HEAD
-            catalogManager.getSampleManager().internalGet(study.getUid(), updateParams.getSampleIds(), SampleManager.INCLUDE_SAMPLE_IDS,
-                    userId, false);
-        }
-
-        checkUpdateAnnotations(study, file, parameters, options, VariableSet.AnnotableDataModels.FILE, fileDBAdaptor, userId);
-=======
             catalogManager.getSampleManager().internalGet(organizationId, study.getUid(), updateParams.getSampleIds(),
                     SampleManager.INCLUDE_SAMPLE_IDS, userId, false);
         }
 
         checkUpdateAnnotations(organizationId, study, file, parameters, options, VariableSet.AnnotableDataModels.FILE,
                 getFileDBAdaptor(organizationId), userId);
->>>>>>> 83ca8d0a
 
         OpenCGAResult update = getFileDBAdaptor(organizationId).update(file.getUid(), parameters, study.getVariableSets(), options);
         if (options.getBoolean(ParamConstants.INCLUDE_RESULT_PARAM)) {
@@ -2371,14 +2348,6 @@
             if (parameters.get(FileDBAdaptor.QueryParams.SAMPLE_IDS.key()) != null
                     && ListUtils.isNotEmpty(parameters.getAsStringList(FileDBAdaptor.QueryParams.SAMPLE_IDS.key()))) {
                 List<String> sampleIds = parameters.getAsStringList(FileDBAdaptor.QueryParams.SAMPLE_IDS.key());
-<<<<<<< HEAD
-                catalogManager.getSampleManager().internalGet(study.getUid(), sampleIds, SampleManager.INCLUDE_SAMPLE_IDS, userId, false);
-            }
-
-            OpenCGAResult<File> queryResult = unsafeUpdate(study, file, parameters, options, userId);
-            auditManager.auditUpdate(userId, Enums.Resource.FILE, file.getId(), file.getUuid(), study.getId(), study.getUuid(),
-                    auditParams, new AuditRecord.Status(AuditRecord.Status.Result.SUCCESS));
-=======
                 catalogManager.getSampleManager().internalGet(organizationId, study.getUid(), sampleIds, SampleManager.INCLUDE_SAMPLE_IDS,
                         userId, false);
             }
@@ -2386,7 +2355,6 @@
             OpenCGAResult<File> queryResult = unsafeUpdate(organizationId, study, file, parameters, options, userId);
             auditManager.auditUpdate(organizationId, userId, Enums.Resource.FILE, file.getId(), file.getUuid(), study.getId(),
                     study.getUuid(), auditParams, new AuditRecord.Status(AuditRecord.Status.Result.SUCCESS));
->>>>>>> 83ca8d0a
             return queryResult;
         } catch (CatalogException e) {
             auditManager.auditUpdate(organizationId, userId, Enums.Resource.FILE, file.getId(), file.getUuid(), study.getId(),
@@ -2464,52 +2432,6 @@
             return update;
         } catch (Exception e) {
             auditManager.audit(organizationId, userId, Enums.Action.MOVE, Enums.Resource.FILE, fileId, fileUuid, studyId, studyUuid,
-                    auditParams, new AuditRecord.Status(AuditRecord.Status.Result.ERROR, new Error(0, fileId, e.getMessage())));
-            throw e;
-        }
-    }
-
-    public OpenCGAResult<File> move(String studyStr, String entryStr, String targetPathStr, QueryOptions options, String token)
-            throws CatalogException {
-        String userId = userManager.getUserId(token);
-        Study study = studyManager.resolveId(studyStr, userId);
-
-        ObjectMap auditParams = new ObjectMap()
-                .append("study", studyStr)
-                .append("file", entryStr)
-                .append("target", targetPathStr)
-                .append("options", options)
-                .append("token", token);
-
-        String fileId = entryStr;
-        String fileUuid = "";
-        try {
-            File file = internalGet(study.getUid(), entryStr, QueryOptions.empty(), userId).first();
-            fileId = file.getId();
-            fileUuid = file.getUuid();
-            // Check user has write permissions on file/folder
-            authorizationManager.checkFilePermission(study.getUid(), file.getUid(), userId, FilePermissions.WRITE);
-
-            OpenCGAResult<File> parents = getParents(study.getUid(), targetPathStr, false, INCLUDE_FILE_IDS);
-            // Check user can write in target path
-            File parentFolder = parents.first();
-            authorizationManager.checkFilePermission(study.getUid(), parentFolder.getUid(), userId, FilePermissions.WRITE);
-
-            ObjectMap parameters = new ObjectMap(FileDBAdaptor.QueryParams.PATH.key(), targetPathStr);
-            OpenCGAResult<File> update = fileDBAdaptor.update(file.getUid(), parameters, Collections.emptyList(), QueryOptions.empty());
-
-            auditManager.audit(userId, Enums.Action.MOVE, Enums.Resource.FILE, file.getId(), file.getUuid(), study.getId(), study.getUuid(),
-                    auditParams, new AuditRecord.Status(AuditRecord.Status.Result.SUCCESS));
-
-            if (options.getBoolean(ParamConstants.INCLUDE_RESULT_PARAM)) {
-                // Fetch updated file
-                OpenCGAResult<File> result = fileDBAdaptor.get(study.getUid(),
-                        new Query(FileDBAdaptor.QueryParams.UID.key(), file.getUid()), options, userId);
-                update.setResults(result.getResults());
-            }
-            return update;
-        } catch (Exception e) {
-            auditManager.audit(userId, Enums.Action.MOVE, Enums.Resource.FILE, fileId, fileUuid, study.getId(), study.getUuid(),
                     auditParams, new AuditRecord.Status(AuditRecord.Status.Result.ERROR, new Error(0, fileId, e.getMessage())));
             throw e;
         }
@@ -3312,7 +3234,7 @@
                 .append(ClinicalAnalysisDBAdaptor.QueryParams.STUDY_UID.key(), study.getUid())
                 .append(ClinicalAnalysisDBAdaptor.QueryParams.FILES_UID.key(), file.getUid())
                 .append(ClinicalAnalysisDBAdaptor.QueryParams.LOCKED.key(), true);
-        OpenCGAResult<Long> count = clinicalDBAdaptor.count(clinicalQuery);
+        OpenCGAResult<Long> count = getClinicalAnalysisDBAdaptor(organizationId).count(clinicalQuery);
         if (count.getNumMatches() > 0) {
             throw new CatalogException("The file " + file.getName() + " is part of " + count.getNumMatches() + " clinical analyses");
         }
