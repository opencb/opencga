--- conflicted
+++ resolved
@@ -573,7 +573,6 @@
     }
 
     @Override
-<<<<<<< HEAD
     public QueryResult rank(long studyId, Query query, String field, int numResults, boolean asc, String sessionId)
             throws CatalogException {
         query = ParamUtils.defaultObject(query, Query::new);
@@ -594,7 +593,8 @@
         }
 
         return ParamUtils.defaultObject(queryResult, QueryResult::new);
-=======
+    }
+
     public QueryResult<File> unlink(long fileId, String sessionId) throws CatalogException {
         QueryResult<File> queryResult = read(fileId, null, sessionId);
         File file = queryResult.first();
@@ -629,7 +629,6 @@
     @Override
     public QueryResult rank(Query query, String field, int numResults, boolean asc, String sessionId) throws CatalogException {
         return null;
->>>>>>> df86b359
     }
 
     @Override
