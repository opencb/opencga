--- conflicted
+++ resolved
@@ -701,20 +701,16 @@
                     // No samples added on creation, so we will check if it is a VCF or any other file from which a list of samples could
                     // be extracted. This will also calculate the size
                     new FileMetadataReader(catalogManager).addMetadataInformation(study.getFqn(), file);
-                    validateNewSamples(study, file, existingSamples, nonExistingSamples, token);
+                    validateNewSamples(study, file, existingSamples, nonExistingSamples, userId);
                 } else {
                     long fileSize = ioManager.getFileSize(file.getUri());
                     file.setSize(fileSize);
                 }
             }
             // Register file in Catalog
-            OpenCGAResult<File> result = register(study, file, existingSamples, nonExistingSamples, parents, QueryOptions.empty(), token);
+            OpenCGAResult<File> result = register(study, file, existingSamples, nonExistingSamples, parents, QueryOptions.empty(), userId);
             result.setEvents(eventList);
 
-<<<<<<< HEAD
-            OpenCGAResult<File> result = create(study, file, parents, content, options, userId);
-=======
->>>>>>> 23b4af4b
             auditManager.auditCreate(userId, Enums.Resource.FILE, file.getId(), file.getUuid(), study.getId(), study.getUuid(),
                     auditParams, new AuditRecord.Status(AuditRecord.Status.Result.SUCCESS));
 
@@ -727,11 +723,7 @@
 
     }
 
-<<<<<<< HEAD
-    void validateNewFile(Study study, File file, boolean overwrite) throws CatalogException {
-=======
     List<Event> validateNewFile(Study study, File file, boolean overwrite) throws CatalogException {
->>>>>>> 23b4af4b
         /** Check and set all the params and create a File object **/
         ParamUtils.checkObj(file, "File");
         ParamUtils.checkPath(file.getPath(), "path");
@@ -842,7 +834,6 @@
         return eventList;
     }
 
-<<<<<<< HEAD
     private String getFileIdFromPath(String path) {
         return path.replace("/", ":");
     }
@@ -850,12 +841,6 @@
     private OpenCGAResult<File> register(Study study, File file, List<Sample> existingSamples, List<Sample> nonExistingSamples,
                                          boolean parents, QueryOptions options, String userId) throws CatalogException {
         long studyUid = study.getUid();
-=======
-    OpenCGAResult<File> register(Study study, File file, List<Sample> existingSamples, List<Sample> nonExistingSamples,
-                                 boolean parents, QueryOptions options, String sessionId) throws CatalogException {
-        String userId = userManager.getUserId(sessionId);
-        long studyId = study.getUid();
->>>>>>> 23b4af4b
 
         //Find parent. If parents == true, create folders.
         String parentPath = getParentPath(file.getPath());
@@ -868,11 +853,7 @@
                 File parentFile = new File(File.Type.DIRECTORY, File.Format.NONE, File.Bioformat.NONE, parentPath, "", FileInternal.init(),
                         0, Collections.emptyList(), null, "", new FileQualityControl(), Collections.emptyMap(), Collections.emptyMap());
                 validateNewFile(study, parentFile, false);
-<<<<<<< HEAD
-                parentFileUid = register(study, parentFile, existingSamples, nonExistingSamples, parents, options, userId)
-=======
-                parentFileId = register(study, parentFile, Collections.emptyList(), Collections.emptyList(), parents, options, sessionId)
->>>>>>> 23b4af4b
+                parentFileUid = register(study, parentFile, Collections.emptyList(), Collections.emptyList(), parents, options, userId)
                         .first().getUid();
             } else {
                 throw new CatalogDBException("Directory not found " + parentPath);
@@ -902,49 +883,7 @@
         return queryResult;
     }
 
-<<<<<<< HEAD
-    private OpenCGAResult<File> create(Study study, File file, boolean parents, String content, QueryOptions options, String userId)
-            throws CatalogException {
-        validateNewFile(study, file, false);
-
-        IOManager ioManager;
-        try {
-            ioManager = ioManagerFactory.get(file.getUri());
-        } catch (IOException e) {
-            throw CatalogIOException.ioManagerException(file.getUri(), e);
-        }
-        if (file.getType() == File.Type.FILE && StringUtils.isNotEmpty(content)) {
-            // We set parents to true because the file has been successfully registered, which means the directories are already registered
-            // in catalog
-            ioManager.createDirectory(Paths.get(file.getUri()).getParent().toUri(), true);
-            InputStream inputStream = new ByteArrayInputStream(content.getBytes(StandardCharsets.UTF_8));
-            ioManager.copy(inputStream, file.getUri());
-        }
-
-        List<Sample> nonExistingSamples = new LinkedList<>();
-        List<Sample> existingSamples = new LinkedList<>();
-        if (file.getType() == File.Type.FILE && ioManager.exists(file.getUri())) {
-            new FileMetadataReader(catalogManager).addMetadataInformation(study.getFqn(), file);
-            validateNewSamples(study, file, existingSamples, nonExistingSamples, userId);
-        }
-
-        OpenCGAResult<File> result;
-        try {
-            result = register(study, file, existingSamples, nonExistingSamples, parents, options, userId);
-        } catch (CatalogException e) {
-            if (file.getType() == File.Type.FILE && StringUtils.isNotEmpty(content)) {
-                ioManager.deleteFile(file.getUri());
-            }
-            throw new CatalogException("Error registering file: " + e.getMessage(), e);
-        }
-
-        return result;
-    }
-
     private void validateNewSamples(Study study, File file, List<Sample> existingSamples, List<Sample> nonExistingSamples, String userId)
-=======
-    private void validateNewSamples(Study study, File file, List<Sample> existingSamples, List<Sample> nonExistingSamples, String sessionId)
->>>>>>> 23b4af4b
             throws CatalogException {
         if (file.getSampleIds() == null || file.getSampleIds().isEmpty()) {
             return;
@@ -1329,10 +1268,10 @@
                 List<Sample> existingSamples = new LinkedList<>();
                 if (file.getType() == File.Type.FILE && ioManager.exists(file.getUri())) {
                     new FileMetadataReader(catalogManager).addMetadataInformation(study.getFqn(), file);
-                    validateNewSamples(study, file, existingSamples, nonExistingSamples, token);
-                }
-
-                result = register(study, file, existingSamples, nonExistingSamples, true, QueryOptions.empty(), token);
+                    validateNewSamples(study, file, existingSamples, nonExistingSamples, userId);
+                }
+
+                result = register(study, file, existingSamples, nonExistingSamples, true, QueryOptions.empty(), userId);
             }
 
             auditManager.audit(userId, Enums.Action.MOVE_AND_REGISTER, Enums.Resource.FILE, result.first().getId(),
