/*
 * Copyright 2015-2020 OpenCB
 *
 * Licensed under the Apache License, Version 2.0 (the "License");
 * you may not use this file except in compliance with the License.
 * You may obtain a copy of the License at
 *
 *     http://www.apache.org/licenses/LICENSE-2.0
 *
 * Unless required by applicable law or agreed to in writing, software
 * distributed under the License is distributed on an "AS IS" BASIS,
 * WITHOUT WARRANTIES OR CONDITIONS OF ANY KIND, either express or implied.
 * See the License for the specific language governing permissions and
 * limitations under the License.
 */
package org.opencb.opencga.catalog.managers;

import com.fasterxml.jackson.core.JsonProcessingException;
import org.apache.commons.collections4.CollectionUtils;
import org.apache.commons.lang3.NotImplementedException;
import org.apache.commons.lang3.StringUtils;
import org.apache.commons.lang3.time.StopWatch;
import org.opencb.biodata.models.clinical.interpretation.Software;
import org.opencb.biodata.models.common.Status;
import org.opencb.biodata.models.variant.VariantFileMetadata;
import org.opencb.biodata.models.variant.metadata.VariantSetStats;
import org.opencb.commons.datastore.core.*;
import org.opencb.commons.datastore.core.result.Error;
import org.opencb.commons.utils.FileUtils;
import org.opencb.commons.utils.ListUtils;
import org.opencb.opencga.catalog.auth.authorization.AuthorizationManager;
import org.opencb.opencga.catalog.db.DBAdaptorFactory;
import org.opencb.opencga.catalog.db.api.DBIterator;
import org.opencb.opencga.catalog.db.api.FileDBAdaptor;
import org.opencb.opencga.catalog.db.api.SampleDBAdaptor;
import org.opencb.opencga.catalog.db.api.StudyDBAdaptor;
import org.opencb.opencga.catalog.db.mongodb.MongoDBAdaptorFactory;
import org.opencb.opencga.catalog.exceptions.*;
import org.opencb.opencga.catalog.io.IOManager;
import org.opencb.opencga.catalog.io.IOManagerFactory;
import org.opencb.opencga.catalog.models.InternalGetDataResult;
import org.opencb.opencga.catalog.stats.solr.CatalogSolrManager;
import org.opencb.opencga.catalog.utils.*;
import org.opencb.opencga.core.api.ParamConstants;
import org.opencb.opencga.core.common.IOUtils;
import org.opencb.opencga.core.common.TimeUtils;
import org.opencb.opencga.core.common.UriUtils;
import org.opencb.opencga.core.config.Configuration;
import org.opencb.opencga.core.config.HookConfiguration;
import org.opencb.opencga.core.models.AclEntryList;
import org.opencb.opencga.core.models.audit.AuditRecord;
import org.opencb.opencga.core.models.common.AnnotationSet;
import org.opencb.opencga.core.models.common.Enums;
import org.opencb.opencga.core.models.file.*;
import org.opencb.opencga.core.models.sample.Sample;
import org.opencb.opencga.core.models.study.Study;
import org.opencb.opencga.core.models.study.StudyPermissions;
import org.opencb.opencga.core.models.study.VariableSet;
import org.opencb.opencga.core.models.variant.VariantFileQualityControl;
import org.opencb.opencga.core.response.OpenCGAResult;
import org.slf4j.Logger;
import org.slf4j.LoggerFactory;

import javax.annotation.Nullable;
import java.io.ByteArrayInputStream;
import java.io.DataInputStream;
import java.io.IOException;
import java.io.InputStream;
import java.net.URI;
import java.net.URISyntaxException;
import java.nio.charset.StandardCharsets;
import java.nio.file.*;
import java.nio.file.attribute.BasicFileAttributes;
import java.util.*;
import java.util.concurrent.TimeUnit;
import java.util.function.Function;
import java.util.function.Predicate;
import java.util.stream.Collectors;
import java.util.stream.Stream;

import static org.opencb.opencga.catalog.auth.authorization.CatalogAuthorizationManager.checkPermissions;
import static org.opencb.opencga.core.common.JacksonUtils.getDefaultObjectMapper;
import static org.opencb.opencga.core.common.JacksonUtils.getUpdateObjectMapper;

/**
 * @author Jacobo Coll &lt;jacobo167@gmail.com&gt;
 */
public class FileManager extends AnnotationSetManager<File> {

    public static final QueryOptions INCLUDE_FILE_IDS;
    public static final QueryOptions INCLUDE_FILE_URI;
    public static final QueryOptions INCLUDE_FILE_URI_PATH;
    public static final QueryOptions EXCLUDE_FILE_ATTRIBUTES;
    private static final QueryOptions INCLUDE_STUDY_URI;
    private static final Comparator<File> ROOT_FIRST_COMPARATOR;
    private static final Comparator<File> ROOT_LAST_COMPARATOR;

    protected static Logger logger;

    static {
        INCLUDE_FILE_IDS = new QueryOptions(QueryOptions.INCLUDE, Arrays.asList(FileDBAdaptor.QueryParams.ID.key(),
                FileDBAdaptor.QueryParams.NAME.key(), FileDBAdaptor.QueryParams.UID.key(), FileDBAdaptor.QueryParams.UUID.key(),
                FileDBAdaptor.QueryParams.STUDY_UID.key(), FileDBAdaptor.QueryParams.TYPE.key()));
        INCLUDE_FILE_URI = new QueryOptions(QueryOptions.INCLUDE, Arrays.asList(FileDBAdaptor.QueryParams.ID.key(),
                FileDBAdaptor.QueryParams.NAME.key(), FileDBAdaptor.QueryParams.UID.key(), FileDBAdaptor.QueryParams.UUID.key(),
                FileDBAdaptor.QueryParams.URI.key(), FileDBAdaptor.QueryParams.STUDY_UID.key(), FileDBAdaptor.QueryParams.TYPE.key()));
        INCLUDE_FILE_URI_PATH = new QueryOptions(QueryOptions.INCLUDE, Arrays.asList(FileDBAdaptor.QueryParams.ID.key(),
                FileDBAdaptor.QueryParams.NAME.key(), FileDBAdaptor.QueryParams.UID.key(), FileDBAdaptor.QueryParams.UUID.key(),
                FileDBAdaptor.QueryParams.INTERNAL_STATUS.key(), FileDBAdaptor.QueryParams.FORMAT.key(),
                FileDBAdaptor.QueryParams.URI.key(), FileDBAdaptor.QueryParams.PATH.key(), FileDBAdaptor.QueryParams.EXTERNAL.key(),
                FileDBAdaptor.QueryParams.STUDY_UID.key(), FileDBAdaptor.QueryParams.TYPE.key()));
        EXCLUDE_FILE_ATTRIBUTES = new QueryOptions(QueryOptions.EXCLUDE, Arrays.asList(FileDBAdaptor.QueryParams.ATTRIBUTES.key(),
                FileDBAdaptor.QueryParams.ANNOTATION_SETS.key(), FileDBAdaptor.QueryParams.STATS.key()));
        INCLUDE_STUDY_URI = new QueryOptions(QueryOptions.INCLUDE, StudyDBAdaptor.QueryParams.URI.key());

        ROOT_FIRST_COMPARATOR = (f1, f2) -> (f1.getPath() == null ? 0 : f1.getPath().length())
                - (f2.getPath() == null ? 0 : f2.getPath().length());
        ROOT_LAST_COMPARATOR = (f1, f2) -> (f2.getPath() == null ? 0 : f2.getPath().length())
                - (f1.getPath() == null ? 0 : f1.getPath().length());

        logger = LoggerFactory.getLogger(FileManager.class);
    }

    private final String defaultFacet = "creationYear>>creationMonth;format;bioformat;format>>bioformat;status;"
            + "size[0..214748364800]:10737418240;numSamples[0..10]:1";
    private FileMetadataReader fileMetadataReader;
    private UserManager userManager;
    private StudyManager studyManager;
    private IOManagerFactory ioManagerFactory;

    FileManager(AuthorizationManager authorizationManager, AuditManager auditManager, CatalogManager catalogManager,
                DBAdaptorFactory catalogDBAdaptorFactory, IOManagerFactory ioManagerFactory, Configuration configuration) {
        super(authorizationManager, auditManager, catalogManager, catalogDBAdaptorFactory, configuration);

        this.userManager = catalogManager.getUserManager();
        this.studyManager = catalogManager.getStudyManager();
        this.ioManagerFactory = ioManagerFactory;
        this.fileMetadataReader = new FileMetadataReader(this.catalogManager);
    }

    @Override
    Enums.Resource getEntity() {
        return Enums.Resource.FILE;
    }

    @Override
    OpenCGAResult<File> internalGet(long studyUid, String entry, @Nullable Query query, QueryOptions options, String user)
            throws CatalogException {
        // We make this comparison because in File, the absence of a fileName means the user is actually looking for the / directory
        if (StringUtils.isNotEmpty(entry) || entry == null) {
            ParamUtils.checkIsSingleID(entry);
        }
        return internalGet(studyUid, Collections.singletonList(entry), query, options, user, false);
    }

    @Override
    InternalGetDataResult<File> internalGet(long studyUid, List<String> entryList, @Nullable Query query, QueryOptions options,
                                            String user, boolean ignoreException) throws CatalogException {
        if (org.apache.commons.collections4.CollectionUtils.isEmpty(entryList)) {
            throw new CatalogException("Missing file entries.");
        }
        List<String> uniqueList = ListUtils.unique(entryList);

        QueryOptions queryOptions = options != null ? new QueryOptions(options) : new QueryOptions();
        Query queryCopy = query == null ? new Query() : new Query(query);
        queryCopy.append(FileDBAdaptor.QueryParams.STUDY_UID.key(), studyUid);

        // TODO: This should be using getFieldFilter method.
        Function<File, String> fileStringFunction = File::getPath;
        boolean canBeSearchedAsName = true;
        List<String> correctedFileList = new ArrayList<>(uniqueList.size());
        FileDBAdaptor.QueryParams idQueryParam = null;
        for (String entry : uniqueList) {
            FileDBAdaptor.QueryParams param = FileDBAdaptor.QueryParams.PATH;
            if (UuidUtils.isOpenCgaUuid(entry)) {
                correctedFileList.add(entry);
                param = FileDBAdaptor.QueryParams.UUID;
                fileStringFunction = File::getUuid;
            } else {
                String fileName = entry.replace(":", "/");
                if (fileName.startsWith("/")) {
                    // Remove the starting /. Absolute paths are not supported.
                    fileName = fileName.substring(1);
                }
                correctedFileList.add(fileName);

                if (fileName.contains("/")) {
                    canBeSearchedAsName = false;
                }
            }
            if (idQueryParam == null) {
                idQueryParam = param;
            }
            if (idQueryParam != param) {
                throw new CatalogException("Found uuids and paths in the same query. Please, choose one or do two different queries.");
            }
        }
        queryCopy.put(idQueryParam.key(), correctedFileList);

        // Ensure the field by which we are querying for will be kept in the results
        queryOptions = keepFieldInQueryOptions(queryOptions, idQueryParam.key());

        OpenCGAResult<File> fileDataResult = fileDBAdaptor.get(studyUid, queryCopy, queryOptions, user);
        if (fileDataResult.getNumResults() != correctedFileList.size() && idQueryParam == FileDBAdaptor.QueryParams.PATH
                && canBeSearchedAsName) {
            // We also search by name
            queryCopy = query == null ? new Query() : new Query(query);
            queryCopy.append(FileDBAdaptor.QueryParams.STUDY_UID.key(), studyUid)
                    .append(FileDBAdaptor.QueryParams.NAME.key(), correctedFileList);

            // Ensure the field by which we are querying for will be kept in the results
            queryOptions = keepFieldInQueryOptions(queryOptions, FileDBAdaptor.QueryParams.NAME.key());

            OpenCGAResult<File> nameDataResult = fileDBAdaptor.get(studyUid, queryCopy, queryOptions, user);
            if (nameDataResult.getNumResults() > fileDataResult.getNumResults()) {
                fileDataResult = nameDataResult;
                fileStringFunction = File::getName;
            }
        }

        if (fileDataResult.getNumResults() > correctedFileList.size()) {
            throw new CatalogException("Error: More than one file found for at least one of the files introduced");
        } else if (ignoreException || fileDataResult.getNumResults() == correctedFileList.size()) {
            return keepOriginalOrder(correctedFileList, fileStringFunction, fileDataResult, ignoreException, false);
        } else {
            // The file could not be found or the user does not have permissions to see it
            // Check if the file can be found without adding the user restriction
            OpenCGAResult<File> resultsNoCheck = fileDBAdaptor.get(queryCopy, queryOptions);
            if (resultsNoCheck.getNumResults() == correctedFileList.size()) {
                throw new CatalogAuthorizationException("Permission denied. " + user + " is not allowed to see some or none of the files.");
            }
            if (canBeSearchedAsName) {
                // The last query was performed by name, so we now search by path
                queryCopy = query == null ? new Query() : new Query(query);
                queryCopy.append(FileDBAdaptor.QueryParams.STUDY_UID.key(), studyUid)
                        .append(FileDBAdaptor.QueryParams.PATH.key(), correctedFileList);
                resultsNoCheck = fileDBAdaptor.get(queryCopy, queryOptions);
                if (resultsNoCheck.getNumResults() == correctedFileList.size()) {
                    throw new CatalogAuthorizationException("Permission denied. " + user + " is not allowed to see some or none of the "
                            + "files.");
                }
            }

            throw CatalogException.notFound("files", getMissingFields(uniqueList, fileDataResult.getResults(), fileStringFunction));
        }
    }

    FileDBAdaptor.QueryParams getFieldFilter(List<String> idList) throws CatalogException {
        FileDBAdaptor.QueryParams idQueryParam = null;
        for (String entry : idList) {
            FileDBAdaptor.QueryParams param;
            if (UuidUtils.isOpenCgaUuid(entry)) {
                param = FileDBAdaptor.QueryParams.UUID;
            } else if (entry.contains(":") && !entry.contains("/")) {
                param = FileDBAdaptor.QueryParams.ID;
            } else if (entry.contains("/")) {
                param = FileDBAdaptor.QueryParams.PATH;
            } else {
                param = FileDBAdaptor.QueryParams.NAME;
            }
            if (idQueryParam == null) {
                idQueryParam = param;
            }
            if (idQueryParam != param) {
                throw new CatalogException("Found uuids and paths in the same query. Please, choose one or do two different queries.");
            }
        }
        return idQueryParam;
    }

    private OpenCGAResult<File> getFile(long studyUid, String fileUuid, QueryOptions options) throws CatalogException {
        Query query = new Query()
                .append(FileDBAdaptor.QueryParams.STUDY_UID.key(), studyUid)
                .append(FileDBAdaptor.QueryParams.UUID.key(), fileUuid);
        return fileDBAdaptor.get(query, options);
    }

    public URI getUri(File file) throws CatalogException {
        ParamUtils.checkObj(file, "File");
        if (file.getUri() != null) {
            return file.getUri();
        } else {
            OpenCGAResult<File> fileDataResult = fileDBAdaptor.get(file.getUid(), INCLUDE_STUDY_URI);
            if (fileDataResult.getNumResults() == 0) {
                throw new CatalogException("File " + file.getUid() + " not found");
            }
            return fileDataResult.first().getUri();
        }
    }

    public Study getStudy(File file, String sessionId) throws CatalogException {
        ParamUtils.checkObj(file, "file");
        ParamUtils.checkObj(sessionId, "session id");

        if (file.getStudyUid() <= 0) {
            throw new CatalogException("Missing study uid field in file");
        }

        String user = userManager.getUserId(sessionId);

        Query query = new Query(StudyDBAdaptor.QueryParams.UID.key(), file.getStudyUid());
        OpenCGAResult<Study> studyDataResult = studyDBAdaptor.get(query, QueryOptions.empty(), user);
        if (studyDataResult.getNumResults() == 1) {
            return studyDataResult.first();
        } else {
            authorizationManager.checkCanViewStudy(file.getStudyUid(), user);
            throw new CatalogException("Incorrect study uid");
        }
    }

    public void matchUpVariantFiles(String studyStr, List<File> transformedFiles, String sessionId) throws CatalogException {
        String userId = userManager.getUserId(sessionId);
        Study study = studyManager.resolveId(studyStr, userId);

        for (File transformedFile : transformedFiles) {
            authorizationManager.checkFilePermission(study.getUid(), transformedFile.getUid(), userId, FilePermissions.WRITE);
            String variantPathName = getMainVariantFile(transformedFile.getPath());
            if (variantPathName == null) {
                // Skip the file.
                logger.debug("The file {} is not a variant transformed file", transformedFile.getName());
                continue;
            }

            // Search in the same path
            logger.info("Looking for vcf file in path {}", variantPathName);
            Query query = new Query()
                    .append(FileDBAdaptor.QueryParams.STUDY_UID.key(), study.getUid())
                    .append(FileDBAdaptor.QueryParams.PATH.key(), variantPathName)
                    .append(FileDBAdaptor.QueryParams.BIOFORMAT.key(), File.Bioformat.VARIANT);

            List<File> fileList = fileDBAdaptor.get(query, new QueryOptions()).getResults();

            if (fileList.isEmpty()) {
                // Search by name in the whole study
                String variantFileName = getMainVariantFile(transformedFile.getName());
                logger.info("Looking for vcf file by name {}", variantFileName);
                query = new Query()
                        .append(FileDBAdaptor.QueryParams.STUDY_UID.key(), study.getUid())
                        .append(FileDBAdaptor.QueryParams.NAME.key(), variantFileName)
                        .append(FileDBAdaptor.QueryParams.BIOFORMAT.key(), File.Bioformat.VARIANT);
                fileList = new ArrayList<>(fileDBAdaptor.get(query, new QueryOptions()).getResults());

                // In case of finding more than one file, try to find the proper one.
                if (fileList.size() > 1) {
                    // Discard files already with a transformed file.
                    fileList.removeIf(file -> file.getInternal().getVariant().getIndex() != null
                            && file.getInternal().getVariant().getIndex().hasTransform()
                            && !file.getInternal().getVariant().getIndex().getTransform().getFileId().equals(transformedFile.getId()));
                }
                if (fileList.size() > 1) {
                    // Discard files not transformed nor indexed.
                    fileList.removeIf(file -> FileInternal.getVariantIndexStatusId(file.getInternal()).equals(VariantIndexStatus.NONE));
                }
            }

            if (fileList.size() != 1) {
                // VCF file not found
                logger.warn("The vcf file corresponding to the file " + transformedFile.getName() + " could not be found");
                continue;
            }
            File vcf = fileList.get(0);

            // Look for the json file. It should be in the same directory where the transformed file is.
            String jsonPathName = getVariantMetadataFile(transformedFile.getPath());
            query = new Query()
                    .append(FileDBAdaptor.QueryParams.STUDY_UID.key(), study.getUid())
                    .append(FileDBAdaptor.QueryParams.PATH.key(), jsonPathName)
                    .append(FileDBAdaptor.QueryParams.FORMAT.key(), File.Format.JSON);
            fileList = fileDBAdaptor.get(query, new QueryOptions()).getResults();
            if (fileList.size() != 1) {
                // Skip. This should not ever happen
                logger.warn("The json file corresponding to the file " + transformedFile.getName() + " could not be found");
                continue;
            }
            File json = fileList.get(0);

            /* Update relations */
            FileRelatedFile producedFromRelation = new FileRelatedFile(vcf, FileRelatedFile.Relation.PRODUCED_FROM);

            // Update json file
            logger.debug("Updating json relation");
            List<FileRelatedFile> relatedFiles = ParamUtils.defaultObject(json.getRelatedFiles(), ArrayList::new);
            // Do not add twice the same relation
            if (!relatedFiles.contains(producedFromRelation)) {
                relatedFiles.add(producedFromRelation);
                ObjectMap params = new ObjectMap(FileDBAdaptor.QueryParams.RELATED_FILES.key(), relatedFiles);
                fileDBAdaptor.update(json.getUid(), params, QueryOptions.empty());
            }

            // Update transformed file
            logger.debug("Updating transformed relation");
            relatedFiles = ParamUtils.defaultObject(transformedFile.getRelatedFiles(), ArrayList::new);
            // Do not add twice the same relation
            if (!relatedFiles.contains(producedFromRelation)) {
                relatedFiles.add(producedFromRelation);
                transformedFile.setRelatedFiles(relatedFiles);
                ObjectMap params = new ObjectMap(FileDBAdaptor.QueryParams.RELATED_FILES.key(), relatedFiles);
                fileDBAdaptor.update(transformedFile.getUid(), params, QueryOptions.empty());
            }

            // Update vcf file
            logger.debug("Updating vcf relation");
            FileInternalVariantIndex index = vcf.getInternal().getVariant().getIndex();
            if (!index.hasTransform()) {
                index.setTransform(new FileInternalVariantIndex.Transform(transformedFile.getId(), json.getId()));
            }
            String status;
            if (index.getStatus() != null && index.getStatus().getId() != null) {
                status = index.getStatus().getId();
            } else {
                status = VariantIndexStatus.NONE;
            }
            if (VariantIndexStatus.NONE.equals(status)) {
                // If TRANSFORMED, TRANSFORMING, etc, do not modify the index status
                index.setStatus(new VariantIndexStatus(VariantIndexStatus.TRANSFORMED, "Found transformed file"));
            }
            ObjectMap params = new ObjectMap(FileDBAdaptor.QueryParams.INTERNAL_VARIANT_INDEX.key(), index);
            fileDBAdaptor.update(vcf.getUid(), params, QueryOptions.empty());

            // Update variant stats
            Path statsFile = Paths.get(json.getUri().getRawPath());
            try (InputStream is = FileUtils.newInputStream(statsFile)) {
                VariantFileMetadata fileMetadata = getDefaultObjectMapper().readValue(is, VariantFileMetadata.class);
                VariantSetStats stats = fileMetadata.getStats();

                catalogManager.getFileManager()
                        .update(studyStr, vcf.getPath(),
                                new FileUpdateParams().setQualityControl(
                                        new FileQualityControl().setVariant(
                                                new VariantFileQualityControl(stats, null))),
                                new QueryOptions(),
                                sessionId);
            } catch (IOException e) {
                throw new CatalogException("Error reading file \"" + statsFile + "\"", e);
            }
        }
    }

    public OpenCGAResult<?> updateFileInternalVariantIndex(File file, FileInternalVariantIndex index, String token)
            throws CatalogException {
        return updateFileInternalField(file, index, FileDBAdaptor.QueryParams.INTERNAL_VARIANT_INDEX.key(), token);
    }

    public OpenCGAResult<?> updateFileInternalVariantAnnotationIndex(File file, FileInternalVariantAnnotationIndex index, String token)
            throws CatalogException {
        return updateFileInternalField(file, index, FileDBAdaptor.QueryParams.INTERNAL_VARIANT_ANNOTATION_INDEX.key(), token);
    }

    public OpenCGAResult<?> updateFileInternalVariantSecondaryAnnotationIndex(File file, FileInternalVariantSecondaryAnnotationIndex index,
                                                                              String token)
            throws CatalogException {
        return updateFileInternalField(file, index, Arrays.asList(
                FileDBAdaptor.QueryParams.INTERNAL_VARIANT_SECONDARY_ANNOTATION_INDEX.key(),
                FileDBAdaptor.QueryParams.INTERNAL_VARIANT_SECONDARY_INDEX.key()
        ), token);
    }

    public OpenCGAResult<?> updateFileInternalAlignmentIndex(File file, FileInternalAlignmentIndex index, String token)
            throws CatalogException {
        return updateFileInternalField(file, index, FileDBAdaptor.QueryParams.INTERNAL_ALIGNMENT_INDEX.key(), token);
    }

    private OpenCGAResult<?> updateFileInternalField(File file, Object value, String fieldKey, String token) throws CatalogException {
        return updateFileInternalField(file, value, Collections.singletonList(fieldKey), token);
    }

    private OpenCGAResult<?> updateFileInternalField(File file, Object value, List<String> fieldKeys, String token)
            throws CatalogException {
        String userId = userManager.getUserId(token);
        Study study = studyDBAdaptor.get(file.getStudyUid(), StudyManager.INCLUDE_STUDY_IDS).first();

        ObjectMap auditParams = new ObjectMap()
                .append("file", file)
                .append("token", token);
        for (String fieldKey : fieldKeys) {
            auditParams.append(fieldKey, value);
        }

        authorizationManager.checkFilePermission(study.getUid(), file.getUid(), userId, FilePermissions.WRITE);

        ObjectMap params;
        try {
            params = new ObjectMap();
            ObjectMap valueAsObjectMap = new ObjectMap(getUpdateObjectMapper().writeValueAsString(value));
            for (String fieldKey : fieldKeys) {
                params.append(fieldKey, valueAsObjectMap);
            }
        } catch (JsonProcessingException e) {
            throw new CatalogException("Cannot parse index object: " + e.getMessage(), e);
        }
        OpenCGAResult<?> update = fileDBAdaptor.update(file.getUid(), params, QueryOptions.empty());
        auditManager.auditUpdate(userId, Enums.Resource.FILE, file.getId(), file.getUuid(), study.getId(), study.getUuid(),
                auditParams, new AuditRecord.Status(AuditRecord.Status.Result.SUCCESS));

        return new OpenCGAResult<>(update.getTime(), update.getEvents(), 1, Collections.emptyList(), 1);
    }

    @Deprecated
    public OpenCGAResult<File> getParents(long fileId, QueryOptions options, String sessionId) throws CatalogException {
        OpenCGAResult<File> fileDataResult = fileDBAdaptor.get(fileId, new QueryOptions(QueryOptions.INCLUDE,
                Arrays.asList(FileDBAdaptor.QueryParams.PATH.key(), FileDBAdaptor.QueryParams.STUDY_UID.key())));

        if (fileDataResult.getNumResults() == 0) {
            return fileDataResult;
        }

        String userId = userManager.getUserId(sessionId);
        authorizationManager.checkFilePermission(fileDataResult.first().getStudyUid(), fileId, userId, FilePermissions.VIEW);

        return getParents(fileDataResult.first().getStudyUid(), fileDataResult.first().getPath(), true, options);
    }

    public OpenCGAResult<File> createFolder(String studyStr, String path, boolean parents, String description, QueryOptions options,
                                            String token) throws CatalogException {
        return createFolder(studyStr, path, parents, description, "", options, token);
    }

    public OpenCGAResult<File> createFolder(String studyStr, String path, boolean parents, String description, String jobId,
                                            QueryOptions options, String token) throws CatalogException {
        ParamUtils.checkPath(path, "folderPath");
        options = ParamUtils.defaultObject(options, QueryOptions::new);

        String userId = userManager.getUserId(token);
        Study study = studyManager.resolveId(studyStr, userId);

        if (path.startsWith("/")) {
            path = path.substring(1);
        }
        if (!path.endsWith("/")) {
            path = path + "/";
        }

        OpenCGAResult<File> fileDataResult;
        switch (checkPathExists(path, study.getUid())) {
            case FREE_PATH:
                FileCreateParams file = new FileCreateParams()
                        .setPath(path)
                        .setDescription(description)
                        .setType(File.Type.DIRECTORY)
                        .setJobId(jobId);
                fileDataResult = create(studyStr, file, parents, token);
                break;
            case DIRECTORY_EXISTS:
                Query query = new Query()
                        .append(FileDBAdaptor.QueryParams.STUDY_UID.key(), study.getUid())
                        .append(FileDBAdaptor.QueryParams.PATH.key(), path);
                fileDataResult = fileDBAdaptor.get(study.getUid(), query, options, userId);
                fileDataResult.getEvents().add(new Event(Event.Type.WARNING, path, "Folder already existed"));
                break;
            case FILE_EXISTS:
            default:
                throw new CatalogException("A file with the same name of the folder already exists in Catalog");
        }

        return fileDataResult;
    }

    @Override
    public OpenCGAResult<File> create(String studyStr, File entry, QueryOptions options, String token) throws CatalogException {
        throw new NotImplementedException("Call to create passing parents and content variables");
    }

    public OpenCGAResult<File> create(String studyStr, FileCreateParams createParams, boolean parents, String token)
            throws CatalogException {
        String userId = userManager.getUserId(token);
        Study study = studyManager.resolveId(studyStr, userId);

        ObjectMap auditParams = new ObjectMap()
                .append("study", studyStr)
                .append("createParams", createParams)
                .append("parents", parents)
                .append("token", token);

        String fileId = null;
        try {
            ParamUtils.checkObj(createParams, "body");
            ParamUtils.checkParameter(createParams.getPath(), "path");
            ParamUtils.checkObj(createParams.getType(), "type");

            String path = createParams.getPath();
            if (path.startsWith("/")) {
                path = path.substring(1);
            }

            if (createParams.getType().equals(File.Type.FILE)) {
                if (path.endsWith("/")) {
                    throw new CatalogException("Provided path points to a folder but the type was set to FILE. Please check your input.");
                }
                // Ensure path is a full path pointing to a file, not a folder
                String[] split = path.split("/");
                String fileName = split[split.length - 1];
                if (StringUtils.isEmpty(fileName)) {
                    throw new CatalogException("Path must be a full OpenCGA Catalog path pointing to the file that must be generated. "
                            + "If, on the other hand, you want to create a directory, please set type to 'DIRECTORY' instead.");
                }

                ParamUtils.checkParameter(createParams.getContent(), "content");
            } else {
                if (StringUtils.isNotEmpty(createParams.getContent())) {
                    throw new CatalogException("Passed type 'DIRECTORY' but content is not empty. If you are trying to create a file, "
                            + "please pass type 'FILE' plus the full path including the file name and extension of the file to be "
                            + "created.");
                }
                if (!path.endsWith("/")) {
                    path = path + "/";
                }
            }

            OpenCGAResult<File> parentResult = getParents(study.getUid(), path, false, FileManager.INCLUDE_FILE_URI_PATH);
            // Check user can write in path
            authorizationManager.checkFilePermission(study.getUid(), parentResult.first().getUid(), userId,
                    FilePermissions.WRITE);

            // Check available path
            Query pathQuery = new Query()
                    .append(FileDBAdaptor.QueryParams.STUDY_UID.key(), study.getUid())
                    .append(FileDBAdaptor.QueryParams.PATH.key(), path);
            boolean fileExists = fileDBAdaptor.count(pathQuery).getNumMatches() > 0;
            if (fileExists) {
                throw new CatalogException("There already exists a file '" + path + "'");
            }

            // Check parent folder exists in case 'parents' is false
            if (!parents) {
                String parentPath = getParentPath(path);
                if (!parentResult.first().getPath().equals(parentPath)) {
                    throw new CatalogException("Could not register file. Please, ensure 'parents' flag is enabled or create parent "
                            + "directories beforehand.");
                }
            }

            List<Sample> existingSamples = new LinkedList<>();
            List<Sample> nonExistingSamples = new LinkedList<>();
            if (createParams.getType().equals(File.Type.FILE)) {
                if (org.apache.commons.collections4.CollectionUtils.isNotEmpty(createParams.getSampleIds())) {
                    // Check samples
                    InternalGetDataResult<Sample> sampleResult = catalogManager.getSampleManager().internalGet(study.getUid(),
                            createParams.getSampleIds(), SampleManager.INCLUDE_SAMPLE_IDS, userId, true);
                    if (!sampleResult.getMissing().isEmpty()) {
                        throw new CatalogException("Could not find samples: '" + sampleResult.getMissing()
                                .stream().map(InternalGetDataResult.Missing::getId).collect(Collectors.joining("', '")) + "'");
                    }
                    // All samples exist
                    existingSamples = sampleResult.getResults();
                }
            }
            File file = new File("", createParams.getType(), createParams.getFormat(), createParams.getBioformat(), null, path, "",
                    createParams.getCreationDate(), createParams.getModificationDate(), createParams.getDescription(), false, 0,
                    createParams.getSoftware(), null, createParams.getSampleIds(), null, createParams.getJobId(), 1, createParams.getTags(),
                    null, null, null, createParams.getStatus() != null ? createParams.getStatus().toStatus() : null, null, null);
            List<Event> eventList = validateNewFile(study, file, false);
            fileId = file.getId();

            if (file.getType().equals(File.Type.FILE)) {
                // Obtain IOManager to write in disk
                IOManager ioManager;
                try {
                    ioManager = ioManagerFactory.get(file.getUri());
                } catch (IOException e) {
                    throw new CatalogException("Could not obtain IOManager for file path '" + path + "'", e);
                }

                // Create missing folders
                ioManager.createDirectory(Paths.get(file.getUri()).getParent().toUri(), true);

                if (file.getFormat().equals(File.Format.IMAGE)) {
                    // Write image in disk
                    ioManager.writeBase64(createParams.getContent(), Paths.get(file.getUri()));
                } else {
                    // Write content as text
                    InputStream inputStream = new ByteArrayInputStream(createParams.getContent().getBytes(StandardCharsets.UTF_8));
                    ioManager.copy(inputStream, file.getUri());
                }

                if (existingSamples.isEmpty()) {
                    // No samples added on creation, so we will check if it is a VCF or any other file from which a list of samples could
                    // be extracted. This will also calculate the size
                    new FileMetadataReader(catalogManager).addMetadataInformation(study.getFqn(), file);
                    validateNewSamples(study, file, existingSamples, nonExistingSamples, token);
                } else {
                    long fileSize = ioManager.getFileSize(file.getUri());
                    file.setSize(fileSize);
                }
            }
            // Register file in Catalog
            OpenCGAResult<File> result = register(study, file, existingSamples, nonExistingSamples, parents, QueryOptions.empty(), token);
            result.setEvents(eventList);

            auditManager.auditCreate(userId, Enums.Resource.FILE, file.getId(), file.getUuid(), study.getId(), study.getUuid(),
                    auditParams, new AuditRecord.Status(AuditRecord.Status.Result.SUCCESS));

            return result;
        } catch (CatalogException e) {
            auditManager.auditCreate(userId, Enums.Resource.FILE, fileId, "", study.getId(), study.getUuid(), auditParams,
                    new AuditRecord.Status(AuditRecord.Status.Result.ERROR, e.getError()));
            throw e;
        }

    }

    List<Event> validateNewFile(Study study, File file, boolean overwrite) throws CatalogException {
        /** Check and set all the params and create a File object **/
        ParamUtils.checkObj(file, "File");
        ParamUtils.checkPath(file.getPath(), "path");
        file.setType(ParamUtils.defaultObject(file.getType(), File.Type.FILE));
        file.setFormat(ParamUtils.defaultObject(file.getFormat(),
                file.getType().equals(File.Type.FILE) ? File.Format.PLAIN : File.Format.NONE));
        file.setBioformat(ParamUtils.defaultObject(file.getBioformat(), File.Bioformat.NONE));
        file.setDescription(ParamUtils.defaultString(file.getDescription(), ""));
        file.setRelatedFiles(ParamUtils.defaultObject(file.getRelatedFiles(), ArrayList::new));
        file.setSampleIds(ParamUtils.defaultObject(file.getSampleIds(), ArrayList::new));
        file.setCreationDate(ParamUtils.checkDateOrGetCurrentDate(file.getCreationDate(),
                FileDBAdaptor.QueryParams.CREATION_DATE.key()));
        file.setModificationDate(ParamUtils.checkDateOrGetCurrentDate(file.getModificationDate(),
                FileDBAdaptor.QueryParams.MODIFICATION_DATE.key()));
//        file.setSoftware(ParamUtils.defaultObject(file.getSoftware(), Software::new));
//        file.setExperiment(ParamUtils.defaultObject(file.getExperiment(), FileExperiment::new));

        file.setJobId(ParamUtils.defaultString(file.getJobId(), ""));
        file.setTags(ParamUtils.defaultObject(file.getTags(), ArrayList::new));
        file.setQualityControl(ParamUtils.defaultObject(file.getQualityControl(), FileQualityControl::new));
        file.setInternal(FileInternal.init());
        file.getInternal().setVariant(ParamUtils.defaultObject(file.getInternal().getVariant(), FileInternalVariant.init()));
        file.getInternal().setAlignment(ParamUtils.defaultObject(file.getInternal().getAlignment(), FileInternalAlignment.init()));
        file.getInternal().setStatus(ParamUtils.defaultObject(file.getInternal().getStatus(), new FileStatus(FileStatus.READY)));
        file.getInternal().setSampleMap(ParamUtils.defaultObject(file.getInternal().getSampleMap(), HashMap::new));
        file.setStatus(ParamUtils.defaultObject(file.getStatus(), Status::new));
        file.setStats(ParamUtils.defaultObject(file.getStats(), HashMap::new));
        file.setAttributes(ParamUtils.defaultObject(file.getAttributes(), HashMap::new));
        file.setAnnotationSets(ParamUtils.defaultObject(file.getAnnotationSets(), Collections::emptyList));

        List<Event> eventList = new ArrayList<>();
        if (file.getType().equals(File.Type.DIRECTORY)) {
            if (!file.getFormat().equals(File.Format.NONE)) {
                file.setFormat(File.Format.NONE);
                eventList.add(new Event(Event.Type.WARNING, "Passed format has been ignored."));
            }
            if (!file.getBioformat().equals(File.Bioformat.NONE)) {
                file.setBioformat(File.Bioformat.NONE);
                eventList.add(new Event(Event.Type.WARNING, "Passed bioformat has been ignored."));
            }
            if (file.getSoftware() != null) {
                file.setSoftware(null);
                eventList.add(new Event(Event.Type.WARNING, "Passed software has been ignored."));
            }
            if (org.apache.commons.collections4.CollectionUtils.isNotEmpty(file.getSampleIds())) {
                file.setSampleIds(Collections.emptyList());
                eventList.add(new Event(Event.Type.WARNING, "Passed sampleIds have been ignored."));
            }
        }

//        validateNewSamples(study, file, sessionId);

        if (file.getSize() < 0) {
            throw new CatalogException("Error: DiskUsage can't be negative!");
        }

        // Fix path
        if (file.getType() == File.Type.DIRECTORY && !file.getPath().endsWith("/")) {
            file.setPath(file.getPath() + "/");
        }
        if (file.getType() == File.Type.FILE && file.getPath().endsWith("/")) {
            file.setPath(file.getPath().substring(0, file.getPath().length() - 1));
        }
        file.setName(Paths.get(file.getPath()).getFileName().toString());
        file.setId(file.getPath().replace("/", ":"));

        URI uri;
        try {
            if (file.getType() == File.Type.DIRECTORY) {
                uri = getFileUri(study.getUid(), file.getPath(), true);
            } else {
                uri = getFileUri(study.getUid(), file.getPath(), false);
            }
        } catch (URISyntaxException e) {
            throw new CatalogException(e);
        }
        file.setUri(uri);

        if (!overwrite) {
            // Check if it already exists
            Query query = new Query()
                    .append(FileDBAdaptor.QueryParams.STUDY_UID.key(), study.getUid())
                    .append(FileDBAdaptor.QueryParams.PATH.key(), file.getPath());
            if (fileDBAdaptor.count(query).getNumMatches() > 0) {
                logger.warn("The file '{}' already exists in catalog", file.getPath());
                throw new CatalogException("The file '" + file.getPath() + "' already exists in catalog");
            }
            query = new Query()
                    .append(FileDBAdaptor.QueryParams.STUDY_UID.key(), study.getUid())
                    .append(FileDBAdaptor.QueryParams.URI.key(), uri);
            OpenCGAResult<File> fileResult = fileDBAdaptor.get(query,
                    new QueryOptions(QueryOptions.INCLUDE, FileDBAdaptor.QueryParams.PATH.key()));
            if (fileResult.getNumResults() > 0) {
                logger.warn("The uri '{}' of the file is already in catalog but in path '{}'.", uri, fileResult.first().getPath());
                throw new CatalogException("The uri '" + uri + "' of the file is already in catalog but in path '"
                        + fileResult.first().getPath() + "'");
            }
        }

        boolean external = isExternal(study, file.getPath(), uri);
        file.setExternal(external);
        file.setRelease(studyManager.getCurrentRelease(study));

        validateNewAnnotationSets(study.getVariableSets(), file.getAnnotationSets());

        file.setUuid(UuidUtils.generateOpenCgaUuid(UuidUtils.Entity.FILE));
        checkHooks(file, study.getFqn(), HookConfiguration.Stage.CREATE);

        return eventList;
    }

    OpenCGAResult<File> register(Study study, File file, List<Sample> existingSamples, List<Sample> nonExistingSamples,
                                 boolean parents, QueryOptions options, String sessionId) throws CatalogException {
        String userId = userManager.getUserId(sessionId);
        long studyId = study.getUid();

        //Find parent. If parents == true, create folders.
        String parentPath = getParentPath(file.getPath());

        long parentFileId = fileDBAdaptor.getId(studyId, parentPath);
        boolean newParent = false;
        if (parentFileId < 0 && StringUtils.isNotEmpty(parentPath)) {
            if (parents) {
                newParent = true;
                File parentFile = new File(File.Type.DIRECTORY, File.Format.NONE, File.Bioformat.NONE, parentPath, "", FileInternal.init(),
                        0, Collections.emptyList(), null, "", new FileQualityControl(), Collections.emptyMap(), Collections.emptyMap());
                validateNewFile(study, parentFile, false);
                parentFileId = register(study, parentFile, Collections.emptyList(), Collections.emptyList(), parents, options, sessionId)
                        .first().getUid();
            } else {
                throw new CatalogDBException("Directory not found " + parentPath);
            }
        }

        //Check permissions
        if (parentFileId < 0) {
            throw new CatalogException("Unable to create file without a parent file");
        } else {
            if (!newParent) {
                //If parent has been created, for sure we have permissions to create the new file.
                authorizationManager.checkFilePermission(studyId, parentFileId, userId, FilePermissions.WRITE);
            }
        }

        fileDBAdaptor.insert(studyId, file, existingSamples, nonExistingSamples, study.getVariableSets(), options);
        OpenCGAResult<File> queryResult = getFile(studyId, file.getUuid(), options);
        // We obtain the permissions set in the parent folder and set them to the file or folder being created
        OpenCGAResult<AclEntryList<FilePermissions>> allFileAcls = authorizationManager.getAcls(studyId, parentFileId,
                Enums.Resource.FILE, FilePermissions.class);
        // Propagate ACLs
        if (allFileAcls.getNumResults() > 0) {
            authorizationManager.replicateAcls(Collections.singletonList(queryResult.first().getUid()), allFileAcls.getResults().get(0),
                    Enums.Resource.FILE);
        }

        matchUpVariantFiles(study.getFqn(), queryResult.getResults(), sessionId);

        return queryResult;
    }

    private void validateNewSamples(Study study, File file, List<Sample> existingSamples, List<Sample> nonExistingSamples, String sessionId)
            throws CatalogException {
        if (file.getSampleIds() == null || file.getSampleIds().isEmpty()) {
            return;
        }

        String userId = catalogManager.getUserManager().getUserId(sessionId);

        InternalGetDataResult<Sample> sampleResult = catalogManager.getSampleManager().internalGet(study.getUid(), file.getSampleIds(),
                SampleManager.INCLUDE_SAMPLE_IDS, userId, true);

        existingSamples.addAll(sampleResult.getResults());
        for (InternalGetDataResult<Sample>.Missing missing : sampleResult.getMissing()) {
            Sample sample = new Sample().setId(missing.getId());
            catalogManager.getSampleManager().validateNewSample(study, sample, userId);
            nonExistingSamples.add(sample);
        }
    }

    /**
     * Upload a file in Catalog.
     *
     * @param studyStr          study where the file will be uploaded.
     * @param fileInputStream   Input stream of the file to be uploaded.
     * @param file              File object containing at least the basic metadata necessary for a successful upload: path
     * @param overwrite         Overwrite the current file if any.
     * @param parents           boolean indicating whether unexisting parent folders should also be created automatically.
     * @param calculateChecksum boolean indicating whether to calculate the checksum of the uploaded file.
     * @param token             session id of the user performing the upload.
     * @return a OpenCGAResult with the file uploaded.
     * @throws CatalogException if the user does not have permissions or any other unexpected issue happens.
     */
    public OpenCGAResult<File> upload(String studyStr, InputStream fileInputStream, File file, boolean overwrite, boolean parents,
                                      boolean calculateChecksum, String token) throws CatalogException {
        return upload(studyStr, fileInputStream, file, overwrite, parents, calculateChecksum, null, null, token);
    }

    /**
     * Upload a file in Catalog.
     *
     * @param studyStr          study where the file will be uploaded.
     * @param fileInputStream   Input stream of the file to be uploaded.
     * @param file              File object containing at least the basic metadata necessary for a successful upload: path
     * @param overwrite         Overwrite the current file if any.
     * @param parents           boolean indicating whether unexisting parent folders should also be created automatically.
     * @param calculateChecksum boolean indicating whether to calculate the checksum of the uploaded file.
     * @param expectedChecksum  Expected checksum to be checked
     * @param expectedSize      Expected file size
     * @param token             session id of the user performing the upload.
     * @return a OpenCGAResult with the file uploaded.
     * @throws CatalogException if the user does not have permissions or any other unexpected issue happens.
     */
    public OpenCGAResult<File> upload(String studyStr, InputStream fileInputStream, File file, boolean overwrite, boolean parents,
                                      boolean calculateChecksum, String expectedChecksum, Long expectedSize, String token)
            throws CatalogException {
        // Check basic parameters
        ParamUtils.checkObj(fileInputStream, "fileInputStream");
        if (StringUtils.isNotEmpty(expectedChecksum)) {
            calculateChecksum = true;
        }
        String userId = userManager.getUserId(token);
        Study study = studyManager.resolveId(studyStr, userId, StudyManager.INCLUDE_VARIABLE_SET);

        ObjectMap auditParams = new ObjectMap()
                .append("studyStr", studyStr)
                .append("file", file)
                .append("overwrite", overwrite)
                .append("parents", parents)
                .append("calculateChecksum", calculateChecksum)
                .append("expectedChecksum", expectedChecksum)
                .append("expectedSize", expectedSize)
                .append("token", token);
        try {
            validateNewFile(study, file, overwrite);

            File overwrittenFile = null;
            Query query = new Query()
                    .append(FileDBAdaptor.QueryParams.STUDY_UID.key(), study.getUid())
                    .append(FileDBAdaptor.QueryParams.PATH.key(), file.getPath());
            OpenCGAResult<File> fileDataResult = fileDBAdaptor.get(query, QueryOptions.empty());
            if (fileDataResult.getNumResults() > 0) {
                if (overwrite) {
                    overwrittenFile = fileDataResult.first();
                } else {
                    throw new CatalogException("Path " + file.getPath() + " already in use");
                }
            }

            OpenCGAResult<File> parentFolders = getParents(study.getUid(), file.getPath(), false, QueryOptions.empty());
            if (parentFolders.getNumResults() == 0) {
                // There always must be at least the root folder
                throw new CatalogException("Unexpected error happened.");
            }

            // Check permissions over the most internal path
            authorizationManager.checkFilePermission(study.getUid(), parentFolders.first().getUid(), userId,
                    FilePermissions.UPLOAD);
            authorizationManager.checkFilePermission(study.getUid(), parentFolders.first().getUid(), userId,
                    FilePermissions.WRITE);

            // We obtain the basic studyPath where we will upload the file temporarily
            java.nio.file.Path studyPath = Paths.get(study.getUri());

            IOManager ioManager;
            try {
                ioManager = ioManagerFactory.get(file.getUri());
            } catch (IOException e) {
                throw CatalogIOException.ioManagerException(file.getUri(), e);
            }
            // We attempt to create it first because it may be that the parent directories were not created because they don't contain any
            // files yet

            if (parentFolders.first().getType() == File.Type.FILE && !overwrite) {
                throw new CatalogException("Cannot upload file in '" + file.getPath() + "'. " + parentFolders.first().getPath()
                        + "' is already an existing file path.");
            } else if (parentFolders.first().getType() == File.Type.DIRECTORY) {
                ioManager.createDirectory(parentFolders.first().getUri(), true);
            }
            ioManager.checkWritableUri(parentFolders.first().getUri());

            java.nio.file.Path tempFilePath = studyPath.resolve("tmp_" + file.getName()).resolve(file.getName());
            URI tempDirectory = tempFilePath.getParent().toUri();
            logger.info("Uploading file... Temporal file path: {}", tempFilePath.toString());
            if (expectedSize != null && expectedSize > 0) {
                logger.info("Expected size: " + expectedSize + "Bytes , " + IOUtils.humanReadableByteCount(expectedSize, false));
            }
            // Create the temporal directory and upload the file
            URI tempFileUri = tempFilePath.toUri();
            String checksum = null;
            try {
                if (!ioManager.exists(tempFilePath.getParent().toUri())) {
                    logger.debug("Creating temporal folder: {}", tempFilePath.getParent());
                    ioManager.createDirectory(tempDirectory, true);
                }

                // Start uploading the file to the temporal directory
                // Upload the file to a temporary folder
                ioManager.copy(fileInputStream, tempFileUri);

                if (expectedSize != null && expectedSize > 0) {
                    long actualSize = ioManager.getFileSize(tempFileUri);
                    if (expectedSize != actualSize) {
                        throw new CatalogIOException("File size mismatch!"
                                + " Expected size: " + expectedSize + " Bytes, actual size: " + actualSize + " Bytes."
                                + " Error uploading file " + file.getPath());
                    }
                }

                if (calculateChecksum) {
                    checksum = ioManager.calculateChecksum(tempFileUri);
                    if (StringUtils.isNotEmpty(expectedChecksum)) {
                        // Validate checksum
                        if (!checksum.equals(expectedChecksum)) {
                            throw new CatalogIOException("MD5 Checksum mismatch!"
                                    + " Expected checksum: '" + expectedChecksum + "', actual checksum: '" + checksum + "'."
                                    + " Error uploading file " + file.getPath());
                        }
                    }
                }
            } catch (Exception e) {
                try {
                    logger.error("Error uploading file. Deleting temp directory", e);
                    // Clean temporal directory
                    ioManager.deleteDirectory(tempDirectory);
                } catch (Exception e1) {
                    e.addSuppressed(e1);
                }
                throw new CatalogException("Error uploading file " + file.getName(), e);
            }

            List<Sample> existingSamples = new LinkedList<>();
            List<Sample> nonExistingSamples = new LinkedList<>();

            // Move the file from the temporal directory
            try {
                // Create the directories where the file will be placed (if they weren't created before)
                ioManager.createDirectory(Paths.get(file.getUri()).getParent().toUri(), true);

                if (overwrite) {
                    ioManager.move(tempFileUri, file.getUri(), StandardCopyOption.REPLACE_EXISTING);
                } else {
                    ioManager.move(tempFileUri, file.getUri());
                }
                if (calculateChecksum && !checksum.equals(ioManager.calculateChecksum(file.getUri()))) {
                    throw new CatalogIOException("Error moving file from " + tempFileUri + " to " + file.getUri());
                }

                // Remove the temporal directory
                ioManager.deleteDirectory(tempDirectory);

                file.setChecksum(checksum);

                // Improve metadata information and extract samples if any
                new FileMetadataReader(catalogManager).addMetadataInformation(study.getFqn(), file);
                validateNewSamples(study, file, existingSamples, nonExistingSamples, token);
            } catch (CatalogException e) {
                try {
                    logger.error("Error uploading file. Deleting temp directory", e);
                    ioManager.deleteDirectory(tempDirectory);
                } catch (Exception e1) {
                    e.addSuppressed(e1);
                }
                throw new CatalogException("Upload file failed. Could not move the content to " + file.getUri(), e);
            }

            // Register the file in catalog
            try {
                if (overwrittenFile != null) {
                    // We need to update the existing file document
                    ObjectMap params = new ObjectMap();
                    QueryOptions queryOptions = new QueryOptions();

                    params.put(FileDBAdaptor.QueryParams.SIZE.key(), file.getSize());
                    params.put(FileDBAdaptor.QueryParams.URI.key(), file.getUri());
                    params.put(FileDBAdaptor.QueryParams.EXTERNAL.key(), file.isExternal());
                    params.put(FileDBAdaptor.QueryParams.INTERNAL_STATUS.key(), new FileStatus(FileStatus.READY));
                    params.put(FileDBAdaptor.QueryParams.CHECKSUM.key(), file.getChecksum());

                    if (file.getSampleIds() != null && !file.getSampleIds().isEmpty()) {
                        params.put(FileDBAdaptor.QueryParams.SAMPLE_IDS.key(), file.getSampleIds());

                        // Set new samples
                        Map<String, Object> actionMap = new HashMap<>();
                        actionMap.put(FileDBAdaptor.QueryParams.SAMPLE_IDS.key(), ParamUtils.BasicUpdateAction.SET.name());
                        queryOptions.put(Constants.ACTIONS, actionMap);
                    }
                    if (!file.getAttributes().isEmpty()) {
                        Map<String, Object> attributes = overwrittenFile.getAttributes();
                        attributes.putAll(file.getAttributes());
                        params.put(FileDBAdaptor.QueryParams.ATTRIBUTES.key(), attributes);
                    }
                    if (!file.getStats().isEmpty()) {
                        Map<String, Object> stats = overwrittenFile.getStats();
                        stats.putAll(file.getStats());
                        params.put(FileDBAdaptor.QueryParams.STATS.key(), stats);
                    }

                    fileDBAdaptor.update(overwrittenFile.getUid(), params, null, queryOptions);
                } else {
                    // We need to register a new file
                    register(study, file, existingSamples, nonExistingSamples, parents, QueryOptions.empty(), token);
                }
            } catch (CatalogException e) {
                try {
                    logger.error("Error uploading file. Deleting file", e);
                    ioManager.deleteFile(file.getUri());
                } catch (Exception e1) {
                    e.addSuppressed(e1);
                }
                throw new CatalogException("Upload file failed. Could not register the file in the DB", e);
            }

            auditManager.auditCreate(userId, Enums.Action.UPLOAD, Enums.Resource.FILE, file.getId(), file.getUuid(),
                    study.getId(), study.getUuid(), auditParams, new AuditRecord.Status(AuditRecord.Status.Result.SUCCESS));

            return fileDBAdaptor.get(query, QueryOptions.empty());
        } catch (CatalogException e) {
            auditManager.auditCreate(userId, Enums.Action.UPLOAD, Enums.Resource.FILE, file.getId(), "", study.getId(),
                    study.getUuid(), auditParams, new AuditRecord.Status(AuditRecord.Status.Result.ERROR, e.getError()));
            throw e;
        }
    }

    /**
     * Moves a file not yet registered in OpenCGA from origin to finalDestiny in the file system and then registers it in the study.
     *
     * @param studyStr      Study to which the file will belong.
     * @param fileSource    Current location of the file (file system).
     * @param folderDestiny Directory where the file needs to be moved (file system).
     * @param path          Directory in catalog where the file will be registered (catalog).
     * @param token         Token of the user.
     * @return An OpenCGAResult with the file registry after moving it to the final destination.
     * @throws CatalogException CatalogException.
     */
    public OpenCGAResult<File> moveAndRegister(String studyStr, Path fileSource, @Nullable Path folderDestiny, @Nullable String path,
                                               String token) throws CatalogException {
        String userId = userManager.getUserId(token);
        Study study = studyManager.resolveId(studyStr, userId);

        ObjectMap auditParams = new ObjectMap()
                .append("studyStr", studyStr)
                .append("fileSource", fileSource)
                .append("folderDestiny", folderDestiny)
                .append("path", path)
                .append("token", token);

        try {
            try {
                FileUtils.checkFile(fileSource);
            } catch (IOException e) {
                throw new CatalogException("File '" + fileSource + "' not found", e);
            }
            String fileName = fileSource.toFile().getName();

            if (folderDestiny == null && path == null) {
                throw new CatalogException("'folderDestiny' and 'path' cannot be both null.");
            }

            boolean external = false;
            if (folderDestiny == null) {
                if (path.startsWith("/")) {
                    path = path.substring(1);
                }
                File parentFolder = getParents(study.getUid(), path, false, INCLUDE_FILE_URI_PATH).first();

                // We get the relative path
                String relativePath = Paths.get(parentFolder.getPath()).relativize(Paths.get(path)).toString();
                folderDestiny = Paths.get(parentFolder.getUri()).resolve(relativePath);
            }

            if (folderDestiny.toString().startsWith(study.getUri().getPath())) {
                if (StringUtils.isNotEmpty(path)) {
                    String myPath = path;
                    if (!myPath.endsWith("/")) {
                        myPath += "/";
                    }
                    myPath += fileName;

                    String relativePath = Paths.get(study.getUri().getPath()).relativize(folderDestiny.resolve(fileName)).toString();
                    if (!relativePath.equals(myPath)) {
                        throw new CatalogException("Destination uri within the workspace and path do not match");
                    }
                } else {
                    //Set the path to whichever path would corresponding based on the workspace uri
                    path = Paths.get(study.getUri().getPath()).relativize(folderDestiny).toString();
                }

                File parentFolder = getParents(study.getUid(), path, false, INCLUDE_FILE_URI_PATH).first();
                authorizationManager.checkFilePermission(study.getUid(), parentFolder.getUid(), userId, FilePermissions.WRITE);
            } else {
                // It will be moved to an external folder. Only admins can move to that directory
                if (!authorizationManager.isOwnerOrAdmin(study.getUid(), userId)) {
                    throw new CatalogAuthorizationException("Only owners or administrative users are allowed to move to folders different "
                            + "than the main OpenCGA workspace");
                }
                external = true;
            }

            String filePath = path;
            if (!filePath.endsWith("/")) {
                filePath += "/";
            }
            filePath += fileName;
            // Check the path is not in use
            Query query = new Query()
                    .append(FileDBAdaptor.QueryParams.PATH.key(), filePath)
                    .append(FileDBAdaptor.QueryParams.STUDY_UID.key(), study.getUid());
            if (fileDBAdaptor.count(query).getNumMatches() > 0) {
                throw new CatalogException("Path '" + filePath + "' already in use in OpenCGA");
            }

            URI folderDestinyUri = folderDestiny.toUri();
            IOManager ioManager = null;
            try {
                ioManager = ioManagerFactory.get(folderDestinyUri);
            } catch (IOException e) {
                throw CatalogIOException.ioManagerException(folderDestinyUri, e);
            }
            // Check uri-path
            try {
                if (!ioManager.exists(folderDestinyUri)) {
                    ioManager.createDirectory(folderDestinyUri, true);
                }

                ioManager.move(fileSource.toUri(), folderDestiny.resolve(fileName).toUri(), StandardCopyOption.REPLACE_EXISTING);
            } catch (CatalogIOException e) {
                throw new CatalogException("Unexpected error. Could not move file from '" + fileSource + "' to '" + folderDestiny + "'", e);
            }

            OpenCGAResult<File> result;
            if (external) {
                result = link(study.getFqn(), folderDestiny.resolve(fileName).toUri(), path, new ObjectMap("parents", true), token);
            } else {
                CheckPath checkPath = checkPathExists(filePath, study.getUid());
                if (checkPath != CheckPath.FREE_PATH) {
                    throw new CatalogException("A file or folder with the same name already exists in the path of Catalog");
                }

                File file = new File()
                        .setPath(filePath)
                        .setType(File.Type.FILE);
                validateNewFile(study, file, false);

                List<Sample> nonExistingSamples = new LinkedList<>();
                List<Sample> existingSamples = new LinkedList<>();
                if (file.getType() == File.Type.FILE && ioManager.exists(file.getUri())) {
                    new FileMetadataReader(catalogManager).addMetadataInformation(study.getFqn(), file);
                    validateNewSamples(study, file, existingSamples, nonExistingSamples, token);
                }

                result = register(study, file, existingSamples, nonExistingSamples, true, QueryOptions.empty(), token);
            }

            auditManager.audit(userId, Enums.Action.MOVE_AND_REGISTER, Enums.Resource.FILE, result.first().getId(),
                    result.first().getUuid(), study.getId(), study.getUuid(), auditParams,
                    new AuditRecord.Status(AuditRecord.Status.Result.SUCCESS));
            return result;
        } catch (CatalogException e) {
            auditManager.audit(userId, Enums.Action.MOVE_AND_REGISTER, Enums.Resource.FILE, "", "", study.getId(),
                    study.getUuid(), auditParams, new AuditRecord.Status(AuditRecord.Status.Result.ERROR, e.getError()));
            throw e;
        }
    }

    @Deprecated
    public OpenCGAResult<File> get(Long fileId, QueryOptions options, String sessionId) throws CatalogException {
        return get(null, String.valueOf(fileId), options, sessionId);
    }

    public OpenCGAResult<FileTree> getTree(@Nullable String studyId, String fileId, int maxDepth, QueryOptions options, String token)
            throws CatalogException {
        long startTime = System.currentTimeMillis();

        options = ParamUtils.defaultObject(options, QueryOptions::new);

        String userId = userManager.getUserId(token);
        Study study = studyManager.resolveId(studyId, userId);

        ObjectMap auditParams = new ObjectMap()
                .append("studyId", studyId)
                .append("fileId", fileId)
                .append("options", options)
                .append("maxDepth", maxDepth)
                .append("token", token);
        try {
            if (maxDepth < 1) {
                throw new CatalogException("Depth cannot be lower than 1");
            }
            if (options.containsKey(QueryOptions.INCLUDE)) {
                // Add type and path to the queryOptions
                List<String> asStringListOld = options.getAsStringList(QueryOptions.INCLUDE);
                Set<String> newList = new HashSet<>(asStringListOld);
                newList.add(FileDBAdaptor.QueryParams.TYPE.key());
                newList.add(FileDBAdaptor.QueryParams.PATH.key());
                options.put(QueryOptions.INCLUDE, new ArrayList<>(newList));
            } else {
                if (options.containsKey(QueryOptions.EXCLUDE)) {
                    // Avoid excluding type and path from queryoptions
                    List<String> asStringListOld = options.getAsStringList(QueryOptions.EXCLUDE);
                    Set<String> newList = new HashSet<>(asStringListOld);
                    newList.remove(FileDBAdaptor.QueryParams.TYPE.key());
                    newList.remove(FileDBAdaptor.QueryParams.PATH.key());
                    if (newList.size() > 0) {
                        options.put(QueryOptions.EXCLUDE, new ArrayList<>(newList));
                    } else {
                        options.remove(QueryOptions.EXCLUDE);
                    }
                }
            }

            File file = internalGet(study.getUid(), fileId, options, userId).first();

            // Check if the id does not correspond to a directory
            if (!file.getType().equals(File.Type.DIRECTORY)) {
                throw new CatalogException("The file introduced is not a directory.");
            }

            // Build regex to obtain all the files/directories up to certain depth
            String baseRegex = "([^\\/]+)";
            StringBuilder pathRegex = new StringBuilder(baseRegex);
            for (int i = 1; i < maxDepth; i++) {
                pathRegex.append("[\\/]?").append(baseRegex).append("?");
            }
            // It can end in a directory or not
            pathRegex.append("[\\/]?$");
            Query query = new Query(FileDBAdaptor.QueryParams.PATH.key(), "~^" + file.getPath() + pathRegex.toString());
            // We want to know beforehand the number of matches we will get to be able to abort before iterating
            options.put(QueryOptions.COUNT, true);

            FileTreeBuilder treeBuilder = new FileTreeBuilder(file);
            int numResults;
            try (DBIterator<File> iterator = fileDBAdaptor.iterator(study.getUid(), query, options, userId)) {
                if (iterator.getNumMatches() > MAX_LIMIT) {
                    throw new CatalogException("Please, decrease the maximum depth. More than " + MAX_LIMIT + " files found");
                }
                numResults = (int) iterator.getNumMatches() + 1;
                while (iterator.hasNext()) {
                    treeBuilder.add(iterator.next());
                }
            }
            FileTree fileTree = treeBuilder.toFileTree();
            int dbTime = (int) (System.currentTimeMillis() - startTime);

            auditManager.audit(userId, Enums.Action.TREE, Enums.Resource.FILE, file.getId(), file.getUuid(), study.getId(),
                    study.getUuid(), auditParams, new AuditRecord.Status(AuditRecord.Status.Result.SUCCESS));

            return new OpenCGAResult<>(dbTime, Collections.emptyList(), numResults, Collections.singletonList(fileTree), numResults);
        } catch (CatalogException e) {
            auditManager.audit(userId, Enums.Action.TREE, Enums.Resource.FILE, fileId, "", study.getId(), study.getUuid(),
                    auditParams, new AuditRecord.Status(AuditRecord.Status.Result.ERROR, e.getError()));
            throw e;
        }
    }

    public OpenCGAResult<File> getFilesFromFolder(String folderStr, String studyStr, QueryOptions options, String sessionId)
            throws CatalogException {
        ParamUtils.checkObj(folderStr, "folder");
        String userId = userManager.getUserId(sessionId);
        Study study = studyManager.resolveId(studyStr, userId);

        File file = internalGet(study.getUid(), folderStr, new QueryOptions(QueryOptions.INCLUDE,
                Arrays.asList(FileDBAdaptor.QueryParams.PATH.key(), FileDBAdaptor.QueryParams.TYPE.key())), userId).first();

        options = ParamUtils.defaultObject(options, QueryOptions::new);

        if (!file.getType().equals(File.Type.DIRECTORY)) {
            throw new CatalogDBException("File {path:'" + file.getPath() + "'} is not a folder.");
        }
        Query query = new Query(FileDBAdaptor.QueryParams.DIRECTORY.key(), file.getPath());
        return search(studyStr, query, options, sessionId);
    }

    @Override
    public DBIterator<File> iterator(String studyStr, Query query, QueryOptions options, String sessionId) throws CatalogException {
        query = ParamUtils.defaultObject(query, Query::new);
        options = ParamUtils.defaultObject(options, QueryOptions::new);
        String userId = userManager.getUserId(sessionId);
        Study study = studyManager.resolveId(studyStr, userId);

        Query finalQuery = new Query(query);
        // Fix query if it contains any annotation
        AnnotationUtils.fixQueryAnnotationSearch(study, finalQuery);
        AnnotationUtils.fixQueryOptionAnnotation(options);
        fixQueryObject(study, finalQuery, userId);
        finalQuery.append(FileDBAdaptor.QueryParams.STUDY_UID.key(), study.getUid());

        return fileDBAdaptor.iterator(study.getUid(), query, options, userId);
    }

    @Override
    public OpenCGAResult<File> search(String studyId, Query query, QueryOptions options, String token) throws CatalogException {
        query = ParamUtils.defaultObject(query, Query::new);
        Query finalQuery = new Query(query);
        options = ParamUtils.defaultObject(options, QueryOptions::new);

        String userId = userManager.getUserId(token);
        Study study = studyManager.resolveId(studyId, userId, new QueryOptions(QueryOptions.INCLUDE,
                StudyDBAdaptor.QueryParams.VARIABLE_SET.key()));

        ObjectMap auditParams = new ObjectMap()
                .append("studyId", studyId)
                .append("query", new Query(query))
                .append("options", options)
                .append("token", token);
        try {
            // Fix query if it contains any annotation
            AnnotationUtils.fixQueryAnnotationSearch(study, finalQuery);
            AnnotationUtils.fixQueryOptionAnnotation(options);
            fixQueryObject(study, finalQuery, userId);
            finalQuery.append(FileDBAdaptor.QueryParams.STUDY_UID.key(), study.getUid());

            OpenCGAResult<File> queryResult = fileDBAdaptor.get(study.getUid(), finalQuery, options, userId);
            auditManager.auditSearch(userId, Enums.Resource.FILE, study.getId(), study.getUuid(), auditParams,
                    new AuditRecord.Status(AuditRecord.Status.Result.SUCCESS));

            return queryResult;
        } catch (CatalogException e) {
            auditManager.auditSearch(userId, Enums.Resource.FILE, study.getId(), study.getUuid(), auditParams,
                    new AuditRecord.Status(AuditRecord.Status.Result.ERROR, e.getError()));
            throw e;
        }
    }

    @Override
    public OpenCGAResult<?> distinct(String studyId, List<String> fields, Query query, String token) throws CatalogException {
        query = ParamUtils.defaultObject(query, Query::new);

        String userId = userManager.getUserId(token);
        Study study = catalogManager.getStudyManager().resolveId(studyId, userId, new QueryOptions(QueryOptions.INCLUDE,
                StudyDBAdaptor.QueryParams.VARIABLE_SET.key()));

        ObjectMap auditParams = new ObjectMap()
                .append("studyId", studyId)
                .append("fields", fields)
                .append("query", new Query(query))
                .append("token", token);
        try {
            fixQueryObject(study, query, userId);
            // Fix query if it contains any annotation
            AnnotationUtils.fixQueryAnnotationSearch(study, query);

            query.append(FileDBAdaptor.QueryParams.STUDY_UID.key(), study.getUid());
            OpenCGAResult<?> result = fileDBAdaptor.distinct(study.getUid(), fields, query, userId);

            auditManager.auditDistinct(userId, Enums.Resource.FILE, study.getId(), study.getUuid(), auditParams,
                    new AuditRecord.Status(AuditRecord.Status.Result.SUCCESS));

            return result;
        } catch (CatalogException e) {
            auditManager.auditDistinct(userId, Enums.Resource.FILE, study.getId(), study.getUuid(), auditParams,
                    new AuditRecord.Status(AuditRecord.Status.Result.ERROR, e.getError()));
            throw e;
        }
    }

    void fixQueryObject(Study study, Query query, String user) throws CatalogException {
        super.fixQueryObject(query);

        changeQueryId(query, ParamConstants.INTERNAL_INDEX_STATUS_PARAM,
                FileDBAdaptor.QueryParams.INTERNAL_VARIANT_INDEX_STATUS_ID.key());
        changeQueryId(query, "internal.index.status.name",
                FileDBAdaptor.QueryParams.INTERNAL_VARIANT_INDEX_STATUS_ID.key());
        changeQueryId(query, ParamConstants.INTERNAL_VARIANT_INDEX_STATUS_PARAM,
                FileDBAdaptor.QueryParams.INTERNAL_VARIANT_INDEX_STATUS_ID.key());
        changeQueryId(query, ParamConstants.INTERNAL_STATUS_PARAM,
                FileDBAdaptor.QueryParams.INTERNAL_STATUS_ID.key());
        changeQueryId(query, ParamConstants.FILE_SOFTWARE_NAME_PARAM,
                FileDBAdaptor.QueryParams.SOFTWARE_NAME.key());

        validateQueryPath(query, FileDBAdaptor.QueryParams.PATH.key());
        validateQueryPath(query, FileDBAdaptor.QueryParams.DIRECTORY.key());

        // Convert jobId=NONE to jobId=""
        if (StringUtils.isNotEmpty(query.getString(FileDBAdaptor.QueryParams.JOB_ID.key()))
                && "NONE".equalsIgnoreCase(query.getString(FileDBAdaptor.QueryParams.JOB_ID.key()))) {
            query.put(FileDBAdaptor.QueryParams.JOB_ID.key(), "");
        }

    }

    private void validateQueryPath(Query query, String key) {
        if (StringUtils.isNotEmpty(query.getString(key))) {
            // Path never starts with /
            List<String> pathList = query.getAsStringList(key);
            List<String> finalPathList = new ArrayList<>(pathList.size());

            for (String path : pathList) {
                String auxPath = path;
                if (auxPath.startsWith("/")) {
                    auxPath = auxPath.substring(1);
                }
                if (FileDBAdaptor.QueryParams.DIRECTORY.key().equals(key) && !auxPath.endsWith("/")) {
                    auxPath = auxPath + "/";
                }
                finalPathList.add(auxPath);
            }

            query.put(key, StringUtils.join(finalPathList, ","));
        }
    }

    @Override
    public OpenCGAResult<File> count(String studyId, Query query, String token) throws CatalogException {
        query = ParamUtils.defaultObject(query, Query::new);

        String userId = userManager.getUserId(token);
        Study study = studyManager.resolveId(studyId, userId, new QueryOptions(QueryOptions.INCLUDE,
                StudyDBAdaptor.QueryParams.VARIABLE_SET.key()));

        ObjectMap auditParams = new ObjectMap()
                .append("studyId", studyId)
                .append("query", new Query(query))
                .append("token", token);
        try {
            // Fix query if it contains any annotation
            AnnotationUtils.fixQueryAnnotationSearch(study, query);
            // The samples introduced could be either ids or names. As so, we should use the smart resolutor to do this.
            fixQueryObject(study, query, userId);

            query.append(FileDBAdaptor.QueryParams.STUDY_UID.key(), study.getUid());
            OpenCGAResult<Long> queryResultAux = fileDBAdaptor.count(query, userId);

            auditManager.auditCount(userId, Enums.Resource.FILE, study.getId(), study.getUuid(), auditParams,
                    new AuditRecord.Status(AuditRecord.Status.Result.SUCCESS));

            return new OpenCGAResult<>(queryResultAux.getTime(), queryResultAux.getEvents(), 0, Collections.emptyList(),
                    queryResultAux.getNumMatches());
        } catch (CatalogException e) {
            auditManager.auditCount(userId, Enums.Resource.FILE, study.getId(), study.getUuid(), auditParams,
                    new AuditRecord.Status(AuditRecord.Status.Result.ERROR, e.getError()));
            throw e;
        }
    }

    @Override
    public OpenCGAResult delete(String studyStr, List<String> fileIds, QueryOptions options, String token) throws CatalogException {
        return delete(studyStr, fileIds, options, false, token);
    }

    public OpenCGAResult delete(String studyStr, List<String> fileIds, ObjectMap params, boolean ignoreException, String token)
            throws CatalogException {
        String userId = catalogManager.getUserManager().getUserId(token);
        Study study = studyManager.resolveId(studyStr, userId, new QueryOptions(QueryOptions.INCLUDE,
                StudyDBAdaptor.QueryParams.VARIABLE_SET.key()));

        String operationUuid = UuidUtils.generateOpenCgaUuid(UuidUtils.Entity.AUDIT);

        ObjectMap auditParams = new ObjectMap()
                .append("study", studyStr)
                .append("fileIds", fileIds)
                .append("params", params)
                .append("ignoreException", ignoreException)
                .append("token", token);

        // We need to avoid processing subfolders or subfiles of an already processed folder independently
        Set<String> processedPaths = new HashSet<>();
        boolean physicalDelete = params.getBoolean(Constants.SKIP_TRASH, false);

        auditManager.initAuditBatch(operationUuid);
        OpenCGAResult<File> result = OpenCGAResult.empty();
        for (String id : fileIds) {
            String fileId = id;
            String fileUuid = "";

            try {
                OpenCGAResult<File> internalResult = internalGet(study.getUid(), id, INCLUDE_FILE_URI_PATH, userId);
                if (internalResult.getNumResults() == 0) {
                    throw new CatalogException("File '" + id + "' not found");
                }
                File file = internalResult.first();
                // We set the proper values for the audit
                fileId = file.getId();
                fileUuid = file.getUuid();

                if (subpathInPath(file.getPath(), processedPaths)) {
                    // We skip this folder because it is a subfolder or subfile within an already processed folder
                    continue;
                }

                OpenCGAResult updateResult = delete(study, file, physicalDelete, userId);
                result.append(updateResult);

                // We store the processed path as is
                if (file.getType() == File.Type.DIRECTORY) {
                    processedPaths.add(file.getPath());
                }

                auditManager.auditDelete(operationUuid, userId, Enums.Resource.FILE, file.getId(), file.getUuid(), study.getId(),
                        study.getUuid(), auditParams, new AuditRecord.Status(AuditRecord.Status.Result.SUCCESS));
            } catch (CatalogException e) {
                Event event = new Event(Event.Type.ERROR, fileId, e.getMessage());
                result.getEvents().add(event);
                result.setNumErrors(result.getNumErrors() + 1);

                logger.error("Could not delete file {}: {}", fileId, e.getMessage(), e);
                auditManager.auditDelete(operationUuid, userId, Enums.Resource.FILE, fileId, fileUuid, study.getId(),
                        study.getUuid(), auditParams, new AuditRecord.Status(AuditRecord.Status.Result.ERROR, e.getError()));
            }
        }
        auditManager.finishAuditBatch(operationUuid);

        return endResult(result, ignoreException);
    }

    @Override
    public OpenCGAResult delete(String studyStr, Query query, QueryOptions options, String token) throws CatalogException {
        return delete(studyStr, query, options, false, token);
    }

    public OpenCGAResult delete(String studyStr, Query query, ObjectMap params, boolean ignoreException, String token)
            throws CatalogException {
        Query finalQuery = new Query(ParamUtils.defaultObject(query, Query::new));
        params = ParamUtils.defaultObject(params, ObjectMap::new);

        OpenCGAResult dataResult = OpenCGAResult.empty();

        String userId = userManager.getUserId(token);
        Study study = studyManager.resolveId(studyStr, userId, new QueryOptions(QueryOptions.INCLUDE,
                StudyDBAdaptor.QueryParams.VARIABLE_SET.key()));

        StopWatch watch = StopWatch.createStarted();
        String operationUuid = UuidUtils.generateOpenCgaUuid(UuidUtils.Entity.AUDIT);

        ObjectMap auditParams = new ObjectMap()
                .append("study", studyStr)
                .append("query", new Query(query))
                .append("params", params)
                .append("ignoreException", ignoreException)
                .append("token", token);

        // We try to get an iterator containing all the files to be deleted
        DBIterator<File> fileIterator;
        try {
            // Fix query if it contains any annotation
            AnnotationUtils.fixQueryAnnotationSearch(study, finalQuery);
            fixQueryObject(study, finalQuery, userId);
            finalQuery.append(SampleDBAdaptor.QueryParams.STUDY_UID.key(), study.getUid());

            fileIterator = fileDBAdaptor.iterator(study.getUid(), finalQuery, INCLUDE_FILE_URI_PATH, userId);
        } catch (CatalogException e) {
            auditManager.auditDelete(operationUuid, userId, Enums.Resource.FILE, "", "", study.getId(), study.getUuid(), auditParams,
                    new AuditRecord.Status(AuditRecord.Status.Result.SUCCESS));
            throw e;
        }

        // We need to avoid processing subfolders or subfiles of an already processed folder independently
        Set<String> processedPaths = new HashSet<>();
        boolean physicalDelete = params.getBoolean(Constants.SKIP_TRASH, false);

        long numMatches = 0;

        auditManager.initAuditBatch(operationUuid);
        while (fileIterator.hasNext()) {
            File file = fileIterator.next();

            if (subpathInPath(file.getPath(), processedPaths)) {
                // We skip this folder because it is a subfolder or subfile within an already processed folder
                continue;
            }

            try {
                OpenCGAResult result = delete(study, file, physicalDelete, userId);
                dataResult.append(result);

                // We store the processed path as is
                if (file.getType() == File.Type.DIRECTORY) {
                    processedPaths.add(file.getPath());
                }

                auditManager.auditDelete(operationUuid, userId, Enums.Resource.FILE, file.getId(), file.getUuid(), study.getId(),
                        study.getUuid(), auditParams, new AuditRecord.Status(AuditRecord.Status.Result.SUCCESS));
            } catch (CatalogException e) {
                String errorMsg;

                if (file.getType() == File.Type.FILE) {
                    errorMsg = "Cannot delete file " + file.getPath() + ": " + e.getMessage();
                } else {
                    errorMsg = "Cannot delete folder " + file.getPath() + ": " + e.getMessage();
                }
                dataResult.getEvents().add(new Event(Event.Type.ERROR, file.getPath(), e.getMessage()));
                dataResult.setNumErrors(dataResult.getNumErrors() + 1);

                logger.error(errorMsg, e);
                auditManager.auditDelete(operationUuid, userId, Enums.Resource.FILE, file.getId(), file.getUuid(), study.getId(),
                        study.getUuid(), auditParams, new AuditRecord.Status(AuditRecord.Status.Result.ERROR, e.getError()));
            }
        }
        auditManager.finishAuditBatch(operationUuid);

        dataResult.setTime((int) watch.getTime(TimeUnit.MILLISECONDS));
        dataResult.setNumMatches(dataResult.getNumMatches() + numMatches);

        return endResult(dataResult, ignoreException);
    }

    private OpenCGAResult delete(Study study, File file, boolean physicalDelete, String userId)
            throws CatalogException {
        // Check if the file or the folder plus any nested files/folders can be deleted
        checkCanDeleteFile(study, file.getPath(), false, Collections.singletonList(FileStatus.PENDING_DELETE), userId);

        String currentStatus = file.getInternal().getStatus().getId();
        if (FileStatus.DELETED.equals(currentStatus)) {
            throw new CatalogException("The file was already deleted");
        }
        if (FileStatus.DELETING.equals(currentStatus)) {
            throw new CatalogException("The file is already being deleted");
        }
        if (!FileStatus.PENDING_DELETE.equals(currentStatus)) {
            throw new CatalogException("The status of file should be " + FileStatus.PENDING_DELETE);
        }

        if (physicalDelete) {
            return physicalDelete(study, file);
        } else {
            return sendToTrash(file);
        }
    }

    /**
     * Given a registered folder in OpenCGA, it will scan its contents to register any nested file/folder that might not be registered.
     *
     * @param studyId  Study id.
     * @param folderId Folder id, path or uuid.
     * @param token    Token of the user. The user will need to have read and write access to the folderId.
     * @return An OpenCGAResult containing the number of files that have been added and the full list of files registered (old and new).
     * @throws CatalogException If there is any of the following errors: Study not found, folderId does not exist or user does not have
     *                          permissions.
     */
    public OpenCGAResult<File> syncUntrackedFiles(String studyId, String folderId, String token) throws CatalogException {
        return syncUntrackedFiles(studyId, folderId, uri -> true, "", token);
    }

    public OpenCGAResult<File> syncUntrackedFiles(String studyId, String folderId, Predicate<URI> filter, String token)
            throws CatalogException {
        return syncUntrackedFiles(studyId, folderId, filter, "", token);
    }

    public OpenCGAResult<File> syncUntrackedFiles(String studyId, String folderId, Predicate<URI> filter, String jobId, String token)
            throws CatalogException {
        String userId = userManager.getUserId(token);
        Study study = studyManager.resolveId(studyId, userId);

        File folder = internalGet(study.getUid(), folderId, INCLUDE_FILE_URI_PATH, userId).first();

        if (folder.getType() == File.Type.FILE) {
            throw new CatalogException("Provided folder '" + folderId + "' is actually a file");
        }

        authorizationManager.checkFilePermission(study.getUid(), folder.getUid(), userId, FilePermissions.WRITE);

        IOManager ioManager;
        try {
            ioManager = ioManagerFactory.get(folder.getUri());
        } catch (IOException e) {
            throw CatalogIOException.ioManagerException(folder.getUri(), e);
        }

        if (filter == null) {
            filter = uri -> true;
        }

        long numMatches = 0;

        OpenCGAResult<File> result = OpenCGAResult.empty();
        List<File> fileList = new ArrayList<>();
        List<Event> eventList = new ArrayList<>();

        try (Stream<URI> stream = ioManager.listFilesStream(folder.getUri())) {
            Iterator<URI> iterator = stream.iterator();
            while (iterator.hasNext()) {
                URI fileUri = iterator.next().normalize();

                numMatches++;

                if (!filter.test(fileUri)) {
                    continue;
                }

                String relativeFilePath = folder.getUri().relativize(fileUri).getPath();
                String finalCatalogPath = Paths.get(folder.getPath()).resolve(relativeFilePath).toString();
                if (relativeFilePath.endsWith("/") && !finalCatalogPath.endsWith("/")) {
                    finalCatalogPath += "/";
                }

                try {
                    File registeredFile = internalGet(study.getUid(), finalCatalogPath, INCLUDE_FILE_URI_PATH, userId).first();
                    if (!registeredFile.getUri().equals(fileUri)) {
                        eventList.add(new Event(Event.Type.WARNING, registeredFile.getPath(), "The uri registered in Catalog '"
                                + registeredFile.getUri().getPath() + "' for the path does not match the uri that would have been synced '"
                                + fileUri.getPath() + "'"));
                    }
                    fileList.add(registeredFile);
                } catch (CatalogException e) {
                    File file = registerFile(study, finalCatalogPath, fileUri, jobId, token).first();

                    result.setNumInserted(result.getNumInserted() + 1);
                    fileList.add(file);
                }
            }
        }
        result.setNumMatches(numMatches);
        result.setEvents(eventList);
        result.setResults(fileList);
        result.setNumResults(fileList.size());

        return result;
    }

    public OpenCGAResult<File> unlink(@Nullable String studyId, String fileId, String token) throws CatalogException {
        String userId = userManager.getUserId(token);
        Study study = studyManager.resolveId(studyId, userId);

        ObjectMap auditParams = new ObjectMap()
                .append("study", studyId)
                .append("file", fileId)
                .append("token", token);

        try {
            ParamUtils.checkParameter(fileId, "File");

            File file = internalGet(study.getUid(), fileId, QueryOptions.empty(), userId).first();

            if (!file.isExternal()) {
                throw new CatalogException("Only previously linked files can be unlinked. Please, use delete instead.");
            }

            // Check if the file or the folder plus any nested files/folders can be deleted
            checkCanDeleteFile(study, file.getPath(), true, Collections.singletonList(FileStatus.PENDING_DELETE), userId);

            OpenCGAResult result = unlink(file);
            auditManager.audit(userId, Enums.Action.UNLINK, Enums.Resource.FILE, file.getId(), file.getUuid(), study.getId(),
                    study.getUuid(), auditParams, new AuditRecord.Status(AuditRecord.Status.Result.SUCCESS));

            return result;
        } catch (CatalogException e) {
            auditManager.audit(userId, Enums.Action.UNLINK, Enums.Resource.FILE, fileId, "", study.getId(), study.getUuid(),
                    auditParams, new AuditRecord.Status(AuditRecord.Status.Result.ERROR, e.getError()));
            throw e;
        }
    }

    /**
     * Delete the file from the file system and from OpenCGA.
     *
     * @param study Study object.
     * @param file  File or folder.
     * @return a OpenCGAResult object.
     */
    private OpenCGAResult physicalDelete(Study study, File file) throws CatalogException {
        URI fileUri = getUri(file);
        IOManager ioManager = null;
        try {
            ioManager = ioManagerFactory.get(fileUri);
        } catch (IOException e) {
            throw CatalogIOException.ioManagerException(fileUri, e);
        }

        OpenCGAResult result = OpenCGAResult.empty();
        if (file.getType() == File.Type.FILE) {
            // 1. Set the file status to deleting
            ObjectMap update = new ObjectMap(FileDBAdaptor.QueryParams.INTERNAL_STATUS_ID.key(), FileStatus.DELETING);
            fileDBAdaptor.update(file.getUid(), update, QueryOptions.empty());

            // 2. Delete file from the file system
            logger.debug("Deleting file '{} ({})' with uri '{}' from the file system", file.getPath(), file.getUid(), fileUri);
            if (ioManager.exists(fileUri)) {
                try {
                    ioManager.deleteFile(fileUri);
                } catch (CatalogIOException e) {
                    logger.error("Could not delete physically the file '{} ({})'. File deletion aborted.", file.getPath(), file.getUid());
                    // FIXME: Do we restore the status to READY
                    throw new CatalogException("Error deleting file " + file.getPath() + " physically: " + e.getMessage(), e.getCause());
                }
            } else {
                // FIXME: What do we do if the file does not exist in the file system
                logger.warn("Could not delete file '{}'. The file is not accessible or does not exist.", fileUri);
            }

            // 3. Delete file from the database
            result = fileDBAdaptor.delete(file, FileStatus.DELETED);
        } else {
            // 1. Set the folder and all nested files/folders to DELETING
            Query query = new Query()
                    .append(FileDBAdaptor.QueryParams.STUDY_UID.key(), study.getUid())
                    .append(FileDBAdaptor.QueryParams.PATH.key(), "~^" + file.getPath() + "*");
            ObjectMap update = new ObjectMap(FileDBAdaptor.QueryParams.INTERNAL_STATUS_ID.key(), FileStatus.DELETING);
            fileDBAdaptor.update(query, update, QueryOptions.empty());

            // 2. Delete files to be deleted from the file system
            QueryOptions options = new QueryOptions(INCLUDE_FILE_URI_PATH)
                    .append(QueryOptions.SORT, FileDBAdaptor.QueryParams.PATH.key())
                    .append(QueryOptions.ORDER, QueryOptions.DESCENDING);
            DBIterator<File> iterator = fileDBAdaptor.iterator(query, options);
            while (iterator.hasNext()) {
                File tmpFile = iterator.next();
                if (ioManager.isDirectory(tmpFile.getUri())) {
                    // If the directory is not empty, it might be that there are other files/folders not registered in OpenCGA, so we only
                    // delete the directory if the directory is empty
                    if (ioManager.listFiles(tmpFile.getUri()).isEmpty()) {
                        ioManager.deleteDirectory(tmpFile.getUri());
                    }
                } else {
                    ioManager.deleteFile(tmpFile.getUri());
                }
            }

            // 3. Delete the folder and all nested files/folders to DELETED
            result = fileDBAdaptor.delete(file, FileStatus.DELETED);
        }

        return result;
    }

    private OpenCGAResult sendToTrash(File file) throws CatalogException {
        return fileDBAdaptor.delete(file, FileStatus.TRASHED);
    }

    private OpenCGAResult unlink(File file) throws CatalogException {
        return fileDBAdaptor.delete(file, FileStatus.REMOVED);
    }

    private boolean subpathInPath(String subpath, Set<String> pathSet) {
        String[] split = StringUtils.split(subpath, "/");
        String auxPath = "";
        for (String s : split) {
            auxPath += s + "/";
            if (pathSet.contains(auxPath)) {
                return true;
            }
        }
        return false;
    }

    public OpenCGAResult<File> updateAnnotations(String studyStr, String fileStr, String annotationSetId,
                                                 Map<String, Object> annotations, ParamUtils.CompleteUpdateAction action,
                                                 QueryOptions options, String token) throws CatalogException {
        if (annotations == null || annotations.isEmpty()) {
            throw new CatalogException("Missing array of annotations.");
        }
        FileUpdateParams updateParams = new FileUpdateParams()
                .setAnnotationSets(Collections.singletonList(new AnnotationSet(annotationSetId, "", annotations)));
        options = ParamUtils.defaultObject(options, QueryOptions::new);
        options.put(Constants.ACTIONS, new ObjectMap(AnnotationSetManager.ANNOTATIONS, action));

        return update(studyStr, fileStr, updateParams, options, token);
    }

    public OpenCGAResult<File> removeAnnotations(String studyStr, String fileStr, String annotationSetId,
                                                 List<String> annotations, QueryOptions options, String token) throws CatalogException {
        return updateAnnotations(studyStr, fileStr, annotationSetId, new ObjectMap("remove", StringUtils.join(annotations, ",")),
                ParamUtils.CompleteUpdateAction.REMOVE, options, token);
    }

    public OpenCGAResult<File> resetAnnotations(String studyStr, String fileStr, String annotationSetId, List<String> annotations,
                                                QueryOptions options, String token) throws CatalogException {
        return updateAnnotations(studyStr, fileStr, annotationSetId, new ObjectMap("reset", StringUtils.join(annotations, ",")),
                ParamUtils.CompleteUpdateAction.RESET, options, token);
    }

    public OpenCGAResult<File> update(String studyStr, Query query, FileUpdateParams updateParams, QueryOptions options, String token)
            throws CatalogException {
        return update(studyStr, query, updateParams, false, options, token);
    }

    public OpenCGAResult<File> update(String studyStr, Query query, FileUpdateParams updateParams, boolean ignoreException,
                                      QueryOptions options, String token) throws CatalogException {
        String userId = userManager.getUserId(token);
        Study study = studyManager.resolveId(studyStr, userId, StudyManager.INCLUDE_VARIABLE_SET);

        String operationId = UuidUtils.generateOpenCgaUuid(UuidUtils.Entity.AUDIT);

        ObjectMap updateMap;
        try {
            updateMap = updateParams != null ? updateParams.getUpdateMap() : null;
        } catch (JsonProcessingException e) {
            throw new CatalogException("Could not parse FileUpdateParams object: " + e.getMessage(), e);
        }

        ObjectMap auditParams = new ObjectMap()
                .append("study", studyStr)
                .append("query", query)
                .append("updateParams", updateMap)
                .append("ignoreException", ignoreException)
                .append("options", options)
                .append("token", token);

        Query finalQuery = new Query(ParamUtils.defaultObject(query, Query::new));

        DBIterator<File> iterator;
        try {
            // Fix query if it contains any annotation
            AnnotationUtils.fixQueryAnnotationSearch(study, finalQuery);
            fixQueryObject(study, finalQuery, userId);
            finalQuery.append(FileDBAdaptor.QueryParams.STUDY_UID.key(), study.getUid());

            iterator = fileDBAdaptor.iterator(study.getUid(), finalQuery, EXCLUDE_FILE_ATTRIBUTES, userId);
        } catch (CatalogException e) {
            auditManager.auditUpdate(operationId, userId, Enums.Resource.FILE, "", "", study.getId(), study.getUuid(),
                    auditParams, new AuditRecord.Status(AuditRecord.Status.Result.ERROR, e.getError()));
            throw e;
        }

        auditManager.initAuditBatch(operationId);
        OpenCGAResult<File> result = OpenCGAResult.empty();
        while (iterator.hasNext()) {
            File file = iterator.next();
            try {
                OpenCGAResult<File> updateResult = update(study, file, updateParams, options, userId, token);
                result.append(updateResult);

                auditManager.auditUpdate(operationId, userId, Enums.Resource.FILE, file.getId(), file.getUuid(), study.getId(),
                        study.getUuid(), auditParams, new AuditRecord.Status(AuditRecord.Status.Result.SUCCESS));
            } catch (CatalogException e) {
                Event event = new Event(Event.Type.ERROR, file.getId(), e.getMessage());
                result.getEvents().add(event);
                result.setNumErrors(result.getNumErrors() + 1);

                logger.error("Cannot update file {}: {}", file.getId(), e.getMessage());
                auditManager.auditUpdate(operationId, userId, Enums.Resource.FILE, file.getId(), file.getUuid(), study.getId(),
                        study.getUuid(), auditParams, new AuditRecord.Status(AuditRecord.Status.Result.ERROR, e.getError()));
            }
        }
        auditManager.finishAuditBatch(operationId);
        return endResult(result, ignoreException);
    }

    public OpenCGAResult<File> update(String studyStr, String fileId, FileUpdateParams updateParams, QueryOptions options, String token)
            throws CatalogException {
        String userId = userManager.getUserId(token);
        Study study = studyManager.resolveId(studyStr, userId, StudyManager.INCLUDE_VARIABLE_SET);

        String operationId = UuidUtils.generateOpenCgaUuid(UuidUtils.Entity.AUDIT);

        ObjectMap updateMap;
        try {
            updateMap = updateParams != null ? updateParams.getUpdateMap() : null;
        } catch (JsonProcessingException e) {
            throw new CatalogException("Could not parse FileUpdateParams object: " + e.getMessage(), e);
        }

        ObjectMap auditParams = new ObjectMap()
                .append("study", studyStr)
                .append("fileId", fileId)
                .append("updateParams", updateMap)
                .append("options", options)
                .append("token", token);

        OpenCGAResult<File> result = OpenCGAResult.empty();
        String fileUuid = "";
        try {
            OpenCGAResult<File> internalResult = internalGet(study.getUid(), fileId, EXCLUDE_FILE_ATTRIBUTES, userId);
            if (internalResult.getNumResults() == 0) {
                throw new CatalogException("File '" + fileId + "' not found");
            }
            File file = internalResult.first();

            // We set the proper values for the audit
            fileId = file.getId();
            fileUuid = file.getUuid();

            OpenCGAResult<File> updateResult = update(study, file, updateParams, options, userId, token);
            result.append(updateResult);

            auditManager.auditUpdate(userId, Enums.Resource.FILE, file.getId(), file.getUuid(), study.getId(), study.getUuid(),
                    auditParams, new AuditRecord.Status(AuditRecord.Status.Result.SUCCESS));
        } catch (CatalogException e) {
            Event event = new Event(Event.Type.ERROR, fileId, e.getMessage());
            result.getEvents().add(event);
            result.setNumErrors(result.getNumErrors() + 1);

            logger.error("Cannot update file {}: {}", fileId, e.getMessage());
            auditManager.auditUpdate(operationId, userId, Enums.Resource.FILE, fileId, fileUuid, study.getId(),
                    study.getUuid(), auditParams, new AuditRecord.Status(AuditRecord.Status.Result.ERROR, e.getError()));
            throw e;
        }
        return result;
    }

    /**
     * Update a File from catalog.
     *
     * @param studyStr     Study id in string format. Could be one of [id|user@aliasProject:aliasStudy|aliasProject:aliasStudy|aliasStudy].
     * @param fileIds      List of file ids. Could be either the id, path or uuid.
     * @param updateParams Data model filled only with the parameters to be updated.
     * @param options      QueryOptions object.
     * @param token        Session id of the user logged in.
     * @return A OpenCGAResult.
     * @throws CatalogException if there is any internal error, the user does not have proper permissions or a parameter passed does not
     *                          exist or is not allowed to be updated.
     */
    public OpenCGAResult<File> update(String studyStr, List<String> fileIds, FileUpdateParams updateParams, QueryOptions options,
                                      String token) throws CatalogException {
        return update(studyStr, fileIds, updateParams, false, options, token);
    }

    public OpenCGAResult<File> update(String studyStr, List<String> fileIds, FileUpdateParams updateParams, boolean ignoreException,
                                      QueryOptions options, String token) throws CatalogException {
        String userId = userManager.getUserId(token);
        Study study = studyManager.resolveId(studyStr, userId, StudyManager.INCLUDE_VARIABLE_SET);

        String operationId = UuidUtils.generateOpenCgaUuid(UuidUtils.Entity.AUDIT);

        ObjectMap updateMap;
        try {
            updateMap = updateParams != null ? updateParams.getUpdateMap() : null;
        } catch (JsonProcessingException e) {
            throw new CatalogException("Could not parse FileUpdateParams object: " + e.getMessage(), e);
        }

        ObjectMap auditParams = new ObjectMap()
                .append("study", studyStr)
                .append("fileIds", fileIds)
                .append("updateParams", updateMap)
                .append("ignoreException", ignoreException)
                .append("options", options)
                .append("token", token);

        auditManager.initAuditBatch(operationId);
        OpenCGAResult<File> result = OpenCGAResult.empty();
        for (String id : fileIds) {
            String fileId = id;
            String fileUuid = "";

            try {
                OpenCGAResult<File> internalResult = internalGet(study.getUid(), fileId, EXCLUDE_FILE_ATTRIBUTES, userId);
                if (internalResult.getNumResults() == 0) {
                    throw new CatalogException("File '" + id + "' not found");
                }
                File file = internalResult.first();

                // We set the proper values for the audit
                fileId = file.getId();
                fileUuid = file.getUuid();

                OpenCGAResult<File> updateResult = update(study, file, updateParams, options, userId, token);
                result.append(updateResult);

                auditManager.auditUpdate(userId, Enums.Resource.FILE, file.getId(), file.getUuid(), study.getId(), study.getUuid(),
                        auditParams, new AuditRecord.Status(AuditRecord.Status.Result.SUCCESS));
            } catch (CatalogException e) {
                Event event = new Event(Event.Type.ERROR, id, e.getMessage());
                result.getEvents().add(event);
                result.setNumErrors(result.getNumErrors() + 1);

                logger.error("Cannot update file {}: {}", fileId, e.getMessage());
                auditManager.auditUpdate(operationId, userId, Enums.Resource.FILE, fileId, fileUuid, study.getId(),
                        study.getUuid(), auditParams, new AuditRecord.Status(AuditRecord.Status.Result.ERROR, e.getError()));
            }
        }
        auditManager.finishAuditBatch(operationId);
        return endResult(result, ignoreException);
    }

    private OpenCGAResult<File> update(Study study, File file, FileUpdateParams updateParams, QueryOptions options, String userId,
                                       String token) throws CatalogException {
        ObjectMap parameters = new ObjectMap();
        if (updateParams != null) {
            try {
                parameters = updateParams.getUpdateMap();
            } catch (JsonProcessingException e) {
                throw new CatalogException("Could not parse FileUpdateParams object: " + e.getMessage(), e);
            }
        }
        ParamUtils.checkUpdateParametersMap(parameters);

        if (StringUtils.isNotEmpty(parameters.getString(FileDBAdaptor.QueryParams.CREATION_DATE.key()))) {
            ParamUtils.checkDateFormat(parameters.getString(FileDBAdaptor.QueryParams.CREATION_DATE.key()),
                    FileDBAdaptor.QueryParams.CREATION_DATE.key());
        }
        if (StringUtils.isNotEmpty(parameters.getString(FileDBAdaptor.QueryParams.MODIFICATION_DATE.key()))) {
            ParamUtils.checkDateFormat(parameters.getString(FileDBAdaptor.QueryParams.MODIFICATION_DATE.key()),
                    FileDBAdaptor.QueryParams.MODIFICATION_DATE.key());
        }

        options = ParamUtils.defaultObject(options, QueryOptions::new);

        if (parameters.containsKey(FileDBAdaptor.QueryParams.ANNOTATION_SETS.key())) {
            Map<String, Object> actionMap = new HashMap<>(options.getMap(Constants.ACTIONS, Collections.emptyMap()));
            if (!actionMap.containsKey(AnnotationSetManager.ANNOTATION_SETS)
                    && !actionMap.containsKey(AnnotationSetManager.ANNOTATIONS)) {
                logger.warn("Assuming the user wants to add the list of annotation sets provided");
                actionMap.put(AnnotationSetManager.ANNOTATION_SETS, ParamUtils.BasicUpdateAction.ADD);
                options.put(Constants.ACTIONS, actionMap);
            }
        }

        if (parameters.containsKey(FileDBAdaptor.QueryParams.RELATED_FILES.key())) {
            List<FileRelatedFile> relatedFileList = new ArrayList<>();
            for (SmallRelatedFileParams relatedFile : updateParams.getRelatedFiles()) {
                if (StringUtils.isEmpty(relatedFile.getFile()) || relatedFile.getRelation() == null) {
                    throw new CatalogException("Missing file or relation in relatedFiles list");
                }
                File relatedFileFile = internalGet(study.getUid(), relatedFile.getFile(), null, INCLUDE_FILE_URI_PATH, userId).first();
                relatedFileList.add(new FileRelatedFile(relatedFileFile, relatedFile.getRelation()));
            }
            parameters.put(FileDBAdaptor.QueryParams.RELATED_FILES.key(), relatedFileList);

            Map<String, Object> actionMap = options.getMap(Constants.ACTIONS, new HashMap<>());
            if (!actionMap.containsKey(FileDBAdaptor.QueryParams.RELATED_FILES.key())) {
                logger.warn("Assuming the user wants to add the list of related files provided");
                actionMap.put(FileDBAdaptor.QueryParams.RELATED_FILES.key(), ParamUtils.BasicUpdateAction.ADD.name());
                options.put(Constants.ACTIONS, actionMap);
            }
        }

        // Check permissions...
        // Only check write annotation permissions if the user wants to update the annotation sets
        if (updateParams != null && updateParams.getAnnotationSets() != null) {
            authorizationManager.checkFilePermission(study.getUid(), file.getUid(), userId,
                    FilePermissions.WRITE_ANNOTATIONS);
        }
        // Only check update permissions if the user wants to update anything apart from the annotation sets
        if ((parameters.size() == 1 && !parameters.containsKey(FileDBAdaptor.QueryParams.ANNOTATION_SETS.key()))
                || parameters.size() > 1) {
            authorizationManager.checkFilePermission(study.getUid(), file.getUid(), userId, FilePermissions.WRITE);
        }

        if (isRootFolder(file)) {
            throw new CatalogException("Cannot modify root folder");
        }

        // We make a query to check both if the samples exists and if the user has permissions to see them
        if (updateParams != null && ListUtils.isNotEmpty(updateParams.getSampleIds())) {
            catalogManager.getSampleManager().internalGet(study.getUid(), updateParams.getSampleIds(), SampleManager.INCLUDE_SAMPLE_IDS,
                    userId, false);
        }

        //Name must be changed with "rename".
        if (updateParams != null && StringUtils.isNotEmpty(updateParams.getName())) {
            logger.info("Rename file using update method!");
            rename(study.getFqn(), file.getPath(), updateParams.getName(), token);
            parameters.remove(FileDBAdaptor.QueryParams.NAME.key());
        }

        checkUpdateAnnotations(study, file, parameters, options, VariableSet.AnnotableDataModels.FILE, fileDBAdaptor, userId);

        OpenCGAResult update = fileDBAdaptor.update(file.getUid(), parameters, study.getVariableSets(), options);
        if (options.getBoolean(ParamConstants.INCLUDE_RESULT_PARAM)) {
            // Fetch updated file
            OpenCGAResult<File> result = fileDBAdaptor.get(study.getUid(), new Query(FileDBAdaptor.QueryParams.UID.key(), file.getUid()),
                    options, userId);
            update.setResults(result.getResults());
        }
        return update;
    }

    @Deprecated
    public OpenCGAResult<File> update(String studyStr, String entryStr, ObjectMap parameters, QueryOptions options, String token)
            throws CatalogException {
        ParamUtils.checkObj(parameters, "Parameters");
        options = ParamUtils.defaultObject(options, QueryOptions::new);

        String userId = userManager.getUserId(token);
        Study study = studyManager.resolveId(studyStr, userId, StudyManager.INCLUDE_VARIABLE_SET);

        File file = internalGet(study.getUid(), entryStr, QueryOptions.empty(), userId).first();

        ObjectMap auditParams = new ObjectMap()
                .append("study", studyStr)
                .append("fileId", entryStr)
                .append("updateParams", parameters)
                .append("options", options)
                .append("token", token);
        try {
            // Check permissions...
            // Only check write annotation permissions if the user wants to update the annotation sets
            if (parameters.containsKey(FileDBAdaptor.QueryParams.ANNOTATION_SETS.key())) {
                authorizationManager.checkFilePermission(study.getUid(), file.getUid(), userId,
                        FilePermissions.WRITE_ANNOTATIONS);
            }
            // Only check update permissions if the user wants to update anything apart from the annotation sets
            if ((parameters.size() == 1 && !parameters.containsKey(FileDBAdaptor.QueryParams.ANNOTATION_SETS.key()))
                    || parameters.size() > 1) {
                authorizationManager.checkFilePermission(study.getUid(), file.getUid(), userId, FilePermissions.WRITE);
            }

            try {
                ParamUtils.checkAllParametersExist(parameters.keySet().iterator(), (a) -> FileDBAdaptor.UpdateParams.getParam(a) != null);
            } catch (CatalogParameterException e) {
                throw new CatalogException("Could not update: " + e.getMessage(), e);
            }

            // We make a query to check both if the samples exists and if the user has permissions to see them
            if (parameters.get(FileDBAdaptor.QueryParams.SAMPLE_IDS.key()) != null
                    && ListUtils.isNotEmpty(parameters.getAsStringList(FileDBAdaptor.QueryParams.SAMPLE_IDS.key()))) {
                List<String> sampleIds = parameters.getAsStringList(FileDBAdaptor.QueryParams.SAMPLE_IDS.key());
                catalogManager.getSampleManager().internalGet(study.getUid(), sampleIds, SampleManager.INCLUDE_SAMPLE_IDS, userId, false);
            }

            //Name must be changed with "rename".
            if (parameters.containsKey(FileDBAdaptor.QueryParams.NAME.key())) {
                logger.info("Rename file using update method!");
                rename(studyStr, file.getPath(), parameters.getString(FileDBAdaptor.QueryParams.NAME.key()), token);
            }

            OpenCGAResult<File> queryResult = unsafeUpdate(study, file, parameters, options, userId);
            auditManager.auditUpdate(userId, Enums.Resource.FILE, file.getId(), file.getUuid(), study.getId(), study.getUuid(),
                    auditParams, new AuditRecord.Status(AuditRecord.Status.Result.SUCCESS));
            return queryResult;
        } catch (CatalogException e) {
            auditManager.auditUpdate(userId, Enums.Resource.FILE, file.getId(), file.getUuid(), study.getId(), study.getUuid(),
                    auditParams, new AuditRecord.Status(AuditRecord.Status.Result.ERROR, e.getError()));
            throw e;
        }
    }

    OpenCGAResult<File> unsafeUpdate(Study study, File file, ObjectMap parameters, QueryOptions options, String userId)
            throws CatalogException {
        if (isRootFolder(file)) {
            throw new CatalogException("Cannot modify root folder");
        }

        try {
            ParamUtils.checkAllParametersExist(parameters.keySet().iterator(), (a) -> FileDBAdaptor.UpdateParams.getParam(a) != null);
        } catch (CatalogParameterException e) {
            throw new CatalogException("Could not update: " + e.getMessage(), e);
        }

        checkUpdateAnnotations(study, file, parameters, options, VariableSet.AnnotableDataModels.FILE, fileDBAdaptor, userId);

        fileDBAdaptor.update(file.getUid(), parameters, study.getVariableSets(), options);
        return fileDBAdaptor.get(file.getUid(), options);
    }

    public OpenCGAResult<File> link(String studyStr, FileLinkParams params, boolean parents, String token) throws CatalogException {
        // We make two attempts to link to ensure the behaviour remains even if it is being called at the same time link from different
        // threads
        String userId = userManager.getUserId(token);
        Study study = studyManager.resolveId(studyStr, userId);

        ObjectMap auditParams = new ObjectMap()
                .append("study", studyStr)
                .append("params", params)
                .append("parents", parents)
                .append("token", token);
        try {
            OpenCGAResult<File> result = privateLink(study, params, parents, token);
            auditManager.auditCreate(userId, Enums.Action.LINK, Enums.Resource.FILE, result.first().getId(),
                    result.first().getUuid(), study.getId(), study.getUuid(), auditParams,
                    new AuditRecord.Status(AuditRecord.Status.Result.SUCCESS));
            return result;
        } catch (Exception e) {
            try {
                OpenCGAResult<File> result = privateLink(study, params, parents, token);
                auditManager.auditCreate(userId, Enums.Action.LINK, Enums.Resource.FILE, result.first().getId(),
                        result.first().getUuid(), study.getId(), study.getUuid(), auditParams,
                        new AuditRecord.Status(AuditRecord.Status.Result.SUCCESS));
                return result;
            } catch (Exception e2) {
                auditManager.auditCreate(userId, Enums.Action.LINK, Enums.Resource.FILE, params.getUri(), "",
                        study.getId(), study.getUuid(), auditParams, new AuditRecord.Status(AuditRecord.Status.Result.ERROR,
                                new Error(0, "", e2.getMessage())));
                e.addSuppressed(e2);
<<<<<<< HEAD
                throw e;
=======
                throw new CatalogException(e.getMessage(), e);
>>>>>>> b461db2e
            }
        }
    }

    @Deprecated
    public OpenCGAResult<File> link(String studyStr, URI uriOrigin, String pathDestiny, ObjectMap params, String token)
            throws CatalogException {
        params = ParamUtils.defaultObject(params, ObjectMap::new);
        FileLinkParams linkParams = new FileLinkParams()
                .setDescription(params.getString("description", ""))
                .setPath(pathDestiny)
                .setUri(uriOrigin.toString())
                .setRelatedFiles(params.getAsList("relatedFiles", SmallRelatedFileParams.class));
        return link(studyStr, linkParams, params.getBoolean("parents", false), token);
    }

    @Override
    public OpenCGAResult rank(String studyStr, Query query, String field, int numResults, boolean asc, String sessionId)
            throws CatalogException {
        query = ParamUtils.defaultObject(query, Query::new);
        ParamUtils.checkObj(field, "field");
        ParamUtils.checkObj(sessionId, "sessionId");

        String userId = userManager.getUserId(sessionId);
        Study study = studyManager.resolveId(studyStr, userId);

        authorizationManager.checkStudyPermission(study.getUid(), userId, StudyPermissions.Permissions.VIEW_FILES);

        // TODO: In next release, we will have to check the count parameter from the queryOptions object.
        boolean count = true;
        query.append(FileDBAdaptor.QueryParams.STUDY_UID.key(), study.getUid());
        OpenCGAResult queryResult = null;
        if (count) {
            // We do not need to check for permissions when we show the count of files
            queryResult = fileDBAdaptor.rank(query, field, numResults, asc);
        }

        return ParamUtils.defaultObject(queryResult, OpenCGAResult::new);
    }

    @Override
    public OpenCGAResult groupBy(@Nullable String studyStr, Query query, List<String> fields, QueryOptions options, String sessionId)
            throws CatalogException {
        query = ParamUtils.defaultObject(query, Query::new);
        options = ParamUtils.defaultObject(options, QueryOptions::new);
        if (fields == null || fields.size() == 0) {
            throw new CatalogException("Empty fields parameter.");
        }

        String userId = userManager.getUserId(sessionId);
        Study study = studyManager.resolveId(studyStr, userId);

        fixQueryObject(study, query, userId);

        // Add study id to the query
        query.put(FileDBAdaptor.QueryParams.STUDY_UID.key(), study.getUid());

        // We do not need to check for permissions when we show the count of files
        OpenCGAResult queryResult = fileDBAdaptor.groupBy(query, fields, options, userId);

        return ParamUtils.defaultObject(queryResult, OpenCGAResult::new);
    }

    OpenCGAResult<File> rename(String studyStr, String fileStr, String newName, String sessionId) throws CatalogException {
        ParamUtils.checkFileName(newName, "name");

        String userId = userManager.getUserId(sessionId);
        Study study = studyManager.resolveId(studyStr, userId);

        File file = internalGet(study.getUid(), fileStr, EXCLUDE_FILE_ATTRIBUTES, userId).first();
        authorizationManager.checkFilePermission(study.getUid(), file.getUid(), userId, FilePermissions.WRITE);

        if (file.getName().equals(newName)) {
            OpenCGAResult result = OpenCGAResult.empty();
            result.setEvents(Collections.singletonList(new Event(Event.Type.WARNING, newName, "File already had that name.")));
            return result;
        }

        if (isRootFolder(file)) {
            throw new CatalogException("Can not rename root folder");
        }

        String oldPath = file.getPath();
        Path parent = Paths.get(oldPath).getParent();
        String newPath;
        if (parent == null) {
            newPath = newName;
        } else {
            newPath = parent.resolve(newName).toString();
        }

        IOManager ioManager = null;
        try {
            ioManager = ioManagerFactory.get(file.getUri());
        } catch (IOException e) {
            throw CatalogIOException.ioManagerException(file.getUri(), e);
        }
        URI oldUri = file.getUri();
        URI newUri = Paths.get(oldUri).getParent().resolve(newName).toUri();
//        URI studyUri = file.getUri();
        boolean isExternal = file.isExternal(); //If the file URI is not null, the file is external located.

        switch (file.getType()) {
            case DIRECTORY:
                if (!isExternal) {  //Only rename non external files
                    // TODO? check if something in the subtree is not READY?
                    if (ioManager.exists(oldUri)) {
                        ioManager.rename(oldUri, newUri);   // io.move() 1
                    }
                }
                fileDBAdaptor.rename(file.getUid(), newPath, newUri.toString(), null);
                break;
            case FILE:
                if (!isExternal) {  //Only rename non external files
                    ioManager.rename(oldUri, newUri);
                }
                fileDBAdaptor.rename(file.getUid(), newPath, newUri.toString(), null);
                break;
            default:
                throw new CatalogException("Unknown file type " + file.getType());
        }

        return fileDBAdaptor.get(file.getUid(), QueryOptions.empty());
    }

    public OpenCGAResult<FileContent> grep(String studyId, String fileId, String pattern, boolean ignoreCase, int numLines, String token)
            throws CatalogException {
        long startTime = System.currentTimeMillis();

        String userId = userManager.getUserId(token);
        Study study = studyManager.resolveId(studyId, userId);

        ObjectMap auditParams = new ObjectMap()
                .append("studyId", studyId)
                .append("fileId", fileId)
                .append("pattern", pattern)
                .append("ignoreCase", ignoreCase)
                .append("numLines", numLines)
                .append("token", token);
        try {
            File file = internalGet(study.getUid(), fileId, INCLUDE_FILE_URI, userId).first();
            authorizationManager.checkFilePermission(study.getUid(), file.getUid(), userId, FilePermissions.VIEW_CONTENT);

            URI fileUri = getUri(file);
            FileContent fileContent;
            try {
                fileContent = ioManagerFactory.get(fileUri).grep(Paths.get(fileUri), pattern, numLines, ignoreCase);
            } catch (IOException e) {
                throw CatalogIOException.ioManagerException(fileUri, e);
            }

            auditManager.audit(userId, Enums.Action.GREP, Enums.Resource.FILE, file.getId(), file.getUuid(), study.getId(),
                    study.getUuid(), auditParams, new AuditRecord.Status(AuditRecord.Status.Result.SUCCESS));

            return new OpenCGAResult<>((int) (System.currentTimeMillis() - startTime), Collections.emptyList(), 1,
                    Collections.singletonList(fileContent), 1);
        } catch (CatalogException e) {
            auditManager.audit(userId, Enums.Action.GREP, Enums.Resource.FILE, fileId, "", study.getId(), study.getUuid(),
                    auditParams, new AuditRecord.Status(AuditRecord.Status.Result.ERROR, e.getError()));
            throw e;
        }
    }

    public OpenCGAResult<FileContent> image(String studyStr, String fileId, String token) throws CatalogException {
        String userId = userManager.getUserId(token);
        Study study = studyManager.resolveId(studyStr, userId);

        long startTime = System.currentTimeMillis();

        ObjectMap auditParams = new ObjectMap()
                .append("study", studyStr)
                .append("fileId", fileId)
                .append("token", token);
        File file;
        try {
            file = internalGet(study.getUid(), fileId, INCLUDE_FILE_URI_PATH, userId).first();
            authorizationManager.checkFilePermission(study.getUid(), file.getUid(), userId, FilePermissions.VIEW_CONTENT);

            if (file.getFormat() != File.Format.IMAGE) {
                throw new CatalogException("File '" + fileId + "' is not an image. Format of file is '" + file.getFormat() + "'.");
            }

            URI fileUri = getUri(file);
            FileContent fileContent;

            try {
                fileContent = ioManagerFactory.get(fileUri).base64Image(Paths.get(fileUri));
            } catch (IOException e) {
                throw CatalogIOException.ioManagerException(fileUri, e);
            }
            auditManager.audit(userId, Enums.Action.IMAGE_CONTENT, Enums.Resource.FILE, file.getId(), file.getUuid(), study.getId(),
                    study.getUuid(), auditParams, new AuditRecord.Status(AuditRecord.Status.Result.SUCCESS));

            return new OpenCGAResult<>((int) (System.currentTimeMillis() - startTime), Collections.emptyList(), 1,
                    Collections.singletonList(fileContent), 1);
        } catch (CatalogException e) {
            auditManager.audit(userId, Enums.Action.IMAGE_CONTENT, Enums.Resource.FILE, fileId, "", study.getId(), study.getUuid(),
                    auditParams, new AuditRecord.Status(AuditRecord.Status.Result.ERROR, e.getError()));
            throw e;
        }
    }

    public OpenCGAResult<FileContent> head(String studyStr, String fileId, long offset, int lines, String token) throws CatalogException {
        String userId = userManager.getUserId(token);
        Study study = studyManager.resolveId(studyStr, userId);

        long startTime = System.currentTimeMillis();

        ObjectMap auditParams = new ObjectMap()
                .append("study", studyStr)
                .append("fileId", fileId)
                .append("offset", offset)
                .append("lines", lines)
                .append("token", token);
        File file;
        try {
            file = internalGet(study.getUid(), fileId, INCLUDE_FILE_URI, userId).first();
            authorizationManager.checkFilePermission(study.getUid(), file.getUid(), userId, FilePermissions.VIEW_CONTENT);
            URI fileUri = getUri(file);
            FileContent fileContent;
            try {
                fileContent = ioManagerFactory.get(fileUri).head(Paths.get(fileUri), offset, lines);
            } catch (IOException e) {
                throw CatalogIOException.ioManagerException(fileUri, e);
            }
            auditManager.audit(userId, Enums.Action.HEAD_CONTENT, Enums.Resource.FILE, file.getId(), file.getUuid(), study.getId(),
                    study.getUuid(), auditParams, new AuditRecord.Status(AuditRecord.Status.Result.SUCCESS));

            return new OpenCGAResult<>((int) (System.currentTimeMillis() - startTime), Collections.emptyList(), 1,
                    Collections.singletonList(fileContent), 1);
        } catch (CatalogException e) {
            auditManager.audit(userId, Enums.Action.HEAD_CONTENT, Enums.Resource.FILE, fileId, "", study.getId(), study.getUuid(),
                    auditParams, new AuditRecord.Status(AuditRecord.Status.Result.ERROR, e.getError()));
            throw e;
        }
    }

    public OpenCGAResult<FileContent> tail(String studyStr, String fileId, int lines, String token) throws CatalogException {
        String userId = userManager.getUserId(token);
        Study study = studyManager.resolveId(studyStr, userId);

        long startTime = System.currentTimeMillis();

        ObjectMap auditParams = new ObjectMap()
                .append("study", studyStr)
                .append("fileId", fileId)
                .append("lines", lines)
                .append("token", token);
        File file;
        try {
            file = internalGet(study.getUid(), fileId, INCLUDE_FILE_URI, userId).first();
            authorizationManager.checkFilePermission(study.getUid(), file.getUid(), userId, FilePermissions.VIEW_CONTENT);
            URI fileUri = getUri(file);
            FileContent fileContent;
            try {
                fileContent = ioManagerFactory.get(fileUri).tail(Paths.get(fileUri), lines);
            } catch (IOException e) {
                throw CatalogIOException.ioManagerException(fileUri, e);
            }
            auditManager.audit(userId, Enums.Action.TAIL_CONTENT, Enums.Resource.FILE, file.getId(), file.getUuid(), study.getId(),
                    study.getUuid(), auditParams, new AuditRecord.Status(AuditRecord.Status.Result.SUCCESS));

            return new OpenCGAResult<>((int) (System.currentTimeMillis() - startTime), Collections.emptyList(), 1,
                    Collections.singletonList(fileContent), 1);
        } catch (CatalogException e) {
            auditManager.audit(userId, Enums.Action.TAIL_CONTENT, Enums.Resource.FILE, fileId, "", study.getId(), study.getUuid(),
                    auditParams, new AuditRecord.Status(AuditRecord.Status.Result.ERROR, e.getError()));
            throw e;
        }
    }

    public DataInputStream download(String studyStr, String fileId, String token) throws CatalogException {
        return download(studyStr, fileId, -1, -1, token);
    }

    public DataInputStream download(String studyStr, String fileId, int start, int limit, String token) throws CatalogException {
        String userId = userManager.getUserId(token);
        Study study = studyManager.resolveId(studyStr, userId);

        ObjectMap auditParams = new ObjectMap()
                .append("study", studyStr)
                .append("fileId", fileId)
                .append("start", start)
                .append("limit", limit)
                .append("token", token);
        File file;
        try {
            file = internalGet(study.getUid(), fileId, INCLUDE_FILE_URI, userId).first();
            authorizationManager.checkFilePermission(study.getUid(), file.getUid(), userId, FilePermissions.DOWNLOAD);
            URI fileUri = getUri(file);
            DataInputStream dataInputStream;
            try {
                dataInputStream = ioManagerFactory.get(fileUri).getFileObject(fileUri, start, limit);
            } catch (IOException e) {
                throw CatalogIOException.ioManagerException(fileUri, e);
            }

            auditManager.audit(userId, Enums.Action.DOWNLOAD, Enums.Resource.FILE, file.getId(), file.getUuid(), study.getId(),
                    study.getUuid(), auditParams, new AuditRecord.Status(AuditRecord.Status.Result.SUCCESS));
            return dataInputStream;
        } catch (CatalogException e) {
            auditManager.audit(userId, Enums.Action.DOWNLOAD, Enums.Resource.FILE, fileId, "", study.getId(), study.getUuid(),
                    auditParams, new AuditRecord.Status(AuditRecord.Status.Result.ERROR, e.getError()));
            throw e;
        }
    }

    // **************************   ACLs  ******************************** //
    public OpenCGAResult<AclEntryList<FilePermissions>> getAcls(String studyId, List<String> fileList, String member,
                                                                boolean ignoreException, String token) throws CatalogException {
        return getAcls(studyId, fileList, StringUtils.isNotEmpty(member) ? Collections.singletonList(member) : Collections.emptyList(),
                ignoreException, token);
    }

    public OpenCGAResult<AclEntryList<FilePermissions>> getAcls(String studyId, List<String> fileList, List<String> members,
                                                                boolean ignoreException, String token) throws CatalogException {
        String user = userManager.getUserId(token);
        Study study = studyManager.resolveId(studyId, user);

        String operationId = UuidUtils.generateOpenCgaUuid(UuidUtils.Entity.AUDIT);
        ObjectMap auditParams = new ObjectMap()
                .append("studyId", studyId)
                .append("fileList", fileList)
                .append("members", members)
                .append("ignoreException", ignoreException)
                .append("token", token);

        OpenCGAResult<AclEntryList<FilePermissions>> fileAcls = OpenCGAResult.empty();
        Map<String, InternalGetDataResult.Missing> missingMap = new HashMap<>();
        try {
            auditManager.initAuditBatch(operationId);
            InternalGetDataResult<File> queryResult = internalGet(study.getUid(), fileList, INCLUDE_FILE_IDS, user, ignoreException);

            if (queryResult.getMissing() != null) {
                missingMap = queryResult.getMissing().stream()
                        .collect(Collectors.toMap(InternalGetDataResult.Missing::getId, Function.identity()));
            }

            List<Long> fileUids = queryResult.getResults().stream().map(File::getUid).collect(Collectors.toList());
            if (org.apache.commons.collections4.CollectionUtils.isNotEmpty(members)) {
                fileAcls = authorizationManager.getAcl(user, study.getUid(), fileUids, members, Enums.Resource.FILE, FilePermissions.class);
            } else {
                fileAcls = authorizationManager.getAcl(user, study.getUid(), fileUids, Enums.Resource.FILE, FilePermissions.class);
            }

            // Include non-existing samples to the result list
            List<AclEntryList<FilePermissions>> resultList = new ArrayList<>(fileList.size());
            List<Event> eventList = new ArrayList<>(missingMap.size());
            int counter = 0;
            for (String fileId : fileList) {
                if (!missingMap.containsKey(fileId)) {
                    File file = queryResult.getResults().get(counter);
                    resultList.add(fileAcls.getResults().get(counter));
                    auditManager.audit(operationId, user, Enums.Action.FETCH_ACLS, Enums.Resource.FILE, file.getId(),
                            file.getUuid(), study.getId(), study.getUuid(), auditParams,
                            new AuditRecord.Status(AuditRecord.Status.Result.SUCCESS), new ObjectMap());
                    counter++;
                } else {
                    resultList.add(new AclEntryList<>());
                    eventList.add(new Event(Event.Type.ERROR, fileId, missingMap.get(fileId).getErrorMsg()));
                    auditManager.audit(operationId, user, Enums.Action.FETCH_ACLS, Enums.Resource.FILE, fileId, "",
                            study.getId(), study.getUuid(), auditParams, new AuditRecord.Status(AuditRecord.Status.Result.ERROR,
                                    new Error(0, "", missingMap.get(fileId).getErrorMsg())), new ObjectMap());
                }
            }
            for (int i = 0; i < queryResult.getResults().size(); i++) {
                fileAcls.getResults().get(i).setId(queryResult.getResults().get(i).getId());
            }
            fileAcls.setResults(resultList);
            fileAcls.setEvents(eventList);
        } catch (CatalogException e) {
            for (String fileId : fileList) {
                auditManager.audit(operationId, user, Enums.Action.FETCH_ACLS, Enums.Resource.FILE, fileId, "",
                        study.getId(), study.getUuid(), auditParams, new AuditRecord.Status(AuditRecord.Status.Result.ERROR, e.getError()),
                        new ObjectMap());
            }
            if (!ignoreException) {
                throw e;
            } else {
                for (String fileId : fileList) {
                    Event event = new Event(Event.Type.ERROR, fileId, e.getMessage());
                    fileAcls.append(new OpenCGAResult<>(0, Collections.singletonList(event), 0, Collections.emptyList(), 0));
                }
            }
        } finally {
            auditManager.finishAuditBatch(operationId);
        }

        return fileAcls;
    }

    public OpenCGAResult<AclEntryList<FilePermissions>> updateAcl(String studyId, List<String> fileStrList, String memberList,
                                                                  FileAclParams aclParams, ParamUtils.AclAction action,
                                                                  String token)
            throws CatalogException {
        String user = userManager.getUserId(token);
        Study study = studyManager.resolveId(studyId, user);

        ObjectMap auditParams = new ObjectMap()
                .append("studyId", studyId)
                .append("fileStrList", fileStrList)
                .append("memberList", memberList)
                .append("aclParams", aclParams)
                .append("action", action)
                .append("token", token);
        String operationId = UuidUtils.generateOpenCgaUuid(UuidUtils.Entity.AUDIT);

        try {
            auditManager.initAuditBatch(operationId);

            int count = 0;
            count += fileStrList != null && !fileStrList.isEmpty() ? 1 : 0;
            count += StringUtils.isNotEmpty(aclParams.getSample()) ? 1 : 0;

            if (count > 1) {
                throw new CatalogException("Update ACL: Only one of these parameters are allowed: file or sample per query.");
            } else if (count == 0) {
                throw new CatalogException("Update ACL: At least one of these parameters should be provided: file or sample");
            }

            if (action == null) {
                throw new CatalogException("Invalid action found. Please choose a valid action to be performed.");
            }

            List<String> permissions = Collections.emptyList();
            if (StringUtils.isNotEmpty(aclParams.getPermissions())) {
                permissions = Arrays.asList(aclParams.getPermissions().trim().replaceAll("\\s", "").split(","));
                checkPermissions(permissions, FilePermissions::valueOf);
            }

            List<File> extendedFileList;
            if (StringUtils.isNotEmpty(aclParams.getSample())) {
                // Obtain the sample ids
                OpenCGAResult<Sample> sampleDataResult = catalogManager.getSampleManager().internalGet(study.getUid(),
                        Arrays.asList(StringUtils.split(aclParams.getSample(), ",")), SampleManager.INCLUDE_SAMPLE_IDS, user, false);
                Query query = new Query(FileDBAdaptor.QueryParams.SAMPLE_IDS.key(),
                        sampleDataResult.getResults().stream().map(Sample::getId).collect(Collectors.toList()));

                extendedFileList = catalogManager.getFileManager().search(studyId, query, EXCLUDE_FILE_ATTRIBUTES, token).getResults();
            } else {
                extendedFileList = internalGet(study.getUid(), fileStrList, EXCLUDE_FILE_ATTRIBUTES, user, false).getResults();
            }

            authorizationManager.checkCanAssignOrSeePermissions(study.getUid(), user);

            // Increase the list with the files/folders within the list of ids that correspond with folders
            extendedFileList = getRecursiveFilesAndFolders(study.getUid(), extendedFileList);

            // Validate that the members are actually valid members
            List<String> members;
            if (memberList != null && !memberList.isEmpty()) {
                members = Arrays.asList(memberList.split(","));
            } else {
                members = Collections.emptyList();
            }
            authorizationManager.checkNotAssigningPermissionsToAdminsGroup(members);
            checkMembers(study.getUid(), members);

            List<Long> fileUids = extendedFileList.stream().map(File::getUid).collect(Collectors.toList());
            AuthorizationManager.CatalogAclParams catalogAclParams = new AuthorizationManager.CatalogAclParams(fileUids, permissions,
                    Enums.Resource.FILE);
//        studyManager.membersHavePermissionsInStudy(resourceIds.getStudyId(), members);

            OpenCGAResult<AclEntryList<FilePermissions>> queryResultList;
            switch (action) {
                case SET:
                    authorizationManager.setAcls(study.getUid(), members, catalogAclParams);
                    break;
                case ADD:
                    authorizationManager.addAcls(study.getUid(), members, catalogAclParams);
                    break;
                case REMOVE:
                    authorizationManager.removeAcls(members, catalogAclParams);
                    break;
                case RESET:
                    catalogAclParams.setPermissions(null);
                    authorizationManager.removeAcls(members, catalogAclParams);
                    break;
                default:
                    throw new CatalogException("Unexpected error occurred. No valid action found.");
            }

            queryResultList = authorizationManager.getAcls(study.getUid(), fileUids, members, Enums.Resource.FILE,
                    FilePermissions.class);
            for (int i = 0; i < queryResultList.getResults().size(); i++) {
                queryResultList.getResults().get(i).setId(extendedFileList.get(i).getId());
            }
            for (File file : extendedFileList) {
                auditManager.audit(operationId, user, Enums.Action.UPDATE_ACLS, Enums.Resource.FILE, file.getId(),
                        file.getUuid(), study.getId(), study.getUuid(), auditParams,
                        new AuditRecord.Status(AuditRecord.Status.Result.SUCCESS), new ObjectMap());
            }
            return queryResultList;
        } catch (CatalogException e) {
            if (fileStrList != null) {
                for (String fileId : fileStrList) {
                    auditManager.audit(operationId, user, Enums.Action.UPDATE_ACLS, Enums.Resource.FILE, fileId, "",
                            study.getId(), study.getUuid(), auditParams, new AuditRecord.Status(AuditRecord.Status.Result.ERROR,
                                    e.getError()), new ObjectMap());
                }
            }
            throw e;
        } finally {
            auditManager.finishAuditBatch(operationId);
        }
    }

    public OpenCGAResult<File> getParents(String studyStr, String path, boolean rootFirst, QueryOptions options, String token)
            throws CatalogException {
        String userId = userManager.getUserId(token);
        Study study = studyManager.resolveId(studyStr, userId);

        List<String> paths = calculateAllPossiblePaths(path);

        Query query = new Query(FileDBAdaptor.QueryParams.PATH.key(), paths);
        query.put(FileDBAdaptor.QueryParams.STUDY_UID.key(), study.getUid());
        OpenCGAResult<File> result = fileDBAdaptor.get(study.getUid(), query, options, userId);
        result.getResults().sort(rootFirst ? ROOT_FIRST_COMPARATOR : ROOT_LAST_COMPARATOR);
        return result;
    }

    // **************************   Private methods   ******************************** //
    private boolean isRootFolder(File file) throws CatalogException {
        ParamUtils.checkObj(file, "File");
        return file.getPath().isEmpty();
    }

    /**
     * Fetch all the recursive files and folders within the list of file ids given.
     *
     * @param studyUid Study uid.
     * @param fileList List of files
     * @return a more complete file list containing all the nested files
     */
    private List<File> getRecursiveFilesAndFolders(long studyUid, List<File> fileList) throws CatalogException {
        List<File> fileListCopy = new LinkedList<>();
        fileListCopy.addAll(fileList);

        Set<Long> uidFileSet = new HashSet<>();
        uidFileSet.addAll(fileList.stream().map(File::getUid).collect(Collectors.toSet()));

        List<String> pathList = new ArrayList<>();
        for (File file : fileList) {
            if (file.getType().equals(File.Type.DIRECTORY)) {
                pathList.add("~^" + file.getPath());
            }
        }

        if (CollectionUtils.isNotEmpty(pathList)) {
            // Search for all the files within the list of paths
            Query query = new Query()
                    .append(FileDBAdaptor.QueryParams.STUDY_UID.key(), studyUid)
                    .append(FileDBAdaptor.QueryParams.PATH.key(), pathList);
            OpenCGAResult<File> fileDataResult1 = fileDBAdaptor.get(query, INCLUDE_FILE_URI_PATH);
            for (File file1 : fileDataResult1.getResults()) {
                if (!uidFileSet.contains(file1.getUid())) {
                    uidFileSet.add(file1.getUid());
                    fileListCopy.add(file1);
                }
            }
        }

        return fileListCopy;
    }

    private List<String> calculateAllPossiblePaths(String filePath) {
        String path = "";
        String[] split = filePath.split("/");
        List<String> paths = new ArrayList<>(split.length + 1);
        paths.add("");  //Add study root folder
        //Add intermediate folders
        //Do not add the last split, could be a file or a folder..
        //Depending on this, it could end with '/' or not.
        for (int i = 0; i < split.length - 1; i++) {
            String f = split[i];
            path = path + f + "/";
            paths.add(path);
        }
        paths.add(filePath); //Add the file path
        return paths;
    }

    //FIXME: This should use org.opencb.opencga.storage.core.variant.io.VariantReaderUtils
    private String getMainVariantFile(String name) {
        if (name.endsWith(".variants.avro.gz") || name.endsWith(".variants.proto.gz") || name.endsWith(".variants.json.gz")) {
            int idx = name.lastIndexOf(".variants.");
            return name.substring(0, idx);
        } else {
            return null;
        }
    }

    private boolean isTransformedFile(String name) {
        return getMainVariantFile(name) != null;
    }

    private String getVariantMetadataFile(String path) {
        String file = getMainVariantFile(path);
        if (file != null) {
            return file + ".file.json.gz";
        } else {
            return null;
        }
    }

    private OpenCGAResult<File> getParents(long studyUid, String filePath, boolean rootFirst, QueryOptions options)
            throws CatalogException {
        List<String> paths = calculateAllPossiblePaths(filePath);

        Query query = new Query(FileDBAdaptor.QueryParams.PATH.key(), paths);
        query.put(FileDBAdaptor.QueryParams.STUDY_UID.key(), studyUid);
        OpenCGAResult<File> result = fileDBAdaptor.get(query, options);
        result.getResults().sort(rootFirst ? ROOT_FIRST_COMPARATOR : ROOT_LAST_COMPARATOR);
        return result;
    }

    private String getParentPath(String path) {
        Path parent = Paths.get(path).getParent();
        String parentPath;
        if (parent == null) {   //If parent == null, the file is in the root of the study
            parentPath = "";
        } else {
            parentPath = parent.toString() + "/";
        }
        return parentPath;
    }

    /**
     * Get the URI where a file should be in Catalog, given a study and a path.
     *
     * @param studyId   Study identifier
     * @param path      Path to locate
     * @param directory Boolean indicating if the file is a directory
     * @return URI where the file should be placed
     * @throws CatalogException CatalogException
     */
    private URI getFileUri(long studyId, String path, boolean directory) throws CatalogException, URISyntaxException {
        // Get the closest existing parent. If parents == true, may happen that the parent is not registered in catalog yet.
        File existingParent = getParents(studyId, path, false, null).first();

        //Relative path to the existing parent
        String relativePath = Paths.get(existingParent.getPath()).relativize(Paths.get(path)).toString();
        if (path.endsWith("/") && !relativePath.endsWith("/")) {
            relativePath += "/";
        }

        String uriStr = Paths.get(existingParent.getUri().getPath()).resolve(relativePath).toString();

        if (directory) {
            return UriUtils.createDirectoryUri(uriStr);
        } else {
            return UriUtils.createUri(uriStr);
        }
    }

    private boolean isExternal(Study study, String catalogFilePath, URI fileUri) throws CatalogException {
        URI studyUri = study.getUri();

        String studyFilePath = Paths.get(studyUri).resolve(catalogFilePath).toString();
        String originalFilePath = Paths.get(fileUri).toString();

        logger.debug("Study file path: {}", studyFilePath);
        logger.debug("File path: {}", originalFilePath);
        return !studyFilePath.equals(originalFilePath);
    }

    /**
     * Method to check if a file or folder can be deleted. It will check for indexation, status, permissions and file system availability.
     *
     * @param studyStr Study.
     * @param fileId   File or folder id.
     * @param unlink   Boolean indicating whether the operation only expects to remove the entry from the database or also remove the file
     *                 from disk.
     * @param token    Token of the user for which DELETE permissions will be checked.
     * @throws CatalogException if any of the files cannot be deleted.
     */
    public void checkCanDeleteFile(String studyStr, String fileId, boolean unlink, String token) throws CatalogException {
        String userId = userManager.getUserId(token);
        Study study = studyManager.resolveId(studyStr, userId);
        checkCanDeleteFile(study, fileId, unlink, Arrays.asList(FileStatus.READY, FileStatus.TRASHED), userId);
    }

    /**
     * Method to check if a file or folder can be deleted. It will check for indexation, status, permissions and file system availability.
     *
     * @param study          Study.
     * @param fileId         File or folder id.
     * @param unlink         Boolean indicating whether the operation only expects to remove the entry from the database or also remove the
     *                       file from disk.
     * @param acceptedStatus List of valid statuses the file should have. For the public, the file should be in READY or TRASHED status.
     *                       However, if someone calls to the delete/unlink methods, the status of those files should already be in
     *                       PENDING_DELETE.
     * @param userId         user for which DELETE permissions will be checked.
     * @throws CatalogException if any of the files cannot be deleted.
     */
    private void checkCanDeleteFile(Study study, String fileId, boolean unlink, List<String> acceptedStatus, String userId)
            throws CatalogException {

        QueryOptions options = new QueryOptions(QueryOptions.INCLUDE, Arrays.asList(FileDBAdaptor.QueryParams.UID.key(),
                FileDBAdaptor.QueryParams.NAME.key(), FileDBAdaptor.QueryParams.TYPE.key(), FileDBAdaptor.QueryParams.RELATED_FILES.key(),
                FileDBAdaptor.QueryParams.SIZE.key(), FileDBAdaptor.QueryParams.URI.key(), FileDBAdaptor.QueryParams.PATH.key(),
                FileDBAdaptor.QueryParams.INTERNAL.key(), FileDBAdaptor.QueryParams.EXTERNAL.key()));

        OpenCGAResult<File> fileOpenCGAResult = internalGet(study.getUid(), fileId, options, userId);
        if (fileOpenCGAResult.getNumResults() == 0) {
            throw new CatalogException("File " + fileId + " not found");
        }
        File file = fileOpenCGAResult.first();

        // If the user is the owner or the admin, we won't check if he has permissions for every single file
        boolean checkPermissions = !authorizationManager.isOwnerOrAdmin(study.getUid(), userId);

        Set<Long> indexFiles = new HashSet<>();

        if (unlink && !file.isExternal()) {
            throw new CatalogException("Cannot unlink non-external files. Use delete operation instead");
        } else if (!unlink && file.isExternal()) {
            throw new CatalogException("Cannot delete external files. Use unlink operation instead");
        }

        IOManager ioManager;
        try {
            ioManager = ioManagerFactory.get(file.getUri());
        } catch (IOException e) {
            throw CatalogIOException.ioManagerException(file.getUri(), e);
        }
        if (file.getType() == File.Type.FILE) {
            if (checkPermissions) {
                authorizationManager.checkFilePermission(study.getUid(), file.getUid(), userId, FilePermissions.WRITE);
                authorizationManager.checkFilePermission(study.getUid(), file.getUid(), userId, FilePermissions.DELETE);
            }

            // File must exist in the file system
            if (!unlink && !ioManager.exists(file.getUri())) {
                throw new CatalogException("File " + file.getUri() + " not found in file system");
            }

            checkValidStatusForDeletion(file, acceptedStatus);
            indexFiles.addAll(getProducedFromIndexFiles(file));
        } else {
            // We cannot delete the root folder
            if (isRootFolder(file)) {
                throw new CatalogException("Root directories cannot be deleted");
            }

            // Query to get all recursive files and folders
            Query query = new Query()
                    .append(FileDBAdaptor.QueryParams.STUDY_UID.key(), study.getUid())
                    .append(FileDBAdaptor.QueryParams.PATH.key(), "~^" + file.getPath() + "*");

            if (unlink) {
                // Only external files/folders are allowed within the folder
                Query tmpQuery = new Query(query)
                        .append(FileDBAdaptor.QueryParams.EXTERNAL.key(), false);
                long numMatches = fileDBAdaptor.count(tmpQuery).getNumMatches();

                if (numMatches > 0) {
                    throw new CatalogException(numMatches + " local files detected within the external "
                            + "folder " + file.getPath() + ". Please, delete those folders or files manually first");
                }
            } else {
                // Only non-external files/folders are allowed within the folder
                Query tmpQuery = new Query(query)
                        .append(FileDBAdaptor.QueryParams.EXTERNAL.key(), true);
                long numMatches = fileDBAdaptor.count(tmpQuery).getNumMatches();

                if (numMatches > 0) {
                    throw new CatalogException(numMatches + " external files detected within the local "
                            + "folder " + file.getPath() + ". Please, unlink those folders or files manually first");
                }
            }

            DBIterator<File> iterator = fileDBAdaptor.iterator(query, options);
            while (iterator.hasNext()) {
                File tmpFile = iterator.next();

                if (checkPermissions) {
                    authorizationManager.checkFilePermission(study.getUid(), tmpFile.getUid(), userId, FilePermissions.DELETE);
                    authorizationManager.checkFilePermission(study.getUid(), tmpFile.getUid(), userId, FilePermissions.WRITE);
                }

                // File must exist in the file system
                if (!unlink && !ioManager.exists(tmpFile.getUri())) {
                    throw new CatalogException("File " + tmpFile.getUri() + " not found in file system");
                }

                checkValidStatusForDeletion(tmpFile, acceptedStatus);
                indexFiles.addAll(getProducedFromIndexFiles(tmpFile));
            }

            // TODO: Validate no file/folder within any registered directory is not registered in OpenCGA
        }

        // Check the original files are not being indexed at the moment
        if (!indexFiles.isEmpty()) {
            Query query = new Query(FileDBAdaptor.QueryParams.UID.key(), new ArrayList<>(indexFiles));
            try (DBIterator<File> iterator = fileDBAdaptor.iterator(query, new QueryOptions(QueryOptions.INCLUDE, Arrays.asList(
                    FileDBAdaptor.QueryParams.INTERNAL.key(), FileDBAdaptor.QueryParams.UID.key())))) {
                while (iterator.hasNext()) {
                    File next = iterator.next();
                    String status = FileInternal.getVariantIndexStatusId(next.getInternal());
                    switch (status) {
                        case VariantIndexStatus.READY:
                            // If they are already ready, we only need to remove the reference to the transformed files as they will be
                            // removed
                            next.getInternal().getVariant().getIndex().setTransform(null);
                            break;
                        case VariantIndexStatus.TRANSFORMED:
                            // We need to remove the reference to the transformed files and change their status from TRANSFORMED to NONE
                            next.getInternal().getVariant().getIndex().setTransform(null);
                            next.getInternal().getVariant().getIndex().getStatus().setId(VariantIndexStatus.NONE);
                            next.getInternal().getVariant().getIndex().getStatus().setName(VariantIndexStatus.NONE);
                            break;
                        case VariantIndexStatus.NONE:
                        case VariantIndexStatus.DELETED:
                            break;
                        default:
                            throw new CatalogException("Cannot delete files that are in use in storage.");
                    }
                }
            }
        }
    }

    Set<Long> getProducedFromIndexFiles(File fileAux) {
        // Check if the file is produced from other file being indexed and add them to the transformedFromFileIds set
        if (fileAux.getRelatedFiles() != null && !fileAux.getRelatedFiles().isEmpty()) {
            return fileAux.getRelatedFiles().stream()
                    .filter(myFile -> myFile.getRelation() == FileRelatedFile.Relation.PRODUCED_FROM)
                    .map(FileRelatedFile::getFile)
                    .map(File::getUid)
                    .collect(Collectors.toSet());
        }
        return Collections.emptySet();
    }

    void checkValidStatusForDeletion(File file, List<String> expectedStatus) throws CatalogException {
        if (file.getInternal().getStatus() == null) {
            throw new CatalogException("Cannot check file status for deletion");
        }
        for (String status : expectedStatus) {
            if (status.equals(file.getInternal().getStatus().getId())) {
                // Valid status
                return;
            }
        }
        throw new CatalogException("Cannot delete file: " + file.getName() + ". The status is " + file.getInternal().getStatus().getId());
    }

    public DataResult<FacetField> facet(String studyId, Query query, QueryOptions options, boolean defaultStats, String token)
            throws CatalogException, IOException {
        ParamUtils.defaultObject(query, Query::new);
        ParamUtils.defaultObject(options, QueryOptions::new);

        String userId = userManager.getUserId(token);
        // We need to add variableSets and groups to avoid additional queries as it will be used in the catalogSolrManager
        Study study = studyManager.resolveId(studyId, userId, new QueryOptions(QueryOptions.INCLUDE,
                Arrays.asList(StudyDBAdaptor.QueryParams.VARIABLE_SET.key(), StudyDBAdaptor.QueryParams.GROUPS.key())));

        ObjectMap auditParams = new ObjectMap()
                .append("studyId", studyId)
                .append("query", new Query(query))
                .append("options", options)
                .append("defaultStats", defaultStats)
                .append("token", token);
        try {
            if (defaultStats || StringUtils.isEmpty(options.getString(QueryOptions.FACET))) {
                String facet = options.getString(QueryOptions.FACET);
                options.put(QueryOptions.FACET, StringUtils.isNotEmpty(facet) ? defaultFacet + ";" + facet : defaultFacet);
            }

            AnnotationUtils.fixQueryAnnotationSearch(study, userId, query, authorizationManager);

            try (CatalogSolrManager catalogSolrManager = new CatalogSolrManager(catalogManager)) {
                DataResult<FacetField> result = catalogSolrManager.facetedQuery(study, CatalogSolrManager.FILE_SOLR_COLLECTION, query,
                        options, userId);
                auditManager.auditFacet(userId, Enums.Resource.FILE, study.getId(), study.getUuid(), auditParams,
                        new AuditRecord.Status(AuditRecord.Status.Result.SUCCESS));

                return result;
            }
        } catch (CatalogException e) {
            auditManager.auditFacet(userId, Enums.Resource.FILE, study.getId(), study.getUuid(), auditParams,
                    new AuditRecord.Status(AuditRecord.Status.Result.ERROR, new Error(0, "", e.getMessage())));
            throw e;
        }
    }

    /**
     * Create the parent directories that are needed.
     *
     * @param study            study where they will be created.
     * @param userId           user that is creating the parents.
     * @param studyURI         Base URI where the created folders will be pointing to. (base physical location)
     * @param path             Path used in catalog as a virtual location. (whole bunch of directories inside the virtual location in
     *                         catalog)
     * @param checkPermissions Boolean indicating whether to check if the user has permissions to create a folder in the first directory
     *                         that is available in catalog.
     * @throws CatalogDBException
     */
    private void createParents(Study study, String userId, URI studyURI, Path path, boolean checkPermissions) throws CatalogException {
        if (path == null) {
            if (checkPermissions) {
                authorizationManager.checkStudyPermission(study.getUid(), userId, StudyPermissions.Permissions.WRITE_FILES);
            }
            return;
        }

        String stringPath = path.toString();
        if (("/").equals(stringPath)) {
            return;
        }

        logger.debug("Path: {}", stringPath);

        if (stringPath.startsWith("/")) {
            stringPath = stringPath.substring(1);
        }

        if (!stringPath.endsWith("/")) {
            stringPath = stringPath + "/";
        }

        // Check if the folder exists
        Query query = new Query()
                .append(FileDBAdaptor.QueryParams.STUDY_UID.key(), study.getUid())
                .append(FileDBAdaptor.QueryParams.PATH.key(), stringPath);

        if (fileDBAdaptor.count(query).getNumMatches() == 0) {
            createParents(study, userId, studyURI, path.getParent(), checkPermissions);
        } else {
            if (checkPermissions) {
                long fileId = fileDBAdaptor.getId(study.getUid(), stringPath);
                authorizationManager.checkFilePermission(study.getUid(), fileId, userId, FilePermissions.WRITE);
            }
            return;
        }

        String parentPath = getParentPath(stringPath);
        long parentFileId = fileDBAdaptor.getId(study.getUid(), parentPath);
        // We obtain the permissions set in the parent folder and set them to the file or folder being created
        OpenCGAResult<AclEntryList<FilePermissions>> allFileAcls =
                authorizationManager.getAcls(study.getUid(), parentFileId, Enums.Resource.FILE, FilePermissions.class);

        URI completeURI = Paths.get(studyURI).resolve(path).toUri();

        // Create the folder in catalog
        File folder = new File(path.getFileName().toString(), File.Type.DIRECTORY, File.Format.PLAIN, File.Bioformat.NONE, completeURI,
                stringPath, null, TimeUtils.getTime(), TimeUtils.getTime(), "", false, 0, null, new FileExperiment(),
                Collections.emptyList(), Collections.emptyList(), "", studyManager.getCurrentRelease(study), Collections.emptyList(),
                Collections.emptyList(), new FileQualityControl(), null, new Status(), FileInternal.init(), null);
        folder.setUuid(UuidUtils.generateOpenCgaUuid(UuidUtils.Entity.FILE));
        checkHooks(folder, study.getFqn(), HookConfiguration.Stage.CREATE);
        fileDBAdaptor.insert(study.getUid(), folder, Collections.emptyList(), Collections.emptyList(), Collections.emptyList(),
                new QueryOptions());
        OpenCGAResult<File> queryResult = getFile(study.getUid(), folder.getUuid(), QueryOptions.empty());
        // Propagate ACLs
        if (allFileAcls != null && allFileAcls.getNumResults() > 0) {
            authorizationManager.replicateAcls(Collections.singletonList(queryResult.first().getUid()), allFileAcls.getResults().get(0),
                    Enums.Resource.FILE);
        }
    }

    private OpenCGAResult<File> privateLink(Study study, FileLinkParams params, boolean parents, String token) throws CatalogException {
        ParamUtils.checkObj(params, "FileLinkParams");
        ParamUtils.checkParameter(params.getUri(), "uri");
        URI uriOrigin;
        try {
            uriOrigin = UriUtils.createUri(params.getUri());
        } catch (URISyntaxException e) {
            throw new CatalogException(e.getMessage(), e);
        }

        IOManager ioManager;
        try {
            ioManager = ioManagerFactory.get(uriOrigin);
        } catch (IOException e) {
            throw CatalogIOException.ioManagerException(uriOrigin, e);
        }
        if (!ioManager.exists(uriOrigin)) {
            throw new CatalogIOException("File " + uriOrigin + " does not exist");
        }

        final URI normalizedUri;
        try {
            normalizedUri = UriUtils.createUri(uriOrigin.normalize().getPath());
        } catch (URISyntaxException e) {
            throw new CatalogException(e);
        }

        String userId = userManager.getUserId(token);
        authorizationManager.checkStudyPermission(study.getUid(), userId, StudyPermissions.Permissions.WRITE_FILES);

        params.setPath(ParamUtils.defaultString(params.getPath(), ""));
        if (params.getPath().length() == 1 && (params.getPath().equals(".") || params.getPath().equals("/"))) {
            params.setPath("");
        } else {
            if (params.getPath().startsWith("/")) {
                params.setPath(params.getPath().substring(1));
            }
            String[] pathParts = params.getPath().split("/");
            java.io.File originalFile = new java.io.File(normalizedUri);
            if (originalFile.isFile()) {
                String fileName = new java.io.File(normalizedUri).getName();
                // If user sent something like uri = file.txt and path = "A/B/C/file.txt" we change the path so it does not include file.txt
                if (fileName.equals(pathParts[pathParts.length - 1])) {
                    params.setPath(params.getPath().substring(0, params.getPath().lastIndexOf(fileName)));
                }
            }
            if (!params.getPath().isEmpty() && !params.getPath().endsWith("/")) {
                params.setPath(params.getPath() + "/");
            }
        }
        String externalPathDestinyStr;
        if (Paths.get(normalizedUri).toFile().isDirectory()) {
            externalPathDestinyStr = Paths.get(params.getPath()).resolve(Paths.get(normalizedUri).getFileName()).toString() + "/";
        } else {
            externalPathDestinyStr = Paths.get(params.getPath()).resolve(Paths.get(normalizedUri).getFileName()).toString();
        }

        // Check if the path already exists and is not external
        Query query = new Query()
                .append(FileDBAdaptor.QueryParams.STUDY_UID.key(), study.getUid())
                .append(FileDBAdaptor.QueryParams.PATH.key(), externalPathDestinyStr)
                .append(FileDBAdaptor.QueryParams.EXTERNAL.key(), false);
        if (fileDBAdaptor.count(query).getNumMatches() > 0) {
            throw new CatalogException("Cannot link to " + externalPathDestinyStr + ". The path already existed and is not external.");
        }

        // Check if the uri was already linked to that same path
        query = new Query()
                .append(FileDBAdaptor.QueryParams.URI.key(), normalizedUri)
                .append(FileDBAdaptor.QueryParams.STUDY_UID.key(), study.getUid())
                .append(FileDBAdaptor.QueryParams.PATH.key(), externalPathDestinyStr)
                .append(FileDBAdaptor.QueryParams.EXTERNAL.key(), true);

        if (fileDBAdaptor.count(query).getNumMatches() > 0) {
            // Create a regular expression on URI to return everything linked from that URI
            query.put(FileDBAdaptor.QueryParams.URI.key(), "~^" + normalizedUri);
            query.remove(FileDBAdaptor.QueryParams.PATH.key());

            // Limit the number of results and only some fields
            QueryOptions queryOptions = new QueryOptions()
                    .append(QueryOptions.LIMIT, 100);

            return fileDBAdaptor.get(query, queryOptions)
                    .addEvent(new Event(Event.Type.INFO, ParamConstants.FILE_ALREADY_LINKED));
        }

        // Check if the uri was linked to other path
        query = new Query()
                .append(FileDBAdaptor.QueryParams.URI.key(), normalizedUri)
                .append(FileDBAdaptor.QueryParams.STUDY_UID.key(), study.getUid())
                .append(FileDBAdaptor.QueryParams.EXTERNAL.key(), true);
        if (fileDBAdaptor.count(query).getNumMatches() > 0) {
            QueryOptions queryOptions = new QueryOptions(QueryOptions.INCLUDE, FileDBAdaptor.QueryParams.PATH.key());
            String path = fileDBAdaptor.get(query, queryOptions).first().getPath();
            throw new CatalogException(normalizedUri + " was already linked to other path: " + path);
        }

//         FIXME: Implement resync
//        boolean resync = params.getBoolean("resync", false);
//        String checksum = params.getString(FileDBAdaptor.QueryParams.CHECKSUM.key(), "");

        final List<FileRelatedFile> relatedFiles;
        final List<SmallRelatedFileParams> relatedFilesParams = params.getRelatedFiles();
        if (relatedFilesParams != null) {
            relatedFiles = new ArrayList<>(relatedFilesParams.size());
            for (SmallRelatedFileParams relatedFileParams : relatedFilesParams) {
                File tmpFile = internalGet(study.getUid(), relatedFileParams.getFile(), INCLUDE_FILE_URI_PATH, userId).first();
                relatedFiles.add(new FileRelatedFile(tmpFile, relatedFileParams.getRelation()));
            }
        } else {
            relatedFiles = null;
        }

        // Because pathDestiny can be null, we will use catalogPath as the virtual destiny where the files will be located in catalog.
        Path catalogPath = Paths.get(params.getPath());

        if (params.getPath().isEmpty()) {
            // If no destiny is given, everything will be linked to the root folder of the study.
            authorizationManager.checkStudyPermission(study.getUid(), userId, StudyPermissions.Permissions.WRITE_FILES);
        } else {
            // Check if the folder exists
            query = new Query()
                    .append(FileDBAdaptor.QueryParams.STUDY_UID.key(), study.getUid())
                    .append(FileDBAdaptor.QueryParams.PATH.key(), params.getPath());
            if (fileDBAdaptor.count(query).getNumMatches() == 0) {
                if (parents) {
                    // Get the base URI where the files are located in the study
                    URI studyURI = study.getUri();
                    createParents(study, userId, studyURI, catalogPath, true);
                    // Create them in the disk
//                    URI directory = Paths.get(studyURI).resolve(catalogPath).toUri();
//                    catalogIOManagerFactory.get(directory).createDirectory(directory, true);
                } else {
                    throw new CatalogException("The path " + catalogPath + " does not exist in catalog.");
                }
            } else {
                // Check if the user has permissions to link files in the directory
                long fileId = fileDBAdaptor.getId(study.getUid(), params.getPath());
                authorizationManager.checkFilePermission(study.getUid(), fileId, userId, FilePermissions.WRITE);
            }
        }

        String creationDate = ParamUtils.checkDateOrGetCurrentDate(params.getCreationDate(), FileDBAdaptor.QueryParams.CREATION_DATE.key());
        String modificationDate = ParamUtils.checkDateOrGetCurrentDate(params.getModificationDate(),
                FileDBAdaptor.QueryParams.MODIFICATION_DATE.key());

        // This list will contain the list of transformed files detected during the link
        List<File> transformedFiles = new ArrayList<>();

        // We remove the / at the end for replacement purposes in the walkFileTree
        if (externalPathDestinyStr.endsWith("/")) {
            externalPathDestinyStr = externalPathDestinyStr.substring(0, externalPathDestinyStr.length() - 1);
        }
        String finalExternalPathDestinyStr = externalPathDestinyStr;

        // Link all the files and folders present in the uri
        ioManager.walkFileTree(normalizedUri, new SimpleFileVisitor<URI>() {
            @Override
            public FileVisitResult preVisitDirectory(URI dir, BasicFileAttributes attrs) throws IOException {
                try {
                    String destinyPath = Paths.get(dir).toString().replace(Paths.get(normalizedUri).toString(),
                            finalExternalPathDestinyStr);

                    if (!destinyPath.isEmpty() && !destinyPath.endsWith("/")) {
                        destinyPath += "/";
                    }

                    if (destinyPath.startsWith("/")) {
                        destinyPath = destinyPath.substring(1);
                    }

                    Query query = new Query()
                            .append(FileDBAdaptor.QueryParams.STUDY_UID.key(), study.getUid())
                            .append(FileDBAdaptor.QueryParams.PATH.key(), destinyPath);

                    if (fileDBAdaptor.count(query).getNumMatches() == 0) {
                        // If the folder does not exist, we create it

                        String parentPath = getParentPath(destinyPath);
                        long parentFileId = fileDBAdaptor.getId(study.getUid(), parentPath);
                        // We obtain the permissions set in the parent folder and set them to the file or folder being created
                        OpenCGAResult<AclEntryList<FilePermissions>> allFileAcls;
                        try {
                            allFileAcls = authorizationManager.getAcls(study.getUid(), parentFileId, Enums.Resource.FILE,
                                    FilePermissions.class);
                        } catch (CatalogException e) {
                            throw new RuntimeException(e);
                        }

                        File folder = new File(Paths.get(dir).getFileName().toString(), File.Type.DIRECTORY, File.Format.PLAIN,
                                File.Bioformat.NONE, dir, destinyPath, null, creationDate, modificationDate,
                                params.getDescription(), true, 0, new Software(), new FileExperiment(),
                                Collections.emptyList(), relatedFiles, "", studyManager.getCurrentRelease(study), Collections.emptyList(),
                                Collections.emptyList(), new FileQualityControl(), Collections.emptyMap(),
                                params.getStatus() != null ? params.getStatus().toStatus() : new Status(),
                                FileInternal.init(), Collections.emptyMap());
                        folder.setUuid(UuidUtils.generateOpenCgaUuid(UuidUtils.Entity.FILE));
                        checkHooks(folder, study.getFqn(), HookConfiguration.Stage.CREATE);
                        fileDBAdaptor.insert(study.getUid(), folder, Collections.emptyList(), Collections.emptyList(),
                                Collections.emptyList(), new QueryOptions());
                        OpenCGAResult<File> queryResult = getFile(study.getUid(), folder.getUuid(), QueryOptions.empty());

                        // Propagate ACLs
                        if (allFileAcls != null && allFileAcls.getNumResults() > 0) {
                            authorizationManager.replicateAcls(Collections.singletonList(queryResult.first().getUid()),
                                    allFileAcls.getResults().get(0), Enums.Resource.FILE);
                        }
                    }
                } catch (CatalogException e) {
<<<<<<< HEAD
                    throw new IOException("An error occurred when trying to create folder " + dir, e);
=======
                    throw new IOException(e);
>>>>>>> b461db2e
                }

                return FileVisitResult.CONTINUE;
            }

            @Override
            public FileVisitResult visitFile(URI fileUri, BasicFileAttributes attrs) throws IOException {
                try {
                    String destinyPath = Paths.get(fileUri).toString().replace(Paths.get(normalizedUri).toString(),
                            finalExternalPathDestinyStr);

                    if (destinyPath.startsWith("/")) {
                        destinyPath = destinyPath.substring(1);
                    }

                    Query query = new Query()
                            .append(FileDBAdaptor.QueryParams.STUDY_UID.key(), study.getUid())
                            .append(FileDBAdaptor.QueryParams.PATH.key(), destinyPath);

                    if (fileDBAdaptor.count(query).getNumMatches() == 0) {
                        long size = ioManager.getFileSize(fileUri);
                        // If the file does not exist, we create it
                        String parentPath = getParentPath(destinyPath);
                        long parentFileId = fileDBAdaptor.getId(study.getUid(), parentPath);
                        // We obtain the permissions set in the parent folder and set them to the file or folder being created
                        OpenCGAResult<AclEntryList<FilePermissions>> allFileAcls;
                        try {
                            allFileAcls = authorizationManager.getAcls(study.getUid(), parentFileId, Enums.Resource.FILE,
                                    FilePermissions.class);
                        } catch (CatalogException e) {
                            throw new RuntimeException(e);
                        }

                        FileInternal internal = FileInternal.init();
                        if (params.getInternal() != null) {
                            internal.setSampleMap(params.getInternal().getSampleMap());
                        }

                        File subfile = new File(Paths.get(fileUri).getFileName().toString(), File.Type.FILE, File.Format.UNKNOWN,
                                File.Bioformat.NONE, fileUri, destinyPath, null, creationDate, modificationDate,
                                params.getDescription(), true, size, new Software(), new FileExperiment(),
                                Collections.emptyList(), relatedFiles, "", studyManager.getCurrentRelease(study), Collections.emptyList(),
                                Collections.emptyList(), new FileQualityControl(), Collections.emptyMap(),
                                params.getStatus() != null ? params.getStatus().toStatus() : new Status(), internal,
                                new HashMap<>());
                        subfile.setUuid(UuidUtils.generateOpenCgaUuid(UuidUtils.Entity.FILE));
                        checkHooks(subfile, study.getFqn(), HookConfiguration.Stage.CREATE);

                        // Improve metadata information and extract samples if any
                        new FileMetadataReader(catalogManager).addMetadataInformation(study.getFqn(), subfile);

                        List<Sample> existingSamples = new LinkedList<>();
                        List<Sample> nonExistingSamples = new LinkedList<>();
                        validateNewSamples(study, subfile, existingSamples, nonExistingSamples, token);

                        File virtualFile;
                        if (StringUtils.isNotEmpty(params.getVirtualFileName())) {
                            virtualFile = new File();
                            if (params.getVirtualFileName().contains("/")) {
                                virtualFile.setPath(params.getVirtualFileName());
                            } else if (params.getVirtualFileName().contains(":")) {
                                virtualFile.setPath(params.getVirtualFileName().replaceAll(":", "/"));
                            } else {
                                virtualFile.setPath(params.getVirtualFileName());
                            }

                            // Check if the file exists
                            Query tmpQuery = new Query(FileDBAdaptor.QueryParams.PATH.key(), virtualFile.getPath());
                            QueryOptions tmpOptions = keepFieldsInQueryOptions(INCLUDE_FILE_URI_PATH, Arrays.asList(
                                    FileDBAdaptor.QueryParams.TYPE.key(),
                                    FileDBAdaptor.QueryParams.SAMPLE_IDS.key(),
                                    FileDBAdaptor.QueryParams.INTERNAL_MISSING_SAMPLES.key()));
                            OpenCGAResult<File> vFileResult = fileDBAdaptor.get(study.getUid(), tmpQuery, tmpOptions, userId);

                            if (vFileResult.getNumResults() == 1) {
                                if (!vFileResult.first().getType().equals(File.Type.VIRTUAL)) {
                                    throw new IOException("A file with path '" + virtualFile.getPath()
                                            + "' already existed which is not of " + "type " + File.Type.VIRTUAL);
                                }
                                virtualFile = vFileResult.first();

                                // Validate sample ids are exactly the same as in the virtual file
                                Set<String> sampleIds;
                                if (virtualFile.getInternal().getStatus().getId().equals(FileStatus.MISSING_SAMPLES)) {
                                    MissingSamples missingSamples = virtualFile.getInternal().getMissingSamples();
                                    sampleIds = new HashSet<>(missingSamples.getExisting());
                                    sampleIds.addAll(missingSamples.getNonExisting());
                                } else {
                                    sampleIds = new HashSet<>(virtualFile.getSampleIds());
                                }
                                if (sampleIds.size() != subfile.getSampleIds().size() || !sampleIds.containsAll(subfile.getSampleIds())) {
                                    throw new IOException("A virtual file '" + virtualFile.getPath() + "' already exists but the list "
                                            + "of samples differ.");
                                }
                            } else {
                                validateNewFile(study, virtualFile, true);
                                virtualFile.setSampleIds(subfile.getSampleIds());
                                virtualFile.setUri(null);
                                virtualFile.setType(File.Type.VIRTUAL);
                                virtualFile.setFormat(subfile.getFormat());
                                virtualFile.setBioformat(subfile.getBioformat());
                            }

                            subfile.setSampleIds(null);
                            fileDBAdaptor.insertWithVirtualFile(study.getUid(), subfile, virtualFile, existingSamples, nonExistingSamples,
                                    Collections.emptyList(), new QueryOptions());
                        } else {
                            fileDBAdaptor.insert(study.getUid(), subfile, existingSamples, nonExistingSamples, Collections.emptyList(),
                                    new QueryOptions());
                        }

                        subfile = getFile(study.getUid(), subfile.getUuid(), QueryOptions.empty()).first();

                        // Propagate ACLs
                        if (allFileAcls != null && allFileAcls.getNumResults() > 0) {
                            authorizationManager.replicateAcls(Collections.singletonList(subfile.getUid()), allFileAcls.getResults().get(0),
                                    Enums.Resource.FILE);
                        }

                        if (isTransformedFile(subfile.getName())) {
                            logger.info("Detected transformed file {}", subfile.getPath());
                            transformedFiles.add(subfile);
                        }
                    } else {
                        throw new IOException("Cannot link the file " + Paths.get(fileUri).getFileName().toString()
                                + ". There is already a file in the path " + destinyPath + " with the same name.");
                    }
                } catch (CatalogException e) {
                    throw new IOException(e);
                }

                return FileVisitResult.CONTINUE;
            }

            @Override
            public FileVisitResult visitFileFailed(URI file, IOException exc) throws IOException {
                return FileVisitResult.SKIP_SUBTREE;
            }

            @Override
            public FileVisitResult postVisitDirectory(URI dir, IOException exc) throws IOException {
                return FileVisitResult.CONTINUE;
            }
        });

        // Try to link transformed files with their corresponding original files if any
        try {
            if (transformedFiles.size() > 0) {
                matchUpVariantFiles(study.getFqn(), transformedFiles, token);
            }
        } catch (CatalogException e) {
            logger.warn("Matching avro to variant file: {}", e.getMessage());
        }

        // Check if the uri was already linked to that same path
        query = new Query()
                .append(FileDBAdaptor.QueryParams.URI.key(), "~^" + normalizedUri)
                .append(FileDBAdaptor.QueryParams.STUDY_UID.key(), study.getUid())
                .append(FileDBAdaptor.QueryParams.EXTERNAL.key(), true);

        // Limit the number of results and only some fields
        QueryOptions queryOptions = new QueryOptions()
                .append(QueryOptions.LIMIT, 100);
        return fileDBAdaptor.get(query, queryOptions);
    }

    OpenCGAResult<File> registerFile(Study study, String filePath, URI fileUri, String jobId, String token) throws CatalogException {
        String userId = userManager.getUserId(token);
        IOManager ioManager;
        try {
            ioManager = ioManagerFactory.get(fileUri);
        } catch (IOException e) {
            throw CatalogIOException.ioManagerException(fileUri, e);
        }

        // The file is not registered in Catalog, so we will register it
        long size = ioManager.getFileSize(fileUri);

        String parentPath = getParentPath(filePath);
        File parentFile = internalGet(study.getUid(), parentPath, INCLUDE_FILE_URI_PATH, userId).first();
        // We obtain the permissions set in the parent folder and set them to the file or folder being created
        OpenCGAResult<AclEntryList<FilePermissions>> allFileAcls =
                authorizationManager.getAcls(study.getUid(), parentFile.getUid(), Enums.Resource.FILE, FilePermissions.class);

        File.Type type = filePath.endsWith("/") ? File.Type.DIRECTORY : File.Type.FILE;

        File subfile = new File(Paths.get(filePath).getFileName().toString(), type, File.Format.UNKNOWN,
                File.Bioformat.NONE, fileUri, filePath, "", TimeUtils.getTime(), TimeUtils.getTime(),
                "", isExternal(study, filePath, fileUri), size, new Software(), new FileExperiment(), Collections.emptyList(),
                Collections.emptyList(), jobId, studyManager.getCurrentRelease(study), Collections.emptyList(), Collections.emptyList(),
                new FileQualityControl(), Collections.emptyMap(), new Status(), FileInternal.init(), Collections.emptyMap());
        subfile.setUuid(UuidUtils.generateOpenCgaUuid(UuidUtils.Entity.FILE));
        checkHooks(subfile, study.getFqn(), HookConfiguration.Stage.CREATE);

        // Improve metadata information and extract samples if any
        new FileMetadataReader(catalogManager).addMetadataInformation(study.getFqn(), subfile);
        List<Sample> existingSamples = new LinkedList<>();
        List<Sample> nonExistingSamples = new LinkedList<>();
        validateNewSamples(study, subfile, existingSamples, nonExistingSamples, token);

        fileDBAdaptor.insert(study.getUid(), subfile, existingSamples, nonExistingSamples, Collections.emptyList(), new QueryOptions());
        OpenCGAResult<File> result = getFile(study.getUid(), subfile.getUuid(), QueryOptions.empty());
        subfile = result.first();

        // Propagate ACLs
        if (allFileAcls != null && allFileAcls.getNumResults() > 0) {
            authorizationManager.replicateAcls(Collections.singletonList(subfile.getUid()), allFileAcls.getResults().get(0),
                    Enums.Resource.FILE);
        }

        // If it is a transformed file, we will try to link it with the correspondent original file
        try {
            if (isTransformedFile(subfile.getName())) {
                matchUpVariantFiles(study.getFqn(), Arrays.asList(subfile), token);
            }
        } catch (CatalogException e1) {
            logger.warn("Matching avro to variant file: {}", e1.getMessage());
        }

        return result;
    }

    private void checkHooks(File file, String fqn, HookConfiguration.Stage stage) throws CatalogException {

        Map<String, Map<String, List<HookConfiguration>>> hooks = this.configuration.getHooks();
        if (hooks != null && hooks.containsKey(fqn)) {
            Map<String, List<HookConfiguration>> entityHookMap = hooks.get(fqn);
            List<HookConfiguration> hookList = null;
            if (entityHookMap.containsKey(MongoDBAdaptorFactory.FILE_COLLECTION)) {
                hookList = entityHookMap.get(MongoDBAdaptorFactory.FILE_COLLECTION);
            } else if (entityHookMap.containsKey(MongoDBAdaptorFactory.FILE_COLLECTION.toUpperCase())) {
                hookList = entityHookMap.get(MongoDBAdaptorFactory.FILE_COLLECTION.toUpperCase());
            }

            // We check the hook list
            if (hookList != null) {
                for (HookConfiguration hookConfiguration : hookList) {
                    if (hookConfiguration.getStage() != stage) {
                        continue;
                    }

                    String field = hookConfiguration.getField();
                    if (StringUtils.isEmpty(field)) {
                        logger.warn("Missing 'field' field from hook configuration");
                        continue;
                    }
                    field = field.toLowerCase();

                    String filterValue = hookConfiguration.getValue();
                    if (StringUtils.isEmpty(filterValue)) {
                        logger.warn("Missing 'value' field from hook configuration");
                        continue;
                    }

                    String value = null;
                    switch (field) {
                        case "name":
                            value = file.getName();
                            break;
                        case "format":
                            value = file.getFormat().name();
                            break;
                        case "bioformat":
                            value = file.getFormat().name();
                            break;
                        case "path":
                            value = file.getPath();
                            break;
                        case "description":
                            value = file.getDescription();
                            break;
                        // TODO: At some point, we will also have to consider any field that is not a String
//                        case "size":
//                            value = file.getSize();
//                            break;
                        default:
                            break;
                    }
                    if (value == null) {
                        continue;
                    }

                    String filterNewValue = hookConfiguration.getWhat();
                    if (StringUtils.isEmpty(filterNewValue)) {
                        logger.warn("Missing 'what' field from hook configuration");
                        continue;
                    }

                    String filterWhere = hookConfiguration.getWhere();
                    if (StringUtils.isEmpty(filterWhere)) {
                        logger.warn("Missing 'where' field from hook configuration");
                        continue;
                    }
                    filterWhere = filterWhere.toLowerCase();

                    if (filterValue.startsWith("~")) {
                        // Regular expression
                        if (!value.matches(filterValue.substring(1))) {
                            // If it doesn't match, we will check the next hook of the loop
                            continue;
                        }
                    } else {
                        if (!value.equals(filterValue)) {
                            // If it doesn't match, we will check the next hook of the loop
                            continue;
                        }
                    }

                    // The value matched, so we will perform the action desired by the user
                    if (hookConfiguration.getAction() == HookConfiguration.Action.ABORT) {
                        throw new CatalogException("A hook to abort the insertion matched");
                    }

                    // We check the field the user wants to update
                    if (filterWhere.equals(FileDBAdaptor.QueryParams.DESCRIPTION.key())) {
                        switch (hookConfiguration.getAction()) {
                            case ADD:
                            case SET:
                                file.setDescription(hookConfiguration.getWhat());
                                break;
                            case REMOVE:
                                file.setDescription("");
                                break;
                            default:
                                break;
                        }
                    } else if (filterWhere.equals(FileDBAdaptor.QueryParams.TAGS.key())) {
                        switch (hookConfiguration.getAction()) {
                            case ADD:
                                List<String> values;
                                if (hookConfiguration.getWhat().contains(",")) {
                                    values = Arrays.asList(hookConfiguration.getWhat().split(","));
                                } else {
                                    values = Collections.singletonList(hookConfiguration.getWhat());
                                }
                                List<String> tagsCopy = new ArrayList<>();
                                if (file.getTags() != null) {
                                    tagsCopy.addAll(file.getTags());
                                }
                                tagsCopy.addAll(values);
                                file.setTags(tagsCopy);
                                break;
                            case SET:
                                if (hookConfiguration.getWhat().contains(",")) {
                                    values = Arrays.asList(hookConfiguration.getWhat().split(","));
                                } else {
                                    values = Collections.singletonList(hookConfiguration.getWhat());
                                }
                                file.setTags(values);
                                break;
                            case REMOVE:
                                file.setTags(Collections.emptyList());
                                break;
                            default:
                                break;
                        }
                    } else if (filterWhere.startsWith(FileDBAdaptor.QueryParams.STATS.key())) {
                        String[] split = StringUtils.split(filterWhere, ".", 2);
                        String statsField = null;
                        if (split.length == 2) {
                            statsField = split[1];
                        }

                        switch (hookConfiguration.getAction()) {
                            case ADD:
                                if (statsField == null) {
                                    logger.error("Cannot add a value to {} directly. Expected {}.<subfield>",
                                            FileDBAdaptor.QueryParams.STATS.key(), FileDBAdaptor.QueryParams.STATS.key());
                                    continue;
                                }

                                List<String> values;
                                if (hookConfiguration.getWhat().contains(",")) {
                                    values = Arrays.asList(hookConfiguration.getWhat().split(","));
                                } else {
                                    values = Collections.singletonList(hookConfiguration.getWhat());
                                }

                                Object currentStatsValue = file.getStats().get(statsField);
                                if (currentStatsValue == null) {
                                    file.getStats().put(statsField, values);
                                } else if (currentStatsValue instanceof Collection) {
                                    ((List) currentStatsValue).addAll(values);
                                } else {
                                    logger.error("Cannot add a value to {} if it is not an array", filterWhere);
                                    continue;
                                }

                                break;
                            case SET:
                                if (statsField == null) {
                                    logger.error("Cannot set a value to {} directly. Expected {}.<subfield>",
                                            FileDBAdaptor.QueryParams.STATS.key(), FileDBAdaptor.QueryParams.STATS.key());
                                    continue;
                                }

                                if (hookConfiguration.getWhat().contains(",")) {
                                    values = Arrays.asList(hookConfiguration.getWhat().split(","));
                                } else {
                                    values = Collections.singletonList(hookConfiguration.getWhat());
                                }
                                file.getStats().put(statsField, values);
                                break;
                            case REMOVE:
                                if (statsField == null) {
                                    file.setStats(Collections.emptyMap());
                                } else {
                                    file.getStats().remove(statsField);
                                }
                                break;
                            default:
                                break;
                        }
                    } else if (filterWhere.startsWith(FileDBAdaptor.QueryParams.ATTRIBUTES.key())) {
                        String[] split = StringUtils.split(filterWhere, ".", 2);
                        String attributesField = null;
                        if (split.length == 2) {
                            attributesField = split[1];
                        }

                        switch (hookConfiguration.getAction()) {
                            case ADD:
                                if (attributesField == null) {
                                    logger.error("Cannot add a value to {} directly. Expected {}.<subfield>",
                                            FileDBAdaptor.QueryParams.ATTRIBUTES.key(), FileDBAdaptor.QueryParams.ATTRIBUTES.key());
                                    continue;
                                }

                                List<String> values;
                                if (hookConfiguration.getWhat().contains(",")) {
                                    values = Arrays.asList(hookConfiguration.getWhat().split(","));
                                } else {
                                    values = Collections.singletonList(hookConfiguration.getWhat());
                                }

                                Object currentStatsValue = file.getAttributes().get(attributesField);
                                if (currentStatsValue == null) {
                                    file.getAttributes().put(attributesField, values);
                                } else if (currentStatsValue instanceof Collection) {
                                    ((List) currentStatsValue).addAll(values);
                                } else {
                                    logger.error("Cannot add a value to {} if it is not an array", filterWhere);
                                    continue;
                                }
                                break;
                            case SET:
                                if (attributesField == null) {
                                    logger.error("Cannot set a value to {} directly. Expected {}.<subfield>",
                                            FileDBAdaptor.QueryParams.ATTRIBUTES.key(), FileDBAdaptor.QueryParams.ATTRIBUTES.key());
                                    continue;
                                }

                                if (hookConfiguration.getWhat().contains(",")) {
                                    values = Arrays.asList(hookConfiguration.getWhat().split(","));
                                } else {
                                    values = Collections.singletonList(hookConfiguration.getWhat());
                                }
                                file.getAttributes().put(attributesField, values);
                                break;
                            case REMOVE:
                                if (attributesField == null) {
                                    file.setAttributes(Collections.emptyMap());
                                } else {
                                    file.getAttributes().remove(attributesField);
                                }
                                break;
                            default:
                                break;
                        }
                    } else {
                        logger.error("{} field cannot be updated. Please, check the hook configured.", hookConfiguration.getWhere());
                    }
                }
            }
        }
    }

    private URI getStudyUri(long studyId) throws CatalogException {
        return studyDBAdaptor.get(studyId, INCLUDE_STUDY_URI).first().getUri();
    }

    private CheckPath checkPathExists(String path, long studyId) throws CatalogException {
        String myPath = path;
        if (myPath.endsWith("/")) {
            myPath = myPath.substring(0, myPath.length() - 1);
        }

        // We first look for any file called the same way the directory needs to be called
        Query query = new Query()
                .append(FileDBAdaptor.QueryParams.STUDY_UID.key(), studyId)
                .append(FileDBAdaptor.QueryParams.PATH.key(), myPath);
        OpenCGAResult<Long> fileDataResult = fileDBAdaptor.count(query);
        if (fileDataResult.getNumMatches() > 0) {
            return CheckPath.FILE_EXISTS;
        }

        query = new Query()
                .append(FileDBAdaptor.QueryParams.STUDY_UID.key(), studyId)
                .append(FileDBAdaptor.QueryParams.PATH.key(), myPath + "/");
        fileDataResult = fileDBAdaptor.count(query);

        return fileDataResult.getNumMatches() > 0 ? CheckPath.DIRECTORY_EXISTS : CheckPath.FREE_PATH;
    }

    public int getFileSampleLinkThreshold() {
        return fileDBAdaptor.getFileSampleLinkThreshold();
    }

    public void setFileSampleLinkThreshold(int numSamples) {
        fileDBAdaptor.setFileSampleLinkThreshold(numSamples);
    }

    private enum CheckPath {
        FREE_PATH, FILE_EXISTS, DIRECTORY_EXISTS
    }
}<|MERGE_RESOLUTION|>--- conflicted
+++ resolved
@@ -2352,11 +2352,7 @@
                         study.getId(), study.getUuid(), auditParams, new AuditRecord.Status(AuditRecord.Status.Result.ERROR,
                                 new Error(0, "", e2.getMessage())));
                 e.addSuppressed(e2);
-<<<<<<< HEAD
                 throw e;
-=======
-                throw new CatalogException(e.getMessage(), e);
->>>>>>> b461db2e
             }
         }
     }
@@ -3529,11 +3525,7 @@
                         }
                     }
                 } catch (CatalogException e) {
-<<<<<<< HEAD
                     throw new IOException("An error occurred when trying to create folder " + dir, e);
-=======
-                    throw new IOException(e);
->>>>>>> b461db2e
                 }
 
                 return FileVisitResult.CONTINUE;
