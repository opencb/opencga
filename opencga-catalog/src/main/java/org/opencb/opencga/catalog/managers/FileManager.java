/*
 * Copyright 2015-2017 OpenCB
 *
 * Licensed under the Apache License, Version 2.0 (the "License");
 * you may not use this file except in compliance with the License.
 * You may obtain a copy of the License at
 *
 *     http://www.apache.org/licenses/LICENSE-2.0
 *
 * Unless required by applicable law or agreed to in writing, software
 * distributed under the License is distributed on an "AS IS" BASIS,
 * WITHOUT WARRANTIES OR CONDITIONS OF ANY KIND, either express or implied.
 * See the License for the specific language governing permissions and
 * limitations under the License.
 */
package org.opencb.opencga.catalog.managers;

import org.apache.commons.lang3.NotImplementedException;
import org.apache.commons.lang3.StringUtils;
import org.apache.commons.lang3.time.StopWatch;
import org.opencb.biodata.models.variant.VariantFileMetadata;
import org.opencb.biodata.models.variant.stats.VariantSetStats;
import org.opencb.commons.datastore.core.ObjectMap;
import org.opencb.commons.datastore.core.Query;
import org.opencb.commons.datastore.core.QueryOptions;
import org.opencb.commons.datastore.core.QueryResult;
import org.opencb.commons.datastore.core.result.Error;
import org.opencb.commons.datastore.core.result.FacetQueryResult;
import org.opencb.commons.datastore.core.result.WriteResult;
import org.opencb.commons.utils.CollectionUtils;
import org.opencb.commons.utils.FileUtils;
import org.opencb.commons.utils.ListUtils;
import org.opencb.opencga.catalog.audit.AuditManager;
import org.opencb.opencga.catalog.audit.AuditRecord;
import org.opencb.opencga.catalog.auth.authorization.AuthorizationManager;
import org.opencb.opencga.catalog.db.DBAdaptorFactory;
import org.opencb.opencga.catalog.db.api.*;
import org.opencb.opencga.catalog.db.mongodb.MongoDBAdaptorFactory;
import org.opencb.opencga.catalog.exceptions.*;
import org.opencb.opencga.catalog.io.CatalogIOManager;
import org.opencb.opencga.catalog.io.CatalogIOManagerFactory;
import org.opencb.opencga.catalog.models.InternalGetQueryResult;
import org.opencb.opencga.catalog.monitor.daemons.IndexDaemon;
import org.opencb.opencga.catalog.stats.solr.CatalogSolrManager;
import org.opencb.opencga.catalog.utils.*;
import org.opencb.opencga.core.common.Entity;
import org.opencb.opencga.core.common.TimeUtils;
import org.opencb.opencga.core.common.UriUtils;
import org.opencb.opencga.core.config.Configuration;
import org.opencb.opencga.core.config.HookConfiguration;
import org.opencb.opencga.core.models.*;
import org.opencb.opencga.core.models.acls.permissions.FileAclEntry;
import org.opencb.opencga.core.models.acls.permissions.StudyAclEntry;
import org.slf4j.Logger;
import org.slf4j.LoggerFactory;

import javax.annotation.Nullable;
import java.io.ByteArrayInputStream;
import java.io.DataInputStream;
import java.io.IOException;
import java.io.InputStream;
import java.net.URI;
import java.net.URISyntaxException;
import java.nio.charset.StandardCharsets;
import java.nio.file.*;
import java.nio.file.attribute.BasicFileAttributes;
import java.util.*;
import java.util.concurrent.TimeUnit;
import java.util.function.Function;
import java.util.stream.Collectors;

import static org.opencb.opencga.catalog.auth.authorization.CatalogAuthorizationManager.checkPermissions;
import static org.opencb.opencga.catalog.utils.FileMetadataReader.VARIANT_FILE_STATS;
import static org.opencb.opencga.core.common.JacksonUtils.getDefaultObjectMapper;

/**
 * @author Jacobo Coll &lt;jacobo167@gmail.com&gt;
 */
public class FileManager extends AnnotationSetManager<File> {

    private static final QueryOptions INCLUDE_STUDY_URI;
    public static final QueryOptions INCLUDE_FILE_IDS;
    public static final QueryOptions INCLUDE_FILE_URI;
    public static final QueryOptions INCLUDE_FILE_URI_PATH;
    public  static final QueryOptions EXCLUDE_FILE_ATTRIBUTES;
    private static final Comparator<File> ROOT_FIRST_COMPARATOR;
    private static final Comparator<File> ROOT_LAST_COMPARATOR;

    protected static Logger logger;
    private FileMetadataReader file;
    private UserManager userManager;
    private StudyManager studyManager;

    public static final String SKIP_TRASH = "SKIP_TRASH";
    public static final String DELETE_EXTERNAL_FILES = "DELETE_EXTERNAL_FILES";
    public static final String FORCE_DELETE = "FORCE_DELETE";

    public static final String GET_NON_DELETED_FILES = Status.READY + "," + File.FileStatus.TRASHED + "," + File.FileStatus.STAGE + ","
            + File.FileStatus.MISSING;
    public static final String GET_NON_TRASHED_FILES = Status.READY + "," + File.FileStatus.STAGE + "," + File.FileStatus.MISSING;

    private final String defaultFacet = "creationYear>>creationMonth;format;bioformat;format>>bioformat;status;"
            + "size[0..214748364800]:10737418240;numSamples[0..10]:1";

    static {
        INCLUDE_FILE_IDS = new QueryOptions(QueryOptions.INCLUDE, Arrays.asList(FileDBAdaptor.QueryParams.ID.key(),
                FileDBAdaptor.QueryParams.NAME.key(), FileDBAdaptor.QueryParams.UID.key(), FileDBAdaptor.QueryParams.UUID.key()));
        INCLUDE_FILE_URI = new QueryOptions(QueryOptions.INCLUDE, Arrays.asList(FileDBAdaptor.QueryParams.ID.key(),
                FileDBAdaptor.QueryParams.NAME.key(), FileDBAdaptor.QueryParams.UID.key(), FileDBAdaptor.QueryParams.UUID.key(),
                FileDBAdaptor.QueryParams.URI.key()));
        INCLUDE_FILE_URI_PATH = new QueryOptions(QueryOptions.INCLUDE, Arrays.asList(FileDBAdaptor.QueryParams.ID.key(),
                FileDBAdaptor.QueryParams.NAME.key(), FileDBAdaptor.QueryParams.UID.key(), FileDBAdaptor.QueryParams.UUID.key(),
                FileDBAdaptor.QueryParams.URI.key(), FileDBAdaptor.QueryParams.PATH.key(), FileDBAdaptor.QueryParams.EXTERNAL.key()));
        EXCLUDE_FILE_ATTRIBUTES = new QueryOptions(QueryOptions.EXCLUDE, Arrays.asList(FileDBAdaptor.QueryParams.ATTRIBUTES.key(),
                FileDBAdaptor.QueryParams.ANNOTATION_SETS.key(), FileDBAdaptor.QueryParams.STATS.key()));
        INCLUDE_STUDY_URI = new QueryOptions(QueryOptions.INCLUDE, StudyDBAdaptor.QueryParams.URI.key());

        ROOT_FIRST_COMPARATOR = (f1, f2) -> (f1.getPath() == null ? 0 : f1.getPath().length())
                - (f2.getPath() == null ? 0 : f2.getPath().length());
        ROOT_LAST_COMPARATOR = (f1, f2) -> (f2.getPath() == null ? 0 : f2.getPath().length())
                - (f1.getPath() == null ? 0 : f1.getPath().length());

        logger = LoggerFactory.getLogger(FileManager.class);
    }

    FileManager(AuthorizationManager authorizationManager, AuditManager auditManager, CatalogManager catalogManager,
                DBAdaptorFactory catalogDBAdaptorFactory, CatalogIOManagerFactory ioManagerFactory, Configuration configuration) {
        super(authorizationManager, auditManager, catalogManager, catalogDBAdaptorFactory, ioManagerFactory, configuration);
        file = new FileMetadataReader(this.catalogManager);
        this.userManager = catalogManager.getUserManager();
        this.studyManager = catalogManager.getStudyManager();
    }

    @Override
    QueryResult<File> internalGet(long studyUid, String fileName, @Nullable Query query, QueryOptions options, String user)
            throws CatalogException {
        ParamUtils.checkIsSingleID(fileName);

        QueryOptions queryOptions = options != null ? new QueryOptions(options) : new QueryOptions();

        FileDBAdaptor.QueryParams queryParam = FileDBAdaptor.QueryParams.PATH;
        if (UUIDUtils.isOpenCGAUUID(fileName)) {
            queryParam = FileDBAdaptor.QueryParams.UUID;
        } else {
            fileName = fileName.replace(":", "/");
            if (fileName.startsWith("/")) {
                fileName = fileName.substring(1);
            }
        }

        // We search the file
        Query queryCopy = query == null ? new Query() : new Query(query);
        queryCopy.append(FileDBAdaptor.QueryParams.STUDY_UID.key(), studyUid)
                .append(queryParam.key(), fileName);
        QueryResult<File> pathQueryResult = fileDBAdaptor.get(queryCopy, queryOptions, user);
        if (pathQueryResult.getNumResults() > 1) {
            throw new CatalogException("Error: More than one file id found based on " + fileName);
        } else if (pathQueryResult.getNumResults() == 1) {
            return pathQueryResult;
        }

        if (queryParam == FileDBAdaptor.QueryParams.PATH && !fileName.contains("/")) {
            queryParam = FileDBAdaptor.QueryParams.NAME;

            // We search as a fileName as well
            queryCopy = query == null ? new Query() : new Query(query);
            queryCopy.append(FileDBAdaptor.QueryParams.STUDY_UID.key(), studyUid)
                    .append(FileDBAdaptor.QueryParams.NAME.key(), fileName);
            QueryResult<File> nameQueryResult = fileDBAdaptor.get(queryCopy, queryOptions, user);
            if (nameQueryResult.getNumResults() > 1) {
                throw new CatalogException("Error: More than one file id found based on " + fileName);
            } else if (nameQueryResult.getNumResults() == 1) {
                return nameQueryResult;
            }
        }

        // The file could not be found or the user does not have permissions to see it
        // Check if the file can be found without adding the user restriction
        QueryResult<File> resultsNoCheck = fileDBAdaptor.get(queryCopy, queryOptions);
        if (resultsNoCheck.getNumResults() == 1) {
            throw new CatalogAuthorizationException("Permission denied. " + user + " is not allowed to see the file " + fileName);
        }
        if (queryParam == FileDBAdaptor.QueryParams.NAME) {
            // The last search was performed by name but we can also search by path just in case
            queryCopy.put(FileDBAdaptor.QueryParams.PATH.key(), fileName);
            resultsNoCheck = fileDBAdaptor.get(queryCopy, queryOptions);
            if (resultsNoCheck.getNumResults() == 1) {
                throw new CatalogAuthorizationException("Permission denied. " + user + " is not allowed to see the file " + fileName);
            }
        }

        throw new CatalogException("File " + fileName + " not found");
    }

    @Override
    InternalGetQueryResult<File> internalGet(long studyUid, List<String> entryList, @Nullable Query query, QueryOptions options,
                                             String user, boolean silent) throws CatalogException {
        if (ListUtils.isEmpty(entryList)) {
            throw new CatalogException("Missing file entries.");
        }
        List<String> uniqueList = ListUtils.unique(entryList);

        QueryOptions queryOptions = options != null ? new QueryOptions(options) : new QueryOptions();
        Query queryCopy = query == null ? new Query() : new Query(query);
        queryCopy.append(FileDBAdaptor.QueryParams.STUDY_UID.key(), studyUid);

        Function<File, String> fileStringFunction = File::getPath;
        boolean canBeSearchedAsName = true;
        List<String> correctedFileList = new ArrayList<>(uniqueList.size());
        FileDBAdaptor.QueryParams idQueryParam = null;
        for (String entry : uniqueList) {
            FileDBAdaptor.QueryParams param = FileDBAdaptor.QueryParams.PATH;
            if (UUIDUtils.isOpenCGAUUID(entry)) {
                correctedFileList.add(entry);
                param = FileDBAdaptor.QueryParams.UUID;
                fileStringFunction = File::getUuid;
            } else {
                String fileName = entry.replace(":", "/");
                if (fileName.startsWith("/")) {
                    // Remove the starting /. Absolute paths are not supported.
                    fileName = fileName.substring(1);
                }
                correctedFileList.add(fileName);

                if (fileName.contains("/")) {
                    canBeSearchedAsName = false;
                }
            }
            if (idQueryParam == null) {
                idQueryParam = param;
            }
            if (idQueryParam != param) {
                throw new CatalogException("Found uuids and paths in the same query. Please, choose one or do two different queries.");
            }
        }
        queryCopy.put(idQueryParam.key(), correctedFileList);

        // Ensure the field by which we are querying for will be kept in the results
        queryOptions = keepFieldInQueryOptions(queryOptions, idQueryParam.key());

        QueryResult<File> fileQueryResult = fileDBAdaptor.get(queryCopy, queryOptions, user);
        if (fileQueryResult.getNumResults() != correctedFileList.size() && idQueryParam == FileDBAdaptor.QueryParams.PATH
                && canBeSearchedAsName) {
            // We also search by name
            queryCopy = query == null ? new Query() : new Query(query);
            queryCopy.append(FileDBAdaptor.QueryParams.STUDY_UID.key(), studyUid)
                    .append(FileDBAdaptor.QueryParams.NAME.key(), correctedFileList);

            // Ensure the field by which we are querying for will be kept in the results
            queryOptions = keepFieldInQueryOptions(queryOptions, FileDBAdaptor.QueryParams.NAME.key());

            QueryResult<File> nameQueryResult = fileDBAdaptor.get(queryCopy, queryOptions, user);
            if (nameQueryResult.getNumResults() > fileQueryResult.getNumResults()) {
                fileQueryResult = nameQueryResult;
                fileStringFunction = File::getName;
            }
        }

        if (fileQueryResult.getNumResults() > correctedFileList.size()) {
            throw new CatalogException("Error: More than one file found for at least one of the files introduced");
        } else if (silent || fileQueryResult.getNumResults() == correctedFileList.size()) {
            return keepOriginalOrder(correctedFileList, fileStringFunction, fileQueryResult, silent, false);
        } else {
            // The file could not be found or the user does not have permissions to see it
            // Check if the file can be found without adding the user restriction
            QueryResult<File> resultsNoCheck = fileDBAdaptor.get(queryCopy, queryOptions);
            if (resultsNoCheck.getNumResults() == correctedFileList.size()) {
                throw new CatalogAuthorizationException("Permission denied. " + user + " is not allowed to see some or none of the files.");
            }
            if (canBeSearchedAsName) {
                // The last query was performed by name, so we now search by path
                queryCopy = query == null ? new Query() : new Query(query);
                queryCopy.append(FileDBAdaptor.QueryParams.STUDY_UID.key(), studyUid)
                        .append(FileDBAdaptor.QueryParams.PATH.key(), correctedFileList);
                resultsNoCheck = fileDBAdaptor.get(queryCopy, queryOptions);
                if (resultsNoCheck.getNumResults() == correctedFileList.size()) {
                    throw new CatalogAuthorizationException("Permission denied. " + user + " is not allowed to see some or none of the "
                            + "files.");
                }
            }

            throw CatalogException.notFound("files", getMissingFields(uniqueList, fileQueryResult.getResult(), fileStringFunction));
        }
    }

    public URI getUri(File file) throws CatalogException {
        ParamUtils.checkObj(file, "File");
        if (file.getUri() != null) {
            return file.getUri();
        } else {
            QueryResult<File> fileQueryResult = fileDBAdaptor.get(file.getUid(), INCLUDE_STUDY_URI);
            if (fileQueryResult.getNumResults() == 0) {
                throw new CatalogException("File " + file.getUid() + " not found");
            }
            return fileQueryResult.first().getUri();
        }
    }

    @Deprecated
    public URI getUri(long studyId, String filePath) throws CatalogException {
        if (StringUtils.isEmpty(filePath)) {
            URI studyUri = getStudyUri(studyId);
            return filePath.isEmpty()
                    ? studyUri
                    : catalogIOManagerFactory.get(studyUri).getFileUri(studyUri, filePath);
        }

        List<File> parents = getParents(false, INCLUDE_FILE_URI_PATH, filePath, studyId).getResult();

        for (File parent : parents) {
            if (parent.getUri() != null) {
                if (parent.isExternal()) {
                    throw new CatalogException("Cannot upload files to an external folder");
                }
                String relativePath = filePath.replaceFirst(parent.getPath(), "");
                return Paths.get(parent.getUri()).resolve(relativePath).toUri();
            }
        }
        URI studyUri = getStudyUri(studyId);
        return filePath.isEmpty()
                ? studyUri
                : catalogIOManagerFactory.get(studyUri).getFileUri(studyUri, filePath);
    }

    public Study getStudy(File file, String sessionId) throws CatalogException {
        ParamUtils.checkObj(file, "file");
        ParamUtils.checkObj(sessionId, "session id");

        if (file.getStudyUid() <= 0) {
            throw new CatalogException("Missing study uid field in file");
        }

        String user = userManager.getUserId(sessionId);

        Query query = new Query(StudyDBAdaptor.QueryParams.UID.key(), file.getStudyUid());
        QueryResult<Study> studyQueryResult = studyDBAdaptor.get(query, QueryOptions.empty(), user);
        if (studyQueryResult.getNumResults() == 1) {
            return studyQueryResult.first();
        } else {
            authorizationManager.checkCanViewStudy(file.getStudyUid(), user);
            throw new CatalogException("Incorrect study uid");
        }
    }

    public void matchUpVariantFiles(String studyStr, List<File> transformedFiles, String sessionId) throws CatalogException {
        String userId = userManager.getUserId(sessionId);
        Study study = studyManager.resolveId(studyStr, userId);

        for (File transformedFile : transformedFiles) {
            authorizationManager.checkFilePermission(study.getUid(), transformedFile.getUid(), userId, FileAclEntry.FilePermissions.WRITE);
            String variantPathName = getOriginalFile(transformedFile.getPath());
            if (variantPathName == null) {
                // Skip the file.
                logger.debug("The file {} is not a variant transformed file", transformedFile.getName());
                continue;
            }

            // Search in the same path
            logger.info("Looking for vcf file in path {}", variantPathName);
            Query query = new Query()
                    .append(FileDBAdaptor.QueryParams.STUDY_UID.key(), study.getUid())
                    .append(FileDBAdaptor.QueryParams.PATH.key(), variantPathName)
                    .append(FileDBAdaptor.QueryParams.BIOFORMAT.key(), File.Bioformat.VARIANT);

            List<File> fileList = fileDBAdaptor.get(query, new QueryOptions()).getResult();

            if (fileList.isEmpty()) {
                // Search by name in the whole study
                String variantFileName = getOriginalFile(transformedFile.getName());
                logger.info("Looking for vcf file by name {}", variantFileName);
                query = new Query()
                        .append(FileDBAdaptor.QueryParams.STUDY_UID.key(), study.getUid())
                        .append(FileDBAdaptor.QueryParams.NAME.key(), variantFileName)
                        .append(FileDBAdaptor.QueryParams.BIOFORMAT.key(), File.Bioformat.VARIANT);
                fileList = new ArrayList<>(fileDBAdaptor.get(query, new QueryOptions()).getResult());

                // In case of finding more than one file, try to find the proper one.
                if (fileList.size() > 1) {
                    // Discard files already with a transformed file.
                    fileList.removeIf(file -> file.getIndex() != null
                            && file.getIndex().getTransformedFile() != null
                            && file.getIndex().getTransformedFile().getId() != transformedFile.getUid());
                }
                if (fileList.size() > 1) {
                    // Discard files not transformed or indexed.
                    fileList.removeIf(file -> file.getIndex() == null
                            || file.getIndex().getStatus() == null
                            || file.getIndex().getStatus().getName() == null
                            || file.getIndex().getStatus().getName().equals(FileIndex.IndexStatus.NONE));
                }
            }


            if (fileList.size() != 1) {
                // VCF file not found
                logger.warn("The vcf file corresponding to the file " + transformedFile.getName() + " could not be found");
                continue;
            }
            File vcf = fileList.get(0);

            // Look for the json file. It should be in the same directory where the transformed file is.
            String jsonPathName = getMetaFile(transformedFile.getPath());
            query = new Query()
                    .append(FileDBAdaptor.QueryParams.STUDY_UID.key(), study.getUid())
                    .append(FileDBAdaptor.QueryParams.PATH.key(), jsonPathName)
                    .append(FileDBAdaptor.QueryParams.FORMAT.key(), File.Format.JSON);
            fileList = fileDBAdaptor.get(query, new QueryOptions()).getResult();
            if (fileList.size() != 1) {
                // Skip. This should not ever happen
                logger.warn("The json file corresponding to the file " + transformedFile.getName() + " could not be found");
                continue;
            }
            File json = fileList.get(0);

            /* Update relations */

            File.RelatedFile producedFromRelation = new File.RelatedFile(vcf.getUid(), File.RelatedFile.Relation.PRODUCED_FROM);

            // Update json file
            logger.debug("Updating json relation");
            List<File.RelatedFile> relatedFiles = ParamUtils.defaultObject(json.getRelatedFiles(), ArrayList::new);
            // Do not add twice the same relation
            if (!relatedFiles.contains(producedFromRelation)) {
                relatedFiles.add(producedFromRelation);
                ObjectMap params = new ObjectMap(FileDBAdaptor.QueryParams.RELATED_FILES.key(), relatedFiles);
                fileDBAdaptor.update(json.getUid(), params, QueryOptions.empty());
            }

            // Update transformed file
            logger.debug("Updating transformed relation");
            relatedFiles = ParamUtils.defaultObject(transformedFile.getRelatedFiles(), ArrayList::new);
            // Do not add twice the same relation
            if (!relatedFiles.contains(producedFromRelation)) {
                relatedFiles.add(producedFromRelation);
                transformedFile.setRelatedFiles(relatedFiles);
                ObjectMap params = new ObjectMap(FileDBAdaptor.QueryParams.RELATED_FILES.key(), relatedFiles);
                fileDBAdaptor.update(transformedFile.getUid(), params, QueryOptions.empty());
            }

            // Update vcf file
            logger.debug("Updating vcf relation");
            FileIndex index = vcf.getIndex();
            if (index.getTransformedFile() == null) {
                index.setTransformedFile(new FileIndex.TransformedFile(transformedFile.getUid(), json.getUid()));
            }
            String status = FileIndex.IndexStatus.NONE;
            if (vcf.getIndex() != null && vcf.getIndex().getStatus() != null && vcf.getIndex().getStatus().getName() != null) {
                status = vcf.getIndex().getStatus().getName();
            }
            if (FileIndex.IndexStatus.NONE.equals(status)) {
                // If TRANSFORMED, TRANSFORMING, etc, do not modify the index status
                index.setStatus(new FileIndex.IndexStatus(FileIndex.IndexStatus.TRANSFORMED, "Found transformed file"));
            }
            ObjectMap params = new ObjectMap(FileDBAdaptor.QueryParams.INDEX.key(), index);
            fileDBAdaptor.update(vcf.getUid(), params, QueryOptions.empty());

            // Update variant stats
            Path statsFile = Paths.get(json.getUri().getRawPath());
            try (InputStream is = FileUtils.newInputStream(statsFile)) {
                VariantFileMetadata fileMetadata = getDefaultObjectMapper().readValue(is, VariantFileMetadata.class);
                VariantSetStats stats = fileMetadata.getStats();
                params = new ObjectMap(FileDBAdaptor.QueryParams.STATS.key(), new ObjectMap(VARIANT_FILE_STATS, stats));
                update(studyStr, vcf.getPath(), params, new QueryOptions(), sessionId);
            } catch (IOException e) {
                throw new CatalogException("Error reading file \"" + statsFile + "\"", e);
            }
        }
    }

    public void setStatus(String studyStr, String fileId, String status, String message, String sessionId) throws CatalogException {
        String userId = userManager.getUserId(sessionId);
        Study study = studyManager.resolveId(studyStr, userId);

        long fileUid = internalGet(study.getUid(), fileId, INCLUDE_FILE_IDS, userId).first().getUid();

        authorizationManager.checkFilePermission(study.getUid(), fileUid, userId, FileAclEntry.FilePermissions.WRITE);

        if (status != null && !File.FileStatus.isValid(status)) {
            throw new CatalogException("The status " + status + " is not valid file status.");
        }

        ObjectMap parameters = new ObjectMap();
        parameters.putIfNotNull(FileDBAdaptor.QueryParams.STATUS_NAME.key(), status);
        parameters.putIfNotNull(FileDBAdaptor.QueryParams.STATUS_MSG.key(), message);

        fileDBAdaptor.update(fileUid, parameters, QueryOptions.empty());
        auditManager.recordUpdate(AuditRecord.Resource.file, fileUid, userId, parameters, null, null);
    }

    public QueryResult<FileIndex> updateFileIndexStatus(File file, String newStatus, String message, String sessionId)
            throws CatalogException {
        return updateFileIndexStatus(file, newStatus, message, null, sessionId);
    }

    public QueryResult<FileIndex> updateFileIndexStatus(File file, String newStatus, String message, Integer release, String sessionId)
            throws CatalogException {
        String userId = userManager.getUserId(sessionId);
        Long studyId = file.getStudyUid();
        authorizationManager.checkFilePermission(studyId, file.getUid(), userId, FileAclEntry.FilePermissions.WRITE);

        FileIndex index = file.getIndex();
        if (index != null) {
            if (!FileIndex.IndexStatus.isValid(newStatus)) {
                throw new CatalogException("The status " + newStatus + " is not a valid status.");
            } else {
                index.setStatus(new FileIndex.IndexStatus(newStatus, message));
            }
        } else {
            index = new FileIndex(userId, TimeUtils.getTime(), new FileIndex.IndexStatus(newStatus), -1, new ObjectMap());
        }
        if (release != null) {
            if (newStatus.equals(FileIndex.IndexStatus.READY)) {
                index.setRelease(release);
            }
        }
        ObjectMap params = new ObjectMap(FileDBAdaptor.QueryParams.INDEX.key(), index);
        fileDBAdaptor.update(file.getUid(), params, QueryOptions.empty());
        auditManager.recordUpdate(AuditRecord.Resource.file, file.getUid(), userId, params, null, null);

        return new QueryResult<>("Update file index", 0, 1, 1, "", "", Arrays.asList(index));
    }

    @Deprecated
    public QueryResult<File> getParents(long fileId, QueryOptions options, String sessionId) throws CatalogException {
        QueryResult<File> fileQueryResult = fileDBAdaptor.get(fileId, new QueryOptions(QueryOptions.INCLUDE,
                Arrays.asList(FileDBAdaptor.QueryParams.PATH.key(), FileDBAdaptor.QueryParams.STUDY_UID.key())));

        if (fileQueryResult.getNumResults() == 0) {
            return fileQueryResult;
        }

        String userId = userManager.getUserId(sessionId);
        authorizationManager.checkFilePermission(fileQueryResult.first().getStudyUid(), fileId, userId, FileAclEntry.FilePermissions.VIEW);

        return getParents(true, options, fileQueryResult.first().getPath(), fileQueryResult.first().getStudyUid());
    }

    public QueryResult<File> createFolder(String studyStr, String path, File.FileStatus status, boolean parents, String description,
                                          QueryOptions options, String sessionId) throws CatalogException {
        ParamUtils.checkPath(path, "folderPath");
        options = ParamUtils.defaultObject(options, QueryOptions::new);

        String userId = userManager.getUserId(sessionId);
        Study study = studyManager.resolveId(studyStr, userId);

        if (path.startsWith("/")) {
            path = path.substring(1);
        }
        if (!path.endsWith("/")) {
            path = path + "/";
        }

        QueryResult<File> fileQueryResult;
        switch (checkPathExists(path, study.getUid())) {
            case FREE_PATH:
                fileQueryResult = create(studyStr, File.Type.DIRECTORY, File.Format.NONE, File.Bioformat.NONE, path, null,
                        description, status, 0, -1, null, -1, null, null, parents, null, options, sessionId);
                break;
            case DIRECTORY_EXISTS:
                Query query = new Query()
                        .append(FileDBAdaptor.QueryParams.STUDY_UID.key(), study.getUid())
                        .append(FileDBAdaptor.QueryParams.PATH.key(), path);
                fileQueryResult = fileDBAdaptor.get(query, options, userId);
                fileQueryResult.setWarningMsg("Folder was already created");
                break;
            case FILE_EXISTS:
            default:
                throw new CatalogException("A file with the same name of the folder already exists in Catalog");
        }

        fileQueryResult.setId("Create folder");
        return fileQueryResult;
    }

    public QueryResult<File> createFile(String studyStr, String path, String description, boolean parents, String content,
                                        String sessionId) throws CatalogException {
        ParamUtils.checkPath(path, "filePath");

        String userId = userManager.getUserId(sessionId);
        Study study = studyManager.resolveId(studyStr, userId);

        if (path.startsWith("/")) {
            path = path.substring(1);
        }

        switch (checkPathExists(path, study.getUid())) {
            case FREE_PATH:
                return create(studyStr, File.Type.FILE, File.Format.PLAIN, File.Bioformat.UNKNOWN, path, null, description,
                        new File.FileStatus(File.FileStatus.READY), 0, -1, null, -1, null, null, parents, content, new QueryOptions(),
                        sessionId);
            case FILE_EXISTS:
            case DIRECTORY_EXISTS:
            default:
                throw new CatalogException("A file or folder with the same name already exists in the path of Catalog");
        }
    }

    public QueryResult<File> create(String studyStr, File.Type type, File.Format format, File.Bioformat bioformat, String path,
                                    String creationDate, String description, File.FileStatus status, long size, long experimentId,
                                    List<Sample> samples, long jobId, Map<String, Object> stats, Map<String, Object> attributes,
                                    boolean parents, String content, QueryOptions options, String sessionId)
            throws CatalogException {
        File file = new File(type, format, bioformat, path, description, status, size, samples, jobId, null, stats, attributes);
        return create(studyStr, file, parents, content, options, sessionId);
    }

    @Override
    public QueryResult<File> create(String studyStr, File entry, QueryOptions options, String token) throws CatalogException {
        throw new NotImplementedException("Call to create passing parents and content variables");
    }

    public QueryResult<File> create(String studyStr, File file, boolean parents, String content, QueryOptions options, String sessionId)
            throws CatalogException {
        String userId = userManager.getUserId(sessionId);
        Study study = studyManager.resolveId(studyStr, userId);
        return create(study, file, parents, content, options, sessionId);
    }

    public QueryResult<File> register(Study study, File file, boolean parents, QueryOptions options, String sessionId)
            throws CatalogException {
        String userId = userManager.getUserId(sessionId);
        long studyId = study.getUid();

        /** Check and set all the params and create a File object **/
        ParamUtils.checkObj(file, "File");
        ParamUtils.checkPath(file.getPath(), "path");
        file.setType(ParamUtils.defaultObject(file.getType(), File.Type.FILE));
        file.setFormat(ParamUtils.defaultObject(file.getFormat(), File.Format.PLAIN));
        file.setBioformat(ParamUtils.defaultObject(file.getBioformat(), File.Bioformat.NONE));
        file.setDescription(ParamUtils.defaultString(file.getDescription(), ""));
        file.setRelatedFiles(ParamUtils.defaultObject(file.getRelatedFiles(), ArrayList::new));
        file.setCreationDate(TimeUtils.getTime());
        file.setModificationDate(file.getCreationDate());
        if (file.getType() == File.Type.FILE) {
            file.setStatus(ParamUtils.defaultObject(file.getStatus(), new File.FileStatus(File.FileStatus.STAGE)));
        } else {
            file.setStatus(ParamUtils.defaultObject(file.getStatus(), new File.FileStatus(File.FileStatus.READY)));
        }
        if (file.getSize() < 0) {
            throw new CatalogException("Error: DiskUsage can't be negative!");
        }
//        if (file.getExperiment().getId() > 0 && !jobDBAdaptor.experimentExists(file.getExperiment().getId())) {
//            throw new CatalogException("Experiment { id: " + file.getExperiment().getId() + "} does not exist.");
//        }

        file.setSamples(ParamUtils.defaultObject(file.getSamples(), ArrayList::new));
        for (Sample sample : file.getSamples()) {
            if (sample.getUid() <= 0 || !sampleDBAdaptor.exists(sample.getUid())) {
                throw new CatalogException("Sample { id: " + sample.getUid() + "} does not exist.");
            }
        }
        if (file.getJob() != null && file.getJob().getUid() > 0 && !jobDBAdaptor.exists(file.getJob().getUid())) {
            throw new CatalogException("Job { id: " + file.getJob().getUid() + "} does not exist.");
        }
        file.setStats(ParamUtils.defaultObject(file.getStats(), HashMap::new));
        file.setAttributes(ParamUtils.defaultObject(file.getAttributes(), HashMap::new));

        if (file.getType() == File.Type.DIRECTORY && !file.getPath().endsWith("/")) {
            file.setPath(file.getPath() + "/");
        }
        if (file.getType() == File.Type.FILE && file.getPath().endsWith("/")) {
            file.setPath(file.getPath().substring(0, file.getPath().length() - 1));
        }
        file.setName(Paths.get(file.getPath()).getFileName().toString());

        URI uri;
        try {
            if (file.getType() == File.Type.DIRECTORY) {
                uri = getFileUri(studyId, file.getPath(), true);
            } else {
                uri = getFileUri(studyId, file.getPath(), false);
            }
        } catch (URISyntaxException e) {
            throw new CatalogException(e);
        }
        file.setUri(uri);

        // FIXME: Why am I doing this? Why am I not throwing an exception if it already exists?
        // Check if it already exists
        Query query = new Query()
                .append(FileDBAdaptor.QueryParams.STUDY_UID.key(), studyId)
                .append(FileDBAdaptor.QueryParams.PATH.key(), file.getPath())
                .append(FileDBAdaptor.QueryParams.STATUS_NAME.key(), "!=" + File.FileStatus.TRASHED + ";" + File.FileStatus.DELETED
                        + ";" + File.FileStatus.DELETING + ";" + File.FileStatus.PENDING_DELETE + ";" + File.FileStatus.REMOVED);
        if (fileDBAdaptor.count(query).first() > 0) {
            logger.warn("The file {} already exists in catalog", file.getPath());
        }
        query = new Query()
                .append(FileDBAdaptor.QueryParams.STUDY_UID.key(), studyId)
                .append(FileDBAdaptor.QueryParams.URI.key(), uri)
                .append(FileDBAdaptor.QueryParams.STATUS_NAME.key(), "!=" + File.FileStatus.TRASHED + ";" + File.FileStatus.DELETED
                        + ";" + File.FileStatus.DELETING + ";" + File.FileStatus.PENDING_DELETE + ";" + File.FileStatus.REMOVED);
        if (fileDBAdaptor.count(query).first() > 0) {
            logger.warn("The uri {} of the file is already in catalog but on a different path", uri);
        }

        boolean external = isExternal(study, file.getPath(), uri);
        file.setExternal(external);
        file.setRelease(studyManager.getCurrentRelease(study, userId));

        //Find parent. If parents == true, create folders.
        String parentPath = getParentPath(file.getPath());

        long parentFileId = fileDBAdaptor.getId(studyId, parentPath);
        boolean newParent = false;
        if (parentFileId < 0 && StringUtils.isNotEmpty(parentPath)) {
            if (parents) {
                newParent = true;
                File parentFile = new File(File.Type.DIRECTORY, File.Format.NONE, File.Bioformat.NONE, parentPath, "",
                        new File.FileStatus(File.FileStatus.READY), 0, file.getSamples(), -1, null, Collections.emptyMap(),
                        Collections.emptyMap());
                parentFileId = register(study, parentFile, parents, options, sessionId).first().getUid();
            } else {
                throw new CatalogDBException("Directory not found " + parentPath);
            }
        }

        //Check permissions
        if (parentFileId < 0) {
            throw new CatalogException("Unable to create file without a parent file");
        } else {
            if (!newParent) {
                //If parent has been created, for sure we have permissions to create the new file.
                authorizationManager.checkFilePermission(studyId, parentFileId, userId, FileAclEntry.FilePermissions.WRITE);
            }
        }

        List<VariableSet> variableSetList = validateNewAnnotationSetsAndExtractVariableSets(study.getUid(), file.getAnnotationSets());

        file.setUuid(UUIDUtils.generateOpenCGAUUID(UUIDUtils.Entity.FILE));
        checkHooks(file, study.getFqn(), HookConfiguration.Stage.CREATE);
        QueryResult<File> queryResult = fileDBAdaptor.insert(studyId, file, variableSetList, options);
        // We obtain the permissions set in the parent folder and set them to the file or folder being created
        QueryResult<FileAclEntry> allFileAcls = authorizationManager.getAllFileAcls(studyId, parentFileId, userId, false);
        // Propagate ACLs
        if (allFileAcls.getNumResults() > 0) {
            authorizationManager.replicateAcls(studyId, Arrays.asList(queryResult.first().getUid()), allFileAcls.getResult(), Entity.FILE);
        }

        auditManager.recordCreation(AuditRecord.Resource.file, queryResult.first().getUid(), userId, queryResult.first(), null, null);
        matchUpVariantFiles(study.getFqn(), queryResult.getResult(), sessionId);

        return queryResult;
    }

    private QueryResult<File> create(Study study, File file, boolean parents, String content, QueryOptions options, String sessionId)
            throws CatalogException {
        QueryResult<File> queryResult = register(study, file, parents, options, sessionId);

        if (file.getType() == File.Type.FILE && StringUtils.isNotEmpty(content)) {
            CatalogIOManager ioManager = catalogIOManagerFactory.getDefault();
            // We set parents to true because the file has been successfully registered, which means the directories are already registered
            // in catalog
            ioManager.createDirectory(Paths.get(file.getUri()).getParent().toUri(), true);
            InputStream inputStream = new ByteArrayInputStream(content.getBytes(StandardCharsets.UTF_8));
            ioManager.createFile(file.getUri(), inputStream);

            // Update file parameters
            ObjectMap params = new ObjectMap()
                    .append(FileDBAdaptor.QueryParams.STATUS_NAME.key(), File.FileStatus.READY)
                    .append(FileDBAdaptor.QueryParams.SIZE.key(), ioManager.getFileSize(file.getUri()));
            queryResult = fileDBAdaptor.update(file.getUid(), params, QueryOptions.empty());
        }

        return queryResult;
    }

    /**
     * Upload a file in Catalog.
     *
     * @param studyStr        study where the file will be uploaded.
     * @param fileInputStream Input stream of the file to be uploaded.
     * @param file            File object containing at least the basic metadata necessary for a successful upload: path
     * @param overwrite       Overwrite the current file if any.
     * @param parents         boolean indicating whether unexisting parent folders should also be created automatically.
     * @param sessionId       session id of the user performing the upload.
     * @return a QueryResult with the file uploaded.
     * @throws CatalogException if the user does not have permissions or any other unexpected issue happens.
     */
    public QueryResult<File> upload(String studyStr, InputStream fileInputStream, File file, boolean overwrite, boolean parents,
                                    String sessionId) throws CatalogException {
        ParamUtils.checkObj(fileInputStream, "file input stream");
        return upload(studyStr, null, fileInputStream, file, overwrite, parents, true, true, sessionId);
    }

    /**
     * Upload a file in Catalog.
     *
     * @param studyStr  study where the file will be uploaded.
     * @param sourceUri URI of the file to be uploaded.
     * @param file      File object containing at least the basic metadata necessary for a successful upload: path
     * @param overwrite Overwrite the current file if any.
     * @param parents   boolean indicating whether unexisting parent folders should also be created automatically.
     * @param sessionId session id of the user performing the upload.
     * @return a QueryResult with the file uploaded.
     * @throws CatalogException if the user does not have permissions or any other unexpected issue happens.
     */
    public QueryResult<File> upload(String studyStr, URI sourceUri, File file, boolean overwrite, boolean parents, String sessionId)
            throws CatalogException {
        ParamUtils.checkObj(sourceUri, "source uri");
        return upload(studyStr, sourceUri, file, overwrite, parents, true, true, sessionId);
    }

    /**
     * Upload a file in Catalog.
     *
     * @param studyStr          study where the file will be uploaded.
     * @param sourceUri         URI of the file to be uploaded.
     * @param file              File object containing at least the basic metadata necessary for a successful upload: path
     * @param overwrite         Overwrite the current file if any.
     * @param parents           boolean indicating whether unexisting parent folders should also be created automatically.
     * @param deleteSource      After moving, delete file. If false, force copy.
     * @param calculateChecksum Calculate checksum
     * @param sessionId         session id of the user performing the upload.
     * @return a QueryResult with the file uploaded.
     * @throws CatalogException if the user does not have permissions or any other unexpected issue happens.
     */
    public QueryResult<File> upload(String studyStr, URI sourceUri, File file, boolean overwrite, boolean parents,
                                    boolean calculateChecksum, boolean deleteSource, String sessionId) throws CatalogException {
        ParamUtils.checkObj(sourceUri, "source uri");
        return upload(studyStr, sourceUri, null, file, overwrite, parents, calculateChecksum, deleteSource, sessionId);
    }

    private QueryResult<File> upload(String studyStr, URI sourceUri, InputStream fileInputStream, File file,
                                     boolean overwrite, boolean parents, boolean calculateChecksum, boolean deleteSource, String sessionId)
            throws CatalogException {
        // Check basic parameters
        ParamUtils.checkObj(file, "file");
        ParamUtils.checkParameter(file.getPath(), FileDBAdaptor.QueryParams.PATH.key());

        if (StringUtils.isEmpty(file.getName())) {
            file.setName(Paths.get(file.getPath()).toFile().getName());
        }

        QueryResult<Study> studyQueryResult = studyManager.get(studyStr,
                new QueryOptions(QueryOptions.EXCLUDE, Arrays.asList(StudyDBAdaptor.QueryParams.VARIABLE_SET.key(),
                        StudyDBAdaptor.QueryParams.ATTRIBUTES.key())), sessionId);
        if (studyQueryResult.getNumResults() == 0) {
            throw new CatalogException("Study " + studyStr + " not found");
        }
        Study study = studyQueryResult.first();

        QueryResult<File> parentFolders = getParents(false, QueryOptions.empty(), file.getPath(), study.getUid());
        if (parentFolders.getNumResults() == 0) {
            // There always must be at least the root folder
            throw new CatalogException("Unexpected error happened.");
        }

        String userId = userManager.getUserId(sessionId);

        // Check permissions over the most internal path
        authorizationManager.checkFilePermission(study.getUid(), parentFolders.first().getUid(), userId,
                FileAclEntry.FilePermissions.UPLOAD);
        authorizationManager.checkFilePermission(study.getUid(), parentFolders.first().getUid(), userId,
                FileAclEntry.FilePermissions.WRITE);

        // We obtain the basic studyPath where we will upload the file temporarily
        java.nio.file.Path studyPath = Paths.get(study.getUri());

        CatalogIOManager ioManager = catalogManager.getCatalogIOManagerFactory().getDefault();
        URI tempDirectory = null;
        if (fileInputStream != null) {
            java.nio.file.Path tempFilePath = studyPath.resolve("tmp_" + file.getName()).resolve(file.getName());
            tempDirectory = tempFilePath.getParent().toUri();
            logger.info("Uploading file... Temporal file path: {}", tempFilePath.toString());


            // Create the temporal directory and upload the file
            try {
                if (!Files.exists(tempFilePath.getParent())) {
                    logger.debug("Creating temporal folder: {}", tempFilePath.getParent());
                    ioManager.createDirectory(tempDirectory, true);
                }

                // Start uploading the file to the temporal directory
                // Upload the file to a temporary folder
                Files.copy(fileInputStream, tempFilePath);
            } catch (Exception e) {
                logger.error("Error uploading file {}", file.getName(), e);

                // Clean temporal directory
                ioManager.deleteDirectory(tempDirectory);

                throw new CatalogException("Error uploading file " + file.getName(), e);
            }
            sourceUri = tempFilePath.toUri();
        }

        // Register the file in catalog
        QueryResult<File> fileQueryResult;
        try {
            if (overwrite && checkPathExists(file.getPath(), study.getUid()).equals(CheckPath.FILE_EXISTS)) {
                fileQueryResult = get(studyStr, file.getPath(), QueryOptions.empty(), sessionId);
            } else {
                fileQueryResult = register(study, file, parents, QueryOptions.empty(), sessionId);
            }

            // Create the directories where the file will be placed (if they weren't created before)
            ioManager.createDirectory(Paths.get(fileQueryResult.first().getUri()).getParent().toUri(), true);

            // Ignore file status only if overwriting file
            boolean ignoreStatus = overwrite;
            new org.opencb.opencga.catalog.managers.FileUtils(catalogManager).upload(sourceUri, fileQueryResult.first(),
                null, sessionId, ignoreStatus, overwrite, deleteSource, calculateChecksum, Long.MAX_VALUE);

            File fileMetadata = new FileMetadataReader(catalogManager)
                    .setMetadataInformation(fileQueryResult.first(), null, null, sessionId, false);
            fileQueryResult.setResult(Collections.singletonList(fileMetadata));
        } catch (Exception e) {
            throw new CatalogException("Error uploading file " + file.getName(), e);
        } finally {
            if (tempDirectory != null) {
                // Clean temporal directory
                ioManager.deleteDirectory(tempDirectory);
            }
        }

        return fileQueryResult;
    }

    /*
     * @deprecated This method if broken with multiple studies
     */
    @Deprecated
    public QueryResult<File> get(Long fileId, QueryOptions options, String sessionId) throws CatalogException {
        return get(null, String.valueOf(fileId), options, sessionId);
    }

    @Override
    public QueryResult<File> get(String studyStr, Query query, QueryOptions options, String sessionId) throws CatalogException {
        query = ParamUtils.defaultObject(query, Query::new);
        options = ParamUtils.defaultObject(options, QueryOptions::new);

        String userId = userManager.getUserId(sessionId);
        Study study = studyManager.resolveId(studyStr, userId, new QueryOptions(QueryOptions.INCLUDE,
                StudyDBAdaptor.QueryParams.VARIABLE_SET.key()));
        query.append(FileDBAdaptor.QueryParams.STUDY_UID.key(), study.getUid());

        // Fix query if it contains any annotation
        AnnotationUtils.fixQueryAnnotationSearch(study, query);
        fixQueryObject(study, query, userId);

        QueryResult<File> fileQueryResult = fileDBAdaptor.get(query, options, userId);

        if (fileQueryResult.getNumResults() == 0 && query.containsKey(FileDBAdaptor.QueryParams.UID.key())) {
            List<Long> idList = query.getAsLongList(FileDBAdaptor.QueryParams.UID.key());
            for (Long myId : idList) {
                authorizationManager.checkFilePermission(study.getUid(), myId, userId, FileAclEntry.FilePermissions.VIEW);
            }
        }

        return fileQueryResult;
    }

    public QueryResult<FileTree> getTree(String fileIdStr, @Nullable String studyStr, Query query, QueryOptions queryOptions, int maxDepth,
                                         String sessionId) throws CatalogException {
        long startTime = System.currentTimeMillis();

        queryOptions = ParamUtils.defaultObject(queryOptions, QueryOptions::new);
        query = ParamUtils.defaultObject(query, Query::new);

        if (queryOptions.containsKey(QueryOptions.INCLUDE)) {
            // Add type to the queryOptions
            List<String> asStringListOld = queryOptions.getAsStringList(QueryOptions.INCLUDE);
            List<String> newList = new ArrayList<>(asStringListOld.size());
            for (String include : asStringListOld) {
                newList.add(include);
            }
            newList.add(FileDBAdaptor.QueryParams.TYPE.key());
            queryOptions.put(QueryOptions.INCLUDE, newList);
        } else {
            // Avoid excluding type
            if (queryOptions.containsKey(QueryOptions.EXCLUDE)) {
                List<String> asStringListOld = queryOptions.getAsStringList(QueryOptions.EXCLUDE);
                if (asStringListOld.contains(FileDBAdaptor.QueryParams.TYPE.key())) {
                    // Remove type from exclude options
                    if (asStringListOld.size() > 1) {
                        List<String> toExclude = new ArrayList<>(asStringListOld.size() - 1);
                        for (String s : asStringListOld) {
                            if (!s.equalsIgnoreCase(FileDBAdaptor.QueryParams.TYPE.key())) {
                                toExclude.add(s);
                            }
                        }
                        queryOptions.put(QueryOptions.EXCLUDE, StringUtils.join(toExclude.toArray(), ","));
                    } else {
                        queryOptions.remove(QueryOptions.EXCLUDE);
                    }
                }
            }
        }

        String userId = userManager.getUserId(sessionId);
        Study study = studyManager.resolveId(studyStr, userId);

        long fileUid = internalGet(study.getUid(), fileIdStr, INCLUDE_FILE_IDS, userId).first().getUid();

        query.put(FileDBAdaptor.QueryParams.STUDY_UID.key(), study.getUid());

        // Check if we can obtain the file from the dbAdaptor properly.
        QueryOptions qOptions = new QueryOptions()
                .append(QueryOptions.INCLUDE, Arrays.asList(FileDBAdaptor.QueryParams.PATH.key(), FileDBAdaptor.QueryParams.NAME.key(),
                        FileDBAdaptor.QueryParams.UID.key(), FileDBAdaptor.QueryParams.TYPE.key()));
        QueryResult<File> fileQueryResult = fileDBAdaptor.get(fileUid, qOptions);
        if (fileQueryResult == null || fileQueryResult.getNumResults() != 1) {
            throw new CatalogException("An error occurred with the database.");
        }

        // Check if the id does not correspond to a directory
        if (!fileQueryResult.first().getType().equals(File.Type.DIRECTORY)) {
            throw new CatalogException("The file introduced is not a directory.");
        }

        // Call recursive method
        FileTree fileTree = getTree(fileQueryResult.first(), query, queryOptions, maxDepth, study.getUid(), userId);

        int dbTime = (int) (System.currentTimeMillis() - startTime);
        int numResults = countFilesInTree(fileTree);

        return new QueryResult<>("File tree", dbTime, numResults, numResults, "", "", Arrays.asList(fileTree));
    }

    public QueryResult<File> getFilesFromFolder(String folderStr, String studyStr, QueryOptions options, String sessionId)
            throws CatalogException {
        ParamUtils.checkObj(folderStr, "folder");
        String userId = userManager.getUserId(sessionId);
        Study study = studyManager.resolveId(studyStr, userId);

        File file = internalGet(study.getUid(), folderStr, new QueryOptions(QueryOptions.INCLUDE,
                Arrays.asList(FileDBAdaptor.QueryParams.PATH.key(), FileDBAdaptor.QueryParams.TYPE.key())), userId).first();

        options = ParamUtils.defaultObject(options, QueryOptions::new);

        if (!file.getType().equals(File.Type.DIRECTORY)) {
            throw new CatalogDBException("File {path:'" + file.getPath() + "'} is not a folder.");
        }
        Query query = new Query(FileDBAdaptor.QueryParams.DIRECTORY.key(), file.getPath());
        return get(studyStr, query, options, sessionId);
    }

    @Override
    public DBIterator<File> iterator(String studyStr, Query query, QueryOptions options, String sessionId) throws CatalogException {
        query = ParamUtils.defaultObject(query, Query::new);
        options = ParamUtils.defaultObject(options, QueryOptions::new);
        String userId = userManager.getUserId(sessionId);
        Study study = studyManager.resolveId(studyStr, userId);

        fixQueryObject(study, query, userId);
        query.put(FileDBAdaptor.QueryParams.STUDY_UID.key(), study.getUid());

        return fileDBAdaptor.iterator(query, options, userId);
    }

    @Override
    public QueryResult<File> search(String studyStr, Query query, QueryOptions options, String sessionId) throws CatalogException {
        String userId = userManager.getUserId(sessionId);
        Study study = studyManager.resolveId(studyStr, userId, new QueryOptions(QueryOptions.INCLUDE,
                StudyDBAdaptor.QueryParams.VARIABLE_SET.key()));

        // Fix query if it contains any annotation
        AnnotationUtils.fixQueryAnnotationSearch(study, query);
        fixQueryObject(study, query, userId);
        query.append(FileDBAdaptor.QueryParams.STUDY_UID.key(), study.getUid());

        QueryResult<File> queryResult = fileDBAdaptor.get(query, options, userId);

        return queryResult;
    }

    void fixQueryObject(Study study, Query query, String user) throws CatalogException {
        if (StringUtils.isNotEmpty(query.getString(FileDBAdaptor.QueryParams.ID.key()))) {
            QueryResult<File> queryResult = internalGet(study.getUid(), query.getAsStringList(FileDBAdaptor.QueryParams.ID.key()),
                    INCLUDE_FILE_IDS, user, true);
            query.remove(FileDBAdaptor.QueryParams.ID.key());
            query.put(FileDBAdaptor.QueryParams.UID.key(), queryResult.getResult().stream().map(File::getUid).collect(Collectors.toList()));
        }

        // The samples introduced could be either ids or names. As so, we should use the smart resolutor to do this.
        if (StringUtils.isNotEmpty(query.getString(FileDBAdaptor.QueryParams.SAMPLES.key()))) {
            QueryResult<Sample> sampleQueryResult = catalogManager.getSampleManager().internalGet(study.getUid(),
                    query.getAsStringList(FileDBAdaptor.QueryParams.SAMPLES.key()), SampleManager.INCLUDE_SAMPLE_IDS, user, true);
            query.put(FileDBAdaptor.QueryParams.SAMPLE_UIDS.key(), sampleQueryResult.getResult().stream().map(Sample::getUid)
                    .collect(Collectors.toList()));
            query.remove(FileDBAdaptor.QueryParams.SAMPLES.key());
        }
    }

    @Override
    public QueryResult<File> count(String studyStr, Query query, String sessionId) throws CatalogException {
        String userId = userManager.getUserId(sessionId);
        Study study = studyManager.resolveId(studyStr, userId, new QueryOptions(QueryOptions.INCLUDE,
                StudyDBAdaptor.QueryParams.VARIABLE_SET.key()));

        // Fix query if it contains any annotation
        AnnotationUtils.fixQueryAnnotationSearch(study, query);
        // The samples introduced could be either ids or names. As so, we should use the smart resolutor to do this.
        fixQueryObject(study, query, userId);

        query.append(FileDBAdaptor.QueryParams.STUDY_UID.key(), study.getUid());
        QueryResult<Long> queryResultAux = fileDBAdaptor.count(query, userId, StudyAclEntry.StudyPermissions.VIEW_FILES);
        return new QueryResult<>("count", queryResultAux.getDbTime(), 0, queryResultAux.first(), queryResultAux.getWarningMsg(),
                queryResultAux.getErrorMsg(), Collections.emptyList());
    }

    @Override
    public WriteResult delete(String studyStr, Query query, ObjectMap params, String sessionId) {
        Query finalQuery = new Query(ParamUtils.defaultObject(query, Query::new));
        params = ParamUtils.defaultObject(params, ObjectMap::new);

        WriteResult writeResult = new WriteResult("delete", -1, 0, 0, null, null, null);

        String userId;
        Study study;

        StopWatch watch = StopWatch.createStarted();

        // If the user is the owner or the admin, we won't check if he has permissions for every single entry
        boolean checkPermissions;

        // We try to get an iterator containing all the files to be deleted
        DBIterator<File> fileIterator;

        List<WriteResult.Fail> failedList = new ArrayList<>();

        try {
            userId = userManager.getUserId(sessionId);
            study = studyManager.resolveId(studyStr, userId, new QueryOptions(QueryOptions.INCLUDE,
                    StudyDBAdaptor.QueryParams.VARIABLE_SET.key()));

            // Fix query if it contains any annotation
            AnnotationUtils.fixQueryAnnotationSearch(study, finalQuery);
            fixQueryObject(study, finalQuery, userId);
            finalQuery.append(SampleDBAdaptor.QueryParams.STUDY_UID.key(), study.getUid());

            // If the user is the owner or the admin, we won't check if he has permissions for every single entry
            checkPermissions = !authorizationManager.checkIsOwnerOrAdmin(study.getUid(), userId);

            fileIterator = fileDBAdaptor.iterator(finalQuery, QueryOptions.empty(), userId);

        } catch (CatalogException e) {
            logger.error("Delete file: {}", e.getMessage(), e);
            writeResult.setError(new Error(-1, null, e.getMessage()));
            writeResult.setDbTime((int) watch.getTime(TimeUnit.MILLISECONDS));
            return writeResult;
        }

        // We need to avoid processing subfolders or subfiles of an already processed folder independently
        Set<String> processedPaths = new HashSet<>();
        boolean physicalDelete = params.getBoolean(SKIP_TRASH, false) || params.getBoolean(DELETE_EXTERNAL_FILES, false);

        long numMatches = 0;

        while (fileIterator.hasNext()) {
            File file = fileIterator.next();

            if (subpathInPath(file.getPath(), processedPaths)) {
                // We skip this folder because it is a subfolder or subfile within an already processed folder
                continue;
            }

            try {
                if (checkPermissions) {
                    authorizationManager.checkFilePermission(study.getUid(), file.getUid(), userId, FileAclEntry.FilePermissions.DELETE);
                }

                // Check if the file can be deleted
                List<File> fileList = checkCanDeleteFile(studyStr, file, physicalDelete, userId);

                // Remove job references
                try {
                    removeJobReferences(study.getUid(), fileList);
                } catch (CatalogException e) {
                    logger.error("Could not remove job references: {}", e.getMessage(), e);
                    throw new CatalogException("Could not remove job references: " + e.getMessage(), e);
                }


                // Remove the index references in case it is a transformed file or folder
                try {
                    updateIndexStatusAfterDeletionOfTransformedFile(study.getUid(), file);
                } catch (CatalogException e) {
                    logger.error("Could not remove relation references: {}", e.getMessage(), e);
                    throw new CatalogException("Could not remove relation references: " + e.getMessage(), e);
                }

                if (file.isExternal()) {
                    // unlink
                    WriteResult result = unlink(study.getUid(), file);
                    writeResult.setNumModified(writeResult.getNumModified() + result.getNumModified());
                    writeResult.setNumMatches(writeResult.getNumMatches() + result.getNumMatches());
                } else {
                    // local
                    if (physicalDelete) {
                        // physicalDelete
                        WriteResult result = physicalDelete(study.getUid(), file, params.getBoolean(FORCE_DELETE, false));
                        writeResult.setNumModified(writeResult.getNumModified() + result.getNumModified());
                        writeResult.setNumMatches(writeResult.getNumMatches() + result.getNumMatches());
                        failedList.addAll(result.getFailed());
                    } else {
                        // sendToTrash
                        WriteResult result = sendToTrash(study.getUid(), file);
                        writeResult.setNumModified(writeResult.getNumModified() + result.getNumModified());
                        writeResult.setNumMatches(writeResult.getNumMatches() + result.getNumMatches());
                    }
                }

                // We store the processed path as is
                if (file.getType() == File.Type.DIRECTORY) {
                    processedPaths.add(file.getPath());
                }
            } catch (Exception e) {
                numMatches += 1;

                failedList.add(new WriteResult.Fail(file.getId(), e.getMessage()));
                if (file.getType() == File.Type.FILE) {
                    logger.debug("Cannot delete file {}: {}", file.getId(), e.getMessage(), e);
                } else {
                    logger.debug("Cannot delete folder {}: {}", file.getId(), e.getMessage(), e);
                }
            }
        }

        writeResult.setDbTime((int) watch.getTime(TimeUnit.MILLISECONDS));
        writeResult.setFailed(failedList);
        writeResult.setNumMatches(writeResult.getNumMatches() + numMatches);

        if (!failedList.isEmpty()) {
            writeResult.setWarning(Collections.singletonList(new Error(-1, null, "There are files that could not be deleted")));
        }

        return writeResult;
    }

    public QueryResult<File> unlink(@Nullable String studyStr, String fileIdStr, String sessionId) throws CatalogException, IOException {
        ParamUtils.checkParameter(fileIdStr, "File");

        String userId = userManager.getUserId(sessionId);
        Study study = studyManager.resolveId(studyStr, userId);
        long studyUid = study.getUid();

        File file = internalGet(studyUid, fileIdStr, QueryOptions.empty(), userId).first();
        long fileUid = file.getUid();

        // Check 2. User has the proper permissions to delete the file.
        authorizationManager.checkFilePermission(studyUid, fileUid, userId, FileAclEntry.FilePermissions.DELETE);

//        // Check if we can obtain the file from the dbAdaptor properly.
//        Query query = new Query()
//                .append(FileDBAdaptor.QueryParams.UID.key(), fileId)
//                .append(FileDBAdaptor.QueryParams.STUDY_UID.key(), studyId)
//                .append(FileDBAdaptor.QueryParams.STATUS_NAME.key(), GET_NON_TRASHED_FILES);
//        QueryResult<File> fileQueryResult = fileDBAdaptor.get(query, QueryOptions.empty());
//        if (fileQueryResult == null || fileQueryResult.getNumResults() != 1) {
//            throw new CatalogException("Cannot unlink file '" + fileIdStr + "'. The file was already deleted or unlinked.");
//        }
//
//        File file = fileQueryResult.first();

        // Check 3.
        if (!file.isExternal()) {
            throw new CatalogException("Only previously linked files can be unlinked. Please, use delete instead.");
        }

        // Check if the file can be deleted
        List<File> fileList = checkCanDeleteFile(studyStr, file, false, userId);

        // Remove job references
        try {
            removeJobReferences(study.getUid(), fileList);
        } catch (CatalogException e) {
            logger.error("Could not remove job references: {}", e.getMessage(), e);
            throw new CatalogException("Could not remove job references: " + e.getMessage(), e);
        }

        // Remove the index references in case it is a transformed file or folder
        try {
            updateIndexStatusAfterDeletionOfTransformedFile(studyUid, file);
        } catch (CatalogException e) {
            logger.error("Could not remove relation references: {}", e.getMessage(), e);
            throw new CatalogException("Could not remove relation references: " + e.getMessage(), e);
        }

        unlink(studyUid, file);

        Query query = new Query()
                .append(FileDBAdaptor.QueryParams.UID.key(), fileUid)
                .append(FileDBAdaptor.QueryParams.STUDY_UID.key(), studyUid)
                .append(FileDBAdaptor.QueryParams.STATUS_NAME.key(), Constants.ALL_STATUS);
        return fileDBAdaptor.get(query, new QueryOptions(), userId);
    }

    /**
     * This method sets the status of the file to PENDING_DELETE in all cases and does never remove a file from the file system (performed
     * by the daemon).
     * However, it applies the following changes:
     * - Status -> PENDING_DELETE
     * - Path -> Renamed to {path}__DELETED_{time}
     * - URI -> File or folder name from the file system renamed to {name}__DELETED_{time}
     * URI in the database updated accordingly
     *
     * @param studyId study id.
     * @param file    file or folder.
     * @return a WriteResult object.
     */
    private WriteResult physicalDelete(long studyId, File file, boolean forceDelete) throws CatalogException {
        StopWatch watch = StopWatch.createStarted();

        String currentStatus = file.getStatus().getName();
        if (File.FileStatus.DELETED.equals(currentStatus)) {
            throw new CatalogException("The file was already deleted");
        }
        if (File.FileStatus.PENDING_DELETE.equals(currentStatus) && !forceDelete) {
            throw new CatalogException("The file was already pending for deletion");
        }
        if (File.FileStatus.DELETING.equals(currentStatus)) {
            throw new CatalogException("The file is already being deleted");
        }

        URI fileUri = getUri(file);
        CatalogIOManager ioManager = catalogIOManagerFactory.get(fileUri);

        // Set the path suffix to DELETED
        String suffixName = INTERNAL_DELIMITER + File.FileStatus.DELETED + "_" + TimeUtils.getTime();

        long numMatched = 0;
        long numModified = 0;
        List<WriteResult.Fail> failedList = new ArrayList<>();

        if (file.getType() == File.Type.FILE) {
            logger.debug("Deleting physical file {}" + file.getPath());

            numMatched += 1;

            try {
                // 1. Set the file status to deleting
                ObjectMap update = new ObjectMap()
                        .append(FileDBAdaptor.QueryParams.STATUS_NAME.key(), File.FileStatus.DELETING)
                        .append(FileDBAdaptor.QueryParams.PATH.key(), file.getPath() + suffixName);

                fileDBAdaptor.update(file.getUid(), update, QueryOptions.empty());

                // 2. Delete the file from disk
                try {
                    Files.delete(Paths.get(fileUri));
                } catch (IOException e) {
                    logger.error("{}", e.getMessage(), e);

                    // We rollback and leave the file/folder in PENDING_DELETE status
                    update = new ObjectMap(FileDBAdaptor.QueryParams.STATUS_NAME.key(), File.FileStatus.PENDING_DELETE);
                    fileDBAdaptor.update(file.getUid(), update, QueryOptions.empty());

                    throw new CatalogException("Could not delete physical file/folder: " + e.getMessage(), e);
                }

                // 3. Update the file status in the database. Set to delete
                update = new ObjectMap(FileDBAdaptor.QueryParams.STATUS_NAME.key(), File.FileStatus.DELETED);
                fileDBAdaptor.update(file.getUid(), update, QueryOptions.empty());

                numModified += 1;
            } catch (CatalogException e) {
                failedList.add(new WriteResult.Fail(file.getId(), e.getMessage()));
            }
        } else {
            logger.debug("Starting physical deletion of folder {}", file.getId());

            // Rename the directory in the filesystem.
            URI newURI;
            String basePath = Paths.get(file.getPath()).toString();
            String suffixedPath;

            if (!File.FileStatus.PENDING_DELETE.equals(currentStatus)) {
                try {
                    newURI = UriUtils.createDirectoryUri(Paths.get(fileUri).toString() + suffixName);
                } catch (URISyntaxException e) {
                    logger.error("URI exception: {}", e.getMessage(), e);
                    throw new CatalogException("URI exception: " + e.getMessage(), e);
                }

                logger.debug("Renaming {} to {}", fileUri.toString(), newURI.toString());
                ioManager.rename(fileUri, newURI);

                suffixedPath = basePath + suffixName;
            } else {
                // newURI is actually = to fileURI
                newURI = fileUri;

                // suffixedPath = basePath
                suffixedPath = basePath;
            }

            // Obtain all files and folders within the folder
            Query query = new Query()
                    .append(FileDBAdaptor.QueryParams.STUDY_UID.key(), studyId)
                    .append(FileDBAdaptor.QueryParams.PATH.key(), "~^" + file.getPath() + "*")
                    .append(FileDBAdaptor.QueryParams.STATUS_NAME.key(), GET_NON_DELETED_FILES);
            logger.debug("Looking for files and folders inside {} to mark as {}", file.getPath(), forceDelete
                    ? File.FileStatus.DELETED : File.FileStatus.PENDING_DELETE);

            QueryOptions options = new QueryOptions();
            if (forceDelete) {
                options.append(QueryOptions.SORT, FileDBAdaptor.QueryParams.PATH.key())
                        .append(QueryOptions.ORDER, QueryOptions.DESCENDING);
            }
            DBIterator<File> iterator = fileDBAdaptor.iterator(query, options);

            while (iterator.hasNext()) {
                File auxFile = iterator.next();
                numMatched += 1;

                String newPath;
                String newUri;

                if (!File.FileStatus.PENDING_DELETE.equals(currentStatus)) {
                    // Edit the PATH
                    newPath = auxFile.getPath().replaceFirst(basePath, suffixedPath);
                    newUri = auxFile.getUri().toString().replaceFirst(fileUri.toString(), newURI.toString());
                } else {
                    newPath = auxFile.getPath();
                    newUri = auxFile.getUri().toString();
                }

                try {
                    if (!forceDelete) {
                        // Deferred deletion
                        logger.debug("Replacing old uri {} for {}, old path {} for {}, and setting the status to {}",
                                auxFile.getUri().toString(), newUri, auxFile.getPath(), newPath, File.FileStatus.PENDING_DELETE);

                        ObjectMap updateParams = new ObjectMap()
                                .append(FileDBAdaptor.QueryParams.STATUS_NAME.key(), File.FileStatus.PENDING_DELETE)
                                .append(FileDBAdaptor.QueryParams.URI.key(), newUri)
                                .append(FileDBAdaptor.QueryParams.PATH.key(), newPath);
                        fileDBAdaptor.update(auxFile.getUid(), updateParams, QueryOptions.empty());
                    } else {
                        // We delete the files and folders now

                        // 1. Set the file status to deleting
                        ObjectMap update = new ObjectMap()
                                .append(FileDBAdaptor.QueryParams.STATUS_NAME.key(), File.FileStatus.DELETING)
                                .append(FileDBAdaptor.QueryParams.URI.key(), newUri)
                                .append(FileDBAdaptor.QueryParams.PATH.key(), newPath);
                        fileDBAdaptor.update(auxFile.getUid(), update, QueryOptions.empty());

                        // 2. Delete the file from disk
                        try {
                            Files.delete(Paths.get(newUri.replaceFirst("file://", "")));
                        } catch (IOException e) {
                            logger.error("{}", e.getMessage(), e);

                            // We rollback and leave the file/folder in PENDING_DELETE status
                            update = new ObjectMap(FileDBAdaptor.QueryParams.STATUS_NAME.key(), File.FileStatus.PENDING_DELETE);
                            fileDBAdaptor.update(auxFile.getUid(), update, QueryOptions.empty());

                            throw new CatalogException("Could not delete physical file/folder: " + e.getMessage(), e);
                        }

                        // 3. Update the file status in the database. Set to delete
                        update = new ObjectMap(FileDBAdaptor.QueryParams.STATUS_NAME.key(), File.FileStatus.DELETED);
                        fileDBAdaptor.update(auxFile.getUid(), update, QueryOptions.empty());
                    }
                    numModified += 1;
                } catch (CatalogException e) {
                    failedList.add(new WriteResult.Fail(auxFile.getId(), e.getMessage()));
                }
            }
        }

        return new WriteResult("delete", (int) watch.getTime(TimeUnit.MILLISECONDS), numMatched, numModified, failedList, null, null);
    }

    private WriteResult sendToTrash(long studyId, File file) throws CatalogDBException {
        // It doesn't really matter if file is a file or a directory. I can directly set the status of the file or the directory +
        // subfiles and subdirectories doing a single query as I don't need to rename anything
        // Obtain all files within the folder
        Query query = new Query()
                .append(FileDBAdaptor.QueryParams.STUDY_UID.key(), studyId)
                .append(FileDBAdaptor.QueryParams.PATH.key(), "~^" + file.getPath() + "*")
                .append(FileDBAdaptor.QueryParams.STATUS_NAME.key(), GET_NON_DELETED_FILES);
        ObjectMap params = new ObjectMap()
                .append(FileDBAdaptor.QueryParams.STATUS_NAME.key(), File.FileStatus.TRASHED);

        QueryResult<Long> update = fileDBAdaptor.update(query, params, QueryOptions.empty());

        return new WriteResult("trash", update.getDbTime(), update.first(), update.first(), null, null, null);
    }

    private WriteResult unlink(long studyId, File file) throws CatalogDBException {
        StopWatch watch = StopWatch.createStarted();

        String suffixName = INTERNAL_DELIMITER + File.FileStatus.REMOVED + "_" + TimeUtils.getTime();

        // Set the new path
        String basePath = Paths.get(file.getPath()).toString();
        String suffixedPath = basePath + suffixName;

        long numMatched = 0;
        long numModified = 0;

        if (file.getType() == File.Type.FILE) {
            numMatched += 1;

            ObjectMap params = new ObjectMap()
                    .append(FileDBAdaptor.QueryParams.PATH.key(), file.getPath().replaceFirst(basePath, suffixedPath))
                    .append(FileDBAdaptor.QueryParams.STATUS_NAME.key(), File.FileStatus.REMOVED);

            logger.debug("Unlinking file {}", file.getPath());
            fileDBAdaptor.update(file.getUid(), params, QueryOptions.empty());

            numModified += 1;
        } else {
            // Obtain all files within the folder
            Query query = new Query()
                    .append(FileDBAdaptor.QueryParams.STUDY_UID.key(), studyId)
                    .append(FileDBAdaptor.QueryParams.PATH.key(), "~^" + file.getPath() + "*")
                    .append(FileDBAdaptor.QueryParams.STATUS_NAME.key(), GET_NON_DELETED_FILES);

            logger.debug("Looking for files and folders inside {} to unlink", file.getPath());
            DBIterator<File> iterator = fileDBAdaptor.iterator(query, new QueryOptions());

            while (iterator.hasNext()) {
                File auxFile = iterator.next();
                numMatched += 1;

                ObjectMap updateParams = new ObjectMap()
                        .append(FileDBAdaptor.QueryParams.PATH.key(), auxFile.getPath().replaceFirst(basePath, suffixedPath))
                        .append(FileDBAdaptor.QueryParams.STATUS_NAME.key(), File.FileStatus.REMOVED);

                fileDBAdaptor.update(auxFile.getUid(), updateParams, QueryOptions.empty());

                numModified += 1;
            }
        }

        return new WriteResult("unlink", (int) watch.getTime(TimeUnit.MILLISECONDS), numMatched, numModified, null, null, null);
    }

    private boolean subpathInPath(String subpath, Set<String> pathSet) {
        String[] split = StringUtils.split(subpath, "/");
        String auxPath = "";
        for (String s : split) {
            auxPath += s + "/";
            if (pathSet.contains(auxPath)) {
                return true;
            }
        }
        return false;
    }

    public QueryResult<File> updateAnnotations(String studyStr, String fileStr, String annotationSetId,
                                               Map<String, Object> annotations, ParamUtils.CompleteUpdateAction action,
                                               QueryOptions options, String token) throws CatalogException {
        if (annotations == null || annotations.isEmpty()) {
            return new QueryResult<>(fileStr, -1, -1, -1, "Nothing to do: The map of annotations is empty", "", Collections.emptyList());
        }
        ObjectMap params = new ObjectMap(AnnotationSetManager.ANNOTATIONS, new AnnotationSet(annotationSetId, "", annotations));
        options = ParamUtils.defaultObject(options, QueryOptions::new);
        options.put(Constants.ACTIONS, new ObjectMap(AnnotationSetManager.ANNOTATIONS, action));

        return update(studyStr, fileStr, params, options, token);
    }

    public QueryResult<File> removeAnnotations(String studyStr, String fileStr, String annotationSetId,
                                               List<String> annotations, QueryOptions options, String token) throws CatalogException {
        return updateAnnotations(studyStr, fileStr, annotationSetId, new ObjectMap("remove", StringUtils.join(annotations, ",")),
                ParamUtils.CompleteUpdateAction.REMOVE, options, token);
    }

    public QueryResult<File> resetAnnotations(String studyStr, String fileStr, String annotationSetId, List<String> annotations,
                                              QueryOptions options, String token) throws CatalogException {
        return updateAnnotations(studyStr, fileStr, annotationSetId, new ObjectMap("reset", StringUtils.join(annotations, ",")),
                ParamUtils.CompleteUpdateAction.RESET, options, token);
    }

    @Override
    public QueryResult<File> update(String studyStr, String entryStr, ObjectMap parameters, QueryOptions options, String token)
            throws CatalogException {
        ParamUtils.checkObj(parameters, "Parameters");
        options = ParamUtils.defaultObject(options, QueryOptions::new);

        String userId = userManager.getUserId(token);
        Study study = studyManager.resolveId(studyStr, userId);

        File file = internalGet(study.getUid(), entryStr, QueryOptions.empty(), userId).first();

        // Check permissions...
        // Only check write annotation permissions if the user wants to update the annotation sets
        if (parameters.containsKey(FileDBAdaptor.QueryParams.ANNOTATION_SETS.key())) {
            authorizationManager.checkFilePermission(study.getUid(), file.getUid(), userId, FileAclEntry.FilePermissions.WRITE_ANNOTATIONS);
        }
        // Only check update permissions if the user wants to update anything apart from the annotation sets
        if ((parameters.size() == 1 && !parameters.containsKey(FileDBAdaptor.QueryParams.ANNOTATION_SETS.key())) || parameters.size() > 1) {
            authorizationManager.checkFilePermission(study.getUid(), file.getUid(), userId, FileAclEntry.FilePermissions.WRITE);
        }

        try {
            ParamUtils.checkAllParametersExist(parameters.keySet().iterator(), (a) -> FileDBAdaptor.UpdateParams.getParam(a) != null);
        } catch (CatalogParameterException e) {
            throw new CatalogException("Could not update: " + e.getMessage(), e);
        }

        // We obtain the numeric ids of the samples given
        if (StringUtils.isNotEmpty(parameters.getString(FileDBAdaptor.QueryParams.SAMPLES.key()))) {
            List<Sample> sampleList = catalogManager.getSampleManager().internalGet(study.getUid(),
                    parameters.getAsStringList(FileDBAdaptor.QueryParams.SAMPLES.key()), SampleManager.INCLUDE_SAMPLE_IDS, userId, false)
                    .getResult();

            parameters.put(FileDBAdaptor.QueryParams.SAMPLES.key(), sampleList);
        }

        //Name must be changed with "rename".
        if (parameters.containsKey(FileDBAdaptor.QueryParams.NAME.key())) {
            logger.info("Rename file using update method!");
            rename(studyStr, file.getPath(), parameters.getString(FileDBAdaptor.QueryParams.NAME.key()), token);
        }

        return unsafeUpdate(study, file, parameters, options, userId);
    }

    QueryResult<File> unsafeUpdate(Study study, File file, ObjectMap parameters, QueryOptions options, String userId)
            throws CatalogException {
        if (isRootFolder(file)) {
            throw new CatalogException("Cannot modify root folder");
        }

        try {
            ParamUtils.checkAllParametersExist(parameters.keySet().iterator(), (a) -> FileDBAdaptor.UpdateParams.getParam(a) != null);
        } catch (CatalogParameterException e) {
            throw new CatalogException("Could not update: " + e.getMessage(), e);
        }

<<<<<<< HEAD
        MyResource<File> resource = new MyResource<>(userId, study, file);
        List<VariableSet> variableSetList = checkUpdateAnnotationsAndExtractVariableSets(resource, parameters, options,
                VariableSet.AnnotableDataModels.FILE, fileDBAdaptor);
=======
        List<VariableSet> variableSetList = checkUpdateAnnotationsAndExtractVariableSets(study, file, parameters, options,
                VariableSet.AnnotableDataModels.FILE, fileDBAdaptor, userId);
>>>>>>> 6c04fdf1

        String ownerId = studyDBAdaptor.getOwnerId(study.getUid());
        fileDBAdaptor.update(file.getUid(), parameters, variableSetList, options);
        QueryResult<File> queryResult = fileDBAdaptor.get(file.getUid(), options);
        auditManager.recordUpdate(AuditRecord.Resource.file, file.getUid(), userId, parameters, null, null);
        userDBAdaptor.updateUserLastModified(ownerId);
        return queryResult;
    }

    private void removeJobReferences(long studyUid, List<File> files) throws CatalogException {
        QueryOptions options = new QueryOptions(QueryOptions.INCLUDE, Arrays.asList(
                JobDBAdaptor.QueryParams.UID.key(), JobDBAdaptor.QueryParams.INPUT.key(), JobDBAdaptor.QueryParams.OUTPUT.key(),
                JobDBAdaptor.QueryParams.OUT_DIR.key(), JobDBAdaptor.QueryParams.ATTRIBUTES.key()));

        List<Long> resourceList = files.stream().map(File::getUid).collect(Collectors.toList());

        // Find all the jobs containing references to any of the files to be deleted
        Query query = new Query()
                .append(JobDBAdaptor.QueryParams.STUDY_UID.key(), studyUid)
                .append(JobDBAdaptor.QueryParams.INPUT_UID.key(), resourceList)
                .append(JobDBAdaptor.QueryParams.STATUS_NAME.key(), Constants.ALL_STATUS);
        QueryResult<Job> jobInputFiles = jobDBAdaptor.get(query, options);

        query = new Query()
                .append(JobDBAdaptor.QueryParams.STUDY_UID.key(), studyUid)
                .append(JobDBAdaptor.QueryParams.OUTPUT_UID.key(), resourceList)
                .append(JobDBAdaptor.QueryParams.STATUS_NAME.key(), Constants.ALL_STATUS);
        QueryResult<Job> jobOutputFiles = jobDBAdaptor.get(query, options);

        query = new Query()
                .append(JobDBAdaptor.QueryParams.STUDY_UID.key(), studyUid)
                .append(JobDBAdaptor.QueryParams.OUT_DIR_UID.key(), resourceList)
                .append(JobDBAdaptor.QueryParams.STATUS_NAME.key(), Constants.ALL_STATUS);
        QueryResult<Job> jobOutDirFolders = jobDBAdaptor.get(query, options);

        // We create a job map that will contain all the changes done so far to avoid performing more queries
        Map<Long, Job> jobMap = new HashMap<>();
        Set<Long> fileIdsReferencedInJobs = new HashSet<>();
        for (Job job : jobInputFiles.getResult()) {
            fileIdsReferencedInJobs.addAll(job.getInput().stream().map(File::getUid).collect(Collectors.toList()));
            jobMap.put(job.getUid(), job);
        }
        for (Job job : jobOutputFiles.getResult()) {
            fileIdsReferencedInJobs.addAll(job.getOutput().stream().map(File::getUid).collect(Collectors.toList()));
            jobMap.put(job.getUid(), job);
        }
        for (Job job : jobOutDirFolders.getResult()) {
            fileIdsReferencedInJobs.add(job.getOutDir().getUid());
            jobMap.put(job.getUid(), job);
        }

        if (fileIdsReferencedInJobs.isEmpty()) {
            logger.info("No associated jobs found for the files to be deleted.");
            return;
        }

        // We create a map with the files that are related to jobs that are going to be deleted
        Map<Long, File> relatedFileMap = new HashMap<>();
        for (Long fileId : resourceList) {
            if (fileIdsReferencedInJobs.contains(fileId)) {
                relatedFileMap.put(fileId, null);
            }
        }

        if (relatedFileMap.isEmpty()) {
            logger.error("Unexpected error: None of the matching jobs seem to be related to any of the files to be deleted");
            throw new CatalogException("Internal error. Please, report to the OpenCGA administrators.");
        }

        // We obtain the current information of those files
        query = new Query()
                .append(FileDBAdaptor.QueryParams.UID.key(), relatedFileMap.keySet())
                .append(FileDBAdaptor.QueryParams.STUDY_UID.key(), studyUid)
                .append(FileDBAdaptor.QueryParams.STATUS_NAME.key(), GET_NON_DELETED_FILES);
        QueryResult<File> fileQueryResult = fileDBAdaptor.get(query, QueryOptions.empty());

        if (fileQueryResult.getNumResults() < relatedFileMap.size()) {
            logger.error("Unexpected error: The number of files fetched does not match the number of files looked for.");
            throw new CatalogException("Internal error. Please, report to the OpenCGA administrators.");
        }

        relatedFileMap = new HashMap<>();
        for (File file : fileQueryResult.getResult()) {
            relatedFileMap.put(file.getUid(), file);
        }

        // We update the input files from the jobs
        for (Job jobAux : jobInputFiles.getResult()) {
            Job job = jobMap.get(jobAux.getUid());

            List<File> inputFiles = new ArrayList<>(job.getInput().size());
            List<File> attributeFiles = new ArrayList<>(job.getInput().size());
            for (File file : job.getInput()) {
                if (relatedFileMap.containsKey(file.getUid())) {
                    attributeFiles.add(relatedFileMap.get(file.getUid()));
                } else {
                    inputFiles.add(file);
                }
            }

            if (attributeFiles.isEmpty()) {
                logger.error("Unexpected error: Deleted file was apparently not found in the map of job associated files");
                throw new CatalogException("Internal error. Please, report to the OpenCGA administrators.");
            }

            Map<String, Object> attributes = job.getAttributes();
            ObjectMap opencgaAttributes;
            if (!attributes.containsKey(Constants.PRIVATE_OPENCGA_ATTRIBUTES)) {
                opencgaAttributes = new ObjectMap();
                attributes.put(Constants.PRIVATE_OPENCGA_ATTRIBUTES, opencgaAttributes);
            } else {
                opencgaAttributes = (ObjectMap) attributes.get(Constants.PRIVATE_OPENCGA_ATTRIBUTES);
            }

            List<Object> fileList = opencgaAttributes.getAsList(Constants.JOB_DELETED_INPUT_FILES);
            if (fileList == null || fileList.isEmpty()) {
                fileList = new ArrayList<>(attributeFiles);
            } else {
                fileList = new ArrayList<>(fileList);
                fileList.addAll(attributeFiles);
            }
            opencgaAttributes.put(Constants.JOB_DELETED_INPUT_FILES, fileList);

            ObjectMap params = new ObjectMap()
                    .append(JobDBAdaptor.QueryParams.ATTRIBUTES.key(), attributes)
                    .append(JobDBAdaptor.QueryParams.INPUT.key(), inputFiles);
            jobDBAdaptor.update(job.getUid(), params, QueryOptions.empty());
        }

        // We update the output files from the jobs
        for (Job jobAux : jobOutputFiles.getResult()) {
            Job job = jobMap.get(jobAux.getUid());

            List<File> outputFiles = new ArrayList<>(job.getOutput().size());
            List<File> attributeFiles = new ArrayList<>(job.getOutput().size());
            for (File file : job.getOutput()) {
                if (relatedFileMap.containsKey(file.getUid())) {
                    attributeFiles.add(relatedFileMap.get(file.getUid()));
                } else {
                    outputFiles.add(file);
                }
            }

            if (attributeFiles.isEmpty()) {
                logger.error("Unexpected error: Deleted file was apparently not found in the map of job associated files");
                throw new CatalogException("Internal error. Please, report to the OpenCGA administrators.");
            }

            Map<String, Object> attributes = job.getAttributes();
            ObjectMap opencgaAttributes;
            if (!attributes.containsKey(Constants.PRIVATE_OPENCGA_ATTRIBUTES)) {
                opencgaAttributes = new ObjectMap();
                attributes.put(Constants.PRIVATE_OPENCGA_ATTRIBUTES, opencgaAttributes);
            } else {
                opencgaAttributes = (ObjectMap) attributes.get(Constants.PRIVATE_OPENCGA_ATTRIBUTES);
            }

            List<Object> fileList = opencgaAttributes.getAsList(Constants.JOB_DELETED_OUTPUT_FILES);
            if (fileList == null || fileList.isEmpty()) {
                fileList = new ArrayList<>(attributeFiles);
            } else {
                fileList = new ArrayList<>(fileList);
                fileList.addAll(attributeFiles);
            }
            opencgaAttributes.put(Constants.JOB_DELETED_OUTPUT_FILES, fileList);

            ObjectMap params = new ObjectMap()
                    .append(JobDBAdaptor.QueryParams.ATTRIBUTES.key(), attributes)
                    .append(JobDBAdaptor.QueryParams.OUTPUT.key(), outputFiles);
            jobDBAdaptor.update(job.getUid(), params, QueryOptions.empty());
        }

        // We update the outdir file from the jobs
        for (Job jobAux : jobOutDirFolders.getResult()) {
            Job job = jobMap.get(jobAux.getUid());

            File outDir = job.getOutDir();
            if (outDir == null || outDir.getUid() <= 0) {
                logger.error("Unexpected error: Output directory from job not found?");
                throw new CatalogException("Internal error. Please, report to the OpenCGA administrators.");
            }
            if (!relatedFileMap.containsKey(job.getOutDir().getUid())) {
                logger.error("Unexpected error: Deleted output directory was apparently not found in the map of job associated files");
                throw new CatalogException("Internal error. Please, report to the OpenCGA administrators.");
            }
            // We get the whole file entry
            outDir = relatedFileMap.get(outDir.getUid());

            Map<String, Object> attributes = job.getAttributes();
            ObjectMap opencgaAttributes;
            if (!attributes.containsKey(Constants.PRIVATE_OPENCGA_ATTRIBUTES)) {
                opencgaAttributes = new ObjectMap();
                attributes.put(Constants.PRIVATE_OPENCGA_ATTRIBUTES, opencgaAttributes);
            } else {
                opencgaAttributes = (ObjectMap) attributes.get(Constants.PRIVATE_OPENCGA_ATTRIBUTES);
            }
            opencgaAttributes.put(Constants.JOB_DELETED_OUTPUT_DIRECTORY, outDir);

            ObjectMap params = new ObjectMap()
                    .append(JobDBAdaptor.QueryParams.ATTRIBUTES.key(), attributes)
                    .append(JobDBAdaptor.QueryParams.OUT_DIR.key(), -1L);
            jobDBAdaptor.update(job.getUid(), params, QueryOptions.empty());
        }
    }

    public QueryResult<File> link(String studyStr, URI uriOrigin, String pathDestiny, ObjectMap params, String sessionId)
            throws CatalogException, IOException {
        // We make two attempts to link to ensure the behaviour remains even if it is being called at the same time link from different
        // threads
        String userId = userManager.getUserId(sessionId);
        Study study = studyManager.resolveId(studyStr, userId);
        try {
            return privateLink(study, uriOrigin, pathDestiny, params, sessionId);
        } catch (CatalogException | IOException e) {
            return privateLink(study, uriOrigin, pathDestiny, params, sessionId);
        }
    }

    @Override
    public QueryResult rank(String studyStr, Query query, String field, int numResults, boolean asc, String sessionId)
            throws CatalogException {
        query = ParamUtils.defaultObject(query, Query::new);
        ParamUtils.checkObj(field, "field");
        ParamUtils.checkObj(sessionId, "sessionId");

        String userId = userManager.getUserId(sessionId);
        Study study = studyManager.resolveId(studyStr, userId);

        authorizationManager.checkStudyPermission(study.getUid(), userId, StudyAclEntry.StudyPermissions.VIEW_FILES);

        // TODO: In next release, we will have to check the count parameter from the queryOptions object.
        boolean count = true;
        query.append(FileDBAdaptor.QueryParams.STUDY_UID.key(), study.getUid());
        QueryResult queryResult = null;
        if (count) {
            // We do not need to check for permissions when we show the count of files
            queryResult = fileDBAdaptor.rank(query, field, numResults, asc);
        }

        return ParamUtils.defaultObject(queryResult, QueryResult::new);
    }

    @Override
    public QueryResult groupBy(@Nullable String studyStr, Query query, List<String> fields, QueryOptions options, String sessionId)
            throws CatalogException {
        query = ParamUtils.defaultObject(query, Query::new);
        options = ParamUtils.defaultObject(options, QueryOptions::new);
        if (fields == null || fields.size() == 0) {
            throw new CatalogException("Empty fields parameter.");
        }

        String userId = userManager.getUserId(sessionId);
        Study study = studyManager.resolveId(studyStr, userId);

        fixQueryObject(study, query, userId);

        // Add study id to the query
        query.put(FileDBAdaptor.QueryParams.STUDY_UID.key(), study.getUid());

        // We do not need to check for permissions when we show the count of files
        QueryResult queryResult = fileDBAdaptor.groupBy(query, fields, options, userId);

        return ParamUtils.defaultObject(queryResult, QueryResult::new);
    }

    public QueryResult<File> rename(String studyStr, String fileStr, String newName, String sessionId) throws CatalogException {
        ParamUtils.checkFileName(newName, "name");

        String userId = userManager.getUserId(sessionId);
        Study study = studyManager.resolveId(studyStr, userId);

        File file = internalGet(study.getUid(), fileStr, EXCLUDE_FILE_ATTRIBUTES, userId).first();

        String ownerId = StringUtils.split(study.getFqn(), "@")[0];

        authorizationManager.checkFilePermission(study.getUid(), file.getUid(), userId, FileAclEntry.FilePermissions.WRITE);

        if (file.getName().equals(newName)) {
            return new QueryResult<>("rename", -1, 0, 0, "The file was already named " + newName, "", Collections.emptyList());
        }

        if (isRootFolder(file)) {
            throw new CatalogException("Can not rename root folder");
        }

        String oldPath = file.getPath();
        Path parent = Paths.get(oldPath).getParent();
        String newPath;
        if (parent == null) {
            newPath = newName;
        } else {
            newPath = parent.resolve(newName).toString();
        }

        userDBAdaptor.updateUserLastModified(ownerId);
        CatalogIOManager catalogIOManager;
        URI oldUri = file.getUri();
        URI newUri = Paths.get(oldUri).getParent().resolve(newName).toUri();
//        URI studyUri = file.getUri();
        boolean isExternal = file.isExternal(); //If the file URI is not null, the file is external located.
        QueryResult<File> result;
        switch (file.getType()) {
            case DIRECTORY:
                if (!isExternal) {  //Only rename non external files
                    catalogIOManager = catalogIOManagerFactory.get(oldUri); // TODO? check if something in the subtree is not READY?
                    if (catalogIOManager.exists(oldUri)) {
                        catalogIOManager.rename(oldUri, newUri);   // io.move() 1
                    }
                }
                result = fileDBAdaptor.rename(file.getUid(), newPath, newUri.toString(), null);
                auditManager.recordUpdate(AuditRecord.Resource.file, file.getUid(), userId, new ObjectMap("path", newPath)
                        .append("name", newName), "rename", null);
                break;
            case FILE:
                if (!isExternal) {  //Only rename non external files
                    catalogIOManager = catalogIOManagerFactory.get(oldUri);
                    catalogIOManager.rename(oldUri, newUri);
                }
                result = fileDBAdaptor.rename(file.getUid(), newPath, newUri.toString(), null);
                auditManager.recordUpdate(AuditRecord.Resource.file, file.getUid(), userId, new ObjectMap("path", newPath)
                        .append("name", newName), "rename", null);
                break;
            default:
                throw new CatalogException("Unknown file type " + file.getType());
        }

        return result;
    }

    public DataInputStream grep(String studyStr, String fileStr, String pattern, QueryOptions options, String sessionId)
            throws CatalogException {
        String userId = userManager.getUserId(sessionId);
        Study study = studyManager.resolveId(studyStr, userId);
        File file = internalGet(study.getUid(), fileStr, INCLUDE_FILE_URI, userId).first();

        authorizationManager.checkFilePermission(study.getUid(), file.getUid(), userId, FileAclEntry.FilePermissions.VIEW);
        URI fileUri = getUri(file);
        boolean ignoreCase = options.getBoolean("ignoreCase");
        boolean multi = options.getBoolean("multi");
        return catalogIOManagerFactory.get(fileUri).getGrepFileObject(fileUri, pattern, ignoreCase, multi);
    }

<<<<<<< HEAD
    public DataInputStream download(String studyStr, String fileStr, int start, int limit, QueryOptions options, String sessionId)
            throws CatalogException {
        MyResource<File> resource = getUid(fileStr, studyStr, sessionId);
        authorizationManager.checkFilePermission(resource.getStudy().getUid(), resource.getResource().getUid(), resource.getUser(),
                FileAclEntry.FilePermissions.DOWNLOAD);
        URI fileUri = getUri(resource.getResource());
        auditManager.recordAction(AuditRecord.Resource.file, AuditRecord.Action.download, AuditRecord.Magnitude.medium,
                resource.getResource().getUuid(), resource.getUser(), null, null, "File download", null);
=======
    public DataInputStream download(String studyStr, String fileStr, int start, int limit, String token) throws CatalogException {
        String userId = userManager.getUserId(token);
        Study study = studyManager.resolveId(studyStr, userId);
        File file = internalGet(study.getUid(), fileStr, INCLUDE_FILE_URI, userId).first();

        authorizationManager.checkFilePermission(study.getUid(), file.getUid(), userId, FileAclEntry.FilePermissions.DOWNLOAD);
        URI fileUri = getUri(file);
        auditManager.recordAction(AuditRecord.Resource.file, AuditRecord.Action.download, AuditRecord.Magnitude.medium,
                file.getUuid(), userId, null, null, "File download", null);
>>>>>>> 6c04fdf1
        return catalogIOManagerFactory.get(fileUri).getFileObject(fileUri, start, limit);
    }

    public QueryResult<Job> index(String studyStr, List<String> fileList, String type, Map<String, String> params, String sessionId)
            throws CatalogException {
        params = ParamUtils.defaultObject(params, HashMap::new);

        String userId = userManager.getUserId(sessionId);
        Study study = studyManager.resolveId(studyStr, userId);
        List<File> fileFolderIdList = internalGet(study.getUid(), fileList, QueryOptions.empty(), userId, false).getResult();

        long studyUid = study.getUid();

        // Define the output directory where the indexes will be put
        String outDirPath = ParamUtils.defaultString(params.get("outdir"), "/").replace(":", "/");
        if (outDirPath.contains("/") && !outDirPath.endsWith("/")) {
            outDirPath = outDirPath + "/";
        }

        File outDir;
        try {
            outDir = internalGet(studyUid, outDirPath, QueryOptions.empty(), userId).first();
        } catch (CatalogException e) {
            logger.warn("'{}' does not exist. Trying to create the output directory.", outDirPath);
            QueryResult<File> folder = createFolder(studyStr, outDirPath, new File.FileStatus(), true, "", new QueryOptions(), sessionId);
            outDir = folder.first();
        }

        authorizationManager.checkFilePermission(studyUid, outDir.getUid(), userId, FileAclEntry.FilePermissions.WRITE);

        QueryResult<Job> jobQueryResult;
        List<File> fileIdList = new ArrayList<>();
        String indexDaemonType = null;
        String jobName = null;
        String description = null;

        QueryOptions queryOptions = new QueryOptions(QueryOptions.INCLUDE, Arrays.asList(
                FileDBAdaptor.QueryParams.NAME.key(),
                FileDBAdaptor.QueryParams.PATH.key(),
                FileDBAdaptor.QueryParams.URI.key(),
                FileDBAdaptor.QueryParams.TYPE.key(),
                FileDBAdaptor.QueryParams.BIOFORMAT.key(),
                FileDBAdaptor.QueryParams.FORMAT.key(),
                FileDBAdaptor.QueryParams.INDEX.key())
        );

        if (type.equals("VCF")) {

            indexDaemonType = IndexDaemon.VARIANT_TYPE;
            Boolean transform = Boolean.valueOf(params.get("transform"));
            Boolean load = Boolean.valueOf(params.get("load"));
            if (transform && !load) {
                jobName = "variant_transform";
                description = "Transform variants from " + fileList;
            } else if (load && !transform) {
                description = "Load variants from " + fileList;
                jobName = "variant_load";
            } else {
                description = "Index variants from " + fileList;
                jobName = "variant_index";
            }

            for (File file : fileFolderIdList) {
                if (File.Type.DIRECTORY.equals(file.getType())) {
                    // Retrieve all the VCF files that can be found within the directory
                    String path = file.getPath().endsWith("/") ? file.getPath() : file.getPath() + "/";
                    Query query = new Query()
                            .append(FileDBAdaptor.QueryParams.FORMAT.key(), Arrays.asList(File.Format.VCF, File.Format.GVCF))
                            .append(FileDBAdaptor.QueryParams.PATH.key(), "~^" + path + "*")
                            .append(FileDBAdaptor.QueryParams.STUDY_UID.key(), studyUid);
                    QueryResult<File> fileQueryResult = fileDBAdaptor.get(query, queryOptions);

                    if (fileQueryResult.getNumResults() == 0) {
                        throw new CatalogException("No VCF files could be found in directory " + file.getPath());
                    }

                    for (File fileTmp : fileQueryResult.getResult()) {
                        authorizationManager.checkFilePermission(studyUid, fileTmp.getUid(), userId, FileAclEntry.FilePermissions.VIEW);
                        authorizationManager.checkFilePermission(studyUid, fileTmp.getUid(), userId, FileAclEntry.FilePermissions.WRITE);

                        fileIdList.add(fileTmp);
                    }

                } else {
                    if (isTransformedFile(file.getName())) {
                        if (file.getRelatedFiles() == null || file.getRelatedFiles().isEmpty()) {
                            catalogManager.getFileManager().matchUpVariantFiles(studyStr, Collections.singletonList(file), sessionId);
                        }
                        if (file.getRelatedFiles() != null) {
                            for (File.RelatedFile relatedFile : file.getRelatedFiles()) {
                                if (File.RelatedFile.Relation.PRODUCED_FROM.equals(relatedFile.getRelation())) {
                                    Query query = new Query(FileDBAdaptor.QueryParams.UID.key(), relatedFile.getFileId());
                                    file = get(studyStr, query, null, sessionId).first();
                                    break;
                                }
                            }
                        }
                    }
                    if (!File.Format.VCF.equals(file.getFormat()) && !File.Format.GVCF.equals(file.getFormat())) {
                        throw new CatalogException("The file " + file.getName() + " is not a VCF file.");
                    }

                    authorizationManager.checkFilePermission(studyUid, file.getUid(), userId, FileAclEntry.FilePermissions.VIEW);
                    authorizationManager.checkFilePermission(studyUid, file.getUid(), userId, FileAclEntry.FilePermissions.WRITE);

                    fileIdList.add(file);
                }
            }

            if (fileIdList.size() == 0) {
                throw new CatalogException("Cannot send to index. No files could be found to be indexed.");
            }

            params.put("sid", sessionId);

        } else if (type.equals("BAM")) {

            indexDaemonType = IndexDaemon.ALIGNMENT_TYPE;
            jobName = "AlignmentIndex";

            for (File file : fileFolderIdList) {
                if (File.Type.DIRECTORY.equals(file.getType())) {
                    // Retrieve all the BAM files that can be found within the directory
                    String path = file.getPath().endsWith("/") ? file.getPath() : file.getPath() + "/";
                    Query query = new Query(FileDBAdaptor.QueryParams.FORMAT.key(), Arrays.asList(File.Format.SAM, File.Format.BAM))
                            .append(FileDBAdaptor.QueryParams.PATH.key(), "~^" + path + "*")
                            .append(FileDBAdaptor.QueryParams.STUDY_UID.key(), studyUid);
                    QueryResult<File> fileQueryResult = fileDBAdaptor.get(query, queryOptions);

                    if (fileQueryResult.getNumResults() == 0) {
                        throw new CatalogException("No SAM/BAM files could be found in directory " + file.getPath());
                    }

                    for (File fileTmp : fileQueryResult.getResult()) {
                        authorizationManager.checkFilePermission(studyUid, fileTmp.getUid(), userId, FileAclEntry.FilePermissions.VIEW);
                        authorizationManager.checkFilePermission(studyUid, fileTmp.getUid(), userId, FileAclEntry.FilePermissions.WRITE);

                        fileIdList.add(fileTmp);
                    }

                } else {
                    if (!File.Format.BAM.equals(file.getFormat()) && !File.Format.SAM.equals(file.getFormat())) {
                        throw new CatalogException("The file " + file.getName() + " is not a SAM/BAM file.");
                    }

                    authorizationManager.checkFilePermission(studyUid, file.getUid(), userId, FileAclEntry.FilePermissions.VIEW);
                    authorizationManager.checkFilePermission(studyUid, file.getUid(), userId, FileAclEntry.FilePermissions.WRITE);

                    fileIdList.add(file);
                }
            }

        }

        if (fileIdList.size() == 0) {
            throw new CatalogException("Cannot send to index. No files could be found to be indexed.");
        }

        if (!params.containsKey("study") && !params.containsKey("studyId")) {
<<<<<<< HEAD
            params.put("study", resource.getStudy().getFqn());
        }

        String fileIds = fileIdList.stream().map(File::getId).collect(Collectors.joining(","));
=======
            params.put("study", study.getFqn());
        }

        params.put("outdir", outDir.getPath());
        String fileIds = fileIdList.stream().map(File::getPath).collect(Collectors.joining(","));
>>>>>>> 6c04fdf1
        params.put("file", fileIds);
        List<File> outputList = outDir.getUid() > 0 ? Arrays.asList(outDir) : Collections.emptyList();
        ObjectMap attributes = new ObjectMap();
        attributes.put(IndexDaemon.INDEX_TYPE, indexDaemonType);
        attributes.putIfNotNull(Job.OPENCGA_OUTPUT_DIR, outDirPath);
        attributes.putIfNotNull(Job.OPENCGA_STUDY, study.getFqn());

        logger.info("job description: " + description);
<<<<<<< HEAD
        jobQueryResult = catalogManager.getJobManager().queue(studyStr, jobName, "variant_index", description, null,
=======
        jobQueryResult = catalogManager.getJobManager().queue(studyStr, jobName, jobName, description, null,
>>>>>>> 6c04fdf1
                Job.Type.INDEX, params, fileIdList, outputList, outDir, attributes, sessionId);

        return jobQueryResult;
    }

    public void setFileIndex(String studyStr, String fileId, FileIndex index, String sessionId) throws CatalogException {
        String userId = userManager.getUserId(sessionId);
        Study study = studyManager.resolveId(studyStr, userId);
        long fileUid = internalGet(study.getUid(), fileId, INCLUDE_FILE_IDS, userId).first().getUid();

        authorizationManager.checkFilePermission(study.getUid(), fileUid, userId, FileAclEntry.FilePermissions.WRITE);

        ObjectMap parameters = new ObjectMap(FileDBAdaptor.QueryParams.INDEX.key(), index);
        fileDBAdaptor.update(fileUid, parameters, QueryOptions.empty());

        auditManager.recordUpdate(AuditRecord.Resource.file, fileUid, userId, parameters, null, null);
    }

    public void setDiskUsage(String studyStr, String fileId, long size, String sessionId) throws CatalogException {
        String userId = userManager.getUserId(sessionId);
        Study study = studyManager.resolveId(studyStr, userId);
        long fileUid = internalGet(study.getUid(), fileId, INCLUDE_FILE_IDS, userId).first().getUid();

        authorizationManager.checkFilePermission(study.getUid(), fileUid, userId, FileAclEntry.FilePermissions.WRITE);

        ObjectMap parameters = new ObjectMap(FileDBAdaptor.QueryParams.SIZE.key(), size);
        fileDBAdaptor.update(fileUid, parameters, QueryOptions.empty());

        auditManager.recordUpdate(AuditRecord.Resource.file, fileUid, userId, parameters, null, null);
    }

    @Deprecated
    public void setModificationDate(String studyStr, String fileId, String date, String sessionId) throws CatalogException {
        String userId = userManager.getUserId(sessionId);
        Study study = studyManager.resolveId(studyStr, userId);
        long fileUid = internalGet(study.getUid(), fileId, INCLUDE_FILE_IDS, userId).first().getUid();

        authorizationManager.checkFilePermission(study.getUid(), fileUid, userId, FileAclEntry.FilePermissions.WRITE);

        ObjectMap parameters = new ObjectMap(FileDBAdaptor.QueryParams.MODIFICATION_DATE.key(), date);
        fileDBAdaptor.update(fileUid, parameters, QueryOptions.empty());

        auditManager.recordUpdate(AuditRecord.Resource.file, fileUid, userId, parameters, null, null);
    }

    public void setUri(String studyStr, String fileId, String uri, String sessionId) throws CatalogException {
        String userId = userManager.getUserId(sessionId);
        Study study = studyManager.resolveId(studyStr, userId);
        long fileUid = internalGet(study.getUid(), fileId, INCLUDE_FILE_IDS, userId).first().getUid();

        authorizationManager.checkFilePermission(study.getUid(), fileUid, userId, FileAclEntry.FilePermissions.WRITE);

        ObjectMap parameters = new ObjectMap(FileDBAdaptor.QueryParams.URI.key(), uri);
        fileDBAdaptor.update(fileUid, parameters, QueryOptions.empty());

        auditManager.recordUpdate(AuditRecord.Resource.file, fileUid, userId, parameters, null, null);
    }


    // **************************   ACLs  ******************************** //
    public List<QueryResult<FileAclEntry>> getAcls(String studyStr, List<String> fileList, String member, boolean silent, String sessionId)
            throws CatalogException {
        List<QueryResult<FileAclEntry>> fileAclList = new ArrayList<>(fileList.size());
        String user = userManager.getUserId(sessionId);
        Study study = studyManager.resolveId(studyStr, user);

        InternalGetQueryResult<File> fileQueryResult = internalGet(study.getUid(), fileList, INCLUDE_FILE_IDS, user, silent);

        Map<String, InternalGetQueryResult.Missing> missingMap = new HashMap<>();
        if (fileQueryResult.getMissing() != null) {
            missingMap = fileQueryResult.getMissing().stream()
                    .collect(Collectors.toMap(InternalGetQueryResult.Missing::getId, Function.identity()));
        }
        int counter = 0;
        for (String file : fileList) {
            if (!missingMap.containsKey(file)) {
                try {
                    QueryResult<FileAclEntry> allFileAcls;
                    if (StringUtils.isNotEmpty(member)) {
                        allFileAcls = authorizationManager.getFileAcl(study.getUid(), fileQueryResult.getResult().get(counter).getUid(),
                                user, member);
                    } else {
                        allFileAcls = authorizationManager.getAllFileAcls(study.getUid(), fileQueryResult.getResult().get(counter).getUid(),
                                user, true);
                    }
                    allFileAcls.setId(file);
                    fileAclList.add(allFileAcls);
                } catch (CatalogException e) {
                    if (!silent) {
                        throw e;
                    } else {
                        fileAclList.add(new QueryResult<>(file, fileQueryResult.getDbTime(), 0, 0, "", missingMap.get(file).getErrorMsg(),
                                Collections.emptyList()));
                    }
                }
                counter += 1;
            } else {
                fileAclList.add(new QueryResult<>(file, fileQueryResult.getDbTime(), 0, 0, "", missingMap.get(file).getErrorMsg(),
                        Collections.emptyList()));
            }
        }
        return fileAclList;
    }

    public List<QueryResult<FileAclEntry>> updateAcl(String studyStr, List<String> fileList, String memberIds,
                                                     File.FileAclParams fileAclParams, String sessionId) throws CatalogException {
        String user = userManager.getUserId(sessionId);
        Study study = studyManager.resolveId(studyStr, user);

        int count = 0;
        count += fileList != null && !fileList.isEmpty() ? 1 : 0;
        count += StringUtils.isNotEmpty(fileAclParams.getSample()) ? 1 : 0;

        if (count > 1) {
            throw new CatalogException("Update ACL: Only one of these parameters are allowed: file or sample per query.");
        } else if (count == 0) {
            throw new CatalogException("Update ACL: At least one of these parameters should be provided: file or sample");
        }

        if (fileAclParams.getAction() == null) {
            throw new CatalogException("Invalid action found. Please choose a valid action to be performed.");
        }

        List<String> permissions = Collections.emptyList();
        if (StringUtils.isNotEmpty(fileAclParams.getPermissions())) {
            permissions = Arrays.asList(fileAclParams.getPermissions().trim().replaceAll("\\s", "").split(","));
            checkPermissions(permissions, FileAclEntry.FilePermissions::valueOf);
        }


        List<File> extendedFileList;
        if (StringUtils.isNotEmpty(fileAclParams.getSample())) {
            // Obtain the sample ids
            QueryResult<Sample> sampleQueryResult = catalogManager.getSampleManager().internalGet(study.getUid(),
                    Arrays.asList(StringUtils.split(fileAclParams.getSample(), ",")), SampleManager.INCLUDE_SAMPLE_IDS, user, false);
            Query query = new Query(FileDBAdaptor.QueryParams.SAMPLE_UIDS.key(), sampleQueryResult.getResult().stream().map(Sample::getUid)
                    .collect(Collectors.toList()));

            extendedFileList = catalogManager.getFileManager().get(studyStr, query, EXCLUDE_FILE_ATTRIBUTES, sessionId).getResult();
        } else {
            extendedFileList = internalGet(study.getUid(), fileList, EXCLUDE_FILE_ATTRIBUTES, user, false).getResult();
        }

        authorizationManager.checkCanAssignOrSeePermissions(study.getUid(), user);

        // Increase the list with the files/folders within the list of ids that correspond with folders
        extendedFileList = getRecursiveFilesAndFolders(study.getUid(), extendedFileList);

        // Validate that the members are actually valid members
        List<String> members;
        if (memberIds != null && !memberIds.isEmpty()) {
            members = Arrays.asList(memberIds.split(","));
        } else {
            members = Collections.emptyList();
        }
        authorizationManager.checkNotAssigningPermissionsToAdminsGroup(members);
        checkMembers(study.getUid(), members);
//        studyManager.membersHavePermissionsInStudy(resourceIds.getStudyId(), members);

        switch (fileAclParams.getAction()) {
            case SET:
                // Todo: Remove this in 1.4
                List<String> allFilePermissions = EnumSet.allOf(FileAclEntry.FilePermissions.class)
                        .stream()
                        .map(String::valueOf)
                        .collect(Collectors.toList());
                return authorizationManager.setAcls(study.getUid(), extendedFileList.stream().map(File::getUid)
                        .collect(Collectors.toList()), members, permissions, allFilePermissions, Entity.FILE);
            case ADD:
                return authorizationManager.addAcls(study.getUid(), extendedFileList.stream().map(File::getUid)
                        .collect(Collectors.toList()), members, permissions, Entity.FILE);
            case REMOVE:
                return authorizationManager.removeAcls(extendedFileList.stream().map(File::getUid).collect(Collectors.toList()),
                        members, permissions, Entity.FILE);
            case RESET:
                return authorizationManager.removeAcls(extendedFileList.stream().map(File::getUid).collect(Collectors.toList()),
                        members, null, Entity.FILE);
            default:
                throw new CatalogException("Unexpected error occurred. No valid action found.");
        }
    }


    // **************************   Private methods   ******************************** //
    private boolean isRootFolder(File file) throws CatalogException {
        ParamUtils.checkObj(file, "File");
        return file.getPath().isEmpty();
    }

    /**
     * Fetch all the recursive files and folders within the list of file ids given.
     *
     * @param studyUid Study uid.
     * @param fileList List of files
     * @return a more complete file list containing all the nested files
     */
    private List<File> getRecursiveFilesAndFolders(long studyUid, List<File> fileList) throws CatalogException {
        List<File> fileListCopy = new LinkedList<>();
        fileListCopy.addAll(fileList);

        Set<Long> uidFileSet = new HashSet<>();
        uidFileSet.addAll(fileList.stream().map(File::getUid).collect(Collectors.toSet()));

        List<String> pathList = new ArrayList<>();
        for (File file : fileList) {
            if (file.getType().equals(File.Type.DIRECTORY)) {
                pathList.add("~^" + file.getPath());
            }
        }

        QueryOptions options = new QueryOptions(QueryOptions.INCLUDE, FileDBAdaptor.QueryParams.UID.key());
        if (CollectionUtils.isNotEmpty(pathList)) {
            // Search for all the files within the list of paths
            Query query = new Query()
                    .append(FileDBAdaptor.QueryParams.STUDY_UID.key(), studyUid)
                    .append(FileDBAdaptor.QueryParams.PATH.key(), pathList);
            QueryResult<File> fileQueryResult1 = fileDBAdaptor.get(query, options);
            for (File file1 : fileQueryResult1.getResult()) {
                if (!uidFileSet.contains(file1.getUid())) {
                    uidFileSet.add(file1.getUid());
                    fileListCopy.add(file1);
                }
            }
        }

        return fileListCopy;
    }

    private List<String> getParentPaths(String filePath) {
        String path = "";
        String[] split = filePath.split("/");
        List<String> paths = new ArrayList<>(split.length + 1);
        paths.add("");  //Add study root folder
        //Add intermediate folders
        //Do not add the last split, could be a file or a folder..
        //Depending on this, it could end with '/' or not.
        for (int i = 0; i < split.length - 1; i++) {
            String f = split[i];
            path = path + f + "/";
            paths.add(path);
        }
        paths.add(filePath); //Add the file path
        return paths;
    }

    //FIXME: This should use org.opencb.opencga.storage.core.variant.io.VariantReaderUtils
    private String getOriginalFile(String name) {
        if (name.endsWith(".variants.avro.gz")
                || name.endsWith(".variants.proto.gz")
                || name.endsWith(".variants.json.gz")) {
            int idx = name.lastIndexOf(".variants.");
            return name.substring(0, idx);
        } else {
            return null;
        }
    }

    private boolean isTransformedFile(String name) {
        return getOriginalFile(name) != null;
    }

    private String getMetaFile(String path) {
        String file = getOriginalFile(path);
        if (file != null) {
            return file + ".file.json.gz";
        } else {
            return null;
        }
    }

    private QueryResult<File> getParents(boolean rootFirst, QueryOptions options, String filePath, long studyId) throws CatalogException {
        List<String> paths = getParentPaths(filePath);

        Query query = new Query(FileDBAdaptor.QueryParams.PATH.key(), paths);
        query.put(FileDBAdaptor.QueryParams.STUDY_UID.key(), studyId);
        QueryResult<File> result = fileDBAdaptor.get(query, options);
        result.getResult().sort(rootFirst ? ROOT_FIRST_COMPARATOR : ROOT_LAST_COMPARATOR);
        return result;
    }

    private String getParentPath(String path) {
        Path parent = Paths.get(path).getParent();
        String parentPath;
        if (parent == null) {   //If parent == null, the file is in the root of the study
            parentPath = "";
        } else {
            parentPath = parent.toString() + "/";
        }
        return parentPath;
    }

    /**
     * Get the URI where a file should be in Catalog, given a study and a path.
     *
     * @param studyId   Study identifier
     * @param path      Path to locate
     * @param directory Boolean indicating if the file is a directory
     * @return URI where the file should be placed
     * @throws CatalogException CatalogException
     */
    private URI getFileUri(long studyId, String path, boolean directory) throws CatalogException, URISyntaxException {
        // Get the closest existing parent. If parents == true, may happen that the parent is not registered in catalog yet.
        File existingParent = getParents(false, null, path, studyId).first();

        //Relative path to the existing parent
        String relativePath = Paths.get(existingParent.getPath()).relativize(Paths.get(path)).toString();
        if (path.endsWith("/") && !relativePath.endsWith("/")) {
            relativePath += "/";
        }

        String uriStr = Paths.get(existingParent.getUri().getPath()).resolve(relativePath).toString();

        if (directory) {
            return UriUtils.createDirectoryUri(uriStr);
        } else {
            return UriUtils.createUri(uriStr);
        }
    }

    private boolean isExternal(Study study, String catalogFilePath, URI fileUri) throws CatalogException {
        URI studyUri = study.getUri();

        String studyFilePath = studyUri.resolve(catalogFilePath).getPath();
        String originalFilePath = fileUri.getPath();

        logger.debug("Study file path: {}", studyFilePath);
        logger.debug("File path: {}", originalFilePath);
        return !studyFilePath.equals(originalFilePath);
    }

    private FileTree getTree(File folder, Query query, QueryOptions queryOptions, int maxDepth, long studyId, String userId)
            throws CatalogDBException {

        if (maxDepth == 0) {
            return null;
        }

        try {
            authorizationManager.checkFilePermission(studyId, folder.getUid(), userId, FileAclEntry.FilePermissions.VIEW);
        } catch (CatalogException e) {
            return null;
        }

        // Update the new path to be looked for
        query.put(FileDBAdaptor.QueryParams.DIRECTORY.key(), folder.getPath());

        FileTree fileTree = new FileTree(folder);
        List<FileTree> children = new ArrayList<>();

        // Obtain the files and directories inside the directory
        QueryResult<File> fileQueryResult = fileDBAdaptor.get(query, queryOptions);

        for (File fileAux : fileQueryResult.getResult()) {
            if (fileAux.getType().equals(File.Type.DIRECTORY)) {
                FileTree subTree = getTree(fileAux, query, queryOptions, maxDepth - 1, studyId, userId);
                if (subTree != null) {
                    children.add(subTree);
                }
            } else {
                try {
                    authorizationManager.checkFilePermission(studyId, fileAux.getUid(), userId, FileAclEntry.FilePermissions.VIEW);
                    children.add(new FileTree(fileAux));
                } catch (CatalogException e) {
                    continue;
                }
            }
        }
        fileTree.setChildren(children);

        return fileTree;
    }

    private int countFilesInTree(FileTree fileTree) {
        int count = 1;
        for (FileTree tree : fileTree.getChildren()) {
            count += countFilesInTree(tree);
        }
        return count;
    }

    /**
     * Method to check if a files matching a query can be deleted. It will only be possible to delete files as long as they are not indexed.
     *
     * @param query          Query object.
     * @param physicalDelete boolean indicating whether the files matching the query should be completely deleted from the file system or
     *                       they should be sent to the trash bin.
     * @param studyId        Study where the query will be applied.
     * @param userId         user for which DELETE permissions will be checked.
     * @return the list of files scanned that can be deleted.
     * @throws CatalogException if any of the files cannot be deleted.
     */
    public List<File> checkCanDeleteFiles(Query query, boolean physicalDelete, long studyId, String userId) throws CatalogException {
        String statusQuery = physicalDelete ? GET_NON_DELETED_FILES : GET_NON_TRASHED_FILES;

        QueryOptions options = new QueryOptions(QueryOptions.INCLUDE, Arrays.asList(FileDBAdaptor.QueryParams.UID.key(),
                FileDBAdaptor.QueryParams.NAME.key(), FileDBAdaptor.QueryParams.TYPE.key(), FileDBAdaptor.QueryParams.RELATED_FILES.key(),
                FileDBAdaptor.QueryParams.SIZE.key(), FileDBAdaptor.QueryParams.URI.key(), FileDBAdaptor.QueryParams.PATH.key(),
                FileDBAdaptor.QueryParams.INDEX.key(), FileDBAdaptor.QueryParams.STATUS.key(), FileDBAdaptor.QueryParams.EXTERNAL.key()));
        Query myQuery = new Query(query);
        myQuery.put(FileDBAdaptor.QueryParams.STUDY_UID.key(), studyId);
        myQuery.put(FileDBAdaptor.QueryParams.STATUS_NAME.key(), statusQuery);

        QueryResult<File> fileQueryResult = fileDBAdaptor.get(myQuery, options);

        return checkCanDeleteFiles(fileQueryResult.getResult().iterator(), physicalDelete, String.valueOf(studyId), userId);
    }

    public List<File> checkCanDeleteFiles(Iterator<File> fileIterator, boolean physicalDelete, String studyStr, String userId)
            throws CatalogException {
        List<File> filesChecked = new LinkedList<>();

        while (fileIterator.hasNext()) {
            filesChecked.addAll(checkCanDeleteFile(studyStr, fileIterator.next(), physicalDelete, userId));
        }

        return filesChecked;
    }

    public List<File> checkCanDeleteFile(String studyStr, File file, boolean physicalDelete, String userId) throws CatalogException {
        String statusQuery = physicalDelete ? GET_NON_DELETED_FILES : GET_NON_TRASHED_FILES;

        Study study = studyManager.resolveId(studyStr, userId);
        QueryOptions options = new QueryOptions(QueryOptions.INCLUDE, Arrays.asList(FileDBAdaptor.QueryParams.UID.key(),
                FileDBAdaptor.QueryParams.NAME.key(), FileDBAdaptor.QueryParams.TYPE.key(), FileDBAdaptor.QueryParams.RELATED_FILES.key(),
                FileDBAdaptor.QueryParams.SIZE.key(), FileDBAdaptor.QueryParams.URI.key(), FileDBAdaptor.QueryParams.PATH.key(),
                FileDBAdaptor.QueryParams.INDEX.key(), FileDBAdaptor.QueryParams.STATUS.key(), FileDBAdaptor.QueryParams.EXTERNAL.key()));

        List<File> filesToAnalyse = new LinkedList<>();

        if (file.getType() == File.Type.FILE) {
            filesToAnalyse.add(file);
        } else {
            // We cannot delete the root folder
            if (isRootFolder(file)) {
                throw new CatalogException("Root directories cannot be deleted");
            }

            // Get all recursive files and folders
            Query newQuery = new Query()
                    .append(FileDBAdaptor.QueryParams.STUDY_UID.key(), study.getUid())
                    .append(FileDBAdaptor.QueryParams.PATH.key(), "~^" + file.getPath() + "*")
                    .append(FileDBAdaptor.QueryParams.STATUS_NAME.key(), statusQuery);
            QueryResult<File> recursiveFileQueryResult = fileDBAdaptor.get(newQuery, options);

            if (file.isExternal()) {
                // Check there aren't local files within the directory
                List<String> wrongFiles = new LinkedList<>();
                for (File nestedFile : recursiveFileQueryResult.getResult()) {
                    if (!nestedFile.isExternal()) {
                        wrongFiles.add(nestedFile.getPath());
                    }
                }
                if (!wrongFiles.isEmpty()) {
                    throw new CatalogException("Local files {" + StringUtils.join(wrongFiles, ", ") + "} detected within the external "
                            + "folder " + file.getPath() + ". Please, delete those folders or files manually first");
                }
            } else {
                // Check there aren't external files within the directory
                List<String> wrongFiles = new LinkedList<>();
                for (File nestedFile : recursiveFileQueryResult.getResult()) {
                    if (nestedFile.isExternal()) {
                        wrongFiles.add(nestedFile.getPath());
                    }
                }
                if (!wrongFiles.isEmpty()) {
                    throw new CatalogException("External files {" + StringUtils.join(wrongFiles, ", ") + "} detected within the local "
                            + "folder " + file.getPath() + ". Please, unlink those folders or files manually first");
                }
            }

            filesToAnalyse.addAll(recursiveFileQueryResult.getResult());
        }

        // If the user is the owner or the admin, we won't check if he has permissions for every single file
        boolean checkPermissions = !authorizationManager.checkIsOwnerOrAdmin(study.getUid(), userId);

        Set<Long> transformedFromFileIds = new HashSet<>();

        for (File fileAux : filesToAnalyse) {
            if (checkPermissions) {
                authorizationManager.checkFilePermission(study.getUid(), fileAux.getUid(), userId, FileAclEntry.FilePermissions.DELETE);
            }

            // Check the file status is not STAGE or MISSING
            if (fileAux.getStatus() == null) {
                throw new CatalogException("Cannot check file status for deletion");
            }
            if (File.FileStatus.STAGE.equals(fileAux.getStatus().getName())
                    || File.FileStatus.MISSING.equals(fileAux.getStatus().getName())) {
                throw new CatalogException("Cannot delete file: " + fileAux.getName() + ". The status is " + fileAux.getStatus().getName());
            }

            // Check the index status
            if (fileAux.getIndex() != null && fileAux.getIndex().getStatus() != null
                    && !FileIndex.IndexStatus.NONE.equals(fileAux.getIndex().getStatus().getName())
                    && !FileIndex.IndexStatus.TRANSFORMED.equals(fileAux.getIndex().getStatus().getName())) {
                throw new CatalogException("Cannot delete file: " + fileAux.getName() + ". The index status is "
                        + fileAux.getIndex().getStatus().getName());
            }

            // Check if the file is produced from other file being indexed and add them to the transformedFromFileIds set
            if (fileAux.getRelatedFiles() != null && !fileAux.getRelatedFiles().isEmpty()) {
                transformedFromFileIds.addAll(
                        fileAux.getRelatedFiles().stream()
                                .filter(myFile -> myFile.getRelation() == File.RelatedFile.Relation.PRODUCED_FROM)
                                .map(File.RelatedFile::getFileId)
                                .collect(Collectors.toSet())
                );
            }
        }

        // Check the original files are not being indexed at the moment
        if (!transformedFromFileIds.isEmpty()) {
            Query query = new Query(FileDBAdaptor.QueryParams.UID.key(), new ArrayList<>(transformedFromFileIds));
            try (DBIterator<File> iterator = fileDBAdaptor.iterator(query, new QueryOptions(QueryOptions.INCLUDE, Arrays.asList(
                    FileDBAdaptor.QueryParams.INDEX.key(), FileDBAdaptor.QueryParams.UID.key())))) {
                while (iterator.hasNext()) {
                    File next = iterator.next();
                    String status = next.getIndex().getStatus().getName();
                    switch (status) {
                        case FileIndex.IndexStatus.READY:
                            // If they are already ready, we only need to remove the reference to the transformed files as they will be
                            // removed
                            next.getIndex().setTransformedFile(null);
                            break;
                        case FileIndex.IndexStatus.TRANSFORMED:
                            // We need to remove the reference to the transformed files and change their status from TRANSFORMED to NONE
                            next.getIndex().setTransformedFile(null);
                            next.getIndex().getStatus().setName(FileIndex.IndexStatus.NONE);
                            break;
                        case FileIndex.IndexStatus.NONE:
                        case FileIndex.IndexStatus.DELETED:
                            break;
                        default:
                            throw new CatalogException("Cannot delete files that are in use in storage.");
                    }
                }
            }
        }

        return filesToAnalyse;
    }

    public FacetQueryResult facet(String studyStr, Query query, QueryOptions queryOptions, boolean defaultStats, String sessionId)
            throws CatalogException, IOException {
        ParamUtils.defaultObject(query, Query::new);
        ParamUtils.defaultObject(queryOptions, QueryOptions::new);

        if (defaultStats || StringUtils.isEmpty(queryOptions.getString(QueryOptions.FACET))) {
            String facet = queryOptions.getString(QueryOptions.FACET);
            queryOptions.put(QueryOptions.FACET, StringUtils.isNotEmpty(facet) ? defaultFacet + ";" + facet : defaultFacet);
        }

        CatalogSolrManager catalogSolrManager = new CatalogSolrManager(catalogManager);

        String userId = userManager.getUserId(sessionId);
        // We need to add variableSets and groups to avoid additional queries as it will be used in the catalogSolrManager
        Study study = studyManager.resolveId(studyStr, userId, new QueryOptions(QueryOptions.INCLUDE,
                Arrays.asList(StudyDBAdaptor.QueryParams.VARIABLE_SET.key(), StudyDBAdaptor.QueryParams.GROUPS.key())));

        AnnotationUtils.fixQueryAnnotationSearch(study, userId, query, authorizationManager);

        return catalogSolrManager.facetedQuery(study, CatalogSolrManager.FILE_SOLR_COLLECTION, query, queryOptions, userId);
    }

    private void updateIndexStatusAfterDeletionOfTransformedFile(long studyId, File file) throws CatalogDBException {
        if (file.getType() == File.Type.FILE && (file.getRelatedFiles() == null || file.getRelatedFiles().isEmpty())) {
            return;
        }

        // We check if any of the files to be removed are transformation files
        Query query = new Query()
                .append(FileDBAdaptor.QueryParams.STUDY_UID.key(), studyId)
                .append(FileDBAdaptor.QueryParams.PATH.key(), "~^" + file.getPath() + "*")
                .append(FileDBAdaptor.QueryParams.RELATED_FILES_RELATION.key(), File.RelatedFile.Relation.PRODUCED_FROM);
        QueryResult<File> fileQR = fileDBAdaptor.get(query, new QueryOptions(QueryOptions.INCLUDE,
                FileDBAdaptor.QueryParams.RELATED_FILES.key()));
        if (fileQR.getNumResults() > 0) {
            // Among the files to be deleted / unlinked, there are transformed files. We need to check that these files are not being used
            // anymore.
            Set<Long> fileIds = new HashSet<>();
            for (File transformedFile : fileQR.getResult()) {
                fileIds.addAll(
                        transformedFile.getRelatedFiles().stream()
                                .filter(myFile -> myFile.getRelation() == File.RelatedFile.Relation.PRODUCED_FROM)
                                .map(File.RelatedFile::getFileId)
                                .collect(Collectors.toSet())
                );
            }

            // Update the original files to remove the transformed file
            query = new Query(FileDBAdaptor.QueryParams.UID.key(), new ArrayList<>(fileIds));
            Map<Long, FileIndex> filesToUpdate;
            try (DBIterator<File> iterator = fileDBAdaptor.iterator(query, new QueryOptions(QueryOptions.INCLUDE, Arrays.asList(
                    FileDBAdaptor.QueryParams.INDEX.key(), FileDBAdaptor.QueryParams.UID.key())))) {
                filesToUpdate = new HashMap<>();
                while (iterator.hasNext()) {
                    File next = iterator.next();
                    String status = next.getIndex().getStatus().getName();
                    switch (status) {
                        case FileIndex.IndexStatus.READY:
                            // If they are already ready, we only need to remove the reference to the transformed files as they will be
                            // removed
                            next.getIndex().setTransformedFile(null);
                            filesToUpdate.put(next.getUid(), next.getIndex());
                            break;
                        case FileIndex.IndexStatus.TRANSFORMED:
                            // We need to remove the reference to the transformed files and change their status from TRANSFORMED to NONE
                            next.getIndex().setTransformedFile(null);
                            next.getIndex().getStatus().setName(FileIndex.IndexStatus.NONE);
                            filesToUpdate.put(next.getUid(), next.getIndex());
                            break;
                        default:
                            break;
                    }
                }
            }

            for (Map.Entry<Long, FileIndex> indexEntry : filesToUpdate.entrySet()) {
                fileDBAdaptor.update(indexEntry.getKey(), new ObjectMap(FileDBAdaptor.QueryParams.INDEX.key(), indexEntry.getValue()),
                        QueryOptions.empty());
            }
        }
    }

    /**
     * Create the parent directories that are needed.
     *
     * @param study            study where they will be created.
     * @param userId           user that is creating the parents.
     * @param studyURI         Base URI where the created folders will be pointing to. (base physical location)
     * @param path             Path used in catalog as a virtual location. (whole bunch of directories inside the virtual
     *                         location in catalog)
     * @param checkPermissions Boolean indicating whether to check if the user has permissions to create a folder in the first directory
     *                         that is available in catalog.
     * @throws CatalogDBException
     */
    private void createParents(Study study, String userId, URI studyURI, Path path, boolean checkPermissions) throws CatalogException {
        if (path == null) {
            if (checkPermissions) {
                authorizationManager.checkStudyPermission(study.getUid(), userId, StudyAclEntry.StudyPermissions.WRITE_FILES);
            }
            return;
        }

        String stringPath = path.toString();
        if (("/").equals(stringPath)) {
            return;
        }

        logger.info("Path: {}", stringPath);

        if (stringPath.startsWith("/")) {
            stringPath = stringPath.substring(1);
        }

        if (!stringPath.endsWith("/")) {
            stringPath = stringPath + "/";
        }

        // Check if the folder exists
        Query query = new Query()
                .append(FileDBAdaptor.QueryParams.STUDY_UID.key(), study.getUid())
                .append(FileDBAdaptor.QueryParams.PATH.key(), stringPath);

        if (fileDBAdaptor.count(query).first() == 0) {
            createParents(study, userId, studyURI, path.getParent(), checkPermissions);
        } else {
            if (checkPermissions) {
                long fileId = fileDBAdaptor.getId(study.getUid(), stringPath);
                authorizationManager.checkFilePermission(study.getUid(), fileId, userId, FileAclEntry.FilePermissions.WRITE);
            }
            return;
        }

        String parentPath = getParentPath(stringPath);
        long parentFileId = fileDBAdaptor.getId(study.getUid(), parentPath);
        // We obtain the permissions set in the parent folder and set them to the file or folder being created
        QueryResult<FileAclEntry> allFileAcls = authorizationManager.getAllFileAcls(study.getUid(), parentFileId, userId, checkPermissions);

        URI completeURI = Paths.get(studyURI).resolve(path).toUri();

        // Create the folder in catalog
        File folder = new File(path.getFileName().toString(), File.Type.DIRECTORY, File.Format.PLAIN, File.Bioformat.NONE, completeURI,
                stringPath, null, TimeUtils.getTime(), TimeUtils.getTime(), "", new File.FileStatus(File.FileStatus.READY), false, 0, null,
                new Experiment(), Collections.emptyList(), new Job(), Collections.emptyList(), null,
                studyManager.getCurrentRelease(study, userId), Collections.emptyList(), null, null);
        folder.setUuid(UUIDUtils.generateOpenCGAUUID(UUIDUtils.Entity.FILE));
        checkHooks(folder, study.getFqn(), HookConfiguration.Stage.CREATE);
        QueryResult<File> queryResult = fileDBAdaptor.insert(study.getUid(), folder, Collections.emptyList(), new QueryOptions());
        // Propagate ACLs
        if (allFileAcls != null && allFileAcls.getNumResults() > 0) {
            authorizationManager.replicateAcls(study.getUid(), Arrays.asList(queryResult.first().getUid()), allFileAcls.getResult(),
                    Entity.FILE);
        }
    }

    private QueryResult<File> privateLink(Study study, URI uriOrigin, String pathDestiny, ObjectMap params, String sessionId)
            throws CatalogException, IOException {
        params = ParamUtils.defaultObject(params, ObjectMap::new);
        CatalogIOManager ioManager = catalogIOManagerFactory.get(uriOrigin);
        if (!ioManager.exists(uriOrigin)) {
            throw new CatalogIOException("File " + uriOrigin + " does not exist");
        }

        final URI normalizedUri;
        try {
            normalizedUri = UriUtils.createUri(uriOrigin.normalize().getPath());
        } catch (URISyntaxException e) {
            throw new CatalogException(e);
        }

        String userId = userManager.getUserId(sessionId);
        authorizationManager.checkStudyPermission(study.getUid(), userId, StudyAclEntry.StudyPermissions.WRITE_FILES);

        pathDestiny = ParamUtils.defaultString(pathDestiny, "");
        if (pathDestiny.length() == 1 && (pathDestiny.equals(".") || pathDestiny.equals("/"))) {
            pathDestiny = "";
        } else {
            if (pathDestiny.startsWith("/")) {
                pathDestiny = pathDestiny.substring(1);
            }
            if (!pathDestiny.isEmpty() && !pathDestiny.endsWith("/")) {
                pathDestiny = pathDestiny + "/";
            }
        }
        String externalPathDestinyStr;
        if (Paths.get(normalizedUri).toFile().isDirectory()) {
            externalPathDestinyStr = Paths.get(pathDestiny).resolve(Paths.get(normalizedUri).getFileName()).toString() + "/";
        } else {
            externalPathDestinyStr = Paths.get(pathDestiny).resolve(Paths.get(normalizedUri).getFileName()).toString();
        }

        // Check if the path already exists and is not external
        Query query = new Query()
                .append(FileDBAdaptor.QueryParams.STUDY_UID.key(), study.getUid())
                .append(FileDBAdaptor.QueryParams.STATUS_NAME.key(), "!=" + File.FileStatus.TRASHED + ";!=" + Status.DELETED + ";!="
                        + File.FileStatus.REMOVED)
                .append(FileDBAdaptor.QueryParams.PATH.key(), externalPathDestinyStr)
                .append(FileDBAdaptor.QueryParams.EXTERNAL.key(), false);
        if (fileDBAdaptor.count(query).first() > 0) {
            throw new CatalogException("Cannot link to " + externalPathDestinyStr + ". The path already existed and is not external.");
        }

        // Check if the uri was already linked to that same path
        query = new Query()
                .append(FileDBAdaptor.QueryParams.URI.key(), normalizedUri)
                .append(FileDBAdaptor.QueryParams.STUDY_UID.key(), study.getUid())
                .append(FileDBAdaptor.QueryParams.STATUS_NAME.key(), "!=" + File.FileStatus.TRASHED + ";!=" + Status.DELETED + ";!="
                        + File.FileStatus.REMOVED)
                .append(FileDBAdaptor.QueryParams.PATH.key(), externalPathDestinyStr)
                .append(FileDBAdaptor.QueryParams.EXTERNAL.key(), true);


        if (fileDBAdaptor.count(query).first() > 0) {
            // Create a regular expression on URI to return everything linked from that URI
            query.put(FileDBAdaptor.QueryParams.URI.key(), "~^" + normalizedUri);
            query.remove(FileDBAdaptor.QueryParams.PATH.key());

            // Limit the number of results and only some fields
            QueryOptions queryOptions = new QueryOptions()
                    .append(QueryOptions.LIMIT, 100);

            return fileDBAdaptor.get(query, queryOptions);
        }

        // Check if the uri was linked to other path
        query = new Query()
                .append(FileDBAdaptor.QueryParams.URI.key(), normalizedUri)
                .append(FileDBAdaptor.QueryParams.STUDY_UID.key(), study.getUid())
                .append(FileDBAdaptor.QueryParams.STATUS_NAME.key(), "!=" + File.FileStatus.TRASHED + ";!=" + Status.DELETED + ";!="
                        + File.FileStatus.REMOVED)
                .append(FileDBAdaptor.QueryParams.EXTERNAL.key(), true);
        if (fileDBAdaptor.count(query).first() > 0) {
            QueryOptions queryOptions = new QueryOptions(QueryOptions.INCLUDE, FileDBAdaptor.QueryParams.PATH.key());
            String path = fileDBAdaptor.get(query, queryOptions).first().getPath();
            throw new CatalogException(normalizedUri + " was already linked to other path: " + path);
        }

        boolean parents = params.getBoolean("parents", false);
        // FIXME: Implement resync
        boolean resync = params.getBoolean("resync", false);
        String description = params.getString("description", "");
        String checksum = params.getString(FileDBAdaptor.QueryParams.CHECKSUM.key(), "");
        // Because pathDestiny can be null, we will use catalogPath as the virtual destiny where the files will be located in catalog.
        Path catalogPath = Paths.get(pathDestiny);

        if (pathDestiny.isEmpty()) {
            // If no destiny is given, everything will be linked to the root folder of the study.
            authorizationManager.checkStudyPermission(study.getUid(), userId, StudyAclEntry.StudyPermissions.WRITE_FILES);
        } else {
            // Check if the folder exists
            query = new Query()
                    .append(FileDBAdaptor.QueryParams.STUDY_UID.key(), study.getUid())
                    .append(FileDBAdaptor.QueryParams.PATH.key(), pathDestiny);
            if (fileDBAdaptor.count(query).first() == 0) {
                if (parents) {
                    // Get the base URI where the files are located in the study
                    URI studyURI = study.getUri();
                    createParents(study, userId, studyURI, catalogPath, true);
                    // Create them in the disk
//                    URI directory = Paths.get(studyURI).resolve(catalogPath).toUri();
//                    catalogIOManagerFactory.get(directory).createDirectory(directory, true);
                } else {
                    throw new CatalogException("The path " + catalogPath + " does not exist in catalog.");
                }
            } else {
                // Check if the user has permissions to link files in the directory
                long fileId = fileDBAdaptor.getId(study.getUid(), pathDestiny);
                authorizationManager.checkFilePermission(study.getUid(), fileId, userId, FileAclEntry.FilePermissions.WRITE);
            }
        }

        Path pathOrigin = Paths.get(normalizedUri);
        Path externalPathDestiny = Paths.get(externalPathDestinyStr);
        if (Paths.get(normalizedUri).toFile().isFile()) {

            // Check if there is already a file in the same path
            query = new Query()
                    .append(FileDBAdaptor.QueryParams.STUDY_UID.key(), study.getUid())
                    .append(FileDBAdaptor.QueryParams.PATH.key(), externalPathDestinyStr);

            // Create the file
            if (fileDBAdaptor.count(query).first() == 0) {
                long size = Files.size(Paths.get(normalizedUri));

                String parentPath = getParentPath(externalPathDestinyStr);
                long parentFileId = fileDBAdaptor.getId(study.getUid(), parentPath);
                // We obtain the permissions set in the parent folder and set them to the file or folder being created
                QueryResult<FileAclEntry> allFileAcls = authorizationManager.getAllFileAcls(study.getUid(), parentFileId, userId, true);

                File subfile = new File(externalPathDestiny.getFileName().toString(), File.Type.FILE, File.Format.UNKNOWN,
                        File.Bioformat.NONE, normalizedUri, externalPathDestinyStr, checksum, TimeUtils.getTime(), TimeUtils.getTime(),
                        description, new File.FileStatus(File.FileStatus.READY), true, size, null, new Experiment(),
                        Collections.emptyList(), new Job(), Collections.emptyList(), null,
                        studyManager.getCurrentRelease(study, userId), Collections.emptyList(), Collections.emptyMap(),
                        Collections.emptyMap());
                subfile.setUuid(UUIDUtils.generateOpenCGAUUID(UUIDUtils.Entity.FILE));
                checkHooks(subfile, study.getFqn(), HookConfiguration.Stage.CREATE);
                QueryResult<File> queryResult = fileDBAdaptor.insert(study.getUid(), subfile, Collections.emptyList(), new QueryOptions());

                // Propagate ACLs
                if (allFileAcls != null && allFileAcls.getNumResults() > 0) {
                    authorizationManager.replicateAcls(study.getUid(), Arrays.asList(queryResult.first().getUid()), allFileAcls.getResult(),
                            Entity.FILE);
                }

                File file = this.file.setMetadataInformation(queryResult.first(), queryResult.first().getUri(),
                        new QueryOptions(), sessionId, false);
                queryResult.setResult(Arrays.asList(file));

                // If it is a transformed file, we will try to link it with the correspondent original file
                try {
                    if (isTransformedFile(file.getName())) {
                        matchUpVariantFiles(study.getFqn(), Arrays.asList(file), sessionId);
                    }
                } catch (CatalogException e) {
                    logger.warn("Matching avro to variant file: {}", e.getMessage());
                }

                return queryResult;
            } else {
                throw new CatalogException("Cannot link " + externalPathDestiny.getFileName().toString() + ". A file with the same name "
                        + "was found in the same path.");
            }
        } else {
            // This list will contain the list of transformed files detected during the link
            List<File> transformedFiles = new ArrayList<>();

            // We remove the / at the end for replacement purposes in the walkFileTree
            String finalExternalPathDestinyStr = externalPathDestinyStr.substring(0, externalPathDestinyStr.length() - 1);

            // Link all the files and folders present in the uri
            Files.walkFileTree(pathOrigin, new SimpleFileVisitor<Path>() {
                @Override
                public FileVisitResult preVisitDirectory(Path dir, BasicFileAttributes attrs) throws IOException {

                    try {
                        String destinyPath = dir.toString().replace(Paths.get(normalizedUri).toString(), finalExternalPathDestinyStr);

                        if (!destinyPath.isEmpty() && !destinyPath.endsWith("/")) {
                            destinyPath += "/";
                        }

                        if (destinyPath.startsWith("/")) {
                            destinyPath = destinyPath.substring(1);
                        }

                        Query query = new Query()
                                .append(FileDBAdaptor.QueryParams.STUDY_UID.key(), study.getUid())
                                .append(FileDBAdaptor.QueryParams.PATH.key(), destinyPath);

                        if (fileDBAdaptor.count(query).first() == 0) {
                            // If the folder does not exist, we create it

                            String parentPath = getParentPath(destinyPath);
                            long parentFileId = fileDBAdaptor.getId(study.getUid(), parentPath);
                            // We obtain the permissions set in the parent folder and set them to the file or folder being created
                            QueryResult<FileAclEntry> allFileAcls;
                            try {
                                allFileAcls = authorizationManager.getAllFileAcls(study.getUid(), parentFileId, userId, true);
                            } catch (CatalogException e) {
                                throw new RuntimeException(e);
                            }

                            File folder = new File(dir.getFileName().toString(), File.Type.DIRECTORY, File.Format.PLAIN,
                                    File.Bioformat.NONE, dir.toUri(), destinyPath, null, TimeUtils.getTime(),
                                    TimeUtils.getTime(), description, new File.FileStatus(File.FileStatus.READY), true, 0, null,
                                    new Experiment(), Collections.emptyList(), new Job(), Collections.emptyList(),
                                    null, studyManager.getCurrentRelease(study, userId), Collections.emptyList(),
                                    Collections.emptyMap(), Collections.emptyMap());
                            folder.setUuid(UUIDUtils.generateOpenCGAUUID(UUIDUtils.Entity.FILE));
                            checkHooks(folder, study.getFqn(), HookConfiguration.Stage.CREATE);
                            QueryResult<File> queryResult = fileDBAdaptor.insert(study.getUid(), folder, Collections.emptyList(),
                                    new QueryOptions());

                            // Propagate ACLs
                            if (allFileAcls != null && allFileAcls.getNumResults() > 0) {
                                authorizationManager.replicateAcls(study.getUid(), Arrays.asList(queryResult.first().getUid()),
                                        allFileAcls.getResult(), Entity.FILE);
                            }
                        }

                    } catch (CatalogException e) {
                        logger.error("An error occurred when trying to create folder {}", dir.toString());
//                        e.printStackTrace();
                    }

                    return FileVisitResult.CONTINUE;
                }

                @Override
                public FileVisitResult visitFile(Path filePath, BasicFileAttributes attrs) throws IOException {
                    try {
                        String destinyPath = filePath.toString().replace(Paths.get(normalizedUri).toString(), finalExternalPathDestinyStr);

                        if (destinyPath.startsWith("/")) {
                            destinyPath = destinyPath.substring(1);
                        }

                        Query query = new Query()
                                .append(FileDBAdaptor.QueryParams.STUDY_UID.key(), study.getUid())
                                .append(FileDBAdaptor.QueryParams.PATH.key(), destinyPath);

                        if (fileDBAdaptor.count(query).first() == 0) {
                            long size = Files.size(filePath);
                            // If the file does not exist, we create it
                            String parentPath = getParentPath(destinyPath);
                            long parentFileId = fileDBAdaptor.getId(study.getUid(), parentPath);
                            // We obtain the permissions set in the parent folder and set them to the file or folder being created
                            QueryResult<FileAclEntry> allFileAcls;
                            try {
                                allFileAcls = authorizationManager.getAllFileAcls(study.getUid(), parentFileId, userId, true);
                            } catch (CatalogException e) {
                                throw new RuntimeException(e);
                            }

                            File subfile = new File(filePath.getFileName().toString(), File.Type.FILE, File.Format.UNKNOWN,
                                    File.Bioformat.NONE, filePath.toUri(), destinyPath, null, TimeUtils.getTime(),
                                    TimeUtils.getTime(), description, new File.FileStatus(File.FileStatus.READY), true, size, null,
                                    new Experiment(), Collections.emptyList(), new Job(), Collections.emptyList(),
                                    null, studyManager.getCurrentRelease(study, userId), Collections.emptyList(),
                                    Collections.emptyMap(), Collections.emptyMap());
                            subfile.setUuid(UUIDUtils.generateOpenCGAUUID(UUIDUtils.Entity.FILE));
                            checkHooks(subfile, study.getFqn(), HookConfiguration.Stage.CREATE);
                            QueryResult<File> queryResult = fileDBAdaptor.insert(study.getUid(), subfile, Collections.emptyList(),
                                    new QueryOptions());

                            // Propagate ACLs
                            if (allFileAcls != null && allFileAcls.getNumResults() > 0) {
                                authorizationManager.replicateAcls(study.getUid(), Arrays.asList(queryResult.first().getUid()),
                                        allFileAcls.getResult(), Entity.FILE);
                            }

                            File file = FileManager.this.file.setMetadataInformation(queryResult.first(), queryResult.first().getUri(),
                                    new QueryOptions(), sessionId, false);
                            if (isTransformedFile(file.getName())) {
                                logger.info("Detected transformed file {}", file.getPath());
                                transformedFiles.add(file);
                            }
                        } else {
                            throw new CatalogException("Cannot link the file " + filePath.getFileName().toString()
                                    + ". There is already a file in the path " + destinyPath + " with the same name.");
                        }

                    } catch (CatalogException e) {
                        logger.error(e.getMessage());
                    }

                    return FileVisitResult.CONTINUE;
                }

                @Override
                public FileVisitResult visitFileFailed(Path file, IOException exc) throws IOException {
                    return FileVisitResult.SKIP_SUBTREE;
                }

                @Override
                public FileVisitResult postVisitDirectory(Path dir, IOException exc) throws IOException {
                    return FileVisitResult.CONTINUE;
                }
            });

            // Try to link transformed files with their corresponding original files if any
            try {
                if (transformedFiles.size() > 0) {
                    matchUpVariantFiles(study.getFqn(), transformedFiles, sessionId);
                }
            } catch (CatalogException e) {
                logger.warn("Matching avro to variant file: {}", e.getMessage());
            }

            // Check if the uri was already linked to that same path
            query = new Query()
                    .append(FileDBAdaptor.QueryParams.URI.key(), "~^" + normalizedUri)
                    .append(FileDBAdaptor.QueryParams.STUDY_UID.key(), study.getUid())
                    .append(FileDBAdaptor.QueryParams.STATUS_NAME.key(), "!=" + File.FileStatus.TRASHED + ";!=" + Status.DELETED + ";!="
                            + File.FileStatus.REMOVED)
                    .append(FileDBAdaptor.QueryParams.EXTERNAL.key(), true);

            // Limit the number of results and only some fields
            QueryOptions queryOptions = new QueryOptions()
                    .append(QueryOptions.LIMIT, 100);
            return fileDBAdaptor.get(query, queryOptions);
        }
    }

    private void checkHooks(File file, String fqn, HookConfiguration.Stage stage) throws CatalogException {

        Map<String, Map<String, List<HookConfiguration>>> hooks = this.configuration.getHooks();
        if (hooks != null && hooks.containsKey(fqn)) {
            Map<String, List<HookConfiguration>> entityHookMap = hooks.get(fqn);
            List<HookConfiguration> hookList = null;
            if (entityHookMap.containsKey(MongoDBAdaptorFactory.FILE_COLLECTION)) {
                hookList = entityHookMap.get(MongoDBAdaptorFactory.FILE_COLLECTION);
            } else if (entityHookMap.containsKey(MongoDBAdaptorFactory.FILE_COLLECTION.toUpperCase())) {
                hookList = entityHookMap.get(MongoDBAdaptorFactory.FILE_COLLECTION.toUpperCase());
            }

            // We check the hook list
            if (hookList != null) {
                for (HookConfiguration hookConfiguration : hookList) {
                    if (hookConfiguration.getStage() != stage) {
                        continue;
                    }

                    String field = hookConfiguration.getField();
                    if (StringUtils.isEmpty(field)) {
                        logger.warn("Missing 'field' field from hook configuration");
                        continue;
                    }
                    field = field.toLowerCase();

                    String filterValue = hookConfiguration.getValue();
                    if (StringUtils.isEmpty(filterValue)) {
                        logger.warn("Missing 'value' field from hook configuration");
                        continue;
                    }

                    String value = null;
                    switch (field) {
                        case "name":
                            value = file.getName();
                            break;
                        case "format":
                            value = file.getFormat().name();
                            break;
                        case "bioformat":
                            value = file.getFormat().name();
                            break;
                        case "path":
                            value = file.getPath();
                            break;
                        case "description":
                            value = file.getDescription();
                            break;
                        // TODO: At some point, we will also have to consider any field that is not a String
//                        case "size":
//                            value = file.getSize();
//                            break;
                        default:
                            break;
                    }
                    if (value == null) {
                        continue;
                    }

                    String filterNewValue = hookConfiguration.getWhat();
                    if (StringUtils.isEmpty(filterNewValue)) {
                        logger.warn("Missing 'what' field from hook configuration");
                        continue;
                    }

                    String filterWhere = hookConfiguration.getWhere();
                    if (StringUtils.isEmpty(filterWhere)) {
                        logger.warn("Missing 'where' field from hook configuration");
                        continue;
                    }
                    filterWhere = filterWhere.toLowerCase();


                    if (filterValue.startsWith("~")) {
                        // Regular expression
                        if (!value.matches(filterValue.substring(1))) {
                            // If it doesn't match, we will check the next hook of the loop
                            continue;
                        }
                    } else {
                        if (!value.equals(filterValue)) {
                            // If it doesn't match, we will check the next hook of the loop
                            continue;
                        }
                    }

                    // The value matched, so we will perform the action desired by the user
                    if (hookConfiguration.getAction() == HookConfiguration.Action.ABORT) {
                        throw new CatalogException("A hook to abort the insertion matched");
                    }

                    // We check the field the user wants to update
                    if (filterWhere.equals(FileDBAdaptor.QueryParams.DESCRIPTION.key())) {
                        switch (hookConfiguration.getAction()) {
                            case ADD:
                            case SET:
                                file.setDescription(hookConfiguration.getWhat());
                                break;
                            case REMOVE:
                                file.setDescription("");
                                break;
                            default:
                                break;
                        }
                    } else if (filterWhere.equals(FileDBAdaptor.QueryParams.TAGS.key())) {
                        switch (hookConfiguration.getAction()) {
                            case ADD:
                                List<String> values;
                                if (hookConfiguration.getWhat().contains(",")) {
                                    values = Arrays.asList(hookConfiguration.getWhat().split(","));
                                } else {
                                    values = Collections.singletonList(hookConfiguration.getWhat());
                                }
                                List<String> tagsCopy = new ArrayList<>();
                                if (file.getTags() != null) {
                                    tagsCopy.addAll(file.getTags());
                                }
                                tagsCopy.addAll(values);
                                file.setTags(tagsCopy);
                                break;
                            case SET:
                                if (hookConfiguration.getWhat().contains(",")) {
                                    values = Arrays.asList(hookConfiguration.getWhat().split(","));
                                } else {
                                    values = Collections.singletonList(hookConfiguration.getWhat());
                                }
                                file.setTags(values);
                                break;
                            case REMOVE:
                                file.setTags(Collections.emptyList());
                                break;
                            default:
                                break;
                        }
                    } else if (filterWhere.startsWith(FileDBAdaptor.QueryParams.STATS.key())) {
                        String[] split = StringUtils.split(filterWhere, ".", 2);
                        String statsField = null;
                        if (split.length == 2) {
                            statsField = split[1];
                        }

                        switch (hookConfiguration.getAction()) {
                            case ADD:
                                if (statsField == null) {
                                    logger.error("Cannot add a value to {} directly. Expected {}.<subfield>",
                                            FileDBAdaptor.QueryParams.STATS.key(), FileDBAdaptor.QueryParams.STATS.key());
                                    continue;
                                }

                                List<String> values;
                                if (hookConfiguration.getWhat().contains(",")) {
                                    values = Arrays.asList(hookConfiguration.getWhat().split(","));
                                } else {
                                    values = Collections.singletonList(hookConfiguration.getWhat());
                                }

                                Object currentStatsValue = file.getStats().get(statsField);
                                if (currentStatsValue == null) {
                                    file.getStats().put(statsField, values);
                                } else if (currentStatsValue instanceof Collection) {
                                    ((List) currentStatsValue).addAll(values);
                                } else {
                                    logger.error("Cannot add a value to {} if it is not an array", filterWhere);
                                    continue;
                                }

                                break;
                            case SET:
                                if (statsField == null) {
                                    logger.error("Cannot set a value to {} directly. Expected {}.<subfield>",
                                            FileDBAdaptor.QueryParams.STATS.key(), FileDBAdaptor.QueryParams.STATS.key());
                                    continue;
                                }

                                if (hookConfiguration.getWhat().contains(",")) {
                                    values = Arrays.asList(hookConfiguration.getWhat().split(","));
                                } else {
                                    values = Collections.singletonList(hookConfiguration.getWhat());
                                }
                                file.getStats().put(statsField, values);
                                break;
                            case REMOVE:
                                if (statsField == null) {
                                    file.setStats(Collections.emptyMap());
                                } else {
                                    file.getStats().remove(statsField);
                                }
                                break;
                            default:
                                break;
                        }
                    } else if (filterWhere.startsWith(FileDBAdaptor.QueryParams.ATTRIBUTES.key())) {
                        String[] split = StringUtils.split(filterWhere, ".", 2);
                        String attributesField = null;
                        if (split.length == 2) {
                            attributesField = split[1];
                        }

                        switch (hookConfiguration.getAction()) {
                            case ADD:
                                if (attributesField == null) {
                                    logger.error("Cannot add a value to {} directly. Expected {}.<subfield>",
                                            FileDBAdaptor.QueryParams.ATTRIBUTES.key(), FileDBAdaptor.QueryParams.ATTRIBUTES.key());
                                    continue;
                                }

                                List<String> values;
                                if (hookConfiguration.getWhat().contains(",")) {
                                    values = Arrays.asList(hookConfiguration.getWhat().split(","));
                                } else {
                                    values = Collections.singletonList(hookConfiguration.getWhat());
                                }

                                Object currentStatsValue = file.getAttributes().get(attributesField);
                                if (currentStatsValue == null) {
                                    file.getAttributes().put(attributesField, values);
                                } else if (currentStatsValue instanceof Collection) {
                                    ((List) currentStatsValue).addAll(values);
                                } else {
                                    logger.error("Cannot add a value to {} if it is not an array", filterWhere);
                                    continue;
                                }
                                break;
                            case SET:
                                if (attributesField == null) {
                                    logger.error("Cannot set a value to {} directly. Expected {}.<subfield>",
                                            FileDBAdaptor.QueryParams.ATTRIBUTES.key(), FileDBAdaptor.QueryParams.ATTRIBUTES.key());
                                    continue;
                                }

                                if (hookConfiguration.getWhat().contains(",")) {
                                    values = Arrays.asList(hookConfiguration.getWhat().split(","));
                                } else {
                                    values = Collections.singletonList(hookConfiguration.getWhat());
                                }
                                file.getAttributes().put(attributesField, values);
                                break;
                            case REMOVE:
                                if (attributesField == null) {
                                    file.setAttributes(Collections.emptyMap());
                                } else {
                                    file.getAttributes().remove(attributesField);
                                }
                                break;
                            default:
                                break;
                        }
                    } else {
                        logger.error("{} field cannot be updated. Please, check the hook configured.", hookConfiguration.getWhere());
                    }
                }
            }
        }
    }

    private URI getStudyUri(long studyId) throws CatalogException {
        return studyDBAdaptor.get(studyId, INCLUDE_STUDY_URI).first().getUri();
    }

    private enum CheckPath {
        FREE_PATH, FILE_EXISTS, DIRECTORY_EXISTS
    }

    private CheckPath checkPathExists(String path, long studyId) throws CatalogDBException {
        String myPath = path;
        if (myPath.endsWith("/")) {
            myPath = myPath.substring(0, myPath.length() - 1);
        }

        // We first look for any file called the same way the directory needs to be called
        Query query = new Query()
                .append(FileDBAdaptor.QueryParams.STUDY_UID.key(), studyId)
                .append(FileDBAdaptor.QueryParams.PATH.key(), myPath);
        QueryResult<Long> fileQueryResult = fileDBAdaptor.count(query);
        if (fileQueryResult.first() > 0) {
            return CheckPath.FILE_EXISTS;
        }

        query = new Query()
                .append(FileDBAdaptor.QueryParams.STUDY_UID.key(), studyId)
                .append(FileDBAdaptor.QueryParams.PATH.key(), myPath + "/");
        fileQueryResult = fileDBAdaptor.count(query);

        return fileQueryResult.first() > 0 ? CheckPath.DIRECTORY_EXISTS : CheckPath.FREE_PATH;
    }
}<|MERGE_RESOLUTION|>--- conflicted
+++ resolved
@@ -1626,14 +1626,8 @@
             throw new CatalogException("Could not update: " + e.getMessage(), e);
         }
 
-<<<<<<< HEAD
-        MyResource<File> resource = new MyResource<>(userId, study, file);
-        List<VariableSet> variableSetList = checkUpdateAnnotationsAndExtractVariableSets(resource, parameters, options,
-                VariableSet.AnnotableDataModels.FILE, fileDBAdaptor);
-=======
         List<VariableSet> variableSetList = checkUpdateAnnotationsAndExtractVariableSets(study, file, parameters, options,
                 VariableSet.AnnotableDataModels.FILE, fileDBAdaptor, userId);
->>>>>>> 6c04fdf1
 
         String ownerId = studyDBAdaptor.getOwnerId(study.getUid());
         fileDBAdaptor.update(file.getUid(), parameters, variableSetList, options);
@@ -1976,16 +1970,6 @@
         return catalogIOManagerFactory.get(fileUri).getGrepFileObject(fileUri, pattern, ignoreCase, multi);
     }
 
-<<<<<<< HEAD
-    public DataInputStream download(String studyStr, String fileStr, int start, int limit, QueryOptions options, String sessionId)
-            throws CatalogException {
-        MyResource<File> resource = getUid(fileStr, studyStr, sessionId);
-        authorizationManager.checkFilePermission(resource.getStudy().getUid(), resource.getResource().getUid(), resource.getUser(),
-                FileAclEntry.FilePermissions.DOWNLOAD);
-        URI fileUri = getUri(resource.getResource());
-        auditManager.recordAction(AuditRecord.Resource.file, AuditRecord.Action.download, AuditRecord.Magnitude.medium,
-                resource.getResource().getUuid(), resource.getUser(), null, null, "File download", null);
-=======
     public DataInputStream download(String studyStr, String fileStr, int start, int limit, String token) throws CatalogException {
         String userId = userManager.getUserId(token);
         Study study = studyManager.resolveId(studyStr, userId);
@@ -1995,7 +1979,6 @@
         URI fileUri = getUri(file);
         auditManager.recordAction(AuditRecord.Resource.file, AuditRecord.Action.download, AuditRecord.Magnitude.medium,
                 file.getUuid(), userId, null, null, "File download", null);
->>>>>>> 6c04fdf1
         return catalogIOManagerFactory.get(fileUri).getFileObject(fileUri, start, limit);
     }
 
@@ -2155,18 +2138,11 @@
         }
 
         if (!params.containsKey("study") && !params.containsKey("studyId")) {
-<<<<<<< HEAD
-            params.put("study", resource.getStudy().getFqn());
-        }
-
-        String fileIds = fileIdList.stream().map(File::getId).collect(Collectors.joining(","));
-=======
             params.put("study", study.getFqn());
         }
 
         params.put("outdir", outDir.getPath());
         String fileIds = fileIdList.stream().map(File::getPath).collect(Collectors.joining(","));
->>>>>>> 6c04fdf1
         params.put("file", fileIds);
         List<File> outputList = outDir.getUid() > 0 ? Arrays.asList(outDir) : Collections.emptyList();
         ObjectMap attributes = new ObjectMap();
@@ -2175,11 +2151,7 @@
         attributes.putIfNotNull(Job.OPENCGA_STUDY, study.getFqn());
 
         logger.info("job description: " + description);
-<<<<<<< HEAD
-        jobQueryResult = catalogManager.getJobManager().queue(studyStr, jobName, "variant_index", description, null,
-=======
         jobQueryResult = catalogManager.getJobManager().queue(studyStr, jobName, jobName, description, null,
->>>>>>> 6c04fdf1
                 Job.Type.INDEX, params, fileIdList, outputList, outDir, attributes, sessionId);
 
         return jobQueryResult;
