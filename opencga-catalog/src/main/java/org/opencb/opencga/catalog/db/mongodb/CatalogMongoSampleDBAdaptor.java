/*
 * Copyright 2015 OpenCB
 *
 * Licensed under the Apache License, Version 2.0 (the "License");
 * you may not use this file except in compliance with the License.
 * You may obtain a copy of the License at
 *
 *     http://www.apache.org/licenses/LICENSE-2.0
 *
 * Unless required by applicable law or agreed to in writing, software
 * distributed under the License is distributed on an "AS IS" BASIS,
 * WITHOUT WARRANTIES OR CONDITIONS OF ANY KIND, either express or implied.
 * See the License for the specific language governing permissions and
 * limitations under the License.
 */

package org.opencb.opencga.catalog.db.mongodb;

import com.mongodb.client.MongoCursor;
import com.mongodb.client.model.Aggregates;
import com.mongodb.client.model.Filters;
import com.mongodb.client.model.Projections;
import com.mongodb.client.model.Updates;
import com.mongodb.client.result.UpdateResult;
import org.bson.Document;
import org.bson.conversions.Bson;
import org.opencb.commons.datastore.core.ObjectMap;
import org.opencb.commons.datastore.core.Query;
import org.opencb.commons.datastore.core.QueryOptions;
import org.opencb.commons.datastore.core.QueryResult;
import org.opencb.commons.datastore.mongodb.MongoDBCollection;
import org.opencb.opencga.catalog.db.api.*;
import org.opencb.opencga.catalog.db.mongodb.converters.SampleConverter;
import org.opencb.opencga.catalog.exceptions.CatalogDBException;
import org.opencb.opencga.catalog.models.*;
import org.opencb.opencga.core.common.TimeUtils;
import org.slf4j.LoggerFactory;

import java.util.*;
import java.util.function.Consumer;
import java.util.function.Function;
import java.util.stream.Collectors;

<<<<<<< HEAD
import static org.opencb.opencga.catalog.db.mongodb.CatalogMongoDBUtils.*;
import static java.lang.Math.toIntExact;
=======
import static java.lang.Math.toIntExact;
import static org.opencb.opencga.catalog.db.mongodb.CatalogMongoDBUtils.*;
>>>>>>> a9c17156

/**
 * Created by hpccoll1 on 14/08/15.
 */
public class CatalogMongoSampleDBAdaptor extends CatalogMongoDBAdaptor implements CatalogSampleDBAdaptor {

    private final MongoDBCollection sampleCollection;
    private SampleConverter sampleConverter;

    public CatalogMongoSampleDBAdaptor(MongoDBCollection sampleCollection, CatalogMongoDBAdaptorFactory dbAdaptorFactory) {
        super(LoggerFactory.getLogger(CatalogMongoSampleDBAdaptor.class));
        this.dbAdaptorFactory = dbAdaptorFactory;
        this.sampleCollection = sampleCollection;
        this.sampleConverter = new SampleConverter();
    }

    /*
     * Samples methods
     * ***************************
     */

    @Override
    public QueryResult<Sample> createSample(long studyId, Sample sample, QueryOptions options) throws CatalogDBException {
        long startTime = startQuery();

        dbAdaptorFactory.getCatalogStudyDBAdaptor().checkStudyId(studyId);
        /*
        QueryResult<Long> count = sampleCollection.count(
                new BasicDBObject("name", sample.getName()).append(PRIVATE_STUDY_ID, studyId));
                */
        Bson bson = Filters.and(Filters.eq("name", sample.getName()), Filters.eq(PRIVATE_STUDY_ID, studyId));
        QueryResult<Long> count = sampleCollection.count(bson);
//                new BsonDocument("name", new BsonString(sample.getName())).append(PRIVATE_STUDY_ID, new BsonInt32(studyId)));
        if (count.getResult().get(0) > 0) {
            throw new CatalogDBException("Sample { name: '" + sample.getName() + "'} already exists.");
        }

        long sampleId = getNewId();
        sample.setId(sampleId);
        sample.setAnnotationSets(Collections.<AnnotationSet>emptyList());
        //TODO: Add annotationSets
        Document sampleObject = getMongoDBDocument(sample, "sample");
        sampleObject.put(PRIVATE_STUDY_ID, studyId);
        sampleObject.put(PRIVATE_ID, sampleId);
        sampleCollection.insert(sampleObject, null);

        return endQuery("createSample", startTime, getSample(sampleId, options));
    }


    @Override
    public QueryResult<Sample> getSample(long sampleId, QueryOptions options) throws CatalogDBException {
        long startTime = startQuery();
        //QueryOptions filteredOptions = filterOptions(options, FILTER_ROUTE_SAMPLES);

//        DBObject query = new BasicDBObject(PRIVATE_ID, sampleId);
        Query query1 = new Query(QueryParams.ID.key(), sampleId);
        QueryResult<Sample> sampleQueryResult = get(query1, options);

//        QueryResult<Document> queryResult = sampleCollection.find(bson, filteredOptions);
//        List<Sample> samples = parseSamples(queryResult);

        if (sampleQueryResult.getResult().size() == 0) {
            throw CatalogDBException.idNotFound("Sample", sampleId);
        }

        return endQuery("getSample", startTime, sampleQueryResult);
    }

//    @Override
//    public QueryResult<Sample> getAllSamples(QueryOptions options) throws CatalogDBException {
//        throw new UnsupportedOperationException("Deprecated method. Use get instead");
//        /*
//        int variableSetId = options.getInt(SampleFilterOption.variableSetId.toString());
//        Map<String, Variable> variableMap = null;
//        if (variableSetId > 0) {
//            variableMap = dbAdaptorFactory.getCatalogStudyDBAdaptor().getVariableSet(variableSetId, null).first()
//                    .getVariables().stream().collect(Collectors.toMap(Variable::getId, Function.identity()));
//        }
//        return getAllSamples(variableMap, options);*/
//    }

    @Override
    public QueryResult<Sample> getAllSamplesInStudy(long studyId, QueryOptions options) throws CatalogDBException {
        long startTime = startQuery();
        Query query = new Query(QueryParams.STUDY_ID.key(), studyId);
        return endQuery("Get all files", startTime, get(query, options).getResult());
    }

    @Override
    public QueryResult<Sample> modifySample(long sampleId, QueryOptions parameters) throws CatalogDBException {
        long startTime = startQuery();

        Map<String, Object> sampleParams = new HashMap<>();
        //List<Bson> sampleParams = new ArrayList<>();

        String[] acceptedParams = {"source", "description"};
        filterStringParams(parameters, sampleParams, acceptedParams);

        String[] acceptedIntParams = {"individualId"};
        filterIntParams(parameters, sampleParams, acceptedIntParams);

        String[] acceptedMapParams = {"attributes"};
        filterMapParams(parameters, sampleParams, acceptedMapParams);

        if (sampleParams.containsKey("individualId")) {
            int individualId = parameters.getInt("individualId");
            if (individualId > 0 && !dbAdaptorFactory.getCatalogIndividualDBAdaptor().individualExists(individualId)) {
                throw CatalogDBException.idNotFound("Individual", individualId);
            }
        }

        if (!sampleParams.isEmpty()) {
            /*QueryResult<WriteResult> update = sampleCollection.update(new BasicDBObject(PRIVATE_ID, sampleId),
                    new BasicDBObject("$set", sampleParams), null);
                    */
            Bson query = Filters.eq(PRIVATE_ID, sampleId);
            Bson operation = new Document("$set", sampleParams);
            QueryResult<UpdateResult> update = sampleCollection.update(query, operation, null);

            if (update.getResult().isEmpty() || update.getResult().get(0).getModifiedCount() == 0) {
                throw CatalogDBException.idNotFound("Sample", sampleId);
            }
        }

        return endQuery("Modify sample", startTime, getSample(sampleId, parameters));
    }

    @Override
    public QueryResult<AclEntry> getSampleAcl(long sampleId, String userId) throws CatalogDBException {
        long startTime = startQuery();

        long studyId = getStudyIdBySampleId(sampleId);
        checkAclUserId(dbAdaptorFactory, userId, studyId);

//        DBObject query = new BasicDBObject(PRIVATE_ID, sampleId);
        Bson eq = Filters.eq(PRIVATE_ID, sampleId);
<<<<<<< HEAD

//        DBObject projection = new BasicDBObject("acl", new BasicDBObject("$elemMatch", new BasicDBObject("userId", userId)));
        Bson projection = Projections.elemMatch("acl", Filters.eq("userId", userId));

=======

//        DBObject projection = new BasicDBObject("acl", new BasicDBObject("$elemMatch", new BasicDBObject("userId", userId)));
        Bson projection = Projections.elemMatch("acl", Filters.eq("userId", userId));

>>>>>>> a9c17156
        QueryResult<Document> queryResult = sampleCollection.find(eq, projection, null);
        Sample sample = parseObject(queryResult, Sample.class);

        if (queryResult.getNumResults() == 0 || sample == null) {
            throw CatalogDBException.idNotFound("Sample", sampleId);
        }

        return endQuery("get file acl", startTime, sample.getAcl());
    }

    @Override
    public QueryResult<Map<String, AclEntry>> getSampleAcl(long sampleId, List<String> userIds) throws CatalogDBException {

        long startTime = startQuery();
        /*DBObject match = new BasicDBObject("$match", new BasicDBObject(PRIVATE_ID, sampleId));
        DBObject unwind = new BasicDBObject("$unwind", "$acl");
        DBObject match2 = new BasicDBObject("$match", new BasicDBObject("acl.userId", new BasicDBObject("$in", userIds)));
        DBObject project = new BasicDBObject("$project", new BasicDBObject("id", 1).append("acl", 1));
*/
        Bson match = Aggregates.match(Filters.eq(PRIVATE_ID, sampleId));
        Bson unwind = Aggregates.unwind("$acl");
        Bson match2 = Aggregates.match(Filters.in("acl.userId", userIds));
//        Bson project = Projections.include("id", "acl");
        Bson project = Aggregates.project(Projections.include("id", "acl"));

        QueryResult<Document> aggregate = sampleCollection.aggregate(Arrays.asList(match, unwind, match2, project), null);
        List<Sample> sampleList = parseSamples(aggregate);

        Map<String, AclEntry> userAclMap = sampleList.stream().map(s -> s.getAcl().get(0))
                .collect(Collectors.toMap(AclEntry::getUserId, s -> s));

        return endQuery("getSampleAcl", startTime, Collections.singletonList(userAclMap));
    }

    @Override
    public QueryResult<AclEntry> setSampleAcl(long sampleId, AclEntry acl) throws CatalogDBException {
        long startTime = startQuery();

        String userId = acl.getUserId();
        /*DBObject query;
        DBObject newAclObject = getDbObject(acl, "ACL");
        DBObject update;
*/
        Bson query;
        Document newAclObject = getMongoDBDocument(acl, "ACL");
        Bson update;

        /*
        List<AclEntry> aclList = getSampleAcl(sampleId, userId).getResult();
        if (aclList.isEmpty()) {  // there is no acl for that user in that file. push
            query = new BasicDBObject(PRIVATE_ID, sampleId);
            update = new BasicDBObject("$push", new BasicDBObject("acl", newAclObject));
        } else {    // there is already another ACL: overwrite
            query = BasicDBObjectBuilder
                    .start(PRIVATE_ID, sampleId)
                    .append("acl.userId", userId).get();
            update = new BasicDBObject("$set", new BasicDBObject("acl.$", newAclObject));
        }
        */
        CatalogMongoDBUtils.checkAclUserId(dbAdaptorFactory, userId, getStudyIdBySampleId(sampleId));

        List<AclEntry> aclList = getSampleAcl(sampleId, userId).getResult();
        if (aclList.isEmpty()) { // there is no acl for that user in that file. Push
            query = new Document(PRIVATE_ID, sampleId);
            update = Updates.push("acl", newAclObject);
        } else {
            query = new Document(PRIVATE_ID, sampleId).append("acl.userId", userId);
            update = Updates.set("acl.$", newAclObject);
        }

        QueryResult<UpdateResult> queryResult = sampleCollection.update(query, update, null);
        if (queryResult.first().getModifiedCount() != 1) {
            throw CatalogDBException.idNotFound("Sample", sampleId);
        }

        return endQuery("setSampleAcl", startTime, getSampleAcl(sampleId, userId));
    }

    @Override
    public QueryResult<AclEntry> unsetSampleAcl(long sampleId, String userId) throws CatalogDBException {

        long startTime = startQuery();
/*
        QueryResult<AclEntry> sampleAcl = getSampleAcl(sampleId, userId);
        DBObject query = new BasicDBObject(PRIVATE_ID, sampleId);
        ;
        DBObject update = new BasicDBObject("$pull", new BasicDBObject("acl", new BasicDBObject("userId", userId)));

        QueryResult queryResult = sampleCollection.update(query, update, null);
*/
        QueryResult<AclEntry> sampleAcl = getSampleAcl(sampleId, userId);

        if (!sampleAcl.getResult().isEmpty()) {
            Bson query = new Document(PRIVATE_ID, sampleId);
            Bson update = Updates.pull("acl", new Document("userId", userId));
            sampleCollection.update(query, update, null);
        }

        return endQuery("unsetSampleAcl", startTime, sampleAcl);

    }

//    @Override
//    public QueryResult<Sample> deleteSample(int sampleId) throws CatalogDBException {
//        Query query = new Query(CatalogStudyDBAdaptor.QueryParams.ID.key(), sampleId);
//        QueryResult<Sample> sampleQueryResult = get(query, new QueryOptions());
//        if (sampleQueryResult.getResult().size() == 1) {
//            QueryResult<Long> delete = delete(query);
//            if (delete.getResult().size() == 0) {
//                throw CatalogDBException.newInstance("Sample id '{}' has not been deleted", sampleId);
//            }
//        } else {
//            throw CatalogDBException.newInstance("Sample id '{}' does not exist", sampleId);
//        }
//        return sampleQueryResult;
//    }


//    @Override
//    public QueryResult<Sample> deleteSample(int sampleId) throws CatalogDBException {
//        long startTime = startQuery();
//
//        QueryResult<Sample> sampleQueryResult = getSample(sampleId, null);
//
//        checkInUse(sampleId);
//        DeleteResult id = sampleCollection.remove(new BasicDBObject(PRIVATE_ID, sampleId), null).getResult().get(0);
//        if (id.getDeletedCount() == 0) {
//            throw CatalogDBException.idNotFound("Sample", sampleId);
//        } else {
//            return endQuery("delete sample", startTime, sampleQueryResult);
//        }
//    }


//    public void checkInUse(int sampleId) throws CatalogDBException {
//        int studyId = getStudyIdBySampleId(sampleId);
//
//        QueryOptions query = new QueryOptions(FileFilterOption.sampleIds.toString(), sampleId);
//        QueryOptions queryOptions = new QueryOptions("include", Arrays.asList("projects.studies.files.id", "projects.studies.files
// .path"));
//        QueryResult<File> fileQueryResult = dbAdaptorFactory.getCatalogFileDBAdaptor().getAllFiles(query, queryOptions);
//        if (fileQueryResult.getNumResults() != 0) {
//            String msg = "Can't delete Sample " + sampleId + ", still in use in \"sampleId\" array of files : " +
//                    fileQueryResult.getResult().stream()
//                            .map(file -> "{ id: " + file.getId() + ", path: \"" + file.getPath() + "\" }")
//                            .collect(Collectors.joining(", ", "[", "]"));
//            throw new CatalogDBException(msg);
//        }
//
//
//        queryOptions = new QueryOptions(CohortFilterOption.samples.toString(), sampleId)
//                .append("include", Arrays.asList("projects.studies.cohorts.id", "projects.studies.cohorts.name"));
//        QueryResult<Cohort> cohortQueryResult = getAllCohorts(studyId, queryOptions);
//        if (cohortQueryResult.getNumResults() != 0) {
//            String msg = "Can't delete Sample " + sampleId + ", still in use in cohorts : " +
//                    cohortQueryResult.getResult().stream()
//                            .map(cohort -> "{ id: " + cohort.getId() + ", name: \"" + cohort.getName() + "\" }")
//                            .collect(Collectors.joining(", ", "[", "]"));
//            throw new CatalogDBException(msg);
//        }
//
//    }

    @Override
    public long getStudyIdBySampleId(long sampleId) throws CatalogDBException {
        /*DBObject query = new BasicDBObject(PRIVATE_ID, sampleId);
        BasicDBObject projection = new BasicDBObject(PRIVATE_STUDY_ID, true);
        QueryResult<DBObject> queryResult = sampleCollection.find(query, projection, null);*/
        Bson query = new Document(PRIVATE_ID, sampleId);
        Bson projection = Projections.include(PRIVATE_STUDY_ID);
        QueryResult<Document> queryResult = sampleCollection.find(query, projection, null);

        if (!queryResult.getResult().isEmpty()) {
            Object studyId = queryResult.getResult().get(0).get(PRIVATE_STUDY_ID);
            return studyId instanceof Number ? ((Number) studyId).longValue() : Long.parseLong(studyId.toString());
        } else {
            throw CatalogDBException.idNotFound("Sample", sampleId);
        }
    }

    @Override
    public List<Long> getStudyIdsBySampleIds(String sampleIds) throws CatalogDBException {
        Bson query = parseQuery(new Query(QueryParams.ID.key(), sampleIds));
        return sampleCollection.distinct(PRIVATE_STUDY_ID, query, Long.class).getResult();
    }

    /*
     * Annotations Methods
     * ***************************
     */

    @Override
    public QueryResult<AnnotationSet> annotateSample(long sampleId, AnnotationSet annotationSet, boolean overwrite) throws
            CatalogDBException {
        long startTime = startQuery();

        /*QueryResult<Long> count = sampleCollection.count(
                new BasicDBObject("annotationSets.id", annotationSet.getId()).append(PRIVATE_ID, sampleId));*/
        QueryResult<Long> count = sampleCollection.count(new Document("annotationSets.id", annotationSet.getId())
                .append(PRIVATE_ID, sampleId));
        if (overwrite) {
            if (count.getResult().get(0) == 0) {
                throw CatalogDBException.idNotFound("AnnotationSet", annotationSet.getId());
            }
        } else {
            if (count.getResult().get(0) > 0) {
                throw CatalogDBException.alreadyExists("AnnotationSet", "id", annotationSet.getId());
            }
        }

        /*DBObject object = getDbObject(annotationSet, "AnnotationSet");

        DBObject query = new BasicDBObject(PRIVATE_ID, sampleId);*/
        Document object = getMongoDBDocument(annotationSet, "AnnotationSet");

        Bson query = new Document(PRIVATE_ID, sampleId);
        if (overwrite) {
            ((Document) query).put("annotationSets.id", annotationSet.getId());
        } else {
            ((Document) query).put("annotationSets.id", new Document("$ne", annotationSet.getId()));
        }

        /*
        DBObject update;
        if (overwrite) {
            update = new BasicDBObject("$set", new BasicDBObject("annotationSets.$", object));
        } else {
            update = new BasicDBObject("$push", new BasicDBObject("annotationSets", object));
        }
*/

        Bson update;
        if (overwrite) {
            update = Updates.set("annotationSets.$", object);
        } else {
            update = Updates.push("annotationSets", object);
        }

        QueryResult<UpdateResult> queryResult = sampleCollection.update(query, update, null);

        if (queryResult.first().getModifiedCount() != 1) {
            throw CatalogDBException.alreadyExists("AnnotationSet", "id", annotationSet.getId());
        }

        return endQuery("", startTime, Collections.singletonList(annotationSet));
    }

    @Override
    public QueryResult<AnnotationSet> deleteAnnotation(long sampleId, String annotationId) throws CatalogDBException {

        long startTime = startQuery();

        Sample sample = getSample(sampleId, new QueryOptions("include", "projects.studies.samples.annotationSets")).first();
        AnnotationSet annotationSet = null;
        for (AnnotationSet as : sample.getAnnotationSets()) {
            if (as.getId().equals(annotationId)) {
                annotationSet = as;
                break;
            }
        }

        if (annotationSet == null) {
            throw CatalogDBException.idNotFound("AnnotationSet", annotationId);
<<<<<<< HEAD
        }

        /*
        DBObject query = new BasicDBObject(PRIVATE_ID, sampleId);
        DBObject update = new BasicDBObject("$pull", new BasicDBObject("annotationSets", new BasicDBObject("id", annotationId)));
        */
        Bson query = new Document(PRIVATE_ID, sampleId);
        Bson update = Updates.pull("annotationSets", new Document("id", annotationId));
        QueryResult<UpdateResult> resultQueryResult = sampleCollection.update(query, update, null);
        if (resultQueryResult.first().getModifiedCount() < 1) {
            throw CatalogDBException.idNotFound("AnnotationSet", annotationId);
        }

=======
        }

        /*
        DBObject query = new BasicDBObject(PRIVATE_ID, sampleId);
        DBObject update = new BasicDBObject("$pull", new BasicDBObject("annotationSets", new BasicDBObject("id", annotationId)));
        */
        Bson query = new Document(PRIVATE_ID, sampleId);
        Bson update = Updates.pull("annotationSets", new Document("id", annotationId));
        QueryResult<UpdateResult> resultQueryResult = sampleCollection.update(query, update, null);
        if (resultQueryResult.first().getModifiedCount() < 1) {
            throw CatalogDBException.idNotFound("AnnotationSet", annotationId);
        }

>>>>>>> a9c17156
        return endQuery("Delete annotation", startTime, Collections.singletonList(annotationSet));
    }

    /**
     * The method will add the new variable to each annotation using the default value.
     * @param variableSetId id of the variableSet.
     * @param variable new variable that will be pushed to the annotations.
     */
    @Override
    public QueryResult<Long> addVariableToAnnotations(long variableSetId, Variable variable) throws CatalogDBException {
        long startTime = startQuery();

        Annotation annotation = new Annotation(variable.getId(), variable.getDefaultValue());
        // Obtain the annotation ids of the annotations that are using the variableSet variableSetId
        List<Bson> aggregation = new ArrayList<>(4);
        aggregation.add(Aggregates.match(Filters.eq("annotationSets.variableSetId", variableSetId)));
        aggregation.add(Aggregates.unwind("$annotationSets"));
        aggregation.add(Aggregates.project(Projections.include("annotationSets.id", "annotationSets.variableSetId")));
        aggregation.add(Aggregates.match(Filters.eq("annotationSets.variableSetId", variableSetId)));
        QueryResult<Document> aggregationResult = sampleCollection.aggregate(aggregation, null);

        Set<String> annotationIds = new HashSet<>(aggregationResult.getNumResults());
        for (Document document : aggregationResult.getResult()) {
            annotationIds.add((String) ((Document) document.get("annotationSets")).get("id"));
<<<<<<< HEAD
        }

        Bson bsonQuery;
        Bson update = Updates.push("annotationSets.$." + AnnotationSetParams.ANNOTATIONS.key(),
                getMongoDBDocument(annotation, "annotation"));
        long modifiedCount = 0;
        for (String annotationId : annotationIds) {
            bsonQuery = Filters.elemMatch("annotationSets", Filters.and(
                    Filters.eq("variableSetId", variableSetId),
                    Filters.eq("id", annotationId)
            ));

            modifiedCount += sampleCollection.update(bsonQuery, update, new QueryOptions(MongoDBCollection.MULTI, true)).first()
                    .getModifiedCount();
        }

        return endQuery("Add new variable to annotations", startTime, Collections.singletonList(modifiedCount));
    }

    @Override
    public QueryResult<Long> renameAnnotationField(long variableSetId, String oldName, String newName) throws CatalogDBException {
        long renamedAnnotations = 0;

        // 1. we obtain the variable
        List<Sample> sampleAnnotations = getAnnotation(variableSetId, oldName);

        if (sampleAnnotations.size() > 0) {
            // Fixme: Change the hard coded annotationSets names per their corresponding QueryParam objects.
            for (Sample sample : sampleAnnotations) {
                for (AnnotationSet annotationSet : sample.getAnnotationSets()) {
                    Bson bsonQuery = Filters.and(
                            Filters.eq(QueryParams.ID.key(), sample.getId()),
                            Filters.eq("annotationSets.id", annotationSet.getId()),
                            Filters.eq("annotationSets.annotations.id", oldName)
                    );

                    // 1. We extract the annotation.
                    Bson update = Updates.pull("annotationSets.$.annotations", Filters.eq("id", oldName));
                    QueryResult<UpdateResult> queryResult = sampleCollection.update(bsonQuery, update, null);
                    if (queryResult.first().getModifiedCount() != 1) {
                        throw new CatalogDBException("VariableSet {id: " + variableSetId + "} - AnnotationSet {id: "
                                + annotationSet.getId() + "} - An unexpected error happened when extracting the annotation " + oldName
                                + ". Please, report this error to the OpenCGA developers.");
                    }

                    // 2. We change the id and push it again
                    Iterator<Annotation> iterator = annotationSet.getAnnotations().iterator();
                    Annotation annotation = iterator.next();
                    annotation.setId(newName);
                    bsonQuery = Filters.and(
                            Filters.eq(QueryParams.ID.key(), sample.getId()),
                            Filters.eq("annotationSets.id", annotationSet.getId())
                    );
                    update = Updates.push("annotationSets.$.annotations", getMongoDBDocument(annotation, "Annotation"));
                    queryResult = sampleCollection.update(bsonQuery, update, null);

                    if (queryResult.first().getModifiedCount() != 1) {
                        throw new CatalogDBException("VariableSet {id: " + variableSetId + "} - AnnotationSet {id: "
                                + annotationSet.getId() + "} - A critical error happened when trying to rename the annotation " + oldName
                                + ". Please, report this error to the OpenCGA developers.");
                    }
                    renamedAnnotations += 1;
                }
            }
        }

        return new QueryResult<>("Rename annotation field", -1, toIntExact(renamedAnnotations), renamedAnnotations, "", "",
                Collections.singletonList(renamedAnnotations));
    }

    @Override
    public QueryResult<Long> removeAnnotationField(long variableSetId, String fieldId) throws CatalogDBException {
        long renamedAnnotations = 0;

        // 1. we obtain the variable
        List<Sample> sampleAnnotations = getAnnotation(variableSetId, fieldId);
=======
        }

        Bson bsonQuery;
        Bson update = Updates.push("annotationSets.$." + AnnotationSetParams.ANNOTATIONS.key(),
                getMongoDBDocument(annotation, "annotation"));
        long modifiedCount = 0;
        for (String annotationId : annotationIds) {
            bsonQuery = Filters.elemMatch("annotationSets", Filters.and(
                    Filters.eq("variableSetId", variableSetId),
                    Filters.eq("id", annotationId)
            ));

            modifiedCount += sampleCollection.update(bsonQuery, update, new QueryOptions(MongoDBCollection.MULTI, true)).first()
                    .getModifiedCount();
        }

        return endQuery("Add new variable to annotations", startTime, Collections.singletonList(modifiedCount));
    }

    @Override
    public QueryResult<Long> renameAnnotationField(long variableSetId, String oldName, String newName) throws CatalogDBException {
        long renamedAnnotations = 0;

        // 1. we obtain the variable
        List<Sample> sampleAnnotations = getAnnotation(variableSetId, oldName);
>>>>>>> a9c17156

        if (sampleAnnotations.size() > 0) {
            // Fixme: Change the hard coded annotationSets names per their corresponding QueryParam objects.
            for (Sample sample : sampleAnnotations) {
                for (AnnotationSet annotationSet : sample.getAnnotationSets()) {
                    Bson bsonQuery = Filters.and(
                            Filters.eq(QueryParams.ID.key(), sample.getId()),
                            Filters.eq("annotationSets.id", annotationSet.getId()),
<<<<<<< HEAD
                            Filters.eq("annotationSets.annotations.id", fieldId)
                    );

                    // We extract the annotation.
                    Bson update = Updates.pull("annotationSets.$.annotations", Filters.eq("id", fieldId));
                    QueryResult<UpdateResult> queryResult = sampleCollection.update(bsonQuery, update, null);
                    if (queryResult.first().getModifiedCount() != 1) {
                        throw new CatalogDBException("VariableSet {id: " + variableSetId + "} - AnnotationSet {id: "
                                + annotationSet.getId() + "} - An unexpected error happened when extracting the annotation " + fieldId
                                + ". Please, report this error to the OpenCGA developers.");
                    }

=======
                            Filters.eq("annotationSets.annotations.id", oldName)
                    );

                    // 1. We extract the annotation.
                    Bson update = Updates.pull("annotationSets.$.annotations", Filters.eq("id", oldName));
                    QueryResult<UpdateResult> queryResult = sampleCollection.update(bsonQuery, update, null);
                    if (queryResult.first().getModifiedCount() != 1) {
                        throw new CatalogDBException("VariableSet {id: " + variableSetId + "} - AnnotationSet {id: "
                                + annotationSet.getId() + "} - An unexpected error happened when extracting the annotation " + oldName
                                + ". Please, report this error to the OpenCGA developers.");
                    }

                    // 2. We change the id and push it again
                    Iterator<Annotation> iterator = annotationSet.getAnnotations().iterator();
                    Annotation annotation = iterator.next();
                    annotation.setId(newName);
                    bsonQuery = Filters.and(
                            Filters.eq(QueryParams.ID.key(), sample.getId()),
                            Filters.eq("annotationSets.id", annotationSet.getId())
                    );
                    update = Updates.push("annotationSets.$.annotations", getMongoDBDocument(annotation, "Annotation"));
                    queryResult = sampleCollection.update(bsonQuery, update, null);

                    if (queryResult.first().getModifiedCount() != 1) {
                        throw new CatalogDBException("VariableSet {id: " + variableSetId + "} - AnnotationSet {id: "
                                + annotationSet.getId() + "} - A critical error happened when trying to rename the annotation " + oldName
                                + ". Please, report this error to the OpenCGA developers.");
                    }
>>>>>>> a9c17156
                    renamedAnnotations += 1;
                }
            }
        }
<<<<<<< HEAD

        return new QueryResult<>("Remove annotation field", -1, toIntExact(renamedAnnotations), renamedAnnotations, "", "",
                Collections.singletonList(renamedAnnotations));
    }

    /**
     * The method will return the list of samples containing the annotation.
     * @param variableSetId Id of the variableSet.
     * @param annotationFieldId Name of the field of the annotation from all the annotationSets.
     * @return list of samples containing an array of annotationSets, containing just the annotation that matches with annotationFieldId.
     */
    private List<Sample> getAnnotation(long variableSetId, String annotationFieldId) {
        // Fixme: Change the hard coded annotationSets names per their corresponding QueryParam objects.
        List<Bson> aggregation = new ArrayList<>();
        aggregation.add(Aggregates.match(Filters.elemMatch("annotationSets", Filters.eq("variableSetId", variableSetId))));
        aggregation.add(Aggregates.project(Projections.include("annotationSets", "id")));
        aggregation.add(Aggregates.unwind("$annotationSets"));
        aggregation.add(Aggregates.match(Filters.eq("annotationSets.variableSetId", variableSetId)));
        aggregation.add(Aggregates.unwind("$annotationSets.annotations"));
        aggregation.add(Aggregates.match(
                Filters.eq("annotationSets.annotations.id", annotationFieldId)));

        return sampleCollection.aggregate(aggregation, sampleConverter, new QueryOptions()).getResult();
    }

    public void checkInUse(long sampleId) throws CatalogDBException {
        long studyId = getStudyIdBySampleId(sampleId);

        Query query = new Query(CatalogFileDBAdaptor.QueryParams.SAMPLE_IDS.key(), sampleId);
        QueryOptions queryOptions = new QueryOptions(MongoDBCollection.INCLUDE, Arrays.asList(FILTER_ROUTE_FILES + CatalogFileDBAdaptor
                .QueryParams.ID.key(), FILTER_ROUTE_FILES + CatalogFileDBAdaptor.QueryParams.PATH.key()));
        QueryResult<File> fileQueryResult = dbAdaptorFactory.getCatalogFileDBAdaptor().get(query, queryOptions);
        if (fileQueryResult.getNumResults() != 0) {
            String msg = "Can't delete Sample " + sampleId + ", still in use in \"sampleId\" array of files : "
                    + fileQueryResult.getResult().stream()
                            .map(file -> "{ id: " + file.getId() + ", path: \"" + file.getPath() + "\" }")
                            .collect(Collectors.joining(", ", "[", "]"));
            throw new CatalogDBException(msg);
        }


        queryOptions = new QueryOptions(CatalogCohortDBAdaptor.QueryParams.SAMPLES.key(), sampleId)
                .append(MongoDBCollection.INCLUDE, Arrays.asList(FILTER_ROUTE_COHORTS + CatalogCohortDBAdaptor.QueryParams.ID.key(),
                        FILTER_ROUTE_COHORTS + CatalogCohortDBAdaptor.QueryParams.NAME.key()));
        QueryResult<Cohort> cohortQueryResult = dbAdaptorFactory.getCatalogCohortDBAdaptor().getAllCohorts(studyId, queryOptions);
        if (cohortQueryResult.getNumResults() != 0) {
            String msg = "Can't delete Sample " + sampleId + ", still in use in cohorts : "
                    + cohortQueryResult.getResult().stream()
                            .map(cohort -> "{ id: " + cohort.getId() + ", name: \"" + cohort.getName() + "\" }")
                            .collect(Collectors.joining(", ", "[", "]"));
            throw new CatalogDBException(msg);
        }

    }

    @Override
    public QueryResult<Long> count(Query query) throws CatalogDBException {
        Bson bson = parseQuery(query);
        return sampleCollection.count(bson);
    }

    @Override
    public QueryResult distinct(Query query, String field) throws CatalogDBException {
        Bson bson = parseQuery(query);
        return sampleCollection.distinct(field, bson);
    }

    @Override
    public QueryResult stats(Query query) {
        return null;
    }

    @Override
    public QueryResult<Sample> get(Query query, QueryOptions options) throws CatalogDBException {
        long startTime = startQuery();
        Bson bson = parseQuery(query);
        QueryOptions qOptions;
        if (options != null) {
            qOptions = options;
        } else {
            qOptions = new QueryOptions();
=======

        return new QueryResult<>("Rename annotation field", -1, toIntExact(renamedAnnotations), renamedAnnotations, "", "",
                Collections.singletonList(renamedAnnotations));
    }

    @Override
    public QueryResult<Long> removeAnnotationField(long variableSetId, String fieldId) throws CatalogDBException {
        long renamedAnnotations = 0;

        // 1. we obtain the variable
        List<Sample> sampleAnnotations = getAnnotation(variableSetId, fieldId);

        if (sampleAnnotations.size() > 0) {
            // Fixme: Change the hard coded annotationSets names per their corresponding QueryParam objects.
            for (Sample sample : sampleAnnotations) {
                for (AnnotationSet annotationSet : sample.getAnnotationSets()) {
                    Bson bsonQuery = Filters.and(
                            Filters.eq(QueryParams.ID.key(), sample.getId()),
                            Filters.eq("annotationSets.id", annotationSet.getId()),
                            Filters.eq("annotationSets.annotations.id", fieldId)
                    );

                    // We extract the annotation.
                    Bson update = Updates.pull("annotationSets.$.annotations", Filters.eq("id", fieldId));
                    QueryResult<UpdateResult> queryResult = sampleCollection.update(bsonQuery, update, null);
                    if (queryResult.first().getModifiedCount() != 1) {
                        throw new CatalogDBException("VariableSet {id: " + variableSetId + "} - AnnotationSet {id: "
                                + annotationSet.getId() + "} - An unexpected error happened when extracting the annotation " + fieldId
                                + ". Please, report this error to the OpenCGA developers.");
                    }

                    renamedAnnotations += 1;
                }
            }
        }

        return new QueryResult<>("Remove annotation field", -1, toIntExact(renamedAnnotations), renamedAnnotations, "", "",
                Collections.singletonList(renamedAnnotations));
    }

    /**
     * The method will return the list of samples containing the annotation.
     * @param variableSetId Id of the variableSet.
     * @param annotationFieldId Name of the field of the annotation from all the annotationSets.
     * @return list of samples containing an array of annotationSets, containing just the annotation that matches with annotationFieldId.
     */
    private List<Sample> getAnnotation(long variableSetId, String annotationFieldId) {
        // Fixme: Change the hard coded annotationSets names per their corresponding QueryParam objects.
        List<Bson> aggregation = new ArrayList<>();
        aggregation.add(Aggregates.match(Filters.elemMatch("annotationSets", Filters.eq("variableSetId", variableSetId))));
        aggregation.add(Aggregates.project(Projections.include("annotationSets", "id")));
        aggregation.add(Aggregates.unwind("$annotationSets"));
        aggregation.add(Aggregates.match(Filters.eq("annotationSets.variableSetId", variableSetId)));
        aggregation.add(Aggregates.unwind("$annotationSets.annotations"));
        aggregation.add(Aggregates.match(
                Filters.eq("annotationSets.annotations.id", annotationFieldId)));

        return sampleCollection.aggregate(aggregation, sampleConverter, new QueryOptions()).getResult();
    }

    public void checkInUse(long sampleId) throws CatalogDBException {
        long studyId = getStudyIdBySampleId(sampleId);

        Query query = new Query(CatalogFileDBAdaptor.QueryParams.SAMPLE_IDS.key(), sampleId);
        QueryOptions queryOptions = new QueryOptions(MongoDBCollection.INCLUDE, Arrays.asList(FILTER_ROUTE_FILES + CatalogFileDBAdaptor
                .QueryParams.ID.key(), FILTER_ROUTE_FILES + CatalogFileDBAdaptor.QueryParams.PATH.key()));
        QueryResult<File> fileQueryResult = dbAdaptorFactory.getCatalogFileDBAdaptor().get(query, queryOptions);
        if (fileQueryResult.getNumResults() != 0) {
            String msg = "Can't delete Sample " + sampleId + ", still in use in \"sampleId\" array of files : "
                    + fileQueryResult.getResult().stream()
                            .map(file -> "{ id: " + file.getId() + ", path: \"" + file.getPath() + "\" }")
                            .collect(Collectors.joining(", ", "[", "]"));
            throw new CatalogDBException(msg);
        }


        queryOptions = new QueryOptions(CatalogCohortDBAdaptor.QueryParams.SAMPLES.key(), sampleId)
                .append(MongoDBCollection.INCLUDE, Arrays.asList(FILTER_ROUTE_COHORTS + CatalogCohortDBAdaptor.QueryParams.ID.key(),
                        FILTER_ROUTE_COHORTS + CatalogCohortDBAdaptor.QueryParams.NAME.key()));
        QueryResult<Cohort> cohortQueryResult = dbAdaptorFactory.getCatalogCohortDBAdaptor().getAllCohorts(studyId, queryOptions);
        if (cohortQueryResult.getNumResults() != 0) {
            String msg = "Can't delete Sample " + sampleId + ", still in use in cohorts : "
                    + cohortQueryResult.getResult().stream()
                            .map(cohort -> "{ id: " + cohort.getId() + ", name: \"" + cohort.getName() + "\" }")
                            .collect(Collectors.joining(", ", "[", "]"));
            throw new CatalogDBException(msg);
>>>>>>> a9c17156
        }
        qOptions = filterOptions(qOptions, FILTER_ROUTE_SAMPLES);
        QueryResult<Sample> sampleQueryResult = sampleCollection.find(bson, sampleConverter, qOptions);
        logger.debug("Sample get: query : {}, dbTime: {}", bson, qOptions == null ? "" : qOptions.toJson(),
                sampleQueryResult.getDbTime());
        return endQuery("Get sample", startTime, sampleQueryResult.getResult());
    }

<<<<<<< HEAD
    @Override
    public QueryResult nativeGet(Query query, QueryOptions options) throws CatalogDBException {
        Bson bson = parseQuery(query);
        QueryOptions qOptions;
        if (options != null) {
            qOptions = options;
        } else {
            qOptions = new QueryOptions();
        }
        //qOptions.append(MongoDBCollection.EXCLUDE, Arrays.asList(PRIVATE_ID, PRIVATE_STUDY_ID));
        qOptions = filterOptions(qOptions, FILTER_ROUTE_SAMPLES);
        return sampleCollection.find(bson, qOptions);
    }

    @Override
    public QueryResult<Long> update(Query query, ObjectMap parameters) throws CatalogDBException {
        long startTime = startQuery();
        Map<String, Object> sampleParameters = new HashMap<>();

        final String[] acceptedParams = {QueryParams.NAME.key(), QueryParams.SOURCE.key(), QueryParams.DESCRIPTION.key()};
        filterStringParams(parameters, sampleParameters, acceptedParams);

        final String[] acceptedIntParams = {QueryParams.ID.key(), QueryParams.INDIVIDUAL_ID.key()};
        filterIntParams(parameters, sampleParameters, acceptedIntParams);

        final String[] acceptedMapParams = {"attributes"};
        filterMapParams(parameters, sampleParameters, acceptedMapParams);

        if (!sampleParameters.isEmpty()) {
            QueryResult<UpdateResult> update = sampleCollection.update(parseQuery(query),
                    new Document("$set", sampleParameters), null);
            return endQuery("Update sample", startTime, Arrays.asList(update.getNumTotalResults()));
        }

        return endQuery("Update sample", startTime, new QueryResult<>());
    }

    @Override
    public QueryResult<Sample> update(long id, ObjectMap parameters) throws CatalogDBException {
        long startTime = startQuery();
        QueryResult<Long> update = update(new Query(QueryParams.ID.key(), id), parameters);
        if (update.getNumTotalResults() != 1) {
            throw new CatalogDBException("Could not update sample with id " + id);
        }
        return endQuery("Update sample", startTime, getSample(id, null));
    }

    // TODO: Check clean
    public QueryResult<Sample> clean(long id) throws CatalogDBException {
        Query query = new Query(QueryParams.ID.key(), id);
        QueryResult<Sample> sampleQueryResult = get(query, new QueryOptions());
        if (sampleQueryResult.getResult().size() == 1) {
            // Check if the sample is being used anywhere
            checkInUse(id);
            QueryResult<Long> delete = delete(query, false);
            if (delete.getResult().size() == 0) {
                throw CatalogDBException.newInstance("Sample id '{}' has not been deleted", id);
            }
        } else {
            throw CatalogDBException.newInstance("Sample id '{}' does not exist", id);
        }
        return sampleQueryResult;
=======
    }

    @Override
    public QueryResult<Long> count(Query query) throws CatalogDBException {
        Bson bson = parseQuery(query);
        return sampleCollection.count(bson);
    }

    @Override
    public QueryResult distinct(Query query, String field) throws CatalogDBException {
        Bson bson = parseQuery(query);
        return sampleCollection.distinct(field, bson);
    }

    @Override
    public QueryResult stats(Query query) {
        return null;
    }

    @Override
    public QueryResult<Sample> get(Query query, QueryOptions options) throws CatalogDBException {
        long startTime = startQuery();
        if (!query.containsKey(QueryParams.STATUS_STATUS.key())) {
            query.append(QueryParams.STATUS_STATUS.key(), "!=" + Status.DELETED + ";!=" + Status.REMOVED);
        }
        Bson bson = parseQuery(query);
        QueryOptions qOptions;
        if (options != null) {
            qOptions = options;
        } else {
            qOptions = new QueryOptions();
        }
        qOptions = filterOptions(qOptions, FILTER_ROUTE_SAMPLES);
        QueryResult<Sample> sampleQueryResult = sampleCollection.find(bson, sampleConverter, qOptions);
        logger.debug("Sample get: query : {}, dbTime: {}", bson, qOptions == null ? "" : qOptions.toJson(),
                sampleQueryResult.getDbTime());
        return endQuery("Get sample", startTime, sampleQueryResult.getResult());
    }

    @Override
    public QueryResult nativeGet(Query query, QueryOptions options) throws CatalogDBException {
        if (!query.containsKey(QueryParams.STATUS_STATUS.key())) {
            query.append(QueryParams.STATUS_STATUS.key(), "!=" + Status.DELETED + ";!=" + Status.REMOVED);
        }
        Bson bson = parseQuery(query);
        QueryOptions qOptions;
        if (options != null) {
            qOptions = options;
        } else {
            qOptions = new QueryOptions();
        }
        //qOptions.append(MongoDBCollection.EXCLUDE, Arrays.asList(PRIVATE_ID, PRIVATE_STUDY_ID));
        qOptions = filterOptions(qOptions, FILTER_ROUTE_SAMPLES);
        return sampleCollection.find(bson, qOptions);
>>>>>>> a9c17156
    }

    @Override
    public QueryResult<Long> update(Query query, ObjectMap parameters) throws CatalogDBException {
        long startTime = startQuery();
        Map<String, Object> sampleParameters = new HashMap<>();

<<<<<<< HEAD



    @Override
    public QueryResult<Sample> delete(long id, boolean force) throws CatalogDBException {
        long startTime = startQuery();
        checkSampleId(id);
        delete(new Query(QueryParams.ID.key(), id), force);
        return endQuery("Delete sample", startTime, getSample(id, null));
=======
        final String[] acceptedParams = {QueryParams.NAME.key(), QueryParams.SOURCE.key(), QueryParams.DESCRIPTION.key()};
        filterStringParams(parameters, sampleParameters, acceptedParams);

        final String[] acceptedIntParams = {QueryParams.ID.key(), QueryParams.INDIVIDUAL_ID.key()};
        filterIntParams(parameters, sampleParameters, acceptedIntParams);

        final String[] acceptedMapParams = {"attributes"};
        filterMapParams(parameters, sampleParameters, acceptedMapParams);

        if (!sampleParameters.isEmpty()) {
            QueryResult<UpdateResult> update = sampleCollection.update(parseQuery(query),
                    new Document("$set", sampleParameters), null);
            return endQuery("Update sample", startTime, Arrays.asList(update.getNumTotalResults()));
        }

        return endQuery("Update sample", startTime, new QueryResult<>());
    }

    @Override
    public QueryResult<Sample> update(long id, ObjectMap parameters) throws CatalogDBException {
        long startTime = startQuery();
        QueryResult<Long> update = update(new Query(QueryParams.ID.key(), id), parameters);
        if (update.getNumTotalResults() != 1) {
            throw new CatalogDBException("Could not update sample with id " + id);
        }
        return endQuery("Update sample", startTime, getSample(id, null));
    }

    // TODO: Check clean
    public QueryResult<Sample> clean(long id) throws CatalogDBException {
        throw new UnsupportedOperationException("Clean is not yet implemented.");
    }

    @Override
    public QueryResult<Sample> delete(long id, QueryOptions queryOptions) throws CatalogDBException {
        throw new UnsupportedOperationException("Remove not yet implemented.");
//        long startTime = startQuery();
//        checkSampleId(id);
//        QueryResult<Sample> sample = getSample(id, null);
//        delete(new Query(QueryParams.ID.key(), id), force);
//        return endQuery("Delete sample", startTime, sample);
>>>>>>> a9c17156
        /*

        Query query = new Query(QueryParams.ID.key(), id);
        QueryResult<Sample> sampleQueryResult = get(query, new QueryOptions());
        if (sampleQueryResult.getResult().size() == 1) {
            // Check if the sample is being used anywhere
            checkInUse(id);
            QueryResult<Long> delete = delete(query);
            if (delete.getResult().size() == 0) {
                throw CatalogDBException.newInstance("Sample id '{}' has not been deleted", id);
            }
        } else {
            throw CatalogDBException.newInstance("Sample id '{}' does not exist", id);
        }
        return sampleQueryResult;
        */
    }

    @Override
<<<<<<< HEAD
    public QueryResult<Long> delete(Query query, boolean force) throws CatalogDBException {
        long startTime = startQuery();

        query.append(CatalogFileDBAdaptor.QueryParams.STATUS_STATUS.key(), "!=" + Status.DELETED + ";" + Status.REMOVED);
        List<Sample> samples = get(query, new QueryOptions(MongoDBCollection.INCLUDE, QueryParams.ID.key())
                .append(MongoDBCollection.SORT, new Document(QueryParams.ID.key(), -1))).getResult();

        List<Long> sampleIdsToRemove = new ArrayList<>();
        for (Sample sample : samples) {
            try {
                checkInUse(sample.getId());
                sampleIdsToRemove.add(sample.getId());
            } catch (CatalogDBException e) {
                logger.info(e.getMessage());
            }
        }

        QueryResult<UpdateResult> deleted;
        if (sampleIdsToRemove.size() > 0) {
            deleted = sampleCollection.update(parseQuery(new Query(QueryParams.ID.key(), sampleIdsToRemove)),
                    Updates.combine(
                            Updates.set(QueryParams.STATUS_STATUS.key(), Status.DELETED),
                            Updates.set(QueryParams.STATUS_DATE.key(), TimeUtils.getTimeMillis())),
                    new QueryOptions());
        } else {
            throw CatalogDBException.deleteError("Sample");
=======
    public QueryResult<Long> delete(Query query, QueryOptions queryOptions) throws CatalogDBException {
        throw new UnsupportedOperationException("Remove not yet implemented.");
//        long startTime = startQuery();
//
//        query.append(CatalogFileDBAdaptor.QueryParams.STATUS_STATUS.key(), "!=" + Status.DELETED + ";!=" + Status.REMOVED);
//        List<Sample> samples = get(query, new QueryOptions(MongoDBCollection.INCLUDE, QueryParams.ID.key())
//                .append(MongoDBCollection.SORT, new Document(QueryParams.ID.key(), -1))).getResult();
//
//        List<Long> sampleIdsToRemove = new ArrayList<>();
//        for (Sample sample : samples) {
//            try {
//                checkInUse(sample.getId());
//                sampleIdsToRemove.add(sample.getId());
//            } catch (CatalogDBException e) {
//                logger.info(e.getMessage());
//            }
//        }
//
//        QueryResult<UpdateResult> deleted;
//        if (sampleIdsToRemove.size() > 0) {
//            deleted = sampleCollection.update(parseQuery(new Query(QueryParams.ID.key(), sampleIdsToRemove)),
//                    Updates.combine(
//                            Updates.set(QueryParams.STATUS_STATUS.key(), Status.DELETED),
//                            Updates.set(QueryParams.STATUS_DATE.key(), TimeUtils.getTimeMillis())),
//                    new QueryOptions());
//        } else {
//            throw CatalogDBException.deleteError("Sample");
//        }
//
//        return endQuery("Delete sample", startTime, Collections.singletonList(deleted.first().getModifiedCount()));
        /*
        long startTime = startQuery();

//        QueryResult<Sample> sampleQueryResult = getSample(sampleId, null);
//        checkInUse(sampleId);
        // Fixme: Remove the id of the sample from the sampleIds array from file
        Bson bson = parseQuery(query);
        DeleteResult deleteResult = sampleCollection.remove(bson, null).getResult().get(0);
        if (deleteResult.getDeletedCount() == 0) {
            throw CatalogDBException.newInstance("Sample id '{}' not found", query.get(CatalogSampleDBAdaptor.QueryParams.ID.key()));
        } else {
            return endQuery("delete sample", startTime, Collections.singletonList(deleteResult.getDeletedCount()));
>>>>>>> a9c17156
        }
        */
    }

<<<<<<< HEAD
        return endQuery("Delete sample", startTime, Collections.singletonList(deleted.first().getModifiedCount()));
        /*
        long startTime = startQuery();

//        QueryResult<Sample> sampleQueryResult = getSample(sampleId, null);
//        checkInUse(sampleId);
        // Fixme: Remove the id of the sample from the sampleIds array from file
        Bson bson = parseQuery(query);
        DeleteResult deleteResult = sampleCollection.remove(bson, null).getResult().get(0);
        if (deleteResult.getDeletedCount() == 0) {
            throw CatalogDBException.newInstance("Sample id '{}' not found", query.get(CatalogSampleDBAdaptor.QueryParams.ID.key()));
        } else {
            return endQuery("delete sample", startTime, Collections.singletonList(deleteResult.getDeletedCount()));
        }
        */
    }

    @Override
    public QueryResult<Long> restore(Query query) throws CatalogDBException {
        return null;
    }

=======
    @Override
    public QueryResult<Sample> remove(long id, QueryOptions queryOptions) throws CatalogDBException {
        throw new UnsupportedOperationException("Remove not yet implemented.");
    }

    @Override
    public QueryResult<Long> remove(Query query, QueryOptions queryOptions) throws CatalogDBException {
        throw new UnsupportedOperationException("Remove not yet implemented.");
    }

    @Override
    public QueryResult<Long> restore(Query query) throws CatalogDBException {
        return null;
    }

>>>>>>> a9c17156
    /***
     * Checks whether the sample id corresponds to any Individual and if it is parent of any other individual.
     * @param id Sample id that will be checked.
     * @throws CatalogDBException when the sample is parent of other individual.
     */
    @Deprecated
    public void checkSampleIsParentOfFamily(int id) throws CatalogDBException {
        Sample sample = getSample(id, new QueryOptions()).first();
        if (sample.getIndividualId() > 0) {
            Query query = new Query(CatalogIndividualDBAdaptor.QueryParams.FATHER_ID.key(), sample.getIndividualId())
                    .append(CatalogIndividualDBAdaptor.QueryParams.MOTHER_ID.key(), sample.getIndividualId());
            Long count = dbAdaptorFactory.getCatalogIndividualDBAdaptor().count(query).first();
            if (count > 0) {
                throw CatalogDBException.sampleIdIsParentOfOtherIndividual(id);
            }
        }
    }

    @Override
    public CatalogDBIterator<Sample> iterator(Query query, QueryOptions options) throws CatalogDBException {
        Bson bson = parseQuery(query);
        MongoCursor<Document> iterator = sampleCollection.nativeQuery().find(bson, options).iterator();
        return new CatalogMongoDBIterator<>(iterator, sampleConverter);
    }

    @Override
    public CatalogDBIterator nativeIterator(Query query, QueryOptions options) throws CatalogDBException {
        Bson bson = parseQuery(query);
        MongoCursor<Document> iterator = sampleCollection.nativeQuery().find(bson, options).iterator();
        return new CatalogMongoDBIterator<>(iterator);
    }

    @Override
    public QueryResult rank(Query query, String field, int numResults, boolean asc) throws CatalogDBException {
        Bson bsonQuery = parseQuery(query);
        return rank(sampleCollection, bsonQuery, field, "name", numResults, asc);
    }

    @Override
    public QueryResult groupBy(Query query, String field, QueryOptions options) throws CatalogDBException {
        Bson bsonQuery = parseQuery(query);
        return groupBy(sampleCollection, bsonQuery, field, "name", options);
    }

    @Override
    public QueryResult groupBy(Query query, List<String> fields, QueryOptions options) throws CatalogDBException {
        Bson bsonQuery = parseQuery(query);
        return groupBy(sampleCollection, bsonQuery, fields, "name", options);
    }

    @Override
    public void forEach(Query query, Consumer<? super Object> action, QueryOptions options) throws CatalogDBException {
        Objects.requireNonNull(action);
        CatalogDBIterator<Sample> catalogDBIterator = iterator(query, options);
        while (catalogDBIterator.hasNext()) {
            action.accept(catalogDBIterator.next());
        }
        catalogDBIterator.close();
    }

    private Bson parseQuery(Query query) throws CatalogDBException {
        List<Bson> andBsonList = new ArrayList<>();
        List<Bson> annotationList = new ArrayList<>();
        // We declare variableMap here just in case we have different annotation queries
        Map<String, Variable> variableMap = null;

        for (Map.Entry<String, Object> entry : query.entrySet()) {
            String key = entry.getKey().split("\\.")[0];
            QueryParams queryParam = QueryParams.getParam(entry.getKey()) != null ? QueryParams.getParam(entry.getKey())
                    : QueryParams.getParam(key);
            try {
                switch (queryParam) {
                    case ID:
                        addOrQuery(PRIVATE_ID, queryParam.key(), query, queryParam.type(), andBsonList);
                        break;
                    case STUDY_ID:
                        addOrQuery(PRIVATE_STUDY_ID, queryParam.key(), query, queryParam.type(), andBsonList);
                        break;
                    case ATTRIBUTES:
                        addAutoOrQuery(entry.getKey(), entry.getKey(), query, queryParam.type(), andBsonList);
                        break;
                    case BATTRIBUTES:
                        String mongoKey = entry.getKey().replace(QueryParams.BATTRIBUTES.key(), QueryParams.ATTRIBUTES.key());
                        addAutoOrQuery(mongoKey, entry.getKey(), query, queryParam.type(), andBsonList);
                        break;
                    case NATTRIBUTES:
                        mongoKey = entry.getKey().replace(QueryParams.NATTRIBUTES.key(), QueryParams.ATTRIBUTES.key());
                        addAutoOrQuery(mongoKey, entry.getKey(), query, queryParam.type(), andBsonList);
                        break;
                    case VARIABLE_SET_ID:
                        addOrQuery(queryParam.key(), queryParam.key(), query, queryParam.type(), annotationList);
                        break;
                    case ANNOTATION:
                        if (variableMap == null) {
                            int variableSetId = query.getInt(QueryParams.VARIABLE_SET_ID.key());
                            if (variableSetId > 0) {
                                variableMap = dbAdaptorFactory.getCatalogStudyDBAdaptor().getVariableSet(variableSetId, null).first()
                                        .getVariables().stream().collect(Collectors.toMap(Variable::getId, Function.identity()));
                            }
                        }
                        addAnnotationQueryFilter(entry.getKey(), query, variableMap, annotationList);
                        break;
                    case ANNOTATION_SET_ID:
                        addOrQuery("id", queryParam.key(), query, queryParam.type(), annotationList);
                        break;
<<<<<<< HEAD

=======
>>>>>>> a9c17156
                    default:
                        addAutoOrQuery(queryParam.key(), queryParam.key(), query, queryParam.type(), andBsonList);
                        break;
                }
            } catch (Exception e) {
                throw new CatalogDBException(e);
            }
        }

        if (annotationList.size() > 0) {
            Bson projection = Projections.elemMatch("annotationSets", Filters.and(annotationList));
            andBsonList.add(projection);
        }
        if (andBsonList.size() > 0) {
            return Filters.and(andBsonList);
        } else {
            return new Document();
        }
    }
<<<<<<< HEAD
=======

    public MongoDBCollection getSampleCollection() {
        return sampleCollection;
    }
>>>>>>> a9c17156
}<|MERGE_RESOLUTION|>--- conflicted
+++ resolved
@@ -33,7 +33,6 @@
 import org.opencb.opencga.catalog.db.mongodb.converters.SampleConverter;
 import org.opencb.opencga.catalog.exceptions.CatalogDBException;
 import org.opencb.opencga.catalog.models.*;
-import org.opencb.opencga.core.common.TimeUtils;
 import org.slf4j.LoggerFactory;
 
 import java.util.*;
@@ -41,13 +40,8 @@
 import java.util.function.Function;
 import java.util.stream.Collectors;
 
-<<<<<<< HEAD
-import static org.opencb.opencga.catalog.db.mongodb.CatalogMongoDBUtils.*;
-import static java.lang.Math.toIntExact;
-=======
 import static java.lang.Math.toIntExact;
 import static org.opencb.opencga.catalog.db.mongodb.CatalogMongoDBUtils.*;
->>>>>>> a9c17156
 
 /**
  * Created by hpccoll1 on 14/08/15.
@@ -185,17 +179,10 @@
 
 //        DBObject query = new BasicDBObject(PRIVATE_ID, sampleId);
         Bson eq = Filters.eq(PRIVATE_ID, sampleId);
-<<<<<<< HEAD
 
 //        DBObject projection = new BasicDBObject("acl", new BasicDBObject("$elemMatch", new BasicDBObject("userId", userId)));
         Bson projection = Projections.elemMatch("acl", Filters.eq("userId", userId));
 
-=======
-
-//        DBObject projection = new BasicDBObject("acl", new BasicDBObject("$elemMatch", new BasicDBObject("userId", userId)));
-        Bson projection = Projections.elemMatch("acl", Filters.eq("userId", userId));
-
->>>>>>> a9c17156
         QueryResult<Document> queryResult = sampleCollection.find(eq, projection, null);
         Sample sample = parseObject(queryResult, Sample.class);
 
@@ -459,7 +446,6 @@
 
         if (annotationSet == null) {
             throw CatalogDBException.idNotFound("AnnotationSet", annotationId);
-<<<<<<< HEAD
         }
 
         /*
@@ -473,21 +459,6 @@
             throw CatalogDBException.idNotFound("AnnotationSet", annotationId);
         }
 
-=======
-        }
-
-        /*
-        DBObject query = new BasicDBObject(PRIVATE_ID, sampleId);
-        DBObject update = new BasicDBObject("$pull", new BasicDBObject("annotationSets", new BasicDBObject("id", annotationId)));
-        */
-        Bson query = new Document(PRIVATE_ID, sampleId);
-        Bson update = Updates.pull("annotationSets", new Document("id", annotationId));
-        QueryResult<UpdateResult> resultQueryResult = sampleCollection.update(query, update, null);
-        if (resultQueryResult.first().getModifiedCount() < 1) {
-            throw CatalogDBException.idNotFound("AnnotationSet", annotationId);
-        }
-
->>>>>>> a9c17156
         return endQuery("Delete annotation", startTime, Collections.singletonList(annotationSet));
     }
 
@@ -512,7 +483,6 @@
         Set<String> annotationIds = new HashSet<>(aggregationResult.getNumResults());
         for (Document document : aggregationResult.getResult()) {
             annotationIds.add((String) ((Document) document.get("annotationSets")).get("id"));
-<<<<<<< HEAD
         }
 
         Bson bsonQuery;
@@ -589,33 +559,6 @@
 
         // 1. we obtain the variable
         List<Sample> sampleAnnotations = getAnnotation(variableSetId, fieldId);
-=======
-        }
-
-        Bson bsonQuery;
-        Bson update = Updates.push("annotationSets.$." + AnnotationSetParams.ANNOTATIONS.key(),
-                getMongoDBDocument(annotation, "annotation"));
-        long modifiedCount = 0;
-        for (String annotationId : annotationIds) {
-            bsonQuery = Filters.elemMatch("annotationSets", Filters.and(
-                    Filters.eq("variableSetId", variableSetId),
-                    Filters.eq("id", annotationId)
-            ));
-
-            modifiedCount += sampleCollection.update(bsonQuery, update, new QueryOptions(MongoDBCollection.MULTI, true)).first()
-                    .getModifiedCount();
-        }
-
-        return endQuery("Add new variable to annotations", startTime, Collections.singletonList(modifiedCount));
-    }
-
-    @Override
-    public QueryResult<Long> renameAnnotationField(long variableSetId, String oldName, String newName) throws CatalogDBException {
-        long renamedAnnotations = 0;
-
-        // 1. we obtain the variable
-        List<Sample> sampleAnnotations = getAnnotation(variableSetId, oldName);
->>>>>>> a9c17156
 
         if (sampleAnnotations.size() > 0) {
             // Fixme: Change the hard coded annotationSets names per their corresponding QueryParam objects.
@@ -624,7 +567,6 @@
                     Bson bsonQuery = Filters.and(
                             Filters.eq(QueryParams.ID.key(), sample.getId()),
                             Filters.eq("annotationSets.id", annotationSet.getId()),
-<<<<<<< HEAD
                             Filters.eq("annotationSets.annotations.id", fieldId)
                     );
 
@@ -637,41 +579,10 @@
                                 + ". Please, report this error to the OpenCGA developers.");
                     }
 
-=======
-                            Filters.eq("annotationSets.annotations.id", oldName)
-                    );
-
-                    // 1. We extract the annotation.
-                    Bson update = Updates.pull("annotationSets.$.annotations", Filters.eq("id", oldName));
-                    QueryResult<UpdateResult> queryResult = sampleCollection.update(bsonQuery, update, null);
-                    if (queryResult.first().getModifiedCount() != 1) {
-                        throw new CatalogDBException("VariableSet {id: " + variableSetId + "} - AnnotationSet {id: "
-                                + annotationSet.getId() + "} - An unexpected error happened when extracting the annotation " + oldName
-                                + ". Please, report this error to the OpenCGA developers.");
-                    }
-
-                    // 2. We change the id and push it again
-                    Iterator<Annotation> iterator = annotationSet.getAnnotations().iterator();
-                    Annotation annotation = iterator.next();
-                    annotation.setId(newName);
-                    bsonQuery = Filters.and(
-                            Filters.eq(QueryParams.ID.key(), sample.getId()),
-                            Filters.eq("annotationSets.id", annotationSet.getId())
-                    );
-                    update = Updates.push("annotationSets.$.annotations", getMongoDBDocument(annotation, "Annotation"));
-                    queryResult = sampleCollection.update(bsonQuery, update, null);
-
-                    if (queryResult.first().getModifiedCount() != 1) {
-                        throw new CatalogDBException("VariableSet {id: " + variableSetId + "} - AnnotationSet {id: "
-                                + annotationSet.getId() + "} - A critical error happened when trying to rename the annotation " + oldName
-                                + ". Please, report this error to the OpenCGA developers.");
-                    }
->>>>>>> a9c17156
                     renamedAnnotations += 1;
                 }
             }
         }
-<<<<<<< HEAD
 
         return new QueryResult<>("Remove annotation field", -1, toIntExact(renamedAnnotations), renamedAnnotations, "", "",
                 Collections.singletonList(renamedAnnotations));
@@ -747,100 +658,15 @@
     @Override
     public QueryResult<Sample> get(Query query, QueryOptions options) throws CatalogDBException {
         long startTime = startQuery();
+        if (!query.containsKey(QueryParams.STATUS_STATUS.key())) {
+            query.append(QueryParams.STATUS_STATUS.key(), "!=" + Status.DELETED + ";!=" + Status.REMOVED);
+        }
         Bson bson = parseQuery(query);
         QueryOptions qOptions;
         if (options != null) {
             qOptions = options;
         } else {
             qOptions = new QueryOptions();
-=======
-
-        return new QueryResult<>("Rename annotation field", -1, toIntExact(renamedAnnotations), renamedAnnotations, "", "",
-                Collections.singletonList(renamedAnnotations));
-    }
-
-    @Override
-    public QueryResult<Long> removeAnnotationField(long variableSetId, String fieldId) throws CatalogDBException {
-        long renamedAnnotations = 0;
-
-        // 1. we obtain the variable
-        List<Sample> sampleAnnotations = getAnnotation(variableSetId, fieldId);
-
-        if (sampleAnnotations.size() > 0) {
-            // Fixme: Change the hard coded annotationSets names per their corresponding QueryParam objects.
-            for (Sample sample : sampleAnnotations) {
-                for (AnnotationSet annotationSet : sample.getAnnotationSets()) {
-                    Bson bsonQuery = Filters.and(
-                            Filters.eq(QueryParams.ID.key(), sample.getId()),
-                            Filters.eq("annotationSets.id", annotationSet.getId()),
-                            Filters.eq("annotationSets.annotations.id", fieldId)
-                    );
-
-                    // We extract the annotation.
-                    Bson update = Updates.pull("annotationSets.$.annotations", Filters.eq("id", fieldId));
-                    QueryResult<UpdateResult> queryResult = sampleCollection.update(bsonQuery, update, null);
-                    if (queryResult.first().getModifiedCount() != 1) {
-                        throw new CatalogDBException("VariableSet {id: " + variableSetId + "} - AnnotationSet {id: "
-                                + annotationSet.getId() + "} - An unexpected error happened when extracting the annotation " + fieldId
-                                + ". Please, report this error to the OpenCGA developers.");
-                    }
-
-                    renamedAnnotations += 1;
-                }
-            }
-        }
-
-        return new QueryResult<>("Remove annotation field", -1, toIntExact(renamedAnnotations), renamedAnnotations, "", "",
-                Collections.singletonList(renamedAnnotations));
-    }
-
-    /**
-     * The method will return the list of samples containing the annotation.
-     * @param variableSetId Id of the variableSet.
-     * @param annotationFieldId Name of the field of the annotation from all the annotationSets.
-     * @return list of samples containing an array of annotationSets, containing just the annotation that matches with annotationFieldId.
-     */
-    private List<Sample> getAnnotation(long variableSetId, String annotationFieldId) {
-        // Fixme: Change the hard coded annotationSets names per their corresponding QueryParam objects.
-        List<Bson> aggregation = new ArrayList<>();
-        aggregation.add(Aggregates.match(Filters.elemMatch("annotationSets", Filters.eq("variableSetId", variableSetId))));
-        aggregation.add(Aggregates.project(Projections.include("annotationSets", "id")));
-        aggregation.add(Aggregates.unwind("$annotationSets"));
-        aggregation.add(Aggregates.match(Filters.eq("annotationSets.variableSetId", variableSetId)));
-        aggregation.add(Aggregates.unwind("$annotationSets.annotations"));
-        aggregation.add(Aggregates.match(
-                Filters.eq("annotationSets.annotations.id", annotationFieldId)));
-
-        return sampleCollection.aggregate(aggregation, sampleConverter, new QueryOptions()).getResult();
-    }
-
-    public void checkInUse(long sampleId) throws CatalogDBException {
-        long studyId = getStudyIdBySampleId(sampleId);
-
-        Query query = new Query(CatalogFileDBAdaptor.QueryParams.SAMPLE_IDS.key(), sampleId);
-        QueryOptions queryOptions = new QueryOptions(MongoDBCollection.INCLUDE, Arrays.asList(FILTER_ROUTE_FILES + CatalogFileDBAdaptor
-                .QueryParams.ID.key(), FILTER_ROUTE_FILES + CatalogFileDBAdaptor.QueryParams.PATH.key()));
-        QueryResult<File> fileQueryResult = dbAdaptorFactory.getCatalogFileDBAdaptor().get(query, queryOptions);
-        if (fileQueryResult.getNumResults() != 0) {
-            String msg = "Can't delete Sample " + sampleId + ", still in use in \"sampleId\" array of files : "
-                    + fileQueryResult.getResult().stream()
-                            .map(file -> "{ id: " + file.getId() + ", path: \"" + file.getPath() + "\" }")
-                            .collect(Collectors.joining(", ", "[", "]"));
-            throw new CatalogDBException(msg);
-        }
-
-
-        queryOptions = new QueryOptions(CatalogCohortDBAdaptor.QueryParams.SAMPLES.key(), sampleId)
-                .append(MongoDBCollection.INCLUDE, Arrays.asList(FILTER_ROUTE_COHORTS + CatalogCohortDBAdaptor.QueryParams.ID.key(),
-                        FILTER_ROUTE_COHORTS + CatalogCohortDBAdaptor.QueryParams.NAME.key()));
-        QueryResult<Cohort> cohortQueryResult = dbAdaptorFactory.getCatalogCohortDBAdaptor().getAllCohorts(studyId, queryOptions);
-        if (cohortQueryResult.getNumResults() != 0) {
-            String msg = "Can't delete Sample " + sampleId + ", still in use in cohorts : "
-                    + cohortQueryResult.getResult().stream()
-                            .map(cohort -> "{ id: " + cohort.getId() + ", name: \"" + cohort.getName() + "\" }")
-                            .collect(Collectors.joining(", ", "[", "]"));
-            throw new CatalogDBException(msg);
->>>>>>> a9c17156
         }
         qOptions = filterOptions(qOptions, FILTER_ROUTE_SAMPLES);
         QueryResult<Sample> sampleQueryResult = sampleCollection.find(bson, sampleConverter, qOptions);
@@ -849,9 +675,11 @@
         return endQuery("Get sample", startTime, sampleQueryResult.getResult());
     }
 
-<<<<<<< HEAD
     @Override
     public QueryResult nativeGet(Query query, QueryOptions options) throws CatalogDBException {
+        if (!query.containsKey(QueryParams.STATUS_STATUS.key())) {
+            query.append(QueryParams.STATUS_STATUS.key(), "!=" + Status.DELETED + ";!=" + Status.REMOVED);
+        }
         Bson bson = parseQuery(query);
         QueryOptions qOptions;
         if (options != null) {
@@ -869,123 +697,6 @@
         long startTime = startQuery();
         Map<String, Object> sampleParameters = new HashMap<>();
 
-        final String[] acceptedParams = {QueryParams.NAME.key(), QueryParams.SOURCE.key(), QueryParams.DESCRIPTION.key()};
-        filterStringParams(parameters, sampleParameters, acceptedParams);
-
-        final String[] acceptedIntParams = {QueryParams.ID.key(), QueryParams.INDIVIDUAL_ID.key()};
-        filterIntParams(parameters, sampleParameters, acceptedIntParams);
-
-        final String[] acceptedMapParams = {"attributes"};
-        filterMapParams(parameters, sampleParameters, acceptedMapParams);
-
-        if (!sampleParameters.isEmpty()) {
-            QueryResult<UpdateResult> update = sampleCollection.update(parseQuery(query),
-                    new Document("$set", sampleParameters), null);
-            return endQuery("Update sample", startTime, Arrays.asList(update.getNumTotalResults()));
-        }
-
-        return endQuery("Update sample", startTime, new QueryResult<>());
-    }
-
-    @Override
-    public QueryResult<Sample> update(long id, ObjectMap parameters) throws CatalogDBException {
-        long startTime = startQuery();
-        QueryResult<Long> update = update(new Query(QueryParams.ID.key(), id), parameters);
-        if (update.getNumTotalResults() != 1) {
-            throw new CatalogDBException("Could not update sample with id " + id);
-        }
-        return endQuery("Update sample", startTime, getSample(id, null));
-    }
-
-    // TODO: Check clean
-    public QueryResult<Sample> clean(long id) throws CatalogDBException {
-        Query query = new Query(QueryParams.ID.key(), id);
-        QueryResult<Sample> sampleQueryResult = get(query, new QueryOptions());
-        if (sampleQueryResult.getResult().size() == 1) {
-            // Check if the sample is being used anywhere
-            checkInUse(id);
-            QueryResult<Long> delete = delete(query, false);
-            if (delete.getResult().size() == 0) {
-                throw CatalogDBException.newInstance("Sample id '{}' has not been deleted", id);
-            }
-        } else {
-            throw CatalogDBException.newInstance("Sample id '{}' does not exist", id);
-        }
-        return sampleQueryResult;
-=======
-    }
-
-    @Override
-    public QueryResult<Long> count(Query query) throws CatalogDBException {
-        Bson bson = parseQuery(query);
-        return sampleCollection.count(bson);
-    }
-
-    @Override
-    public QueryResult distinct(Query query, String field) throws CatalogDBException {
-        Bson bson = parseQuery(query);
-        return sampleCollection.distinct(field, bson);
-    }
-
-    @Override
-    public QueryResult stats(Query query) {
-        return null;
-    }
-
-    @Override
-    public QueryResult<Sample> get(Query query, QueryOptions options) throws CatalogDBException {
-        long startTime = startQuery();
-        if (!query.containsKey(QueryParams.STATUS_STATUS.key())) {
-            query.append(QueryParams.STATUS_STATUS.key(), "!=" + Status.DELETED + ";!=" + Status.REMOVED);
-        }
-        Bson bson = parseQuery(query);
-        QueryOptions qOptions;
-        if (options != null) {
-            qOptions = options;
-        } else {
-            qOptions = new QueryOptions();
-        }
-        qOptions = filterOptions(qOptions, FILTER_ROUTE_SAMPLES);
-        QueryResult<Sample> sampleQueryResult = sampleCollection.find(bson, sampleConverter, qOptions);
-        logger.debug("Sample get: query : {}, dbTime: {}", bson, qOptions == null ? "" : qOptions.toJson(),
-                sampleQueryResult.getDbTime());
-        return endQuery("Get sample", startTime, sampleQueryResult.getResult());
-    }
-
-    @Override
-    public QueryResult nativeGet(Query query, QueryOptions options) throws CatalogDBException {
-        if (!query.containsKey(QueryParams.STATUS_STATUS.key())) {
-            query.append(QueryParams.STATUS_STATUS.key(), "!=" + Status.DELETED + ";!=" + Status.REMOVED);
-        }
-        Bson bson = parseQuery(query);
-        QueryOptions qOptions;
-        if (options != null) {
-            qOptions = options;
-        } else {
-            qOptions = new QueryOptions();
-        }
-        //qOptions.append(MongoDBCollection.EXCLUDE, Arrays.asList(PRIVATE_ID, PRIVATE_STUDY_ID));
-        qOptions = filterOptions(qOptions, FILTER_ROUTE_SAMPLES);
-        return sampleCollection.find(bson, qOptions);
->>>>>>> a9c17156
-    }
-
-    @Override
-    public QueryResult<Long> update(Query query, ObjectMap parameters) throws CatalogDBException {
-        long startTime = startQuery();
-        Map<String, Object> sampleParameters = new HashMap<>();
-
-<<<<<<< HEAD
-
-
-
-    @Override
-    public QueryResult<Sample> delete(long id, boolean force) throws CatalogDBException {
-        long startTime = startQuery();
-        checkSampleId(id);
-        delete(new Query(QueryParams.ID.key(), id), force);
-        return endQuery("Delete sample", startTime, getSample(id, null));
-=======
         final String[] acceptedParams = {QueryParams.NAME.key(), QueryParams.SOURCE.key(), QueryParams.DESCRIPTION.key()};
         filterStringParams(parameters, sampleParameters, acceptedParams);
 
@@ -1027,7 +738,6 @@
 //        QueryResult<Sample> sample = getSample(id, null);
 //        delete(new Query(QueryParams.ID.key(), id), force);
 //        return endQuery("Delete sample", startTime, sample);
->>>>>>> a9c17156
         /*
 
         Query query = new Query(QueryParams.ID.key(), id);
@@ -1047,34 +757,6 @@
     }
 
     @Override
-<<<<<<< HEAD
-    public QueryResult<Long> delete(Query query, boolean force) throws CatalogDBException {
-        long startTime = startQuery();
-
-        query.append(CatalogFileDBAdaptor.QueryParams.STATUS_STATUS.key(), "!=" + Status.DELETED + ";" + Status.REMOVED);
-        List<Sample> samples = get(query, new QueryOptions(MongoDBCollection.INCLUDE, QueryParams.ID.key())
-                .append(MongoDBCollection.SORT, new Document(QueryParams.ID.key(), -1))).getResult();
-
-        List<Long> sampleIdsToRemove = new ArrayList<>();
-        for (Sample sample : samples) {
-            try {
-                checkInUse(sample.getId());
-                sampleIdsToRemove.add(sample.getId());
-            } catch (CatalogDBException e) {
-                logger.info(e.getMessage());
-            }
-        }
-
-        QueryResult<UpdateResult> deleted;
-        if (sampleIdsToRemove.size() > 0) {
-            deleted = sampleCollection.update(parseQuery(new Query(QueryParams.ID.key(), sampleIdsToRemove)),
-                    Updates.combine(
-                            Updates.set(QueryParams.STATUS_STATUS.key(), Status.DELETED),
-                            Updates.set(QueryParams.STATUS_DATE.key(), TimeUtils.getTimeMillis())),
-                    new QueryOptions());
-        } else {
-            throw CatalogDBException.deleteError("Sample");
-=======
     public QueryResult<Long> delete(Query query, QueryOptions queryOptions) throws CatalogDBException {
         throw new UnsupportedOperationException("Remove not yet implemented.");
 //        long startTime = startQuery();
@@ -1117,27 +799,18 @@
             throw CatalogDBException.newInstance("Sample id '{}' not found", query.get(CatalogSampleDBAdaptor.QueryParams.ID.key()));
         } else {
             return endQuery("delete sample", startTime, Collections.singletonList(deleteResult.getDeletedCount()));
->>>>>>> a9c17156
         }
         */
     }
 
-<<<<<<< HEAD
-        return endQuery("Delete sample", startTime, Collections.singletonList(deleted.first().getModifiedCount()));
-        /*
-        long startTime = startQuery();
-
-//        QueryResult<Sample> sampleQueryResult = getSample(sampleId, null);
-//        checkInUse(sampleId);
-        // Fixme: Remove the id of the sample from the sampleIds array from file
-        Bson bson = parseQuery(query);
-        DeleteResult deleteResult = sampleCollection.remove(bson, null).getResult().get(0);
-        if (deleteResult.getDeletedCount() == 0) {
-            throw CatalogDBException.newInstance("Sample id '{}' not found", query.get(CatalogSampleDBAdaptor.QueryParams.ID.key()));
-        } else {
-            return endQuery("delete sample", startTime, Collections.singletonList(deleteResult.getDeletedCount()));
-        }
-        */
+    @Override
+    public QueryResult<Sample> remove(long id, QueryOptions queryOptions) throws CatalogDBException {
+        throw new UnsupportedOperationException("Remove not yet implemented.");
+    }
+
+    @Override
+    public QueryResult<Long> remove(Query query, QueryOptions queryOptions) throws CatalogDBException {
+        throw new UnsupportedOperationException("Remove not yet implemented.");
     }
 
     @Override
@@ -1145,23 +818,6 @@
         return null;
     }
 
-=======
-    @Override
-    public QueryResult<Sample> remove(long id, QueryOptions queryOptions) throws CatalogDBException {
-        throw new UnsupportedOperationException("Remove not yet implemented.");
-    }
-
-    @Override
-    public QueryResult<Long> remove(Query query, QueryOptions queryOptions) throws CatalogDBException {
-        throw new UnsupportedOperationException("Remove not yet implemented.");
-    }
-
-    @Override
-    public QueryResult<Long> restore(Query query) throws CatalogDBException {
-        return null;
-    }
-
->>>>>>> a9c17156
     /***
      * Checks whether the sample id corresponds to any Individual and if it is parent of any other individual.
      * @param id Sample id that will be checked.
@@ -1267,10 +923,6 @@
                     case ANNOTATION_SET_ID:
                         addOrQuery("id", queryParam.key(), query, queryParam.type(), annotationList);
                         break;
-<<<<<<< HEAD
-
-=======
->>>>>>> a9c17156
                     default:
                         addAutoOrQuery(queryParam.key(), queryParam.key(), query, queryParam.type(), andBsonList);
                         break;
@@ -1290,11 +942,8 @@
             return new Document();
         }
     }
-<<<<<<< HEAD
-=======
 
     public MongoDBCollection getSampleCollection() {
         return sampleCollection;
     }
->>>>>>> a9c17156
 }