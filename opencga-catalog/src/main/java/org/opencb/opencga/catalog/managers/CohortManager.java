--- conflicted
+++ resolved
@@ -62,8 +62,7 @@
 import java.util.stream.Collectors;
 
 import static org.opencb.opencga.catalog.auth.authorization.CatalogAuthorizationManager.checkPermissions;
-import static org.opencb.opencga.core.models.common.Enums.Action.DELETE;
-import static org.opencb.opencga.core.models.common.Enums.Action.UPDATE;
+import static org.opencb.opencga.core.models.common.Enums.Action.*;
 import static org.opencb.opencga.core.models.common.Enums.Resource.COHORT;
 
 /**
@@ -156,18 +155,6 @@
 
     public OpenCGAResult<Cohort> create(String studyStr, CohortCreateParams cohortParams, String variableSetId, String variableId,
                                         QueryOptions options, String token) throws CatalogException {
-<<<<<<< HEAD
-=======
-        ParamUtils.checkObj(cohortParams, "CohortCreateParams");
-        options = ParamUtils.defaultObject(options, QueryOptions::new);
-
-        String userId = userManager.getUserId(token);
-        Study study = studyManager.resolveId(studyStr, userId, StudyManager.INCLUDE_VARIABLE_SET);
-        authorizationManager.checkStudyPermission(study.getUid(), userId, StudyPermissions.Permissions.WRITE_COHORTS);
-
-        String operationId = UuidUtils.generateOpenCgaUuid(UuidUtils.Entity.AUDIT);
-
->>>>>>> d7e0b0cb
         ObjectMap auditParams = new ObjectMap()
                 .append("study", studyStr)
                 .append("cohortParams", cohortParams)
@@ -177,7 +164,7 @@
                 .append("token", token);
         return runBatch(auditParams, Enums.Action.CREATE, COHORT, studyStr, token, options, (study, user, myOptions, operationUuid) -> {
             ParamUtils.checkObj(cohortParams, "CohortCreateParams");
-            authorizationManager.checkStudyPermission(study.getUid(), user, StudyAclEntry.StudyPermissions.WRITE_COHORTS);
+            authorizationManager.checkStudyPermission(study.getUid(), user, StudyPermissions.Permissions.WRITE_COHORTS);
 
             // Generate list of cohorts to create
             List<Cohort> cohorts = new LinkedList<>();
@@ -293,13 +280,6 @@
 
     public OpenCGAResult<Cohort> generate(String studyStr, Query sampleQuery, Cohort cohort, QueryOptions options, String token)
             throws CatalogException {
-<<<<<<< HEAD
-=======
-        String userId = userManager.getUserId(token);
-        Study study = studyManager.resolveId(studyStr, userId, StudyManager.INCLUDE_VARIABLE_SET);
-        authorizationManager.checkStudyPermission(study.getUid(), userId, StudyPermissions.Permissions.WRITE_COHORTS);
-
->>>>>>> d7e0b0cb
         ObjectMap auditParams = new ObjectMap()
                 .append("studyId", studyStr)
                 .append("query", new Query(sampleQuery))
@@ -307,7 +287,7 @@
                 .append("options", options)
                 .append("token", token);
         return run(auditParams, Enums.Action.GENERATE, COHORT, studyStr, token, options, (study, userId, rp, qOptions) -> {
-            authorizationManager.checkStudyPermission(study.getUid(), userId, StudyAclEntry.StudyPermissions.WRITE_COHORTS);
+            authorizationManager.checkStudyPermission(study.getUid(), userId, StudyPermissions.Permissions.WRITE_COHORTS);
 
             // Fix sample query object and search for samples
             catalogManager.getSampleManager().fixQueryObject(study, sampleQuery, userId);
@@ -327,22 +307,13 @@
 
     @Override
     public OpenCGAResult<Cohort> create(String studyStr, Cohort cohort, QueryOptions options, String token) throws CatalogException {
-<<<<<<< HEAD
-=======
-        options = ParamUtils.defaultObject(options, QueryOptions::new);
-
-        String userId = userManager.getUserId(token);
-        Study study = studyManager.resolveId(studyStr, userId, StudyManager.INCLUDE_VARIABLE_SET);
-        authorizationManager.checkStudyPermission(study.getUid(), userId, StudyPermissions.Permissions.WRITE_COHORTS);
-
->>>>>>> d7e0b0cb
         ObjectMap auditParams = new ObjectMap()
                 .append("study", studyStr)
                 .append("cohort", cohort)
                 .append("options", options)
                 .append("token", token);
         return run(auditParams, Enums.Action.CREATE, COHORT, studyStr, token, options, (study, userId, rp, queryOptions) -> {
-            authorizationManager.checkStudyPermission(study.getUid(), userId, StudyAclEntry.StudyPermissions.WRITE_COHORTS);
+            authorizationManager.checkStudyPermission(study.getUid(), userId, StudyPermissions.Permissions.WRITE_COHORTS);
 
             if (CollectionUtils.isNotEmpty(cohort.getSamples())) {
                 // Look for the samples
@@ -575,10 +546,9 @@
                         rp.setId(internalResult.first().getId());
                         rp.setUuid(internalResult.first().getUuid());
 
-<<<<<<< HEAD
                         if (checkPermissions) {
-                            authorizationManager.checkCohortPermission(study.getUid(), internalResult.first().getUid(),
-                                    userId, CohortAclEntry.CohortPermissions.DELETE);
+                            authorizationManager.checkCohortPermission(study.getUid(), internalResult.first().getUid(), userId,
+                                    CohortPermissions.DELETE);
                         }
                         OpenCGAResult<?> deleteResult = cohortDBAdaptor.delete(internalResult.first());
                         result.append(deleteResult);
@@ -589,37 +559,6 @@
                     result.getEvents().add(event);
                     result.setNumErrors(result.getNumErrors() + 1);
                     logger.warn("Could not delete cohort {}", cohortId, e);
-=======
-        boolean checkPermissions;
-        try {
-            // If the user is the owner or the admin, we won't check if he has permissions for every single entry
-            checkPermissions = !authorizationManager.isOwnerOrAdmin(study.getUid(), userId);
-        } catch (CatalogException e) {
-            auditManager.auditDelete(operationId, userId, Enums.Resource.COHORT, "", "", study.getId(), study.getUuid(),
-                    auditParams, new AuditRecord.Status(AuditRecord.Status.Result.ERROR, e.getError()));
-            throw e;
-        }
-
-        OpenCGAResult result = OpenCGAResult.empty();
-        auditManager.initAuditBatch(operationId);
-        for (String id : cohortIds) {
-
-            String cohortId = id;
-            String cohortUuid = "";
-            try {
-                OpenCGAResult<Cohort> internalResult = internalGet(study.getUid(), id, INCLUDE_COHORT_IDS, userId);
-                if (internalResult.getNumResults() == 0) {
-                    throw new CatalogException("Cohort '" + id + "' not found");
-                }
-
-                // We set the proper values for the audit
-                cohortId = internalResult.first().getId();
-                cohortUuid = internalResult.first().getUuid();
-
-                if (checkPermissions) {
-                    authorizationManager.checkCohortPermission(study.getUid(), internalResult.first().getUid(), userId,
-                            CohortPermissions.DELETE);
->>>>>>> d7e0b0cb
                 }
             }
 
@@ -665,7 +604,7 @@
 
                             if (checkPermissions) {
                                 authorizationManager.checkCohortPermission(study.getUid(), cohort.getUid(), userId,
-                                        CohortAclEntry.CohortPermissions.DELETE);
+                                        CohortPermissions.DELETE);
                             }
                             OpenCGAResult<Cohort> tmpResult = cohortDBAdaptor.delete(cohort);
                             result.append(tmpResult);
@@ -675,19 +614,8 @@
                         Event event = new Event(Event.Type.ERROR, cohort.getId(), e.getMessage());
                         result.getEvents().add(event);
                         result.setNumErrors(result.getNumErrors() + 1);
-
-<<<<<<< HEAD
                         logger.warn("Could not delete cohort {}", cohort.getId(), e);
                     }
-=======
-        auditManager.initAuditBatch(operationUuid);
-        while (iterator.hasNext()) {
-            Cohort cohort = iterator.next();
-            try {
-                if (checkPermissions) {
-                    authorizationManager.checkCohortPermission(study.getUid(), cohort.getUid(), userId,
-                            CohortPermissions.DELETE);
->>>>>>> d7e0b0cb
                 }
             }
 
@@ -1112,23 +1040,17 @@
 
     public OpenCGAResult<AclEntryList<CohortPermissions>> getAcls(String studyId, List<String> cohortList, List<String> members,
                                                                   boolean ignoreException, String token) throws CatalogException {
-        String user = userManager.getUserId(token);
-        Study study = studyManager.resolveId(studyId, user);
-
-        String operationId = UuidUtils.generateOpenCgaUuid(UuidUtils.Entity.AUDIT);
         ObjectMap auditParams = new ObjectMap()
                 .append("studyId", studyId)
                 .append("cohortList", cohortList)
                 .append("members", members)
                 .append("ignoreException", ignoreException)
                 .append("token", token);
-
-        OpenCGAResult<AclEntryList<CohortPermissions>> cohortAcls = OpenCGAResult.empty();
-        Map<String, InternalGetDataResult.Missing> missingMap = new HashMap<>();
-        try {
-            auditManager.initAuditBatch(operationId);
-            InternalGetDataResult<Cohort> queryResult = internalGet(study.getUid(), cohortList, INCLUDE_COHORT_IDS, user, ignoreException);
-
+        return runBatch(auditParams, FETCH_ACLS, COHORT, studyId, token, null, (study, userId, qOptions, operationUuid) -> {
+            OpenCGAResult<AclEntryList<CohortPermissions>> cohortAcls = OpenCGAResult.empty();
+            Map<String, InternalGetDataResult.Missing> missingMap = new HashMap<>();
+            InternalGetDataResult<Cohort> queryResult = internalGet(study.getUid(), cohortList, INCLUDE_COHORT_IDS, userId,
+                    ignoreException);
             if (queryResult.getMissing() != null) {
                 missingMap = queryResult.getMissing().stream()
                         .collect(Collectors.toMap(InternalGetDataResult.Missing::getId, Function.identity()));
@@ -1136,10 +1058,9 @@
 
             List<Long> cohortUids = queryResult.getResults().stream().map(Cohort::getUid).collect(Collectors.toList());
             if (CollectionUtils.isNotEmpty(members)) {
-                cohortAcls = authorizationManager.getAcl(user, study.getUid(), cohortUids, members, Enums.Resource.COHORT,
-                        CohortPermissions.class);
+                cohortAcls = authorizationManager.getAcl(userId, study.getUid(), cohortUids, members, COHORT, CohortPermissions.class);
             } else {
-                cohortAcls = authorizationManager.getAcl(user, study.getUid(), cohortUids, Enums.Resource.COHORT, CohortPermissions.class);
+                cohortAcls = authorizationManager.getAcl(userId, study.getUid(), cohortUids, COHORT, CohortPermissions.class);
             }
 
             // Include non-existing cohorts to the result list
@@ -1148,78 +1069,27 @@
             int counter = 0;
             for (String cohortId : cohortList) {
                 if (!missingMap.containsKey(cohortId)) {
-<<<<<<< HEAD
-                    Cohort cohort = cohortDataResult.getResults().get(counter);
-                    try {
-                        OpenCGAResult<Map<String, List<String>>> allCohortAcls;
-                        if (StringUtils.isNotEmpty(member)) {
-                            allCohortAcls = authorizationManager.getCohortAcl(study.getUid(), cohort.getUid(), user, member);
-                        } else {
-                            allCohortAcls = authorizationManager.getAllCohortAcls(study.getUid(), cohort.getUid(), user);
-                        }
-                        cohortAclList.append(allCohortAcls);
-
-                        auditManager.audit(operationId, user, Enums.Action.FETCH_ACLS, COHORT, cohort.getId(),
-                                cohort.getUuid(), study.getId(), study.getUuid(), auditParams,
-                                new AuditRecord.Status(AuditRecord.Status.Result.SUCCESS), new ObjectMap());
-                    } catch (CatalogException e) {
-                        auditManager.audit(operationId, user, Enums.Action.FETCH_ACLS, COHORT, cohort.getId(),
-                                cohort.getUuid(), study.getId(), study.getUuid(), auditParams,
-                                new AuditRecord.Status(AuditRecord.Status.Result.ERROR, e.getError()), new ObjectMap());
-
-                        if (!ignoreException) {
-                            throw e;
-                        } else {
-                            Event event = new Event(Event.Type.ERROR, cohortId, missingMap.get(cohortId).getErrorMsg());
-                            cohortAclList.append(new OpenCGAResult<>(0, Collections.singletonList(event), 0,
-                                    Collections.singletonList(Collections.emptyMap()), 0));
-                        }
-                    }
-                    counter += 1;
-                } else {
-                    Event event = new Event(Event.Type.ERROR, cohortId, missingMap.get(cohortId).getErrorMsg());
-                    cohortAclList.append(new OpenCGAResult<>(0, Collections.singletonList(event), 0,
-                            Collections.singletonList(Collections.emptyMap()), 0));
-
-                    auditManager.audit(operationId, user, Enums.Action.FETCH_ACLS, COHORT, cohortId, "",
-                            study.getId(), study.getUuid(), auditParams, new AuditRecord.Status(AuditRecord.Status.Result.ERROR,
-=======
                     Cohort cohort = queryResult.getResults().get(counter);
+                    run(auditParams, FETCH_ACLS, COHORT, operationUuid, study, userId, qOptions, (s, u, rp, qo) -> {
+                        rp.setId(cohort.getId());
+                        rp.setUuid(cohort.getUuid());
+                        return null;
+                    });
                     resultList.add(cohortAcls.getResults().get(counter));
-                    auditManager.audit(operationId, user, Enums.Action.FETCH_ACLS, Enums.Resource.COHORT, cohort.getId(), cohort.getUuid(),
-                            study.getId(), study.getUuid(), auditParams, new AuditRecord.Status(AuditRecord.Status.Result.SUCCESS),
-                            new ObjectMap());
                     counter++;
                 } else {
+                    if (!ignoreException) {
+                        throw new CatalogException(missingMap.get(cohortId).getErrorMsg());
+                    }
+                    eventList.add(new Event(Event.Type.ERROR, cohortId, missingMap.get(cohortId).getErrorMsg()));
                     resultList.add(new AclEntryList<>());
-                    eventList.add(new Event(Event.Type.ERROR, cohortId, missingMap.get(cohortId).getErrorMsg()));
-                    auditManager.audit(operationId, user, Enums.Action.FETCH_ACLS, Enums.Resource.COHORT, cohortId, "", study.getId(),
-                            study.getUuid(), auditParams, new AuditRecord.Status(AuditRecord.Status.Result.ERROR,
->>>>>>> d7e0b0cb
-                                    new Error(0, "", missingMap.get(cohortId).getErrorMsg())), new ObjectMap());
                 }
             }
             cohortAcls.setResults(resultList);
             cohortAcls.setEvents(eventList);
-        } catch (CatalogException e) {
-            for (String cohortId : cohortList) {
-                auditManager.audit(operationId, user, Enums.Action.FETCH_ACLS, COHORT, cohortId, "",
-                        study.getId(), study.getUuid(), auditParams, new AuditRecord.Status(AuditRecord.Status.Result.ERROR, e.getError()),
-                        new ObjectMap());
-            }
-            if (!ignoreException) {
-                throw e;
-            } else {
-                for (String cohortId : cohortList) {
-                    Event event = new Event(Event.Type.ERROR, cohortId, e.getMessage());
-                    cohortAcls.append(new OpenCGAResult<>(0, Collections.singletonList(event), 0, new AclEntryList<>(), 0));
-                }
-            }
-        } finally {
-            auditManager.finishAuditBatch(operationId);
-        }
-
-        return cohortAcls;
+
+            return cohortAcls;
+        });
     }
 
     public OpenCGAResult<AclEntryList<CohortPermissions>> updateAcl(String studyId, List<String> cohortStrList,
@@ -1293,11 +1163,11 @@
                     throw new CatalogException("Unexpected error occurred. No valid action found.");
             }
 
-            queryResultList = authorizationManager.getAcls(study.getUid(), cohortUids, members, Enums.Resource.COHORT,
+            queryResultList = authorizationManager.getAcls(study.getUid(), cohortUids, members, COHORT,
                     CohortPermissions.class);
 
             for (Cohort cohort : cohortList) {
-                auditManager.audit(operationId, userId, Enums.Action.UPDATE_ACLS, COHORT, cohort.getId(),
+                auditManager.audit(operationId, userId, UPDATE_ACLS, COHORT, cohort.getId(),
                         cohort.getUuid(), study.getId(), study.getUuid(), auditParams,
                         new AuditRecord.Status(AuditRecord.Status.Result.SUCCESS), new ObjectMap());
             }
@@ -1305,7 +1175,7 @@
         } catch (CatalogException e) {
             if (cohortStrList != null) {
                 for (String cohortId : cohortStrList) {
-                    auditManager.audit(operationId, userId, Enums.Action.UPDATE_ACLS, COHORT, cohortId, "",
+                    auditManager.audit(operationId, userId, UPDATE_ACLS, COHORT, cohortId, "",
                             study.getId(), study.getUuid(), auditParams,
                             new AuditRecord.Status(AuditRecord.Status.Result.ERROR, e.getError()), new ObjectMap());
                 }
