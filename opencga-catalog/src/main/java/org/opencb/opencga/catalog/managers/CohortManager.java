/*
 * Copyright 2015-2017 OpenCB
 *
 * Licensed under the Apache License, Version 2.0 (the "License");
 * you may not use this file except in compliance with the License.
 * You may obtain a copy of the License at
 *
 *     http://www.apache.org/licenses/LICENSE-2.0
 *
 * Unless required by applicable law or agreed to in writing, software
 * distributed under the License is distributed on an "AS IS" BASIS,
 * WITHOUT WARRANTIES OR CONDITIONS OF ANY KIND, either express or implied.
 * See the License for the specific language governing permissions and
 * limitations under the License.
 */

package org.opencb.opencga.catalog.managers;

import org.apache.commons.lang3.StringUtils;
import org.apache.commons.lang3.time.StopWatch;
import org.opencb.biodata.models.variant.StudyEntry;
import org.opencb.commons.datastore.core.ObjectMap;
import org.opencb.commons.datastore.core.Query;
import org.opencb.commons.datastore.core.QueryOptions;
import org.opencb.commons.datastore.core.QueryResult;
import org.opencb.commons.datastore.core.result.Error;
import org.opencb.commons.datastore.core.result.WriteResult;
import org.opencb.opencga.catalog.audit.AuditManager;
import org.opencb.opencga.catalog.audit.AuditRecord;
import org.opencb.opencga.catalog.auth.authorization.AuthorizationManager;
import org.opencb.opencga.catalog.db.DBAdaptorFactory;
import org.opencb.opencga.catalog.db.api.CohortDBAdaptor;
import org.opencb.opencga.catalog.db.api.DBIterator;
import org.opencb.opencga.catalog.db.api.IndividualDBAdaptor;
import org.opencb.opencga.catalog.db.api.SampleDBAdaptor;
import org.opencb.opencga.catalog.exceptions.CatalogAuthorizationException;
import org.opencb.opencga.catalog.exceptions.CatalogException;
import org.opencb.opencga.catalog.exceptions.CatalogParameterException;
import org.opencb.opencga.catalog.io.CatalogIOManagerFactory;
import org.opencb.opencga.catalog.utils.ParamUtils;
import org.opencb.opencga.core.common.Entity;
import org.opencb.opencga.core.common.TimeUtils;
import org.opencb.opencga.core.config.Configuration;
import org.opencb.opencga.core.models.*;
import org.opencb.opencga.core.models.acls.AclParams;
import org.opencb.opencga.core.models.acls.permissions.CohortAclEntry;
import org.opencb.opencga.core.models.acls.permissions.StudyAclEntry;
import org.slf4j.Logger;
import org.slf4j.LoggerFactory;

import javax.annotation.Nullable;
import java.util.*;
import java.util.concurrent.TimeUnit;
import java.util.stream.Collectors;

import static org.opencb.opencga.catalog.auth.authorization.CatalogAuthorizationManager.checkPermissions;

/**
 * Created by pfurio on 06/07/16.
 */
public class CohortManager extends AnnotationSetManager<Cohort> {

    protected static Logger logger = LoggerFactory.getLogger(CohortManager.class);

    private UserManager userManager;
    private StudyManager studyManager;

    CohortManager(AuthorizationManager authorizationManager, AuditManager auditManager, CatalogManager catalogManager,
                  DBAdaptorFactory catalogDBAdaptorFactory, CatalogIOManagerFactory ioManagerFactory,
                  Configuration configuration) {
        super(authorizationManager, auditManager, catalogManager, catalogDBAdaptorFactory, ioManagerFactory, configuration);

        this.userManager = catalogManager.getUserManager();
        this.studyManager = catalogManager.getStudyManager();
    }

    @Override
    Cohort smartResolutor(long studyUid, String entry, String user) throws CatalogException {
        Query query = new Query()
                .append(CohortDBAdaptor.QueryParams.STUDY_UID.key(), studyUid)
                .append(CohortDBAdaptor.QueryParams.ID.key(), entry);
        QueryOptions options = new QueryOptions(QueryOptions.INCLUDE, Arrays.asList(
                CohortDBAdaptor.QueryParams.UID.key(), CohortDBAdaptor.QueryParams.STUDY_UID.key(), CohortDBAdaptor.QueryParams.ID.key(),
                CohortDBAdaptor.QueryParams.RELEASE.key(), CohortDBAdaptor.QueryParams.SAMPLES.key(),
                CohortDBAdaptor.QueryParams.STATUS.key()));
        QueryResult<Cohort> cohortQueryResult = cohortDBAdaptor.get(query, options, user);
        if (cohortQueryResult.getNumResults() == 0) {
            cohortQueryResult = cohortDBAdaptor.get(query, options);
            if (cohortQueryResult.getNumResults() == 0) {
                throw new CatalogException("Cohort " + entry + " not found");
            } else {
                throw new CatalogAuthorizationException("Permission denied. " + user + " is not allowed to see the cohort " + entry);
            }
        } else if (cohortQueryResult.getNumResults() > 1) {
            throw new CatalogException("More than one cohort found based on " + entry);
        } else {
            return cohortQueryResult.first();
        }
    }

    public QueryResult<Cohort> create(long studyId, String name, Study.Type type, String description, List<Sample> samples,
                                      List<AnnotationSet> annotationSetList, Map<String, Object> attributes, String sessionId)
            throws CatalogException {
        Cohort cohort = new Cohort(name, type, "", description, samples, annotationSetList, -1, attributes);
        return create(String.valueOf(studyId), cohort, QueryOptions.empty(), sessionId);
    }

    @Override
    public QueryResult<Cohort> create(String studyStr, Cohort cohort, QueryOptions options, String sessionId) throws CatalogException {
        String userId = userManager.getUserId(sessionId);
        Study study = studyManager.resolveId(studyStr, userId);
        authorizationManager.checkStudyPermission(study.getUid(), userId, StudyAclEntry.StudyPermissions.WRITE_COHORTS);

        ParamUtils.checkObj(cohort, "Cohort");
        ParamUtils.checkParameter(cohort.getId(), "name");
        ParamUtils.checkObj(cohort.getSamples(), "Sample list");
        cohort.setType(ParamUtils.defaultObject(cohort.getType(), Study.Type.COLLECTION));
        cohort.setCreationDate(TimeUtils.getTime());
        cohort.setDescription(ParamUtils.defaultString(cohort.getDescription(), ""));
        cohort.setAnnotationSets(ParamUtils.defaultObject(cohort.getAnnotationSets(), Collections::emptyList));
        cohort.setAttributes(ParamUtils.defaultObject(cohort.getAttributes(), HashMap::new));
        cohort.setRelease(studyManager.getCurrentRelease(study, userId));
        cohort.setStats(ParamUtils.defaultObject(cohort.getStats(), Collections::emptyMap));
        cohort.setStatus(ParamUtils.defaultObject(cohort.getStatus(), Cohort.CohortStatus::new));
        cohort.setSamples(ParamUtils.defaultObject(cohort.getSamples(), Collections::emptyList));

        List<VariableSet> variableSetList = validateNewAnnotationSetsAndExtractVariableSets(study.getUid(), cohort.getAnnotationSets());

        if (!cohort.getSamples().isEmpty()) {
            Query query = new Query()
                    .append(SampleDBAdaptor.QueryParams.STUDY_UID.key(), study.getUid())
                    .append(SampleDBAdaptor.QueryParams.UID.key(), cohort.getSamples().stream()
                            .map(Sample::getUid)
                            .collect(Collectors.toList()));
            QueryResult<Long> count = sampleDBAdaptor.count(query);
            if (count.first() != cohort.getSamples().size()) {
                throw new CatalogException("Error: Some samples do not exist in the study " + study.getFqn());
            }
        }

        QueryResult<Cohort> queryResult = cohortDBAdaptor.insert(study.getUid(), cohort, variableSetList, null);
        auditManager.recordCreation(AuditRecord.Resource.cohort, queryResult.first().getUid(), userId, queryResult.first(), null, null);
        return queryResult;
    }

    public Long getStudyId(long cohortId) throws CatalogException {
        return cohortDBAdaptor.getStudyId(cohortId);
    }

    @Override
    public QueryResult<Cohort> get(String studyStr, Query query, QueryOptions options, String sessionId) throws CatalogException {
        query = ParamUtils.defaultObject(query, Query::new);
        options = ParamUtils.defaultObject(options, QueryOptions::new);

        String userId = userManager.getUserId(sessionId);
        Study study = catalogManager.getStudyManager().resolveId(studyStr, userId);

        // Fix query if it contains any annotation
        fixQueryAnnotationSearch(study.getUid(), query);
        fixQueryOptionAnnotation(options);
        fixQueryObject(study, query, sessionId);

        query.append(CohortDBAdaptor.QueryParams.STUDY_UID.key(), study.getUid());

        QueryResult<Cohort> cohortQueryResult = cohortDBAdaptor.get(query, options, userId);

        if (cohortQueryResult.getNumResults() == 0 && query.containsKey(CohortDBAdaptor.QueryParams.UID.key())) {
            List<Long> idList = query.getAsLongList(CohortDBAdaptor.QueryParams.UID.key());
            for (Long myId : idList) {
                authorizationManager.checkCohortPermission(study.getUid(), myId, userId, CohortAclEntry.CohortPermissions.VIEW);
            }
        }

        return cohortQueryResult;
    }

    /**
     * Fetch all the samples from a cohort.
     *
     * @param studyStr  Study id in string format. Could be one of [id|user@aliasProject:aliasStudy|aliasProject:aliasStudy|aliasStudy].
     * @param cohortStr Cohort id or name.
     * @param options   QueryOptions object.
     * @param sessionId Token of the user logged in.
     * @return a QueryResult containing all the samples belonging to the cohort.
     * @throws CatalogException if there is any kind of error (permissions or invalid ids).
     */
    public QueryResult<Sample> getSamples(String studyStr, String cohortStr, QueryOptions options, String sessionId)
            throws CatalogException {
        options = ParamUtils.defaultObject(options, QueryOptions::new);

        MyResource<Cohort> resource = getUid(cohortStr, studyStr, sessionId);
        QueryResult<Cohort> cohortQueryResult = cohortDBAdaptor.get(resource.getResource().getUid(),
                new QueryOptions(QueryOptions.INCLUDE, CohortDBAdaptor.QueryParams.SAMPLES.key()));

        if (cohortQueryResult == null || cohortQueryResult.getNumResults() == 0) {
            throw new CatalogException("No cohort " + cohortStr + " found in study " + studyStr);
        }
        if (cohortQueryResult.first().getSamples().size() == 0) {
            return new QueryResult<>("Samples from cohort " + cohortStr);
        }

        // Look for the samples
        List<Long> sampleIds = cohortQueryResult.first().getSamples()
                .stream()
                .map(Sample::getUid)
                .collect(Collectors.toList());
        Query query = new Query(SampleDBAdaptor.QueryParams.UID.key(), sampleIds);
        QueryResult<Sample> sampleQueryResult = catalogManager.getSampleManager().get(studyStr, query, options, sessionId);
        sampleQueryResult.setId("Samples from cohort " + cohortStr);

        return sampleQueryResult;
    }

    @Override
    public DBIterator<Cohort> iterator(String studyStr, Query query, QueryOptions options, String sessionId) throws CatalogException {
        options = ParamUtils.defaultObject(options, QueryOptions::new);
        query = ParamUtils.defaultObject(query, Query::new);

        String userId = userManager.getUserId(sessionId);
        Study study = studyManager.resolveId(studyStr, userId);

        fixQueryObject(study, query, sessionId);

        Query myQuery = new Query(query).append(CohortDBAdaptor.QueryParams.STUDY_UID.key(), study.getUid());
        return cohortDBAdaptor.iterator(myQuery, options, userId);
    }

    @Override
    public QueryResult<Cohort> search(String studyStr, Query query, QueryOptions options, String sessionId) throws CatalogException {
        query = ParamUtils.defaultObject(query, Query::new);
        options = ParamUtils.defaultObject(options, QueryOptions::new);

        String userId = userManager.getUserId(sessionId);
        Study study = studyManager.resolveId(studyStr, userId);

        // Fix query if it contains any annotation
        fixQueryAnnotationSearch(study.getUid(), query);
        fixQueryOptionAnnotation(options);
        fixQueryObject(study, query, sessionId);

        query.append(CohortDBAdaptor.QueryParams.STUDY_UID.key(), study.getUid());
        QueryResult<Cohort> queryResult = cohortDBAdaptor.get(query, options, userId);
//        authorizationManager.filterCohorts(userId, studyId, queryResultAux.getResult());

        return queryResult;
    }

    private void fixQueryObject(Study study, Query query, String sessionId) throws CatalogException {
        if (query.containsKey(CohortDBAdaptor.QueryParams.SAMPLES.key())) {
            // First look for the sample ids.
            MyResources<Sample> samples = catalogManager.getSampleManager()
                    .getUids(query.getAsStringList(CohortDBAdaptor.QueryParams.SAMPLES.key()), study.getFqn(), sessionId);
            query.remove(CohortDBAdaptor.QueryParams.SAMPLES.key());
            query.append(CohortDBAdaptor.QueryParams.SAMPLE_UIDS.key(), samples.getResourceList().stream().map(Sample::getUid)
                    .collect(Collectors.toList()));
        }
    }

    @Override
    public QueryResult<Cohort> count(String studyStr, Query query, String sessionId) throws CatalogException {
        query = ParamUtils.defaultObject(query, Query::new);

        String userId = userManager.getUserId(sessionId);
        Study study = studyManager.resolveId(studyStr, userId);


        // Fix query if it contains any annotation
        fixQueryAnnotationSearch(study.getUid(), query);
        fixQueryObject(study, query, sessionId);

        query.append(CohortDBAdaptor.QueryParams.STUDY_UID.key(), study.getUid());
        QueryResult<Long> queryResultAux = cohortDBAdaptor.count(query, userId, StudyAclEntry.StudyPermissions.VIEW_COHORTS);
        return new QueryResult<>("count", queryResultAux.getDbTime(), 0, queryResultAux.first(), queryResultAux.getWarningMsg(),
                queryResultAux.getErrorMsg(), Collections.emptyList());
    }

    @Override
    public WriteResult delete(String studyStr, Query query, ObjectMap params, String sessionId) {
        Query finalQuery = new Query(ParamUtils.defaultObject(query, Query::new));
        WriteResult writeResult = new WriteResult("delete");

        String userId;
        Study study;

        StopWatch watch = StopWatch.createStarted();

        // If the user is the owner or the admin, we won't check if he has permissions for every single entry
        boolean checkPermissions;

        // We try to get an iterator containing all the cohorts to be deleted
        DBIterator<Cohort> iterator;
        try {
            userId = catalogManager.getUserManager().getUserId(sessionId);
            study = studyManager.resolveId(studyStr, userId);

            fixQueryAnnotationSearch(study.getUid(), finalQuery);
            fixQueryObject(study, finalQuery, sessionId);
            finalQuery.append(CohortDBAdaptor.QueryParams.STUDY_UID.key(), study.getUid());

            iterator = cohortDBAdaptor.iterator(finalQuery, QueryOptions.empty(), userId);

            // If the user is the owner or the admin, we won't check if he has permissions for every single entry
            checkPermissions = !authorizationManager.checkIsOwnerOrAdmin(study.getUid(), userId);
        } catch (CatalogException e) {
            logger.error("Delete cohort: {}", e.getMessage(), e);
            writeResult.setError(new Error(-1, null, e.getMessage()));
            writeResult.setDbTime((int) watch.getTime(TimeUnit.MILLISECONDS));
            return writeResult;
        }

        long numMatches = 0;
        long numModified = 0;
        List<WriteResult.Fail> failedList = new ArrayList<>();

        String suffixName = INTERNAL_DELIMITER + "DELETED_" + TimeUtils.getTime();

        while (iterator.hasNext()) {
            Cohort cohort = iterator.next();
            numMatches += 1;

            try {
                if (checkPermissions) {
                    authorizationManager.checkCohortPermission(study.getUid(), cohort.getUid(), userId,
                            CohortAclEntry.CohortPermissions.DELETE);
                }

                // Check if the cohort can be deleted
                checkCohortCanBeDeleted(cohort);

                // Delete the cohort
                Query updateQuery = new Query()
                        .append(CohortDBAdaptor.QueryParams.UID.key(), cohort.getUid())
                        .append(CohortDBAdaptor.QueryParams.STUDY_UID.key(), study.getUid());
                ObjectMap updateParams = new ObjectMap()
                        .append(CohortDBAdaptor.QueryParams.STATUS_NAME.key(), Status.DELETED)
                        .append(CohortDBAdaptor.QueryParams.ID.key(), cohort.getId() + suffixName);
                QueryResult<Long> update = cohortDBAdaptor.update(updateQuery, updateParams, QueryOptions.empty());
                if (update.first() > 0) {
                    numModified += 1;
                    auditManager.recordDeletion(AuditRecord.Resource.cohort, cohort.getUid(), userId, null, updateParams, null, null);
                } else {
                    failedList.add(new WriteResult.Fail(String.valueOf(cohort.getUid()), "Unknown reason"));
                }
            } catch (Exception e) {
                failedList.add(new WriteResult.Fail(String.valueOf(cohort.getUid()), e.getMessage()));
                logger.debug("Cannot delete cohort {}: {}", cohort.getUid(), e.getMessage(), e);
            }
        }

        writeResult.setDbTime((int) watch.getTime(TimeUnit.MILLISECONDS));
        writeResult.setNumMatches(numMatches);
        writeResult.setNumModified(numModified);
        writeResult.setFailed(failedList);

        if (!failedList.isEmpty()) {
            writeResult.setWarning(Collections.singletonList(new Error(-1, null, "There are cohorts that could not be deleted")));
        }

        return writeResult;
    }

    public void checkCohortCanBeDeleted(Cohort cohort) throws CatalogException {
        // Check if the cohort is different from DEFAULT_COHORT
        if (StudyEntry.DEFAULT_COHORT.equals(cohort.getId())) {
            throw new CatalogException("Cohort " + StudyEntry.DEFAULT_COHORT + " cannot be deleted.");
        }

        // Check if the cohort can be deleted
        if (cohort.getStatus() != null && cohort.getStatus().getName() != null
                && !cohort.getStatus().getName().equals(Cohort.CohortStatus.NONE)) {
            throw new CatalogException("The cohort is used in storage.");
        }
    }

    @Override
    public QueryResult<Cohort> update(String studyStr, String entryStr, ObjectMap parameters, QueryOptions options, String sessionId)
            throws CatalogException {
        return update(studyStr, entryStr, parameters, false, options, sessionId);
    }

    public QueryResult<Cohort> update(String studyStr, String entryStr, ObjectMap parameters, boolean allowModifyCohortAll,
                                      QueryOptions options, String sessionId) throws CatalogException {
        ParamUtils.checkObj(parameters, "Update parameters");
        parameters = new ObjectMap(parameters);
        MyResource<Cohort> resource = getUid(entryStr, studyStr, sessionId);

        // Check permissions...
        // Only check write annotation permissions if the user wants to update the annotation sets
        if (parameters.containsKey(CohortDBAdaptor.QueryParams.ANNOTATION_SETS.key())) {
            authorizationManager.checkCohortPermission(resource.getStudy().getUid(), resource.getResource().getUid(), resource.getUser(),
                    CohortAclEntry.CohortPermissions.WRITE_ANNOTATIONS);
        }
        // Only check update permissions if the user wants to update anything apart from the annotation sets
        if ((parameters.size() == 1 && !parameters.containsKey(CohortDBAdaptor.QueryParams.ANNOTATION_SETS.key()))
                || parameters.size() > 1) {
            authorizationManager.checkCohortPermission(resource.getStudy().getUid(), resource.getResource().getUid(), resource.getUser(),
                    CohortAclEntry.CohortPermissions.UPDATE);
        }

        Cohort cohort = cohortDBAdaptor.get(resource.getResource().getUid(), QueryOptions.empty()).first();
        return unsafeUpdate(resource.getStudy(), cohort, parameters, allowModifyCohortAll, options, resource.getUser());
    }

    QueryResult<Cohort> unsafeUpdate(Study study, Cohort cohort, ObjectMap parameters, boolean allowModifyCohortAll, QueryOptions options,
                                     String user) throws CatalogException {
        try {
            ParamUtils.checkAllParametersExist(parameters.keySet().iterator(), (a) -> CohortDBAdaptor.UpdateParams.getParam(a) != null);
        } catch (CatalogParameterException e) {
            throw new CatalogException("Could not update: " + e.getMessage(), e);
        }

        if (!allowModifyCohortAll) {
            if (StudyEntry.DEFAULT_COHORT.equals(cohort.getId())) {
                throw new CatalogException("Cannot modify cohort " + StudyEntry.DEFAULT_COHORT);
            }
        }

        if (parameters.containsKey(CohortDBAdaptor.QueryParams.SAMPLES.key())
                || parameters.containsKey(CohortDBAdaptor.QueryParams.ID.key())) {
            switch (cohort.getStatus().getName()) {
                case Cohort.CohortStatus.CALCULATING:
                    throw new CatalogException("Unable to modify a cohort while it's in status \"" + Cohort.CohortStatus.CALCULATING
                            + "\"");
                case Cohort.CohortStatus.READY:
                    parameters.putIfAbsent("status.name", Cohort.CohortStatus.INVALID);
                    break;
                case Cohort.CohortStatus.NONE:
                case Cohort.CohortStatus.INVALID:
                    break;
                default:
                    break;
            }

            List<String> sampleStringList = parameters.getAsStringList(CohortDBAdaptor.QueryParams.SAMPLES.key());
            Query query = new Query()
                    .append(SampleDBAdaptor.QueryParams.STUDY_UID.key(), study.getUid())
                    .append(SampleDBAdaptor.QueryParams.ID.key(), sampleStringList);
            QueryOptions queryOptions = new QueryOptions(QueryOptions.INCLUDE, SampleDBAdaptor.QueryParams.UID.key());
            QueryResult<Sample> sampleQueryResult = sampleDBAdaptor.get(query, queryOptions);

            if (sampleQueryResult.getNumResults() != sampleStringList.size()) {
                throw new CatalogException("Could not find all the samples introduced. Update was not performed.");
            }

            // Override sample list of ids with sample uids
            parameters.put(CohortDBAdaptor.QueryParams.SAMPLES.key(), sampleQueryResult.getResult().stream()
                    .map(Sample::getUid)
                    .collect(Collectors.toList()));
        }

        MyResource<Cohort> resource = new MyResource<>(user, study, cohort);

        List<VariableSet> variableSetList = checkUpdateAnnotationsAndExtractVariableSets(resource, parameters, cohortDBAdaptor);

        QueryResult<Cohort> queryResult = cohortDBAdaptor.update(cohort.getUid(), parameters, variableSetList, options);
        auditManager.recordUpdate(AuditRecord.Resource.cohort, cohort.getUid(), resource.getUser(), parameters, null, null);
        return queryResult;
    }

    @Override
    public QueryResult groupBy(@Nullable String studyStr, Query query, List<String> fields, QueryOptions options, String sessionId)
            throws CatalogException {
        query = ParamUtils.defaultObject(query, Query::new);
        options = ParamUtils.defaultObject(options, QueryOptions::new);
        ParamUtils.checkObj(fields, "fields");

        String userId = userManager.getUserId(sessionId);
        Study study = catalogManager.getStudyManager().resolveId(studyStr, userId);

        // Fix query if it contains any annotation
        fixQueryAnnotationSearch(study.getUid(), userId, query, true);
        fixQueryOptionAnnotation(options);

        // Add study id to the query
        query.put(IndividualDBAdaptor.QueryParams.STUDY_UID.key(), study.getUid());

        QueryResult queryResult = cohortDBAdaptor.groupBy(query, fields, options, userId);

        return ParamUtils.defaultObject(queryResult, QueryResult::new);
    }

    public void setStatus(String id, String status, String message, String sessionId) throws CatalogException {
        MyResource resource = getUid(id, null, sessionId);

        authorizationManager.checkCohortPermission(resource.getStudy().getUid(), resource.getResource().getUid(), resource.getUser(),
                CohortAclEntry.CohortPermissions.UPDATE);

        if (status != null && !Cohort.CohortStatus.isValid(status)) {
            throw new CatalogException("The status " + status + " is not valid cohort status.");
        }

        ObjectMap parameters = new ObjectMap();
        parameters.putIfNotNull(CohortDBAdaptor.QueryParams.STATUS_NAME.key(), status);
        parameters.putIfNotNull(CohortDBAdaptor.QueryParams.STATUS_MSG.key(), message);

        cohortDBAdaptor.update(resource.getResource().getUid(), parameters, new QueryOptions());
        auditManager.recordUpdate(AuditRecord.Resource.cohort, resource.getResource().getUid(), resource.getUser(), parameters, null, null);
    }

    @Override
    public QueryResult rank(String studyStr, Query query, String field, int numResults, boolean asc, String sessionId)
            throws CatalogException {
        query = ParamUtils.defaultObject(query, Query::new);
        ParamUtils.checkObj(field, "field");

        String userId = userManager.getUserId(sessionId);
        Study study = catalogManager.getStudyManager().resolveId(studyStr, userId);
        authorizationManager.checkStudyPermission(study.getUid(), userId, StudyAclEntry.StudyPermissions.VIEW_COHORTS);

        // Fix query if it contains any annotation
        fixQueryAnnotationSearch(study.getUid(), userId, query, true);

        // TODO: In next release, we will have to check the count parameter from the queryOptions object.
        boolean count = true;
        QueryResult queryResult = null;
        if (count) {
            // We do not need to check for permissions when we show the count of files
            queryResult = cohortDBAdaptor.rank(query, field, numResults, asc);
        }

        return ParamUtils.defaultObject(queryResult, QueryResult::new);
    }

    // **************************   ACLs  ******************************** //
    public List<QueryResult<CohortAclEntry>> getAcls(String studyStr, List<String> cohortList, String member, boolean silent,
                                                     String sessionId) throws CatalogException {
        List<QueryResult<CohortAclEntry>> cohortAclList = new ArrayList<>(cohortList.size());
        for (String cohort : cohortList) {
            try {
                MyResource<Cohort> resource = getUid(cohort, studyStr, sessionId);

                QueryResult<CohortAclEntry> allCohortAcls;
                if (StringUtils.isNotEmpty(member)) {
                    allCohortAcls =
                            authorizationManager.getCohortAcl(resource.getStudy().getUid(), resource.getResource().getUid(),
                                    resource.getUser(), member);
                } else {
                    allCohortAcls = authorizationManager.getAllCohortAcls(resource.getStudy().getUid(), resource.getResource().getUid(),
                            resource.getUser());
                }
                allCohortAcls.setId(cohort);
                cohortAclList.add(allCohortAcls);
            } catch (CatalogException e) {
                if (silent) {
                    cohortAclList.add(new QueryResult<>(cohort, 0, 0, 0, "", e.toString(), new ArrayList<>(0)));
                } else {
                    throw e;
                }
            }
        }
        return cohortAclList;
    }

    public List<QueryResult<CohortAclEntry>> updateAcl(String studyStr, List<String> cohortList, String memberIds, AclParams aclParams,
                                                       String sessionId) throws CatalogException {
        if (cohortList == null || cohortList.isEmpty()) {
            throw new CatalogException("Missing cohort parameter");
        }

        if (aclParams.getAction() == null) {
            throw new CatalogException("Invalid action found. Please choose a valid action to be performed.");
        }

        List<String> permissions = Collections.emptyList();
        if (StringUtils.isNotEmpty(aclParams.getPermissions())) {
            permissions = Arrays.asList(aclParams.getPermissions().trim().replaceAll("\\s", "").split(","));
            checkPermissions(permissions, CohortAclEntry.CohortPermissions::valueOf);
        }

        // Obtain the resource ids
        MyResources<Cohort> resource = getUids(cohortList, studyStr, sessionId);

        authorizationManager.checkCanAssignOrSeePermissions(resource.getStudy().getUid(), resource.getUser());

        // Validate that the members are actually valid members
        List<String> members;
        if (memberIds != null && !memberIds.isEmpty()) {
            members = Arrays.asList(memberIds.split(","));
        } else {
            members = Collections.emptyList();
        }
        checkMembers(resource.getStudy().getUid(), members);
        authorizationManager.checkNotAssigningPermissionsToAdminsGroup(members);
//        studyManager.membersHavePermissionsInStudy(resourceIds.getStudyId(), members);

        switch (aclParams.getAction()) {
            case SET:
<<<<<<< HEAD
                return authorizationManager.setAcls(resource.getStudy().getUid(), resource.getResourceList().stream().map(Cohort::getUid)
                                .collect(Collectors.toList()), members, permissions, Entity.COHORT);
=======
                // Todo: Remove this in 1.4
                List<String> allCohortPermissions = EnumSet.allOf(CohortAclEntry.CohortPermissions.class)
                        .stream()
                        .map(String::valueOf)
                        .collect(Collectors.toList());
                return authorizationManager.setAcls(resourceIds.getStudyId(), resourceIds.getResourceIds(), members, permissions,
                        allCohortPermissions, Entity.COHORT);
>>>>>>> 488f2f1c
            case ADD:
                return authorizationManager.addAcls(resource.getStudy().getUid(), resource.getResourceList().stream().map(Cohort::getUid)
                                .collect(Collectors.toList()), members, permissions,
                        Entity.COHORT);
            case REMOVE:
                return authorizationManager.removeAcls(resource.getResourceList().stream().map(Cohort::getUid).collect(Collectors.toList()),
                        members, permissions, Entity.COHORT);
            case RESET:
                return authorizationManager.removeAcls(resource.getResourceList().stream().map(Cohort::getUid).collect(Collectors.toList()),
                        members, null, Entity.COHORT);
            default:
                throw new CatalogException("Unexpected error occurred. No valid action found.");
        }
    }

    private long getCohortId(boolean silent, String cohortStr) throws CatalogException {
        long cohortId = Long.parseLong(cohortStr);
        try {
            cohortDBAdaptor.checkId(cohortId);
        } catch (CatalogException e) {
            if (silent) {
                return -1L;
            } else {
                throw e;
            }
        }
        return cohortId;
    }

}<|MERGE_RESOLUTION|>--- conflicted
+++ resolved
@@ -585,18 +585,14 @@
 
         switch (aclParams.getAction()) {
             case SET:
-<<<<<<< HEAD
-                return authorizationManager.setAcls(resource.getStudy().getUid(), resource.getResourceList().stream().map(Cohort::getUid)
-                                .collect(Collectors.toList()), members, permissions, Entity.COHORT);
-=======
                 // Todo: Remove this in 1.4
                 List<String> allCohortPermissions = EnumSet.allOf(CohortAclEntry.CohortPermissions.class)
                         .stream()
                         .map(String::valueOf)
                         .collect(Collectors.toList());
-                return authorizationManager.setAcls(resourceIds.getStudyId(), resourceIds.getResourceIds(), members, permissions,
+                return authorizationManager.setAcls(resource.getStudy().getUid(), resource.getResourceList().stream().map(Cohort::getUid)
+                                .collect(Collectors.toList()), members, permissions,
                         allCohortPermissions, Entity.COHORT);
->>>>>>> 488f2f1c
             case ADD:
                 return authorizationManager.addAcls(resource.getStudy().getUid(), resource.getResourceList().stream().map(Cohort::getUid)
                                 .collect(Collectors.toList()), members, permissions,
