--- conflicted
+++ resolved
@@ -1122,19 +1122,14 @@
             AnnotationUtils.fixQueryAnnotationSearch(study, userId, query, authorizationManager);
 
             CatalogSolrManager catalogSolrManager = new CatalogSolrManager(catalogManager);
-<<<<<<< HEAD
-            FacetQueryResult result = catalogSolrManager.facetedQuery(study, CatalogSolrManager.COHORT_SOLR_COLLECTION, query, options,
-                    userId);
-            auditManager.auditFacet(userId, Enums.Resource.COHORT, study.getId(), study.getUuid(), auditParams,
-=======
+
             DataResult<FacetField> result = catalogSolrManager.facetedQuery(study, CatalogSolrManager.COHORT_SOLR_COLLECTION, query,
                     options, userId);
-            auditManager.auditFacet(userId, AuditRecord.Resource.COHORT, study.getId(), study.getUuid(), auditParams,
->>>>>>> 8f61bb2b
+            auditManager.auditFacet(userId, Enums.Resource.COHORT, study.getId(), study.getUuid(), auditParams,
                     new AuditRecord.Status(AuditRecord.Status.Result.SUCCESS));
 
             return result;
-        } catch (CatalogException | IOException e) {
+        } catch (CatalogException e) {
             auditManager.auditFacet(userId, Enums.Resource.COHORT, study.getId(), study.getUuid(), auditParams,
                     new AuditRecord.Status(AuditRecord.Status.Result.ERROR, new Error(0, "", e.getMessage())));
             throw e;
