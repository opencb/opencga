--- conflicted
+++ resolved
@@ -15,20 +15,6 @@
  */
 
 package org.opencb.opencga.catalog.managers;
-
-import static org.opencb.opencga.catalog.auth.authorization.CatalogAuthorizationManager.checkPermissions;
-
-import java.io.IOException;
-import java.util.ArrayList;
-import java.util.Arrays;
-import java.util.Collections;
-import java.util.EnumSet;
-import java.util.HashMap;
-import java.util.List;
-import java.util.Map;
-import java.util.stream.Collectors;
-
-import javax.annotation.Nullable;
 
 import org.apache.commons.lang3.StringUtils;
 import org.opencb.commons.datastore.core.ObjectMap;
@@ -51,18 +37,19 @@
 import org.opencb.opencga.core.common.Entity;
 import org.opencb.opencga.core.common.TimeUtils;
 import org.opencb.opencga.core.config.Configuration;
-import org.opencb.opencga.core.models.Annotation;
-import org.opencb.opencga.core.models.AnnotationSet;
-import org.opencb.opencga.core.models.Cohort;
-import org.opencb.opencga.core.models.Sample;
-import org.opencb.opencga.core.models.Status;
-import org.opencb.opencga.core.models.Study;
-import org.opencb.opencga.core.models.VariableSet;
+import org.opencb.opencga.core.models.*;
 import org.opencb.opencga.core.models.acls.AclParams;
 import org.opencb.opencga.core.models.acls.permissions.CohortAclEntry;
 import org.opencb.opencga.core.models.acls.permissions.StudyAclEntry;
 import org.slf4j.Logger;
 import org.slf4j.LoggerFactory;
+
+import javax.annotation.Nullable;
+import java.io.IOException;
+import java.util.*;
+import java.util.stream.Collectors;
+
+import static org.opencb.opencga.catalog.auth.authorization.CatalogAuthorizationManager.checkPermissions;
 
 /**
  * Created by pfurio on 06/07/16.
@@ -652,11 +639,7 @@
                         .map(String::valueOf)
                         .collect(Collectors.toList());
                 return authorizationManager.setAcls(resourceIds.getStudyId(), resourceIds.getResourceIds(), members, permissions,
-<<<<<<< HEAD
-                        Entity.COHORT);
-=======
-                        allCohortPermissions, collectionName);
->>>>>>> 92575884
+                        allCohortPermissions, Entity.COHORT);
             case ADD:
                 return authorizationManager.addAcls(resourceIds.getStudyId(), resourceIds.getResourceIds(), members, permissions,
                         Entity.COHORT);
