--- conflicted
+++ resolved
@@ -129,11 +129,11 @@
 
     @Override
     public void execute(String jobId, String commandLine, Path stdout, Path stderr, String token) throws Exception {
-        jobStatus.put(jobId, Job.JobStatus.QUEUED);
+        jobStatus.put(jobId, Enums.ExecutionStatus.QUEUED);
         Runnable runnable = () -> {
             Thread.currentThread().setName("LocalExecutor-" + nextThreadNum());
             logger.info("Ready to run - {}", commandLine);
-            jobStatus.put(jobId, Job.JobStatus.RUNNING);
+            jobStatus.put(jobId, Enums.ExecutionStatus.RUNNING);
             Command com = new Command(getCommandLine(commandLine, stdout, stderr, token));
 
             Thread hook = new Thread(() -> {
@@ -141,7 +141,7 @@
                 com.setStatus(RunnableProcess.Status.KILLED);
                 com.setExitValue(-2);
                 closeOutputStreams(com);
-                jobStatus.put(jobId, Job.JobStatus.ERROR);
+                jobStatus.put(jobId, Enums.ExecutionStatus.ERROR);
             });
 
             logger.info("==========================================");
@@ -161,9 +161,9 @@
 
             closeOutputStreams(com);
             if (com.getStatus().equals(RunnableProcess.Status.DONE)) {
-                jobStatus.put(jobId, Job.JobStatus.DONE);
+                jobStatus.put(jobId, Enums.ExecutionStatus.DONE);
             } else {
-                jobStatus.put(jobId, Job.JobStatus.ERROR);
+                jobStatus.put(jobId, Enums.ExecutionStatus.ERROR);
             }
         };
         threadPool.submit(runnable);
@@ -175,11 +175,7 @@
 
     @Override
     public String getStatus(Job job) {
-<<<<<<< HEAD
-        return Enums.ExecutionStatus.UNKNOWN;
-=======
-        return jobStatus.getOrDefault(job.getId(), Job.JobStatus.UNKNOWN);
->>>>>>> 0334a531
+        return jobStatus.getOrDefault(job.getId(), Enums.ExecutionStatus.UNKNOWN);
     }
 
     @Override
