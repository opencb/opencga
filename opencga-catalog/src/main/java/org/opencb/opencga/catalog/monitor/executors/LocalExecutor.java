/*
 * Copyright 2015-2017 OpenCB
 *
 * Licensed under the Apache License, Version 2.0 (the "License");
 * you may not use this file except in compliance with the License.
 * You may obtain a copy of the License at
 *
 *     http://www.apache.org/licenses/LICENSE-2.0
 *
 * Unless required by applicable law or agreed to in writing, software
 * distributed under the License is distributed on an "AS IS" BASIS,
 * WITHOUT WARRANTIES OR CONDITIONS OF ANY KIND, either express or implied.
 * See the License for the specific language governing permissions and
 * limitations under the License.
 */

package org.opencb.opencga.catalog.monitor.executors;

import org.opencb.commons.exec.Command;
import org.opencb.commons.exec.RunnableProcess;
import org.opencb.opencga.core.config.Execution;
import org.opencb.opencga.core.models.Job;
import org.opencb.opencga.core.models.common.Enums;
import org.slf4j.Logger;
import org.slf4j.LoggerFactory;

import java.io.IOException;
import java.nio.file.Path;
import java.nio.file.Paths;
import java.util.LinkedHashMap;
import java.util.Map;
import java.util.concurrent.ExecutorService;
import java.util.concurrent.Executors;

/**
 * Created by pfurio on 22/08/16.
 */
public class LocalExecutor implements BatchExecutor {

    public static final String MAX_CONCURRENT_JOBS = "local.maxConcurrentJobs";

    private static int threadInitNumber;
    private static Logger logger;
    private final ExecutorService threadPool;
    private final Map<String, String> jobStatus;

    public LocalExecutor(Execution execution) {
        logger = LoggerFactory.getLogger(LocalExecutor.class);
        int maxConcurrentJobs = execution.getOptions().getInt(MAX_CONCURRENT_JOBS, 1);
        threadPool = Executors.newFixedThreadPool(maxConcurrentJobs);
        jobStatus = new LinkedHashMap<String, String>(1000) {
            @Override
            protected boolean removeEldestEntry(Map.Entry<String, String> eldest) {
                return size() > 1000;
            }
        };
    }

    @Deprecated
    public void execute(Job job, String token) throws Exception {
        Runnable runnable = () -> {
//            try {
            ExecutorConfig executorConfig = ExecutorConfig.getExecutorConfig(job);

            logger.info("Ready to run {}", job.getCommandLine());
            Command com = new Command(getCommandLine(job.getCommandLine(), Paths.get(executorConfig.getStdout()),
                    Paths.get(executorConfig.getStderr())));

//                DataOutputStream dataOutputStream = new DataOutputStream(new FileOutputStream(executorConfig.getStdout()));
//                com.setOutputOutputStream(dataOutputStream);
//
//                dataOutputStream = new DataOutputStream(new FileOutputStream(executorConfig.getStderr()));
//                com.setErrorOutputStream(dataOutputStream);

            final long jobId = job.getUid();

            Thread hook = new Thread(() -> {
                logger.info("Running ShutdownHook. Job {id: " + jobId + "} has being aborted.");
                com.setStatus(RunnableProcess.Status.KILLED);
                com.setExitValue(-2);
                closeOutputStreams(com);
            });

            logger.info("==========================================");
            logger.info("Executing job {}({})", job.getName(), job.getUid());
            logger.debug("Executing commandLine {}", job.getCommandLine());
            logger.info("==========================================");
            System.err.println();

            Runtime.getRuntime().addShutdownHook(hook);
            com.run();
            Runtime.getRuntime().removeShutdownHook(hook);

            System.err.println();
            logger.info("==========================================");
            logger.info("Finished job {}({})", job.getName(), job.getUid());
            logger.info("==========================================");

            closeOutputStreams(com);
//            } catch (FileNotFoundException e) {
//                logger.error("Could not create the output/error files", e);
//            }
//            finally {
//                if (executorConfig != null) {
//                    Path outdir = Paths.get(executorConfig.getOutdir());
//                    // The outdir folder may be removed by the IndexDaemon
//                    if (outdir.toFile().exists()) {
//                        String status = status(outdir, job);
//                        if (!status.equals(Job.JobStatus.DONE)
//                                && !status.equals(Job.JobStatus.READY)
//                                && !status.equals(Job.JobStatus.ERROR)) {
//                            logger.error("Job {} finished with status {}. Write {} with status {}",
//                                    job.getId(), status, JOB_STATUS_FILE, Job.JobStatus.ERROR);
//                            try {
//                                Path jobStatusFile = outdir.resolve(JOB_STATUS_FILE);
//                                Job.JobStatus jobStatus = new Job.JobStatus(Job.JobStatus.ERROR, "Job finished with status " + status);
//                                objectMapper.writer().writeValue(jobStatusFile.toFile(), jobStatus);
//                            } catch (IOException e) {
//                                logger.error("Could not write the " + JOB_STATUS_FILE + " with status " + Job.JobStatus.ERROR, e);
//                            }
//                        }
//                    }
//                }
//            }
        };
        Thread thread = new Thread(runnable, "LocalExecutor-" + nextThreadNum());
        thread.start();
    }

    @Override
    public void execute(String jobId, String commandLine, Path stdout, Path stderr, String token) throws Exception {
        jobStatus.put(jobId, Enums.ExecutionStatus.QUEUED);
        Runnable runnable = () -> {
            Thread.currentThread().setName("LocalExecutor-" + nextThreadNum());
            logger.info("Ready to run - {}", commandLine);
<<<<<<< HEAD
            jobStatus.put(jobId, Enums.ExecutionStatus.RUNNING);
            Command com = new Command(getCommandLine(commandLine, stdout, stderr, token));
=======
            jobStatus.put(jobId, Job.JobStatus.RUNNING);
            Command com = new Command(getCommandLine(commandLine, stdout, stderr));
>>>>>>> 7bc5d185

            Thread hook = new Thread(() -> {
                logger.info("Running ShutdownHook. Job {id: " + jobId + "} has being aborted.");
                com.setStatus(RunnableProcess.Status.KILLED);
                com.setExitValue(-2);
                closeOutputStreams(com);
                jobStatus.put(jobId, Enums.ExecutionStatus.ERROR);
            });

            logger.info("==========================================");
            logger.info("Executing job {}", jobId);
            logger.debug("Executing commandLine {}", commandLine);
            logger.info("==========================================");
            System.err.println();

            Runtime.getRuntime().addShutdownHook(hook);
            com.run();
            Runtime.getRuntime().removeShutdownHook(hook);

            System.err.println();
            logger.info("==========================================");
            logger.info("Finished job {}", jobId);
            logger.info("==========================================");

            closeOutputStreams(com);
            if (com.getStatus().equals(RunnableProcess.Status.DONE)) {
                jobStatus.put(jobId, Enums.ExecutionStatus.DONE);
            } else {
                jobStatus.put(jobId, Enums.ExecutionStatus.ERROR);
            }
        };
        threadPool.submit(runnable);
    }

    private static synchronized int nextThreadNum() {
        return threadInitNumber++;
    }

    @Override
    public String getStatus(Job job) {
        return jobStatus.getOrDefault(job.getId(), Enums.ExecutionStatus.UNKNOWN);
    }

    @Override
    public boolean stop(String jobId) throws Exception {
        return false;
    }

    @Override
    public boolean resume(String jobId) throws Exception {
        return false;
    }

    @Override
    public boolean kill(String jobId) throws Exception {
        return false;
    }

    @Override
    public boolean isExecutorAlive() {
        return false;
    }


    private void closeOutputStreams(Command command) {
        /** Close output streams **/
        if (command.getOutputOutputStream() != null) {
            try {
                command.getOutputOutputStream().close();
            } catch (IOException e) {
                logger.warn("Error closing OutputStream", e);
            }
            command.setOutputOutputStream(null);
            command.setOutput(null);
        }
        if (command.getErrorOutputStream() != null) {
            try {
                command.getErrorOutputStream().close();
            } catch (IOException e) {
                logger.warn("Error closing OutputStream", e);
            }
            command.setErrorOutputStream(null);
            command.setError(null);
        }
    }
}<|MERGE_RESOLUTION|>--- conflicted
+++ resolved
@@ -133,13 +133,8 @@
         Runnable runnable = () -> {
             Thread.currentThread().setName("LocalExecutor-" + nextThreadNum());
             logger.info("Ready to run - {}", commandLine);
-<<<<<<< HEAD
             jobStatus.put(jobId, Enums.ExecutionStatus.RUNNING);
-            Command com = new Command(getCommandLine(commandLine, stdout, stderr, token));
-=======
-            jobStatus.put(jobId, Job.JobStatus.RUNNING);
             Command com = new Command(getCommandLine(commandLine, stdout, stderr));
->>>>>>> 7bc5d185
 
             Thread hook = new Thread(() -> {
                 logger.info("Running ShutdownHook. Job {id: " + jobId + "} has being aborted.");
