--- conflicted
+++ resolved
@@ -45,8 +45,6 @@
  */
 class CatalogMongoDBUtils {
 
-<<<<<<< HEAD
-=======
     // Special queryOptions keys
     /**
      * FORCE is used when deleting/removing a document. If FORCE is set to true, the document will be deleted/removed no matter if other
@@ -59,7 +57,6 @@
      */
     public static final String KEEP_OUTPUT = "keepOutput";
 
->>>>>>> c6ea2d61
     public static final Set<String> DATASTORE_OPTIONS = Arrays.asList("include", "exclude", "sort", "limit", "skip").stream()
             .collect(Collectors.toSet());
     public static final Set<String> OTHER_OPTIONS = Arrays.asList("of", "sid", "sessionId", "metadata", "includeProjects",
