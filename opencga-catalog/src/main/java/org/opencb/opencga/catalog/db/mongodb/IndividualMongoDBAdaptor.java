--- conflicted
+++ resolved
@@ -241,29 +241,21 @@
     }
 
     @Override
-<<<<<<< HEAD
-    public OpenCGAResult<Long> count(Query query, String user, StudyAclEntry.StudyPermissions studyPermissions)
+    public OpenCGAResult<Long> count(long studyUid, Query query, String user, StudyAclEntry.StudyPermissions studyPermissions)
             throws CatalogDBException, CatalogAuthorizationException {
-        return count(null, query, user, studyPermissions);
-    }
-
-    OpenCGAResult<Long> count(ClientSession clientSession, Query query, String user, StudyAclEntry.StudyPermissions studyPermissions)
-=======
-    public QueryResult<Long> count(long studyUid, Query query, String user, StudyAclEntry.StudyPermissions studyPermissions)
->>>>>>> 21755a24
+        return count(null, studyUid, query, user, studyPermissions);
+    }
+
+    OpenCGAResult<Long> count(ClientSession clientSession, long studyUid, Query query, String user,
+                              StudyAclEntry.StudyPermissions studyPermissions)
             throws CatalogDBException, CatalogAuthorizationException {
 
         StudyAclEntry.StudyPermissions studyPermission = (studyPermissions == null
                 ? StudyAclEntry.StudyPermissions.VIEW_INDIVIDUALS : studyPermissions);
 
         // Get the study document
-<<<<<<< HEAD
-        Query studyQuery = new Query(StudyDBAdaptor.QueryParams.UID.key(), query.getLong(QueryParams.STUDY_UID.key()));
+        Query studyQuery = new Query(StudyDBAdaptor.QueryParams.UID.key(), studyUid);
         OpenCGAResult queryResult = dbAdaptorFactory.getCatalogStudyDBAdaptor().nativeGet(clientSession, studyQuery, QueryOptions.empty());
-=======
-        Query studyQuery = new Query(StudyDBAdaptor.QueryParams.UID.key(), studyUid);
-        QueryResult queryResult = dbAdaptorFactory.getCatalogStudyDBAdaptor().nativeGet(studyQuery, QueryOptions.empty());
->>>>>>> 21755a24
         if (queryResult.getNumResults() == 0) {
             throw new CatalogDBException("Study " + studyUid + " not found");
         }
@@ -840,49 +832,18 @@
         return get(query, options);
     }
 
-<<<<<<< HEAD
-    @Override
-    public OpenCGAResult<Individual> get(long individualId, QueryOptions options, String userId)
+    @Override
+    public OpenCGAResult<Individual> get(long studyUid, Query query, QueryOptions options, String user)
             throws CatalogDBException, CatalogAuthorizationException {
-        long studyId = getStudyId(individualId);
-        Query query = new Query()
-                .append(QueryParams.UID.key(), individualId)
-                .append(QueryParams.STUDY_UID.key(), studyId);
-        return get(query, options, userId);
-    }
-
-    @Override
-    public OpenCGAResult<Individual> get(Query query, QueryOptions options, String user)
-            throws CatalogDBException, CatalogAuthorizationException {
-        return get(null, query, options, user);
-    }
-
-    OpenCGAResult<Individual> get(ClientSession clientSession, Query query, QueryOptions options, String user)
+        return get(null, studyUid, query, options, user);
+    }
+
+    OpenCGAResult<Individual> get(ClientSession clientSession, long studyUid, Query query, QueryOptions options, String user)
             throws CatalogDBException, CatalogAuthorizationException {
         long startTime = startQuery();
         List<Individual> documentList = new ArrayList<>();
         OpenCGAResult<Individual> queryResult;
-        try (DBIterator<Individual> dbIterator = iterator(clientSession, query, options, user)) {
-=======
-//    @Override
-//    public QueryResult<Individual> get(long individualId, QueryOptions options, String userId)
-//            throws CatalogDBException, CatalogAuthorizationException {
-//        long studyId = getStudyId(individualId);
-//        Query query = new Query()
-//                .append(QueryParams.UID.key(), individualId)
-//                .append(QueryParams.STUDY_UID.key(), studyId)
-//                .append(QueryParams.STATUS_NAME.key(), "!=" + Status.DELETED);
-//        return get(, query, options, userId);
-//    }
-
-    @Override
-    public QueryResult<Individual> get(long studyUid, Query query, QueryOptions options, String user)
-            throws CatalogDBException, CatalogAuthorizationException {
-        long startTime = startQuery();
-        List<Individual> documentList = new ArrayList<>();
-        QueryResult<Individual> queryResult;
-        try (DBIterator<Individual> dbIterator = iterator(studyUid, query, options, user)) {
->>>>>>> 21755a24
+        try (DBIterator<Individual> dbIterator = iterator(clientSession, studyUid, query, options, user)) {
             while (dbIterator.hasNext()) {
                 documentList.add(dbIterator.next());
             }
@@ -895,12 +856,8 @@
 
         // We only count the total number of results if the actual number of results equals the limit established for performance purposes.
         if (options != null && options.getInt(QueryOptions.LIMIT, 0) == queryResult.getNumResults()) {
-<<<<<<< HEAD
-            OpenCGAResult<Long> count = count(clientSession, query, user, StudyAclEntry.StudyPermissions.VIEW_INDIVIDUALS);
-=======
-            QueryResult<Long> count = count(studyUid, query, user, StudyAclEntry.StudyPermissions.VIEW_INDIVIDUALS);
->>>>>>> 21755a24
-            queryResult.setNumTotalResults(count.first());
+            OpenCGAResult<Long> count = count(clientSession, studyUid, query, user, StudyAclEntry.StudyPermissions.VIEW_INDIVIDUALS);
+            queryResult.setNumMatches(count.first());
         }
         return queryResult;
     }
@@ -962,26 +919,17 @@
     }
 
     @Override
-<<<<<<< HEAD
-    public OpenCGAResult nativeGet(Query query, QueryOptions options, String user)
+    public OpenCGAResult nativeGet(long studyUid, Query query, QueryOptions options, String user)
             throws CatalogDBException, CatalogAuthorizationException {
-        return nativeGet(null, query, options, user);
-    }
-
-    public OpenCGAResult nativeGet(ClientSession clientSession, Query query, QueryOptions options, String user)
+        return nativeGet(null, studyUid, query, options, user);
+    }
+
+    public OpenCGAResult nativeGet(ClientSession clientSession, long studyUid, Query query, QueryOptions options, String user)
             throws CatalogDBException, CatalogAuthorizationException {
         long startTime = startQuery();
         List<Document> documentList = new ArrayList<>();
         OpenCGAResult<Document> queryResult;
-        try (DBIterator<Document> dbIterator = nativeIterator(clientSession, query, options, user)) {
-=======
-    public QueryResult nativeGet(long studyUid, Query query, QueryOptions options, String user)
-            throws CatalogDBException, CatalogAuthorizationException {
-        long startTime = startQuery();
-        List<Document> documentList = new ArrayList<>();
-        QueryResult<Document> queryResult;
-        try (DBIterator<Document> dbIterator = nativeIterator(studyUid, query, options, user)) {
->>>>>>> 21755a24
+        try (DBIterator<Document> dbIterator = nativeIterator(clientSession, studyUid, query, options, user)) {
             while (dbIterator.hasNext()) {
                 documentList.add(dbIterator.next());
             }
@@ -1002,18 +950,12 @@
 
     @Override
     public DBIterator<Individual> iterator(Query query, QueryOptions options) throws CatalogDBException {
-<<<<<<< HEAD
         return iterator(null, query, options);
     }
 
     DBIterator<Individual> iterator(ClientSession clientSession, Query query, QueryOptions options) throws CatalogDBException {
         MongoCursor<Document> mongoCursor = getMongoCursor(clientSession, query, options);
-        return new IndividualMongoDBIterator<>(mongoCursor, individualConverter, null, dbAdaptorFactory, query.getLong(PRIVATE_STUDY_UID),
-                null, options);
-=======
-        MongoCursor<Document> mongoCursor = getMongoCursor(query, options);
         return new IndividualMongoDBIterator<>(mongoCursor, individualConverter, null, dbAdaptorFactory, options);
->>>>>>> 21755a24
     }
 
     @Override
@@ -1025,71 +967,45 @@
         QueryOptions queryOptions = options != null ? new QueryOptions(options) : new QueryOptions();
         queryOptions.put(NATIVE_QUERY, true);
 
-<<<<<<< HEAD
         MongoCursor<Document> mongoCursor = getMongoCursor(clientSession, query, queryOptions);
-        return new IndividualMongoDBIterator(mongoCursor, null, null, dbAdaptorFactory, query.getLong(PRIVATE_STUDY_UID), null, options);
-=======
-        MongoCursor<Document> mongoCursor = getMongoCursor(query, queryOptions);
         return new IndividualMongoDBIterator(mongoCursor, null, null, dbAdaptorFactory, options);
->>>>>>> 21755a24
     }
 
     @Override
     public DBIterator<Individual> iterator(long studyUid, Query query, QueryOptions options, String user)
             throws CatalogDBException, CatalogAuthorizationException {
-<<<<<<< HEAD
-        return iterator(null, query, options, user);
-    }
-
-    DBIterator<Individual> iterator(ClientSession clientSession, Query query, QueryOptions options, String user)
+        return iterator(null, studyUid, query, options, user);
+    }
+
+    DBIterator<Individual> iterator(ClientSession clientSession, long studyUid, Query query, QueryOptions options, String user)
             throws CatalogDBException, CatalogAuthorizationException {
-        Document studyDocument = getStudyDocument(clientSession, query);
+        Document studyDocument = getStudyDocument(clientSession, studyUid);
         MongoCursor<Document> mongoCursor = getMongoCursor(clientSession, query, options, studyDocument, user);
-=======
-        Document studyDocument = getStudyDocument(studyUid);
-        MongoCursor<Document> mongoCursor = getMongoCursor(query, options, studyDocument, user);
->>>>>>> 21755a24
         Function<Document, Document> iteratorFilter = (d) ->  filterAnnotationSets(studyDocument, d, user,
                 StudyAclEntry.StudyPermissions.VIEW_INDIVIDUAL_ANNOTATIONS.name(),
                 IndividualAclEntry.IndividualPermissions.VIEW_ANNOTATIONS.name());
 
-<<<<<<< HEAD
-        return new IndividualMongoDBIterator<>(mongoCursor, individualConverter, iteratorFilter, dbAdaptorFactory,
-                query.getLong(PRIVATE_STUDY_UID), user, options);
-=======
-        return new IndividualMongoDBIterator<>(mongoCursor, individualConverter, iteratorFilter, dbAdaptorFactory, studyUid,
-                user, options);
->>>>>>> 21755a24
+        return new IndividualMongoDBIterator<>(mongoCursor, individualConverter, iteratorFilter, dbAdaptorFactory, studyUid, user, options);
     }
 
     @Override
     public DBIterator nativeIterator(long studyUid, Query query, QueryOptions options, String user)
             throws CatalogDBException, CatalogAuthorizationException {
-        return nativeIterator(null, query, options, user);
-    }
-
-    DBIterator nativeIterator(ClientSession clientSession, Query query, QueryOptions options, String user)
+        return nativeIterator(null, studyUid, query, options, user);
+    }
+
+    DBIterator nativeIterator(ClientSession clientSession, long studyUid, Query query, QueryOptions options, String user)
             throws CatalogDBException, CatalogAuthorizationException {
         QueryOptions queryOptions = options != null ? new QueryOptions(options) : new QueryOptions();
         queryOptions.put(NATIVE_QUERY, true);
 
-<<<<<<< HEAD
-        Document studyDocument = getStudyDocument(clientSession, query);
+        Document studyDocument = getStudyDocument(clientSession, studyUid);
         MongoCursor<Document> mongoCursor = getMongoCursor(clientSession, query, queryOptions, studyDocument, user);
-=======
-        Document studyDocument = getStudyDocument(studyUid);
-        MongoCursor<Document> mongoCursor = getMongoCursor(query, queryOptions, studyDocument, user);
->>>>>>> 21755a24
         Function<Document, Document> iteratorFilter = (d) ->  filterAnnotationSets(studyDocument, d, user,
                 StudyAclEntry.StudyPermissions.VIEW_INDIVIDUAL_ANNOTATIONS.name(),
                 IndividualAclEntry.IndividualPermissions.VIEW_ANNOTATIONS.name());
 
-<<<<<<< HEAD
-        return new IndividualMongoDBIterator(mongoCursor, null, iteratorFilter, dbAdaptorFactory, query.getLong(PRIVATE_STUDY_UID), user,
-                options);
-=======
         return new IndividualMongoDBIterator(mongoCursor, null, iteratorFilter, dbAdaptorFactory, studyUid, user, options);
->>>>>>> 21755a24
     }
 
     private MongoCursor<Document> getMongoCursor(ClientSession clientSession, Query query, QueryOptions options) throws CatalogDBException {
@@ -1128,22 +1044,10 @@
         qOptions = filterOptions(qOptions, FILTER_ROUTE_INDIVIDUALS);
 
         logger.debug("Individual get: query : {}", bson.toBsonDocument(Document.class, MongoClient.getDefaultCodecRegistry()));
-<<<<<<< HEAD
         if (!query.getBoolean(QueryParams.DELETED.key())) {
             return individualCollection.nativeQuery().find(clientSession, bson, qOptions).iterator();
         } else {
             return deletedIndividualCollection.nativeQuery().find(clientSession, bson, qOptions).iterator();
-=======
-        return individualCollection.nativeQuery().find(bson, qOptions).iterator();
-    }
-
-    private Document getStudyDocument(long studyUid) throws CatalogDBException {
-        // Get the study document
-        Query studyQuery = new Query(StudyDBAdaptor.QueryParams.UID.key(), studyUid);
-        QueryResult<Document> queryResult = dbAdaptorFactory.getCatalogStudyDBAdaptor().nativeGet(studyQuery, QueryOptions.empty());
-        if (queryResult.getNumResults() == 0) {
-            throw new CatalogDBException("Study " + studyUid + " not found");
->>>>>>> 21755a24
         }
     }
 
@@ -1167,15 +1071,9 @@
     }
 
     @Override
-<<<<<<< HEAD
-    public OpenCGAResult groupBy(Query query, String field, QueryOptions options, String user)
+    public OpenCGAResult groupBy(long studyUid, Query query, String field, QueryOptions options, String user)
             throws CatalogDBException, CatalogAuthorizationException {
-        Document studyDocument = getStudyDocument(null, query);
-=======
-    public QueryResult groupBy(long studyUid, Query query, String field, QueryOptions options, String user)
-            throws CatalogDBException, CatalogAuthorizationException {
-        Document studyDocument = getStudyDocument(studyUid);
->>>>>>> 21755a24
+        Document studyDocument = getStudyDocument(null, studyUid);
         Document queryForAuthorisedEntries;
         if (containsAnnotationQuery(query)) {
             queryForAuthorisedEntries = getQueryForAuthorisedEntries(studyDocument, user,
@@ -1191,15 +1089,9 @@
     }
 
     @Override
-<<<<<<< HEAD
-    public OpenCGAResult groupBy(Query query, List<String> fields, QueryOptions options, String user)
+    public OpenCGAResult groupBy(long studyUid, Query query, List<String> fields, QueryOptions options, String user)
             throws CatalogDBException, CatalogAuthorizationException {
-        Document studyDocument = getStudyDocument(null, query);
-=======
-    public QueryResult groupBy(long studyUid, Query query, List<String> fields, QueryOptions options, String user)
-            throws CatalogDBException, CatalogAuthorizationException {
-        Document studyDocument = getStudyDocument(studyUid);
->>>>>>> 21755a24
+        Document studyDocument = getStudyDocument(null, studyUid);
         Document queryForAuthorisedEntries;
         if (containsAnnotationQuery(query)) {
             queryForAuthorisedEntries = getQueryForAuthorisedEntries(studyDocument, user,
