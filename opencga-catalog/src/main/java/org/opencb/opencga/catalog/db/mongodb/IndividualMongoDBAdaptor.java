/*
 * Copyright 2015-2020 OpenCB
 *
 * Licensed under the Apache License, Version 2.0 (the "License");
 * you may not use this file except in compliance with the License.
 * You may obtain a copy of the License at
 *
 *     http://www.apache.org/licenses/LICENSE-2.0
 *
 * Unless required by applicable law or agreed to in writing, software
 * distributed under the License is distributed on an "AS IS" BASIS,
 * WITHOUT WARRANTIES OR CONDITIONS OF ANY KIND, either express or implied.
 * See the License for the specific language governing permissions and
 * limitations under the License.
 */

package org.opencb.opencga.catalog.db.mongodb;

import com.mongodb.MongoClient;
import com.mongodb.client.ClientSession;
import com.mongodb.client.model.Filters;
import com.mongodb.client.model.Updates;
import org.apache.commons.lang3.NotImplementedException;
import org.apache.commons.lang3.StringUtils;
import org.bson.Document;
import org.bson.conversions.Bson;
import org.opencb.biodata.models.clinical.Disorder;
import org.opencb.biodata.models.clinical.Phenotype;
import org.opencb.commons.datastore.core.*;
import org.opencb.commons.datastore.mongodb.MongoDBCollection;
import org.opencb.commons.datastore.mongodb.MongoDBIterator;
import org.opencb.opencga.catalog.db.api.*;
import org.opencb.opencga.catalog.db.mongodb.converters.IndividualConverter;
import org.opencb.opencga.catalog.db.mongodb.iterators.IndividualCatalogMongoDBIterator;
import org.opencb.opencga.catalog.exceptions.CatalogAuthorizationException;
import org.opencb.opencga.catalog.exceptions.CatalogDBException;
import org.opencb.opencga.catalog.exceptions.CatalogException;
import org.opencb.opencga.catalog.exceptions.CatalogParameterException;
import org.opencb.opencga.catalog.managers.ClinicalAnalysisManager;
import org.opencb.opencga.catalog.managers.FamilyManager;
import org.opencb.opencga.catalog.utils.Constants;
import org.opencb.opencga.catalog.utils.ParamUtils;
import org.opencb.opencga.catalog.utils.UuidUtils;
import org.opencb.opencga.core.api.ParamConstants;
import org.opencb.opencga.core.common.TimeUtils;
import org.opencb.opencga.core.config.Configuration;
import org.opencb.opencga.core.models.clinical.ClinicalAnalysis;
import org.opencb.opencga.core.models.common.AnnotationSet;
import org.opencb.opencga.core.models.common.Enums;
import org.opencb.opencga.core.models.common.InternalStatus;
import org.opencb.opencga.core.models.common.RgaIndex;
import org.opencb.opencga.core.models.family.Family;
import org.opencb.opencga.core.models.individual.Individual;
import org.opencb.opencga.core.models.individual.IndividualAclEntry;
import org.opencb.opencga.core.models.sample.Sample;
import org.opencb.opencga.core.models.study.StudyAclEntry;
import org.opencb.opencga.core.models.study.VariableSet;
import org.opencb.opencga.core.response.OpenCGAResult;
import org.slf4j.LoggerFactory;

import javax.annotation.Nullable;
import java.util.*;
import java.util.function.Consumer;
import java.util.function.Function;
import java.util.stream.Collectors;

import static org.opencb.opencga.catalog.db.api.ClinicalAnalysisDBAdaptor.QueryParams.MODIFICATION_DATE;
import static org.opencb.opencga.catalog.db.mongodb.AuthorizationMongoDBUtils.filterAnnotationSets;
import static org.opencb.opencga.catalog.db.mongodb.AuthorizationMongoDBUtils.getQueryForAuthorisedEntries;
import static org.opencb.opencga.catalog.db.mongodb.MongoDBUtils.*;

/**
 * Created by hpccoll1 on 19/06/15.
 */
public class IndividualMongoDBAdaptor extends AnnotationMongoDBAdaptor<Individual> implements IndividualDBAdaptor {

    private final MongoDBCollection individualCollection;
    private final MongoDBCollection deletedIndividualCollection;
    private IndividualConverter individualConverter;

    public IndividualMongoDBAdaptor(MongoDBCollection individualCollection, MongoDBCollection deletedIndividualCollection,
                                    Configuration configuration, MongoDBAdaptorFactory dbAdaptorFactory) {
        super(configuration, LoggerFactory.getLogger(IndividualMongoDBAdaptor.class));
        this.dbAdaptorFactory = dbAdaptorFactory;
        this.individualCollection = individualCollection;
        this.deletedIndividualCollection = deletedIndividualCollection;
        this.individualConverter = new IndividualConverter();
    }

    @Override
    protected MongoDBCollection getCollection() {
        return individualCollection;
    }

    public boolean exists(ClientSession clientSession, long individualId) {
        return individualCollection.count(clientSession, new Document(PRIVATE_UID, individualId)).getNumMatches() != 0;
    }

    @Override
    public OpenCGAResult nativeInsert(Map<String, Object> individual, String userId) throws CatalogDBException {
        Document document = getMongoDBDocument(individual, "individual");
        return new OpenCGAResult(individualCollection.insert(document, null));
    }

    @Override
    public OpenCGAResult insert(long studyId, Individual individual, List<VariableSet> variableSetList, QueryOptions options)
            throws CatalogDBException, CatalogParameterException, CatalogAuthorizationException {
        try {
            return runTransaction(clientSession -> {
                long tmpStartTime = startQuery();
                logger.debug("Starting individual insert transaction for individual id '{}'", individual.getId());
                // TODO: Add loggers to every action. Test it.

                dbAdaptorFactory.getCatalogStudyDBAdaptor().checkId(studyId);
                insert(clientSession, studyId, individual, variableSetList);
                return endWrite(tmpStartTime, 1, 1, 0, 0, null);
            });
        } catch (Exception e) {
            logger.error("Could not create individual {}: {}", individual.getId(), e.getMessage(), e);
            throw e;
        }
    }

    Individual insert(ClientSession clientSession, long studyId, Individual individual, List<VariableSet> variableSetList)
            throws CatalogDBException, CatalogParameterException, CatalogAuthorizationException {
        // First we check if we need to create any samples and update current list of samples with the ones created
        if (individual.getSamples() != null && !individual.getSamples().isEmpty()) {
            List<Sample> sampleList = new ArrayList<>(individual.getSamples().size());

            SampleMongoDBAdaptor sampleDBAdaptor = dbAdaptorFactory.getCatalogSampleDBAdaptor();

            for (Sample sample : individual.getSamples()) {
                if (sample.getUid() <= 0) {
                    logger.debug("Sample '{}' needs to be created. Inserting sample...", sample.getId());
                    // Sample needs to be created
                    Sample newSample = sampleDBAdaptor.insert(clientSession, studyId, sample, variableSetList);
                    sampleList.add(newSample);
                } else {
                    logger.debug("Sample '{}' was already registered. No need to create it.", sample.getId());
                    sampleList.add(sample);
                }
                individual.setSamples(sampleList);
            }
        }

        if (StringUtils.isEmpty(individual.getId())) {
            throw new CatalogDBException("Missing individual id");
        }
        if (!get(clientSession, new Query(QueryParams.ID.key(), individual.getId())
                .append(QueryParams.STUDY_UID.key(), studyId), new QueryOptions()).getResults().isEmpty()) {
            throw CatalogDBException.alreadyExists("Individual", "id", individual.getId());
        }
        if (individual.getFather() != null && individual.getFather().getUid() > 0
                && !exists(clientSession, individual.getFather().getUid())) {
            throw CatalogDBException.idNotFound("Individual", individual.getFather().getId());
        }
        if (individual.getMother() != null && individual.getMother().getUid() > 0
                && !exists(clientSession, individual.getMother().getUid())) {
            throw CatalogDBException.idNotFound("Individual", individual.getMother().getId());
        }

        long individualUid = getNewUid();

        individual.setUid(individualUid);
        individual.setStudyUid(studyId);
        individual.setVersion(1);
        if (StringUtils.isEmpty(individual.getUuid())) {
            individual.setUuid(UuidUtils.generateOpenCgaUuid(UuidUtils.Entity.INDIVIDUAL));
        }

        Document individualDocument = individualConverter.convertToStorageType(individual, variableSetList);

        // Versioning private parameters
        individualDocument.put(RELEASE_FROM_VERSION, Arrays.asList(individual.getRelease()));
        individualDocument.put(LAST_OF_VERSION, true);
        individualDocument.put(LAST_OF_RELEASE, true);
        individualDocument.put(PRIVATE_CREATION_DATE, StringUtils.isNotEmpty(individual.getCreationDate())
                ? TimeUtils.toDate(individual.getCreationDate())
                : TimeUtils.getDate());
        individualDocument.put(PRIVATE_MODIFICATION_DATE, StringUtils.isNotEmpty(individual.getModificationDate())
                ? TimeUtils.toDate(individual.getModificationDate()) : TimeUtils.getDate());
        individualDocument.put(PERMISSION_RULES_APPLIED, Collections.emptyList());

        logger.debug("Inserting individual '{}' ({})...", individual.getId(), individual.getUid());
        individualCollection.insert(clientSession, individualDocument, null);
        logger.debug("Individual '{}' successfully inserted", individual.getId());

        if (individual.getSamples() != null && !individual.getSamples().isEmpty()) {
            for (Sample sample : individual.getSamples()) {
                // We associate the samples to the individual just created
                updateIndividualFromSampleCollection(clientSession, studyId, sample.getUid(), individual.getId());
            }
        }

        return individual;
    }

    private void updateIndividualFromSampleCollection(ClientSession clientSession, long studyId, long sampleUid, String individualId)
            throws CatalogDBException, CatalogParameterException, CatalogAuthorizationException {
        SampleMongoDBAdaptor sampleDBAdaptor = dbAdaptorFactory.getCatalogSampleDBAdaptor();

        ObjectMap params = new ObjectMap(SampleDBAdaptor.QueryParams.INDIVIDUAL_ID.key(), individualId);
        Document update = sampleDBAdaptor.parseAndValidateUpdateParams(clientSession, params, null, QueryOptions.empty())
                .toFinalUpdateDocument();
        Bson query = sampleDBAdaptor.parseQuery(new Query()
                .append(SampleDBAdaptor.QueryParams.STUDY_UID.key(), studyId)
                .append(SampleDBAdaptor.QueryParams.UID.key(), sampleUid), null);

        sampleDBAdaptor.getCollection().update(clientSession, query, update, null);
    }

    void updateFamilyReferences(ClientSession clientSession, long studyUid, List<String> individualIds, String familyId,
                                ParamUtils.BasicUpdateAction action)
            throws CatalogParameterException, CatalogDBException, CatalogAuthorizationException {

        Bson bsonUpdate;
        switch (action) {
            case ADD:
                bsonUpdate = Updates.addToSet(QueryParams.FAMILY_IDS.key(), familyId);
                break;
            case REMOVE:
                bsonUpdate = Updates.pull(QueryParams.FAMILY_IDS.key(), familyId);
                break;
            case SET:
            default:
                throw new IllegalArgumentException("Unexpected action '" + action + "'");
        }

        Query query = new Query()
                .append(QueryParams.STUDY_UID.key(), studyUid)
                .append(QueryParams.ID.key(), individualIds);
        Bson bsonQuery = parseQuery(query);

        DataResult update = individualCollection.update(clientSession, bsonQuery, bsonUpdate,
                new QueryOptions(MongoDBCollection.MULTI, true));
        if (update.getNumMatches() == 0) {
            throw new CatalogDBException("Could not update family references in individuals");
        }
    }

    @Override
    public long getStudyId(long individualId) throws CatalogDBException {
        DataResult<Document> result =
                individualCollection.find(new Document(PRIVATE_UID, individualId), new Document(PRIVATE_STUDY_UID, 1), null);

        if (!result.getResults().isEmpty()) {
            return (long) result.getResults().get(0).get(PRIVATE_STUDY_UID);
        } else {
            throw CatalogDBException.uidNotFound("Individual", individualId);
        }
    }

    @Override
    public OpenCGAResult updateProjectRelease(long studyId, int release)
            throws CatalogDBException, CatalogParameterException, CatalogAuthorizationException {
        Query query = new Query()
                .append(QueryParams.STUDY_UID.key(), studyId)
                .append(QueryParams.SNAPSHOT.key(), release - 1);
        Bson bson = parseQuery(query);

        Document update = new Document()
                .append("$addToSet", new Document(RELEASE_FROM_VERSION, release));

        QueryOptions queryOptions = new QueryOptions("multi", true);

        return new OpenCGAResult(individualCollection.update(bson, update, queryOptions));
    }

    @Override
    public OpenCGAResult unmarkPermissionRule(long studyId, String permissionRuleId) throws CatalogException {
        return unmarkPermissionRule(individualCollection, studyId, permissionRuleId);
    }

    @Override
    public OpenCGAResult<Long> count(Query query) throws CatalogDBException, CatalogParameterException, CatalogAuthorizationException {
        return count(null, query);
    }

    public OpenCGAResult<Long> count(ClientSession clientSession, Query query)
            throws CatalogDBException, CatalogParameterException, CatalogAuthorizationException {
        Bson bson = parseQuery(query);
        return new OpenCGAResult<>(individualCollection.count(clientSession, bson));
    }

    @Override
    public OpenCGAResult<Long> count(Query query, String user)
            throws CatalogDBException, CatalogParameterException, CatalogAuthorizationException {
        return count(null, query, user);
    }

    OpenCGAResult<Long> count(ClientSession clientSession, Query query, String user)
            throws CatalogDBException, CatalogParameterException, CatalogAuthorizationException {
        Bson bson = parseQuery(query, user);
        logger.debug("Individual count: query : {}, dbTime: {}", bson.toBsonDocument(Document.class,
                MongoClient.getDefaultCodecRegistry()));
        return new OpenCGAResult<>(individualCollection.count(clientSession, bson));
    }

    @Override
    public OpenCGAResult stats(Query query) {
        return null;
    }

    @Override
    public OpenCGAResult<AnnotationSet> getAnnotationSet(long id, @Nullable String annotationSetName)
            throws CatalogDBException, CatalogParameterException, CatalogAuthorizationException {
        QueryOptions queryOptions = new QueryOptions();
        List<String> includeList = new ArrayList<>();
        if (StringUtils.isNotEmpty(annotationSetName)) {
            includeList.add(Constants.ANNOTATION_SET_NAME + "." + annotationSetName);
        } else {
            includeList.add(QueryParams.ANNOTATION_SETS.key());
        }
        queryOptions.put(QueryOptions.INCLUDE, includeList);

        OpenCGAResult<Individual> individualDataResult = get(id, queryOptions);
        if (individualDataResult.first().getAnnotationSets().isEmpty()) {
            return new OpenCGAResult<>(individualDataResult.getTime(), individualDataResult.getEvents(), 0, Collections.emptyList(), 0);
        } else {
            List<AnnotationSet> annotationSets = individualDataResult.first().getAnnotationSets();
            int size = annotationSets.size();
            return new OpenCGAResult<>(individualDataResult.getTime(), individualDataResult.getEvents(), size, annotationSets, size);
        }
    }

    @Override
    public OpenCGAResult update(long id, ObjectMap parameters, QueryOptions queryOptions)
            throws CatalogDBException, CatalogParameterException, CatalogAuthorizationException {
        return update(id, parameters, null, queryOptions);
    }

    @Override
    public OpenCGAResult update(long individualUid, ObjectMap parameters, List<VariableSet> variableSetList, QueryOptions queryOptions)
            throws CatalogDBException, CatalogParameterException, CatalogAuthorizationException {
        QueryOptions options = new QueryOptions(QueryOptions.INCLUDE,
                Arrays.asList(QueryParams.ID.key(), QueryParams.UID.key(), QueryParams.VERSION.key(), QueryParams.STUDY_UID.key()));
        OpenCGAResult<Individual> dataResult = get(individualUid, options);

        if (dataResult.getNumResults() == 0) {
            throw new CatalogDBException("Could not update individual. Individual uid '" + individualUid + "' not found.");
        }

        try {
            return runTransaction(clientSession -> privateUpdate(clientSession, dataResult.first(), parameters, variableSetList,
                    queryOptions));
        } catch (CatalogDBException e) {
            logger.error("Could not update individual {}: {}", dataResult.first().getId(), e.getMessage(), e);
            throw new CatalogDBException("Could not update individual " + dataResult.first().getId() + ": " + e.getMessage(), e.getCause());
        }
    }

    @Override
    public OpenCGAResult update(Query query, ObjectMap parameters, QueryOptions queryOptions)
            throws CatalogDBException, CatalogParameterException, CatalogAuthorizationException {
        return update(query, parameters, Collections.emptyList(), queryOptions);
    }

    @Override
    public OpenCGAResult update(Query query, ObjectMap parameters, List<VariableSet> variableSetList, QueryOptions queryOptions)
            throws CatalogDBException, CatalogParameterException, CatalogAuthorizationException {
        if (parameters.containsKey(QueryParams.ID.key())) {
            // We need to check that the update is only performed over 1 single individual
            if (count(query).getNumMatches() != 1) {
                throw new CatalogDBException("Operation not supported: '" + QueryParams.ID.key()
                        + "' can only be updated for one individual");
            }
        }

        QueryOptions options = new QueryOptions(QueryOptions.INCLUDE,
                Arrays.asList(QueryParams.ID.key(), QueryParams.UID.key(), QueryParams.VERSION.key(), QueryParams.STUDY_UID.key()));
        DBIterator<Individual> iterator = iterator(query, options);

        OpenCGAResult<Individual> result = OpenCGAResult.empty();

        while (iterator.hasNext()) {
            Individual individual = iterator.next();

            try {
                result.append(runTransaction(clientSession -> privateUpdate(clientSession, individual, parameters, variableSetList,
                        queryOptions)));
            } catch (CatalogDBException | CatalogParameterException | CatalogAuthorizationException e) {
                logger.error("Could not update individual {}: {}", individual.getId(), e.getMessage(), e);
                result.getEvents().add(new Event(Event.Type.ERROR, individual.getId(), e.getMessage()));
                result.setNumMatches(result.getNumMatches() + 1);
            }
        }
        return result;
    }

    OpenCGAResult<Object> privateUpdate(ClientSession clientSession, Individual individual, ObjectMap parameters,
                                        List<VariableSet> variableSetList, QueryOptions queryOptions)
            throws CatalogDBException, CatalogParameterException, CatalogAuthorizationException {
        long tmpStartTime = startQuery();
        Query tmpQuery = new Query()
                .append(QueryParams.STUDY_UID.key(), individual.getStudyUid())
                .append(QueryParams.UID.key(), individual.getUid());

        if (queryOptions.getBoolean(Constants.INCREMENT_VERSION)) {
            createNewVersion(clientSession, individual.getStudyUid(), individual.getUid());
        } else {
            checkInUseInLockedClinicalAnalysis(clientSession, individual);
        }

        DataResult result = updateAnnotationSets(clientSession, individual.getUid(), parameters, variableSetList, queryOptions, true);

        UpdateDocument updateDocument = parseAndValidateUpdateParams(clientSession, parameters, tmpQuery, queryOptions);
        Document individualUpdate = updateDocument.toFinalUpdateDocument();

        if (individualUpdate.isEmpty() && result.getNumUpdated() == 0) {
            if (!parameters.isEmpty()) {
                logger.error("Non-processed update parameters: {}", parameters.keySet());
            }
            throw new CatalogDBException("Nothing to be updated");
        }

        List<Event> events = new ArrayList<>();
        if (!individualUpdate.isEmpty()) {
            Bson finalQuery = parseQuery(tmpQuery);

            logger.debug("Individual update: query : {}, update: {}",
                    finalQuery.toBsonDocument(Document.class, MongoClient.getDefaultCodecRegistry()),
                    individualUpdate.toBsonDocument(Document.class, MongoClient.getDefaultCodecRegistry()));

            result = individualCollection.update(clientSession, finalQuery, individualUpdate, new QueryOptions("multi", true));

            if (result.getNumMatches() == 0) {
                throw new CatalogDBException("Individual " + individual.getId() + " not found");
            }
            if (result.getNumUpdated() == 0) {
                events.add(new Event(Event.Type.WARNING, individual.getId(), "Individual was already updated"));
            }

            if (!updateDocument.getAttributes().isEmpty()) {
                List<Long> addedSamples = updateDocument.getAttributes().getAsLongList("ADDED_SAMPLES");
                List<Long> removedSamples = updateDocument.getAttributes().getAsLongList("REMOVED_SAMPLES");

                for (long sampleUid : addedSamples) {
                    // Set new individual reference
                    updateIndividualFromSampleCollection(clientSession, individual.getStudyUid(), sampleUid, individual.getId());
                }

                for (long sampleUid : removedSamples) {
                    // Set individual reference to ""
                    updateIndividualFromSampleCollection(clientSession, individual.getStudyUid(), sampleUid, "");
                }
            }

            // If the list of disorders or phenotypes is altered, we will need to update the corresponding effective lists
            // of the families associated (if any)
            if (parameters.containsKey(QueryParams.DISORDERS.key()) || parameters.containsKey(QueryParams.PHENOTYPES.key())) {
                // We fetch the current updated individual to know how the current list of disorders and phenotypes
                QueryOptions individualOptions = new QueryOptions(QueryOptions.INCLUDE,
                        Arrays.asList(QueryParams.PHENOTYPES.key(), QueryParams.DISORDERS.key()));
                Individual currentIndividual = get(clientSession, new Query()
                        .append(QueryParams.STUDY_UID.key(), individual.getStudyUid())
                        .append(QueryParams.UID.key(), individual.getUid()), individualOptions).first();

                FamilyMongoDBAdaptor familyDBAdaptor = dbAdaptorFactory.getCatalogFamilyDBAdaptor();

                Query familyQuery = new Query()
                        .append(FamilyDBAdaptor.QueryParams.MEMBER_UID.key(), individual.getUid())
                        .append(FamilyDBAdaptor.QueryParams.STUDY_UID.key(), individual.getStudyUid());
                QueryOptions familyOptions = new QueryOptions(QueryOptions.INCLUDE, Arrays.asList(
                        FamilyDBAdaptor.QueryParams.UID.key(), FamilyDBAdaptor.QueryParams.STUDY_UID.key(),
                        FamilyDBAdaptor.QueryParams.MEMBERS.key()));

                DBIterator<Family> familyIterator = familyDBAdaptor.iterator(clientSession, familyQuery, familyOptions);

                ObjectMap actionMap = new ObjectMap()
                        .append(FamilyDBAdaptor.QueryParams.PHENOTYPES.key(), ParamUtils.BasicUpdateAction.SET)
                        .append(FamilyDBAdaptor.QueryParams.DISORDERS.key(), ParamUtils.BasicUpdateAction.SET);
                QueryOptions familyUpdateOptions = new QueryOptions(Constants.ACTIONS, actionMap);

                while (familyIterator.hasNext()) {
                    Family family = familyIterator.next();

                    ObjectMap params = getNewFamilyDisordersAndPhenotypesToUpdate(family, currentIndividual.getDisorders(),
                            currentIndividual.getPhenotypes(), currentIndividual.getUid());

                    familyDBAdaptor.privateUpdate(clientSession, family, params, null, familyUpdateOptions);

//                    Bson bsonQuery = familyDBAdaptor.parseQuery(new Query(FamilyDBAdaptor.QueryParams.UID.key(), family.getUid()));
//                    Document update = familyDBAdaptor.parseAndValidateUpdateParams(clientSession, params, null)
//                            .toFinalUpdateDocument();
//
//                    familyDBAdaptor.getFamilyCollection().update(clientSession, bsonQuery, update, QueryOptions.empty());
                }
            }

            if (StringUtils.isNotEmpty(parameters.getString(QueryParams.ID.key()))) {
                // We need to update the individual id reference in all its samples
                dbAdaptorFactory.getCatalogSampleDBAdaptor().updateIndividualIdFromSamples(clientSession, individual.getStudyUid(),
                        individual.getId(), parameters.getString(QueryParams.ID.key()));

                // Update the family roles
                dbAdaptorFactory.getCatalogFamilyDBAdaptor().updateIndividualIdFromFamilies(clientSession, individual.getStudyUid(),
                        individual.getUid(), individual.getId(), parameters.getString(QueryParams.ID.key()));
            }


            logger.debug("Individual {} successfully updated", individual.getId());
        }

        if (queryOptions.getBoolean(Constants.INCREMENT_VERSION)) {
            updateFamilyIndividualReferences(clientSession, individual);
            updateClinicalAnalysisIndividualReferences(clientSession, individual);
        }

        return endWrite(tmpStartTime, 1, 1, events);
    }

    /**
     * Calculates the new list of disorders and phenotypes considering Individual individual belongs to Family family and that individual
     * has a new list of disorders and phenotypes stored.
     *
     * @param family        Current Family as stored in DB.
     * @param disorders     List of disorders of member of the family individualUid .
     * @param phenotypes    List of phenotypes of member of the family individualUid.
     * @param individualUid Individual uid.
     * @return A new ObjectMap tp update the list of disorders and phenotypes in the Family.
     */
    private ObjectMap getNewFamilyDisordersAndPhenotypesToUpdate(Family family, List<Disorder> disorders, List<Phenotype> phenotypes,
                                                                 long individualUid) {
        Map<String, Disorder> disorderMap = new HashMap();
        Map<String, Phenotype> phenotypeMap = new HashMap();
        // Initialise the array of disorders and phenotypes with the content of the individual
        if (disorders != null) {
            for (Disorder disorder : disorders) {
                disorderMap.put(disorder.getId(), disorder);
            }
        }
        if (phenotypes != null) {
            for (Phenotype phenotype : phenotypes) {
                phenotypeMap.put(phenotype.getId(), phenotype);
            }
        }

        // We get the current list of phenotypes and disorders of the rest of family members discarding the one recently updated.
        for (Individual member : family.getMembers()) {
            if (member.getUid() != individualUid) {
                if (member.getDisorders() != null) {
                    for (Disorder disorder : member.getDisorders()) {
                        disorderMap.put(disorder.getId(), disorder);
                    }
                }
                if (member.getPhenotypes() != null) {
                    for (Phenotype phenotype : member.getPhenotypes()) {
                        phenotypeMap.put(phenotype.getId(), phenotype);
                    }
                }
            }
        }

        return new ObjectMap()
                .append(QueryParams.PHENOTYPES.key(), new ArrayList<>(phenotypeMap.values()))
                .append(QueryParams.DISORDERS.key(), new ArrayList<>(disorderMap.values()));
    }

    /**
     * Update Individual references from any Clinical Analysis where it was used.
     *
     * @param clientSession Client session.
     * @param individual    Individual object containing the version stored in the Clinical Analysis (before the version increment).
     */
    private void updateClinicalAnalysisIndividualReferences(ClientSession clientSession, Individual individual)
            throws CatalogDBException, CatalogParameterException, CatalogAuthorizationException {
        // We only update clinical analysis that are not locked. Locked ones will remain pointing to old references
        Query query = new Query()
                .append(ClinicalAnalysisDBAdaptor.QueryParams.STUDY_UID.key(), individual.getStudyUid())
                .append(ClinicalAnalysisDBAdaptor.QueryParams.PROBAND_UID.key(), individual.getUid())
                .append(ClinicalAnalysisDBAdaptor.QueryParams.LOCKED.key(), false);
        DBIterator<ClinicalAnalysis> iterator = dbAdaptorFactory.getClinicalAnalysisDBAdaptor()
                .iterator(clientSession, query, ClinicalAnalysisManager.INCLUDE_CATALOG_DATA);

        while (iterator.hasNext()) {
            ClinicalAnalysis clinicalAnalysis = iterator.next();

            if (clinicalAnalysis.getProband().getUid() == individual.getUid()
                    && clinicalAnalysis.getProband().getVersion() == individual.getVersion()) {

                Individual proband = clinicalAnalysis.getProband();
                // Increase proband version
                proband.setVersion(proband.getVersion() + 1);

                ObjectMap params = new ObjectMap(ClinicalAnalysisDBAdaptor.QueryParams.PROBAND.key(), proband);

                OpenCGAResult result = dbAdaptorFactory.getClinicalAnalysisDBAdaptor().update(clientSession, clinicalAnalysis, params, null,
                        QueryOptions.empty());
                if (result.getNumUpdated() != 1) {
                    throw new CatalogDBException("ClinicalAnalysis '" + clinicalAnalysis.getId() + "' could not be updated to the latest "
                            + "individual version of '" + individual.getId() + "'");
                }
            }
        }
    }

    /**
     * Update Individual references from any Family where it was used.
     *
     * @param clientSession Client session.
     * @param individual    Individual object containing the previous version (before the version increment).
     */
    private void updateFamilyIndividualReferences(ClientSession clientSession, Individual individual)
            throws CatalogDBException, CatalogParameterException, CatalogAuthorizationException {
        Query query = new Query()
                .append(FamilyDBAdaptor.QueryParams.STUDY_UID.key(), individual.getStudyUid())
                .append(FamilyDBAdaptor.QueryParams.MEMBER_UID.key(), individual.getUid());

        List<String> include = new ArrayList<>(FamilyManager.INCLUDE_FAMILY_IDS.getAsStringList(QueryOptions.INCLUDE));
        include.add(FamilyDBAdaptor.QueryParams.MEMBERS.key());
        QueryOptions options = new QueryOptions(QueryOptions.INCLUDE, include);

        DBIterator<Family> iterator = dbAdaptorFactory.getCatalogFamilyDBAdaptor().iterator(clientSession, query, options);

        while (iterator.hasNext()) {
            Family family = iterator.next();

            List<Map<String, Object>> members = new ArrayList<>(family.getMembers().size());
            for (Individual member : family.getMembers()) {
                if (member.getUid() == individual.getUid()) {
                    member.setVersion(individual.getVersion() + 1);
                }
                members.add(getMongoDBDocument(member, "Individual"));
            }


            ObjectMap params = new ObjectMap(FamilyDBAdaptor.QueryParams.MEMBERS.key(), members);

            ObjectMap action = new ObjectMap(FamilyDBAdaptor.QueryParams.MEMBERS.key(), ParamUtils.BasicUpdateAction.SET);
            options = new QueryOptions()
                    .append(Constants.INCREMENT_VERSION, true)
                    .append(Constants.ACTIONS, action);

            OpenCGAResult result = dbAdaptorFactory.getCatalogFamilyDBAdaptor().privateUpdate(clientSession, family, params, null, options);
            if (result.getNumUpdated() != 1) {
                throw new CatalogDBException("Family '" + family.getId() + "' could not be updated to the latest "
                        + "member version of '" + individual.getId() + "'");
            }
        }
    }

    /**
     * Checks whether the individual that is going to be updated is in use in any locked Clinical Analysis.
     *
     * @param clientSession Client session.
     * @param individual    Individual to be updated.
     * @throws CatalogDBException CatalogDBException if the individual is in use in any Clinical Analysis.
     */
    private void checkInUseInLockedClinicalAnalysis(ClientSession clientSession, Individual individual)
            throws CatalogDBException, CatalogParameterException, CatalogAuthorizationException {

        // We only need to focus on locked clinical analyses
        Query query = new Query()
                .append(ClinicalAnalysisDBAdaptor.QueryParams.STUDY_UID.key(), individual.getStudyUid())
                .append(ClinicalAnalysisDBAdaptor.QueryParams.INDIVIDUAL.key(), individual.getUid())
                .append(ClinicalAnalysisDBAdaptor.QueryParams.LOCKED.key(), true);

        OpenCGAResult<ClinicalAnalysis> result = dbAdaptorFactory.getClinicalAnalysisDBAdaptor().get(clientSession, query,
                ClinicalAnalysisManager.INCLUDE_CATALOG_DATA);

        if (result.getNumResults() == 0) {
            // No Clinical Analyses are using the member...
            return;
        }

        // We need to check if the member version is being used in any of the clinical analyses manually
        Set<String> clinicalAnalysisIds = new HashSet<>(result.getNumResults());
        for (ClinicalAnalysis clinicalAnalysis : result.getResults()) {
            if (clinicalAnalysis.getProband() != null && clinicalAnalysis.getProband().getUid() == individual.getUid()
                    && clinicalAnalysis.getProband().getVersion() == individual.getVersion()) {
                clinicalAnalysisIds.add(clinicalAnalysis.getId());
                continue;
            }
            if (clinicalAnalysis.getFamily() != null && clinicalAnalysis.getFamily().getMembers() != null) {
                for (Individual member : clinicalAnalysis.getFamily().getMembers()) {
                    if (member.getUid() == individual.getUid() && member.getVersion() == individual.getVersion()) {
                        clinicalAnalysisIds.add(clinicalAnalysis.getId());
                    }
                }
            }
        }

        if (!clinicalAnalysisIds.isEmpty()) {
            throw new CatalogDBException("Individual '" + individual.getId() + "' is being used in the following clinical analyses: '"
                    + String.join("', '", clinicalAnalysisIds) + "'.");
        }
    }

    private void createNewVersion(ClientSession clientSession, long studyUid, long individualUid)
            throws CatalogDBException, CatalogParameterException, CatalogAuthorizationException {
        Query query = new Query()
                .append(QueryParams.UID.key(), individualUid)
                .append(QueryParams.STUDY_UID.key(), studyUid);
        OpenCGAResult<Document> queryResult = nativeGet(query, new QueryOptions(QueryOptions.EXCLUDE, "_id"));

        if (queryResult.getNumResults() == 0) {
            throw new CatalogDBException("Could not find individual '" + individualUid + "'");
        }

        createNewVersion(clientSession, individualCollection, queryResult.first());
    }

    UpdateDocument parseAndValidateUpdateParams(ClientSession clientSession, ObjectMap parameters, Query query, QueryOptions queryOptions)
            throws CatalogDBException, CatalogParameterException, CatalogAuthorizationException {
        UpdateDocument document = new UpdateDocument();

        if (parameters.containsKey(QueryParams.ID.key())) {
            // That can only be done to one individual...
            Individual individual = checkOnlyOneIndividualMatches(clientSession, query,
                    new QueryOptions(QueryOptions.INCLUDE, QueryParams.UID.key()));

            // Check that the new individual name is still unique
            long studyId = getStudyId(individual.getUid());

            Query tmpQuery = new Query()
                    .append(QueryParams.ID.key(), parameters.get(QueryParams.ID.key()))
                    .append(QueryParams.STUDY_UID.key(), studyId);
            OpenCGAResult<Long> count = count(clientSession, tmpQuery);
            if (count.getNumMatches() > 0) {
                throw new CatalogDBException("Cannot set id for individual. An individual with { id: '"
                        + parameters.get(QueryParams.ID.key()) + "'} already exists.");
            }

            document.getSet().put(QueryParams.ID.key(), parameters.get(QueryParams.ID.key()));
        }

<<<<<<< HEAD
        String[] acceptedParams = {QueryParams.NAME.key(), QueryParams.ETHNICITY.key(), QueryParams.SEX.key(),
                QueryParams.POPULATION_NAME.key(), QueryParams.POPULATION_SUBPOPULATION.key(), QueryParams.POPULATION_DESCRIPTION.key(),
                QueryParams.KARYOTYPIC_SEX.key(), QueryParams.LIFE_STATUS.key(), QueryParams.DATE_OF_BIRTH.key()};
=======
        String[] acceptedParams = {QueryParams.NAME.key(), QueryParams.POPULATION_NAME.key(), QueryParams.POPULATION_SUBPOPULATION.key(),
                QueryParams.POPULATION_DESCRIPTION.key(), QueryParams.KARYOTYPIC_SEX.key(), QueryParams.LIFE_STATUS.key(),
                QueryParams.DATE_OF_BIRTH.key()};
>>>>>>> f43addfe
        filterStringParams(parameters, document.getSet(), acceptedParams);

        if (StringUtils.isNotEmpty(parameters.getString(QueryParams.CREATION_DATE.key()))) {
            String time = parameters.getString(QueryParams.CREATION_DATE.key());
            Date date = TimeUtils.toDate(time);
            document.getSet().put(QueryParams.CREATION_DATE.key(), time);
            document.getSet().put(PRIVATE_CREATION_DATE, date);
        }
        if (StringUtils.isNotEmpty(parameters.getString(MODIFICATION_DATE.key()))) {
            String time = parameters.getString(QueryParams.MODIFICATION_DATE.key());
            Date date = TimeUtils.toDate(time);
            document.getSet().put(QueryParams.MODIFICATION_DATE.key(), time);
            document.getSet().put(PRIVATE_MODIFICATION_DATE, date);
        }

        String[] acceptedIntParams = {QueryParams.FATHER_UID.key(), QueryParams.MOTHER_UID.key()};
        filterLongParams(parameters, document.getSet(), acceptedIntParams);

        String[] acceptedMapParams = {QueryParams.ATTRIBUTES.key()};
        filterMapParams(parameters, document.getSet(), acceptedMapParams);

        String[] acceptedObjectParams = {QueryParams.LOCATION.key(), QueryParams.STATUS.key(), QueryParams.QUALITY_CONTROL.key(),
                QueryParams.ETHNICITY.key(), QueryParams.SEX.key()};
        filterObjectParams(parameters, document.getSet(), acceptedObjectParams);
        if (document.getSet().containsKey(QueryParams.STATUS.key())) {
            nestedPut(QueryParams.STATUS_DATE.key(), TimeUtils.getTime(), document.getSet());
        }

        if (parameters.containsKey(QueryParams.INTERNAL_STATUS_ID.key())) {
            document.getSet().put(QueryParams.INTERNAL_STATUS_ID.key(), parameters.get(QueryParams.INTERNAL_STATUS_ID.key()));
            document.getSet().put(QueryParams.INTERNAL_STATUS_DATE.key(), TimeUtils.getTime());
        }

        if (parameters.containsKey(QueryParams.INTERNAL_RGA.key())) {
            RgaIndex rgaIndex = parameters.get(QueryParams.INTERNAL_RGA.key(), RgaIndex.class);
            rgaIndex.setDate(TimeUtils.getTime());
            document.getSet().put(QueryParams.INTERNAL_RGA.key(), getMongoDBDocument(rgaIndex, "rga"));
        }

        //Check individualIds exist
        String[] individualIdParams = {QueryParams.FATHER_UID.key(), QueryParams.MOTHER_UID.key()};
        for (String individualIdParam : individualIdParams) {
            if (document.getSet().containsKey(individualIdParam)) {
                Long individualId1 = (Long) document.getSet().get(individualIdParam);
                if (individualId1 > 0 && !exists(individualId1)) {
                    throw CatalogDBException.uidNotFound("Individual " + individualIdParam, individualId1);
                }
            }
        }

        if (parameters.containsKey(QueryParams.SAMPLES.key())) {
            // That can only be done to one individual...
            Individual individual = checkOnlyOneIndividualMatches(clientSession, query,
                    new QueryOptions(QueryOptions.INCLUDE, Arrays.asList(QueryParams.SAMPLE_UIDS.key(), QueryParams.SAMPLE_VERSION.key())));

            Map<String, Object> actionMap = queryOptions.getMap(Constants.ACTIONS, new HashMap<>());
            ParamUtils.BasicUpdateAction operation = ParamUtils.BasicUpdateAction.from(actionMap, QueryParams.SAMPLES.key(),
                    ParamUtils.BasicUpdateAction.ADD);
            getSampleChanges(individual, parameters, document, operation);

            acceptedObjectParams = new String[]{QueryParams.SAMPLES.key()};
            switch (operation) {
                case SET:
                    filterObjectParams(parameters, document.getSet(), acceptedObjectParams);
                    individualConverter.validateSamplesToUpdate(document.getSet());
                    break;
                case REMOVE:
                    filterObjectParams(parameters, document.getPullAll(), acceptedObjectParams);
                    individualConverter.validateSamplesToUpdate(document.getPullAll());
                    break;
                case ADD:
                    filterObjectParams(parameters, document.getAddToSet(), acceptedObjectParams);
                    individualConverter.validateSamplesToUpdate(document.getAddToSet());
                    break;
                default:
                    throw new IllegalStateException("Unknown operation " + operation);
            }
        }

        Map<String, Object> actionMap = queryOptions.getMap(Constants.ACTIONS, new HashMap<>());
        // Phenotypes
        if (parameters.containsKey(QueryParams.PHENOTYPES.key())) {
            ParamUtils.BasicUpdateAction operation = ParamUtils.BasicUpdateAction.from(actionMap, QueryParams.PHENOTYPES.key(),
                    ParamUtils.BasicUpdateAction.ADD);
            String[] phenotypesParams = {QueryParams.PHENOTYPES.key()};
            switch (operation) {
                case SET:
                    filterObjectParams(parameters, document.getSet(), phenotypesParams);
                    break;
                case REMOVE:
                    dbAdaptorFactory.getCatalogSampleDBAdaptor().fixPhenotypesForRemoval(parameters);
                    filterObjectParams(parameters, document.getPull(), phenotypesParams);
                    break;
                case ADD:
                    filterObjectParams(parameters, document.getAddToSet(), phenotypesParams);
                    break;
                default:
                    throw new IllegalStateException("Unknown operation " + operation);
            }
        }
        // Disorders
        if (parameters.containsKey(QueryParams.DISORDERS.key())) {
            ParamUtils.BasicUpdateAction operation = ParamUtils.BasicUpdateAction.from(actionMap, QueryParams.DISORDERS.key(),
                    ParamUtils.BasicUpdateAction.ADD);
            String[] disordersParams = {QueryParams.DISORDERS.key()};
            switch (operation) {
                case SET:
                    filterObjectParams(parameters, document.getSet(), disordersParams);
                    break;
                case REMOVE:
                    fixDisordersForRemoval(parameters);
                    filterObjectParams(parameters, document.getPull(), disordersParams);
                    break;
                case ADD:
                    filterObjectParams(parameters, document.getAddToSet(), disordersParams);
                    break;
                default:
                    throw new IllegalStateException("Unknown operation " + operation);
            }
        }

        if (!document.toFinalUpdateDocument().isEmpty()) {
            String time = TimeUtils.getTime();
            if (StringUtils.isEmpty(parameters.getString(MODIFICATION_DATE.key()))) {
                // Update modificationDate param
                Date date = TimeUtils.toDate(time);
                document.getSet().put(QueryParams.MODIFICATION_DATE.key(), time);
                document.getSet().put(PRIVATE_MODIFICATION_DATE, date);
            }
            document.getSet().put(INTERNAL_LAST_MODIFIED, time);
        }

        return document;
    }

    void fixDisordersForRemoval(ObjectMap parameters) {
        if (parameters.get(QueryParams.DISORDERS.key()) == null) {
            return;
        }

        List<Document> disorderParamList = new LinkedList<>();
        for (Object disorder : parameters.getAsList(QueryParams.DISORDERS.key())) {
            if (disorder instanceof Phenotype) {
                disorderParamList.add(new Document("id", ((Phenotype) disorder).getId()));
            } else {
                disorderParamList.add(new Document("id", ((Map) disorder).get("id")));
            }
        }
        parameters.put(QueryParams.DISORDERS.key(), disorderParamList);
    }

    private void getSampleChanges(Individual individual, ObjectMap parameters, UpdateDocument updateDocument,
                                  ParamUtils.BasicUpdateAction operation) {
        List<Sample> sampleList = parameters.getAsList(QueryParams.SAMPLES.key(), Sample.class);

        Set<Long> currentSampleUidList = new HashSet<>();
        if (individual.getSamples() != null) {
            currentSampleUidList = individual.getSamples().stream().map(Sample::getUid).collect(Collectors.toSet());
        }

        if (operation == ParamUtils.BasicUpdateAction.SET || operation == ParamUtils.BasicUpdateAction.ADD) {
            // We will see which of the samples are actually new
            List<Long> samplesToAdd = new ArrayList<>();

            for (Sample sample : sampleList) {
                if (!currentSampleUidList.contains(sample.getUid())) {
                    samplesToAdd.add(sample.getUid());
                }
            }

            if (!samplesToAdd.isEmpty()) {
                updateDocument.getAttributes().put("ADDED_SAMPLES", samplesToAdd);
            }

            if (operation == ParamUtils.BasicUpdateAction.SET && individual.getSamples() != null) {
                // We also need to see which samples existed and are not currently in the new list provided by the user to take them out
                Set<Long> newSampleUids = sampleList.stream().map(Sample::getUid).collect(Collectors.toSet());

                List<Long> samplesToRemove = new ArrayList<>();
                for (Sample sample : individual.getSamples()) {
                    if (!newSampleUids.contains(sample.getUid())) {
                        samplesToRemove.add(sample.getUid());
                    }
                }

                if (!samplesToRemove.isEmpty()) {
                    updateDocument.getAttributes().put("REMOVED_SAMPLES", samplesToRemove);
                }
            }
        } else if (operation == ParamUtils.BasicUpdateAction.REMOVE) {
            // We will only store the samples to be removed that are already associated to the individual
            List<Long> samplesToRemove = new ArrayList<>();

            for (Sample sample : sampleList) {
                if (currentSampleUidList.contains(sample.getUid())) {
                    samplesToRemove.add(sample.getUid());
                }
            }

            if (!samplesToRemove.isEmpty()) {
                updateDocument.getAttributes().put("REMOVED_SAMPLES", samplesToRemove);
            }
        }
    }

    private Individual checkOnlyOneIndividualMatches(ClientSession clientSession, Query query, QueryOptions options)
            throws CatalogDBException, CatalogParameterException, CatalogAuthorizationException {
        Query tmpQuery = new Query(query);
        // We take out ALL_VERSION from query just in case we get multiple results from the same individual...
        tmpQuery.remove(Constants.ALL_VERSIONS);

        OpenCGAResult<Individual> individualDataResult = get(clientSession, tmpQuery, options);
        if (individualDataResult.getNumResults() == 0) {
            throw new CatalogDBException("Update individual: No individual found to be updated");
        }
        if (individualDataResult.getNumResults() > 1) {
            throw CatalogDBException.cannotUpdateMultipleEntries(QueryParams.ID.key(), "individual");
        }
        return individualDataResult.first();
    }

    @Override
    public OpenCGAResult delete(Individual individual) throws CatalogDBException, CatalogParameterException, CatalogAuthorizationException {
        try {
            Query query = new Query()
                    .append(QueryParams.UID.key(), individual.getUid())
                    .append(QueryParams.STUDY_UID.key(), individual.getStudyUid());
            OpenCGAResult<Document> result = nativeGet(query, new QueryOptions());
            if (result.getNumResults() == 0) {
                throw new CatalogDBException("Could not find individual " + individual.getId() + " with uid " + individual.getUid());
            }
            return runTransaction(clientSession -> privateDelete(clientSession, result.first()));
        } catch (CatalogDBException e) {
            logger.error("Could not delete individual {}: {}", individual.getId(), e.getMessage(), e);
            throw new CatalogDBException("Could not delete individual " + individual.getId() + ": " + e.getMessage(), e.getCause());
        }
    }

    @Override
    public OpenCGAResult delete(Query query) throws CatalogDBException, CatalogParameterException, CatalogAuthorizationException {
        DBIterator<Document> iterator = nativeIterator(query, QueryOptions.empty());

        OpenCGAResult<Individual> result = OpenCGAResult.empty();

        while (iterator.hasNext()) {
            Document individual = iterator.next();
            String individualId = individual.getString(QueryParams.ID.key());
            try {
                result.append(runTransaction(clientSession -> privateDelete(clientSession, individual)));
            } catch (CatalogDBException | CatalogParameterException | CatalogAuthorizationException e) {
                logger.error("Could not delete individual {}: {}", individualId, e.getMessage(), e);
                result.getEvents().add(new Event(Event.Type.ERROR, individualId, e.getMessage()));
                result.setNumMatches(result.getNumMatches() + 1);
            }
        }

        return result;
    }

    OpenCGAResult<Object> privateDelete(ClientSession clientSession, Document individualDocument)
            throws CatalogDBException, CatalogParameterException, CatalogAuthorizationException {
        FamilyMongoDBAdaptor familyDBAdaptor = dbAdaptorFactory.getCatalogFamilyDBAdaptor();

        String individualId = individualDocument.getString(QueryParams.ID.key());
        long individualUid = individualDocument.getLong(PRIVATE_UID);
        long studyUid = individualDocument.getLong(PRIVATE_STUDY_UID);

        long tmpStartTime = startQuery();
        logger.debug("Deleting individual {} ({})", individualId, individualUid);

        // Remove individual reference from the list of samples
        List<Document> sampleList = individualDocument.getList(QueryParams.SAMPLES.key(), Document.class);
        if (sampleList != null && !sampleList.isEmpty()) {
            for (Document sample : sampleList) {
                // We set the individual id for those samples to ""
                updateIndividualFromSampleCollection(clientSession, studyUid, sample.getLong(PRIVATE_UID), "");
            }
        }

        // Remove individual from any list of members it might be part of
        Query familyQuery = new Query()
                .append(FamilyDBAdaptor.QueryParams.MEMBER_UID.key(), individualUid)
                .append(FamilyDBAdaptor.QueryParams.STUDY_UID.key(), studyUid)
                .append(Constants.ALL_VERSIONS, true);

        QueryOptions queryOptions = new QueryOptions(QueryOptions.INCLUDE,
                Arrays.asList(FamilyDBAdaptor.QueryParams.UID.key(), FamilyDBAdaptor.QueryParams.VERSION.key(),
                        FamilyDBAdaptor.QueryParams.MEMBERS.key()));
        DBIterator<Family> familyIterator = familyDBAdaptor.iterator(familyQuery, queryOptions);

        while (familyIterator.hasNext()) {
            Family family = familyIterator.next();

            List<Individual> members = new ArrayList<>();
            for (Individual member : family.getMembers()) {
                if (member.getUid() != individualUid) {
                    members.add(member);
                }
            }
            // Remove the member and update the list of disorders and phenotypes
            ObjectMap params = getNewFamilyDisordersAndPhenotypesToUpdate(family, null, null, individualUid)
                    .append(FamilyDBAdaptor.QueryParams.MEMBERS.key(), members);

            Bson bsonQuery = familyDBAdaptor.parseQuery(new Query()
                    .append(FamilyDBAdaptor.QueryParams.UID.key(), family.getUid())
                    .append(FamilyDBAdaptor.QueryParams.VERSION.key(), family.getVersion())
            );
            Document update = familyDBAdaptor.parseAndValidateUpdateParams(clientSession, params, null).toFinalUpdateDocument();

            logger.debug("Remove individual references from family: Query: {}, update: {}",
                    bsonQuery.toBsonDocument(Document.class, MongoClient.getDefaultCodecRegistry()),
                    update.toBsonDocument(Document.class, MongoClient.getDefaultCodecRegistry()));
            DataResult result = familyDBAdaptor.getFamilyCollection().update(clientSession, bsonQuery, update,
                    new QueryOptions(MongoDBCollection.MULTI, true));
            logger.debug("Families found: {}, families updated: {}", result.getNumMatches(), result.getNumUpdated());
        }

        // Look for all the different individual versions
        Query individualQuery = new Query()
                .append(QueryParams.UID.key(), individualUid)
                .append(QueryParams.STUDY_UID.key(), studyUid)
                .append(Constants.ALL_VERSIONS, true);
        DBIterator<Document> individualDBIterator = nativeIterator(individualQuery, QueryOptions.empty());

        // Delete any documents that might have been already deleted with that id
        Bson query = new Document()
                .append(QueryParams.ID.key(), individualId)
                .append(PRIVATE_STUDY_UID, studyUid);
        deletedIndividualCollection.remove(clientSession, query, new QueryOptions(MongoDBCollection.MULTI, true));

        while (individualDBIterator.hasNext()) {
            Document tmpIndividual = individualDBIterator.next();

            // Set status to DELETED
            nestedPut(QueryParams.INTERNAL_STATUS.key(), getMongoDBDocument(new InternalStatus(InternalStatus.DELETED), "status"),
                    tmpIndividual);

            int individualVersion = tmpIndividual.getInteger(QueryParams.VERSION.key());

            // Insert the document in the DELETE collection
            deletedIndividualCollection.insert(clientSession, tmpIndividual, null);
            logger.debug("Inserted individual uid '{}' version '{}' in DELETE collection", individualUid, individualVersion);

            // Remove the document from the main INDIVIDUAL collection
            query = parseQuery(new Query()
                    .append(QueryParams.UID.key(), individualUid)
                    .append(QueryParams.VERSION.key(), individualVersion));
            DataResult remove = individualCollection.remove(clientSession, query, null);
            if (remove.getNumMatches() == 0) {
                throw new CatalogDBException("Individual " + individualId + " not found");
            }
            if (remove.getNumDeleted() == 0) {
                throw new CatalogDBException("Individual " + individualId + " could not be deleted");
            }

            logger.debug("Individual uid '{}' version '{}' deleted from main INDIVIDUAL collection", individualUid, individualVersion);
        }

        logger.debug("Individual {}({}) deleted", individualId, individualUid);
        return endWrite(tmpStartTime, 1, 0, 0, 1, Collections.emptyList());
    }

    @Override
    public OpenCGAResult restore(Query query, QueryOptions queryOptions) throws CatalogDBException {
        throw new NotImplementedException("Not yet implemented");
    }

    @Override
    public OpenCGAResult restore(long id, QueryOptions queryOptions) throws CatalogDBException {
        throw new NotImplementedException("Not yet implemented");
    }

    @Override
    public OpenCGAResult<Individual> get(long individualId, QueryOptions options)
            throws CatalogDBException, CatalogParameterException, CatalogAuthorizationException {
        checkId(individualId);
        Query query = new Query(QueryParams.UID.key(), individualId)
                .append(QueryParams.STUDY_UID.key(), getStudyId(individualId));
        return get(query, options);
    }

    @Override
    public OpenCGAResult<Individual> get(long studyUid, Query query, QueryOptions options, String user)
            throws CatalogDBException, CatalogAuthorizationException, CatalogParameterException {
        return get(null, studyUid, query, options, user);
    }

    OpenCGAResult<Individual> get(ClientSession clientSession, long studyUid, Query query, QueryOptions options, String user)
            throws CatalogDBException, CatalogAuthorizationException, CatalogParameterException {
        long startTime = startQuery();
        try (DBIterator<Individual> dbIterator = iterator(clientSession, studyUid, query, options, user)) {
            return endQuery(startTime, dbIterator);
        }
    }

    @Override
    public OpenCGAResult<Individual> get(Query query, QueryOptions options)
            throws CatalogDBException, CatalogParameterException, CatalogAuthorizationException {
        return get(null, query, options);
    }

    public OpenCGAResult<Individual> get(ClientSession clientSession, Query query, QueryOptions options)
            throws CatalogDBException, CatalogParameterException, CatalogAuthorizationException {
        long startTime = startQuery();
        try (DBIterator<Individual> dbIterator = iterator(clientSession, query, options)) {
            return endQuery(startTime, dbIterator);
        }
    }

    @Override
    public OpenCGAResult nativeGet(Query query, QueryOptions options)
            throws CatalogDBException, CatalogParameterException, CatalogAuthorizationException {
        return nativeGet(null, query, options);
    }

    public OpenCGAResult nativeGet(ClientSession clientSession, Query query, QueryOptions options)
            throws CatalogDBException, CatalogParameterException, CatalogAuthorizationException {
        long startTime = startQuery();
        try (DBIterator<Document> dbIterator = nativeIterator(clientSession, query, options)) {
            return endQuery(startTime, dbIterator);
        }
    }

    @Override
    public OpenCGAResult nativeGet(long studyUid, Query query, QueryOptions options, String user)
            throws CatalogDBException, CatalogAuthorizationException, CatalogParameterException {
        return nativeGet(null, studyUid, query, options, user);
    }

    public OpenCGAResult nativeGet(ClientSession clientSession, long studyUid, Query query, QueryOptions options, String user)
            throws CatalogDBException, CatalogAuthorizationException, CatalogParameterException {
        long startTime = startQuery();
        try (DBIterator<Document> dbIterator = nativeIterator(clientSession, studyUid, query, options, user)) {
            return endQuery(startTime, dbIterator);
        }
    }

    @Override
    public DBIterator<Individual> iterator(Query query, QueryOptions options)
            throws CatalogDBException, CatalogParameterException, CatalogAuthorizationException {
        return iterator(null, query, options);
    }

    DBIterator<Individual> iterator(ClientSession clientSession, Query query, QueryOptions options)
            throws CatalogDBException, CatalogParameterException, CatalogAuthorizationException {
        MongoDBIterator<Document> mongoCursor = getMongoCursor(clientSession, query, options);
        return new IndividualCatalogMongoDBIterator<>(mongoCursor, individualConverter, null, dbAdaptorFactory, options);
    }

    @Override
    public DBIterator nativeIterator(Query query, QueryOptions options)
            throws CatalogDBException, CatalogParameterException, CatalogAuthorizationException {
        return nativeIterator(null, query, options);
    }

    DBIterator nativeIterator(ClientSession clientSession, Query query, QueryOptions options)
            throws CatalogDBException, CatalogParameterException, CatalogAuthorizationException {
        QueryOptions queryOptions = options != null ? new QueryOptions(options) : new QueryOptions();
        queryOptions.put(NATIVE_QUERY, true);

        MongoDBIterator<Document> mongoCursor = getMongoCursor(clientSession, query, queryOptions);
        return new IndividualCatalogMongoDBIterator(mongoCursor, null, null, dbAdaptorFactory, options);
    }

    @Override
    public DBIterator<Individual> iterator(long studyUid, Query query, QueryOptions options, String user)
            throws CatalogDBException, CatalogAuthorizationException, CatalogParameterException {
        return iterator(null, studyUid, query, options, user);
    }

    DBIterator<Individual> iterator(ClientSession clientSession, long studyUid, Query query, QueryOptions options, String user)
            throws CatalogDBException, CatalogAuthorizationException, CatalogParameterException {
        query.put(PRIVATE_STUDY_UID, studyUid);
        MongoDBIterator<Document> mongoCursor = getMongoCursor(clientSession, query, options, user);
        Document studyDocument = getStudyDocument(clientSession, studyUid);
        Function<Document, Document> iteratorFilter = (d) -> filterAnnotationSets(studyDocument, d, user,
                StudyAclEntry.StudyPermissions.VIEW_INDIVIDUAL_ANNOTATIONS.name(),
                IndividualAclEntry.IndividualPermissions.VIEW_ANNOTATIONS.name());

        return new IndividualCatalogMongoDBIterator<>(mongoCursor, individualConverter, iteratorFilter, dbAdaptorFactory, studyUid, user,
                options);
    }

    @Override
    public DBIterator nativeIterator(long studyUid, Query query, QueryOptions options, String user)
            throws CatalogDBException, CatalogAuthorizationException, CatalogParameterException {
        return nativeIterator(null, studyUid, query, options, user);
    }

    DBIterator nativeIterator(ClientSession clientSession, long studyUid, Query query, QueryOptions options, String user)
            throws CatalogDBException, CatalogAuthorizationException, CatalogParameterException {
        QueryOptions queryOptions = options != null ? new QueryOptions(options) : new QueryOptions();
        queryOptions.put(NATIVE_QUERY, true);

        query.put(PRIVATE_STUDY_UID, studyUid);
        MongoDBIterator<Document> mongoCursor = getMongoCursor(clientSession, query, queryOptions, user);
        Document studyDocument = getStudyDocument(clientSession, studyUid);
        Function<Document, Document> iteratorFilter = (d) -> filterAnnotationSets(studyDocument, d, user,
                StudyAclEntry.StudyPermissions.VIEW_INDIVIDUAL_ANNOTATIONS.name(),
                IndividualAclEntry.IndividualPermissions.VIEW_ANNOTATIONS.name());

        return new IndividualCatalogMongoDBIterator(mongoCursor, null, iteratorFilter, dbAdaptorFactory, studyUid, user, options);
    }

    private MongoDBIterator<Document> getMongoCursor(ClientSession clientSession, Query query, QueryOptions options)
            throws CatalogDBException, CatalogParameterException, CatalogAuthorizationException {
        return getMongoCursor(clientSession, query, options, null);
    }

    private MongoDBIterator<Document> getMongoCursor(ClientSession clientSession, Query query, QueryOptions options, String user)
            throws CatalogDBException, CatalogParameterException, CatalogAuthorizationException {
        Bson bson = parseQuery(query, user);

        QueryOptions qOptions;
        if (options != null) {
            qOptions = new QueryOptions(options);
        } else {
            qOptions = new QueryOptions();
        }

        qOptions = removeInnerProjections(qOptions, QueryParams.SAMPLES.key());
        qOptions = removeAnnotationProjectionOptions(qOptions);

        // FIXME we should be able to remove this now safely
        qOptions = filterOptions(qOptions, FILTER_ROUTE_INDIVIDUALS);
        fixAclProjection(qOptions);

        logger.debug("Individual get: query : {}", bson.toBsonDocument(Document.class, MongoClient.getDefaultCodecRegistry()));
        if (!query.getBoolean(QueryParams.DELETED.key())) {
            return individualCollection.iterator(clientSession, bson, null, null, qOptions);
        } else {
            return deletedIndividualCollection.iterator(clientSession, bson, null, null, qOptions);
        }
    }


    @Override
    public OpenCGAResult rank(Query query, String field, int numResults, boolean asc)
            throws CatalogDBException, CatalogParameterException, CatalogAuthorizationException {
        Bson bsonQuery = parseQuery(query);
        return rank(individualCollection, bsonQuery, field, "name", numResults, asc);
    }

    @Override
    public OpenCGAResult groupBy(Query query, String field, QueryOptions options)
            throws CatalogDBException, CatalogParameterException, CatalogAuthorizationException {
        Bson bsonQuery = parseQuery(query);
        return groupBy(individualCollection, bsonQuery, field, "name", options);
    }

    @Override
    public OpenCGAResult groupBy(Query query, List<String> fields, QueryOptions options)
            throws CatalogDBException, CatalogParameterException, CatalogAuthorizationException {
        Bson bsonQuery = parseQuery(query);
        return groupBy(individualCollection, bsonQuery, fields, "name", options);
    }

    @Override
    public OpenCGAResult groupBy(Query query, List<String> fields, QueryOptions options, String user)
            throws CatalogDBException, CatalogAuthorizationException, CatalogParameterException {
        Bson bsonQuery = parseQuery(query, user);
        return groupBy(individualCollection, bsonQuery, fields, QueryParams.ID.key(), options);
    }

    @Override
    public <T> OpenCGAResult<T> distinct(long studyUid, String field, Query query, String userId, Class<T> clazz)
            throws CatalogDBException, CatalogParameterException, CatalogAuthorizationException {
        Query finalQuery = query != null ? new Query(query) : new Query();
        finalQuery.put(QueryParams.STUDY_UID.key(), studyUid);
        Bson bson = parseQuery(finalQuery, userId);

        return new OpenCGAResult<>(individualCollection.distinct(field, bson, clazz));
    }

    @Override
    public void forEach(Query query, Consumer<? super Object> action, QueryOptions options)
            throws CatalogDBException, CatalogParameterException, CatalogAuthorizationException {
        Objects.requireNonNull(action);
        try (DBIterator<Individual> catalogDBIterator = iterator(query, options)) {
            while (catalogDBIterator.hasNext()) {
                action.accept(catalogDBIterator.next());
            }
        }
    }

    private Bson parseQuery(Query query) throws CatalogDBException, CatalogParameterException, CatalogAuthorizationException {
        return parseQuery(query, null, null);
    }

    private Bson parseQuery(Query query, String user) throws CatalogDBException, CatalogParameterException, CatalogAuthorizationException {
        return parseQuery(query, null, user);
    }

    protected Bson parseQuery(Query query, Document extraQuery)
            throws CatalogDBException, CatalogParameterException, CatalogAuthorizationException {
        return parseQuery(query, extraQuery, null);
    }

    private Bson parseQuery(Query query, Document extraQuery, String user)
            throws CatalogDBException, CatalogParameterException, CatalogAuthorizationException {
        List<Bson> andBsonList = new ArrayList<>();
        Document annotationDocument = null;

        if (query.containsKey(QueryParams.STUDY_UID.key())
                && (StringUtils.isNotEmpty(user) || query.containsKey(ParamConstants.ACL_PARAM))) {
            Document studyDocument = getStudyDocument(null, query.getLong(QueryParams.STUDY_UID.key()));

            if (query.containsKey(ParamConstants.ACL_PARAM)) {
                andBsonList.addAll(AuthorizationMongoDBUtils.parseAclQuery(studyDocument, query, Enums.Resource.INDIVIDUAL, user,
                        configuration));
            } else {
                if (containsAnnotationQuery(query)) {
                    andBsonList.add(getQueryForAuthorisedEntries(studyDocument, user,
                            IndividualAclEntry.IndividualPermissions.VIEW_ANNOTATIONS.name(), Enums.Resource.INDIVIDUAL, configuration));
                } else {
                    andBsonList.add(getQueryForAuthorisedEntries(studyDocument, user, IndividualAclEntry.IndividualPermissions.VIEW.name(),
                            Enums.Resource.INDIVIDUAL, configuration));
                }
            }

            query.remove(ParamConstants.ACL_PARAM);
        }

        Query queryCopy = new Query(query);
        queryCopy.remove(QueryParams.DELETED.key());

        if ("all".equalsIgnoreCase(queryCopy.getString(IndividualDBAdaptor.QueryParams.VERSION.key()))) {
            queryCopy.put(Constants.ALL_VERSIONS, true);
            queryCopy.remove(IndividualDBAdaptor.QueryParams.VERSION.key());
        }

        boolean uidVersionQueryFlag = generateUidVersionQuery(queryCopy, andBsonList);

        for (Map.Entry<String, Object> entry : queryCopy.entrySet()) {
            String key = entry.getKey().split("\\.")[0];
            QueryParams queryParam = QueryParams.getParam(entry.getKey()) != null ? QueryParams.getParam(entry.getKey())
                    : QueryParams.getParam(key);
            if (queryParam == null) {
                if (Constants.ALL_VERSIONS.equals(entry.getKey()) || Constants.PRIVATE_ANNOTATION_PARAM_TYPES.equals(entry.getKey())) {
                    continue;
                }
                throw new CatalogDBException("Unexpected parameter " + entry.getKey() + ". The parameter does not exist or cannot be "
                        + "queried for.");
            }
            try {
                switch (queryParam) {
                    case UID:
                        addAutoOrQuery(PRIVATE_UID, queryParam.key(), queryCopy, queryParam.type(), andBsonList);
                        break;
                    case STUDY_UID:
                        addAutoOrQuery(PRIVATE_STUDY_UID, queryParam.key(), queryCopy, queryParam.type(), andBsonList);
                        break;
                    case PHENOTYPES:
                    case DISORDERS:
                        addOntologyQueryFilter(queryParam.key(), queryParam.key(), queryCopy, andBsonList);
                        break;
                    case ANNOTATION:
                        if (annotationDocument == null) {
                            annotationDocument = createAnnotationQuery(queryCopy.getString(QueryParams.ANNOTATION.key()),
                                    queryCopy.get(Constants.PRIVATE_ANNOTATION_PARAM_TYPES, ObjectMap.class));
                        }
                        break;
                    case SNAPSHOT:
                        addAutoOrQuery(RELEASE_FROM_VERSION, queryParam.key(), queryCopy, queryParam.type(), andBsonList);
                        break;
                    case CREATION_DATE:
                        addAutoOrQuery(PRIVATE_CREATION_DATE, queryParam.key(), queryCopy, queryParam.type(), andBsonList);
                        break;
                    case MODIFICATION_DATE:
                        addAutoOrQuery(PRIVATE_MODIFICATION_DATE, queryParam.key(), query, queryParam.type(), andBsonList);
                        break;
                    case STATUS:
                    case STATUS_ID:
                        addAutoOrQuery(QueryParams.STATUS_ID.key(), queryParam.key(), query, QueryParams.STATUS_ID.type(), andBsonList);
                        break;
                    case INTERNAL_STATUS:
                    case INTERNAL_STATUS_ID:
                        // Convert the status to a positive status
                        query.put(queryParam.key(), InternalStatus.getPositiveStatus(InternalStatus.STATUS_LIST,
                                query.getString(queryParam.key())));
                        addAutoOrQuery(QueryParams.INTERNAL_STATUS_ID.key(), queryParam.key(), query,
                                QueryParams.INTERNAL_STATUS_ID.type(), andBsonList);
                        break;
                    case ID:
                    case UUID:
                    case NAME:
                    case FATHER_UID:
                    case MOTHER_UID:
                    case FAMILY_IDS:
                    case DATE_OF_BIRTH:
                    case SEX_ID:
                    case ETHNICITY_ID:
                    case POPULATION_NAME:
                    case POPULATION_SUBPOPULATION:
                    case KARYOTYPIC_SEX:
                    case LIFE_STATUS:
                    case RELEASE:
                    case VERSION:
                    case SAMPLE_UIDS:
                    case PHENOTYPES_ID:
                    case PHENOTYPES_NAME:
                    case DISORDERS_ID:
                    case DISORDERS_NAME:
                        addAutoOrQuery(queryParam.key(), queryParam.key(), queryCopy, queryParam.type(), andBsonList);
                        break;
                    default:
                        throw new CatalogDBException("Cannot query by parameter " + queryParam.key());
                }
            } catch (Exception e) {
                throw new CatalogDBException(e);
            }
        }

        // If the user doesn't look for a concrete version...
        if (!uidVersionQueryFlag && !queryCopy.getBoolean(Constants.ALL_VERSIONS) && !queryCopy.containsKey(QueryParams.VERSION.key())) {
            if (queryCopy.containsKey(QueryParams.SNAPSHOT.key())) {
                // If the user looks for anything from some release, we will try to find the latest from the release (snapshot)
                andBsonList.add(Filters.eq(LAST_OF_RELEASE, true));
            } else {
                // Otherwise, we will always look for the latest version
                andBsonList.add(Filters.eq(LAST_OF_VERSION, true));
            }
        }

        if (annotationDocument != null && !annotationDocument.isEmpty()) {
            andBsonList.add(annotationDocument);
        }
        if (extraQuery != null && extraQuery.size() > 0) {
            andBsonList.add(extraQuery);
        }
        if (andBsonList.size() > 0) {
            return Filters.and(andBsonList);
        } else {
            return new Document();
        }
    }

    void removeSampleReferences(ClientSession clientSession, long studyUid, long sampleUid)
            throws CatalogDBException, CatalogParameterException, CatalogAuthorizationException {
        Query query = new Query()
                .append(QueryParams.STUDY_UID.key(), studyUid)
                .append(QueryParams.SAMPLE_UIDS.key(), sampleUid);

        ObjectMap params = new ObjectMap()
                .append(QueryParams.SAMPLES.key(), Collections.singletonList(new Sample().setUid(sampleUid)));
        // Add the the Remove action for the sample provided
        QueryOptions queryOptions = new QueryOptions(Constants.ACTIONS,
                new ObjectMap(QueryParams.SAMPLES.key(), ParamUtils.BasicUpdateAction.REMOVE.name()));

        Bson update;
        try {
            update = parseAndValidateUpdateParams(clientSession, params, query, queryOptions).toFinalUpdateDocument();
        } catch (CatalogDBException e) {
            if (e.getMessage().contains("No individual found to be updated")) {
                return;
            } else {
                throw e;
            }
        }

        QueryOptions multi = new QueryOptions(MongoDBCollection.MULTI, true);

        Bson bsonQuery = parseQuery(query);

        logger.debug("Sample references extraction. Query: {}, update: {}",
                bsonQuery.toBsonDocument(Document.class, MongoClient.getDefaultCodecRegistry()),
                update.toBsonDocument(Document.class, MongoClient.getDefaultCodecRegistry()));
        DataResult updateResult = individualCollection.update(clientSession, bsonQuery, update, multi);
        logger.debug("Sample uid '" + sampleUid + "' references removed from " + updateResult.getNumUpdated() + " out of "
                + updateResult.getNumMatches() + " individuals");
    }

    public MongoDBCollection getIndividualCollection() {
        return individualCollection;
    }

}<|MERGE_RESOLUTION|>--- conflicted
+++ resolved
@@ -724,15 +724,9 @@
             document.getSet().put(QueryParams.ID.key(), parameters.get(QueryParams.ID.key()));
         }
 
-<<<<<<< HEAD
-        String[] acceptedParams = {QueryParams.NAME.key(), QueryParams.ETHNICITY.key(), QueryParams.SEX.key(),
-                QueryParams.POPULATION_NAME.key(), QueryParams.POPULATION_SUBPOPULATION.key(), QueryParams.POPULATION_DESCRIPTION.key(),
-                QueryParams.KARYOTYPIC_SEX.key(), QueryParams.LIFE_STATUS.key(), QueryParams.DATE_OF_BIRTH.key()};
-=======
         String[] acceptedParams = {QueryParams.NAME.key(), QueryParams.POPULATION_NAME.key(), QueryParams.POPULATION_SUBPOPULATION.key(),
                 QueryParams.POPULATION_DESCRIPTION.key(), QueryParams.KARYOTYPIC_SEX.key(), QueryParams.LIFE_STATUS.key(),
                 QueryParams.DATE_OF_BIRTH.key()};
->>>>>>> f43addfe
         filterStringParams(parameters, document.getSet(), acceptedParams);
 
         if (StringUtils.isNotEmpty(parameters.getString(QueryParams.CREATION_DATE.key()))) {
