/*
 * Copyright 2015-2017 OpenCB
 *
 * Licensed under the Apache License, Version 2.0 (the "License");
 * you may not use this file except in compliance with the License.
 * You may obtain a copy of the License at
 *
 *     http://www.apache.org/licenses/LICENSE-2.0
 *
 * Unless required by applicable law or agreed to in writing, software
 * distributed under the License is distributed on an "AS IS" BASIS,
 * WITHOUT WARRANTIES OR CONDITIONS OF ANY KIND, either express or implied.
 * See the License for the specific language governing permissions and
 * limitations under the License.
 */

package org.opencb.opencga.catalog.db.api;

import org.apache.commons.lang3.NotImplementedException;
import org.opencb.commons.datastore.core.ObjectMap;
import org.opencb.commons.datastore.core.Query;
import org.opencb.commons.datastore.core.QueryOptions;
import org.opencb.opencga.catalog.exceptions.CatalogAuthorizationException;
import org.opencb.opencga.catalog.exceptions.CatalogDBException;
import org.opencb.opencga.core.models.acls.permissions.StudyAclEntry;
import org.opencb.opencga.core.results.OpenCGAResult;

import java.util.List;
import java.util.function.Consumer;

/**
 * Created by imedina on 07/01/16.
 */
public interface DBAdaptor<T> extends Iterable<T> {

    /**
     * Include ACL list in the attributes field.
     */
    String INCLUDE_ACLS = "includeAcls";
    /**
     * Deprecated constant. Use SKIP_CHECK instead.
     */
    @Deprecated
    String FORCE = "force";

    default OpenCGAResult<Long> count() throws CatalogDBException {
        return count(new Query());
    }

    OpenCGAResult<Long> count(Query query) throws CatalogDBException;

<<<<<<< HEAD
    OpenCGAResult<Long> count(Query query, String user, StudyAclEntry.StudyPermissions studyPermission)
=======
    QueryResult<Long> count(long studyUid, Query query, String user, StudyAclEntry.StudyPermissions studyPermission)
>>>>>>> 21755a24
            throws CatalogDBException, CatalogAuthorizationException;

    default OpenCGAResult distinct(String field) throws CatalogDBException {
        return distinct(new Query(), field);
    }

    OpenCGAResult distinct(Query query, String field) throws CatalogDBException;


    default OpenCGAResult stats() {
        return stats(new Query());
    }

    OpenCGAResult stats(Query query);


    OpenCGAResult<T> get(Query query, QueryOptions options) throws CatalogDBException;

<<<<<<< HEAD
    OpenCGAResult<T> get(Query query, QueryOptions options, String user) throws CatalogDBException, CatalogAuthorizationException;
=======
    QueryResult<T> get(long studyUid, Query query, QueryOptions options, String user)
            throws CatalogDBException, CatalogAuthorizationException;
>>>>>>> 21755a24

    OpenCGAResult nativeGet(Query query, QueryOptions options) throws CatalogDBException;

<<<<<<< HEAD
    OpenCGAResult nativeGet(Query query, QueryOptions options, String user) throws CatalogDBException, CatalogAuthorizationException;
=======
    QueryResult nativeGet(long studyUid, Query query, QueryOptions options, String user)
            throws CatalogDBException, CatalogAuthorizationException;

    default List<QueryResult> nativeGet(List<Query> queries, QueryOptions options) throws CatalogDBException {
        Objects.requireNonNull(queries);
        List<QueryResult> queryResults = new ArrayList<>(queries.size());
        for (Query query : queries) {
            queryResults.add(nativeGet(query, options));
        }
        return queryResults;
    }
>>>>>>> 21755a24

    OpenCGAResult update(long id, ObjectMap parameters, QueryOptions queryOptions) throws CatalogDBException;

    OpenCGAResult update(Query query, ObjectMap parameters, QueryOptions queryOptions) throws CatalogDBException;

    OpenCGAResult delete(T id) throws CatalogDBException;

    OpenCGAResult delete(Query query) throws CatalogDBException;

    default OpenCGAResult delete(long id, QueryOptions queryOptions) throws CatalogDBException {
        throw new NotImplementedException("");
    }

    @Deprecated
    default OpenCGAResult delete(Query query, QueryOptions queryOptions) throws CatalogDBException {
        throw new NotImplementedException("");
    }

    @Deprecated
    default OpenCGAResult remove(long id, QueryOptions queryOptions) throws CatalogDBException {
        throw new NotImplementedException("");
    }

    @Deprecated
    default OpenCGAResult remove(Query query, QueryOptions queryOptions) throws CatalogDBException {
        throw new NotImplementedException("");
    }

    OpenCGAResult restore(long id, QueryOptions queryOptions) throws CatalogDBException;

    OpenCGAResult restore(Query query, QueryOptions queryOptions) throws CatalogDBException;


//    OpenCGAResult<Long> updateStatus(Query query, Status status) throws CatalogDBException;


    @Override
    default DBIterator<T> iterator() {
        try {
            return iterator(new Query(), new QueryOptions());
        } catch (CatalogDBException e) {
            throw new RuntimeException(e);
        }
    }

    DBIterator<T> iterator(Query query, QueryOptions options) throws CatalogDBException;

    default DBIterator nativeIterator() throws CatalogDBException {
        return nativeIterator(new Query(), new QueryOptions());
    }

    DBIterator nativeIterator(Query query, QueryOptions options) throws CatalogDBException;

    DBIterator<T> iterator(long studyUid, Query query, QueryOptions options, String user)
            throws CatalogDBException, CatalogAuthorizationException;

    DBIterator nativeIterator(long studyUid, Query query, QueryOptions options, String user)
            throws CatalogDBException, CatalogAuthorizationException;

//    OpenCGAResult<T> get(Query query, QueryOptions options, String user) throws CatalogDBException, CatalogAuthorizationException;

    OpenCGAResult rank(Query query, String field, int numResults, boolean asc) throws CatalogDBException;

    OpenCGAResult groupBy(Query query, String field, QueryOptions options) throws CatalogDBException;

    OpenCGAResult groupBy(Query query, List<String> fields, QueryOptions options) throws CatalogDBException;

<<<<<<< HEAD
    OpenCGAResult groupBy(Query query, String field, QueryOptions options, String user)
            throws CatalogDBException, CatalogAuthorizationException;

    OpenCGAResult groupBy(Query query, List<String> fields, QueryOptions options, String user)
=======
    QueryResult groupBy(long studyUid, Query query, String field, QueryOptions options, String user)
            throws CatalogDBException, CatalogAuthorizationException;

    QueryResult groupBy(long studyUid, Query query, List<String> fields, QueryOptions options, String user)
>>>>>>> 21755a24
            throws CatalogDBException, CatalogAuthorizationException;


    @Override
    default void forEach(Consumer action) {
        try {
            forEach(new Query(), action, new QueryOptions());
        } catch (CatalogDBException e) {
            throw new RuntimeException(e);
        }
    }

    void forEach(Query query, Consumer<? super Object> action, QueryOptions options) throws CatalogDBException;

}<|MERGE_RESOLUTION|>--- conflicted
+++ resolved
@@ -25,7 +25,9 @@
 import org.opencb.opencga.core.models.acls.permissions.StudyAclEntry;
 import org.opencb.opencga.core.results.OpenCGAResult;
 
+import java.util.ArrayList;
 import java.util.List;
+import java.util.Objects;
 import java.util.function.Consumer;
 
 /**
@@ -49,11 +51,7 @@
 
     OpenCGAResult<Long> count(Query query) throws CatalogDBException;
 
-<<<<<<< HEAD
-    OpenCGAResult<Long> count(Query query, String user, StudyAclEntry.StudyPermissions studyPermission)
-=======
-    QueryResult<Long> count(long studyUid, Query query, String user, StudyAclEntry.StudyPermissions studyPermission)
->>>>>>> 21755a24
+    OpenCGAResult<Long> count(long studyUid, Query query, String user, StudyAclEntry.StudyPermissions studyPermission)
             throws CatalogDBException, CatalogAuthorizationException;
 
     default OpenCGAResult distinct(String field) throws CatalogDBException {
@@ -72,30 +70,22 @@
 
     OpenCGAResult<T> get(Query query, QueryOptions options) throws CatalogDBException;
 
-<<<<<<< HEAD
-    OpenCGAResult<T> get(Query query, QueryOptions options, String user) throws CatalogDBException, CatalogAuthorizationException;
-=======
-    QueryResult<T> get(long studyUid, Query query, QueryOptions options, String user)
+    OpenCGAResult<T> get(long studyUid, Query query, QueryOptions options, String user)
             throws CatalogDBException, CatalogAuthorizationException;
->>>>>>> 21755a24
 
     OpenCGAResult nativeGet(Query query, QueryOptions options) throws CatalogDBException;
 
-<<<<<<< HEAD
-    OpenCGAResult nativeGet(Query query, QueryOptions options, String user) throws CatalogDBException, CatalogAuthorizationException;
-=======
-    QueryResult nativeGet(long studyUid, Query query, QueryOptions options, String user)
+    OpenCGAResult nativeGet(long studyUid, Query query, QueryOptions options, String user)
             throws CatalogDBException, CatalogAuthorizationException;
 
-    default List<QueryResult> nativeGet(List<Query> queries, QueryOptions options) throws CatalogDBException {
+    default List<OpenCGAResult> nativeGet(List<Query> queries, QueryOptions options) throws CatalogDBException {
         Objects.requireNonNull(queries);
-        List<QueryResult> queryResults = new ArrayList<>(queries.size());
+        List<OpenCGAResult> queryResults = new ArrayList<>(queries.size());
         for (Query query : queries) {
             queryResults.add(nativeGet(query, options));
         }
         return queryResults;
     }
->>>>>>> 21755a24
 
     OpenCGAResult update(long id, ObjectMap parameters, QueryOptions queryOptions) throws CatalogDBException;
 
@@ -163,17 +153,10 @@
 
     OpenCGAResult groupBy(Query query, List<String> fields, QueryOptions options) throws CatalogDBException;
 
-<<<<<<< HEAD
-    OpenCGAResult groupBy(Query query, String field, QueryOptions options, String user)
+    OpenCGAResult groupBy(long studyUid, Query query, String field, QueryOptions options, String user)
             throws CatalogDBException, CatalogAuthorizationException;
 
-    OpenCGAResult groupBy(Query query, List<String> fields, QueryOptions options, String user)
-=======
-    QueryResult groupBy(long studyUid, Query query, String field, QueryOptions options, String user)
-            throws CatalogDBException, CatalogAuthorizationException;
-
-    QueryResult groupBy(long studyUid, Query query, List<String> fields, QueryOptions options, String user)
->>>>>>> 21755a24
+    OpenCGAResult groupBy(long studyUid, Query query, List<String> fields, QueryOptions options, String user)
             throws CatalogDBException, CatalogAuthorizationException;
 
 
