/*
 * Copyright 2015-2020 OpenCB
 *
 * Licensed under the Apache License, Version 2.0 (the "License");
 * you may not use this file except in compliance with the License.
 * You may obtain a copy of the License at
 *
 *     http://www.apache.org/licenses/LICENSE-2.0
 *
 * Unless required by applicable law or agreed to in writing, software
 * distributed under the License is distributed on an "AS IS" BASIS,
 * WITHOUT WARRANTIES OR CONDITIONS OF ANY KIND, either express or implied.
 * See the License for the specific language governing permissions and
 * limitations under the License.
 */

package org.opencb.opencga.catalog.auth.authentication;

import io.jsonwebtoken.SignatureAlgorithm;
import org.apache.commons.lang3.RandomStringUtils;
import org.opencb.commons.datastore.core.QueryOptions;
import org.opencb.opencga.catalog.db.DBAdaptorFactory;
import org.opencb.opencga.catalog.db.api.UserDBAdaptor;
import org.opencb.opencga.catalog.exceptions.CatalogAuthenticationException;
import org.opencb.opencga.catalog.exceptions.CatalogDBException;
import org.opencb.opencga.catalog.exceptions.CatalogException;
import org.opencb.opencga.catalog.utils.ParamUtils;
import org.opencb.opencga.core.common.MailUtils;
import org.opencb.opencga.core.config.AuthenticationOrigin;
import org.opencb.opencga.core.config.Email;
import org.opencb.opencga.core.models.user.AuthenticationResponse;
import org.opencb.opencga.core.models.user.User;
import org.opencb.opencga.core.response.OpenCGAResult;
import org.slf4j.LoggerFactory;

import java.security.Key;
import java.util.List;
import java.util.Map;

/**
 * @author Jacobo Coll &lt;jacobo167@gmail.com&gt;
 */
public class CatalogAuthenticationManager extends AuthenticationManager {

    // TODO: Remove INTERNAL field and its usages after several releases (TASK-5923)
    @Deprecated
    public static final String INTERNAL = "internal";
    public static final String OPENCGA = "OPENCGA";
    private final Email emailConfig;

    private final DBAdaptorFactory dbAdaptorFactory;

    public CatalogAuthenticationManager(DBAdaptorFactory dbAdaptorFactory, Email emailConfig, String algorithm, String secretKeyString,
                                        long expiration) {
        super(expiration);

        this.emailConfig = emailConfig;
        this.dbAdaptorFactory = dbAdaptorFactory;

        SignatureAlgorithm signatureAlgorithm = SignatureAlgorithm.valueOf(algorithm);
        Key secretKey = this.converStringToKeyObject(secretKeyString, signatureAlgorithm.getJcaName());
        this.jwtManager = new JwtManager(signatureAlgorithm.getValue(), secretKey);

        this.logger = LoggerFactory.getLogger(CatalogAuthenticationManager.class);
    }

    @Override
    public AuthenticationResponse authenticate(String organizationId, String userId, String password)
            throws CatalogAuthenticationException {
        try {
            dbAdaptorFactory.getCatalogUserDBAdaptor(organizationId).authenticate(userId, password);
            return new AuthenticationResponse(createToken(organizationId, userId));
        } catch (CatalogDBException e) {
            throw new CatalogAuthenticationException("Could not validate '" + userId + "' password\n" + e.getMessage(), e);
        }
    }

    @Override
    public List<User> getUsersFromRemoteGroup(String group) throws CatalogException {
        throw new UnsupportedOperationException();
    }

    @Override
    public List<User> getRemoteUserInformation(List<String> userStringList) throws CatalogException {
        throw new UnsupportedOperationException();
    }

    @Override
    public List<String> getRemoteGroups(String token) throws CatalogException {
        throw new UnsupportedOperationException();
    }

    @Override
    public void changePassword(String organizationId, String userId, String oldPassword, String newPassword) throws CatalogException {
        dbAdaptorFactory.getCatalogUserDBAdaptor(organizationId).changePassword(userId, oldPassword, newPassword);
    }

    @Override
    public void newPassword(String organizationId, String userId, String newPassword) throws CatalogException {
        dbAdaptorFactory.getCatalogUserDBAdaptor(organizationId).changePassword(userId, "", newPassword);
    }

    @Override
    public String createToken(String organizationId, String userId, Map<String, Object> claims, long expiration) {
        return jwtManager.createJWTToken(organizationId, userId, claims, expiration);
    }

    @Override
    public String createNonExpiringToken(String organizationId, String userId, Map<String, Object> claims) {
        return jwtManager.createJWTToken(organizationId, userId, claims, 0L);
    }

    @Override
    public OpenCGAResult resetPassword(String organizationId, String userId) throws CatalogException {
        ParamUtils.checkParameter(userId, "userId");
        OpenCGAResult result = null;
        String newPassword = RandomStringUtils.randomAlphanumeric(12);

        OpenCGAResult<User> user =
                dbAdaptorFactory.getCatalogUserDBAdaptor(organizationId)
                        .get(userId, new QueryOptions(QueryOptions.INCLUDE, UserDBAdaptor.QueryParams.EMAIL.key()));

        if (user == null || user.getNumResults() != 1) {
            throw new CatalogException("Could not retrieve the user e-mail.");
        }

        String email = user.first().getEmail();

        String mailUser = this.emailConfig.getUser();
        String mailPassword = this.emailConfig.getPassword();
        String mailHost = this.emailConfig.getHost();
        String mailPort = this.emailConfig.getPort();
        try {
<<<<<<< HEAD
            MailUtils.sendResetPasswordMail(email, newPassword, mailUser, mailPassword, mailHost, mailPort, userId);
            result = userDBAdaptor.resetPassword(userId, email, newPassword);
=======
            MailUtils.sendResetPasswordMail(email, newPassword, mailUser, mailPassword, mailHost, mailPort);
            result = dbAdaptorFactory.getCatalogUserDBAdaptor(organizationId).resetPassword(userId, email, newPassword);
>>>>>>> 83ca8d0a
        } catch (Exception e) {
            throw new CatalogException("Email could not be sent.", e);
        }

        return result;
    }

    public static AuthenticationOrigin createOpencgaAuthenticationOrigin() {
        return new AuthenticationOrigin()
                .setId(CatalogAuthenticationManager.OPENCGA)
                .setType(AuthenticationOrigin.AuthenticationType.OPENCGA);
    }
}<|MERGE_RESOLUTION|>--- conflicted
+++ resolved
@@ -131,13 +131,8 @@
         String mailHost = this.emailConfig.getHost();
         String mailPort = this.emailConfig.getPort();
         try {
-<<<<<<< HEAD
             MailUtils.sendResetPasswordMail(email, newPassword, mailUser, mailPassword, mailHost, mailPort, userId);
-            result = userDBAdaptor.resetPassword(userId, email, newPassword);
-=======
-            MailUtils.sendResetPasswordMail(email, newPassword, mailUser, mailPassword, mailHost, mailPort);
             result = dbAdaptorFactory.getCatalogUserDBAdaptor(organizationId).resetPassword(userId, email, newPassword);
->>>>>>> 83ca8d0a
         } catch (Exception e) {
             throw new CatalogException("Email could not be sent.", e);
         }
