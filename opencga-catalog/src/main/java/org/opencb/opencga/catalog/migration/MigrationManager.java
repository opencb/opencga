--- conflicted
+++ resolved
@@ -123,8 +123,6 @@
         return migrationDBAdaptor.get(migrations.stream().map(Migration::id).collect(Collectors.toList()));
     }
 
-<<<<<<< HEAD
-=======
     // This method should only be called when installing OpenCGA for the first time so it skips all available (and old) migrations.
     public void skipPendingMigrations(String token) throws CatalogException {
         validateAdmin(token);
@@ -146,7 +144,6 @@
         }
     }
 
->>>>>>> d6f0c5d4
     private List<Class<? extends MigrationTool>> filterPendingMigrations(String version,
                                                                          Set<Class<? extends MigrationTool>> availableMigrations)
             throws MigrationException {
