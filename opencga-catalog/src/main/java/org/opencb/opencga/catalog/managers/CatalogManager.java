--- conflicted
+++ resolved
@@ -37,8 +37,8 @@
 import org.opencb.opencga.catalog.io.IOManagerFactory;
 import org.opencb.opencga.catalog.migration.MigrationManager;
 import org.opencb.opencga.catalog.utils.Constants;
+import org.opencb.opencga.catalog.utils.ParamUtils;
 import org.opencb.opencga.core.common.JwtUtils;
-import org.opencb.opencga.catalog.utils.ParamUtils;
 import org.opencb.opencga.core.common.PasswordUtils;
 import org.opencb.opencga.core.common.UriUtils;
 import org.opencb.opencga.core.config.Configuration;
@@ -166,14 +166,9 @@
         panelManager = new PanelManager(authorizationManager, auditManager, this, catalogDBAdaptorFactory, configuration);
         clinicalAnalysisManager = new ClinicalAnalysisManager(authorizationManager, auditManager, this,
                 catalogDBAdaptorFactory, configuration);
-        interpretationManager = new InterpretationManager(authorizationManager, auditManager, this, catalogDBAdaptorFactory,
-                configuration);
-<<<<<<< HEAD
-=======
         interpretationManager = new InterpretationManager(authorizationManager, auditManager, this, catalogDBAdaptorFactory, configuration);
         workflowManager = new WorkflowManager(authorizationManager, auditManager, this, catalogDBAdaptorFactory, ioManagerFactory,
                 catalogIOManager, configuration);
->>>>>>> aacb49d0
     }
 
     private void initializeAdmin(Configuration configuration) throws CatalogDBException {
