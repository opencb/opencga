/*
 * Copyright 2015-2020 OpenCB
 *
 * Licensed under the Apache License, Version 2.0 (the "License");
 * you may not use this file except in compliance with the License.
 * You may obtain a copy of the License at
 *
 *     http://www.apache.org/licenses/LICENSE-2.0
 *
 * Unless required by applicable law or agreed to in writing, software
 * distributed under the License is distributed on an "AS IS" BASIS,
 * WITHOUT WARRANTIES OR CONDITIONS OF ANY KIND, either express or implied.
 * See the License for the specific language governing permissions and
 * limitations under the License.
 */

package org.opencb.opencga.catalog.managers;

import org.apache.commons.lang3.StringUtils;
import org.opencb.commons.datastore.core.ObjectMap;
import org.opencb.commons.datastore.core.QueryOptions;
import org.opencb.opencga.catalog.auth.authentication.CatalogAuthenticationManager;
import org.opencb.opencga.catalog.auth.authentication.azure.AuthenticationFactory;
import org.opencb.opencga.catalog.auth.authorization.AuthorizationDBAdaptorFactory;
import org.opencb.opencga.catalog.auth.authorization.AuthorizationManager;
import org.opencb.opencga.catalog.auth.authorization.AuthorizationMongoDBAdaptorFactory;
import org.opencb.opencga.catalog.auth.authorization.CatalogAuthorizationManager;
import org.opencb.opencga.catalog.db.DBAdaptorFactory;
import org.opencb.opencga.catalog.db.api.OrganizationDBAdaptor;
import org.opencb.opencga.catalog.db.mongodb.MongoDBAdaptorFactory;
import org.opencb.opencga.catalog.exceptions.CatalogAuthorizationException;
import org.opencb.opencga.catalog.exceptions.CatalogDBException;
import org.opencb.opencga.catalog.exceptions.CatalogException;
import org.opencb.opencga.catalog.exceptions.CatalogIOException;
import org.opencb.opencga.catalog.io.CatalogIOManager;
import org.opencb.opencga.catalog.io.IOManagerFactory;
import org.opencb.opencga.catalog.migration.MigrationManager;
import org.opencb.opencga.catalog.utils.JwtUtils;
import org.opencb.opencga.catalog.utils.ParamUtils;
import org.opencb.opencga.core.common.PasswordUtils;
import org.opencb.opencga.core.common.UriUtils;
import org.opencb.opencga.core.config.Configuration;
import org.opencb.opencga.core.config.Optimizations;
import org.opencb.opencga.core.models.JwtPayload;
import org.opencb.opencga.core.models.organizations.*;
import org.opencb.opencga.core.models.project.ProjectCreateParams;
import org.opencb.opencga.core.models.project.ProjectOrganism;
import org.opencb.opencga.core.models.study.Study;
import org.opencb.opencga.core.models.user.Account;
import org.opencb.opencga.core.models.user.User;
import org.opencb.opencga.core.response.OpenCGAResult;
import org.slf4j.Logger;
import org.slf4j.LoggerFactory;

import java.net.URISyntaxException;
import java.nio.file.Path;
import java.nio.file.Paths;
import java.util.Collections;
import java.util.LinkedList;
import java.util.List;

import static org.opencb.opencga.catalog.managers.AbstractManager.OPENCGA;
import static org.opencb.opencga.core.api.ParamConstants.*;

public class CatalogManager implements AutoCloseable {

    protected static Logger logger = LoggerFactory.getLogger(CatalogManager.class);

    private DBAdaptorFactory catalogDBAdaptorFactory;
    private AuthorizationDBAdaptorFactory authorizationDBAdaptorFactory;
    private IOManagerFactory ioManagerFactory;
    private CatalogIOManager catalogIOManager;
    private AuthenticationFactory authenticationFactory;

    private AdminManager adminManager;
    private NoteManager noteManager;
    private OrganizationManager organizationManager;
    private UserManager userManager;
    private ProjectManager projectManager;
    private StudyManager studyManager;
    private FileManager fileManager;
    private JobManager jobManager;
    private IndividualManager individualManager;
    private SampleManager sampleManager;
    private CohortManager cohortManager;
    private FamilyManager familyManager;
    private ClinicalAnalysisManager clinicalAnalysisManager;
    private InterpretationManager interpretationManager;
    private PanelManager panelManager;

    private AuditManager auditManager;
    private AuthorizationManager authorizationManager;

    private MigrationManager migrationManager;

    private Configuration configuration;

    public CatalogManager(Configuration configuration) throws CatalogException {
        this.configuration = configuration;
<<<<<<< HEAD
=======
        init();
    }

    private void init() throws CatalogException {
>>>>>>> 83ca8d0a
        logger.debug("CatalogManager configureIOManager");
        configureIOManager(configuration);
        logger.debug("CatalogManager configureDBAdaptorFactory");
        catalogDBAdaptorFactory = new MongoDBAdaptorFactory(configuration, ioManagerFactory);
<<<<<<< HEAD
=======
        authorizationDBAdaptorFactory = new AuthorizationMongoDBAdaptorFactory((MongoDBAdaptorFactory) catalogDBAdaptorFactory,
                configuration);
        authenticationFactory = new AuthenticationFactory(catalogDBAdaptorFactory);
>>>>>>> 83ca8d0a
        logger.debug("CatalogManager configureManager");
        configureManagers(configuration);
    }

    public String getCatalogDatabase(String organizationId) {
        return catalogDBAdaptorFactory.getCatalogDatabase(configuration.getDatabasePrefix(), organizationId);
    }

    public String getCatalogAdminDatabase() {
        return getCatalogDatabase(ADMIN_ORGANIZATION);
    }

    public List<String> getCatalogDatabaseNames() throws CatalogDBException {
        List<String> databaseNames = new LinkedList<>();
        for (String organizationId : catalogDBAdaptorFactory.getOrganizationIds()) {
            databaseNames.add(getCatalogDatabase(organizationId));
        }
        return databaseNames;
    }

    private void configureManagers(Configuration configuration) throws CatalogException {
        initializeAdmin(configuration);
        for (String organizationId : catalogDBAdaptorFactory.getOrganizationIds()) {
            QueryOptions options = new QueryOptions(OrganizationManager.INCLUDE_ORGANIZATION_CONFIGURATION);
            options.put(OrganizationDBAdaptor.IS_ORGANIZATION_ADMIN_OPTION, true);
            Organization organization = catalogDBAdaptorFactory.getCatalogOrganizationDBAdaptor(organizationId).get(options).first();
            if (organization != null) {
                authenticationFactory.configureOrganizationAuthenticationManager(organization);
            }
        }
        authorizationManager = new CatalogAuthorizationManager(catalogDBAdaptorFactory, authorizationDBAdaptorFactory);
        auditManager = new AuditManager(authorizationManager, this, this.catalogDBAdaptorFactory, configuration);
        migrationManager = new MigrationManager(this, catalogDBAdaptorFactory, configuration);

        noteManager = new NoteManager(authorizationManager, auditManager, this, catalogDBAdaptorFactory, configuration);
        adminManager = new AdminManager(authorizationManager, auditManager, this, catalogDBAdaptorFactory, catalogIOManager, configuration);
        organizationManager = new OrganizationManager(authorizationManager, auditManager, this, catalogDBAdaptorFactory, catalogIOManager,
                authenticationFactory, configuration);
        userManager = new UserManager(authorizationManager, auditManager, this, catalogDBAdaptorFactory, catalogIOManager,
                authenticationFactory, configuration);
        projectManager = new ProjectManager(authorizationManager, auditManager, this, catalogDBAdaptorFactory, catalogIOManager,
                configuration);
        studyManager = new StudyManager(authorizationManager, auditManager, this, catalogDBAdaptorFactory, ioManagerFactory,
                catalogIOManager, configuration);
        fileManager = new FileManager(authorizationManager, auditManager, this, catalogDBAdaptorFactory, ioManagerFactory, configuration);
        jobManager = new JobManager(authorizationManager, auditManager, this, catalogDBAdaptorFactory, ioManagerFactory, configuration);
        sampleManager = new SampleManager(authorizationManager, auditManager, this, catalogDBAdaptorFactory, configuration);
        individualManager = new IndividualManager(authorizationManager, auditManager, this, catalogDBAdaptorFactory, configuration);
        cohortManager = new CohortManager(authorizationManager, auditManager, this, catalogDBAdaptorFactory, configuration);
        familyManager = new FamilyManager(authorizationManager, auditManager, this, catalogDBAdaptorFactory, configuration);
        panelManager = new PanelManager(authorizationManager, auditManager, this, catalogDBAdaptorFactory, configuration);
        clinicalAnalysisManager = new ClinicalAnalysisManager(authorizationManager, auditManager, this, catalogDBAdaptorFactory,
                configuration);
        interpretationManager = new InterpretationManager(authorizationManager, auditManager, this, catalogDBAdaptorFactory, configuration);
    }

    private void initializeAdmin(Configuration configuration) throws CatalogDBException {
        // TODO: Each organization will have different configurations
//        if (configuration.getAdmin() == null) {
//            configuration.setAdmin(new Admin());
//        }
//
//        String secretKey = ParamUtils.defaultString(configuration.getAdmin().getSecretKey(),
//                PasswordUtils.getStrongRandomPassword(JwtManager.SECRET_KEY_MIN_LENGTH));
//        String algorithm = ParamUtils.defaultString(configuration.getAdmin().getAlgorithm(), "HS256");
//        if (existsCatalogDB()) {
//            secretKey = catalogDBAdaptorFactory.getCatalogMetaDBAdaptor().readSecretKey();
//            algorithm = catalogDBAdaptorFactory.getCatalogMetaDBAdaptor().readAlgorithm();
//        }
//        configuration.getAdmin().setAlgorithm(algorithm);
//        configuration.getAdmin().setSecretKey(secretKey);
    }

    public void updateJWTParameters(String organizationId, ObjectMap params, String token) throws CatalogException {
        JwtPayload payload = userManager.validateToken(token);
        String userId = payload.getUserId();
        if (!authorizationManager.isAtLeastOrganizationOwnerOrAdmin(organizationId, userId)) {
            throw CatalogAuthorizationException.notOrganizationOwnerOrAdmin();
        }

        if (params == null || params.isEmpty()) {
            return;
        }

        catalogDBAdaptorFactory.getCatalogMetaDBAdaptor(organizationId).updateJWTParameters(params);
    }

    public boolean getDatabaseStatus() throws CatalogDBException {
        return catalogDBAdaptorFactory.getDatabaseStatus();
    }

    public boolean getCatalogDatabaseStatus() throws CatalogDBException {
        if (existsCatalogDB()) {
            return catalogDBAdaptorFactory.getDatabaseStatus();
        } else {
            return false;
        }
    }

    /**
     * Checks if the database exists.
     *
     * @return true if the database exists.
     * @throws CatalogDBException CatalogDBException
     */
    public boolean existsCatalogDB() throws CatalogDBException {
        return catalogDBAdaptorFactory.isCatalogDBReady();
    }

    public void installCatalogDB(String algorithm, String secretKey, String password, String email, boolean force) throws CatalogException {
        if (existsCatalogDB()) {
            if (force) {
                // The password of the old db should match the one to be used in the new installation. Otherwise, they can obtain the same
                // results calling first to "catalog delete" and then "catalog install"
                deleteCatalogDB(password);
                init();
            } else {
                // Check admin password ...
                try {
                    userManager.loginAsAdmin(password);
                    logger.warn("A database called {} already exists", getCatalogAdminDatabase());
                    return;
                } catch (CatalogException e) {
                    throw new CatalogException("A database called " + getCatalogAdminDatabase() + " with a different admin"
                            + " password already exists. If you are aware of that installation, please delete it first.");
                }
            }
        }

        try {
            logger.info("Installing database {} in {}", getCatalogAdminDatabase(), configuration.getCatalog().getDatabase().getHosts());
            privateInstall(algorithm, secretKey, password, email);
            String token = userManager.loginAsAdmin(password).getToken();
            installIndexes(ADMIN_ORGANIZATION, token);
        } catch (Exception e) {
            try {
                clearCatalog();
            } catch (Exception suppressed) {
                e.addSuppressed(suppressed);
            }
            throw e;
        }
    }

    private void privateInstall(String algorithm, String secretKey, String password, String email) throws CatalogException {
        if (existsCatalogDB()) {
            throw new CatalogException("Nothing to install. There already exists a catalog database");
        }
        if (!PasswordUtils.isStrongPassword(password)) {
            throw new CatalogException("Invalid password. Check password strength for user ");
        }
        ParamUtils.checkParameter(secretKey, "secretKey");
        ParamUtils.checkParameter(password, "password");
        JwtUtils.validateJWTKey(algorithm, secretKey);

        catalogIOManager.createDefaultOpenCGAFolders();

        OrganizationConfiguration organizationConfiguration = new OrganizationConfiguration(
                Collections.singletonList(CatalogAuthenticationManager.createOpencgaAuthenticationOrigin()),
                new Optimizations(), new TokenConfiguration(algorithm, secretKey, 3600L));
        organizationManager.create(new OrganizationCreateParams(ADMIN_ORGANIZATION, ADMIN_ORGANIZATION, null, null,
                        organizationConfiguration, null),
                QueryOptions.empty(), null);

        User user = new User(OPENCGA, new Account().setExpirationDate(""))
                .setEmail(StringUtils.isEmpty(email) ? "opencga@admin.com" : email)
                .setOrganization(ADMIN_ORGANIZATION);
        userManager.create(user, password, null);
        String token = userManager.login(ADMIN_ORGANIZATION, OPENCGA, password).getToken();

        // Add OPENCGA as owner of ADMIN_ORGANIZATION
        organizationManager.update(ADMIN_ORGANIZATION, new OrganizationUpdateParams().setOwner(OPENCGA), QueryOptions.empty(), token);
        projectManager.create(new ProjectCreateParams().setId(ADMIN_PROJECT).setDescription("Default project")
                        .setOrganism(new ProjectOrganism("Homo sapiens", "grch38")), null, token);
        studyManager.create(ADMIN_PROJECT, new Study().setId(ADMIN_STUDY).setDescription("Default study"),
                QueryOptions.empty(), token);

        // Skip old available migrations
        migrationManager.skipPendingMigrations(ADMIN_ORGANIZATION, token);
    }

    public void installIndexes(String token) throws CatalogException {
        JwtPayload payload = userManager.validateToken(token);
        if (!authorizationManager.isOpencgaAdministrator(payload)) {
            throw new CatalogException("Operation only allowed for the opencga administrator");
        }
        for (String organizationId : organizationManager.getOrganizationIds(token)) {
            catalogDBAdaptorFactory.createIndexes(organizationId);
        }
    }

    public void installIndexes(String organizationId, String token) throws CatalogException {
        JwtPayload payload = userManager.validateToken(token);
        String userId = payload.getUserId();
        if (!authorizationManager.isAtLeastOrganizationOwnerOrAdmin(organizationId, userId)) {
            throw CatalogAuthorizationException.notOrganizationOwnerOrAdmin();
        }

        catalogDBAdaptorFactory.createIndexes(organizationId);
    }

    public void deleteCatalogDB(String password) throws CatalogException {
        try {
            userManager.loginAsAdmin(password);
        } catch (CatalogException e) {
            // Validate that the admin user exists.
            OpenCGAResult<User> result = catalogDBAdaptorFactory.getCatalogUserDBAdaptor(ADMIN_ORGANIZATION)
                    .get(OPENCGA, QueryOptions.empty());
            if (result.getNumResults() == 1) {
                // Admin user exists so we have to fail. Password must be incorrect.
                throw e;
            } else {
                logger.error("Password could not be validated. Database seems corrupted. Deleting...");
            }
        }

        clearCatalog();
    }

    private void clearCatalog() throws CatalogException {
        // Clear DB
        catalogDBAdaptorFactory.deleteCatalogDB();
        catalogDBAdaptorFactory.close();

        // Clear workspace folder
        Path rootdir;
        try {
            rootdir = Paths.get(UriUtils.createDirectoryUri(configuration.getWorkspace()));
        } catch (URISyntaxException e) {
            throw new CatalogException("Could not create uri for " + configuration.getWorkspace(), e);
        }
        deleteFolderTree(rootdir.toFile());
    }

    private void deleteFolderTree(java.io.File folder) {
        java.io.File[] files = folder.listFiles();
        if (files != null) {
            for (java.io.File f : files) {
                if (f.isDirectory()) {
                    deleteFolderTree(f);
                } else {
                    f.delete();
                }
            }
        }
        folder.delete();
    }

    public IOManagerFactory getIoManagerFactory() {
        return ioManagerFactory;
    }

    private void configureIOManager(Configuration configuration) throws CatalogIOException {
        ioManagerFactory = new IOManagerFactory();
        catalogIOManager = new CatalogIOManager(configuration);
    }

    @Override
    public void close() throws CatalogException {
        catalogDBAdaptorFactory.close();
    }

    public AdminManager getAdminManager() {
        return adminManager;
    }

    public NoteManager getNotesManager() {
        return noteManager;
    }

    public OrganizationManager getOrganizationManager() {
        return organizationManager;
    }

    public UserManager getUserManager() {
        return userManager;
    }

    public ProjectManager getProjectManager() {
        return projectManager;
    }

    public StudyManager getStudyManager() {
        return studyManager;
    }

    public FileManager getFileManager() {
        return fileManager;
    }

    public JobManager getJobManager() {
        return jobManager;
    }

    public IndividualManager getIndividualManager() {
        return individualManager;
    }

    public SampleManager getSampleManager() {
        return sampleManager;
    }

    public CohortManager getCohortManager() {
        return cohortManager;
    }

    public FamilyManager getFamilyManager() {
        return familyManager;
    }

    public ClinicalAnalysisManager getClinicalAnalysisManager() {
        return clinicalAnalysisManager;
    }

    public InterpretationManager getInterpretationManager() {
        return interpretationManager;
    }

    public PanelManager getPanelManager() {
        return panelManager;
    }

    public Configuration getConfiguration() {
        return configuration;
    }

    public AuthorizationManager getAuthorizationManager() {
        return authorizationManager;
    }

    public AuditManager getAuditManager() {
        return auditManager;
    }

    public MigrationManager getMigrationManager() {
        return migrationManager;
    }
}<|MERGE_RESOLUTION|>--- conflicted
+++ resolved
@@ -97,23 +97,17 @@
 
     public CatalogManager(Configuration configuration) throws CatalogException {
         this.configuration = configuration;
-<<<<<<< HEAD
-=======
         init();
     }
 
     private void init() throws CatalogException {
->>>>>>> 83ca8d0a
         logger.debug("CatalogManager configureIOManager");
         configureIOManager(configuration);
         logger.debug("CatalogManager configureDBAdaptorFactory");
         catalogDBAdaptorFactory = new MongoDBAdaptorFactory(configuration, ioManagerFactory);
-<<<<<<< HEAD
-=======
         authorizationDBAdaptorFactory = new AuthorizationMongoDBAdaptorFactory((MongoDBAdaptorFactory) catalogDBAdaptorFactory,
                 configuration);
         authenticationFactory = new AuthenticationFactory(catalogDBAdaptorFactory);
->>>>>>> 83ca8d0a
         logger.debug("CatalogManager configureManager");
         configureManagers(configuration);
     }
