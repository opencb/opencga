/*
 * Copyright 2015-2020 OpenCB
 *
 * Licensed under the Apache License, Version 2.0 (the "License");
 * you may not use this file except in compliance with the License.
 * You may obtain a copy of the License at
 *
 *     http://www.apache.org/licenses/LICENSE-2.0
 *
 * Unless required by applicable law or agreed to in writing, software
 * distributed under the License is distributed on an "AS IS" BASIS,
 * WITHOUT WARRANTIES OR CONDITIONS OF ANY KIND, either express or implied.
 * See the License for the specific language governing permissions and
 * limitations under the License.
 */

package org.opencb.opencga.catalog.managers;

import com.fasterxml.jackson.core.JsonProcessingException;
import org.apache.commons.collections4.CollectionUtils;
import org.apache.commons.lang3.NotImplementedException;
import org.apache.commons.lang3.StringUtils;
import org.opencb.biodata.models.clinical.ClinicalAnalyst;
import org.opencb.biodata.models.clinical.ClinicalAudit;
import org.opencb.biodata.models.clinical.ClinicalComment;
import org.opencb.biodata.models.clinical.interpretation.ClinicalVariant;
import org.opencb.biodata.models.clinical.interpretation.InterpretationMethod;
import org.opencb.biodata.models.clinical.interpretation.InterpretationStats;
import org.opencb.biodata.models.common.Status;
import org.opencb.commons.datastore.core.Event;
import org.opencb.commons.datastore.core.ObjectMap;
import org.opencb.commons.datastore.core.Query;
import org.opencb.commons.datastore.core.QueryOptions;
import org.opencb.commons.utils.ListUtils;
import org.opencb.opencga.catalog.auth.authorization.AuthorizationManager;
import org.opencb.opencga.catalog.db.DBAdaptorFactory;
import org.opencb.opencga.catalog.db.api.*;
import org.opencb.opencga.catalog.exceptions.CatalogAuthorizationException;
import org.opencb.opencga.catalog.exceptions.CatalogDBException;
import org.opencb.opencga.catalog.exceptions.CatalogException;
import org.opencb.opencga.catalog.models.InternalGetDataResult;
import org.opencb.opencga.catalog.utils.Constants;
import org.opencb.opencga.catalog.utils.ParamUtils;
import org.opencb.opencga.catalog.utils.UuidUtils;
import org.opencb.opencga.core.api.ParamConstants;
import org.opencb.opencga.core.common.TimeUtils;
import org.opencb.opencga.core.config.Configuration;
import org.opencb.opencga.core.models.audit.AuditRecord;
import org.opencb.opencga.core.models.clinical.*;
import org.opencb.opencga.core.models.common.Enums;
import org.opencb.opencga.core.models.common.StatusParam;
import org.opencb.opencga.core.models.common.StatusValue;
import org.opencb.opencga.core.models.panel.Panel;
import org.opencb.opencga.core.models.panel.PanelReferenceParam;
import org.opencb.opencga.core.models.study.Study;
import org.opencb.opencga.core.models.study.configuration.InterpretationStudyConfiguration;
import org.opencb.opencga.core.models.user.User;
import org.opencb.opencga.core.response.OpenCGAResult;
import org.slf4j.Logger;
import org.slf4j.LoggerFactory;

import javax.annotation.Nullable;
import java.util.*;
import java.util.function.Function;
import java.util.stream.Collectors;

public class InterpretationManager extends ResourceManager<Interpretation> {

    protected static Logger logger = LoggerFactory.getLogger(InterpretationManager.class);

    private UserManager userManager;
    private StudyManager studyManager;

    public static final QueryOptions INCLUDE_INTERPRETATION_IDS = new QueryOptions(QueryOptions.INCLUDE, Arrays.asList(
            InterpretationDBAdaptor.QueryParams.ID.key(), InterpretationDBAdaptor.QueryParams.UID.key(),
            InterpretationDBAdaptor.QueryParams.UUID.key(), InterpretationDBAdaptor.QueryParams.CLINICAL_ANALYSIS_ID.key(),
            InterpretationDBAdaptor.QueryParams.VERSION.key(), InterpretationDBAdaptor.QueryParams.STUDY_UID.key()));
    public static final QueryOptions INCLUDE_INTERPRETATION_FINDING_IDS = new QueryOptions(QueryOptions.INCLUDE, Arrays.asList(
            InterpretationDBAdaptor.QueryParams.ID.key(), InterpretationDBAdaptor.QueryParams.UID.key(),
            InterpretationDBAdaptor.QueryParams.UUID.key(), InterpretationDBAdaptor.QueryParams.CLINICAL_ANALYSIS_ID.key(),
            InterpretationDBAdaptor.QueryParams.VERSION.key(), InterpretationDBAdaptor.QueryParams.STUDY_UID.key(),
            InterpretationDBAdaptor.QueryParams.PRIMARY_FINDINGS_ID.key(),
            InterpretationDBAdaptor.QueryParams.SECONDARY_FINDINGS_ID.key()));


    public InterpretationManager(AuthorizationManager authorizationManager, AuditManager auditManager, CatalogManager catalogManager,
                                 DBAdaptorFactory catalogDBAdaptorFactory, Configuration configuration) {
        super(authorizationManager, auditManager, catalogManager, catalogDBAdaptorFactory, configuration);

        this.userManager = catalogManager.getUserManager();
        this.studyManager = catalogManager.getStudyManager();
    }

    @Override
    Enums.Resource getEntity() {
        return Enums.Resource.INTERPRETATION;
    }

    @Override
    InternalGetDataResult<Interpretation> internalGet(long studyUid, List<String> entryList, @Nullable Query query, QueryOptions options,
                                                      String user, boolean ignoreException) throws CatalogException {
        if (ListUtils.isEmpty(entryList)) {
            throw new CatalogException("Missing interpretation entries.");
        }
        List<String> uniqueList = ListUtils.unique(entryList);

        QueryOptions queryOptions = new QueryOptions(ParamUtils.defaultObject(options, QueryOptions::new));
        Query queryCopy = query == null ? new Query() : new Query(query);
        queryCopy.put(InterpretationDBAdaptor.QueryParams.STUDY_UID.key(), studyUid);

        boolean versioned = queryCopy.getBoolean(Constants.ALL_VERSIONS)
                || queryCopy.containsKey(InterpretationDBAdaptor.QueryParams.VERSION.key());
        if (versioned && uniqueList.size() > 1) {
            throw new CatalogException("Only one interpretation allowed when requesting multiple versions");
        }

        Function<Interpretation, String> interpretationStringFunction = Interpretation::getId;
        InterpretationDBAdaptor.QueryParams idQueryParam = null;
        for (String entry : uniqueList) {
            InterpretationDBAdaptor.QueryParams param = InterpretationDBAdaptor.QueryParams.ID;
            if (UuidUtils.isOpenCgaUuid(entry)) {
                param = InterpretationDBAdaptor.QueryParams.UUID;
                interpretationStringFunction = Interpretation::getUuid;
            }
            if (idQueryParam == null) {
                idQueryParam = param;
            }
            if (idQueryParam != param) {
                throw new CatalogException("Found uuids and ids in the same query. Please, choose one or do two different queries.");
            }
        }
        queryCopy.put(idQueryParam.key(), uniqueList);

        // Ensure the field by which we are querying for will be kept in the results
        queryOptions = keepFieldInQueryOptions(queryOptions, idQueryParam.key());

        OpenCGAResult<Interpretation> interpretationDataResult = interpretationDBAdaptor.get(studyUid, queryCopy, queryOptions, user);

        if (!versioned && interpretationDataResult.getNumResults() != uniqueList.size() && !ignoreException) {
            throw CatalogException.notFound("interpretations",
                    getMissingFields(uniqueList, interpretationDataResult.getResults(), interpretationStringFunction));
        }

        List<Interpretation> interpretationList;

        // Check permissions
        if (!versioned) {
            interpretationList = new ArrayList<>(interpretationDataResult.getResults());
            Iterator<Interpretation> iterator = interpretationList.iterator();
            while (iterator.hasNext()) {
                Interpretation interpretation = iterator.next();
                // Check if the user has access to the corresponding clinical analysis
                try {
                    catalogManager.getClinicalAnalysisManager().internalGet(studyUid,
                            interpretation.getClinicalAnalysisId(), ClinicalAnalysisManager.INCLUDE_CLINICAL_IDS, user);
                } catch (CatalogAuthorizationException e) {
                    if (ignoreException) {
                        // Remove interpretation. User will not have permissions
                        iterator.remove();
                    } else {
                        throw new CatalogAuthorizationException("Permission denied. " + user + " is not allowed to see some or none of the"
                                + " interpretations", e);
                    }
                }
            }
        } else {
            if (interpretationDataResult.getNumResults() > 0) {
                interpretationList = interpretationDataResult.getResults();
                Interpretation interpretation = interpretationDataResult.first();
                try {
                    catalogManager.getClinicalAnalysisManager().internalGet(studyUid,
                            interpretation.getClinicalAnalysisId(), ClinicalAnalysisManager.INCLUDE_CLINICAL_IDS, user);
                } catch (CatalogAuthorizationException e) {
                    if (!ignoreException) {
                        throw new CatalogAuthorizationException("Permission denied. " + user + " is not allowed to see some or none of the"
                                + " interpretations", e);
                    }
                }
            } else {
                interpretationList = Collections.emptyList();
            }
        }

        interpretationDataResult.setResults(interpretationList);
        interpretationDataResult.setNumResults(interpretationList.size());
        interpretationDataResult.setNumMatches(interpretationList.size());

        return keepOriginalOrder(uniqueList, interpretationStringFunction, interpretationDataResult, ignoreException, versioned);
    }

    @Override
    public OpenCGAResult<Interpretation> create(String studyStr, Interpretation entry, QueryOptions options, String sessionId)
            throws CatalogException {
        throw new CatalogException("Non-supported. Use other create method");
    }

    public OpenCGAResult<Interpretation> create(String studyStr, String clinicalAnalysisStr, Interpretation interpretation,
                                                ParamUtils.SaveInterpretationAs saveInterpretationAs, QueryOptions options, String token)
            throws CatalogException {
        // We check if the user can create interpretations in the clinical analysis
        String userId = userManager.getUserId(token);
        Study study = studyManager.resolveId(studyStr, userId, StudyManager.INCLUDE_CONFIGURATION);

        ObjectMap auditParams = new ObjectMap()
                .append("study", studyStr)
                .append("clinicalAnalysis", clinicalAnalysisStr)
                .append("interpretation", interpretation)
                .append("saveAs", saveInterpretationAs)
                .append("options", options)
                .append("token", token);

        try {
            QueryOptions clinicalOptions = keepFieldsInQueryOptions(ClinicalAnalysisManager.INCLUDE_CLINICAL_IDS,
                    Arrays.asList(ClinicalAnalysisDBAdaptor.QueryParams.PANELS.key(),
                            ClinicalAnalysisDBAdaptor.QueryParams.PANEL_LOCK.key(),
                            ClinicalAnalysisDBAdaptor.QueryParams.AUDIT.key(),
                            ClinicalAnalysisDBAdaptor.QueryParams.INTERPRETATION_ID.key(),
                            ClinicalAnalysisDBAdaptor.QueryParams.SECONDARY_INTERPRETATIONS_ID.key()));
            ClinicalAnalysis clinicalAnalysis = catalogManager.getClinicalAnalysisManager().internalGet(study.getUid(), clinicalAnalysisStr,
                    clinicalOptions, userId).first();

            authorizationManager.checkClinicalAnalysisPermission(study.getUid(), clinicalAnalysis.getUid(),
                    userId, ClinicalAnalysisAclEntry.ClinicalAnalysisPermissions.WRITE);

            validateNewInterpretation(study, interpretation, clinicalAnalysis, userId);

            ClinicalAudit clinicalAudit = new ClinicalAudit(userId, ClinicalAudit.Action.CREATE_INTERPRETATION,
                    "Create interpretation '" + interpretation.getId() + "'", TimeUtils.getTime());
            OpenCGAResult<Interpretation> result = interpretationDBAdaptor.insert(study.getUid(), interpretation, saveInterpretationAs,
                    Collections.singletonList(clinicalAudit));
            if (options.getBoolean(ParamConstants.INCLUDE_RESULT_PARAM)) {
                // Fetch created Interpretation
                OpenCGAResult<Interpretation> queryResult = interpretationDBAdaptor.get(study.getUid(), interpretation.getId(),
                        QueryOptions.empty());
                result.setResults(queryResult.getResults());
            }

            auditManager.auditCreate(userId, Enums.Resource.INTERPRETATION, interpretation.getId(), "", study.getId(),
                    study.getUuid(), auditParams, new AuditRecord.Status(AuditRecord.Status.Result.SUCCESS));
            return result;
        } catch (CatalogException e) {
            auditManager.auditCreate(userId, Enums.Resource.INTERPRETATION, interpretation.getId(), "", study.getId(),
                    study.getUuid(), auditParams, new AuditRecord.Status(AuditRecord.Status.Result.ERROR, e.getError()));
            throw e;
        }
    }

    void validateNewInterpretation(Study study, Interpretation interpretation, ClinicalAnalysis clinicalAnalysis, String userId)
            throws CatalogException {
        if (study.getInternal() == null || study.getInternal().getConfiguration() == null
                || study.getInternal().getConfiguration().getClinical() == null
                || study.getInternal().getConfiguration().getClinical().getInterpretation() == null) {
            throw new CatalogException("Unexpected error: InterpretationConfiguration is null");
        }
        InterpretationStudyConfiguration interpretationConfiguration =
                study.getInternal().getConfiguration().getClinical().getInterpretation();

        ParamUtils.checkObj(interpretation, "Interpretation");
        ParamUtils.checkParameter(clinicalAnalysis.getId(), "ClinicalAnalysisId");
        if (StringUtils.isNotEmpty(interpretation.getId())) {
            throw new CatalogException("Interpretation id cannot be passed. It is automatically generated.");
        }

        // Assign id automatically by counting the number of Interpretations that have been created already in the CA
        int count = 1;
        for (ClinicalAudit clinicalAudit : clinicalAnalysis.getAudit()) {
            if (clinicalAudit.getAction().equals(ClinicalAudit.Action.CREATE_INTERPRETATION)) {
                count++;
            }
        }

        interpretation.setId(clinicalAnalysis.getId() + "." + count);

        interpretation.setClinicalAnalysisId(clinicalAnalysis.getId());

        interpretation.setCreationDate(ParamUtils.checkDateOrGetCurrentDate(interpretation.getCreationDate(),
                InterpretationDBAdaptor.QueryParams.CREATION_DATE.key()));
        interpretation.setModificationDate(ParamUtils.checkDateOrGetCurrentDate(interpretation.getModificationDate(),
                InterpretationDBAdaptor.QueryParams.MODIFICATION_DATE.key()));
        interpretation.setDescription(ParamUtils.defaultString(interpretation.getDescription(), ""));
        interpretation.setInternal(InterpretationInternal.init());
        interpretation.setMethod(ParamUtils.defaultObject(interpretation.getMethod(), InterpretationMethod::init));
        interpretation.setPrimaryFindings(ParamUtils.defaultObject(interpretation.getPrimaryFindings(), Collections.emptyList()));
        interpretation.setSecondaryFindings(ParamUtils.defaultObject(interpretation.getSecondaryFindings(), Collections.emptyList()));
        interpretation.setComments(ParamUtils.defaultObject(interpretation.getComments(), Collections.emptyList()));
        interpretation.setStatus(ParamUtils.defaultObject(interpretation.getStatus(), Status::new));
        interpretation.setRelease(studyManager.getCurrentRelease(study));
        interpretation.setVersion(1);
        interpretation.setAttributes(ParamUtils.defaultObject(interpretation.getAttributes(), Collections.emptyMap()));
        interpretation.setUuid(UuidUtils.generateOpenCgaUuid(UuidUtils.Entity.INTERPRETATION));
        interpretation.setStats(InterpretationStats.init());  // stats are calculated in the dbadaptor to allow transactional operations

        if (CollectionUtils.isEmpty(interpretation.getPanels())) {
            interpretation.setPanels(clinicalAnalysis.getPanels());
        } else {
            if (clinicalAnalysis.isPanelLock()) {
                // Check the panels are the same provided in the Clinical Analysis
                Set<String> clinicalPanelIds = clinicalAnalysis.getPanels().stream().map(Panel::getId).collect(Collectors.toSet());
                Set<String> interpretationPanelIds = interpretation.getPanels().stream().map(Panel::getId).collect(Collectors.toSet());

                if (clinicalPanelIds.size() != interpretationPanelIds.size() || !clinicalPanelIds.containsAll(interpretationPanelIds)) {
                    throw new CatalogException("'panelLock' from ClinicalAnalysis is set to True. Please, leave list of panels empty so "
                            + "they can be inherited or pass the same panels defined in the Clinical Analysis.");
                }

                // Use panels from Clinical Analysis. No need to validate the panels
                interpretation.setPanels(clinicalAnalysis.getPanels());
            } else {
                // Validate and get panels
                Set<String> panelIds = interpretation.getPanels().stream().map(Panel::getId).collect(Collectors.toSet());
                Query query = new Query(PanelDBAdaptor.QueryParams.ID.key(), panelIds);
                OpenCGAResult<org.opencb.opencga.core.models.panel.Panel> panelResult =
                        panelDBAdaptor.get(study.getUid(), query, PanelManager.INCLUDE_PANEL_IDS, userId);
                if (panelResult.getNumResults() < panelIds.size()) {
                    throw new CatalogException("Some panels were not found or user doesn't have permissions to see them");
                }

                interpretation.setPanels(panelResult.getResults());
            }
        }

        // Validate status
        validateStatusParameter(interpretation, clinicalAnalysis.getType(), interpretationConfiguration);

        // Check there are no duplicated findings
        Set<String> findings = new HashSet<>();
        for (ClinicalVariant primaryFinding : interpretation.getPrimaryFindings()) {
            if (StringUtils.isEmpty(primaryFinding.getId())) {
                throw new CatalogException("Missing primary finding id.");
            }
            if (findings.contains(primaryFinding.getId())) {
                throw new CatalogException("Primary finding ids should be unique. Found repeated id '" + primaryFinding.getId() + "'");
            }
            findings.add(primaryFinding.getId());
        }

        findings = new HashSet<>();
        for (ClinicalVariant secondaryFinding : interpretation.getSecondaryFindings()) {
            if (StringUtils.isEmpty(secondaryFinding.getId())) {
                throw new CatalogException("Missing secondary finding id.");
            }
            if (findings.contains(secondaryFinding.getId())) {
                throw new CatalogException("Secondary finding ids should be unique. Found repeated id '" + secondaryFinding.getId() + "'");
            }
            findings.add(secondaryFinding.getId());
        }

        if (!interpretation.getComments().isEmpty()) {
            // Fill author and date
            Calendar calendar = Calendar.getInstance();
            for (ClinicalComment comment : interpretation.getComments()) {
                comment.setAuthor(userId);

                comment.setDate(TimeUtils.getTimeMillis(calendar.getTime()));
                calendar.add(Calendar.MILLISECOND, 1);
            }
        }

        // Analyst
        QueryOptions userInclude = new QueryOptions(QueryOptions.INCLUDE, Arrays.asList(UserDBAdaptor.QueryParams.ID.key(),
                UserDBAdaptor.QueryParams.NAME.key(), UserDBAdaptor.QueryParams.EMAIL.key()));
        User user;
        if (interpretation.getAnalyst() == null || StringUtils.isEmpty(interpretation.getAnalyst().getId())) {
            user = userDBAdaptor.get(userId, userInclude).first();
        } else {
            // Validate user
            OpenCGAResult<User> result = userDBAdaptor.get(interpretation.getAnalyst().getId(), userInclude);
            if (result.getNumResults() == 0) {
                throw new CatalogException("User '" + interpretation.getAnalyst().getId() + "' not found");
            }
            user = result.first();
        }
        interpretation.setAnalyst(new ClinicalAnalyst(user.getId(), user.getName(), user.getEmail(), userId, TimeUtils.getTime()));
    }

    public OpenCGAResult<Interpretation> clear(String studyStr, String clinicalAnalysisId, List<String> interpretationList, String token)
            throws CatalogException {
        String userId = userManager.getUserId(token);
        Study study = studyManager.resolveId(studyStr, userId, StudyManager.INCLUDE_CONFIGURATION);

        ObjectMap auditParams = new ObjectMap()
                .append("study", studyStr)
                .append("clinicalAnalysisId", clinicalAnalysisId)
                .append("token", token);

        String operationId = UuidUtils.generateOpenCgaUuid(UuidUtils.Entity.AUDIT);
        auditManager.initAuditBatch(operationId);

        OpenCGAResult<Interpretation> result = OpenCGAResult.empty();
        for (String interpretationStr : interpretationList) {
            String interpretationId = interpretationStr;
            String interpretationUuid = "";
            try {
                QueryOptions clinicalOptions = keepFieldsInQueryOptions(ClinicalAnalysisManager.INCLUDE_CLINICAL_INTERPRETATIONS,
                        Arrays.asList(ClinicalAnalysisDBAdaptor.QueryParams.PANELS.key(),
                                ClinicalAnalysisDBAdaptor.QueryParams.PANEL_LOCK.key()));
                OpenCGAResult<ClinicalAnalysis> clinicalResult = catalogManager.getClinicalAnalysisManager().internalGet(study.getUid(),
                        clinicalAnalysisId, clinicalOptions, userId);
                if (clinicalResult.getNumResults() == 0) {
                    throw new CatalogException("ClinicalAnalysis '" + clinicalAnalysisId + "' not found");
                }
                ClinicalAnalysis clinicalAnalysis = clinicalResult.first();

                OpenCGAResult<Interpretation> tmpResult = internalGet(study.getUid(), interpretationStr, INCLUDE_INTERPRETATION_IDS,
                        userId);
                if (tmpResult.getNumResults() == 0) {
                    throw new CatalogException("Interpretation '" + interpretationStr + "' not found.");
                }
                Interpretation interpretation = tmpResult.first();

                if (!interpretation.getClinicalAnalysisId().equals(clinicalAnalysisId)) {
                    throw new CatalogException("Interpretation '" + interpretationId + "' does not belong to ClinicalAnalysis '"
                            + clinicalAnalysisId + "'. It belongs to '" + interpretation.getClinicalAnalysisId() + "'.");
                }

                interpretationId = interpretation.getId();
                interpretationUuid = interpretation.getUuid();

                Map<String, Object> actionMap = new HashMap<>();
                actionMap.put(InterpretationDBAdaptor.QueryParams.PRIMARY_FINDINGS.key(), ParamUtils.BasicUpdateAction.SET);
                actionMap.put(InterpretationDBAdaptor.QueryParams.SECONDARY_FINDINGS.key(), ParamUtils.BasicUpdateAction.SET);
                actionMap.put(InterpretationDBAdaptor.QueryParams.METHOD.key(), ParamUtils.BasicUpdateAction.SET);
                actionMap.put(InterpretationDBAdaptor.QueryParams.PANELS.key(), ParamUtils.BasicUpdateAction.SET);
                QueryOptions options = new QueryOptions(Constants.ACTIONS, actionMap);

                InterpretationUpdateParams params = new InterpretationUpdateParams("", new ClinicalAnalystParam(),
                        InterpretationMethod.init(), null, null, Collections.emptyList(), Collections.emptyList(),
                        clinicalAnalysis.getPanels() != null
                                ? clinicalAnalysis.getPanels().stream()
                                .map(p -> new PanelReferenceParam().setId(p.getId())).collect(Collectors.toList())
                                : null,
                        Collections.emptyList(), new ObjectMap(), new StatusParam());

                ClinicalAudit clinicalAudit = new ClinicalAudit(userId, ClinicalAudit.Action.CLEAR_INTERPRETATION,
                        "Clear interpretation '" + interpretationId + "'", TimeUtils.getTime());
                OpenCGAResult writeResult = update(study, interpretation, params, Collections.singletonList(clinicalAudit), null, options,
                        userId);
                result.append(writeResult);

                auditManager.audit(operationId, userId, Enums.Action.CLEAR, Enums.Resource.INTERPRETATION, interpretationId,
                        interpretationUuid, study.getId(), study.getUuid(), auditParams,
                        new AuditRecord.Status(AuditRecord.Status.Result.SUCCESS), new ObjectMap());

                return result;
            } catch (CatalogException e) {
                auditManager.audit(operationId, userId, Enums.Action.CLEAR, Enums.Resource.INTERPRETATION, interpretationId,
                        interpretationUuid, study.getId(), study.getUuid(), auditParams,
                        new AuditRecord.Status(AuditRecord.Status.Result.ERROR, e.getError()), new ObjectMap());
                throw e;
            }
        }
        auditManager.finishAuditBatch(operationId);

        return result;
    }

//    public OpenCGAResult<Interpretation> merge(String studyStr, String clinicalAnalysisId, String interpretationId,
//                                               String interpretationId2, List<String> clinicalVariantList, String token)
//            throws CatalogException {
//        String userId = userManager.getUserId(token);
//        Study study = studyManager.resolveId(studyStr, userId);
//
//        ObjectMap auditParams = new ObjectMap()
//                .append("study", studyStr)
//                .append("clinicalAnalysisId", clinicalAnalysisId)
//                .append("interpretationId", interpretationId)
//                .append("interpretationId2", interpretationId2)
//                .append("clinicalVariantList", clinicalVariantList)
//                .append("token", token);
//
//        String interpretationUuid = "";
//
//        try {
//            OpenCGAResult<Interpretation> tmpResult = internalGet(study.getUid(), interpretationId, INCLUDE_INTERPRETATION_IDS, userId);
//            if (tmpResult.getNumResults() == 0) {
//                throw new CatalogException("Interpretation '" + interpretationId + "' not found.");
//            }
//            Interpretation interpretation = tmpResult.first();
//
//            if (!interpretation.getClinicalAnalysisId().equals(clinicalAnalysisId)) {
//                throw new CatalogException("Interpretation '" + interpretationId + "' does not belong to ClinicalAnalysis '"
//                        + clinicalAnalysisId + "'. It belongs to '" + interpretation.getClinicalAnalysisId() + "'.");
//            }
//
//            OpenCGAResult<ClinicalAnalysis> clinicalAnalysisOpenCGAResult = catalogManager.getClinicalAnalysisManager().internalGet(
//                    study.getUid(), clinicalAnalysisId, ClinicalAnalysisManager.INCLUDE_CLINICAL_INTERPRETATIONS, userId);
//            if (clinicalAnalysisOpenCGAResult.getNumResults() == 0) {
//                throw new CatalogException("ClinicalAnalysis '" + clinicalAnalysisId + "' not found.");
//            }
//            if (clinicalAnalysisOpenCGAResult.first().getInterpretation() == null
//                    || !clinicalAnalysisOpenCGAResult.first().getInterpretation().getId().equals(interpretationId)) {
//                throw new CatalogException("Interpretation '" + interpretationId + "' is not the primary interpretation of the "
//                        + "ClinicalAnalysis '" + clinicalAnalysisId + "'.");
//            }
//
//            tmpResult = internalGet(study.getUid(), interpretationId2, QueryOptions.empty(), userId);
//            if (tmpResult.getNumResults() == 0) {
//                throw new CatalogException("Interpretation '" + interpretationId2 + "' not found.");
//            }
//            Interpretation interpretation2 = tmpResult.first();
//
//            if (!interpretation.getClinicalAnalysisId().equals(clinicalAnalysisId)) {
//                throw new CatalogException("Interpretation '" + interpretationId + "' does not belong to ClinicalAnalysis '"
//                        + clinicalAnalysisId + "'. It belongs to '" + interpretation.getClinicalAnalysisId() + "'.");
//            }
//
//            // We set the proper values for the audit
//            interpretationId = interpretation.getId();
//            interpretationUuid = interpretation.getUuid();
//
//            interpretation2.setMethods(ParamUtils.defaultObject(interpretation2.getMethods(), Collections.emptyList()));
//            interpretation2.setPrimaryFindings(ParamUtils.defaultObject(interpretation2.getPrimaryFindings(), Collections.emptyList()));
//            interpretation2.setSecondaryFindings(ParamUtils.defaultObject(interpretation2.getSecondaryFindings(),
//            Collections.emptyList()));
//
//            ClinicalAudit clinicalAudit = new ClinicalAudit(userId, ClinicalAudit.Action.MERGE_INTERPRETATION,
//                    "Merge interpretation '" + interpretation2.getId() + "' in interpretation '" + interpretation.getId() + "'",
//                    TimeUtils.getTime());
//            OpenCGAResult<Interpretation> mergeResult = interpretationDBAdaptor.merge(interpretation.getUid(), interpretation2,
//                    Collections.singletonList(clinicalAudit), clinicalVariantList);
//            auditManager.audit(userId, Enums.Action.MERGE, Enums.Resource.INTERPRETATION, interpretationId, interpretationUuid,
//                    study.getId(), study.getUuid(), auditParams, new AuditRecord.Status(AuditRecord.Status.Result.SUCCESS));
//            return mergeResult;
//        } catch (CatalogException e) {
//            logger.error("Cannot merge interpretation {}: {}", interpretationId, e.getMessage(), e);
//            auditManager.audit(userId, Enums.Action.MERGE, Enums.Resource.INTERPRETATION, interpretationId, interpretationUuid,
//                    study.getId(), study.getUuid(), auditParams, new AuditRecord.Status(AuditRecord.Status.Result.ERROR, e.getError()));
//            throw e;
//        }
//    }

//    public OpenCGAResult<Interpretation> merge(String studyStr, String clinicalAnalysisId, String interpretationId,
//                                               Interpretation interpretation2, List<String> clinicalVariantList, String token)
//            throws CatalogException {
//        String userId = userManager.getUserId(token);
//        Study study = studyManager.resolveId(studyStr, userId);
//
//        ObjectMap auditParams = new ObjectMap()
//                .append("study", studyStr)
//                .append("clinicalAnalysisId", clinicalAnalysisId)
//                .append("interpretationId", interpretationId)
//                .append("interpretation2", interpretation2)
//                .append("clinicalVariantList", clinicalVariantList)
//                .append("token", token);
//
//        String interpretationUuid = "";
//
//        try {
//            OpenCGAResult<Interpretation> tmpResult = internalGet(study.getUid(), interpretationId, INCLUDE_INTERPRETATION_IDS, userId);
//            if (tmpResult.getNumResults() == 0) {
//                throw new CatalogException("Interpretation '" + interpretationId + "' not found.");
//            }
//            Interpretation interpretation = tmpResult.first();
//
//            if (!interpretation.getClinicalAnalysisId().equals(clinicalAnalysisId)) {
//                throw new CatalogException("Interpretation '" + interpretationId + "' does not belong to ClinicalAnalysis '"
//                        + clinicalAnalysisId + "'. It belongs to '" + interpretation.getClinicalAnalysisId() + "'.");
//            }
//
//            OpenCGAResult<ClinicalAnalysis> clinicalAnalysisOpenCGAResult = catalogManager.getClinicalAnalysisManager().internalGet(
//                    study.getUid(), clinicalAnalysisId, ClinicalAnalysisManager.INCLUDE_CLINICAL_INTERPRETATIONS, userId);
//            if (clinicalAnalysisOpenCGAResult.getNumResults() == 0) {
//                throw new CatalogException("ClinicalAnalysis '" + clinicalAnalysisId + "' not found.");
//            }
//            if (clinicalAnalysisOpenCGAResult.first().getInterpretation() == null
//                    || !clinicalAnalysisOpenCGAResult.first().getInterpretation().getId().equals(interpretationId)) {
//                throw new CatalogException("Interpretation '" + interpretationId + "' is not the primary interpretation of the "
//                        + "ClinicalAnalysis '" + clinicalAnalysisId + "'.");
//            }
//
//            // We set the proper values for the audit
//            interpretationId = interpretation.getId();
//            interpretationUuid = interpretation.getUuid();
//
//            interpretation2.setMethods(ParamUtils.defaultObject(interpretation2.getMethods(), Collections.emptyList()));
//            interpretation2.setPrimaryFindings(ParamUtils.defaultObject(interpretation2.getPrimaryFindings(), Collections.emptyList()));
//            interpretation2.setSecondaryFindings(ParamUtils.defaultObject(interpretation2.getSecondaryFindings(),
//            Collections.emptyList()));
//
//            ClinicalAudit clinicalAudit = new ClinicalAudit(userId, ClinicalAudit.Action.MERGE_INTERPRETATION,
//                    "Merge external interpretation in interpretation '" + interpretation.getId() + "'",
//                    TimeUtils.getTime());
//            OpenCGAResult<Interpretation> mergeResult = interpretationDBAdaptor.merge(interpretation.getUid(), interpretation2,
//                    Collections.singletonList(clinicalAudit), clinicalVariantList);
//            auditManager.audit(userId, Enums.Action.MERGE, Enums.Resource.INTERPRETATION, interpretationId, interpretationUuid,
//                    study.getId(), study.getUuid(), auditParams, new AuditRecord.Status(AuditRecord.Status.Result.SUCCESS));
//            return mergeResult;
//        } catch (CatalogException e) {
//            logger.error("Cannot merge interpretation {}: {}", interpretationId, e.getMessage(), e);
//            auditManager.audit(userId, Enums.Action.MERGE, Enums.Resource.INTERPRETATION, interpretationId, interpretationUuid,
//                    study.getId(), study.getUuid(), auditParams, new AuditRecord.Status(AuditRecord.Status.Result.ERROR, e.getError()));
//            throw e;
//        }
//    }

    public OpenCGAResult<Interpretation> update(String studyStr, Query query, InterpretationUpdateParams updateParams,
                                                ParamUtils.SaveInterpretationAs as, QueryOptions options, String token)
            throws CatalogException {
        return update(studyStr, query, updateParams, as, false, options, token);
    }

    public OpenCGAResult<Interpretation> update(String studyStr, Query query, InterpretationUpdateParams updateParams,
                                                ParamUtils.SaveInterpretationAs as, boolean ignoreException, QueryOptions options,
                                                String token) throws CatalogException {
        options = ParamUtils.defaultObject(options, QueryOptions::new);

        String userId = userManager.getUserId(token);
        Study study = studyManager.resolveId(studyStr, userId, StudyManager.INCLUDE_CONFIGURATION);

        String operationId = UuidUtils.generateOpenCgaUuid(UuidUtils.Entity.AUDIT);

        ObjectMap updateMap;
        try {
            updateMap = updateParams != null ? updateParams.getUpdateMap() : null;
        } catch (JsonProcessingException e) {
            throw new CatalogException("Could not parse InterpretationUpdateParams object: " + e.getMessage(), e);
        }

        ObjectMap auditParams = new ObjectMap()
                .append("study", studyStr)
                .append("query", query)
                .append("updateParams", updateMap)
                .append("as", as)
                .append("ignoreException", ignoreException)
                .append("options", options)
                .append("token", token);

        Query finalQuery = new Query(ParamUtils.defaultObject(query, Query::new));
        fixQueryObject(study, finalQuery, userId);

        DBIterator<Interpretation> iterator;
        try {
            finalQuery.append(InterpretationDBAdaptor.QueryParams.STUDY_UID.key(), study.getUid());
            iterator = interpretationDBAdaptor.iterator(study.getUid(), finalQuery, INCLUDE_INTERPRETATION_FINDING_IDS, userId);
        } catch (CatalogException e) {
            auditManager.auditUpdate(operationId, userId, Enums.Resource.INTERPRETATION, "", "", study.getId(), study.getUuid(),
                    auditParams, new AuditRecord.Status(AuditRecord.Status.Result.ERROR, e.getError()));
            throw e;
        }

        auditManager.initAuditBatch(operationId);
        OpenCGAResult<Interpretation> result = OpenCGAResult.empty();
        while (iterator.hasNext()) {
            Interpretation interpretation = iterator.next();
            try {
                List<ClinicalAudit> clinicalAuditList = new ArrayList<>();
                clinicalAuditList.add(new ClinicalAudit(userId, ClinicalAudit.Action.UPDATE_INTERPRETATION,
                        "Update interpretation '" + interpretation.getId() + "'", TimeUtils.getTime()));
                if (as != null) {
                    clinicalAuditList.add(new ClinicalAudit(userId, ClinicalAudit.Action.SWAP_INTERPRETATION,
                            "Swap interpretation '" + interpretation.getId() + "' to " + as, TimeUtils.getTime()));
                }
                OpenCGAResult writeResult = update(study, interpretation, updateParams, clinicalAuditList, as, options, userId);
                auditManager.auditUpdate(operationId, userId, Enums.Resource.INTERPRETATION, interpretation.getId(),
                        interpretation.getUuid(), study.getId(), study.getUuid(), auditParams,
                        new AuditRecord.Status(AuditRecord.Status.Result.SUCCESS));

                result.append(writeResult);
            } catch (CatalogException e) {
                Event event = new Event(Event.Type.ERROR, interpretation.getId(), e.getMessage());
                result.getEvents().add(event);
                result.setNumErrors(result.getNumErrors() + 1);

                logger.error("Cannot update interpretation {}: {}", interpretation.getId(), e.getMessage(), e);
                auditManager.auditUpdate(operationId, userId, Enums.Resource.INTERPRETATION, interpretation.getId(),
                        interpretation.getUuid(), study.getId(), study.getUuid(), auditParams,
                        new AuditRecord.Status(AuditRecord.Status.Result.ERROR, e.getError()));
            }
        }
        auditManager.finishAuditBatch(operationId);

        return endResult(result, ignoreException);
    }

    public OpenCGAResult<Interpretation> update(String studyStr, String clinicalAnalysisId, String intepretationId,
                                                InterpretationUpdateParams updateParams, ParamUtils.SaveInterpretationAs as,
                                                QueryOptions options, String token) throws CatalogException {
        options = ParamUtils.defaultObject(options, QueryOptions::new);

        String userId = userManager.getUserId(token);
        Study study = studyManager.resolveId(studyStr, userId, StudyManager.INCLUDE_CONFIGURATION);

        String operationId = UuidUtils.generateOpenCgaUuid(UuidUtils.Entity.AUDIT);

        ObjectMap updateMap;
        try {
            updateMap = updateParams != null ? updateParams.getUpdateMap() : null;
        } catch (JsonProcessingException e) {
            throw new CatalogException("Could not parse InterpretationUpdateParams object: " + e.getMessage(), e);
        }

        ObjectMap auditParams = new ObjectMap()
                .append("study", studyStr)
                .append("clinicalAnalysisId", clinicalAnalysisId)
                .append("intepretationId", intepretationId)
                .append("updateParams", updateMap)
                .append("as", as)
                .append("options", options)
                .append("token", token);

        OpenCGAResult<Interpretation> result = OpenCGAResult.empty();
        String interpretationId = "";
        String interpretationUuid = "";
        try {
            ParamUtils.checkParameter(clinicalAnalysisId, "ClinicalAnalysisId");
            ParamUtils.checkParameter(intepretationId, "InterpretationId");

            OpenCGAResult<Interpretation> interpretationOpenCGAResult = internalGet(study.getUid(), intepretationId,
                    INCLUDE_INTERPRETATION_FINDING_IDS, userId);
            if (interpretationOpenCGAResult.getNumResults() == 0) {
                throw new CatalogException("Interpretation '" + interpretationId + "' not found.");
            }
            Interpretation interpretation = interpretationOpenCGAResult.first();

            if (!interpretation.getClinicalAnalysisId().equals(clinicalAnalysisId)) {
                throw new CatalogException("Interpretation '" + intepretationId + "' does not belong to ClinicalAnalysis '"
                        + clinicalAnalysisId + "'. It belongs to '" + interpretation.getClinicalAnalysisId() + "'.");
            }

            // We set the proper values for the audit
            interpretationId = interpretation.getId();
            interpretationUuid = interpretation.getUuid();

            List<ClinicalAudit> clinicalAuditList = new ArrayList<>();
            clinicalAuditList.add(new ClinicalAudit(userId, ClinicalAudit.Action.UPDATE_INTERPRETATION,
                    "Update interpretation '" + interpretation.getId() + "'", TimeUtils.getTime()));
            if (as != null) {
                clinicalAuditList.add(new ClinicalAudit(userId, ClinicalAudit.Action.SWAP_INTERPRETATION,
                        "Swap interpretation '" + interpretation.getId() + "' to " + as, TimeUtils.getTime()));
            }
            OpenCGAResult writeResult = update(study, interpretation, updateParams, clinicalAuditList, as, options, userId);
            result.append(writeResult);

            auditManager.auditUpdate(operationId, userId, Enums.Resource.INTERPRETATION, interpretation.getId(),
                    interpretation.getUuid(), study.getId(), study.getUuid(), auditParams,
                    new AuditRecord.Status(AuditRecord.Status.Result.SUCCESS));
        } catch (CatalogException e) {
            CatalogException e1 = new CatalogException("Cannot update interpretation '" + interpretationId + "' of clinical analysis '"
                    + clinicalAnalysisId + "': " + e.getMessage(), e);
            Event event = new Event(Event.Type.ERROR, interpretationId, e1.getMessage());
            result.getEvents().add(event);
            result.setNumErrors(result.getNumErrors() + 1);

            logger.error("{}", e1.getMessage(), e);
            auditManager.auditUpdate(operationId, userId, Enums.Resource.INTERPRETATION, interpretationId, interpretationUuid,
                    study.getId(), study.getUuid(), auditParams, new AuditRecord.Status(AuditRecord.Status.Result.ERROR, e1.getError()));
            throw e1;
        }

        return result;
    }

    /**
     * Update interpretations from catalog.
     *
     * @param studyStr           Study id in string format. Could be one of [id|user@projectId:studyId|projectId:studyId].
     * @param clinicalAnalysisId ClinicalAnalysis id.
     * @param interpretationIds  List of interpretation ids. Could be either the id or uuid.
     * @param updateParams       Data model filled only with the parameters to be updated.
     * @param as                 Enum to move the importance of the interpretation within the clinical analysis context.
     * @param options            QueryOptions object.
     * @param token              Session id of the user logged in.
     * @return A OpenCGAResult.
     * @throws CatalogException if there is any internal error, the user does not have proper permissions or a parameter passed does not
     *                          exist or is not allowed to be updated.
     */
    public OpenCGAResult<Interpretation> update(String studyStr, String clinicalAnalysisId, List<String> interpretationIds,
                                                InterpretationUpdateParams updateParams, ParamUtils.SaveInterpretationAs as,
                                                QueryOptions options, String token) throws CatalogException {
        return update(studyStr, clinicalAnalysisId, interpretationIds, updateParams, as, false, options, token);
    }

    public OpenCGAResult<Interpretation> update(String studyStr, String clinicalAnalysisId, List<String> interpretationIds,
                                                InterpretationUpdateParams updateParams, ParamUtils.SaveInterpretationAs as,
                                                boolean ignoreException, QueryOptions options, String token) throws CatalogException {
        options = ParamUtils.defaultObject(options, QueryOptions::new);

        String userId = userManager.getUserId(token);
        Study study = studyManager.resolveId(studyStr, userId, StudyManager.INCLUDE_CONFIGURATION);

        String operationId = UuidUtils.generateOpenCgaUuid(UuidUtils.Entity.AUDIT);

        ObjectMap updateMap;
        try {
            updateMap = updateParams != null ? updateParams.getUpdateMap() : null;
        } catch (JsonProcessingException e) {
            throw new CatalogException("Could not parse InterpretationUpdateParams object: " + e.getMessage(), e);
        }

        ObjectMap auditParams = new ObjectMap()
                .append("study", studyStr)
                .append("interpretationIds", interpretationIds)
                .append("clinicalAnalysisId", clinicalAnalysisId)
                .append("updateParams", updateMap)
                .append("as", as)
                .append("ignoreException", ignoreException)
                .append("options", options)
                .append("token", token);

        auditManager.initAuditBatch(operationId);
        OpenCGAResult<Interpretation> result = OpenCGAResult.empty();
        for (String id : interpretationIds) {
            String interpretationId = id;
            String interpretationUuid = "";

            try {
                OpenCGAResult<Interpretation> tmpResult = internalGet(study.getUid(), interpretationId, INCLUDE_INTERPRETATION_FINDING_IDS,
                        userId);
                if (tmpResult.getNumResults() == 0) {
                    throw new CatalogException("Interpretation '" + interpretationId + "' not found.");
                }
                Interpretation interpretation = tmpResult.first();

                if (!interpretation.getClinicalAnalysisId().equals(clinicalAnalysisId)) {
                    throw new CatalogException("Interpretation '" + interpretationId + "' does not belong to ClinicalAnalysis '"
                            + clinicalAnalysisId + "'. It belongs to '" + interpretation.getClinicalAnalysisId() + "'.");
                }

                // We set the proper values for the audit
                interpretationId = interpretation.getId();
                interpretationUuid = interpretation.getUuid();

                List<ClinicalAudit> clinicalAuditList = new ArrayList<>();
                clinicalAuditList.add(new ClinicalAudit(userId, ClinicalAudit.Action.UPDATE_INTERPRETATION,
                        "Update interpretation '" + interpretation.getId() + "'", TimeUtils.getTime()));
                if (as != null) {
                    clinicalAuditList.add(new ClinicalAudit(userId, ClinicalAudit.Action.SWAP_INTERPRETATION,
                            "Swap interpretation '" + interpretation.getId() + "' to " + as, TimeUtils.getTime()));
                }
                OpenCGAResult writeResult = update(study, interpretation, updateParams, clinicalAuditList, as, options, userId);
                result.append(writeResult);

                auditManager.auditUpdate(operationId, userId, Enums.Resource.INTERPRETATION, interpretation.getId(),
                        interpretation.getUuid(), study.getId(), study.getUuid(), auditParams,
                        new AuditRecord.Status(AuditRecord.Status.Result.SUCCESS));
            } catch (CatalogException e) {
                Event event = new Event(Event.Type.ERROR, id, e.getMessage());
                result.getEvents().add(event);
                result.setNumErrors(result.getNumErrors() + 1);

                logger.error("Cannot update interpretation {}: {}", interpretationId, e.getMessage(), e);
                auditManager.auditUpdate(operationId, userId, Enums.Resource.INTERPRETATION, interpretationId, interpretationUuid,
                        study.getId(), study.getUuid(), auditParams, new AuditRecord.Status(AuditRecord.Status.Result.ERROR, e.getError()));
            }
        }
        auditManager.finishAuditBatch(operationId);

        return endResult(result, ignoreException);
    }

    private OpenCGAResult update(Study study, Interpretation interpretation, InterpretationUpdateParams updateParams,
                                 List<ClinicalAudit> clinicalAuditList, ParamUtils.SaveInterpretationAs as, QueryOptions options,
                                 String userId) throws CatalogException {
        if (study.getInternal() == null || study.getInternal().getConfiguration() == null
                || study.getInternal().getConfiguration().getClinical() == null
                || study.getInternal().getConfiguration().getClinical().getInterpretation() == null) {
            throw new CatalogException("Unexpected error: InterpretationConfiguration is null");
        }
        InterpretationStudyConfiguration interpretationConfiguration =
                study.getInternal().getConfiguration().getClinical().getInterpretation();

        Map<String, Object> actionMap = options.getMap(Constants.ACTIONS);

        // Check if user has permissions to write clinical analysis
        QueryOptions clinicalOptions = keepFieldsInQueryOptions(ClinicalAnalysisManager.INCLUDE_CLINICAL_IDS,
                Arrays.asList(ClinicalAnalysisDBAdaptor.QueryParams.PANELS.key(),
                        ClinicalAnalysisDBAdaptor.QueryParams.PANEL_LOCK.key()));
        ClinicalAnalysis clinicalAnalysis = catalogManager.getClinicalAnalysisManager().internalGet(study.getUid(),
                interpretation.getClinicalAnalysisId(), clinicalOptions, userId).first();
        authorizationManager.checkClinicalAnalysisPermission(study.getUid(), clinicalAnalysis.getUid(), userId,
                ClinicalAnalysisAclEntry.ClinicalAnalysisPermissions.WRITE);

        if (updateParams != null && StringUtils.isNotEmpty(updateParams.getCreationDate())) {
            ParamUtils.checkDateFormat(updateParams.getCreationDate(), InterpretationDBAdaptor.QueryParams.CREATION_DATE.key());
        }
        if (updateParams != null && StringUtils.isNotEmpty(updateParams.getModificationDate())) {
            ParamUtils.checkDateFormat(updateParams.getModificationDate(), InterpretationDBAdaptor.QueryParams.MODIFICATION_DATE.key());
        }

        ObjectMap parameters = new ObjectMap();
        if (updateParams != null) {
            try {
                parameters = updateParams.getUpdateMap();
            } catch (JsonProcessingException e) {
                throw new CatalogException("Could not parse InterpretationUpdateParams object: " + e.getMessage(), e);
            }
        }

        if (updateParams != null && updateParams.getComments() != null && !updateParams.getComments().isEmpty()) {
            List<ClinicalComment> comments = new ArrayList<>(updateParams.getComments().size());

            ParamUtils.AddRemoveReplaceAction action = ParamUtils.AddRemoveReplaceAction.from(actionMap,
                    InterpretationDBAdaptor.QueryParams.COMMENTS.key(), ParamUtils.AddRemoveReplaceAction.ADD);

            switch (action) {
                case ADD:
                    // Ensure each comment has a different milisecond
                    Calendar calendar = Calendar.getInstance();
                    for (ClinicalCommentParam comment : updateParams.getComments()) {
                        comments.add(new ClinicalComment(userId, comment.getMessage(), comment.getTags(),
                                TimeUtils.getTimeMillis(calendar.getTime())));
                        calendar.add(Calendar.MILLISECOND, 1);
                    }
                    break;
                case REMOVE:
                case REPLACE:
                    // We keep the date as is in this case
                    for (ClinicalCommentParam comment : updateParams.getComments()) {
                        if (StringUtils.isEmpty(comment.getDate())) {
                            throw new CatalogException("Missing mandatory 'date' field. This field is mandatory when action is '"
                                    + action + "'.");
                        }
                        comments.add(new ClinicalComment(userId, comment.getMessage(), comment.getTags(), comment.getDate()));
                    }
                    break;
                default:
                    throw new IllegalStateException("Unknown comments action " + action);
            }

            parameters.put(InterpretationDBAdaptor.QueryParams.COMMENTS.key(), comments);
        }

        if (updateParams != null && CollectionUtils.isNotEmpty(updateParams.getPanels())) {
            if (clinicalAnalysis.isPanelLock()) {
                throw new CatalogException("Updating panels from Interpretation is not allowed. "
                        + "'panelLock' from ClinicalAnalysis is set to True.");
            }

            // Validate and get panels
            List<String> panelIds = updateParams.getPanels().stream().map(PanelReferenceParam::getId).collect(Collectors.toList());
            Query query = new Query(PanelDBAdaptor.QueryParams.ID.key(), panelIds);
            OpenCGAResult<org.opencb.opencga.core.models.panel.Panel> panelResult =
                    panelDBAdaptor.get(study.getUid(), query, PanelManager.INCLUDE_PANEL_IDS, userId);
            if (panelResult.getNumResults() < panelIds.size()) {
                throw new CatalogException("Some panels were not found or user doesn't have permissions to see them");
            }

            parameters.put(InterpretationDBAdaptor.QueryParams.PANELS.key(), panelResult.getResults());
        }


        if (parameters.get(InterpretationDBAdaptor.QueryParams.ANALYST.key()) != null) {
            if (StringUtils.isNotEmpty(updateParams.getAnalyst().getId())) {
                QueryOptions userOptions = new QueryOptions(QueryOptions.INCLUDE, Arrays.asList(UserDBAdaptor.QueryParams.ID.key(),
                        UserDBAdaptor.QueryParams.NAME.key(), UserDBAdaptor.QueryParams.EMAIL.key()));
                // Check user exists
                OpenCGAResult<User> userResult = userDBAdaptor.get(updateParams.getAnalyst().getId(), userOptions);
                if (userResult.getNumResults() == 0) {
                    throw new CatalogException("User '" + updateParams.getAnalyst().getId() + "' not found");
                }
                parameters.put(InterpretationDBAdaptor.QueryParams.ANALYST.key(), new ClinicalAnalyst(userResult.first().getId(),
                        userResult.first().getName(), userResult.first().getEmail(), userId, TimeUtils.getTime()));
            } else {
                // Remove assignee
                parameters.put(InterpretationDBAdaptor.QueryParams.ANALYST.key(), new ClinicalAnalyst("", "", "", userId,
                        TimeUtils.getTime()));
            }
        }

        // Check for repeated ids
        if (updateParams != null && updateParams.getPrimaryFindings() != null && !updateParams.getPrimaryFindings().isEmpty()) {
            ParamUtils.UpdateAction action = ParamUtils.UpdateAction.from(actionMap,
                    InterpretationDBAdaptor.QueryParams.PRIMARY_FINDINGS.key(), ParamUtils.UpdateAction.ADD);

            Set<String> findingIds;
            if (action == ParamUtils.UpdateAction.ADD && interpretation.getPrimaryFindings() != null) {
                findingIds = interpretation.getPrimaryFindings().stream().map(ClinicalVariant::getId).collect(Collectors.toSet());
            } else {
                findingIds = new HashSet<>();
            }

            for (ClinicalVariant primaryFinding : updateParams.getPrimaryFindings()) {
                if (StringUtils.isEmpty(primaryFinding.getId())) {
                    throw new CatalogException("Missing primary finding id.");
                }
                if (findingIds.contains(primaryFinding.getId())) {
                    throw new CatalogException("Primary finding ids should be unique. Found repeated id '" + primaryFinding.getId() + "'");
                }
                findingIds.add(primaryFinding.getId());
            }
        }
        if (updateParams != null && updateParams.getSecondaryFindings() != null && !updateParams.getSecondaryFindings().isEmpty()) {
            ParamUtils.UpdateAction action = ParamUtils.UpdateAction.from(actionMap,
                    InterpretationDBAdaptor.QueryParams.SECONDARY_FINDINGS.key(), ParamUtils.UpdateAction.ADD);

            Set<String> findingIds;
            if (action == ParamUtils.UpdateAction.ADD && interpretation.getSecondaryFindings() != null) {
                findingIds = interpretation.getSecondaryFindings().stream().map(ClinicalVariant::getId).collect(Collectors.toSet());
            } else {
                findingIds = new HashSet<>();
            }

            for (ClinicalVariant finding : updateParams.getSecondaryFindings()) {
                if (StringUtils.isEmpty(finding.getId())) {
                    throw new CatalogException("Missing secondary finding id.");
                }
                if (findingIds.contains(finding.getId())) {
                    throw new CatalogException("Secondary finding ids should be unique. Found repeated id '" + finding.getId() + "'");
                }
                findingIds.add(finding.getId());
            }
        }

        if (parameters.containsKey(InterpretationDBAdaptor.QueryParams.ID.key())) {
            ParamUtils.checkIdentifier(parameters.getString(InterpretationDBAdaptor.QueryParams.ID.key()),
                    InterpretationDBAdaptor.QueryParams.ID.key());
        }

        if (parameters.containsKey(InterpretationDBAdaptor.QueryParams.STATUS.key())) {
<<<<<<< HEAD
            interpretation.setStatus(updateParams.getStatus().toStatus());
            validateCustomStatusParameters(clinicalAnalysis, interpretation, interpretationConfiguration);
=======
            interpretation.setStatus(updateParams.getStatus().toCustomStatus());
            validateStatusParameter(interpretation, clinicalAnalysis.getType(), interpretationConfiguration);
>>>>>>> f43addfe
            parameters.put(InterpretationDBAdaptor.QueryParams.STATUS.key(), interpretation.getStatus());
        }

        OpenCGAResult<Interpretation> update = interpretationDBAdaptor.update(interpretation.getUid(), parameters, clinicalAuditList, as,
                options);
        if (options.getBoolean(ParamConstants.INCLUDE_RESULT_PARAM)) {
            // Fetch updated interpretation
            OpenCGAResult<Interpretation> result = interpretationDBAdaptor.get(study.getUid(), interpretation.getId(), options);
            update.setResults(result.getResults());
        }
        return update;
    }

    public OpenCGAResult<Interpretation> revert(String studyStr, String clinicalAnalysisId, String interpretationId, int version,
                                                String token) throws CatalogException {
        String userId = userManager.getUserId(token);
        Study study = studyManager.resolveId(studyStr, userId, StudyManager.INCLUDE_CONFIGURATION);

        ObjectMap auditParams = new ObjectMap()
                .append("study", studyStr)
                .append("clinicalAnalysisId", clinicalAnalysisId)
                .append("interpretationId", interpretationId)
                .append("version", version)
                .append("token", token);

        String interpretationUuid = "";
        try {
            OpenCGAResult<ClinicalAnalysis> clinicalResult = catalogManager.getClinicalAnalysisManager().internalGet(study.getUid(),
                    clinicalAnalysisId, ClinicalAnalysisManager.INCLUDE_CLINICAL_IDS, userId);
            if (clinicalResult.getNumResults() == 0) {
                throw new CatalogException("Could not find ClinicalAnalysis '" + clinicalAnalysisId + "'");
            }
            authorizationManager.checkClinicalAnalysisPermission(study.getUid(), clinicalResult.first().getUid(), userId,
                    ClinicalAnalysisAclEntry.ClinicalAnalysisPermissions.WRITE);

            OpenCGAResult<Interpretation> result = internalGet(study.getUid(), interpretationId, INCLUDE_INTERPRETATION_IDS, userId);
            if (result.getNumResults() == 0) {
                throw new CatalogException("Could not find interpretation '" + interpretationId + "'");
            }
            Interpretation interpretation = result.first();
            interpretationId = interpretation.getId();
            interpretationUuid = interpretation.getUuid();

            if (!interpretation.getClinicalAnalysisId().equals(clinicalAnalysisId)) {
                throw new CatalogException("Interpretation '" + interpretationId + "' does not belong to ClinicalAnalysis '"
                        + clinicalAnalysisId + "'. It belongs to '" + interpretation.getClinicalAnalysisId() + "'.");
            }

            if (version <= 0) {
                throw new CatalogException("Version cannot be 0 or a negative value");
            }

            if (result.first().getVersion() <= version) {
                throw new CatalogException("Version cannot be higher than the current latest interpretation version");
            }

            List<ClinicalAudit> clinicalAuditList = new ArrayList<>();
            clinicalAuditList.add(new ClinicalAudit(userId, ClinicalAudit.Action.REVERT_INTERPRETATION,
                    "Revert interpretation '" + interpretation.getId() + "' to version '" + version + "'", TimeUtils.getTime()));
            OpenCGAResult<Interpretation> revert = interpretationDBAdaptor.revert(interpretation.getUid(), version, clinicalAuditList);

            auditManager.audit(userId, Enums.Action.REVERT, Enums.Resource.INTERPRETATION, interpretation.getId(),
                    interpretation.getUuid(), study.getId(), study.getUuid(), auditParams,
                    new AuditRecord.Status(AuditRecord.Status.Result.SUCCESS));

            return revert;
        } catch (CatalogDBException e) {
            logger.error("Could not revert interpretation {}", interpretationId, e);
            auditManager.audit(userId, Enums.Action.REVERT, Enums.Resource.INTERPRETATION, interpretationId,
                    interpretationUuid, study.getId(), study.getUuid(), auditParams,
                    new AuditRecord.Status(AuditRecord.Status.Result.ERROR, e.getError()));
            CatalogException exception = new CatalogException("Could not revert interpretation '" + interpretationId + "'");
            exception.addSuppressed(e);
            throw exception;
        } catch (CatalogException e) {
            logger.error("Could not revert interpretation {}: {}", interpretationId, e.getMessage(), e);
            auditManager.audit(userId, Enums.Action.REVERT, Enums.Resource.INTERPRETATION, interpretationId,
                    interpretationUuid, study.getId(), study.getUuid(), auditParams,
                    new AuditRecord.Status(AuditRecord.Status.Result.ERROR, e.getError()));
            throw new CatalogException("Could not revert interpretation '" + interpretationId + "': " + e.getMessage());
        }
    }

    @Override
    public DBIterator<Interpretation> iterator(String studyStr, Query query, QueryOptions options, String sessionId)
            throws CatalogException {
        return null;
    }

    @Override
    public OpenCGAResult<Interpretation> search(String studyId, Query query, QueryOptions options, String token)
            throws CatalogException {
        query = ParamUtils.defaultObject(query, Query::new);
        options = ParamUtils.defaultObject(options, QueryOptions::new);

        String userId = catalogManager.getUserManager().getUserId(token);
        Study study = catalogManager.getStudyManager().resolveId(studyId, userId);

        fixQueryObject(study, query, userId);
        query.append(InterpretationDBAdaptor.QueryParams.STUDY_UID.key(), study.getUid());

        OpenCGAResult<Interpretation> queryResult = interpretationDBAdaptor.get(study.getUid(), query, options, userId);

        List<Interpretation> results = new ArrayList<>(queryResult.getResults().size());
        for (Interpretation interpretation : queryResult.getResults()) {
            if (StringUtils.isNotEmpty(interpretation.getClinicalAnalysisId())) {
                try {
                    catalogManager.getClinicalAnalysisManager().internalGet(study.getUid(), interpretation.getClinicalAnalysisId(),
                            ClinicalAnalysisManager.INCLUDE_CLINICAL_IDS, userId);
                    results.add(interpretation);
                } catch (CatalogException e) {
                    // Maybe the clinical analysis was deleted
                    Query clinicalQuery = new Query(ClinicalAnalysisDBAdaptor.QueryParams.DELETED.key(), true);

                    try {
                        catalogManager.getClinicalAnalysisManager().internalGet(study.getUid(), interpretation.getClinicalAnalysisId(),
                                clinicalQuery, ClinicalAnalysisManager.INCLUDE_CLINICAL_IDS, userId);
                        results.add(interpretation);
                    } catch (CatalogException e1) {
                        logger.debug("Removing interpretation " + interpretation.getUuid() + " from results. User " + userId
                                + " does not have proper permissions");
                    }
                }
            }
        }

        queryResult.setResults(results);
        queryResult.setNumMatches(results.size());
        queryResult.setNumResults(results.size());
        return queryResult;
    }

    @Override
    public OpenCGAResult<?> distinct(String studyId, String field, Query query, String token) throws CatalogException {
        query = ParamUtils.defaultObject(query, Query::new);

        String userId = userManager.getUserId(token);
        Study study = catalogManager.getStudyManager().resolveId(studyId, userId);

        ObjectMap auditParams = new ObjectMap()
                .append("studyId", studyId)
                .append("field", new Query(query))
                .append("query", new Query(query))
                .append("token", token);
        try {
            InterpretationDBAdaptor.QueryParams param = InterpretationDBAdaptor.QueryParams.getParam(field);
            if (param == null) {
                throw new CatalogException("Unknown '" + field + "' parameter.");
            }
            Class<?> clazz = getTypeClass(param.type());

            fixQueryObject(study, query, userId);

            query.append(InterpretationDBAdaptor.QueryParams.STUDY_UID.key(), study.getUid());
            OpenCGAResult<?> result = interpretationDBAdaptor.distinct(study.getUid(), field, query, userId, clazz);

            auditManager.auditDistinct(userId, Enums.Resource.INTERPRETATION, study.getId(), study.getUuid(), auditParams,
                    new AuditRecord.Status(AuditRecord.Status.Result.SUCCESS));

            return result;
        } catch (CatalogException e) {
            auditManager.auditDistinct(userId, Enums.Resource.INTERPRETATION, study.getId(), study.getUuid(), auditParams,
                    new AuditRecord.Status(AuditRecord.Status.Result.ERROR, e.getError()));
            throw e;
        }
    }

    @Override
    public OpenCGAResult<Interpretation> count(String studyId, Query query, String token) throws CatalogException {
        return null;
    }

    @Override
    public OpenCGAResult delete(String studyStr, List<String> ids, QueryOptions options, String token) throws CatalogException {
        throw new NotImplementedException("Use other implemented delete method");
    }

    public OpenCGAResult delete(String studyStr, String clinicalAnalysisId, List<String> interpretationIds, String token)
            throws CatalogException {
        return delete(studyStr, clinicalAnalysisId, interpretationIds, false, token);
    }

    public OpenCGAResult delete(String studyStr, String clinicalAnalysisId, List<String> interpretationIds, boolean ignoreException,
                                String token) throws CatalogException {
        if (interpretationIds == null || ListUtils.isEmpty(interpretationIds)) {
            throw new CatalogException("Missing list of interpretation ids");
        }

        String userId = catalogManager.getUserManager().getUserId(token);
        Study study = studyManager.resolveId(studyStr, userId);

        String operationId = UuidUtils.generateOpenCgaUuid(UuidUtils.Entity.AUDIT);

        ObjectMap auditParams = new ObjectMap()
                .append("study", studyStr)
                .append("clinicalAnalysisId", clinicalAnalysisId)
                .append("interpretationIds", interpretationIds)
                .append("ignoreException", ignoreException)
                .append("token", token);

        boolean checkPermissions;
        try {
            // If the user is the owner or the admin, we won't check if he has permissions for every single entry
            checkPermissions = !authorizationManager.isOwnerOrAdmin(study.getUid(), userId);
        } catch (CatalogException e) {
            auditManager.auditDelete(operationId, userId, Enums.Resource.INTERPRETATION, "", "", study.getId(), study.getUuid(),
                    auditParams, new AuditRecord.Status(AuditRecord.Status.Result.ERROR, e.getError()));
            throw e;
        }

        ClinicalAnalysis clinicalAnalysis;
        try {
            clinicalAnalysis = catalogManager.getClinicalAnalysisManager().internalGet(study.getUid(), clinicalAnalysisId,
                    ClinicalAnalysisManager.INCLUDE_CLINICAL_IDS, userId).first();
            if (checkPermissions) {
                authorizationManager.checkClinicalAnalysisPermission(study.getUid(), clinicalAnalysis.getUid(),
                        userId, ClinicalAnalysisAclEntry.ClinicalAnalysisPermissions.WRITE);
            }
        } catch (CatalogException e) {
            auditManager.auditDelete(operationId, userId, Enums.Resource.INTERPRETATION, "", "", study.getId(), study.getUuid(),
                    auditParams, new AuditRecord.Status(AuditRecord.Status.Result.ERROR, e.getError()));
            throw e;
        }

        auditManager.initAuditBatch(operationId);
        OpenCGAResult result = OpenCGAResult.empty();
        for (String id : interpretationIds) {
            String interpretationId = id;
            String interpretationUuid = "";
            try {
                OpenCGAResult<Interpretation> internalResult = internalGet(study.getUid(), id, INCLUDE_INTERPRETATION_IDS, userId);
                if (internalResult.getNumResults() == 0) {
                    throw new CatalogException("Interpretation '" + id + "' not found");
                }
                Interpretation interpretation = internalResult.first();

                // We set the proper values for the audit
                interpretationId = interpretation.getId();
                interpretationUuid = interpretation.getUuid();

                if (!interpretation.getClinicalAnalysisId().equals(clinicalAnalysis.getId())) {
                    throw new CatalogException("Cannot delete interpretation '" + interpretationId + "': Interpretation does not belong"
                            + " to ClinicalAnalysis '" + clinicalAnalysis.getId() + "'.");
                }

                // Check if the interpretation can be deleted
                // checkCanBeDeleted(study.getUid(), interpretation, params.getBoolean(Constants.FORCE, false));

                ClinicalAudit clinicalAudit = new ClinicalAudit(userId, ClinicalAudit.Action.DELETE_INTERPRETATION,
                        "Delete interpretation '" + interpretation.getId() + "'", TimeUtils.getTime());
                result.append(interpretationDBAdaptor.delete(interpretation, Collections.singletonList(clinicalAudit)));

                auditManager.auditDelete(operationId, userId, Enums.Resource.INTERPRETATION, interpretation.getId(),
                        interpretation.getUuid(), study.getId(), study.getUuid(), auditParams,
                        new AuditRecord.Status(AuditRecord.Status.Result.SUCCESS));
            } catch (CatalogException e) {
                String errorMsg = "Cannot delete interpretation " + interpretationId + ": " + e.getMessage();

                Event event = new Event(Event.Type.ERROR, interpretationId, e.getMessage());
                result.getEvents().add(event);
                result.setNumErrors(result.getNumErrors() + 1);

                logger.error(errorMsg);
                auditManager.auditDelete(operationId, userId, Enums.Resource.INTERPRETATION, interpretationId, interpretationUuid,
                        study.getId(), study.getUuid(), auditParams, new AuditRecord.Status(AuditRecord.Status.Result.ERROR, e.getError()));
            }
        }
        auditManager.finishAuditBatch(operationId);

        return endResult(result, ignoreException);
    }

    @Override
    public OpenCGAResult delete(String studyStr, Query query, QueryOptions options, String token) throws CatalogException {
        throw new NotImplementedException("Use other delete implementation");
    }
//
//    public OpenCGAResult delete(String studyStr, Query query, ObjectMap params, boolean ignoreException, String token)
//            throws CatalogException {
//        Query finalQuery = new Query(ParamUtils.defaultObject(query, Query::new));
//        params = ParamUtils.defaultObject(params, ObjectMap::new);
//
//        OpenCGAResult result = OpenCGAResult.empty();
//
//        String userId = catalogManager.getUserManager().getUserId(token);
//        Study study = catalogManager.getStudyManager().resolveId(studyStr, userId);
//
//        String operationUuid = UuidUtils.generateOpenCgaUuid(UuidUtils.Entity.AUDIT);
//
//        ObjectMap auditParams = new ObjectMap()
//                .append("study", studyStr)
//                .append("query", new Query(query))
//                .append("params", params)
//                .append("ignoreException", ignoreException)
//                .append("token", token);
//
//        // If the user is the owner or the admin, we won't check if he has permissions for every single entry
//        boolean checkPermissions;
//
//        // We try to get an iterator containing all the samples to be deleted
//        DBIterator<Interpretation> iterator;
//        try {
//            fixQueryObject(finalQuery);
//            finalQuery.append(InterpretationDBAdaptor.QueryParams.STUDY_UID.key(), study.getUid());
//
//            iterator = interpretationDBAdaptor.iterator(study.getUid(), finalQuery, INCLUDE_INTERPRETATION_IDS, userId);
//
//            // If the user is the owner or the admin, we won't check if he has permissions for every single entry
//            checkPermissions = !authorizationManager.isOwnerOrAdmin(study.getUid(), userId);
//        } catch (CatalogException e) {
//            auditManager.auditDelete(operationUuid, userId, Enums.Resource.INTERPRETATION, "", "", study.getId(), study.getUuid(),
//                    auditParams, new AuditRecord.Status(AuditRecord.Status.Result.ERROR, e.getError()));
//            throw e;
//        }
//
//        auditManager.initAuditBatch(operationUuid);
//        while (iterator.hasNext()) {
//            Interpretation interpretation = iterator.next();
//
//            try {
//                ClinicalAnalysis clinicalAnalysis = catalogManager.getClinicalAnalysisManager().internalGet(study.getUid(),
//                        interpretation.getClinicalAnalysisId(), ClinicalAnalysisManager.INCLUDE_CLINICAL_INTERPRETATIONS, userId).first();
//
//                if (checkPermissions) {
//                    authorizationManager.checkClinicalAnalysisPermission(study.getUid(), clinicalAnalysis.getUid(),
//                            userId, ClinicalAnalysisAclEntry.ClinicalAnalysisPermissions.DELETE);
//                }
//
//                // Check if the interpretation can be deleted
//                // checkCanBeDeleted(study.getUid(), interpretation, params.getBoolean(Constants.FORCE, false));
//
//                result.append(interpretationDBAdaptor.delete(interpretation));
//
//                auditManager.auditDelete(operationUuid, userId, Enums.Resource.INTERPRETATION, interpretation.getId(),
//                        interpretation.getUuid(), study.getId(), study.getUuid(), auditParams,
//                        new AuditRecord.Status(AuditRecord.Status.Result.SUCCESS));
//            } catch (CatalogException e) {
//                String errorMsg = "Cannot delete interpretation " + interpretation.getId() + ": " + e.getMessage();
//
//                Event event = new Event(Event.Type.ERROR, interpretation.getId(), e.getMessage());
//                result.getEvents().add(event);
//
//                logger.error(errorMsg);
//                auditManager.auditDelete(operationUuid, userId, Enums.Resource.INTERPRETATION, interpretation.getId(),
//                        interpretation.getUuid(), study.getId(), study.getUuid(), auditParams,
//                        new AuditRecord.Status(AuditRecord.Status.Result.ERROR, e.getError()));
//            }
//        }
//        auditManager.finishAuditBatch(operationUuid);
//
//        return endResult(result, ignoreException);
//    }

    @Override
    public OpenCGAResult rank(String studyStr, Query query, String field, int numResults, boolean asc, String sessionId)
            throws CatalogException {
        return null;
    }

    @Override
    public OpenCGAResult groupBy(@Nullable String studyStr, Query query, List<String> fields, QueryOptions options, String sessionId)
            throws CatalogException {
        return null;
    }

    protected void fixQueryObject(Study study, Query query, String user) throws CatalogException {
        changeQueryId(query, ParamConstants.INTERPRETATION_ANALYST_ID_PARAM, InterpretationDBAdaptor.QueryParams.ANALYST_ID.key());
        changeQueryId(query, ParamConstants.INTERPRETATION_METHOD_NAME_PARAM, InterpretationDBAdaptor.QueryParams.METHOD_NAME.key());
        changeQueryId(query, ParamConstants.INTERPRETATION_PRIMARY_FINDINGS_IDS_PARAM,
                InterpretationDBAdaptor.QueryParams.PRIMARY_FINDINGS_ID.key());
        changeQueryId(query, ParamConstants.INTERPRETATION_SECONDARY_FINDINGS_IDS_PARAM,
                InterpretationDBAdaptor.QueryParams.SECONDARY_FINDINGS_ID.key());

        changeQueryId(query, ParamConstants.INTERPRETATION_STATUS_PARAM, InterpretationDBAdaptor.QueryParams.STATUS_ID.key());
        changeQueryId(query, ParamConstants.INTERPRETATION_INTERNAL_STATUS_PARAM,
                InterpretationDBAdaptor.QueryParams.INTERNAL_STATUS_ID.key());

        if (query.containsKey(ParamConstants.INTERPRETATION_PANELS_PARAM)) {
            List<String> panelList = query.getAsStringList(ParamConstants.INTERPRETATION_PANELS_PARAM);
            query.remove(ParamConstants.INTERPRETATION_PANELS_PARAM);
            PanelDBAdaptor.QueryParams fieldFilter = catalogManager.getPanelManager().getFieldFilter(panelList);
            Query tmpQuery = new Query(fieldFilter.key(), panelList);

            OpenCGAResult<Panel> result = panelDBAdaptor.get(study.getUid(), tmpQuery, PanelManager.INCLUDE_PANEL_IDS, user);
            if (result.getNumResults() > 0) {
                query.put(InterpretationDBAdaptor.QueryParams.PANELS_UID.key(),
                        result.getResults().stream().map(Panel::getUid).collect(Collectors.toList()));
            } else {
                // We won't return any results
                query.put(InterpretationDBAdaptor.QueryParams.PANELS_UID.key(), -1);
            }
        }
    }

    private void validateStatusParameter(Interpretation interpretation, ClinicalAnalysis.Type type,
                                         InterpretationStudyConfiguration interpretationConfiguration) throws CatalogException {
        // Status
        if (interpretationConfiguration.getStatus() == null
                || CollectionUtils.isEmpty(interpretationConfiguration.getStatus().get(type))) {
            throw new CatalogException("Missing status configuration in study for type '" + type
                    + "'. Please add a proper set of valid statuses.");
        }
        if (StringUtils.isNotEmpty(interpretation.getStatus().getId())) {
            Map<String, StatusValue> statusMap = new HashMap<>();
            for (StatusValue status : interpretationConfiguration.getStatus().get(type)) {
                statusMap.put(status.getId(), status);
            }
            if (!statusMap.containsKey(interpretation.getStatus().getId())) {
                throw new CatalogException("Unknown status '" + interpretation.getStatus().getId() + "'. The list of valid statuses is: '"
                        + String.join(",", statusMap.keySet()) + "'");
            }
            StatusValue statusValue = statusMap.get(interpretation.getStatus().getId());
            interpretation.getStatus().setDescription(statusValue.getDescription());
            interpretation.getStatus().setDate(TimeUtils.getTime());
        }
    }
}<|MERGE_RESOLUTION|>--- conflicted
+++ resolved
@@ -1007,13 +1007,8 @@
         }
 
         if (parameters.containsKey(InterpretationDBAdaptor.QueryParams.STATUS.key())) {
-<<<<<<< HEAD
             interpretation.setStatus(updateParams.getStatus().toStatus());
-            validateCustomStatusParameters(clinicalAnalysis, interpretation, interpretationConfiguration);
-=======
-            interpretation.setStatus(updateParams.getStatus().toCustomStatus());
             validateStatusParameter(interpretation, clinicalAnalysis.getType(), interpretationConfiguration);
->>>>>>> f43addfe
             parameters.put(InterpretationDBAdaptor.QueryParams.STATUS.key(), interpretation.getStatus());
         }
 
