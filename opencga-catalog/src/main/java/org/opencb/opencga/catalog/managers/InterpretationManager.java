/*
 * Copyright 2015-2020 OpenCB
 *
 * Licensed under the Apache License, Version 2.0 (the "License");
 * you may not use this file except in compliance with the License.
 * You may obtain a copy of the License at
 *
 *     http://www.apache.org/licenses/LICENSE-2.0
 *
 * Unless required by applicable law or agreed to in writing, software
 * distributed under the License is distributed on an "AS IS" BASIS,
 * WITHOUT WARRANTIES OR CONDITIONS OF ANY KIND, either express or implied.
 * See the License for the specific language governing permissions and
 * limitations under the License.
 */

package org.opencb.opencga.catalog.managers;

import com.fasterxml.jackson.core.JsonProcessingException;
import org.apache.commons.collections4.CollectionUtils;
import org.apache.commons.lang3.NotImplementedException;
import org.apache.commons.lang3.StringUtils;
import org.opencb.biodata.models.clinical.ClinicalAnalyst;
import org.opencb.biodata.models.clinical.ClinicalAudit;
import org.opencb.biodata.models.clinical.ClinicalComment;
import org.opencb.biodata.models.clinical.interpretation.ClinicalVariant;
import org.opencb.biodata.models.common.Status;
import org.opencb.commons.datastore.core.Event;
import org.opencb.commons.datastore.core.ObjectMap;
import org.opencb.commons.datastore.core.Query;
import org.opencb.commons.datastore.core.QueryOptions;
import org.opencb.commons.utils.ListUtils;
import org.opencb.opencga.catalog.auth.authorization.AuthorizationManager;
import org.opencb.opencga.catalog.db.DBAdaptorFactory;
import org.opencb.opencga.catalog.db.api.*;
import org.opencb.opencga.catalog.exceptions.CatalogAuthorizationException;
import org.opencb.opencga.catalog.exceptions.CatalogDBException;
import org.opencb.opencga.catalog.exceptions.CatalogException;
import org.opencb.opencga.catalog.models.InternalGetDataResult;
import org.opencb.opencga.catalog.utils.Constants;
import org.opencb.opencga.catalog.utils.ParamUtils;
import org.opencb.opencga.catalog.utils.UuidUtils;
import org.opencb.opencga.core.common.TimeUtils;
import org.opencb.opencga.core.config.Configuration;
import org.opencb.opencga.core.models.audit.AuditRecord;
import org.opencb.opencga.core.models.clinical.*;
import org.opencb.opencga.core.models.common.Enums;
import org.opencb.opencga.core.models.common.StatusParam;
import org.opencb.opencga.core.models.common.StatusValue;
import org.opencb.opencga.core.models.panel.Panel;
import org.opencb.opencga.core.models.panel.PanelReferenceParam;
import org.opencb.opencga.core.models.study.Study;
import org.opencb.opencga.core.models.study.configuration.InterpretationStudyConfiguration;
import org.opencb.opencga.core.models.user.User;
import org.opencb.opencga.core.response.OpenCGAResult;
import org.slf4j.Logger;
import org.slf4j.LoggerFactory;

import javax.annotation.Nullable;
import java.util.*;
import java.util.function.Function;
import java.util.stream.Collectors;

public class InterpretationManager extends ResourceManager<Interpretation> {

    protected static Logger logger = LoggerFactory.getLogger(InterpretationManager.class);

    private UserManager userManager;
    private StudyManager studyManager;

    public static final QueryOptions INCLUDE_INTERPRETATION_IDS = new QueryOptions(QueryOptions.INCLUDE, Arrays.asList(
            InterpretationDBAdaptor.QueryParams.ID.key(), InterpretationDBAdaptor.QueryParams.UID.key(),
            InterpretationDBAdaptor.QueryParams.UUID.key(), InterpretationDBAdaptor.QueryParams.CLINICAL_ANALYSIS_ID.key(),
            InterpretationDBAdaptor.QueryParams.VERSION.key(), InterpretationDBAdaptor.QueryParams.STUDY_UID.key()));
    public static final QueryOptions INCLUDE_INTERPRETATION_FINDING_IDS = new QueryOptions(QueryOptions.INCLUDE, Arrays.asList(
            InterpretationDBAdaptor.QueryParams.ID.key(), InterpretationDBAdaptor.QueryParams.UID.key(),
            InterpretationDBAdaptor.QueryParams.UUID.key(), InterpretationDBAdaptor.QueryParams.CLINICAL_ANALYSIS_ID.key(),
            InterpretationDBAdaptor.QueryParams.VERSION.key(), InterpretationDBAdaptor.QueryParams.STUDY_UID.key(),
            InterpretationDBAdaptor.QueryParams.PRIMARY_FINDINGS_ID.key(),
            InterpretationDBAdaptor.QueryParams.SECONDARY_FINDINGS_ID.key()));


    public InterpretationManager(AuthorizationManager authorizationManager, AuditManager auditManager, CatalogManager catalogManager,
                                 DBAdaptorFactory catalogDBAdaptorFactory, Configuration configuration) {
        super(authorizationManager, auditManager, catalogManager, catalogDBAdaptorFactory, configuration);

        this.userManager = catalogManager.getUserManager();
        this.studyManager = catalogManager.getStudyManager();
    }

    @Override
    Enums.Resource getEntity() {
        return Enums.Resource.INTERPRETATION;
    }

    @Override
    InternalGetDataResult<Interpretation> internalGet(long studyUid, List<String> entryList, @Nullable Query query, QueryOptions options,
                                                      String user, boolean ignoreException) throws CatalogException {
        if (ListUtils.isEmpty(entryList)) {
            throw new CatalogException("Missing interpretation entries.");
        }
        List<String> uniqueList = ListUtils.unique(entryList);

        QueryOptions queryOptions = new QueryOptions(ParamUtils.defaultObject(options, QueryOptions::new));
        Query queryCopy = query == null ? new Query() : new Query(query);
        queryCopy.put(InterpretationDBAdaptor.QueryParams.STUDY_UID.key(), studyUid);

        boolean versioned = queryCopy.getBoolean(Constants.ALL_VERSIONS)
                || queryCopy.containsKey(InterpretationDBAdaptor.QueryParams.VERSION.key());
        if (versioned && uniqueList.size() > 1) {
            throw new CatalogException("Only one interpretation allowed when requesting multiple versions");
        }

        Function<Interpretation, String> interpretationStringFunction = Interpretation::getId;
        InterpretationDBAdaptor.QueryParams idQueryParam = null;
        for (String entry : uniqueList) {
            InterpretationDBAdaptor.QueryParams param = InterpretationDBAdaptor.QueryParams.ID;
            if (UuidUtils.isOpenCgaUuid(entry)) {
                param = InterpretationDBAdaptor.QueryParams.UUID;
                interpretationStringFunction = Interpretation::getUuid;
            }
            if (idQueryParam == null) {
                idQueryParam = param;
            }
            if (idQueryParam != param) {
                throw new CatalogException("Found uuids and ids in the same query. Please, choose one or do two different queries.");
            }
        }
        queryCopy.put(idQueryParam.key(), uniqueList);

        // Ensure the field by which we are querying for will be kept in the results
        queryOptions = keepFieldInQueryOptions(queryOptions, idQueryParam.key());

        OpenCGAResult<Interpretation> interpretationDataResult = interpretationDBAdaptor.get(studyUid, queryCopy, queryOptions, user);

        if (!versioned && interpretationDataResult.getNumResults() != uniqueList.size() && !ignoreException) {
            throw CatalogException.notFound("interpretations",
                    getMissingFields(uniqueList, interpretationDataResult.getResults(), interpretationStringFunction));
        }

        List<Interpretation> interpretationList;

        // Check permissions
        if (!versioned) {
            interpretationList = new ArrayList<>(interpretationDataResult.getResults());
            Iterator<Interpretation> iterator = interpretationList.iterator();
            while (iterator.hasNext()) {
                Interpretation interpretation = iterator.next();
                // Check if the user has access to the corresponding search analysis
                try {
                    catalogManager.getClinicalAnalysisManager().internalGet(studyUid,
                            interpretation.getClinicalAnalysisId(), ClinicalAnalysisManager.INCLUDE_CLINICAL_IDS, user);
                } catch (CatalogAuthorizationException e) {
                    if (ignoreException) {
                        // Remove interpretation. User will not have permissions
                        iterator.remove();
                    } else {
                        throw new CatalogAuthorizationException("Permission denied. " + user + " is not allowed to see some or none of the"
                                + " interpretations", e);
                    }
                }
            }
        } else {
            if (interpretationDataResult.getNumResults() > 0) {
                interpretationList = interpretationDataResult.getResults();
                Interpretation interpretation = interpretationDataResult.first();
                try {
                    catalogManager.getClinicalAnalysisManager().internalGet(studyUid,
                            interpretation.getClinicalAnalysisId(), ClinicalAnalysisManager.INCLUDE_CLINICAL_IDS, user);
                } catch (CatalogAuthorizationException e) {
                    if (!ignoreException) {
                        throw new CatalogAuthorizationException("Permission denied. " + user + " is not allowed to see some or none of the"
                                + " interpretations", e);
                    }
                }
            } else {
                interpretationList = Collections.emptyList();
            }
        }

        interpretationDataResult.setResults(interpretationList);
        interpretationDataResult.setNumResults(interpretationList.size());
        interpretationDataResult.setNumMatches(interpretationList.size());

        return keepOriginalOrder(uniqueList, interpretationStringFunction, interpretationDataResult, ignoreException, versioned);
    }

    @Override
    public OpenCGAResult<Interpretation> create(String studyStr, Interpretation entry, QueryOptions options, String sessionId)
            throws CatalogException {
        throw new CatalogException("Non-supported. Use other create method");
    }

    public OpenCGAResult<Interpretation> create(String studyStr, String clinicalAnalysisStr, Interpretation interpretation,
                                                ParamUtils.SaveInterpretationAs saveInterpretationAs, QueryOptions options, String token)
            throws CatalogException {
        // We check if the user can create interpretations in the search analysis
        String userId = userManager.getUserId(token);
        Study study = studyManager.resolveId(studyStr, userId, StudyManager.INCLUDE_CONFIGURATION);

        ObjectMap auditParams = new ObjectMap()
                .append("study", studyStr)
                .append("clinicalAnalysis", clinicalAnalysisStr)
                .append("interpretation", interpretation)
                .append("saveAs", saveInterpretationAs)
                .append("options", options)
                .append("token", token);

        try {
            QueryOptions clinicalOptions = keepFieldsInQueryOptions(ClinicalAnalysisManager.INCLUDE_CLINICAL_IDS,
                    Arrays.asList(ClinicalAnalysisDBAdaptor.QueryParams.PANELS.key(),
                            ClinicalAnalysisDBAdaptor.QueryParams.PANEL_LOCK.key()));
            ClinicalAnalysis clinicalAnalysis = catalogManager.getClinicalAnalysisManager().internalGet(study.getUid(), clinicalAnalysisStr,
                    clinicalOptions, userId).first();

            authorizationManager.checkClinicalAnalysisPermission(study.getUid(), clinicalAnalysis.getUid(),
                    userId, ClinicalAnalysisAclEntry.ClinicalAnalysisPermissions.WRITE);

            validateNewInterpretation(study, interpretation, clinicalAnalysis, userId);

            ClinicalAudit clinicalAudit = new ClinicalAudit(userId, ClinicalAudit.Action.CREATE_INTERPRETATION,
                    "Create interpretation '" + interpretation.getId() + "'", TimeUtils.getTime());
            OpenCGAResult result = interpretationDBAdaptor.insert(study.getUid(), interpretation, saveInterpretationAs,
                    Collections.singletonList(clinicalAudit));
            OpenCGAResult<Interpretation> queryResult = interpretationDBAdaptor.get(study.getUid(), interpretation.getId(),
                    QueryOptions.empty());
            queryResult.setTime(result.getTime() + queryResult.getTime());

            auditManager.auditCreate(userId, Enums.Resource.INTERPRETATION, interpretation.getId(), "", study.getId(),
                    study.getUuid(), auditParams, new AuditRecord.Status(AuditRecord.Status.Result.SUCCESS));

            return queryResult;
        } catch (CatalogException e) {
            auditManager.auditCreate(userId, Enums.Resource.INTERPRETATION, interpretation.getId(), "", study.getId(),
                    study.getUuid(), auditParams, new AuditRecord.Status(AuditRecord.Status.Result.ERROR, e.getError()));
            throw e;
        }
    }

    void validateNewInterpretation(Study study, Interpretation interpretation, ClinicalAnalysis clinicalAnalysis, String userId)
            throws CatalogException {
        if (study.getInternal() == null || study.getInternal().getConfiguration() == null
                || study.getInternal().getConfiguration().getClinical() == null
                || study.getInternal().getConfiguration().getClinical().getInterpretation() == null) {
            throw new CatalogException("Unexpected error: InterpretationConfiguration is null");
        }
        InterpretationStudyConfiguration interpretationConfiguration =
                study.getInternal().getConfiguration().getClinical().getInterpretation();

        ParamUtils.checkObj(interpretation, "Interpretation");
        ParamUtils.checkParameter(clinicalAnalysis.getId(), "ClinicalAnalysisId");

        ParamUtils.checkIdentifier(interpretation.getId(), "id");

        interpretation.setClinicalAnalysisId(clinicalAnalysis.getId());

        interpretation.setCreationDate(ParamUtils.checkCreationDateOrGetCurrentCreationDate(interpretation.getCreationDate()));
        interpretation.setModificationDate(TimeUtils.getTime());
        interpretation.setDescription(ParamUtils.defaultString(interpretation.getDescription(), ""));
        interpretation.setInternal(InterpretationInternal.init());
        interpretation.setMethods(ParamUtils.defaultObject(interpretation.getMethods(), Collections.emptyList()));
        interpretation.setPrimaryFindings(ParamUtils.defaultObject(interpretation.getPrimaryFindings(), Collections.emptyList()));
        interpretation.setSecondaryFindings(ParamUtils.defaultObject(interpretation.getSecondaryFindings(), Collections.emptyList()));
        interpretation.setComments(ParamUtils.defaultObject(interpretation.getComments(), Collections.emptyList()));
        interpretation.setStatus(ParamUtils.defaultObject(interpretation.getStatus(), Status::new));
        interpretation.setRelease(studyManager.getCurrentRelease(study));
        interpretation.setVersion(1);
        interpretation.setAttributes(ParamUtils.defaultObject(interpretation.getAttributes(), Collections.emptyMap()));
        interpretation.setUuid(UuidUtils.generateOpenCgaUuid(UuidUtils.Entity.INTERPRETATION));

        if (CollectionUtils.isEmpty(interpretation.getPanels())) {
            interpretation.setPanels(clinicalAnalysis.getPanels());
        } else {
            if (clinicalAnalysis.isPanelLock()) {
                // Check the panels are the same provided in the Clinical Analysis
                Set<String> clinicalPanelIds = clinicalAnalysis.getPanels().stream().map(Panel::getId).collect(Collectors.toSet());
                Set<String> interpretationPanelIds = interpretation.getPanels().stream().map(Panel::getId).collect(Collectors.toSet());

                if (clinicalPanelIds.size() != interpretationPanelIds.size() || !clinicalPanelIds.containsAll(interpretationPanelIds)) {
                    throw new CatalogException("'panelLock' from ClinicalAnalysis is set to True. Please, leave list of panels empty so "
                            + "they can be inherited or pass the same panels defined in the Clinical Analysis.");
                }

                // Use panels from Clinical Analysis. No need to validate the panels
                interpretation.setPanels(clinicalAnalysis.getPanels());
            } else {
                // Validate and get panels
                Set<String> panelIds = interpretation.getPanels().stream().map(Panel::getId).collect(Collectors.toSet());
                Query query = new Query(PanelDBAdaptor.QueryParams.ID.key(), panelIds);
                OpenCGAResult<org.opencb.opencga.core.models.panel.Panel> panelResult =
                        panelDBAdaptor.get(study.getUid(), query, PanelManager.INCLUDE_PANEL_IDS, userId);
                if (panelResult.getNumResults() < panelIds.size()) {
                    throw new CatalogException("Some panels were not found or user doesn't have permissions to see them");
                }

                clinicalAnalysis.setPanels(panelResult.getResults());
            }
        }

        // Validate custom status
        validateCustomStatusParameters(clinicalAnalysis, interpretation, interpretationConfiguration);

        // Check there are no duplicated findings
        Set<String> findings = new HashSet<>();
        for (ClinicalVariant primaryFinding : interpretation.getPrimaryFindings()) {
            if (StringUtils.isEmpty(primaryFinding.getId())) {
                throw new CatalogException("Missing primary finding id.");
            }
            if (findings.contains(primaryFinding.getId())) {
                throw new CatalogException("Primary finding ids should be unique. Found repeated id '" + primaryFinding.getId() + "'");
            }
            findings.add(primaryFinding.getId());
        }

        findings = new HashSet<>();
        for (ClinicalVariant secondaryFinding : interpretation.getSecondaryFindings()) {
            if (StringUtils.isEmpty(secondaryFinding.getId())) {
                throw new CatalogException("Missing secondary finding id.");
            }
            if (findings.contains(secondaryFinding.getId())) {
                throw new CatalogException("Secondary finding ids should be unique. Found repeated id '" + secondaryFinding.getId() + "'");
            }
            findings.add(secondaryFinding.getId());
        }

        if (!interpretation.getComments().isEmpty()) {
            // Fill author and date
            Calendar calendar = Calendar.getInstance();
            for (ClinicalComment comment : interpretation.getComments()) {
                comment.setAuthor(userId);

                comment.setDate(TimeUtils.getTimeMillis(calendar.getTime()));
                calendar.add(Calendar.MILLISECOND, 1);
            }
        }

        // Analyst
        QueryOptions userInclude = new QueryOptions(QueryOptions.INCLUDE, Arrays.asList(UserDBAdaptor.QueryParams.ID.key(),
                UserDBAdaptor.QueryParams.NAME.key(), UserDBAdaptor.QueryParams.EMAIL.key()));
        User user;
        if (interpretation.getAnalyst() == null || StringUtils.isEmpty(interpretation.getAnalyst().getId())) {
            user = userDBAdaptor.get(userId, userInclude).first();
        } else {
            // Validate user
            OpenCGAResult<User> result = userDBAdaptor.get(interpretation.getAnalyst().getId(), userInclude);
            if (result.getNumResults() == 0) {
                throw new CatalogException("User '" + interpretation.getAnalyst().getId() + "' not found");
            }
            user = result.first();
        }
        interpretation.setAnalyst(new ClinicalAnalyst(user.getId(), user.getName(), user.getEmail(), userId, TimeUtils.getTime()));
    }

    private void validateCustomStatusParameters(ClinicalAnalysis clinicalAnalysis, Interpretation interpretation,
                                                InterpretationStudyConfiguration interpretationConfiguration) throws CatalogException {
        // Status
        if (interpretationConfiguration.getStatus() == null
                || CollectionUtils.isEmpty(interpretationConfiguration.getStatus().get(clinicalAnalysis.getType()))) {
            throw new CatalogException("Missing status configuration in study for type '" + clinicalAnalysis.getType()
                    + "'. Please add a proper set of valid statuses.");
        }
        if (StringUtils.isNotEmpty(interpretation.getStatus().getId())) {
            Map<String, StatusValue> statusMap = new HashMap<>();
            for (StatusValue status : interpretationConfiguration.getStatus().get(clinicalAnalysis.getType())) {
                statusMap.put(status.getId(), status);
            }
            if (!statusMap.containsKey(interpretation.getStatus().getId())) {
                throw new CatalogException("Unknown status '" + interpretation.getStatus().getId() + "'. The list of valid statuses is: '"
                        + String.join(",", statusMap.keySet()) + "'");
            }
            StatusValue statusValue = statusMap.get(interpretation.getStatus().getId());
            interpretation.getStatus().setDescription(statusValue.getDescription());
            interpretation.getStatus().setDate(TimeUtils.getTime());
        }
    }

    public OpenCGAResult<Interpretation> clear(String studyStr, String clinicalAnalysisId, List<String> interpretationList, String token)
            throws CatalogException {
        String userId = userManager.getUserId(token);
        Study study = studyManager.resolveId(studyStr, userId, StudyManager.INCLUDE_CONFIGURATION);

        ObjectMap auditParams = new ObjectMap()
                .append("study", studyStr)
                .append("clinicalAnalysisId", clinicalAnalysisId)
                .append("token", token);

        String operationId = UuidUtils.generateOpenCgaUuid(UuidUtils.Entity.AUDIT);
        auditManager.initAuditBatch(operationId);

        OpenCGAResult<Interpretation> result = OpenCGAResult.empty();
        for (String interpretationStr : interpretationList) {
            String interpretationId = interpretationStr;
            String interpretationUuid = "";
            try {
                QueryOptions clinicalOptions = keepFieldsInQueryOptions(ClinicalAnalysisManager.INCLUDE_CLINICAL_INTERPRETATIONS,
                        Arrays.asList(ClinicalAnalysisDBAdaptor.QueryParams.PANELS.key(),
                                ClinicalAnalysisDBAdaptor.QueryParams.PANEL_LOCK.key()));
                OpenCGAResult<ClinicalAnalysis> clinicalResult = catalogManager.getClinicalAnalysisManager().internalGet(study.getUid(),
                        clinicalAnalysisId, clinicalOptions, userId);
                if (clinicalResult.getNumResults() == 0) {
                    throw new CatalogException("ClinicalAnalysis '" + clinicalAnalysisId + "' not found");
                }
                ClinicalAnalysis clinicalAnalysis = clinicalResult.first();

                OpenCGAResult<Interpretation> tmpResult = internalGet(study.getUid(), interpretationStr, INCLUDE_INTERPRETATION_IDS,
                        userId);
                if (tmpResult.getNumResults() == 0) {
                    throw new CatalogException("Interpretation '" + interpretationStr + "' not found.");
                }
                Interpretation interpretation = tmpResult.first();

                if (!interpretation.getClinicalAnalysisId().equals(clinicalAnalysisId)) {
                    throw new CatalogException("Interpretation '" + interpretationId + "' does not belong to ClinicalAnalysis '"
                            + clinicalAnalysisId + "'. It belongs to '" + interpretation.getClinicalAnalysisId() + "'.");
                }

                interpretationId = interpretation.getId();
                interpretationUuid = interpretation.getUuid();

                Map<String, Object> actionMap = new HashMap<>();
                actionMap.put(InterpretationDBAdaptor.QueryParams.PRIMARY_FINDINGS.key(), ParamUtils.BasicUpdateAction.SET);
                actionMap.put(InterpretationDBAdaptor.QueryParams.SECONDARY_FINDINGS.key(), ParamUtils.BasicUpdateAction.SET);
                actionMap.put(InterpretationDBAdaptor.QueryParams.METHODS.key(), ParamUtils.BasicUpdateAction.SET);
                QueryOptions options = new QueryOptions(Constants.ACTIONS, actionMap);

                InterpretationUpdateParams params = new InterpretationUpdateParams("", new ClinicalAnalystParam(),
                        Collections.emptyList(), TimeUtils.getTime(), Collections.emptyList(), Collections.emptyList(),
                        clinicalAnalysis.getPanels() != null
                                ? clinicalAnalysis.getPanels().stream()
                                    .map(p -> new PanelReferenceParam().setId(p.getId())).collect(Collectors.toList())
                                : null,
                        Collections.emptyList(), new ObjectMap(), new StatusParam());

                ClinicalAudit clinicalAudit = new ClinicalAudit(userId, ClinicalAudit.Action.CLEAR_INTERPRETATION,
                        "Clear interpretation '" + interpretationId + "'", TimeUtils.getTime());
                OpenCGAResult writeResult = update(study, interpretation, params, Collections.singletonList(clinicalAudit), null, options,
                        userId);
                result.append(writeResult);

                auditManager.audit(operationId, userId, Enums.Action.CLEAR, Enums.Resource.INTERPRETATION, interpretationId,
                        interpretationUuid, study.getId(), study.getUuid(), auditParams,
                        new AuditRecord.Status(AuditRecord.Status.Result.SUCCESS), new ObjectMap());

                return result;
            } catch (CatalogException e) {
                auditManager.audit(operationId, userId, Enums.Action.CLEAR, Enums.Resource.INTERPRETATION, interpretationId,
                        interpretationUuid, study.getId(), study.getUuid(), auditParams,
                        new AuditRecord.Status(AuditRecord.Status.Result.ERROR, e.getError()), new ObjectMap());
                throw e;
            }
        }
        auditManager.finishAuditBatch(operationId);

        return result;
    }

    public OpenCGAResult<Interpretation> merge(String studyStr, String clinicalAnalysisId, String interpretationId,
                                               String interpretationId2, List<String> clinicalVariantList, String token)
            throws CatalogException {
        String userId = userManager.getUserId(token);
        Study study = studyManager.resolveId(studyStr, userId);

        ObjectMap auditParams = new ObjectMap()
                .append("study", studyStr)
                .append("clinicalAnalysisId", clinicalAnalysisId)
                .append("interpretationId", interpretationId)
                .append("interpretationId2", interpretationId2)
                .append("clinicalVariantList", clinicalVariantList)
                .append("token", token);

        String interpretationUuid = "";

        try {
            OpenCGAResult<Interpretation> tmpResult = internalGet(study.getUid(), interpretationId, INCLUDE_INTERPRETATION_IDS, userId);
            if (tmpResult.getNumResults() == 0) {
                throw new CatalogException("Interpretation '" + interpretationId + "' not found.");
            }
            Interpretation interpretation = tmpResult.first();

            if (!interpretation.getClinicalAnalysisId().equals(clinicalAnalysisId)) {
                throw new CatalogException("Interpretation '" + interpretationId + "' does not belong to ClinicalAnalysis '"
                        + clinicalAnalysisId + "'. It belongs to '" + interpretation.getClinicalAnalysisId() + "'.");
            }

            OpenCGAResult<ClinicalAnalysis> clinicalAnalysisOpenCGAResult = catalogManager.getClinicalAnalysisManager().internalGet(
                    study.getUid(), clinicalAnalysisId, ClinicalAnalysisManager.INCLUDE_CLINICAL_INTERPRETATIONS, userId);
            if (clinicalAnalysisOpenCGAResult.getNumResults() == 0) {
                throw new CatalogException("ClinicalAnalysis '" + clinicalAnalysisId + "' not found.");
            }
            if (clinicalAnalysisOpenCGAResult.first().getInterpretation() == null
                    || !clinicalAnalysisOpenCGAResult.first().getInterpretation().getId().equals(interpretationId)) {
                throw new CatalogException("Interpretation '" + interpretationId + "' is not the primary interpretation of the "
                        + "ClinicalAnalysis '" + clinicalAnalysisId + "'.");
            }

            tmpResult = internalGet(study.getUid(), interpretationId2, QueryOptions.empty(), userId);
            if (tmpResult.getNumResults() == 0) {
                throw new CatalogException("Interpretation '" + interpretationId2 + "' not found.");
            }
            Interpretation interpretation2 = tmpResult.first();

            if (!interpretation.getClinicalAnalysisId().equals(clinicalAnalysisId)) {
                throw new CatalogException("Interpretation '" + interpretationId + "' does not belong to ClinicalAnalysis '"
                        + clinicalAnalysisId + "'. It belongs to '" + interpretation.getClinicalAnalysisId() + "'.");
            }

            // We set the proper values for the audit
            interpretationId = interpretation.getId();
            interpretationUuid = interpretation.getUuid();

            interpretation2.setMethods(ParamUtils.defaultObject(interpretation2.getMethods(), Collections.emptyList()));
            interpretation2.setPrimaryFindings(ParamUtils.defaultObject(interpretation2.getPrimaryFindings(), Collections.emptyList()));
            interpretation2.setSecondaryFindings(ParamUtils.defaultObject(interpretation2.getSecondaryFindings(), Collections.emptyList()));

            ClinicalAudit clinicalAudit = new ClinicalAudit(userId, ClinicalAudit.Action.MERGE_INTERPRETATION,
                    "Merge interpretation '" + interpretation2.getId() + "' in interpretation '" + interpretation.getId() + "'",
                    TimeUtils.getTime());
            OpenCGAResult<Interpretation> mergeResult = interpretationDBAdaptor.merge(interpretation.getUid(), interpretation2,
                    Collections.singletonList(clinicalAudit), clinicalVariantList);
            auditManager.audit(userId, Enums.Action.MERGE, Enums.Resource.INTERPRETATION, interpretationId, interpretationUuid,
                    study.getId(), study.getUuid(), auditParams, new AuditRecord.Status(AuditRecord.Status.Result.SUCCESS));
            return mergeResult;
        } catch (CatalogException e) {
            logger.error("Cannot merge interpretation {}: {}", interpretationId, e.getMessage(), e);
            auditManager.audit(userId, Enums.Action.MERGE, Enums.Resource.INTERPRETATION, interpretationId, interpretationUuid,
                    study.getId(), study.getUuid(), auditParams, new AuditRecord.Status(AuditRecord.Status.Result.ERROR, e.getError()));
            throw e;
        }
    }

    public OpenCGAResult<Interpretation> merge(String studyStr, String clinicalAnalysisId, String interpretationId,
                                               Interpretation interpretation2, List<String> clinicalVariantList, String token)
            throws CatalogException {
        String userId = userManager.getUserId(token);
        Study study = studyManager.resolveId(studyStr, userId);

        ObjectMap auditParams = new ObjectMap()
                .append("study", studyStr)
                .append("clinicalAnalysisId", clinicalAnalysisId)
                .append("interpretationId", interpretationId)
                .append("interpretation2", interpretation2)
                .append("clinicalVariantList", clinicalVariantList)
                .append("token", token);

        String interpretationUuid = "";

        try {
            OpenCGAResult<Interpretation> tmpResult = internalGet(study.getUid(), interpretationId, INCLUDE_INTERPRETATION_IDS, userId);
            if (tmpResult.getNumResults() == 0) {
                throw new CatalogException("Interpretation '" + interpretationId + "' not found.");
            }
            Interpretation interpretation = tmpResult.first();

            if (!interpretation.getClinicalAnalysisId().equals(clinicalAnalysisId)) {
                throw new CatalogException("Interpretation '" + interpretationId + "' does not belong to ClinicalAnalysis '"
                        + clinicalAnalysisId + "'. It belongs to '" + interpretation.getClinicalAnalysisId() + "'.");
            }

            OpenCGAResult<ClinicalAnalysis> clinicalAnalysisOpenCGAResult = catalogManager.getClinicalAnalysisManager().internalGet(
                    study.getUid(), clinicalAnalysisId, ClinicalAnalysisManager.INCLUDE_CLINICAL_INTERPRETATIONS, userId);
            if (clinicalAnalysisOpenCGAResult.getNumResults() == 0) {
                throw new CatalogException("ClinicalAnalysis '" + clinicalAnalysisId + "' not found.");
            }
            if (clinicalAnalysisOpenCGAResult.first().getInterpretation() == null
                    || !clinicalAnalysisOpenCGAResult.first().getInterpretation().getId().equals(interpretationId)) {
                throw new CatalogException("Interpretation '" + interpretationId + "' is not the primary interpretation of the "
                        + "ClinicalAnalysis '" + clinicalAnalysisId + "'.");
            }

            // We set the proper values for the audit
            interpretationId = interpretation.getId();
            interpretationUuid = interpretation.getUuid();

            interpretation2.setMethods(ParamUtils.defaultObject(interpretation2.getMethods(), Collections.emptyList()));
            interpretation2.setPrimaryFindings(ParamUtils.defaultObject(interpretation2.getPrimaryFindings(), Collections.emptyList()));
            interpretation2.setSecondaryFindings(ParamUtils.defaultObject(interpretation2.getSecondaryFindings(), Collections.emptyList()));

            ClinicalAudit clinicalAudit = new ClinicalAudit(userId, ClinicalAudit.Action.MERGE_INTERPRETATION,
                    "Merge external interpretation in interpretation '" + interpretation.getId() + "'",
                    TimeUtils.getTime());
            OpenCGAResult<Interpretation> mergeResult = interpretationDBAdaptor.merge(interpretation.getUid(), interpretation2,
                    Collections.singletonList(clinicalAudit), clinicalVariantList);
            auditManager.audit(userId, Enums.Action.MERGE, Enums.Resource.INTERPRETATION, interpretationId, interpretationUuid,
                    study.getId(), study.getUuid(), auditParams, new AuditRecord.Status(AuditRecord.Status.Result.SUCCESS));
            return mergeResult;
        } catch (CatalogException e) {
            logger.error("Cannot merge interpretation {}: {}", interpretationId, e.getMessage(), e);
            auditManager.audit(userId, Enums.Action.MERGE, Enums.Resource.INTERPRETATION, interpretationId, interpretationUuid,
                    study.getId(), study.getUuid(), auditParams, new AuditRecord.Status(AuditRecord.Status.Result.ERROR, e.getError()));
            throw e;
        }
    }

    public OpenCGAResult<Interpretation> update(String studyStr, Query query, InterpretationUpdateParams updateParams,
                                                ParamUtils.SaveInterpretationAs as, QueryOptions options, String token)
            throws CatalogException {
        return update(studyStr, query, updateParams, as, false, options, token);
    }

    public OpenCGAResult<Interpretation> update(String studyStr, Query query, InterpretationUpdateParams updateParams,
                                                ParamUtils.SaveInterpretationAs as, boolean ignoreException, QueryOptions options,
                                                String token) throws CatalogException {
        options = ParamUtils.defaultObject(options, QueryOptions::new);

        String userId = userManager.getUserId(token);
        Study study = studyManager.resolveId(studyStr, userId, StudyManager.INCLUDE_CONFIGURATION);

        String operationId = UuidUtils.generateOpenCgaUuid(UuidUtils.Entity.AUDIT);

        ObjectMap updateMap;
        try {
            updateMap = updateParams != null ? updateParams.getUpdateMap() : null;
        } catch (JsonProcessingException e) {
            throw new CatalogException("Could not parse InterpretationUpdateParams object: " + e.getMessage(), e);
        }

        ObjectMap auditParams = new ObjectMap()
                .append("study", studyStr)
                .append("query", query)
                .append("updateParams", updateMap)
                .append("as", as)
                .append("ignoreException", ignoreException)
                .append("options", options)
                .append("token", token);

        Query finalQuery = new Query(ParamUtils.defaultObject(query, Query::new));

        DBIterator<Interpretation> iterator;
        try {
            finalQuery.append(InterpretationDBAdaptor.QueryParams.STUDY_UID.key(), study.getUid());
            iterator = interpretationDBAdaptor.iterator(study.getUid(), finalQuery, INCLUDE_INTERPRETATION_FINDING_IDS, userId);
        } catch (CatalogException e) {
            auditManager.auditUpdate(operationId, userId, Enums.Resource.INTERPRETATION, "", "", study.getId(), study.getUuid(),
                    auditParams, new AuditRecord.Status(AuditRecord.Status.Result.ERROR, e.getError()));
            throw e;
        }

        auditManager.initAuditBatch(operationId);
        OpenCGAResult<Interpretation> result = OpenCGAResult.empty();
        while (iterator.hasNext()) {
            Interpretation interpretation = iterator.next();
            try {
                List<ClinicalAudit> clinicalAuditList = new ArrayList<>();
                clinicalAuditList.add(new ClinicalAudit(userId, ClinicalAudit.Action.UPDATE_INTERPRETATION,
                        "Update interpretation '" + interpretation.getId() + "'", TimeUtils.getTime()));
                if (as != null) {
                    clinicalAuditList.add(new ClinicalAudit(userId, ClinicalAudit.Action.SWAP_INTERPRETATION,
                            "Swap interpretation '" + interpretation.getId() + "' to " + as, TimeUtils.getTime()));
                }
                OpenCGAResult writeResult = update(study, interpretation, updateParams, clinicalAuditList, as, options, userId);
                auditManager.auditUpdate(operationId, userId, Enums.Resource.INTERPRETATION, interpretation.getId(),
                        interpretation.getUuid(), study.getId(), study.getUuid(), auditParams,
                        new AuditRecord.Status(AuditRecord.Status.Result.SUCCESS));

                result.append(writeResult);
            } catch (CatalogException e) {
                Event event = new Event(Event.Type.ERROR, interpretation.getId(), e.getMessage());
                result.getEvents().add(event);

                logger.error("Cannot update interpretation {}: {}", interpretation.getId(), e.getMessage(), e);
                auditManager.auditUpdate(operationId, userId, Enums.Resource.INTERPRETATION, interpretation.getId(),
                        interpretation.getUuid(), study.getId(), study.getUuid(), auditParams,
                        new AuditRecord.Status(AuditRecord.Status.Result.ERROR, e.getError()));
            }
        }
        auditManager.finishAuditBatch(operationId);

        return endResult(result, ignoreException);
    }

    public OpenCGAResult<Interpretation> update(String studyStr, String clinicalAnalysisId, String intepretationId,
                                                InterpretationUpdateParams updateParams, ParamUtils.SaveInterpretationAs as,
                                                QueryOptions options, String token) throws CatalogException {
        options = ParamUtils.defaultObject(options, QueryOptions::new);

        String userId = userManager.getUserId(token);
        Study study = studyManager.resolveId(studyStr, userId, StudyManager.INCLUDE_CONFIGURATION);

        String operationId = UuidUtils.generateOpenCgaUuid(UuidUtils.Entity.AUDIT);

        ObjectMap updateMap;
        try {
            updateMap = updateParams != null ? updateParams.getUpdateMap() : null;
        } catch (JsonProcessingException e) {
            throw new CatalogException("Could not parse InterpretationUpdateParams object: " + e.getMessage(), e);
        }

        ObjectMap auditParams = new ObjectMap()
                .append("study", studyStr)
                .append("clinicalAnalysisId", clinicalAnalysisId)
                .append("intepretationId", intepretationId)
                .append("updateParams", updateMap)
                .append("as", as)
                .append("options", options)
                .append("token", token);

        OpenCGAResult<Interpretation> result = OpenCGAResult.empty();
        String interpretationId = "";
        String interpretationUuid = "";
        try {
            ParamUtils.checkParameter(clinicalAnalysisId, "ClinicalAnalysisId");
            ParamUtils.checkParameter(intepretationId, "InterpretationId");

            OpenCGAResult<Interpretation> interpretationOpenCGAResult = internalGet(study.getUid(), intepretationId,
                    INCLUDE_INTERPRETATION_FINDING_IDS, userId);
            if (interpretationOpenCGAResult.getNumResults() == 0) {
                throw new CatalogException("Interpretation '" + interpretationId + "' not found.");
            }
            Interpretation interpretation = interpretationOpenCGAResult.first();

            if (!interpretation.getClinicalAnalysisId().equals(clinicalAnalysisId)) {
                throw new CatalogException("Interpretation '" + intepretationId + "' does not belong to ClinicalAnalysis '"
                        + clinicalAnalysisId + "'. It belongs to '" + interpretation.getClinicalAnalysisId() + "'.");
            }

            // We set the proper values for the audit
            interpretationId = interpretation.getId();
            interpretationUuid = interpretation.getUuid();

            List<ClinicalAudit> clinicalAuditList = new ArrayList<>();
            clinicalAuditList.add(new ClinicalAudit(userId, ClinicalAudit.Action.UPDATE_INTERPRETATION,
                    "Update interpretation '" + interpretation.getId() + "'", TimeUtils.getTime()));
            if (as != null) {
                clinicalAuditList.add(new ClinicalAudit(userId, ClinicalAudit.Action.SWAP_INTERPRETATION,
                        "Swap interpretation '" + interpretation.getId() + "' to " + as, TimeUtils.getTime()));
            }
            OpenCGAResult writeResult = update(study, interpretation, updateParams, clinicalAuditList, as, options, userId);
            result.append(writeResult);

            auditManager.auditUpdate(operationId, userId, Enums.Resource.INTERPRETATION, interpretation.getId(),
                    interpretation.getUuid(), study.getId(), study.getUuid(), auditParams,
                    new AuditRecord.Status(AuditRecord.Status.Result.SUCCESS));
        } catch (CatalogException e) {
            CatalogException e1 = new CatalogException("Cannot update interpretation '" + interpretationId + "' of search analysis '"
                    + clinicalAnalysisId + "': " + e.getMessage(), e);
            Event event = new Event(Event.Type.ERROR, interpretationId, e1.getMessage());
            result.getEvents().add(event);

            logger.error("{}", e1.getMessage(), e);
            auditManager.auditUpdate(operationId, userId, Enums.Resource.INTERPRETATION, interpretationId, interpretationUuid,
                    study.getId(), study.getUuid(), auditParams, new AuditRecord.Status(AuditRecord.Status.Result.ERROR, e1.getError()));
            throw e1;
        }

        return result;
    }

    /**
     * Update interpretations from catalog.
     *
     * @param studyStr   Study id in string format. Could be one of [id|user@aliasProject:aliasStudy|aliasProject:aliasStudy|aliasStudy].
     * @param clinicalAnalysisId ClinicalAnalysis id.
     * @param interpretationIds List of interpretation ids. Could be either the id or uuid.
     * @param updateParams Data model filled only with the parameters to be updated.
     * @param as Enum to move the importance of the interpretation within the search analysis context.
     * @param options      QueryOptions object.
     * @param token  Session id of the user logged in.
     * @return A OpenCGAResult.
     * @throws CatalogException if there is any internal error, the user does not have proper permissions or a parameter passed does not
     *                          exist or is not allowed to be updated.
     */
    public OpenCGAResult<Interpretation> update(String studyStr, String clinicalAnalysisId, List<String> interpretationIds,
                                                InterpretationUpdateParams updateParams, ParamUtils.SaveInterpretationAs as,
                                                QueryOptions options, String token) throws CatalogException {
        return update(studyStr, clinicalAnalysisId, interpretationIds, updateParams, as, false, options, token);
    }

    public OpenCGAResult<Interpretation> update(String studyStr, String clinicalAnalysisId, List<String> interpretationIds,
                                                InterpretationUpdateParams updateParams, ParamUtils.SaveInterpretationAs as,
                                                boolean ignoreException, QueryOptions options, String token) throws CatalogException {
        options = ParamUtils.defaultObject(options, QueryOptions::new);

        String userId = userManager.getUserId(token);
        Study study = studyManager.resolveId(studyStr, userId, StudyManager.INCLUDE_CONFIGURATION);

        String operationId = UuidUtils.generateOpenCgaUuid(UuidUtils.Entity.AUDIT);

        ObjectMap updateMap;
        try {
            updateMap = updateParams != null ? updateParams.getUpdateMap() : null;
        } catch (JsonProcessingException e) {
            throw new CatalogException("Could not parse InterpretationUpdateParams object: " + e.getMessage(), e);
        }

        ObjectMap auditParams = new ObjectMap()
                .append("study", studyStr)
                .append("interpretationIds", interpretationIds)
                .append("clinicalAnalysisId", clinicalAnalysisId)
                .append("updateParams", updateMap)
                .append("as", as)
                .append("ignoreException", ignoreException)
                .append("options", options)
                .append("token", token);

        auditManager.initAuditBatch(operationId);
        OpenCGAResult<Interpretation> result = OpenCGAResult.empty();
        for (String id : interpretationIds) {
            String interpretationId = id;
            String interpretationUuid = "";

            try {
                OpenCGAResult<Interpretation> tmpResult = internalGet(study.getUid(), interpretationId, INCLUDE_INTERPRETATION_FINDING_IDS,
                        userId);
                if (tmpResult.getNumResults() == 0) {
                    throw new CatalogException("Interpretation '" + interpretationId + "' not found.");
                }
                Interpretation interpretation = tmpResult.first();

                if (!interpretation.getClinicalAnalysisId().equals(clinicalAnalysisId)) {
                    throw new CatalogException("Interpretation '" + interpretationId + "' does not belong to ClinicalAnalysis '"
                            + clinicalAnalysisId + "'. It belongs to '" + interpretation.getClinicalAnalysisId() + "'.");
                }

                // We set the proper values for the audit
                interpretationId = interpretation.getId();
                interpretationUuid = interpretation.getUuid();

                List<ClinicalAudit> clinicalAuditList = new ArrayList<>();
                clinicalAuditList.add(new ClinicalAudit(userId, ClinicalAudit.Action.UPDATE_INTERPRETATION,
                        "Update interpretation '" + interpretation.getId() + "'", TimeUtils.getTime()));
                if (as != null) {
                    clinicalAuditList.add(new ClinicalAudit(userId, ClinicalAudit.Action.SWAP_INTERPRETATION,
                            "Swap interpretation '" + interpretation.getId() + "' to " + as, TimeUtils.getTime()));
                }
                OpenCGAResult writeResult = update(study, interpretation, updateParams, clinicalAuditList, as, options, userId);
                result.append(writeResult);

                auditManager.auditUpdate(operationId, userId, Enums.Resource.INTERPRETATION, interpretation.getId(),
                        interpretation.getUuid(), study.getId(), study.getUuid(), auditParams,
                        new AuditRecord.Status(AuditRecord.Status.Result.SUCCESS));
            } catch (CatalogException e) {
                Event event = new Event(Event.Type.ERROR, id, e.getMessage());
                result.getEvents().add(event);

                logger.error("Cannot update interpretation {}: {}", interpretationId, e.getMessage(), e);
                auditManager.auditUpdate(operationId, userId, Enums.Resource.INTERPRETATION, interpretationId, interpretationUuid,
                        study.getId(), study.getUuid(), auditParams, new AuditRecord.Status(AuditRecord.Status.Result.ERROR, e.getError()));
            }
        }
        auditManager.finishAuditBatch(operationId);

        return endResult(result, ignoreException);
    }

    private OpenCGAResult update(Study study, Interpretation interpretation, InterpretationUpdateParams updateParams,
                                 List<ClinicalAudit> clinicalAuditList, ParamUtils.SaveInterpretationAs as, QueryOptions options,
                                 String userId) throws CatalogException {
        if (study.getInternal() == null || study.getInternal().getConfiguration() == null
                || study.getInternal().getConfiguration().getClinical() == null
                || study.getInternal().getConfiguration().getClinical().getInterpretation() == null) {
            throw new CatalogException("Unexpected error: InterpretationConfiguration is null");
        }
        InterpretationStudyConfiguration interpretationConfiguration =
                study.getInternal().getConfiguration().getClinical().getInterpretation();

        Map<String, Object> actionMap = options.getMap(Constants.ACTIONS);

<<<<<<< HEAD
        // Check if user has permissions to write search analysis
=======
        // Check if user has permissions to write clinical analysis
        QueryOptions clinicalOptions = keepFieldsInQueryOptions(ClinicalAnalysisManager.INCLUDE_CLINICAL_IDS,
                Arrays.asList(ClinicalAnalysisDBAdaptor.QueryParams.PANELS.key(),
                        ClinicalAnalysisDBAdaptor.QueryParams.PANEL_LOCK.key()));
>>>>>>> 49aeb5ec
        ClinicalAnalysis clinicalAnalysis = catalogManager.getClinicalAnalysisManager().internalGet(study.getUid(),
                interpretation.getClinicalAnalysisId(), clinicalOptions, userId).first();
        authorizationManager.checkClinicalAnalysisPermission(study.getUid(), clinicalAnalysis.getUid(), userId,
                ClinicalAnalysisAclEntry.ClinicalAnalysisPermissions.WRITE);

        if (updateParams != null && StringUtils.isNotEmpty(updateParams.getCreationDate())) {
            ParamUtils.checkCreationDateFormat(updateParams.getCreationDate());
        }

        ObjectMap parameters = new ObjectMap();
        if (updateParams != null) {
            try {
                parameters = updateParams.getUpdateMap();
            } catch (JsonProcessingException e) {
                throw new CatalogException("Could not parse InterpretationUpdateParams object: " + e.getMessage(), e);
            }
        }

        if (updateParams != null && updateParams.getComments() != null && !updateParams.getComments().isEmpty()) {
            List<ClinicalComment> comments = new ArrayList<>(updateParams.getComments().size());

            ParamUtils.AddRemoveReplaceAction action = ParamUtils.AddRemoveReplaceAction.from(actionMap,
                    InterpretationDBAdaptor.QueryParams.COMMENTS.key(), ParamUtils.AddRemoveReplaceAction.ADD);

            switch (action) {
                case ADD:
                    // Ensure each comment has a different milisecond
                    Calendar calendar = Calendar.getInstance();
                    for (ClinicalCommentParam comment : updateParams.getComments()) {
                        comments.add(new ClinicalComment(userId, comment.getMessage(), comment.getTags(),
                                TimeUtils.getTimeMillis(calendar.getTime())));
                        calendar.add(Calendar.MILLISECOND, 1);
                    }
                    break;
                case REMOVE:
                case REPLACE:
                    // We keep the date as is in this case
                    for (ClinicalCommentParam comment : updateParams.getComments()) {
                        if (StringUtils.isEmpty(comment.getDate())) {
                            throw new CatalogException("Missing mandatory 'date' field. This field is mandatory when action is '"
                                    + action + "'.");
                        }
                        comments.add(new ClinicalComment(userId, comment.getMessage(), comment.getTags(), comment.getDate()));
                    }
                    break;
                default:
                    throw new IllegalStateException("Unknown comments action " + action);
            }

            parameters.put(InterpretationDBAdaptor.QueryParams.COMMENTS.key(), comments);
        }

        if (updateParams != null && CollectionUtils.isNotEmpty(updateParams.getPanels())) {
            if (clinicalAnalysis.isPanelLock()) {
                throw new CatalogException("Updating panels from Interpretation is not allowed. "
                        + "'panelLock' from ClinicalAnalysis is set to True.");
            }

            // Validate and get panels
            List<String> panelIds = updateParams.getPanels().stream().map(PanelReferenceParam::getId).collect(Collectors.toList());
            Query query = new Query(PanelDBAdaptor.QueryParams.ID.key(), panelIds);
            OpenCGAResult<org.opencb.opencga.core.models.panel.Panel> panelResult =
                    panelDBAdaptor.get(study.getUid(), query, PanelManager.INCLUDE_PANEL_IDS, userId);
            if (panelResult.getNumResults() < panelIds.size()) {
                throw new CatalogException("Some panels were not found or user doesn't have permissions to see them");
            }

            parameters.put(InterpretationDBAdaptor.QueryParams.PANELS.key(), panelResult.getResults());
        }


        if (parameters.get(InterpretationDBAdaptor.QueryParams.ANALYST.key()) != null) {
            if (StringUtils.isNotEmpty(updateParams.getAnalyst().getId())) {
                QueryOptions userOptions = new QueryOptions(QueryOptions.INCLUDE, Arrays.asList(UserDBAdaptor.QueryParams.ID.key(),
                        UserDBAdaptor.QueryParams.NAME.key(), UserDBAdaptor.QueryParams.EMAIL.key()));
                // Check user exists
                OpenCGAResult<User> userResult = userDBAdaptor.get(updateParams.getAnalyst().getId(), userOptions);
                if (userResult.getNumResults() == 0) {
                    throw new CatalogException("User '" + updateParams.getAnalyst().getId() + "' not found");
                }
                parameters.put(InterpretationDBAdaptor.QueryParams.ANALYST.key(), new ClinicalAnalyst(userResult.first().getId(),
                        userResult.first().getName(), userResult.first().getEmail(), userId, TimeUtils.getTime()));
            } else {
                // Remove assignee
                parameters.put(InterpretationDBAdaptor.QueryParams.ANALYST.key(), new ClinicalAnalyst("", "", "", userId,
                        TimeUtils.getTime()));
            }
        }

        // Check for repeated ids
        if (updateParams != null && updateParams.getPrimaryFindings() != null && !updateParams.getPrimaryFindings().isEmpty()) {
            ParamUtils.UpdateAction action = ParamUtils.UpdateAction.from(actionMap,
                    InterpretationDBAdaptor.QueryParams.PRIMARY_FINDINGS.key(), ParamUtils.UpdateAction.ADD);

            Set<String> findingIds;
            if (action == ParamUtils.UpdateAction.ADD && interpretation.getPrimaryFindings() != null) {
                findingIds = interpretation.getPrimaryFindings().stream().map(ClinicalVariant::getId).collect(Collectors.toSet());
            } else {
                findingIds = new HashSet<>();
            }

            for (ClinicalVariant primaryFinding : updateParams.getPrimaryFindings()) {
                if (StringUtils.isEmpty(primaryFinding.getId())) {
                    throw new CatalogException("Missing primary finding id.");
                }
                if (findingIds.contains(primaryFinding.getId())) {
                    throw new CatalogException("Primary finding ids should be unique. Found repeated id '" + primaryFinding.getId() + "'");
                }
                findingIds.add(primaryFinding.getId());
            }
        }
        if (updateParams != null && updateParams.getSecondaryFindings() != null && !updateParams.getSecondaryFindings().isEmpty()) {
            ParamUtils.UpdateAction action = ParamUtils.UpdateAction.from(actionMap,
                    InterpretationDBAdaptor.QueryParams.SECONDARY_FINDINGS.key(), ParamUtils.UpdateAction.ADD);

            Set<String> findingIds;
            if (action == ParamUtils.UpdateAction.ADD && interpretation.getSecondaryFindings() != null) {
                findingIds = interpretation.getSecondaryFindings().stream().map(ClinicalVariant::getId).collect(Collectors.toSet());
            } else {
                findingIds = new HashSet<>();
            }

            for (ClinicalVariant finding : updateParams.getSecondaryFindings()) {
                if (StringUtils.isEmpty(finding.getId())) {
                    throw new CatalogException("Missing secondary finding id.");
                }
                if (findingIds.contains(finding.getId())) {
                    throw new CatalogException("Secondary finding ids should be unique. Found repeated id '" + finding.getId() + "'");
                }
                findingIds.add(finding.getId());
            }
        }

        if (parameters.containsKey(InterpretationDBAdaptor.QueryParams.ID.key())) {
            ParamUtils.checkIdentifier(parameters.getString(InterpretationDBAdaptor.QueryParams.ID.key()),
                    InterpretationDBAdaptor.QueryParams.ID.key());
        }

        if (parameters.containsKey(InterpretationDBAdaptor.QueryParams.STATUS.key())) {
            interpretation.setStatus(updateParams.getStatus().toCustomStatus());
            validateCustomStatusParameters(clinicalAnalysis, interpretation, interpretationConfiguration);
            parameters.put(InterpretationDBAdaptor.QueryParams.STATUS.key(), interpretation.getStatus());
        }

        return interpretationDBAdaptor.update(interpretation.getUid(), parameters, clinicalAuditList, as, options);
    }

    public OpenCGAResult<Interpretation> revert(String studyStr, String clinicalAnalysisId, String interpretationId, int version,
                                                String token) throws CatalogException {
        String userId = userManager.getUserId(token);
        Study study = studyManager.resolveId(studyStr, userId, StudyManager.INCLUDE_CONFIGURATION);

        ObjectMap auditParams = new ObjectMap()
                .append("study", studyStr)
                .append("clinicalAnalysisId", clinicalAnalysisId)
                .append("interpretationId", interpretationId)
                .append("version", version)
                .append("token", token);

        String interpretationUuid = "";
        try {
            OpenCGAResult<ClinicalAnalysis> clinicalResult = catalogManager.getClinicalAnalysisManager().internalGet(study.getUid(),
                    clinicalAnalysisId, ClinicalAnalysisManager.INCLUDE_CLINICAL_IDS, userId);
            if (clinicalResult.getNumResults() == 0) {
                throw new CatalogException("Could not find ClinicalAnalysis '" + clinicalAnalysisId + "'");
            }
            authorizationManager.checkClinicalAnalysisPermission(study.getUid(), clinicalResult.first().getUid(), userId,
                    ClinicalAnalysisAclEntry.ClinicalAnalysisPermissions.WRITE);

            OpenCGAResult<Interpretation> result = internalGet(study.getUid(), interpretationId, INCLUDE_INTERPRETATION_IDS, userId);
            if (result.getNumResults() == 0) {
                throw new CatalogException("Could not find interpretation '" + interpretationId + "'");
            }
            Interpretation interpretation = result.first();
            interpretationId = interpretation.getId();
            interpretationUuid = interpretation.getUuid();

            if (!interpretation.getClinicalAnalysisId().equals(clinicalAnalysisId)) {
                throw new CatalogException("Interpretation '" + interpretationId + "' does not belong to ClinicalAnalysis '"
                        + clinicalAnalysisId + "'. It belongs to '" + interpretation.getClinicalAnalysisId() + "'.");
            }

            if (version <= 0) {
                throw new CatalogException("Version cannot be 0 or a negative value");
            }

            if (result.first().getVersion() <= version) {
                throw new CatalogException("Version cannot be higher than the current latest interpretation version");
            }

            List<ClinicalAudit> clinicalAuditList = new ArrayList<>();
            clinicalAuditList.add(new ClinicalAudit(userId, ClinicalAudit.Action.REVERT_INTERPRETATION,
                    "Revert interpretation '" + interpretation.getId() + "' to version '" + version + "'", TimeUtils.getTime()));
            OpenCGAResult<Interpretation> revert = interpretationDBAdaptor.revert(interpretation.getUid(), version, clinicalAuditList);

            auditManager.audit(userId, Enums.Action.REVERT, Enums.Resource.INTERPRETATION, interpretation.getId(),
                    interpretation.getUuid(), study.getId(), study.getUuid(), auditParams,
                    new AuditRecord.Status(AuditRecord.Status.Result.SUCCESS));

            return revert;
        } catch (CatalogDBException e) {
            logger.error("Could not revert interpretation {}", interpretationId, e);
            auditManager.audit(userId, Enums.Action.REVERT, Enums.Resource.INTERPRETATION, interpretationId,
                    interpretationUuid, study.getId(), study.getUuid(), auditParams,
                    new AuditRecord.Status(AuditRecord.Status.Result.ERROR, e.getError()));
            CatalogException exception = new CatalogException("Could not revert interpretation '" + interpretationId + "'");
            exception.addSuppressed(e);
            throw exception;
        } catch (CatalogException e) {
            logger.error("Could not revert interpretation {}: {}", interpretationId, e.getMessage(), e);
            auditManager.audit(userId, Enums.Action.REVERT, Enums.Resource.INTERPRETATION, interpretationId,
                    interpretationUuid, study.getId(), study.getUuid(), auditParams,
                    new AuditRecord.Status(AuditRecord.Status.Result.ERROR, e.getError()));
            throw new CatalogException("Could not revert interpretation '" + interpretationId + "': " + e.getMessage());
        }
    }

    @Override
    public DBIterator<Interpretation> iterator(String studyStr, Query query, QueryOptions options, String sessionId)
            throws CatalogException {
        return null;
    }

    @Override
    public OpenCGAResult<Interpretation> search(String studyId, Query query, QueryOptions options, String token)
            throws CatalogException {
        query = ParamUtils.defaultObject(query, Query::new);
        options = ParamUtils.defaultObject(options, QueryOptions::new);

        String userId = catalogManager.getUserManager().getUserId(token);
        Study study = catalogManager.getStudyManager().resolveId(studyId, userId);

        query.append(InterpretationDBAdaptor.QueryParams.STUDY_UID.key(), study.getUid());

        OpenCGAResult<Interpretation> queryResult = interpretationDBAdaptor.get(study.getUid(), query, options, userId);

        List<Interpretation> results = new ArrayList<>(queryResult.getResults().size());
        for (Interpretation interpretation : queryResult.getResults()) {
            if (StringUtils.isNotEmpty(interpretation.getClinicalAnalysisId())) {
                try {
                    catalogManager.getClinicalAnalysisManager().internalGet(study.getUid(), interpretation.getClinicalAnalysisId(),
                            ClinicalAnalysisManager.INCLUDE_CLINICAL_IDS, userId);
                    results.add(interpretation);
                } catch (CatalogException e) {
                    // Maybe the search analysis was deleted
                    Query clinicalQuery = new Query(ClinicalAnalysisDBAdaptor.QueryParams.DELETED.key(), true);

                    try {
                        catalogManager.getClinicalAnalysisManager().internalGet(study.getUid(), interpretation.getClinicalAnalysisId(),
                                clinicalQuery, ClinicalAnalysisManager.INCLUDE_CLINICAL_IDS, userId);
                        results.add(interpretation);
                    } catch (CatalogException e1) {
                        logger.debug("Removing interpretation " + interpretation.getUuid() + " from results. User " + userId
                                + " does not have proper permissions");
                    }
                }
            }
        }

        queryResult.setResults(results);
        queryResult.setNumMatches(results.size());
        queryResult.setNumResults(results.size());
        return queryResult;
    }

    @Override
    public OpenCGAResult<?> distinct(String studyId, String field, Query query, String token) throws CatalogException {
        query = ParamUtils.defaultObject(query, Query::new);

        String userId = userManager.getUserId(token);
        Study study = catalogManager.getStudyManager().resolveId(studyId, userId);

        ObjectMap auditParams = new ObjectMap()
                .append("studyId", studyId)
                .append("field", new Query(query))
                .append("query", new Query(query))
                .append("token", token);
        try {
            InterpretationDBAdaptor.QueryParams param = InterpretationDBAdaptor.QueryParams.getParam(field);
            if (param == null) {
                throw new CatalogException("Unknown '" + field + "' parameter.");
            }
            Class<?> clazz = getTypeClass(param.type());

            fixQueryObject(query);

            query.append(InterpretationDBAdaptor.QueryParams.STUDY_UID.key(), study.getUid());
            OpenCGAResult<?> result = interpretationDBAdaptor.distinct(study.getUid(), field, query, userId, clazz);

            auditManager.auditDistinct(userId, Enums.Resource.INTERPRETATION, study.getId(), study.getUuid(), auditParams,
                    new AuditRecord.Status(AuditRecord.Status.Result.SUCCESS));

            return result;
        } catch (CatalogException e) {
            auditManager.auditDistinct(userId, Enums.Resource.INTERPRETATION, study.getId(), study.getUuid(), auditParams,
                    new AuditRecord.Status(AuditRecord.Status.Result.ERROR, e.getError()));
            throw e;
        }
    }

    @Override
    public OpenCGAResult<Interpretation> count(String studyId, Query query, String token) throws CatalogException {
        return null;
    }

    @Override
    public OpenCGAResult delete(String studyStr, List<String> ids, QueryOptions options, String token) throws CatalogException {
        throw new NotImplementedException("Use other implemented delete method");
    }

    public OpenCGAResult delete(String studyStr, String clinicalAnalysisId, List<String> interpretationIds, String token)
            throws CatalogException {
        return delete(studyStr, clinicalAnalysisId, interpretationIds, false, token);
    }

    public OpenCGAResult delete(String studyStr, String clinicalAnalysisId, List<String> interpretationIds, boolean ignoreException,
                                String token) throws CatalogException {
        if (interpretationIds == null || ListUtils.isEmpty(interpretationIds)) {
            throw new CatalogException("Missing list of interpretation ids");
        }

        String userId = catalogManager.getUserManager().getUserId(token);
        Study study = studyManager.resolveId(studyStr, userId);

        String operationId = UuidUtils.generateOpenCgaUuid(UuidUtils.Entity.AUDIT);

        ObjectMap auditParams = new ObjectMap()
                .append("study", studyStr)
                .append("clinicalAnalysisId", clinicalAnalysisId)
                .append("interpretationIds", interpretationIds)
                .append("ignoreException", ignoreException)
                .append("token", token);

        boolean checkPermissions;
        try {
            // If the user is the owner or the admin, we won't check if he has permissions for every single entry
            checkPermissions = !authorizationManager.isOwnerOrAdmin(study.getUid(), userId);
        } catch (CatalogException e) {
            auditManager.auditDelete(operationId, userId, Enums.Resource.INTERPRETATION, "", "", study.getId(), study.getUuid(),
                    auditParams, new AuditRecord.Status(AuditRecord.Status.Result.ERROR, e.getError()));
            throw e;
        }

        ClinicalAnalysis clinicalAnalysis;
        try {
            clinicalAnalysis = catalogManager.getClinicalAnalysisManager().internalGet(study.getUid(), clinicalAnalysisId,
                    ClinicalAnalysisManager.INCLUDE_CLINICAL_IDS, userId).first();
            if (checkPermissions) {
                authorizationManager.checkClinicalAnalysisPermission(study.getUid(), clinicalAnalysis.getUid(),
                        userId, ClinicalAnalysisAclEntry.ClinicalAnalysisPermissions.WRITE);
            }
        } catch (CatalogException e) {
            auditManager.auditDelete(operationId, userId, Enums.Resource.INTERPRETATION, "", "", study.getId(), study.getUuid(),
                    auditParams, new AuditRecord.Status(AuditRecord.Status.Result.ERROR, e.getError()));
            throw e;
        }

        auditManager.initAuditBatch(operationId);
        OpenCGAResult result = OpenCGAResult.empty();
        for (String id : interpretationIds) {
            String interpretationId = id;
            String interpretationUuid = "";
            try {
                OpenCGAResult<Interpretation> internalResult = internalGet(study.getUid(), id, INCLUDE_INTERPRETATION_IDS, userId);
                if (internalResult.getNumResults() == 0) {
                    throw new CatalogException("Interpretation '" + id + "' not found");
                }
                Interpretation interpretation = internalResult.first();

                // We set the proper values for the audit
                interpretationId = interpretation.getId();
                interpretationUuid = interpretation.getUuid();

                if (!interpretation.getClinicalAnalysisId().equals(clinicalAnalysis.getId())) {
                    throw new CatalogException("Cannot delete interpretation '" + interpretationId + "': Interpretation does not belong"
                            + " to ClinicalAnalysis '" + clinicalAnalysis.getId() + "'.");
                }

                // Check if the interpretation can be deleted
                // checkCanBeDeleted(study.getUid(), interpretation, params.getBoolean(Constants.FORCE, false));

                ClinicalAudit clinicalAudit = new ClinicalAudit(userId, ClinicalAudit.Action.DELETE_INTERPRETATION,
                        "Delete interpretation '" + interpretation.getId() + "'", TimeUtils.getTime());
                result.append(interpretationDBAdaptor.delete(interpretation, Collections.singletonList(clinicalAudit)));

                auditManager.auditDelete(operationId, userId, Enums.Resource.INTERPRETATION, interpretation.getId(),
                        interpretation.getUuid(), study.getId(), study.getUuid(), auditParams,
                        new AuditRecord.Status(AuditRecord.Status.Result.SUCCESS));
            } catch (CatalogException e) {
                String errorMsg = "Cannot delete interpretation " + interpretationId + ": " + e.getMessage();

                Event event = new Event(Event.Type.ERROR, interpretationId, e.getMessage());
                result.getEvents().add(event);

                logger.error(errorMsg);
                auditManager.auditDelete(operationId, userId, Enums.Resource.INTERPRETATION, interpretationId, interpretationUuid,
                        study.getId(), study.getUuid(), auditParams, new AuditRecord.Status(AuditRecord.Status.Result.ERROR, e.getError()));
            }
        }
        auditManager.finishAuditBatch(operationId);

        return endResult(result, ignoreException);
    }

    @Override
    public OpenCGAResult delete(String studyStr, Query query, QueryOptions options, String token) throws CatalogException {
        throw new NotImplementedException("Use other delete implementation");
    }
//
//    public OpenCGAResult delete(String studyStr, Query query, ObjectMap params, boolean ignoreException, String token)
//            throws CatalogException {
//        Query finalQuery = new Query(ParamUtils.defaultObject(query, Query::new));
//        params = ParamUtils.defaultObject(params, ObjectMap::new);
//
//        OpenCGAResult result = OpenCGAResult.empty();
//
//        String userId = catalogManager.getUserManager().getUserId(token);
//        Study study = catalogManager.getStudyManager().resolveId(studyStr, userId);
//
//        String operationUuid = UuidUtils.generateOpenCgaUuid(UuidUtils.Entity.AUDIT);
//
//        ObjectMap auditParams = new ObjectMap()
//                .append("study", studyStr)
//                .append("query", new Query(query))
//                .append("params", params)
//                .append("ignoreException", ignoreException)
//                .append("token", token);
//
//        // If the user is the owner or the admin, we won't check if he has permissions for every single entry
//        boolean checkPermissions;
//
//        // We try to get an iterator containing all the samples to be deleted
//        DBIterator<Interpretation> iterator;
//        try {
//            fixQueryObject(finalQuery);
//            finalQuery.append(InterpretationDBAdaptor.QueryParams.STUDY_UID.key(), study.getUid());
//
//            iterator = interpretationDBAdaptor.iterator(study.getUid(), finalQuery, INCLUDE_INTERPRETATION_IDS, userId);
//
//            // If the user is the owner or the admin, we won't check if he has permissions for every single entry
//            checkPermissions = !authorizationManager.isOwnerOrAdmin(study.getUid(), userId);
//        } catch (CatalogException e) {
//            auditManager.auditDelete(operationUuid, userId, Enums.Resource.INTERPRETATION, "", "", study.getId(), study.getUuid(),
//                    auditParams, new AuditRecord.Status(AuditRecord.Status.Result.ERROR, e.getError()));
//            throw e;
//        }
//
//        auditManager.initAuditBatch(operationUuid);
//        while (iterator.hasNext()) {
//            Interpretation interpretation = iterator.next();
//
//            try {
//                ClinicalAnalysis clinicalAnalysis = catalogManager.getClinicalAnalysisManager().internalGet(study.getUid(),
//                        interpretation.getClinicalAnalysisId(), ClinicalAnalysisManager.INCLUDE_CLINICAL_INTERPRETATIONS, userId).first();
//
//                if (checkPermissions) {
//                    authorizationManager.checkClinicalAnalysisPermission(study.getUid(), clinicalAnalysis.getUid(),
//                            userId, ClinicalAnalysisAclEntry.ClinicalAnalysisPermissions.DELETE);
//                }
//
//                // Check if the interpretation can be deleted
//                // checkCanBeDeleted(study.getUid(), interpretation, params.getBoolean(Constants.FORCE, false));
//
//                result.append(interpretationDBAdaptor.delete(interpretation));
//
//                auditManager.auditDelete(operationUuid, userId, Enums.Resource.INTERPRETATION, interpretation.getId(),
//                        interpretation.getUuid(), study.getId(), study.getUuid(), auditParams,
//                        new AuditRecord.Status(AuditRecord.Status.Result.SUCCESS));
//            } catch (CatalogException e) {
//                String errorMsg = "Cannot delete interpretation " + interpretation.getId() + ": " + e.getMessage();
//
//                Event event = new Event(Event.Type.ERROR, interpretation.getId(), e.getMessage());
//                result.getEvents().add(event);
//
//                logger.error(errorMsg);
//                auditManager.auditDelete(operationUuid, userId, Enums.Resource.INTERPRETATION, interpretation.getId(),
//                        interpretation.getUuid(), study.getId(), study.getUuid(), auditParams,
//                        new AuditRecord.Status(AuditRecord.Status.Result.ERROR, e.getError()));
//            }
//        }
//        auditManager.finishAuditBatch(operationUuid);
//
//        return endResult(result, ignoreException);
//    }

    @Override
    public OpenCGAResult rank(String studyStr, Query query, String field, int numResults, boolean asc, String sessionId)
            throws CatalogException {
        return null;
    }

    @Override
    public OpenCGAResult groupBy(@Nullable String studyStr, Query query, List<String> fields, QueryOptions options, String sessionId)
            throws CatalogException {
        return null;
    }
}<|MERGE_RESOLUTION|>--- conflicted
+++ resolved
@@ -855,14 +855,11 @@
 
         Map<String, Object> actionMap = options.getMap(Constants.ACTIONS);
 
-<<<<<<< HEAD
-        // Check if user has permissions to write search analysis
-=======
         // Check if user has permissions to write clinical analysis
         QueryOptions clinicalOptions = keepFieldsInQueryOptions(ClinicalAnalysisManager.INCLUDE_CLINICAL_IDS,
                 Arrays.asList(ClinicalAnalysisDBAdaptor.QueryParams.PANELS.key(),
                         ClinicalAnalysisDBAdaptor.QueryParams.PANEL_LOCK.key()));
->>>>>>> 49aeb5ec
+
         ClinicalAnalysis clinicalAnalysis = catalogManager.getClinicalAnalysisManager().internalGet(study.getUid(),
                 interpretation.getClinicalAnalysisId(), clinicalOptions, userId).first();
         authorizationManager.checkClinicalAnalysisPermission(study.getUid(), clinicalAnalysis.getUid(), userId,
