/*
 * Copyright 2015-2017 OpenCB
 *
 * Licensed under the Apache License, Version 2.0 (the "License");
 * you may not use this file except in compliance with the License.
 * You may obtain a copy of the License at
 *
 *     http://www.apache.org/licenses/LICENSE-2.0
 *
 * Unless required by applicable law or agreed to in writing, software
 * distributed under the License is distributed on an "AS IS" BASIS,
 * WITHOUT WARRANTIES OR CONDITIONS OF ANY KIND, either express or implied.
 * See the License for the specific language governing permissions and
 * limitations under the License.
 */

package org.opencb.opencga.catalog.db.api;

import org.apache.commons.lang3.NotImplementedException;
import org.opencb.commons.datastore.core.ObjectMap;
import org.opencb.commons.datastore.core.Query;
import org.opencb.commons.datastore.core.QueryOptions;
import org.opencb.commons.datastore.core.QueryParam;
import org.opencb.opencga.catalog.exceptions.CatalogAuthorizationException;
import org.opencb.opencga.catalog.exceptions.CatalogDBException;
import org.opencb.opencga.catalog.exceptions.CatalogParameterException;
import org.opencb.opencga.core.models.project.Project;
import org.opencb.opencga.core.models.study.StudyAclEntry;
import org.opencb.opencga.core.response.OpenCGAResult;

import java.util.*;
import java.util.function.Consumer;

import static org.opencb.commons.datastore.core.QueryParam.Type.*;

/**
 * Created by imedina on 08/01/16.
 */
public interface ProjectDBAdaptor extends Iterable<Project> {

    enum QueryParams implements QueryParam {
        ID("id", TEXT, ""),
        UID("uid", INTEGER_ARRAY, ""),
        UUID("uuid", TEXT, ""),
        NAME("name", TEXT_ARRAY, ""),
        CREATION_DATE("creationDate", DATE, ""),
        MODIFICATION_DATE("modificationDate", DATE, ""),
        DESCRIPTION("description", TEXT_ARRAY, ""),
        ORGANISM("organism", TEXT_ARRAY, ""),
        ORGANISM_SCIENTIFIC_NAME("organism.scientificName", TEXT, ""),
        ORGANISM_COMMON_NAME("organism.commonName", TEXT, ""),
        ORGANISM_ASSEMBLY("organism.assembly", TEXT, ""),
        CURRENT_RELEASE("currentRelease", INTEGER, ""),
        FQN("fqn", TEXT, ""),
        INTERNAL_STATUS_NAME("internal.status.name", TEXT, ""),
        INTERNAL_STATUS_MSG("internal.status.msg", TEXT, ""),
        INTERNAL_STATUS_DATE("internal.status.date", TEXT, ""),
        USER_ID("userId", TEXT, ""),
<<<<<<< HEAD
        INTERNAL_DATASTORES("internal.datastores", TEXT_ARRAY, ""),
=======
        INTERNAL("internal", TEXT_ARRAY, ""),
>>>>>>> 5182af31
        ATTRIBUTES("attributes", TEXT, ""), // "Format: <key><operation><stringValue> where <operation> is [<|<=|>|>=|==|!=|~|!~]"
        NATTRIBUTES("nattributes", DECIMAL, ""), // "Format: <key><operation><numericalValue> where <operation> is [<|<=|>|>=|==|!=|~|!~]"
        BATTRIBUTES("battributes", BOOLEAN, ""), // "Format: <key><operation><true|false> where <operation> is [==|!=]"

        OWNER("owner", TEXT, ""),

        STUDY("study", TEXT, ""), // For the project/search ws
        STUDY_UID("study.uid", INTEGER_ARRAY, ""),
        STUDY_ID("study.alias", TEXT_ARRAY, ""),

        // TOCHECK: Pedro. Check parameter user_others_id.
        ACL_USER_ID("acl.userId", TEXT_ARRAY, "");

        private static Map<String, QueryParams> map = new HashMap<>();
        static {
            for (QueryParams params : QueryParams.values()) {
                map.put(params.key(), params);
            }
        }

        private final String key;
        private Type type;
        private String description;

        QueryParams(String key, Type type, String description) {
            this.key = key;
            this.type = type;
            this.description = description;
        }

        @Override
        public String key() {
            return key;
        }

        @Override
        public Type type() {
            return type;
        }

        @Override
        public String description() {
            return description;
        }

        public static Map<String, QueryParams> getMap() {
            return map;
        }

        public static QueryParams getParam(String key) {
            return map.get(key);
        }
    }


    default boolean exists(long projectId) throws CatalogDBException {
        return count(new Query(QueryParams.UID.key(), projectId)).getNumMatches() > 0;
    }

    default void checkId(long projectId) throws CatalogDBException {
        if (projectId < 0) {
            throw CatalogDBException.newInstance("Project id '{}' is not valid: ", projectId);
        }

        if (!exists(projectId)) {
            throw CatalogDBException.newInstance("Project id '{}' does not exist", projectId);
        }
    }

    OpenCGAResult nativeInsert(Map<String, Object> project, String userId) throws CatalogDBException;

    OpenCGAResult insert(Project project, String userId, QueryOptions options)
            throws CatalogDBException, CatalogParameterException, CatalogAuthorizationException;

    OpenCGAResult<Project> get(String userId, QueryOptions options) throws CatalogDBException;

    OpenCGAResult<Project> get(long project, QueryOptions options) throws CatalogDBException;

    OpenCGAResult incrementCurrentRelease(long projectId) throws CatalogDBException;

    long getId(String userId, String projectAlias) throws CatalogDBException;

    String getOwnerId(long projectId) throws CatalogDBException;


    default OpenCGAResult<Long> count() throws CatalogDBException {
        return count(new Query());
    }

    OpenCGAResult<Long> count(Query query) throws CatalogDBException;

    OpenCGAResult<Long> count(Query query, String user, StudyAclEntry.StudyPermissions studyPermission)
            throws CatalogDBException, CatalogAuthorizationException;

    default OpenCGAResult distinct(String field) throws CatalogDBException {
        return distinct(new Query(), field);
    }

    OpenCGAResult distinct(Query query, String field) throws CatalogDBException;


    default OpenCGAResult stats() {
        return stats(new Query());
    }

    OpenCGAResult stats(Query query);


    OpenCGAResult<Project> get(Query query, QueryOptions options) throws CatalogDBException;

    OpenCGAResult<Project> get(Query query, QueryOptions options, String user)
            throws CatalogDBException, CatalogAuthorizationException, CatalogParameterException;

    default List<OpenCGAResult<Project>> get(List<Query> queries, QueryOptions options) throws CatalogDBException {
        Objects.requireNonNull(queries);
        List<OpenCGAResult<Project>> queryResults = new ArrayList<>(queries.size());
        for (Query query : queries) {
            queryResults.add(get(query, options));
        }
        return queryResults;
    }

    OpenCGAResult nativeGet(Query query, QueryOptions options) throws CatalogDBException;

    OpenCGAResult nativeGet(Query query, QueryOptions options, String user)
            throws CatalogDBException, CatalogAuthorizationException;

    default List<OpenCGAResult> nativeGet(List<Query> queries, QueryOptions options) throws CatalogDBException {
        Objects.requireNonNull(queries);
        List<OpenCGAResult> queryResults = new ArrayList<>(queries.size());
        for (Query query : queries) {
            queryResults.add(nativeGet(query, options));
        }
        return queryResults;
    }

    OpenCGAResult<Project> update(long id, ObjectMap parameters, QueryOptions queryOptions)
            throws CatalogDBException, CatalogParameterException, CatalogAuthorizationException;

    OpenCGAResult<Long> update(Query query, ObjectMap parameters, QueryOptions queryOptions) throws CatalogDBException;

    OpenCGAResult delete(Project project) throws CatalogDBException, CatalogParameterException, CatalogAuthorizationException;

    OpenCGAResult delete(Query query) throws CatalogDBException;

    default OpenCGAResult<Project> delete(long id, QueryOptions queryOptions) throws CatalogDBException {
        throw new NotImplementedException("");
    }

    @Deprecated
    default OpenCGAResult<Long> delete(Query query, QueryOptions queryOptions) throws CatalogDBException {
        throw new NotImplementedException("");
    }

    @Deprecated
    default OpenCGAResult<Project> remove(long id, QueryOptions queryOptions) throws CatalogDBException {
        throw new NotImplementedException("");
    }

    @Deprecated
    default OpenCGAResult<Long> remove(Query query, QueryOptions queryOptions) throws CatalogDBException {
        throw new NotImplementedException("");
    }

    OpenCGAResult<Project> restore(long id, QueryOptions queryOptions)
            throws CatalogDBException, CatalogParameterException, CatalogAuthorizationException;

    OpenCGAResult<Long> restore(Query query, QueryOptions queryOptions) throws CatalogDBException;


//    OpenCGAResult<Long> updateStatus(Query query, Status status) throws CatalogDBException;


    @Override
    default DBIterator<Project> iterator() {
        try {
            return iterator(new Query(), new QueryOptions());
        } catch (CatalogDBException e) {
            throw new RuntimeException(e);
        }
    }

    DBIterator<Project> iterator(Query query, QueryOptions options) throws CatalogDBException;

    default DBIterator nativeIterator() throws CatalogDBException {
        return nativeIterator(new Query(), new QueryOptions());
    }

    DBIterator nativeIterator(Query query, QueryOptions options) throws CatalogDBException;

    DBIterator<Project> iterator(Query query, QueryOptions options, String user)
            throws CatalogDBException, CatalogAuthorizationException;

    DBIterator nativeIterator(Query query, QueryOptions options, String user)
            throws CatalogDBException, CatalogAuthorizationException;

    OpenCGAResult rank(Query query, String field, int numResults, boolean asc) throws CatalogDBException;

    OpenCGAResult groupBy(Query query, String field, QueryOptions options) throws CatalogDBException;

    OpenCGAResult groupBy(Query query, List<String> fields, QueryOptions options) throws CatalogDBException;

    OpenCGAResult groupBy(Query query, String field, QueryOptions options, String user)
            throws CatalogDBException, CatalogAuthorizationException;

    OpenCGAResult groupBy(Query query, List<String> fields, QueryOptions options, String user)
            throws CatalogDBException, CatalogAuthorizationException;

    @Override
    default void forEach(Consumer action) {
        try {
            forEach(new Query(), action, new QueryOptions());
        } catch (CatalogDBException e) {
            throw new RuntimeException(e);
        }
    }

    void forEach(Query query, Consumer<? super Object> action, QueryOptions options) throws CatalogDBException;

}<|MERGE_RESOLUTION|>--- conflicted
+++ resolved
@@ -56,11 +56,9 @@
         INTERNAL_STATUS_MSG("internal.status.msg", TEXT, ""),
         INTERNAL_STATUS_DATE("internal.status.date", TEXT, ""),
         USER_ID("userId", TEXT, ""),
-<<<<<<< HEAD
         INTERNAL_DATASTORES("internal.datastores", TEXT_ARRAY, ""),
-=======
         INTERNAL("internal", TEXT_ARRAY, ""),
->>>>>>> 5182af31
+
         ATTRIBUTES("attributes", TEXT, ""), // "Format: <key><operation><stringValue> where <operation> is [<|<=|>|>=|==|!=|~|!~]"
         NATTRIBUTES("nattributes", DECIMAL, ""), // "Format: <key><operation><numericalValue> where <operation> is [<|<=|>|>=|==|!=|~|!~]"
         BATTRIBUTES("battributes", BOOLEAN, ""), // "Format: <key><operation><true|false> where <operation> is [==|!=]"
