--- conflicted
+++ resolved
@@ -1558,18 +1558,11 @@
                 variable.setId(variable.getName());
             }
 
-<<<<<<< HEAD
-            authorizationManager.checkCanCreateUpdateDeleteVariableSets(study.getUid(), userId);
-            OpenCGAResult result = studyDBAdaptor.addFieldToVariableSet(study.getUid(), variableSet.getUid(), variable, userId);
-            auditManager.audit(userId, Enums.Action.ADD_VARIABLE_TO_VARIABLE_SET, Enums.Resource.STUDY, variableSet.getId(), "",
-                    study.getId(), study.getUuid(), auditParams, new AuditRecord.Status(AuditRecord.Status.Result.SUCCESS));
-=======
             authorizationManager.checkCanCreateUpdateDeleteVariableSets(organizationId, study.getUid(), userId);
             OpenCGAResult<VariableSet> result = getStudyDBAdaptor(organizationId).addFieldToVariableSet(study.getUid(),
                     variableSet.getUid(), variable, userId);
             auditManager.audit(organizationId, userId, Enums.Action.ADD_VARIABLE_TO_VARIABLE_SET, Enums.Resource.STUDY, variableSet.getId(),
                     "", study.getId(), study.getUuid(), auditParams, new AuditRecord.Status(AuditRecord.Status.Result.SUCCESS));
->>>>>>> 83ca8d0a
 
             OpenCGAResult<VariableSet> queryResult = getStudyDBAdaptor(organizationId).getVariableSet(variableSet.getUid(),
                     QueryOptions.empty());
@@ -1599,16 +1592,10 @@
                 .append("token", token);
 
         try {
-<<<<<<< HEAD
-            authorizationManager.checkCanCreateUpdateDeleteVariableSets(study.getUid(), userId);
-            OpenCGAResult result = studyDBAdaptor.removeFieldFromVariableSet(study.getUid(), variableSet.getUid(), variableId, userId);
-            auditManager.audit(userId, Enums.Action.REMOVE_VARIABLE_FROM_VARIABLE_SET, Enums.Resource.STUDY,
-=======
             authorizationManager.checkCanCreateUpdateDeleteVariableSets(organizationId, study.getUid(), userId);
             OpenCGAResult<VariableSet> result = getStudyDBAdaptor(organizationId).removeFieldFromVariableSet(study.getUid(),
                     variableSet.getUid(), variableId, userId);
             auditManager.audit(organizationId, userId, Enums.Action.REMOVE_VARIABLE_FROM_VARIABLE_SET, Enums.Resource.STUDY,
->>>>>>> 83ca8d0a
                     variableSet.getId(), "", study.getId(), study.getUuid(), auditParams,
                     new AuditRecord.Status(AuditRecord.Status.Result.SUCCESS));
 
