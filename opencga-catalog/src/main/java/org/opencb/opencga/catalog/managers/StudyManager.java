--- conflicted
+++ resolved
@@ -1821,7 +1821,6 @@
         getStudyDBAdaptor(organizationId).update(study.getUid(), parameters, QueryOptions.empty());
     }
 
-<<<<<<< HEAD
     public OpenCGAResult<Study> setStudyInternalVariantSecondarySampleIndex(
             String studyStr, InternalVariantOperationIndex variant, QueryOptions options, String token) throws CatalogException {
         return setStudyInternalVariant(studyStr, new StudyInternalVariant().setSecondarySampleIndex(variant), options, token);
@@ -1851,7 +1850,8 @@
             updateResult.setResults(result.getResults());
         }
         return updateResult;
-=======
+    }
+
     public void setVariantEngineSetupOptions(String studyStr, VariantSetupResult variantSetupResult, String token) throws CatalogException {
         JwtPayload tokenPayload = catalogManager.getUserManager().validateToken(token);
         CatalogFqn studyFqn = CatalogFqn.extractFqnFromStudy(studyStr, tokenPayload);
@@ -1884,7 +1884,6 @@
 
         ObjectMap parameters = new ObjectMap(StudyDBAdaptor.QueryParams.INTERNAL_CONFIGURATION_VARIANT_ENGINE.key(), configuration);
         getStudyDBAdaptor(organizationId).update(study.getUid(), parameters, QueryOptions.empty());
->>>>>>> 6336ac15
     }
 
     public void setVariantEngineConfigurationSampleIndex(String studyStr, SampleIndexConfiguration sampleIndexConfiguration, String token)
