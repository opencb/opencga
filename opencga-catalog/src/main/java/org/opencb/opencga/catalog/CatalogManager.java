--- conflicted
+++ resolved
@@ -924,11 +924,7 @@
     }
 
 
-<<<<<<< HEAD
-    public QueryResult<Job> modifyJob(int jobId, ObjectMap parameters, String sessionId) throws CatalogException {
-=======
-    public QueryResult modifyJob(long jobId, ObjectMap parameters, String sessionId) throws CatalogException {
->>>>>>> 83224b61
+    public QueryResult<Job> modifyJob(long jobId, ObjectMap parameters, String sessionId) throws CatalogException {
         return jobManager.update(jobId, parameters, null, sessionId); //TODO: Add query options
     }
 
