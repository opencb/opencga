package org.opencb.opencga.catalog;

import com.mongodb.MongoCredential;
import org.opencb.datastore.core.ObjectMap;
import org.opencb.datastore.core.QueryOptions;
import org.opencb.datastore.core.QueryResult;
import org.opencb.datastore.core.config.DataStoreServerAddress;
import org.opencb.datastore.mongodb.MongoDBConfiguration;
import org.opencb.opencga.catalog.beans.*;
import org.opencb.opencga.catalog.core.CatalogDBClient;
import org.opencb.opencga.catalog.core.CatalogClient;
import org.opencb.opencga.catalog.core.ICatalogManager;
import org.opencb.opencga.catalog.db.CatalogDBAdaptor;
import org.opencb.opencga.catalog.db.CatalogDBException;
import org.opencb.opencga.catalog.db.CatalogMongoDBAdaptor;
import org.opencb.opencga.catalog.io.CatalogIOManager;
import org.opencb.opencga.catalog.io.CatalogIOManagerException;
import org.opencb.opencga.catalog.io.CatalogIOManagerFactory;

import org.opencb.opencga.lib.common.MailUtils;
import org.opencb.opencga.lib.common.StringUtils;
import org.opencb.opencga.lib.common.TimeUtils;
import org.slf4j.Logger;
import org.slf4j.LoggerFactory;

import java.io.DataInputStream;
import java.io.IOException;
import java.io.InputStream;
import java.net.URI;
import java.nio.file.CopyOption;
import java.nio.file.Files;
import java.nio.file.Path;
import java.nio.file.Paths;
import java.security.NoSuchAlgorithmException;
import java.util.*;
import java.util.regex.Pattern;

public class CatalogManager implements ICatalogManager {

    /* DBAdaptor properties */
    public static final String CATALOG_DB_USER = "OPENCGA.CATALOG.DB.USER";
    public static final String CATALOG_DB_DATABASE = "OPENCGA.CATALOG.DB.DATABASE";
    public static final String CATALOG_DB_PASSWORD = "OPENCGA.CATALOG.DB.PASSWORD";
    public static final String CATALOG_DB_HOSTS = "OPENCGA.CATALOG.DB.HOSTS";
    public static final String CATALOG_DB_AUTHENTICATION_DB = "OPENCGA.CATALOG.DB.AUTHENTICATION.DB";
    /* IOManager properties */
    public static final String CATALOG_MAIN_ROOTDIR = "OPENCGA.CATALOG.MAIN.ROOTDIR";
    /* Manager policies properties */
    public static final String CATALOG_MANAGER_POLICY_CREATION_USER = "OPENCGA.CATALOG.MANAGER.POLICY.CREATION_USER";
    /* Other properties */
    public static final String CATALOG_MAIL_USER = "CATALOG.MAIL.USER";
    public static final String CATALOG_MAIL_PASSWORD = "CATALOG.MAIL.PASSWORD";
    public static final String CATALOG_MAIL_HOST = "CATALOG.MAIL.HOST";
    public static final String CATALOG_MAIL_PORT = "CATALOG.MAIL.PORT";


    private CatalogDBAdaptor catalogDBAdaptor;
    private CatalogIOManager ioManager;
    private CatalogIOManagerFactory catalogIOManagerFactory;
    private CatalogClient catalogClient;

//    private PosixCatalogIOManager ioManager;


    private Properties properties;
    private String creationUserPolicy;

    protected static Logger logger = LoggerFactory.getLogger(CatalogManager.class);
    protected static final String EMAIL_PATTERN = "^[_A-Za-z0-9-\\+]+(\\.[_A-Za-z0-9-]+)*@"
            + "[A-Za-z0-9-]+(\\.[A-Za-z0-9]+)*(\\.[A-Za-z]{2,})$";
    protected static final Pattern emailPattern = Pattern.compile(EMAIL_PATTERN);



    /*public CatalogManager() throws IOException, CatalogIOManagerException, CatalogManagerException {
        this(System.getenv("OPENCGA_HOME"));
    }*/

    public CatalogManager(CatalogDBAdaptor catalogDBAdaptor, Properties catalogProperties) throws IOException, CatalogIOManagerException {
        this.catalogDBAdaptor = catalogDBAdaptor;
        this.properties = catalogProperties;

        configureManager(properties);
        configureIOManager(properties);
    }

    @Deprecated
    public CatalogManager(String rootdir)
            throws IOException, CatalogIOManagerException, CatalogDBException {
//        properties = Config.getAccountProperties();

        logger.debug("CatalogManager rootdir");
        Path path = Paths.get(rootdir, "conf", "catalog.properties");
        properties = new Properties();
        try {
            properties.load(Files.newInputStream(path));
        } catch (IOException e) {
            logger.error("Failed to load account.properties: " + e.getMessage());
            throw e;
        }

        configureManager(properties);
        configureDBAdaptor(properties);
        configureIOManager(properties);
    }

    public CatalogManager(Properties properties)
            throws CatalogIOManagerException, CatalogDBException {
        this.properties = properties;
        logger.debug("CatalogManager configureManager");
        configureManager(properties);
        logger.debug("CatalogManager configureDBAdaptor");
        configureDBAdaptor(properties);
        logger.debug("CatalogManager configureIOManager");
        configureIOManager(properties);
    }

    @Override
    public CatalogClient client() {
        return client("");
    }

    @Override
    public CatalogClient client(String sessionId) {
        catalogClient.setSessionId(sessionId);
        return catalogClient;
    }

    @Override
    public CatalogIOManagerFactory getCatalogIOManagerFactory() {
        return catalogIOManagerFactory;
    }

    private void configureIOManager(Properties properties)
            throws CatalogIOManagerException {
        catalogIOManagerFactory = new CatalogIOManagerFactory(properties);
//        ioManager = this.catalogIOManagerFactory.get(properties.getProperty("CATALOG.MODE", DEFAULT_CATALOG_SCHEME));
        String scheme = URI.create(properties.getProperty(CATALOG_MAIN_ROOTDIR)).getScheme();
        if (scheme == null) {
            scheme = "file";
        }
        ioManager = this.catalogIOManagerFactory.get(scheme);
    }

    private void configureDBAdaptor(Properties properties)
            throws CatalogDBException {

        MongoDBConfiguration mongoDBConfiguration = MongoDBConfiguration.builder()
                .add("username", properties.getProperty(CATALOG_DB_USER, null))
                .add("password", properties.getProperty(CATALOG_DB_PASSWORD, null))
                .add("authenticationDatabase", properties.getProperty(CATALOG_DB_AUTHENTICATION_DB, null))
                .build();

        List<DataStoreServerAddress> dataStoreServerAddresses = new LinkedList<>();
        for (String hostPort : properties.getProperty(CATALOG_DB_HOSTS, "localhost").split(",")) {
            if (hostPort.contains(":")) {
                String[] split = hostPort.split(":");
                Integer port = Integer.valueOf(split[1]);
                dataStoreServerAddresses.add(new DataStoreServerAddress(split[0], port));
            } else {
                dataStoreServerAddresses.add(new DataStoreServerAddress(hostPort, 27017));
            }
        }
        catalogDBAdaptor = new CatalogMongoDBAdaptor(dataStoreServerAddresses, mongoDBConfiguration, properties.getProperty(CATALOG_DB_DATABASE, ""));
    }

    private void configureManager(Properties properties) {
        creationUserPolicy = properties.getProperty(CATALOG_MANAGER_POLICY_CREATION_USER, "always");
        catalogClient = new CatalogDBClient(this);

        //TODO: Check if is empty
        //TODO: Setup catalog if it's empty.
    }

    /**
     * Getter path methods
     * ***************************
     */

    @Override
    public URI getUserUri(String userId) throws CatalogIOManagerException {
        return ioManager.getUserUri(userId);
    }

    @Override
    public URI getProjectUri(String userId, String projectId) throws CatalogIOManagerException {
        return ioManager.getProjectUri(userId, projectId);
    }

    @Override
    public URI getStudyUri(int studyId)
            throws CatalogException {
        return catalogDBAdaptor.getStudy(studyId, new QueryOptions("include", Arrays.asList("projects.studies.uri"))).first().getUri();
    }

    @Override
    public URI getFileUri(int studyId, String relativeFilePath)
            throws CatalogException {
        return ioManager.getFileUri(getStudyUri(studyId), relativeFilePath);
    }

    @Override
    public URI getFileUri(URI studyUri, String relativeFilePath)
            throws CatalogIOManagerException, IOException {
        return catalogIOManagerFactory.get(studyUri).getFileUri(studyUri, relativeFilePath);
    }

    @Override
    public URI getFileUri(File file) throws CatalogException {
        int studyId = catalogDBAdaptor.getStudyIdByFileId(file.getId());
        return getFileUri(studyId, file.getPath());
    }

    @Override
    public int getProjectIdByStudyId(int studyId) throws CatalogException {
        return catalogDBAdaptor.getProjectIdByStudyId(studyId);
    }

    /* jmmut uncomment
//    public Uri getJobFolderUri(String userId, String projectId, Uri JobId) {
//        return ioManager.getJobFolderUri(userId, projectId, JobId);
//    }

//    public URI getTmpUri() {
//        return ioManager.getTmpUri();
//    }

//    public File getFile(String userId, String projectAlias, String studyAlias, Path filePath,
//                                    String sessionId) throws CatalogManagerException, IOException {
//        QueryResult queryResult = catalogDBAdaptor.getFile(userId, projectAlias, studyAlias, filePath, sessionId);
//        if(queryResult.getNumResults() != 1){
//            return null;
//        } else {
//            return (File) queryResult.getResult().get(0);
//        }
//    }

    /**
     * Id methods
     * <user>@project:study:directories:filePath
     * ***************************
     */

    @Override
    public int getProjectId(String id) throws CatalogDBException {
        try {
            return Integer.parseInt(id);
        } catch (NumberFormatException ignore) {
        }

        String[] split = id.split("@");
        if (split.length != 2) {
            return -1;
        }
        return catalogDBAdaptor.getProjectId(split[0], split[1]);
    }

    @Override
    public int getStudyId(String id) throws CatalogDBException {
        try {
            return Integer.parseInt(id);
        } catch (NumberFormatException ignore) {
        }

        String[] split = id.split("@");
        if (split.length != 2) {
            return -1;
        }
        String[] projectStudy = split[1].replace(':', '/').split("/", 2);
        if (projectStudy.length != 2) {
            return -2;
        }
        int projectId = catalogDBAdaptor.getProjectId(split[0], projectStudy[0]);
        return catalogDBAdaptor.getStudyId(projectId, projectStudy[1]);
    }

    @Override
    public int getFileId(String id) throws CatalogDBException {
        try {
            return Integer.parseInt(id);
        } catch (NumberFormatException ignore) {
        }

        String[] split = id.split("@", 2);
        if (split.length != 2) {
            return -1;
        }
        String[] projectStudyPath = split[1].replace(':', '/').split("/", 3);
        if (projectStudyPath.length <= 2) {
            return -2;
        }
        int projectId = catalogDBAdaptor.getProjectId(split[0], projectStudyPath[0]);
        int studyId = catalogDBAdaptor.getStudyId(projectId, projectStudyPath[1]);
        return catalogDBAdaptor.getFileId(studyId, projectStudyPath[2]);
    }

    @Override
    public int getToolId(String id) throws CatalogDBException {
        try {
            return Integer.parseInt(id);
        } catch (NumberFormatException ignore) {
        }

        String[] split = id.split("@");
        if (split.length != 2) {
            return -1;
        }
        return catalogDBAdaptor.getToolId(split[0], split[1]);
    }

    /**
     * User methods
     * ***************************
     */

    @Override
    public QueryResult<User> createUser(String id, String name, String email, String password, String organization, QueryOptions options)
            throws CatalogException {
        return createUser(id, name, email, password, organization, options, null);
    }

    @Override
    public QueryResult<User> createUser(String id, String name, String email, String password, String organization, QueryOptions options, String sessionId)
            throws CatalogException {
        checkParameter(id, "id");
        checkParameter(password, "password");
        checkParameter(name, "name");
        checkParameter(email, "email");
        organization = organization != null ? organization : "";

        User user = new User(id, name, email, password, organization, User.Role.USER, "");

        String userId = null;
        switch (creationUserPolicy) {
            case "onlyAdmin":
                userId = getUserIdBySessionId(sessionId);
                if (!userId.isEmpty() && getUserRole(userId).equals(User.Role.ADMIN)) {
                    user.getAttributes().put("creatorUserId", userId);
                } else {
                    throw new CatalogException("CreateUser Fail. Required Admin role");
                }
                break;
            case "anyLoggedUser":
                checkParameter(sessionId, "sessionId");
                userId = getUserIdBySessionId(sessionId);
                if (userId.isEmpty()) {
                    throw new CatalogException("CreateUser Fail. Required existing account");
                }
                user.getAttributes().put("creatorUserId", userId);
                break;
            case "always":
            default:
                break;
        }


        try {
            ioManager.createUser(user.getId());
            return catalogDBAdaptor.insertUser(user, options);
        } catch (CatalogIOManagerException | CatalogDBException e) {
            ioManager.deleteUser(user.getId());
            throw e;
        }
    }

    @Override
    public QueryResult<ObjectMap> loginAsAnonymous(String sessionIp)
            throws CatalogException, IOException {
        checkParameter(sessionIp, "sessionIp");
        Session session = new Session(sessionIp);

        String userId = "anonymous_" + session.getId();

        // TODO sessionID should be created here

        ioManager.createAnonymousUser(userId);

        try {
            return catalogDBAdaptor.loginAsAnonymous(session);
        } catch (CatalogDBException e) {
            ioManager.deleteUser(userId);
            throw e;
        }

    }

    @Override
    public QueryResult<ObjectMap> login(String userId, String password, String sessionIp)
            throws CatalogException, IOException {
        checkParameter(userId, "userId");
        checkParameter(password, "password");
        checkParameter(sessionIp, "sessionIp");
        Session session = new Session(sessionIp);

        return catalogDBAdaptor.login(userId, password, session);
    }

    @Override
    public QueryResult logout(String userId, String sessionId) throws CatalogException {
        checkParameter(userId, "userId");
        checkParameter(sessionId, "sessionId");
        checkSessionId(userId, sessionId);
        switch (getUserRole(userId)) {
            default:
                return catalogDBAdaptor.logout(userId, sessionId);
            case ANONYMOUS:
                return logoutAnonymous(sessionId);
        }
    }

    @Override
    public QueryResult logoutAnonymous(String sessionId) throws CatalogException {
        checkParameter(sessionId, "sessionId");
        String userId = getUserIdBySessionId(sessionId);
        checkParameter(userId, "userId");
        checkSessionId(userId, sessionId);

        logger.info("logout anonymous user. userId: " + userId + " sesionId: " + sessionId);

        ioManager.deleteAnonymousUser(userId);
        return catalogDBAdaptor.logoutAnonymous(sessionId);
    }

    @Override
    public QueryResult changePassword(String userId, String oldPassword, String newPassword, String sessionId)
            throws CatalogException {
        checkParameter(userId, "userId");
        checkParameter(sessionId, "sessionId");
        checkParameter(oldPassword, "oldPassword");
        checkParameter(newPassword, "newPassword");
        checkSessionId(userId, sessionId);  //Only the user can change his own password
        catalogDBAdaptor.updateUserLastActivity(userId);
        return catalogDBAdaptor.changePassword(userId, oldPassword, newPassword);
    }

    @Override
    public QueryResult changeEmail(String userId, String nEmail, String sessionId) throws CatalogException {
        checkParameter(userId, "userId");
        checkParameter(sessionId, "sessionId");
        checkSessionId(userId, sessionId);
        checkEmail(nEmail);
        catalogDBAdaptor.updateUserLastActivity(userId);
        return catalogDBAdaptor.changeEmail(userId, nEmail);
    }

    @Override
    public QueryResult resetPassword(String userId, String email) throws CatalogException {
        checkParameter(userId, "userId");
        checkEmail(email);
        catalogDBAdaptor.updateUserLastActivity(userId);

        String newPassword = StringUtils.randomString(6);
        String newCryptPass;
        try {
            newCryptPass = StringUtils.sha1(newPassword);
        } catch (NoSuchAlgorithmException e) {
            throw new CatalogDBException("could not encode password");
        }

        QueryResult qr = catalogDBAdaptor.resetPassword(userId, email, newCryptPass);

        String mailUser = properties.getProperty(CATALOG_MAIL_USER);
        String mailPassword = properties.getProperty(CATALOG_MAIL_PASSWORD);
        String mailHost = properties.getProperty(CATALOG_MAIL_HOST);
        String mailPort = properties.getProperty(CATALOG_MAIL_PORT);

        MailUtils.sendResetPasswordMail(email, newPassword, mailUser, mailPassword, mailHost, mailPort);

        return qr;
    }


    @Override
    public QueryResult<User> getUser(String userId, String lastActivity, String sessionId) throws CatalogException {
        return getUser(userId, lastActivity, new QueryOptions(), sessionId);
    }

    @Override
    public QueryResult<User> getUser(String userId, String lastActivity, QueryOptions options, String sessionId)
            throws CatalogException {
        checkParameter(userId, "userId");
        checkParameter(sessionId, "sessionId");
        checkSessionId(userId, sessionId);
        options = defaultObject(options, new QueryOptions());

        if (!options.containsKey("include") && !options.containsKey("exclude")) {
            options.put("exclude", Arrays.asList("password", "sessions"));
        }
//        if(options.containsKey("exclude")) {
//            options.getListAs("exclude", String.class).add("sessions");
//        }
        //FIXME: Should other users get access to other user information? (If so, then filter projects)
        //FIXME: Should setPassword(null)??
        QueryResult<User> user = catalogDBAdaptor.getUser(userId, options, lastActivity);
        return user;
    }

    @Override
    public String getUserIdBySessionId(String sessionId) {
        return catalogDBAdaptor.getUserIdBySessionId(sessionId);
    }

    /**
     * Modify some params from the user profile:
     * <p/>
     * name
     * email
     * organization
     * <p/>
     * attributes
     * configs
     *
     * @param userId     userId
     * @param parameters Parameters to change.
     * @param sessionId  sessionId must match with the userId
     * @return
     * @throws org.opencb.opencga.catalog.db.CatalogDBException
     */
    @Override
    public QueryResult modifyUser(String userId, ObjectMap parameters, String sessionId)
            throws CatalogException {
        checkParameter(userId, "userId");
        checkParameter(sessionId, "sessionId");
        checkObj(parameters, "parameters");
        checkSessionId(userId, sessionId);
        for (String s : parameters.keySet()) {
            if (!s.matches("name|email|organization|attributes|configs")) {
                throw new CatalogDBException("Parameter '" + s + "' can't be changed");
            }
        }
        if (parameters.containsKey("email")) {
            checkEmail(parameters.getString("email"));
        }
        catalogDBAdaptor.updateUserLastActivity(userId);
        return catalogDBAdaptor.modifyUser(userId, parameters);
    }

    @Override
    public void deleteUser(String userId, String sessionId) throws CatalogException {
        checkParameter(userId, "userId");
        checkParameter(sessionId, "sessionId");
        String userIdBySessionId = catalogDBAdaptor.getUserIdBySessionId(sessionId);
        if (userIdBySessionId.equals(userId) || getUserRole(userIdBySessionId).equals(User.Role.ADMIN)) {
            try {
                ioManager.deleteUser(userId);
            } catch (CatalogIOManagerException e) {
                e.printStackTrace();
            }
            catalogDBAdaptor.deleteUser(userId);
        }
    }

    /**
     * Project methods
     * ***************************
     */

    @Override
    public QueryResult<Project> createProject(String ownerId, String name, String alias, String description,
                                              String organization, QueryOptions options, String sessionId)
            throws CatalogException {
        checkParameter(ownerId, "ownerId");
        checkParameter(name, "name");
        checkAlias(alias, "alias");
        checkParameter(sessionId, "sessionId");

        checkSessionId(ownerId, sessionId);    //Only the user can create a project

        description = description != null ? description : "";
        organization = organization != null ? organization : "";

        Project project = new Project(name, alias, description, "", organization);

        /* Add default ACL */
        //Add generic permissions to the project.
        project.getAcl().add(new Acl(Acl.USER_OTHERS_ID, false, false, false, false));

        QueryResult<Project> result = catalogDBAdaptor.createProject(ownerId, project, options);
        project = result.getResult().get(0);

        try {
            ioManager.createProject(ownerId, Integer.toString(project.getId()));
        } catch (CatalogIOManagerException e) {
            e.printStackTrace();
            catalogDBAdaptor.deleteProject(project.getId());
        }
        catalogDBAdaptor.updateUserLastActivity(ownerId);
        return result;
    }

    @Override
    public QueryResult<Project> getProject(int projectId, QueryOptions options, String sessionId)
            throws CatalogException {
        checkParameter(sessionId, "sessionId");
        String userId = catalogDBAdaptor.getUserIdBySessionId(sessionId);

        Acl projectAcl = getProjectAcl(userId, projectId);
        if (projectAcl.isRead()) {
            QueryResult<Project> projectResult = catalogDBAdaptor.getProject(projectId, options);
            if (!projectResult.getResult().isEmpty()) {
                filterStudies(userId, projectAcl, projectResult.getResult().get(0).getStudies());
            }
            return projectResult;
        } else {
            throw new CatalogDBException("Permission denied. Can't read project.");
        }
    }

    @Override
    public QueryResult<Project> getAllProjects(String ownerId, QueryOptions options, String sessionId)
            throws CatalogException {
        checkParameter(ownerId, "ownerId");
        checkParameter(sessionId, "sessionId");

        String userId = catalogDBAdaptor.getUserIdBySessionId(sessionId);

        QueryResult<Project> allProjects = catalogDBAdaptor.getAllProjects(ownerId, options);

        List<Project> projects = allProjects.getResult();
        filterProjects(userId, projects);
        allProjects.setResult(projects);

        return allProjects;
    }

    @Override
    public QueryResult renameProject(int projectId, String newProjectAlias, String sessionId)
            throws CatalogException {
        checkAlias(newProjectAlias, "newProjectAlias");
        checkParameter(sessionId, "sessionId");
        String userId = catalogDBAdaptor.getUserIdBySessionId(sessionId);
        String ownerId = catalogDBAdaptor.getProjectOwnerId(projectId);

        Acl projectAcl = getProjectAcl(userId, projectId);
        if (projectAcl.isWrite()) {
            catalogDBAdaptor.updateUserLastActivity(ownerId);
            return catalogDBAdaptor.renameProjectAlias(projectId, newProjectAlias);
        } else {
            throw new CatalogDBException("Permission denied. Can't rename project");
        }
    }

    /**
     * Modify some params from the specified project:
     * <p/>
     * name
     * description
     * organization
     * status
     * attributes
     *
     * @param projectId  Project identifier
     * @param parameters Parameters to change.
     * @param sessionId  sessionId to check permissions
     * @return
     * @throws org.opencb.opencga.catalog.db.CatalogDBException
     */
    @Override
    public QueryResult modifyProject(int projectId, ObjectMap parameters, String sessionId)
            throws CatalogException {
        checkObj(parameters, "Parameters");
        checkParameter(sessionId, "sessionId");
        String userId = catalogDBAdaptor.getUserIdBySessionId(sessionId);
        String ownerId = catalogDBAdaptor.getProjectOwnerId(projectId);
        if (!getProjectAcl(userId, projectId).isWrite()) {
            throw new CatalogDBException("User '" + userId + "' can't modify the project " + projectId);
        }
        for (String s : parameters.keySet()) {
            if (!s.matches("name|description|organization|status|attributes")) {
                throw new CatalogDBException("Parameter '" + s + "' can't be changed");
            }
        }
        catalogDBAdaptor.updateUserLastActivity(ownerId);
        return catalogDBAdaptor.modifyProject(projectId, parameters);
    }

    @Override
    public QueryResult shareProject(int projectId, Acl acl, String sessionId) throws CatalogException {
        checkObj(acl, "acl");
        checkParameter(sessionId, "sessionId");

        String userId = catalogDBAdaptor.getUserIdBySessionId(sessionId);
        Acl projectAcl = getProjectAcl(userId, projectId);
        if (!projectAcl.isWrite()) {
            throw new CatalogDBException("Permission denied. Can't modify project");
        }

        return catalogDBAdaptor.setProjectAcl(projectId, acl);
    }

    /**
     * Study methods
     * ***************************
     */
    @Override
    public QueryResult<Study> createStudy(int projectId, String name, String alias, Study.Type type, String description,
                                          String sessionId)
            throws CatalogException, IOException {
        return createStudy(projectId, name, alias, type, null, null, description, null, null, null, null, null, null, null, null, sessionId);
    }

    /**
     * Creates a new Study in catalog
     * @param projectId     Parent project id
     * @param name          Study Name
     * @param alias         Study Alias. Must be unique in the project's studies
     * @param type          Study type: CONTROL_CASE, CONTROL_SET, ... (see org.opencb.opencga.catalog.beans.Study.Type)
     * @param creatorId     Creator user id. If null, user by sessionId
     * @param creationDate  Creation date. If null, now
     * @param description   Study description. If null, empty string
     * @param status        Unused
     * @param cipher        Unused
     * @param uriScheme     UriScheme to select the CatalogIOManager. Default: CatalogIOManagerFactory.DEFAULT_CATALOG_SCHEME
     * @param uri           URI for the folder where to place the study. Scheme must match with the uriScheme. Folder must exist.
     * @param datastores    DataStores information
     * @param stats         Optional stats
     * @param attributes    Optional attributes
     * @param options       QueryOptions
     * @param sessionId     User's sessionId
     * @return              Generated study
     * @throws CatalogException
     * @throws IOException
     */
    @Override
    public QueryResult<Study> createStudy(int projectId, String name, String alias, Study.Type type,
                                          String creatorId, String creationDate, String description, String status,
                                          String cipher, String uriScheme, URI uri,
                                          Map<File.Bioformat, DataStore> datastores, Map<String, Object> stats,
                                          Map<String, Object> attributes, QueryOptions options, String sessionId)
            throws CatalogException, IOException {
        checkParameter(name, "name");
        checkParameter(alias, "alias");
        checkObj(type, "type");
        checkAlias(alias, "alias");
        checkParameter(sessionId, "sessionId");

        String userId = catalogDBAdaptor.getUserIdBySessionId(sessionId);
        description = defaultString(description, "");
        creatorId = defaultString(creatorId, userId);
        creationDate = defaultString(creationDate, TimeUtils.getTime());
        status = defaultString(status, "active");
        cipher = defaultString(cipher, "none");
        if (uri != null) {
            if (uri.getScheme() == null) {
                throw new CatalogException("StudyUri must specify the scheme");
            } else {
                if (uriScheme != null && !uriScheme.isEmpty()) {
                    if (!uriScheme.equals(uri.getScheme())) {
                        throw new CatalogException("StudyUri must specify the scheme");
                    }
                } else {
                    uriScheme = uri.getScheme();
                }
            }
        } else {
            uriScheme = defaultString(uriScheme, CatalogIOManagerFactory.DEFAULT_CATALOG_SCHEME);
        }
        datastores = defaultObject(datastores, new HashMap<File.Bioformat, DataStore>());
        stats = defaultObject(stats, new HashMap<String, Object>());
        attributes = defaultObject(attributes, new HashMap<String, Object>());

        CatalogIOManager catalogIOManager = catalogIOManagerFactory.get(uriScheme);

        String projectOwnerId = catalogDBAdaptor.getProjectOwnerId(projectId);


        /* Check project permissions */
        if (!getProjectAcl(userId, projectId).isWrite()) { //User can't write/modify the project
            throw new CatalogDBException("Permission denied. Can't write in project");
        }
        if (!creatorId.equals(userId)) {
            if (!getUserRole(userId).equals(User.Role.ADMIN)) {
                throw new CatalogException("Permission denied. Required ROLE_ADMIN to create a study with creatorId != userId");
            } else {
                if (!catalogDBAdaptor.userExists(creatorId)) {
                    throw new CatalogException("ERROR: CreatorId does not exist.");
                }
            }
        }

//        URI projectUri = catalogIOManager.getProjectUri(projectOwnerId, Integer.toString(projectId));
        LinkedList<File> files = new LinkedList<>();
        LinkedList<Experiment> experiments = new LinkedList<>();
        LinkedList<Job> jobs = new LinkedList<>();
        LinkedList<Acl> acls = new LinkedList<>();

        /* Add default ACL */
        if (!creatorId.equals(projectOwnerId)) {
            //Add full permissions for the creator if he is not the owner
            acls.add(new Acl(creatorId, true, true, true, true));
        }

        //Copy generic permissions from the project.

        QueryResult<Acl> aclQueryResult = catalogDBAdaptor.getProjectAcl(projectId, Acl.USER_OTHERS_ID);
        if (!aclQueryResult.getResult().isEmpty()) {
            //study.getAcl().add(aclQueryResult.getResult().get(0));
        } else {
            throw new CatalogDBException("Project " + projectId + " must have generic ACL");
        }


        files.add(new File(".", File.Type.FOLDER, null, null, "", creatorId, "study root folder", File.Status.READY, 0));

        Study study = new Study(-1, name, alias, type, creatorId, creationDate, description, status, TimeUtils.getTime(),
                0, cipher, acls, experiments, files, jobs, new LinkedList<Sample>(), new LinkedList<Dataset>(),
                new LinkedList<Cohort>(), new LinkedList<VariableSet>(), null, datastores, stats, attributes);


        /* CreateStudy */
        QueryResult<Study> result = catalogDBAdaptor.createStudy(projectId, study, options);
        study = result.getResult().get(0);

//        URI studyUri;
        if (uri == null) {
            try {
                uri = catalogIOManager.createStudy(projectOwnerId, Integer.toString(projectId), Integer.toString(study.getId()));
            } catch (CatalogIOManagerException e) {
                e.printStackTrace();
                catalogDBAdaptor.deleteStudy(study.getId());
                throw e;
            }
        }

        catalogDBAdaptor.modifyStudy(study.getId(), new ObjectMap("uri", uri));

        createFolder(result.getResult().get(0).getId(), Paths.get("data"), true, null, sessionId);
        createFolder(result.getResult().get(0).getId(), Paths.get("analysis"), true, null, sessionId);

        catalogDBAdaptor.updateUserLastActivity(projectOwnerId);
        return result;
    }

    @Override
    public QueryResult<Study> getStudy(int studyId, String sessionId)
            throws CatalogException {
        return getStudy(studyId, sessionId, null);
    }

    @Override
    public QueryResult<Study> getStudy(int studyId, String sessionId, QueryOptions options)
            throws CatalogException {
        checkParameter(sessionId, "sessionId");
        String userId = catalogDBAdaptor.getUserIdBySessionId(sessionId);
        Acl studyAcl = getStudyAcl(userId, studyId);
        if (studyAcl.isRead()) {
            QueryResult<Study> studyResult = catalogDBAdaptor.getStudy(studyId, options);
            if (!studyResult.getResult().isEmpty()) {
                filterFiles(userId, studyAcl, studyResult.getResult().get(0).getFiles());
            }
            return studyResult;
        } else {
            throw new CatalogDBException("Permission denied. Can't read this study");
        }
    }

    @Override
    public QueryResult<Study> getAllStudies(int projectId, QueryOptions options, String sessionId)
            throws CatalogException {
        checkParameter(sessionId, "sessionId");
        String userId = catalogDBAdaptor.getUserIdBySessionId(sessionId);

        Acl projectAcl = getProjectAcl(userId, projectId);
        if (!projectAcl.isRead()) {
            throw new CatalogDBException("Permission denied. Can't read project");
        }

        QueryResult<Study> allStudies = catalogDBAdaptor.getAllStudies(projectId, options);
        List<Study> studies = allStudies.getResult();
        filterStudies(userId, projectAcl, studies);
        allStudies.setResult(studies);

        return allStudies;


    }

    @Override
    public QueryResult renameStudy(int studyId, String newStudyAlias, String sessionId)
            throws CatalogException {
        checkAlias(newStudyAlias, "newStudyAlias");
        checkParameter(sessionId, "sessionId");
        String sessionUserId = catalogDBAdaptor.getUserIdBySessionId(sessionId);
        String studyOwnerId = catalogDBAdaptor.getStudyOwnerId(studyId);

        if (!getStudyAcl(sessionUserId, studyId).isWrite()) {  //User can't write/modify the study
            throw new CatalogDBException("Permission denied. Can't write in project");
        }

        // Both users must bu updated
        catalogDBAdaptor.updateUserLastActivity(sessionUserId);
        catalogDBAdaptor.updateUserLastActivity(studyOwnerId);
        //TODO get all shared users to updateUserLastActivity

        return catalogDBAdaptor.renameStudy(studyId, newStudyAlias);

    }

    /**
     * Modify some params from the specified study:
     * <p/>
     * name
     * description
     * organization
     * status
     * <p/>
     * attributes
     * stats
     *
     * @param studyId    Study identifier
     * @param parameters Parameters to change.
     * @param sessionId  sessionId to check permissions
     * @return
     * @throws org.opencb.opencga.catalog.db.CatalogDBException
     */
    @Override
    public QueryResult modifyStudy(int studyId, ObjectMap parameters, String sessionId)
            throws CatalogException {
        checkObj(parameters, "Parameters");
        checkParameter(sessionId, "sessionId");
        String userId = catalogDBAdaptor.getUserIdBySessionId(sessionId);
        if (!getStudyAcl(userId, studyId).isWrite()) {
            throw new CatalogDBException("User " + userId + " can't modify the study " + studyId);
        }
        for (String s : parameters.keySet()) {
            if (!s.matches("name|type|description|status|attributes|stats")) {
                throw new CatalogDBException("Parameter '" + s + "' can't be changed");
            }
        }

        String ownerId = catalogDBAdaptor.getStudyOwnerId(studyId);
        catalogDBAdaptor.updateUserLastActivity(ownerId);
        return catalogDBAdaptor.modifyStudy(studyId, parameters);
    }

    @Override
    public QueryResult shareStudy(int studyId, Acl acl, String sessionId) throws CatalogException {
        checkObj(acl, "acl");
        checkParameter(sessionId, "sessionId");

        String userId = catalogDBAdaptor.getUserIdBySessionId(sessionId);
        Acl studyAcl = getStudyAcl(userId, studyId);
        if (!studyAcl.isWrite()) {
            throw new CatalogDBException("Permission denied. Can't modify project");
        }

        return catalogDBAdaptor.setStudyAcl(studyId, acl);
    }

    /**
     * File methods
     * ***************************
     */

    @Override
    public String getFileOwner(int fileId) throws CatalogDBException {
        return catalogDBAdaptor.getFileOwnerId(fileId);
    }

    @Override
    public int getStudyIdByFileId(int fileId) throws CatalogDBException {
        return catalogDBAdaptor.getStudyIdByFileId(fileId);
    }

//    public int getStudyIdByAnalysisId(int analysisId) throws CatalogManagerException {
//        return catalogDBAdaptor.getStudyIdByAnalysisId(analysisId);
//    }

    @Override
    @Deprecated
    public QueryResult<File> createFile(int studyId, File.Format format, File.Bioformat bioformat, String path, String description,
                                        boolean parents, String sessionId)
            throws CatalogException, CatalogIOManagerException {
        return createFile(studyId, format, bioformat, path, description, parents, -1, sessionId);
    }


//    @Deprecated
//    public QueryResult<File> uploadFile(int studyId, File.Format format, File.Bioformat bioformat, String path, String description,
//                                        boolean parents, String sessionId)
//            throws CatalogException {
//
//        QueryResult<File> result = createFile(studyId, format, bioformat, path, description, parents, -1, sessionId);
//        File file = result.getResult().get(0);
//
//        ObjectMap modifyParameters = new ObjectMap("status", File.Status.READY);
//        catalogDBAdaptor.modifyFile(file.getId(), modifyParameters);
//
//        return result;
//    }

    //create file with byte[]
    @Override
    public QueryResult<File> createFile(int studyId, File.Format format, File.Bioformat bioformat, String path, byte[] bytes, String description,
                                        boolean parents, String sessionId)
            throws CatalogException, IOException {

        QueryResult<File> result = createFile(studyId, format, bioformat, path, description, parents, -1, sessionId);
        File file = result.getResult().get(0);
        //path is relative to user, get full path...
        URI studyURI = getStudyUri(studyId);
        URI fileURI = getFileUri(studyURI, path);
        Files.write(Paths.get(fileURI), bytes);

        ObjectMap modifyParameters = new ObjectMap("status", File.Status.READY);
        catalogDBAdaptor.modifyFile(file.getId(), modifyParameters);

        return result;
    }

    public QueryResult<File> createFile(int studyId, File.Format format, File.Bioformat bioformat, String path, Path completedFilePath, String description,
                                        boolean parents, String sessionId)
            throws CatalogException, IOException {

        QueryResult<File> result = createFile(studyId, format, bioformat, path, description, parents, -1, sessionId);
        File file = result.getResult().get(0);
        //path is relative to user, get full path...
        URI studyURI = getStudyUri(studyId);
        URI fileURI = getFileUri(studyURI, path);
        Files.move(completedFilePath, Paths.get(fileURI));

        ObjectMap modifyParameters = new ObjectMap("status", File.Status.READY);
        catalogDBAdaptor.modifyFile(file.getId(), modifyParameters);

        return result;
    }

    public QueryResult<File> createFile(int studyId, File.Format format, File.Bioformat bioformat, String path, String description,
                                        boolean parents, int jobId, String sessionId)
            throws CatalogException, CatalogIOManagerException {
        return createFile(studyId, File.Type.FILE, format, bioformat, path, null, null, description, null, 0, -1, null,
                jobId, null, null, parents, null, sessionId);
    }


    @Override
    public QueryResult<File> createFile(int studyId, File.Type type, File.Format format, File.Bioformat bioformat, String path,
                                        String ownerId, String creationDate, String description, File.Status status,
                                        long diskUsage, int experimentId, List<Integer> sampleIds, int jobId,
                                        Map<String, Object> stats, Map<String, Object> attributes,
                                        boolean parents, QueryOptions options, String sessionId)
            throws CatalogException {
        String userId = catalogDBAdaptor.getUserIdBySessionId(sessionId);
        checkParameter(sessionId, "sessionId");
        checkPath(path, "filePath");

        type = defaultObject(type, File.Type.FILE);
        format = defaultObject(format, File.Format.PLAIN);  //TODO: Inference from the file name
        bioformat = defaultObject(bioformat, File.Bioformat.NONE);
        ownerId = defaultString(ownerId, userId);
        creationDate = defaultString(creationDate, TimeUtils.getTime());
        description = defaultString(description, "");
        status = defaultObject(status, File.Status.UPLOADING);

        if (diskUsage < 0) {
            throw new CatalogException("Error: DiskUsage can't be negative!");
        }
        if (experimentId > 0 && !catalogDBAdaptor.experimentExists(experimentId)) {
            throw new CatalogException("Experiment { id: " + experimentId + "} does not exist.");
        }
        sampleIds = defaultObject(sampleIds, new LinkedList<Integer>());

        for (Integer sampleId : sampleIds) {
            if (!catalogDBAdaptor.sampleExists(sampleId)) {
                throw new CatalogException("Sample { id: " + sampleId + "} does not exist.");
            }
        }

        if (jobId > 0 && !catalogDBAdaptor.jobExists(jobId)) {
            throw new CatalogException("Job { id: " + jobId + "} does not exist.");
        }
        stats = defaultObject(stats, new HashMap<String, Object>());
        attributes = defaultObject(attributes, new HashMap<String, Object>());

        if (!catalogDBAdaptor.studyExists(studyId)) {
            throw new CatalogException("Study { id: " + studyId + "} does not exist.");
        }

        if (!ownerId.equals(userId)) {
            if (!getUserRole(userId).equals(User.Role.ADMIN)) {
                throw new CatalogException("Permission denied. Required ROLE_ADMIN to create a file with ownerId != userId");
            } else {
                if (!catalogDBAdaptor.userExists(ownerId)) {
                    throw new CatalogException("ERROR: ownerId does not exist.");
                }
            }
        }

        if (status != File.Status.UPLOADING/* && status != File.Status.INDEXING*/) {        //#62
            if (!getUserRole(userId).equals(User.Role.ADMIN)) {
                throw new CatalogException("Permission denied. Required ROLE_ADMIN to create a file with status != UPLOADING and INDEXING");
            }
        }

        //Find parent. If parents == true, create folders.
        Path parent = Paths.get(path).getParent();
        int fileId = -1;
        if (parent != null) {
            fileId = catalogDBAdaptor.getFileId(studyId, parent.toString() + "/");
        }
        if (fileId < 0 && parent != null) {
            if (parents) {
                createFolder(studyId, parent, true, null, sessionId);
                fileId = catalogDBAdaptor.getFileId(studyId, parent.toString() + "/");
            } else {
                throw new CatalogDBException("Directory not found " + parent.toString());
            }
        }

        //Check permissions
        Acl parentAcl;
        if (fileId < 0) {
            parentAcl = getStudyAcl(userId, studyId);
        } else {
            parentAcl = getFileAcl(userId, fileId);
        }

        if (!parentAcl.isWrite()) {
            throw new CatalogException("Permission denied, " + userId + " can not write in " +
                    (parent != null ? "directory " + parent.toString() : "study " + studyId));
        }


        //Create file entry
        File file = new File(-1, Paths.get(path).getFileName().toString(), type, format, bioformat,
                path, ownerId, creationDate, description, status, diskUsage, experimentId, sampleIds, jobId,
                new LinkedList<Acl>(), stats, attributes);

        return catalogDBAdaptor.createFileToStudy(studyId, file, options);

    }

    private <T> T defaultObject(T object, T defaultObject) {
        if (object == null) {
            object = defaultObject;
        }
        return object;
    }

    @Override
    @Deprecated
    public QueryResult<File> uploadFile(int studyId, File.Format format, File.Bioformat bioformat, String path, String description,
                                        boolean parents, InputStream fileIs, String sessionId)
            throws IOException, CatalogException {
        QueryResult<File> fileResult = createFile(studyId, format, bioformat, path, description, parents, sessionId);
        int fileId = fileResult.getResult().get(0).getId();
        try {
            fileResult = uploadFile(fileId, fileIs, sessionId);
        } catch (CatalogIOManagerException | InterruptedException | CatalogDBException | IOException e) {
            deleteFile(fileId, sessionId);
            e.printStackTrace();
        }
        return fileResult;
    }


    @Override
    @Deprecated
    public QueryResult<File> uploadFile(int fileId, InputStream fileIs, String sessionId) throws CatalogException,
            IOException, InterruptedException {

        checkObj(fileIs, "InputStream");
        checkParameter(sessionId, "SessionId");

        String userId = catalogDBAdaptor.getFileOwnerId(fileId);
        int studyId = catalogDBAdaptor.getStudyIdByFileId(fileId);
        int projectId = catalogDBAdaptor.getProjectIdByStudyId(studyId);

        List<File> result = catalogDBAdaptor.getFile(fileId).getResult();
        if (result.isEmpty()) {
            throw new CatalogDBException("FileId '" + fileId + "' for found");
        }
        File file = result.get(0);
        if (!file.getStatus().equals(File.Status.UPLOADING)) {
            throw new CatalogDBException("File '" + fileId + "' already uploaded.");
        }
        if (!file.getOwnerId().equals(userId)) {
            throw new CatalogDBException("UserId mismatch with file creator");
        }
        ioManager.createFile(getStudyUri(studyId), file.getPath(), fileIs);
        Study study = catalogDBAdaptor.getStudy(studyId, null).getResult().get(0);

        ObjectMap modifyParameters = new ObjectMap("status", File.Status.UPLOADED);
        modifyParameters.put("uriScheme", study.getUri().getScheme());
        catalogDBAdaptor.modifyFile(fileId, modifyParameters);
        return catalogDBAdaptor.getFile(fileId);
    }

    @Override
    public QueryResult<File> createFolder(int studyId, Path folderPath, boolean parents, QueryOptions options, String sessionId)
            throws CatalogException {
        checkPath(folderPath, "folderPath");
        checkParameter(sessionId, "sessionId");
        String userId = catalogDBAdaptor.getUserIdBySessionId(sessionId);
        String ownerId = catalogDBAdaptor.getStudyOwnerId(studyId);
        int projectId = catalogDBAdaptor.getProjectIdByStudyId(studyId);

        LinkedList<File> folders = new LinkedList<>();
        Path parent = folderPath.getParent();
        int parentId = -1;
        if (parent != null) {
            parentId = catalogDBAdaptor.getFileId(studyId, parent.toString() + "/");
        }
        if (!parents && parentId < 0 && parent != null) {  //If !parents and parent does not exist in the DB (but should exist)
            throw new CatalogDBException("Path '" + parent + "' does not exist");
        }

        /*
            PERMISSION CHECK
         */
        Acl fileAcl;
        if (parentId < 0) { //If it hasn't got parent, take the StudyAcl
            fileAcl = getStudyAcl(userId, studyId);
        } else {
            fileAcl = getFileAcl(userId, parentId);
        }

        if (!fileAcl.isWrite()) {
            throw new CatalogDBException("Permission denied. Can't create files or folders in this study");
        }

        /*
            CHECK ALREADY EXISTS
         */
        if (catalogDBAdaptor.getFileId(studyId, folderPath.toString() + "/") >= 0) {
            throw new CatalogException("Cannot create directory ‘" + folderPath + "’: File exists");
        }

        /*
            PARENTS FOLDERS
         */
        while (parentId < 0 && parent != null) {  //Add all the parents that should be created
            folders.addFirst(new File(parent.getFileName().toString(), File.Type.FOLDER, File.Format.PLAIN, File.Bioformat.NONE,
                    parent.toString() + "/", userId, "", File.Status.READY, 0));
            parent = parent.getParent();
            if (parent != null) {
                parentId = catalogDBAdaptor.getFileId(studyId, parent.toString() + "/");
            }
        }

        ioManager.createFolder(getStudyUri(studyId), folderPath.toString(), parents);
        File mainFolder = new File(folderPath.getFileName().toString(), File.Type.FOLDER, File.Format.PLAIN, File.Bioformat.NONE,
                folderPath.toString() + "/", userId, "", File.Status.READY, 0);

        QueryResult<File> result;
        try {
            assert folders.size() == 0 && !parents || parents;
            for (File folder : folders) {
                catalogDBAdaptor.createFileToStudy(studyId, folder, options);
            }
            result = catalogDBAdaptor.createFileToStudy(studyId, mainFolder, options);
        } catch (CatalogDBException e) {
            ioManager.deleteFile(getStudyUri(studyId), folderPath.toString());
            throw e;
        }
        catalogDBAdaptor.updateUserLastActivity(ownerId);
        return result;
    }


    @Override
    public QueryResult deleteFolder(int folderId, String sessionId)
            throws CatalogException, IOException {
        return deleteFile(folderId, sessionId);
    }

    @Override
    public QueryResult deleteFile(int fileId, String sessionId)
            throws CatalogException, IOException {
        //Safe delete: Don't delete. Just rename file and set {deleting:true}
        checkParameter(sessionId, "sessionId");
        String userId = catalogDBAdaptor.getUserIdBySessionId(sessionId);
        int studyId = catalogDBAdaptor.getStudyIdByFileId(fileId);
        int projectId = catalogDBAdaptor.getProjectIdByStudyId(studyId);
        String ownerId = catalogDBAdaptor.getProjectOwnerId(projectId);

        if (!getFileAcl(userId, fileId).isDelete()) {
            throw new CatalogDBException("Permission denied. User can't delete this file");
        }
        QueryResult<File> fileResult = catalogDBAdaptor.getFile(fileId);
        if (fileResult.getResult().isEmpty()) {
            return new QueryResult("Delete file", 0, 0, 0, "File not found", null, Collections.emptyList());
        }
        File file = fileResult.getResult().get(0);
<<<<<<< HEAD
        switch(file.getStatus()) {
//            case INDEXING:        //#62
=======
        switch (file.getStatus()) {
            case INDEXING:
>>>>>>> 3b33e0c1
            case UPLOADING:
            case UPLOADED:
                throw new CatalogException("File is not ready. {id: " + file.getId() + ", status: '" + file.getStatus() + "'}");
            case DELETING:
            case DELETED:
                //Send warning message
                return new QueryResult("Delete file", 0, 0, 0,
                        "File already deleted. {id: " + file.getId() + ", status: '" + file.getStatus() + "'}",
                        null, Collections.emptyList());
            case READY:
                break;
        }
        /*
        try {
            ioManager.deleteFile(ownerId, Integer.toString(projectId), Integer.toString(studyId), file.getPath());
        } catch (CatalogIOManagerException e) {
            throw new CatalogManagerException(e);
        }
        catalogDBAdaptor.updateUserLastActivity(ownerId);
        return catalogDBAdaptor.deleteFile(fileId);*/

        catalogDBAdaptor.updateUserLastActivity(ownerId);
        ObjectMap objectMap = new ObjectMap();
        objectMap.put("status", File.Status.DELETING);
        objectMap.put("attributes", new ObjectMap(File.DELETE_DATE, System.currentTimeMillis()));

        switch (file.getType()) {
            case FOLDER:
                QueryResult<File> allFilesInFolder = catalogDBAdaptor.getAllFilesInFolder(fileId, null);// delete recursively
                for (File subfile : allFilesInFolder.getResult()) {
                    deleteFile(subfile.getId(), sessionId);
                }

                renameFile(fileId, ".deleted_" + TimeUtils.getTime() + "_" +  file.getName(), sessionId);
                QueryResult queryResult = catalogDBAdaptor.modifyFile(fileId, objectMap);
                return queryResult;
            case FILE:
                renameFile(fileId, ".deleted_" + TimeUtils.getTime() + "_" +file.getName(), sessionId);
                return catalogDBAdaptor.modifyFile(fileId, objectMap);
//            case INDEX:       //#62
//                throw new CatalogException("Can't delete INDEX file");
                //renameFile(fileId, ".deleted_" + TimeUtils.getTime() + "_" + file.getName(), sessionId);
                //return catalogDBAdaptor.modifyFile(fileId, objectMap);
        }
        return null;
    }

    @Override
    public QueryResult moveFile(int fileId, int folderId, String sessionId) throws CatalogException {
//        checkParameter(sessionId, "sessionId");
//        String userId = catalogDBAdaptor.getUserIdBySessionId(sessionId);
//        int studyId = catalogDBAdaptor.getStudyIdByFileId(fileId);
//        int projectId = catalogDBAdaptor.getProjectIdByStudyId(studyId);
//        String ownerId = catalogDBAdaptor.getProjectOwnerId(projectId);
//
//        if (!getFileAcl(userId, fileId).isWrite()) {
//            throw new CatalogManagerException("Permission denied. User can't rename this file");
//        }
//        QueryResult<File> fileResult = catalogDBAdaptor.getFile(fileId);
//        if (fileResult.getResult().isEmpty()) {
//            return new QueryResult("Delete file", 0, 0, 0, "File not found", null, null);
//        }
//        File file = fileResult.getResult().get(0);
        throw new UnsupportedClassVersionError("move File unsupported");
    }

    @Override
    public QueryResult renameFile(int fileId, String newName, String sessionId)
            throws CatalogException, IOException, CatalogIOManagerException {
        checkParameter(sessionId, "sessionId");
        checkPath(newName, "newName");
        String userId = catalogDBAdaptor.getUserIdBySessionId(sessionId);
        int studyId = catalogDBAdaptor.getStudyIdByFileId(fileId);
        int projectId = catalogDBAdaptor.getProjectIdByStudyId(studyId);
        String ownerId = catalogDBAdaptor.getProjectOwnerId(projectId);

        if (!getFileAcl(userId, fileId).isWrite()) {
            throw new CatalogDBException("Permission denied. User can't rename this file");
        }
        QueryResult<File> fileResult = catalogDBAdaptor.getFile(fileId);
        if (fileResult.getResult().isEmpty()) {
            return new QueryResult("Rename file", 0, 0, 0, "File not found", null, null);
        }
        File file = fileResult.getResult().get(0);
//        System.out.println("file = " + file);

        String oldPath = file.getPath();
        Path parent = Paths.get(oldPath).getParent();
        String newPath;
        if (parent == null) {
            newPath = newName;
        } else {
            newPath = parent.resolve(newName).toString();
        }

        catalogDBAdaptor.updateUserLastActivity(ownerId);
        QueryResult<Study> studyQueryResult;
        Study study;
        CatalogIOManager catalogIOManager;
        switch (file.getType()) {
            case FOLDER:
                studyQueryResult = catalogDBAdaptor.getStudy(studyId, null);   // TODO? check if something in the subtree is not READY?
                study = studyQueryResult.getResult().get(0);
                catalogIOManager = catalogIOManagerFactory.get(study.getUri());
                catalogIOManager.rename(getFileUri(study.getUri(), oldPath), getFileUri(study.getUri(), newPath));   // io.move() 1
                QueryResult queryResult = catalogDBAdaptor.renameFile(fileId, newPath);
                return queryResult;
            case FILE:
                studyQueryResult = catalogDBAdaptor.getStudy(studyId, null);
                study = studyQueryResult.getResult().get(0);
                catalogIOManager = catalogIOManagerFactory.get(study.getUri());
                catalogIOManager.rename(getFileUri(study.getUri(), file.getPath()), getFileUri(study.getUri(), newPath));
                return catalogDBAdaptor.renameFile(fileId, newPath);
//            case INDEX:           //#62
//                return catalogDBAdaptor.renameFile(fileId, newPath);
        }

        return null;
    }

    /**
     * Modify some params from the specified file:
     * <p/>
     * name
     * type
     * format
     * bioformat
     * description
     * status
     * <p/>
     * attributes
     * stats
     *
     * @param fileId     File identifier
     * @param parameters Parameters to change.
     * @param sessionId  sessionId to check permissions
     * @return
     * @throws org.opencb.opencga.catalog.db.CatalogDBException
     */
    @Override
    public QueryResult modifyFile(int fileId, ObjectMap parameters, String sessionId)
            throws CatalogException {
        checkObj(parameters, "Parameters");
        checkParameter(sessionId, "sessionId");
        String userId = catalogDBAdaptor.getUserIdBySessionId(sessionId);
        File file = getFile(fileId, sessionId).getResult().get(0);
        switch (getUserRole(userId)) {
            case ADMIN:
                logger.info("UserAdmin " + userId + " modifies file {id: " + fileId + "}");
                break;
            default:
                if (!getFileAcl(userId, fileId).isWrite()) {
                    throw new CatalogException("User " + userId + " can't modify the file " + fileId);
                }
                for (String s : parameters.keySet()) {
                    switch (s) { //Special cases
                        //Can be modified anytime
                        case "format":
                        case "bioformat":
                        case "description":
                        case "status":
                        case "attributes":
                        case "stats":
                        case "index":
                        case "sampleIds":
                            break;

                        //Can only be modified when file.status == INDEXING
                        case "jobId":
//                            if (!file.getStatus().equals(File.Status.INDEXING)) {
//                                throw new CatalogException("Parameter '" + s + "' can't be changed when " +
//                                        "status == " + file.getStatus().name() + ". " +
//                                        "Required status INDEXING or admin account");
//                            }
                            break;

                        //Can only be modified when file.status == UPLOADING
                        case "creationDate":
                        case "diskUsage":
                            if (!file.getStatus().equals(File.Status.UPLOADING)) {
                                throw new CatalogException("Parameter '" + s + "' can't be changed when " +
                                        "status == " + file.getStatus().name() + ". " +
                                        "Required status UPLOADING or admin account");
                            }
                            break;
                        //Path and Name must be changed with "raname" and/or "move" methods.
                        case "path":
                        case "name":
                            throw new CatalogException("Parameter '" + s + "' can't be changed directly. " +
                                    "Use \"renameFile\" instead");
                        case "type":
                        default:
                            throw new CatalogException("Parameter '" + s + "' can't be changed. " +
                                    "Requires admin account");
                    }
                }
                break;
        }
        String ownerId = catalogDBAdaptor.getFileOwnerId(fileId);
        QueryResult queryResult = catalogDBAdaptor.modifyFile(fileId, parameters);
        catalogDBAdaptor.updateUserLastActivity(ownerId);
        return queryResult;
    }

//    public QueryResult setIndexFile(int fileId, String backend, Index index, String sessionId) throws CatalogManagerException {
//        checkObj(backend, "backend");
//        checkParameter(sessionId, "sessionId");
//        String userId = catalogDBAdaptor.getUserIdBySessionId(sessionId);
//        if (!getFileAcl(userId, fileId).isWrite()) {
//            throw new CatalogManagerException("User " + userId + " can't modify the file " + fileId);
//        }
//        return catalogDBAdaptor.setIndexFile(fileId, backend, index);
//    }

    @Override
    public QueryResult<File> getFileParent(int fileId, QueryOptions options, String sessionId)
            throws CatalogException {
        QueryResult<File> queryResult = getFile(fileId, null, sessionId);

        int studyId = getStudyIdByFileId(fileId);
        File file = queryResult.getResult().get(0);
        Path parent = Paths.get(file.getPath()).getParent();
        String parentPath;
        if (parent == null) {
            parentPath = "";
        } else {
            parentPath = parent.toString().endsWith("/") ? parent.toString() : parent.toString() + "/";
        }
        return searchFile(studyId, new QueryOptions("path", parentPath), sessionId);
    }

    @Override
    public QueryResult<File> getFile(int fileId, String sessionId)
            throws CatalogException {
        return getFile(fileId, null, sessionId);
    }

    @Override
    public QueryResult<File> getFile(int fileId, QueryOptions options, String sessionId)
            throws CatalogException {
        checkParameter(sessionId, "sessionId");

        String userId = catalogDBAdaptor.getUserIdBySessionId(sessionId);
        if (!getFileAcl(userId, fileId).isRead()) {
            throw new CatalogException("Permission denied. User can't read file");
        }

        return catalogDBAdaptor.getFile(fileId, options);
    }

    @Override
    public QueryResult<File> getAllFiles(int studyId, QueryOptions options, String sessionId) throws CatalogException {
        checkParameter(sessionId, "sessionId");

        String userId = catalogDBAdaptor.getUserIdBySessionId(sessionId);
        Acl studyAcl = getStudyAcl(userId, studyId);
        if (!studyAcl.isRead()) {
            throw new CatalogException("Permission denied. User can't read file");
        }
        QueryResult<File> allFilesResult = catalogDBAdaptor.getAllFiles(studyId, options);
        List<File> files = allFilesResult.getResult();
        filterFiles(userId, studyAcl, files);
        allFilesResult.setResult(files);
        return allFilesResult;
    }

    @Override
    public QueryResult<File> getAllFilesInFolder(int folderId, QueryOptions options, String sessionId) throws CatalogException {
        checkParameter(sessionId, "sessionId");
        checkId(folderId, "folderId");

        String userId = catalogDBAdaptor.getUserIdBySessionId(sessionId);
        int studyId = catalogDBAdaptor.getStudyIdByFileId(folderId);
        Acl studyAcl = getStudyAcl(userId, studyId);
        if (!studyAcl.isRead()) {
            throw new CatalogDBException("Permission denied. User can't read file");
        }
        QueryResult<File> allFilesResult = catalogDBAdaptor.getAllFilesInFolder(folderId, options);
        List<File> files = allFilesResult.getResult();
        filterFiles(userId, studyAcl, files);
        allFilesResult.setResult(files);
        return allFilesResult;
    }

    @Override
    public DataInputStream downloadFile(int fileId, String sessionId)
            throws IOException, CatalogException {
        return downloadFile(fileId, -1, -1, sessionId);
    }

    @Override
    public DataInputStream downloadFile(int fileId, int start, int limit, String sessionId)    //TODO: start & limit does not work
            throws IOException, CatalogException {
        checkParameter(sessionId, "sessionId");


        String userId = catalogDBAdaptor.getUserIdBySessionId(sessionId);
        if (!getFileAcl(userId, fileId).isRead()) {
            throw new CatalogDBException("Permission denied. User can't download file");
        }
        int studyId = catalogDBAdaptor.getStudyIdByFileId(fileId);
        QueryResult<File> fileResult = catalogDBAdaptor.getFile(fileId);
        if (fileResult.getResult().isEmpty()) {
            throw new CatalogDBException("File not found");
        }
        File file = fileResult.getResult().get(0);

        return ioManager.getFileObject(getStudyUri(studyId),
                file.getPath(), start, limit);
    }

    @Override
    public DataInputStream grepFile(int fileId, String pattern, boolean ignoreCase, boolean multi, String sessionId)
            throws IOException, CatalogException {
        checkParameter(sessionId, "sessionId");


        String userId = catalogDBAdaptor.getUserIdBySessionId(sessionId);
        if (!getFileAcl(userId, fileId).isRead()) {
            throw new CatalogException("Permission denied. User can't download file");
        }
        int studyId = catalogDBAdaptor.getStudyIdByFileId(fileId);
        int projectId = catalogDBAdaptor.getProjectIdByStudyId(studyId);
        QueryResult<File> fileResult = catalogDBAdaptor.getFile(fileId);
        if (fileResult.getResult().isEmpty()) {
            throw new CatalogException("File not found");
        }
        File file = fileResult.getResult().get(0);

        return ioManager.getGrepFileObject(getStudyUri(studyId),
                file.getPath(), pattern, ignoreCase, multi);
    }


    /**
     * TODO: Set per-file ACL
     */
    private QueryResult shareFile(int fileId, Acl acl, String sessionId)
            throws CatalogException {
        checkObj(acl, "acl");
        checkParameter(sessionId, "sessionId");

        String userId = catalogDBAdaptor.getUserIdBySessionId(sessionId);
        Acl fileAcl = getFileAcl(userId, fileId);
        if (!fileAcl.isWrite()) {
            throw new CatalogDBException("Permission denied. Can't modify file");
        }

        return catalogDBAdaptor.setFileAcl(fileId, acl);
    }

    /*Require role admin*/
    @Override
    public QueryResult<File> searchFile(QueryOptions query, QueryOptions options, String sessionId)
            throws CatalogException {
        return searchFile(-1, query, options, sessionId);
    }

    @Override
    public QueryResult<File> searchFile(int studyId, QueryOptions query, String sessionId)
            throws CatalogException {
        return searchFile(studyId, query, null, sessionId);
    }

    @Override
    public QueryResult<File> searchFile(int studyId, QueryOptions query, QueryOptions options, String sessionId)
            throws CatalogException {
        checkParameter(sessionId, "sessionId");
        String userId = catalogDBAdaptor.getUserIdBySessionId(sessionId);

        if (studyId < 0) {
            switch (getUserRole(userId)) {
                case ADMIN:
                    break;
                default:
                    throw new CatalogDBException("Permission denied. StudyId or Admin role required");
            }
        } else {
            if (!getStudyAcl(userId, studyId).isRead()) {
                throw new CatalogException("Permission denied. User " + userId + " can't read data from the study " + studyId);
            }
            query.put("studyId", studyId);
        }
        return catalogDBAdaptor.searchFile(query, options);
    }

    @Override
    public QueryResult<Dataset> createDataset(int studyId, String name, String description, List<Integer> files,
                                              Map<String, Object> attributes, QueryOptions options, String sessionId)
            throws CatalogException {
        checkParameter(sessionId, "sessionId");
        checkParameter(name, "name");
        checkObj(files, "files");
        String userId = catalogDBAdaptor.getUserIdBySessionId(sessionId);

        description = defaultString(description, "");
        attributes = defaultObject(attributes, Collections.<String, Object>emptyMap());

        if (!getStudyAcl(userId, studyId).isWrite()) {
            throw new CatalogException("Permission denied. User " + userId + " can't modify the study " + studyId);
        }
        for (Integer fileId : files) {
            if (catalogDBAdaptor.getStudyIdByFileId(fileId) != studyId) {
                throw new CatalogException("Can't create a dataset with files from different files.");
            }
            if (!getFileAcl(userId, fileId).isRead()) {
                throw new CatalogException("Permission denied. User " + userId + " can't read the file " + fileId);
            }
        }

        Dataset dataset = new Dataset(-1, name, TimeUtils.getTime(), description, files, attributes);

        return catalogDBAdaptor.createDataset(studyId, dataset, options);
    }

    @Override
    public QueryResult<Dataset> getDataset(int dataSetId, QueryOptions options, String sessionId)
            throws CatalogException {
        checkParameter(sessionId, "sessionId");
        String userId = catalogDBAdaptor.getUserIdBySessionId(sessionId);
        int studyId = catalogDBAdaptor.getStudyIdByDatasetId(dataSetId);

        if (!getStudyAcl(userId, studyId).isWrite()) {
            throw new CatalogException("Permission denied. User " + userId + " can't modify the study " + studyId);
        }

        return catalogDBAdaptor.getDataset(dataSetId, options);
    }

//    public DataInputStream getGrepFileObjectFromBucket(String userId, String bucketId, Path objectId, String sessionId, String pattern, boolean ignoreCase, boolean multi)
//            throws CatalogIOManagerException, IOException, CatalogManagerException {
//        checkParameter(bucketId, "bucket");
//        checkParameter(userId, "userId");
//        checkParameter(sessionId, "sessionId");
//        checkParameter(objectId.toString(), "objectId");
//        checkParameter(pattern, "pattern");
//
//        return ioManager.getGrepFileObject(userId, bucketId, objectId, pattern, ignoreCase, multi);
//    }

//    //TODO
//    public void shareObject(int fileId, String toAccountId, boolean read,
//                            boolean write, boolean execute, boolean delete, String sessionId) throws CatalogManagerException {
//        checkParameters(userId, "userId", bucketId, "bucketId", objectId.toString(), "objectId", toAccountId,
//                "toAccountId", sessionId, "sessionId");
//
//        Acl acl = new Acl(toAccountId, read, write, execute, delete);
//        catalogDBAdaptor.shareObject(fileId, acl, sessionId);
//    }

////    public String fetchData(Path objectId, String fileFormat, String regionStr, Map<String, List<String>> params) throws Exception {
////        checkParameter(objectId.toString(), "objectId");
////        checkParameter(regionStr, "regionStr");
////
////        String result = "";
////        switch (fileFormat) {
////            case "bam":
////                result = fetchAlignmentData(objectId, regionStr, params);
////                break;
////            case "vcf":
////                result = fetchVariationData(objectId, regionStr, params);
////                break;
////            default:
////                throw new IllegalArgumentException("File format " + fileFormat + " not yet supported");
////        }
////
////        return result;
////    }

//    public QueryResult fetchAlignmentData(Path objectPath, String regionStr, Map<String, List<String>> params) throws Exception {
//        AlignmentQueryBuilder queryBuilder = new TabixAlignmentQueryBuilder(new SqliteCredentials(objectPath), null, null);
//        Region region = Region.parseRegion(regionStr);
//        QueryOptions options = new QueryOptions(params, true);
//        QueryResult queryResult = null;
//
//        boolean includeHistogram = params.containsKey("histogram") && Boolean.parseBoolean(params.get("histogram").get(0));
//        boolean includeAlignments = params.containsKey("alignments") && Boolean.parseBoolean(params.get("alignments").get(0));
//        boolean includeCoverage = params.containsKey("coverage") && Boolean.parseBoolean(params.get("coverage").get(0));
//
//        if (includeHistogram) { // Query the alignments' histogram: QueryResult<ObjectMap>
//            queryResult = queryBuilder.getAlignmentsHistogramByRegion(region,
//                    params.containsKey("histogramLogarithm") ? Boolean.parseBoolean(params.get("histogram").get(0)) : false,
//                    params.containsKey("histogramMax") ? Integer.parseInt(params.get("histogramMax").get(0)) : 500);
//
//        } else if ((includeAlignments && includeCoverage) ||
//                (!includeAlignments && !includeCoverage)) { // If both or none requested: QueryResult<AlignmentRegion>
//            queryResult = queryBuilder.getAlignmentRegionInfo(region, options);
//
//        } else if (includeAlignments) { // Query the alignments themselves: QueryResult<Alignment>
//            queryResult = queryBuilder.getAllAlignmentsByRegion(region, options);
//
//        } else if (includeCoverage) { // Query the alignments' coverage: QueryResult<RegionCoverage>
//            queryResult = queryBuilder.getCoverageByRegion(region, options);
//        }
//
//        return queryResult;
//    }


//    public String fetchVariationData(Path objectPath, String regionStr, Map<String, List<String>> params) throws Exception {
//        VcfManager vcfManager = new VcfManager();
//        return vcfManager.getByRegion(objectPath, regionStr, params);
//    }


///*
//    public QueryResult fetchVariationData(Path objectPath, String regionStr, Map<String, List<String>> params) throws Exception {
//        String species = params.containsKey("species") ? params.get("species").get(0) : "hsapiens";
//        VariantDBAdaptor queryBuilder = null;
//                //new VariantMonbaseQueryBuilder(species,
//                //new MonbaseCredentials("172.24.79.30", 60010, "172.24.79.30", 2181, "localhost", 9999, "variants_" + species, "cgonzalez", "cgonzalez"));
//                new VariantSqliteQueryBuilder(new SqliteCredentials(objectPath));
//        Region region = Region.parseRegion(regionStr);
//        QueryOptions options = new QueryOptions(params, true);
//        QueryResult queryResult = null;
//
//        boolean includeHistogram = params.containsKey("histogram") && Boolean.parseBoolean(params.get("histogram").get(0));
//        boolean includeVariants = params.containsKey("variants") && Boolean.parseBoolean(params.get("variants").get(0));
//        boolean includeStats = params.containsKey("stats") && Boolean.parseBoolean(params.get("stats").get(0));
//        boolean includeEffects = params.containsKey("effects") && Boolean.parseBoolean(params.get("effects").get(0));
//        String studyName = params.containsKey("study") ? params.get("study").toString() : "";
//        if (studyName.equals("")) { // TODO In the future, it will represent that we want to retrieve info from all studies
//            return new QueryResult(regionStr);
//        }
//
//        if (includeHistogram) { // Query the alignments' histogram: QueryResult<ObjectMap>
//            // TODO
//            queryResult = queryBuilder.getVariantFrequencyByRegion(region, studyName,
//                    params.containsKey("histogramLogarithm") ? Boolean.parseBoolean(params.get("histogram").get(0)) : false,
//                    params.containsKey("histogramMax") ? Integer.parseInt(params.get("histogramMax").get(0)) : 500);
//
//        } else if (includeVariants) {
//            // TODO in SQLite
//            queryResult = queryBuilder.getAllVariantsByRegion(region, studyName, options);
//        } else if (includeStats && !includeEffects) {
//
//        } else if (!includeStats && includeEffects) {
//
//        }
//
//        return queryResult;
//    }
//*/
//
//    public String indexFileObject(String userId, String bucketId, Path objectId, boolean force, String sessionId) throws Exception {
//        ObjectItem objectItem = catalogDBAdaptor.getObjectFromBucket(userId, bucketId, objectId, sessionId);
//        if (objectItem.getStatus().contains("indexer")) {
//            return "indexing...";
//        }
//        String sgeJobName = "ready";
//        boolean indexReady;
//        switch (objectItem.getFileFormat()) {
//            case "bam":
//                indexReady = BamManager.checkIndex(ioManager.getFileUri(userId, bucketId, objectId));
//                if (force || !indexReady) {
//                    sgeJobName = BamManager.createIndex(getFileUri(userId, bucketId, objectId));
//                    catalogDBAdaptor.setObjectStatus(userId, bucketId, objectId, sgeJobName, sessionId);
//                }
//                break;
//            case "vcf":
//                indexReady = VcfManager.checkIndex(ioManager.getFileUri(userId, bucketId, objectId));
//                if (force || !indexReady) {
//                    sgeJobName = VcfManager.createIndex(getFileUri(userId, bucketId, objectId));
//                    catalogDBAdaptor.setObjectStatus(userId, bucketId, objectId, sgeJobName, sessionId);
//                }
//                break;
//        }
//
//        return sgeJobName;
//    }
//
//    public String indexFileObjectStatus(String userId, String bucketId, Path objectId, String sessionId, String jobId) throws Exception {
//        checkParameter(jobId, "jobId");
//        logger.info(jobId);
//        String objectStatus = catalogDBAdaptor.getObjectFromBucket(userId, bucketId, objectId, sessionId).getStatus();
//        logger.info(objectStatus);
////        String jobStatus = SgeManager.status(jobId);
//        String jobStatus = "finished";
//        logger.info(jobStatus);
//        if (jobStatus.equalsIgnoreCase("finished")) {
//            objectStatus = objectStatus.replace("indexer_", "index_finished_");
//            logger.info(objectStatus);
//            catalogDBAdaptor.setObjectStatus(userId, bucketId, objectId, objectStatus, sessionId);
//        }
//        return jobStatus;
//    }
//

    @Override
    public QueryResult refreshFolder(final int folderId, final String sessionId)
            throws CatalogDBException, IOException {

        throw new UnsupportedOperationException();
//        final Path bucketPath = ioManager.getFileUri(userId, bucketId);
//        final List<ObjectItem> newObjects = new ArrayList<ObjectItem>();
//
//        Files.walkFileTree(bucketPath, EnumSet.of(FileVisitOption.FOLLOW_LINKS), Integer.MAX_VALUE, new SimpleFileVisitor<Path>() {
//            @Override
//            public FileVisitResult visitFile(Path file, BasicFileAttributes attrs) throws IOException {
//                String fileName = file.getFileName().toString();
//                if (!Files.isHidden(file) && !fileName.equals("sge_err.log") && !fileName.equals("sge_out.log") && !Files.isDirectory(file)) {
//                    Path ojectId = bucketPath.relativize(file);
////                    logger.info(ojectId);
//                    ObjectItem objectItem = null;
//                    try {//find the current object if already exists
//                        objectItem = catalogDBAdaptor.getObjectFromBucket(userId, bucketId, ojectId, sessionId);
//                    } catch (CatalogManagerException e) {
//                        objectItem = new ObjectItem(ojectId.toString(), ojectId.getFileName().toString(), "r");
//                        String fileExt = IOUtils.getExtension(ojectId.toString());
//                        if (fileExt != null) {
//                            objectItem.setFileFormat(fileExt.substring(1));
//                        }
//                        objectItem.setStatus("");
//                    }
//                    newObjects.add(objectItem);
//                    return FileVisitResult.CONTINUE;
//                } else {
//                    return FileVisitResult.CONTINUE;
//                }
//            }
//
//            @Override
//            public FileVisitResult visitFileFailed(Path file, IOException exc) throws IOException {
//                // try to delete the file anyway, even if its attributes
//                // could not be read, since delete-only access is
//                // theoretically possible
//                return FileVisitResult.SKIP_SUBTREE;
//            }
//
//            @Override
//            public FileVisitResult preVisitDirectory(Path dir, BasicFileAttributes attrs) throws IOException {
//                if (Files.isHidden(dir) || !Files.isReadable(dir) || dir.getFileName().toString().equals("..")
//                        || dir.getFileName().toString().equals(".")) {
//                    return FileVisitResult.SKIP_SUBTREE;
//                }
//                if (!dir.equals(bucketPath)) {//dont add bucketId folder itself
//                    Path ojectId = bucketPath.relativize(dir);
////                    logger.info(bucketId);
////                    logger.info(ojectId);
////                    logger.info(dir.toString());
//
//                    ObjectItem objectItem = null;
//                    try {//find the current object if already exists
//                        objectItem = catalogDBAdaptor.getObjectFromBucket(userId, bucketId, ojectId, sessionId);
//                    } catch (CatalogManagerException e) {
//                        objectItem = new ObjectItem(ojectId.toString(), ojectId.getFileName().toString(), "dir");
//                        objectItem.setFileFormat("dir");
//                        objectItem.setStatus("");
//                    }
//                    newObjects.add(objectItem);
//                }
//                return FileVisitResult.CONTINUE;
//            }
//
//            @Override
//            public FileVisitResult postVisitDirectory(Path dir, IOException exc) throws IOException {
//                if (Files.isHidden(dir) || !Files.isReadable(dir)) {
//                    return FileVisitResult.SKIP_SUBTREE;
//                }
//                // here
//                return FileVisitResult.CONTINUE;
//            }
//        });
//
//        catalogDBAdaptor.deleteObjectsFromBucket(userId, bucketId, sessionId);
//        for (ObjectItem objectItem : newObjects) {
//            catalogDBAdaptor.createObjectToBucket(userId, bucketId, objectItem, sessionId);
//        }
//
//        ObjectMap resultObjectMap = new ObjectMap();
//        QueryResult<ObjectMap> result = new QueryResult();
//        resultObjectMap.put("msg", "bucket refreshed");
//        result.setResult(Arrays.asList(resultObjectMap));
//        result.setNumResults(1);
//
//        return result;
    }

    /**
     * **************************
     * Analysis methods
     * ***************************
     */

//    public QueryResult<Analysis> createAnalysis(int studyId, String name, String alias, String description, String sessionId) throws CatalogManagerException {
//        checkParameter(name, "name");
//        checkAlias(alias, "alias");
//        checkParameter(sessionId, "sessionId");
//
//        String userId = catalogDBAdaptor.getUserIdBySessionId(sessionId);
//        if (!getStudyAcl(userId, studyId).isWrite()) {
//            throw new CatalogManagerException("Permission denied. Can't write in this study");
//        }
//        Analysis analysis = new Analysis(name, alias, TimeUtils.getTime(), userId, description);
//
//        String ownerId = catalogDBAdaptor.getStudyOwnerId(studyId);
//        catalogDBAdaptor.updateUserLastActivity(ownerId);
//        return catalogDBAdaptor.createAnalysis(studyId, analysis);
//    }
//
//
//    public QueryResult<Analysis> getAnalysis(int analysisId, String sessionId) throws CatalogManagerException {
//        checkParameter(sessionId, "sessionId");
//        String userId = catalogDBAdaptor.getUserIdBySessionId(sessionId);
//        int studyId = catalogDBAdaptor.getStudyIdByAnalysisId(analysisId);
//
//        if (!getStudyAcl(userId, studyId).isRead()) {
//            throw new CatalogManagerException("Permission denied. User can't read from this study"); //TODO: Should Analysis have ACL?
//        }
//
//        return catalogDBAdaptor.getAnalysis(analysisId);
//
//    }
//
//    public QueryResult<Analysis> getAllAnalysis(int studyId, String sessionId) throws CatalogManagerException {
//        checkParameter(sessionId, "sessionId");
//        String userId = catalogDBAdaptor.getUserIdBySessionId(sessionId);
//
//        if (!getStudyAcl(userId, studyId).isRead()) {
//            throw new CatalogManagerException("Permission denied. Can't read from this study"); //TODO: Should Analysis have ACL?
//        }
//
//        return catalogDBAdaptor.getAllAnalysis(studyId);
//    }
//
//    public QueryResult modifyAnalysis(int analysisId, ObjectMap parameters, String sessionId) throws CatalogManagerException {
//        checkParameter(sessionId, "sessionId");
//        checkObj(parameters, "Parameters");
//        String userId = catalogDBAdaptor.getUserIdBySessionId(sessionId);
//        int studyId = catalogDBAdaptor.getStudyIdByAnalysisId(analysisId);
//
//        for (String s : parameters.keySet()) {
//            if (!s.matches("name|date|description|attributes")) {
//                throw new CatalogManagerException("Parameter '" + s + "' can't be changed");
//            }
//        }
//
//        if (!getStudyAcl(userId, studyId).isWrite()) {
//            throw new CatalogManagerException("Permission denied. Can't modify this analysis"); //TODO: Should Analysis have ACL?
//        }
//
//        String ownerId = catalogDBAdaptor.getAnalysisOwner(analysisId);
//        catalogDBAdaptor.updateUserLastActivity(ownerId);
//        return catalogDBAdaptor.modifyAnalysis(analysisId, parameters);
//    }
    @Override
    public int getStudyIdByJobId(int jobId) throws CatalogDBException {
        return catalogDBAdaptor.getStudyIdByJobId(jobId);
    }

    /**
     * Job methods
     * ***************************
     */

//    @Deprecated
//    public QueryResult<Job> createJob(int studyId, String name, String toolName, String description, String commandLine,
//                                      int outDirId, int tmpOutDirId, List<Integer> inputFiles, String sessionId)
//            throws CatalogManagerException, CatalogIOManagerException {
//        QueryOptions options = new QueryOptions("include", Arrays.asList("id", "type", "path"));
//        File tmpOutDir = catalogDBAdaptor.getFile(tmpOutDirId, options).getResult().get(0);     //TODO: Create tmpOutDir outside
//        return createJob(studyId, name, toolName, description, commandLine, outDirId, getFileUri(tmpOutDir), inputFiles, sessionId);
//    }
    @Override
    public QueryResult<Job> createJob(int studyId, String name, String toolName, String description, String commandLine,
                                      URI tmpOutDirUri, int outDirId, List<Integer> inputFiles, Map<String, Object> attributes,
                                      Map<String, Object> resourceManagerAttributes, Job.Status status, QueryOptions options, String sessionId)
            throws CatalogException {
        checkParameter(sessionId, "sessionId");
        checkParameter(name, "name");
        String userId = catalogDBAdaptor.getUserIdBySessionId(sessionId);
        checkParameter(toolName, "toolName");
        checkParameter(commandLine, "commandLine");
        description = defaultString(description, "");
        status = defaultObject(status, Job.Status.PREPARED);

        // FIXME check inputFiles? is a null conceptually valid?

//        URI tmpOutDirUri = createJobOutdir(studyId, randomString, sessionId);

        if (!getStudyAcl(userId, studyId).isWrite()) {
            throw new CatalogException("Permission denied. Can't create job");
        }
        QueryOptions fileQueryOptions = new QueryOptions("include", Arrays.asList("id", "type", "path"));
        File outDir = catalogDBAdaptor.getFile(outDirId, fileQueryOptions).getResult().get(0);

        if (!outDir.getType().equals(File.Type.FOLDER)) {
            throw new CatalogException("Bad outDir type. Required type : " + File.Type.FOLDER);
        }

        Job job = new Job(name, userId, toolName, description, commandLine, outDir.getId(), tmpOutDirUri, inputFiles);
        job.setStatus(status);
        if (resourceManagerAttributes != null) {
            job.getResourceManagerAttributes().putAll(resourceManagerAttributes);
        }
        if (attributes != null) {
            job.setAttributes(attributes);
        }

        return catalogDBAdaptor.createJob(studyId, job, options);
    }

    @Override
    public URI createJobOutDir(int studyId, String dirName, String sessionId)
            throws CatalogException, CatalogIOManagerException {
        checkParameter(sessionId, "sessionId");
        checkParameter(dirName, "dirName");

        String userId = catalogDBAdaptor.getUserIdBySessionId(sessionId);
        QueryOptions studyQueryOptions = null;
//        studyQueryOptions = new QueryOptions("include", Arrays.asList("projects.studies.uri", "projects.studies.id"));
        QueryResult<Study> studyQueryResult = getStudy(studyId, sessionId, studyQueryOptions);

        URI uri = studyQueryResult.getResult().get(0).getUri();
        CatalogIOManager catalogIOManager;
        try {
            catalogIOManager = catalogIOManagerFactory.get(uri);
        } catch (IOException e) {
            e.printStackTrace();
            throw new CatalogIOManagerException("Error in catalogIOManagerFactory", e);
        }
        return catalogIOManager.createJobOutDir(userId, dirName);
    }
//
//    public String checkJobStatus(String userId, String jobId, String sessionId) throws CatalogManagerException, IOException {
//        return catalogDBAdaptor.getJobStatus(userId, jobId, sessionId);
//    }

    @Override
    public QueryResult<ObjectMap> incJobVisites(int jobId, String sessionId) throws CatalogException {
        checkParameter(sessionId, "sessionId");
        String userId = catalogDBAdaptor.getUserIdBySessionId(sessionId);
//        int analysisId = catalogDBAdaptor.getStudyIdByJobId(jobId);
//        int studyId = catalogDBAdaptor.getStudyIdByAnalysisId(analysisId);
        int studyId = catalogDBAdaptor.getStudyIdByJobId(jobId);
        if (!getStudyAcl(userId, studyId).isRead()) {
            throw new CatalogException("Permission denied. Can't read job");
        }
        return catalogDBAdaptor.incJobVisits(jobId);
    }

    @Override
    public QueryResult deleteJob(int jobId, String sessionId)
            throws CatalogException, CatalogIOManagerException {
        checkParameter(sessionId, "sessionId");
        String userId = catalogDBAdaptor.getUserIdBySessionId(sessionId);
//        int analysisId = catalogDBAdaptor.getStudyIdByJobId(jobId);
//        int studyId = catalogDBAdaptor.getStudyIdByAnalysisId(analysisId);
        int studyId = catalogDBAdaptor.getStudyIdByJobId(jobId);
        if (!getStudyAcl(userId, studyId).isDelete()) {
            throw new CatalogException("Permission denied. Can't delete job");
        }

        return catalogDBAdaptor.deleteJob(jobId);
    }


    @Override
    public QueryResult<Job> getJob(int jobId, QueryOptions options, String sessionId) throws CatalogException {
        checkParameter(sessionId, "sessionId");
        String userId = catalogDBAdaptor.getUserIdBySessionId(sessionId);
//        int analysisId = catalogDBAdaptor.getStudyIdByJobId(jobId);
//        int studyId = catalogDBAdaptor.getStudyIdByAnalysisId(analysisId);
        int studyId = catalogDBAdaptor.getStudyIdByJobId(jobId);
        if (!getStudyAcl(userId, studyId).isRead()) {
            throw new CatalogException("Permission denied. Can't read job");
        }

        return catalogDBAdaptor.getJob(jobId, options);
    }

    @Override
    public QueryResult<Job> getUnfinishedJobs(String sessionId) throws CatalogException {
        String userId = getUserIdBySessionId(sessionId);
        User.Role role = getUserRole(userId);
        switch (role) {
            case ADMIN:
                return catalogDBAdaptor.searchJob(new QueryOptions("ready", false));
            default:
                throw new CatalogException("Permission denied. Admin role required");
        }
    }


    @Override
    public QueryResult<Job> getAllJobs(int studyId, String sessionId) throws CatalogException {
        String userId = getUserIdBySessionId(sessionId);
        if (!getStudyAcl(userId, studyId).isRead()) {
            throw new CatalogException("Permission denied. Can't get jobs");
        }
        return catalogDBAdaptor.getAllJobs(studyId, new QueryOptions());
    }

//    public QueryResult<Job> getJobsByAnalysis(int analysisId, String sessionId) throws CatalogManagerException {
//        String userId = getUserIdBySessionId(sessionId);
////        getAnalysisAcl(); //TODO: Look for ACLs !!!
//        int studyId = getStudyIdByAnalysisId(analysisId);
//        if (getStudyAcl(userId, studyId).isRead()) {
//            return catalogDBAdaptor.searchJob(new QueryOptions("analysisId", analysisId));
//        } else {
//            throw new CatalogManagerException("Permission denied. User can't read this analysis");
//        }
//    }

    @Override
    public QueryResult modifyJob(int jobId, ObjectMap parameters, String sessionId) throws CatalogException {
        String userId = getUserIdBySessionId(sessionId);

//        User.Role role = getUserRole(userId);
//        switch (role) {
//            case ADMIN:
                return catalogDBAdaptor.modifyJob(jobId, parameters);
//            default:
//                throw new CatalogException("Permission denied. Admin role required");
//        }
    }

//    public DataInputStream getGrepFileFromJob(String userId, String jobId, String filename, String pattern, boolean ignoreCase, boolean multi, String sessionId)
//            throws CatalogIOManagerException, IOException, CatalogManagerException {
//        checkParameter(userId, "userId");
//        checkParameter(jobId, "jobId");
//        checkParameter(filename, "filename");
//        checkParameter(pattern, "pattern");
//        checkParameter(sessionId, "sessionId");
//
//
//        Path jobPath = getUserUri(userId).resolve(catalogDBAdaptor.getJobPath(userId, jobId, sessionId));
//
//        return ioManager.getGrepFileFromJob(jobPath, filename, pattern, ignoreCase, multi);
//    }
//
//    public InputStream getJobZipped(String userId, String jobId, String sessionId) throws CatalogIOManagerException,
//            IOException, CatalogManagerException {
//        checkParameter(userId, "userId");
//        checkParameter(jobId, "jobId");
//        checkParameter(sessionId, "sessionId");
//
//        Path jobPath = getUserUri(userId).resolve(catalogDBAdaptor.getJobPath(userId, jobId, sessionId));
//        logger.info("getJobZipped");
//        logger.info(jobPath.toString());
//        logger.info(jobId);
//        return ioManager.getJobZipped(jobPath, jobId);
//    }
//
//    public QueryResult createJob(String jobName, String projectId, String jobFolder, String toolName, List<String> dataList,
//                                 String commandLine, String sessionId) throws CatalogManagerException, CatalogIOManagerException, JsonProcessingException {
//
//        checkParameter(jobName, "jobName");
//        checkParameter(projectId, "projectId");
//        checkParameter(toolName, "toolName");
//        checkParameter(sessionId, "sessionId");
//        String userId = catalogDBAdaptor.getAccountIdBySessionId(sessionId);
//
//        String jobId = StringUtils.randomString(15);
//        boolean jobFolderCreated = false;
//
//        if (jobFolder == null) {
//            ioManager.createJob(userId, projectId, jobId);
//            jobFolder = Paths.get("projects", projectId).resolve(jobId).toString();
//            jobFolderCreated = true;
//        }
//        checkParameter(jobFolder, "jobFolder");
//
//        Job job = new Job(jobId, jobName, jobFolder, toolName, Job.QUEUED, commandLine, "", dataList);
//
//        try {
//            return catalogDBAdaptor.createJob(userId, projectId, job, sessionId);
//        } catch (CatalogManagerException e) {
//            if (jobFolderCreated) {
//                ioManager.deleteJob(userId, projectId, jobId);
//            }
//            throw e;
//        }
//    }
//
//
//    public List<AnalysisPlugin> getUserAnalysis(String sessionId) throws CatalogManagerException, IOException {
//        return catalogDBAdaptor.getUserAnalysis(sessionId);
//    }
//
//    public void setJobCommandLine(String userId, String jobId, String commandLine, String sessionId)
//            throws CatalogManagerException, IOException {
//        catalogDBAdaptor.setJobCommandLine(userId, jobId, commandLine, sessionId);// this
//        // method
//        // increases
//        // visites
//        // by 1
//        // in
//        // mongodb
//    }

    /**
     * Samples methods
     * ***************************
     */

    @Override
    public QueryResult<Sample> createSample(int studyId, String name, String source, String description,
                                            Map<String, Object> attributes, QueryOptions options, String sessionId)
            throws CatalogException {
        checkParameter(sessionId, "sessionId");
        checkParameter(name, "name");
        source = defaultString(source, "");
        description = defaultString(description, "");

        String userId = catalogDBAdaptor.getUserIdBySessionId(sessionId);

        if (!getStudyAcl(userId, studyId).isWrite()) {
            throw new CatalogException("Permission denied. User " + userId + " can't modify study");
        }
        Sample sample = new Sample(-1, name, source, null, description, Collections.<AnnotationSet>emptyList(),
                attributes);

        return catalogDBAdaptor.createSample(studyId, sample, options);
    }

    @Override
    public QueryResult<Sample> getSample(int sampleId, QueryOptions options, String sessionId) throws CatalogException {
        checkParameter(sessionId, "sessionId");

        String userId = catalogDBAdaptor.getUserIdBySessionId(sessionId);
        int studyId = catalogDBAdaptor.getStudyIdBySampleId(sampleId);

        if (!getStudyAcl(userId, studyId).isRead()) {
            throw new CatalogException("Permission denied. User " + userId + " can't read study");
        }

        return catalogDBAdaptor.getSample(sampleId, options);
    }

    @Override
    public QueryResult<Sample> getAllSamples(int studyId, QueryOptions options, String sessionId) throws CatalogException {
        checkParameter(sessionId, "sessionId");

        String userId = catalogDBAdaptor.getUserIdBySessionId(sessionId);

        if (!getStudyAcl(userId, studyId).isRead()) {
            throw new CatalogException("Permission denied. User " + userId + " can't read study");
        }

        return catalogDBAdaptor.getAllSamples(studyId, options);
    }

    @Override
    public QueryResult<VariableSet> createVariableSet(int studyId, String name, Boolean unique,
                                                      String description, Map<String, Object> attributes,
                                                      List<Variable> variables, String sessionId)
            throws CatalogException {

        checkObj(variables, "Variables List");
        Set<Variable> variablesSet = new HashSet<>(variables);
        if (variables.size() != variablesSet.size()) {
            throw new CatalogException("Error. Repeated variables");
        }
        return createVariableSet(studyId, name, unique, description, attributes, variablesSet, sessionId);
    }

    @Override
    public QueryResult<VariableSet> createVariableSet(int studyId, String name, Boolean unique,
                                                      String description, Map<String, Object> attributes,
                                                      Set<Variable> variables, String sessionId)
            throws CatalogException {
        String userId = catalogDBAdaptor.getUserIdBySessionId(sessionId);
        checkParameter(sessionId, "sessionId");
        checkParameter(name, "name");
        checkObj(variables, "Variables Set");
        unique = defaultObject(unique, true);
        description = defaultString(description, "");
        attributes = defaultObject(attributes, new HashMap<String, Object>());

        for (Variable variable : variables) {
            checkParameter(variable.getId(), "variable ID");
            checkObj(variable.getType(), "variable Type");
            variable.setAllowedValues(defaultObject(variable.getAllowedValues(), Collections.<String>emptyList()));
            variable.setAttributes(defaultObject(variable.getAttributes(), Collections.<String, Object>emptyMap()));
            variable.setCategory(defaultString(variable.getCategory(), ""));
            variable.setDependsOn(defaultString(variable.getDependsOn(), ""));
            variable.setDescription(defaultString(variable.getDescription(), ""));
//            variable.setRank(defaultString(variable.getDescription(), ""));
        }

        if (!getStudyAcl(userId, studyId).isWrite()) {
            throw new CatalogException("Permission denied. User " + userId + " can't modify study");
        }

        VariableSet variableSet = new VariableSet(-1, name, unique, description, variables, attributes);
        CatalogSampleAnnotationsValidator.checkVariableSet(variableSet);

        return catalogDBAdaptor.createVariableSet(studyId, variableSet);
    }

    @Override
    public QueryResult<VariableSet> getVariableSet(int variableSet, QueryOptions options, String sessionId)
            throws CatalogException {

        String userId = catalogDBAdaptor.getUserIdBySessionId(sessionId);
        int studyId = catalogDBAdaptor.getStudyIdByVariableSetId(variableSet);
        if (!getStudyAcl(userId, studyId).isRead()) {
            throw new CatalogException("Permission denied. User " + userId + " can't read study");
        }

        return catalogDBAdaptor.getVariableSet(variableSet, options);
    }


    @Override
    public QueryResult<AnnotationSet> annotateSample(int sampleId, String id, int variableSetId,
                                                     Map<String, Object> annotations,
                                                     Map<String, Object> attributes,
                                                     String sessionId) throws CatalogException {
        return annotateSample(sampleId, id, variableSetId, annotations, attributes, true, sessionId);
    }

    /* package */ QueryResult<AnnotationSet> annotateSample(int sampleId, String id, int variableSetId,
                                                            Map<String, Object> annotations,
                                                            Map<String, Object> attributes,
                                                            boolean checkAnnotationSet,
                                                            String sessionId)
            throws CatalogException {
        checkParameter(sessionId, "sessionId");
        checkParameter(id, "id");
        checkObj(annotations, "annotations");
        attributes = defaultObject(attributes, new HashMap<String, Object>());

        String userId = catalogDBAdaptor.getUserIdBySessionId(sessionId);
        int studyId = catalogDBAdaptor.getStudyIdBySampleId(sampleId);
        if (!getStudyAcl(userId, studyId).isWrite()) {
            throw new CatalogException("Permission denied. User " + userId + " can't modify study");
        }

        QueryResult<VariableSet> variableSetResult = catalogDBAdaptor.getVariableSet(variableSetId, null);
        if (variableSetResult.getResult().isEmpty()) {
            throw new CatalogException("VariableSet " + variableSetId + " does not exists");
        }
        VariableSet variableSet = variableSetResult.getResult().get(0);

        AnnotationSet annotationSet = new AnnotationSet(id, variableSetId, new HashSet<Annotation>(), TimeUtils.getTime(), attributes);

        for (Map.Entry<String, Object> entry : annotations.entrySet()) {
            annotationSet.getAnnotations().add(new Annotation(entry.getKey(), entry.getValue()));
        }
        QueryResult<Sample> sampleQueryResult = catalogDBAdaptor.getSample(sampleId,
                new QueryOptions("include", Collections.singletonList("annotationSets")));

        List<AnnotationSet> annotationSets = sampleQueryResult.getResult().get(0).getAnnotationSets();
        if (checkAnnotationSet) {
            CatalogSampleAnnotationsValidator.checkAnnotationSet(variableSet, annotationSet, annotationSets);
        }

        return catalogDBAdaptor.annotateSample(sampleId, annotationSet);
    }

    /**
     * Cohort methods
     * ***************************
     */

    public int getStudyIdByCohortId(int cohortId) throws CatalogException {
        return catalogDBAdaptor.getStudyIdByCohortId(cohortId);
    }

    public QueryResult<Cohort> getCohort(int cohortId, QueryOptions options, String sessionId) throws CatalogException {
        checkParameter(sessionId, "sessionId");

        int studyId = catalogDBAdaptor.getStudyIdByCohortId(cohortId);
        String userId = getUserIdBySessionId(sessionId);

        if (getStudyAcl(userId, studyId).isRead()) {
            return catalogDBAdaptor.getCohort(cohortId);
        } else {
            throw new CatalogException("Permission denied. User " + userId + " can't read cohorts from study");
        }
    }

    public QueryResult<Cohort> createCohort(int studyId, String name, String description, List<Integer> sampleIds,
                                            Map<String, Object> attributes, String sessionId) throws CatalogException {
        checkParameter(name, "name");
        checkObj(sampleIds, "Samples list");
        description = defaultString(description, "");
        attributes = defaultObject(attributes, Collections.<String, Object>emptyMap());

        if (getAllSamples(studyId, new QueryOptions("id", sampleIds), sessionId).getResult().size() != sampleIds.size()) {
//            for (Integer sampleId : samples) {
//                getSample(sampleId, new QueryOptions("include", "id"), sessionId).first();
//            }
            throw new CatalogException("Error: Some sampleId does not exist in the study " + studyId);
        }

        Cohort cohort = new Cohort(name, TimeUtils.getTime(), description, sampleIds, attributes);

        return catalogDBAdaptor.createCohort(studyId, cohort);
    }


    /**
     * Tools methods
     * ***************************
     */

    @Override
    public QueryResult<Tool> createTool(String alias, String description, Object manifest, Object result,
                                        String path, boolean openTool, String sessionId) throws CatalogException {
        checkParameter(alias, "alias");
        checkObj(description, "description"); //description can be empty
        checkParameter(path, "path");
        checkParameter(sessionId, "sessionId");
        //TODO: Check Path

        String userId = getUserIdBySessionId(sessionId);

        List<Acl> acl = Arrays.asList(new Acl(userId, true, true, true, true));
        if (openTool) {
            acl.add(new Acl(Acl.USER_OTHERS_ID, true, false, true, false));
        }

        String name = Paths.get(path).getFileName().toString();

        Tool tool = new Tool(-1, alias, name, description, manifest, result, path, acl);

        return catalogDBAdaptor.createTool(userId, tool);
    }

    @Override
    public QueryResult<Tool> getTool(int id, String sessionId) throws CatalogException {
        String userId = getUserIdBySessionId(sessionId);
        checkParameter(sessionId, "sessionId");

        //TODO: Check ACLs
        return catalogDBAdaptor.getTool(id);
    }

//    public QueryResult<Tool> searchTool(QueryOptions options, String sessionId) {
//        String userId = getUserIdBySessionId(sessionId);
//
//        catalogDBAdaptor.searchTool(options);
//    }

    /**
     * ****************
     */
    private void checkEmail(String email) throws CatalogException {
        if (email == null || !emailPattern.matcher(email).matches()) {
            throw new CatalogException("email not valid");
        }
    }

    private void checkId(int id, String name) throws CatalogException {
        if (id < 0) {
            throw new CatalogException("Error in id: '" + name + "' is not valid: "
                    + id + ".");
        }
    }

    private void checkParameter(String param, String name) throws CatalogException {
        if (param == null || param.equals("") || param.equals("null")) {
            throw new CatalogException("Error in parameter: parameter '" + name + "' is null or empty: "
                    + param + ".");
        }
    }

    private void checkParameters(String... args) throws CatalogException {
        if (args.length % 2 == 0) {
            for (int i = 0; i < args.length; i += 2) {
                checkParameter(args[i], args[i + 1]);
            }
        } else {
            throw new CatalogException("Error in parameter: parameter list is not multiple of 2");
        }
    }

    private void checkObj(Object obj, String name) throws CatalogException {
        if (obj == null) {
            throw new CatalogException("parameter '" + name + "' is null.");
        }
    }

    private void checkRegion(String regionStr, String name) throws CatalogException {
        if (Pattern.matches("^([a-zA-Z0-9])+:([0-9])+-([0-9])+$", regionStr)) {//chr:start-end
            throw new CatalogException("region '" + name + "' is not valid");
        }
    }

    private void checkSessionId(String userId, String sessionId) throws CatalogException {
        String userIdBySessionId = catalogDBAdaptor.getUserIdBySessionId(sessionId);
        if (!userIdBySessionId.equals(userId)) {
            throw new CatalogException("Invalid sessionId for user: " + userId);
        }
    }

    private void checkPath(String path, String name) throws CatalogException {
        if (path == null) {
            throw new CatalogException("parameter '" + name + "' is null.");
        }
        checkPath(Paths.get(path), name);
    }

    private void checkPath(Path path, String name) throws CatalogException {
        checkObj(path, name);
        if (path.isAbsolute()) {
            throw new CatalogException("Error in path: Path '" + name + "' can't be absolute");
        } else if (path.toString().matches("\\.|\\.\\.")) {
            throw new CatalogException("Error in path: Path '" + name + "' can't have relative names '.' or '..'");
        }
    }

    private void checkAlias(String alias, String name) throws CatalogException {
        if (alias == null || alias.isEmpty() || !alias.matches("^[_A-Za-z0-9-\\+]+$")) {
            throw new CatalogException("Error in alias: Invalid alias for '" + name + "'.");
        }
    }

    private String defaultString(String string, String defaultValue) {
        if (string == null || string.isEmpty()) {
            string = defaultValue;
        }
        return string;
    }


    /*
     *  Permission methods. Internal use only.
     *  Builds the specific ACL for each pair sessionId,object
     *  ****************
     */

    /**
     * Removes from the list the projects that the user can not read.
     * From the remaining projects, filters the studies and files.
     *
     * @param userId   UserId
     * @param projects Projects list
     * @throws org.opencb.opencga.catalog.db.CatalogDBException
     */
    private void filterProjects(String userId, List<Project> projects) throws CatalogDBException {
        Iterator<Project> projectIt = projects.iterator();
        while (projectIt.hasNext()) {
            Project p = projectIt.next();
            Acl projectAcl = getProjectAcl(userId, p.getId());
            if (!projectAcl.isRead()) {
                projectIt.remove();
            } else {
                List<Study> studies = p.getStudies();
                filterStudies(userId, projectAcl, studies);
            }
        }
    }

    /**
     * Removes from the list the studies that the user can not read.
     * From the remaining studies, filters the files.
     *
     * @param userId     UserId
     * @param projectAcl Project ACL
     * @param studies    Studies list
     * @throws org.opencb.opencga.catalog.db.CatalogDBException
     */
    private void filterStudies(String userId, Acl projectAcl, List<Study> studies) throws CatalogDBException {
        Iterator<Study> studyIt = studies.iterator();
        while (studyIt.hasNext()) {
            Study s = studyIt.next();
            Acl studyAcl = getStudyAcl(userId, s.getId(), projectAcl);
            if (!studyAcl.isRead()) {
                studyIt.remove();
            } else {
                List<File> files = s.getFiles();
                filterFiles(userId, studyAcl, files);
            }
        }
    }

    /**
     * Removes from the list the files that the user can not read.
     *
     * @param userId   UserId
     * @param studyAcl Study ACL
     * @param files    Files list
     * @throws org.opencb.opencga.catalog.db.CatalogDBException
     */
    private void filterFiles(String userId, Acl studyAcl, List<File> files) throws CatalogDBException {
        if (files == null || files.isEmpty()) {
            return;
        }
        Iterator<File> fileIt = files.iterator();
        while (fileIt.hasNext()) {
            File f = fileIt.next();
            Acl fileAcl = getFileAcl(userId, f.getId(), studyAcl);
            if (!fileAcl.isRead()) {
                fileIt.remove();
            }
        }
    }

    private Acl mergeAcl(String userId, Acl acl1, Acl acl2) {
        return new Acl(
                userId,
                acl1.isRead() && acl2.isRead(),
                acl1.isWrite() && acl2.isWrite(),
                acl1.isExecute() && acl2.isExecute(),
                acl1.isDelete() && acl2.isDelete()
        );
    }

    private User.Role getUserRole(String userId) throws CatalogDBException {
        return catalogDBAdaptor.getUser(userId, new QueryOptions("include", Arrays.asList("role")), null).getResult().get(0).getRole();
    }

    private Acl getProjectAcl(String userId, int projectId) throws CatalogDBException {
        Acl projectAcl;
        if (getUserRole(userId).equals(User.Role.ADMIN)) {
            return new Acl(userId, true, true, true, true);
        }
        boolean sameOwner = catalogDBAdaptor.getProjectOwnerId(projectId).equals(userId);

        if (sameOwner) {
            projectAcl = new Acl(userId, true, true, true, true);
        } else {
            QueryResult<Acl> result = catalogDBAdaptor.getProjectAcl(projectId, userId);
            if (!result.getResult().isEmpty()) {
                projectAcl = result.getResult().get(0);
            } else {
                QueryResult<Acl> resultAll = catalogDBAdaptor.getProjectAcl(projectId, Acl.USER_OTHERS_ID);
                if (!resultAll.getResult().isEmpty()) {
                    projectAcl = resultAll.getResult().get(0);
                } else {
                    projectAcl = new Acl(userId, false, false, false, false);
                }
            }
        }
        return projectAcl;
    }

    private Acl getStudyAcl(String userId, int studyId) throws CatalogDBException {
        int projectId = catalogDBAdaptor.getProjectIdByStudyId(studyId);
        return getStudyAcl(userId, studyId, getProjectAcl(userId, projectId));
    }

    private Acl getStudyAcl(String userId, int studyId, Acl projectAcl) throws CatalogDBException {
        Acl studyAcl;
        if (getUserRole(userId).equals(User.Role.ADMIN)) {
            return new Acl(userId, true, true, true, true);
        }
        boolean sameOwner = catalogDBAdaptor.getStudyOwnerId(studyId).equals(userId);

        if (sameOwner) {
            studyAcl = new Acl(userId, true, true, true, true);
        } else {
            QueryResult<Acl> result = catalogDBAdaptor.getStudyAcl(studyId, userId);
            if (!result.getResult().isEmpty()) {
                studyAcl = result.getResult().get(0);
            } else {
                QueryResult<Acl> resultAll = catalogDBAdaptor.getStudyAcl(studyId, Acl.USER_OTHERS_ID);
                if (!resultAll.getResult().isEmpty()) {
                    studyAcl = resultAll.getResult().get(0);
                } else {
                    //studyAcl = new Acl(userId, false, false, false, false);
                    studyAcl = projectAcl;
                }
            }
        }
        return mergeAcl(userId, projectAcl, studyAcl);
    }

    private Acl getFileAcl(String userId, int fileId) throws CatalogDBException {
        if (getUserRole(userId).equals(User.Role.ADMIN)) {
            return new Acl(userId, true, true, true, true);
        }
        int studyId = catalogDBAdaptor.getStudyIdByFileId(fileId);
        return getStudyAcl(userId, studyId);
    }

    /**
     * Use StudyACL for all files.
     */
    private Acl getFileAcl(String userId, int fileId, Acl studyAcl) throws CatalogDBException {
        return studyAcl;
    }

    //TODO: Check folder ACLs
    private Acl __getFileAcl(String userId, int fileId, Acl studyAcl) throws CatalogDBException {
        Acl fileAcl;
        boolean sameOwner = catalogDBAdaptor.getFileOwnerId(fileId).equals(userId);

        if (sameOwner) {
            fileAcl = new Acl(userId, true, true, true, true);
        } else {
            QueryResult<Acl> result = catalogDBAdaptor.getFileAcl(fileId, userId);
            if (!result.getResult().isEmpty()) {
                fileAcl = result.getResult().get(0);
            } else {
                QueryResult<Acl> resultAll = catalogDBAdaptor.getFileAcl(fileId, Acl.USER_OTHERS_ID);
                if (!resultAll.getResult().isEmpty()) {
                    fileAcl = resultAll.getResult().get(0);
                } else {
                    //fileAcl = new Acl(userId, false, false, false, false);
                    fileAcl = studyAcl;
                }
            }
        }
        return mergeAcl(userId, fileAcl, studyAcl);
    }


}<|MERGE_RESOLUTION|>--- conflicted
+++ resolved
@@ -1282,13 +1282,8 @@
             return new QueryResult("Delete file", 0, 0, 0, "File not found", null, Collections.emptyList());
         }
         File file = fileResult.getResult().get(0);
-<<<<<<< HEAD
         switch(file.getStatus()) {
 //            case INDEXING:        //#62
-=======
-        switch (file.getStatus()) {
-            case INDEXING:
->>>>>>> 3b33e0c1
             case UPLOADING:
             case UPLOADED:
                 throw new CatalogException("File is not ready. {id: " + file.getId() + ", status: '" + file.getStatus() + "'}");
