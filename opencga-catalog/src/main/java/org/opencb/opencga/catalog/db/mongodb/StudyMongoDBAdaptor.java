--- conflicted
+++ resolved
@@ -182,17 +182,13 @@
             }
         }
 
-        for (DiseasePanel diseasePanel : panels) {
-<<<<<<< HEAD
-            String fileErrorMsg = dbAdaptorFactory.getCatalogDiseasePanelDBAdaptor().insert(study.getId(), diseasePanel, options)
-=======
-            String fileErrorMsg = dbAdaptorFactory.getCatalogPanelDBAdaptor().insert(diseasePanel, study.getUid(), options)
->>>>>>> 1b1a62f0
-                    .getErrorMsg();
-            if (fileErrorMsg != null && !fileErrorMsg.isEmpty()) {
-                errorMsg += diseasePanel.getName() + ":" + fileErrorMsg + ", ";
-            }
-        }
+//        for (DiseasePanel diseasePanel : panels) {
+//            String fileErrorMsg = dbAdaptorFactory.getCatalogDiseasePanelDBAdaptor().insert(study.getId(), diseasePanel, options)
+//                    .getErrorMsg();
+//            if (fileErrorMsg != null && !fileErrorMsg.isEmpty()) {
+//                errorMsg += diseasePanel.getName() + ":" + fileErrorMsg + ", ";
+//            }
+//        }
 
         QueryResult<Study> result = get(study.getUid(), options);
         List<Study> studyList = result.getResult();
