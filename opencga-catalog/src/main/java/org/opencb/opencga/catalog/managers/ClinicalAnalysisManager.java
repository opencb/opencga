/*
 * Copyright 2015-2017 OpenCB
 *
 * Licensed under the Apache License, Version 2.0 (the "License");
 * you may not use this file except in compliance with the License.
 * You may obtain a copy of the License at
 *
 *     http://www.apache.org/licenses/LICENSE-2.0
 *
 * Unless required by applicable law or agreed to in writing, software
 * distributed under the License is distributed on an "AS IS" BASIS,
 * WITHOUT WARRANTIES OR CONDITIONS OF ANY KIND, either express or implied.
 * See the License for the specific language governing permissions and
 * limitations under the License.
 */

package org.opencb.opencga.catalog.managers;

import org.apache.commons.collections.MapUtils;
import org.apache.commons.lang3.StringUtils;
import org.opencb.biodata.models.pedigree.IndividualProperty;
import org.opencb.commons.datastore.core.ObjectMap;
import org.opencb.commons.datastore.core.Query;
import org.opencb.commons.datastore.core.QueryOptions;
import org.opencb.commons.datastore.core.QueryResult;
import org.opencb.commons.datastore.core.result.WriteResult;
import org.opencb.commons.utils.ListUtils;
import org.opencb.opencga.catalog.audit.AuditManager;
import org.opencb.opencga.catalog.auth.authorization.AuthorizationManager;
import org.opencb.opencga.catalog.db.DBAdaptorFactory;
import org.opencb.opencga.catalog.db.api.*;
import org.opencb.opencga.catalog.exceptions.CatalogAuthorizationException;
import org.opencb.opencga.catalog.exceptions.CatalogException;
import org.opencb.opencga.catalog.io.CatalogIOManagerFactory;
import org.opencb.opencga.catalog.models.InternalGetQueryResult;
import org.opencb.opencga.catalog.utils.ParamUtils;
import org.opencb.opencga.catalog.utils.UUIDUtils;
import org.opencb.opencga.core.common.Entity;
import org.opencb.opencga.core.common.TimeUtils;
import org.opencb.opencga.core.config.Configuration;
import org.opencb.opencga.core.models.*;
import org.opencb.opencga.core.models.acls.AclParams;
import org.opencb.opencga.core.models.acls.permissions.ClinicalAnalysisAclEntry;
import org.opencb.opencga.core.models.acls.permissions.StudyAclEntry;
import org.slf4j.Logger;
import org.slf4j.LoggerFactory;

import javax.annotation.Nullable;
import java.util.*;
import java.util.function.Function;
import java.util.stream.Collectors;

import static org.opencb.opencga.catalog.auth.authorization.CatalogAuthorizationManager.checkPermissions;
import static org.opencb.opencga.catalog.db.api.ClinicalAnalysisDBAdaptor.QueryParams.DUE_DATE;

/**
 * Created by pfurio on 05/06/17.
 */
public class ClinicalAnalysisManager extends ResourceManager<ClinicalAnalysis> {

    private UserManager userManager;
    private StudyManager studyManager;

    protected static Logger logger = LoggerFactory.getLogger(ClinicalAnalysisManager.class);

    public static final QueryOptions INCLUDE_CLINICAL_IDS = new QueryOptions(QueryOptions.INCLUDE, Arrays.asList(
            ClinicalAnalysisDBAdaptor.QueryParams.ID.key(), ClinicalAnalysisDBAdaptor.QueryParams.UID.key(),
            ClinicalAnalysisDBAdaptor.QueryParams.UUID.key()));

    ClinicalAnalysisManager(AuthorizationManager authorizationManager, AuditManager auditManager, CatalogManager catalogManager,
                            DBAdaptorFactory catalogDBAdaptorFactory, CatalogIOManagerFactory ioManagerFactory,
                            Configuration configuration) {
        super(authorizationManager, auditManager, catalogManager, catalogDBAdaptorFactory, ioManagerFactory, configuration);
        this.userManager = catalogManager.getUserManager();
        this.studyManager = catalogManager.getStudyManager();
    }

    @Override
    QueryResult<ClinicalAnalysis> internalGet(long studyUid, String entry, @Nullable Query query, QueryOptions options, String user)
            throws CatalogException {
        ParamUtils.checkIsSingleID(entry);

        Query queryCopy = query == null ? new Query() : new Query(query);
        queryCopy.put(ClinicalAnalysisDBAdaptor.QueryParams.STUDY_UID.key(), studyUid);

        if (UUIDUtils.isOpenCGAUUID(entry)) {
            queryCopy.put(ClinicalAnalysisDBAdaptor.QueryParams.UUID.key(), entry);
        } else {
            queryCopy.put(ClinicalAnalysisDBAdaptor.QueryParams.ID.key(), entry);
        }

        QueryOptions queryOptions = options != null ? new QueryOptions(options) : new QueryOptions();
//        QueryOptions options = new QueryOptions(QueryOptions.INCLUDE, Arrays.asList(
//                ClinicalAnalysisDBAdaptor.QueryParams.UUID.key(),
//                ClinicalAnalysisDBAdaptor.QueryParams.UID.key(), ClinicalAnalysisDBAdaptor.QueryParams.STUDY_UID.key(),
//                ClinicalAnalysisDBAdaptor.QueryParams.RELEASE.key(), ClinicalAnalysisDBAdaptor.QueryParams.ID.key(),
//                ClinicalAnalysisDBAdaptor.QueryParams.STATUS.key()));
        QueryResult<ClinicalAnalysis> analysisQueryResult = clinicalDBAdaptor.get(queryCopy, queryOptions, user);
        if (analysisQueryResult.getNumResults() == 0) {
            analysisQueryResult = clinicalDBAdaptor.get(queryCopy, queryOptions);
            if (analysisQueryResult.getNumResults() == 0) {
                throw new CatalogException("Clinical analysis " + entry + " not found");
            } else {
                throw new CatalogAuthorizationException("Permission denied. " + user + " is not allowed to see the clinical analysis "
                        + entry);
            }
        } else if (analysisQueryResult.getNumResults() > 1) {
            throw new CatalogException("More than one clinical analysis found based on " + entry);
        } else {
            return analysisQueryResult;
        }
    }

    @Override
    InternalGetQueryResult<ClinicalAnalysis> internalGet(long studyUid, List<String> entryList, @Nullable Query query,
                                                         QueryOptions options, String user, boolean silent) throws CatalogException {
        if (ListUtils.isEmpty(entryList)) {
            throw new CatalogException("Missing clinical analysis entries.");
        }
        List<String> uniqueList = ListUtils.unique(entryList);

        QueryOptions queryOptions = options != null ? new QueryOptions(options) : new QueryOptions();

        Query queryCopy = query == null ? new Query() : new Query(query);
        queryCopy.put(ClinicalAnalysisDBAdaptor.QueryParams.STUDY_UID.key(), studyUid);

        Function<ClinicalAnalysis, String> clinicalStringFunction = ClinicalAnalysis::getId;
        ClinicalAnalysisDBAdaptor.QueryParams idQueryParam = null;
        for (String entry : uniqueList) {
            ClinicalAnalysisDBAdaptor.QueryParams param = ClinicalAnalysisDBAdaptor.QueryParams.ID;
            if (UUIDUtils.isOpenCGAUUID(entry)) {
                param = ClinicalAnalysisDBAdaptor.QueryParams.UUID;
                clinicalStringFunction = ClinicalAnalysis::getUuid;
            }
            if (idQueryParam == null) {
                idQueryParam = param;
            }
            if (idQueryParam != param) {
                throw new CatalogException("Found uuids and ids in the same query. Please, choose one or do two different queries.");
            }
        }
        queryCopy.put(idQueryParam.key(), uniqueList);

        // Ensure the field by which we are querying for will be kept in the results
        queryOptions = keepFieldInQueryOptions(queryOptions, idQueryParam.key());

        QueryResult<ClinicalAnalysis> analysisQueryResult = clinicalDBAdaptor.get(queryCopy, queryOptions, user);

        if (silent || analysisQueryResult.getNumResults() == uniqueList.size()) {
            return keepOriginalOrder(uniqueList, clinicalStringFunction, analysisQueryResult, silent, false);
        }
        // Query without adding the user check
        QueryResult<ClinicalAnalysis> resultsNoCheck = clinicalDBAdaptor.get(queryCopy, queryOptions);

        if (resultsNoCheck.getNumResults() == analysisQueryResult.getNumResults()) {
            throw CatalogException.notFound("clinical analyses",
                    getMissingFields(uniqueList, analysisQueryResult.getResult(), clinicalStringFunction));
        } else {
            throw new CatalogAuthorizationException("Permission denied. " + user + " is not allowed to see some or none of the clinical "
                    + "analyses.");
        }
    }

    @Override
    public QueryResult<ClinicalAnalysis> get(String studyStr, Query query, QueryOptions options, String sessionId) throws CatalogException {
        query = ParamUtils.defaultObject(query, Query::new);
        options = ParamUtils.defaultObject(options, QueryOptions::new);

        String userId = catalogManager.getUserManager().getUserId(sessionId);
        Study study = catalogManager.getStudyManager().resolveId(studyStr, userId);

        query.append(ClinicalAnalysisDBAdaptor.QueryParams.STUDY_UID.key(), study.getUid());

        QueryResult<ClinicalAnalysis> queryResult = clinicalDBAdaptor.get(query, options, userId);

        if (queryResult.getNumResults() == 0 && query.containsKey(ClinicalAnalysisDBAdaptor.QueryParams.UID.key())) {
            List<Long> analysisList = query.getAsLongList(ClinicalAnalysisDBAdaptor.QueryParams.UID.key());
            for (Long analysisId : analysisList) {
                authorizationManager.checkClinicalAnalysisPermission(study.getUid(), analysisId, userId,
                        ClinicalAnalysisAclEntry.ClinicalAnalysisPermissions.VIEW);
            }
        }

        return queryResult;
    }

    @Override
    public DBIterator<ClinicalAnalysis> iterator(String studyStr, Query query, QueryOptions options, String sessionId)
            throws CatalogException {
        query = ParamUtils.defaultObject(query, Query::new);
        options = ParamUtils.defaultObject(options, QueryOptions::new);

        String userId = catalogManager.getUserManager().getUserId(sessionId);
        Study study = catalogManager.getStudyManager().resolveId(studyStr, userId);

        query.append(ClinicalAnalysisDBAdaptor.QueryParams.STUDY_UID.key(), study.getUid());

        return clinicalDBAdaptor.iterator(query, options, userId);
    }

    @Override
    public QueryResult<ClinicalAnalysis> create(String studyStr, ClinicalAnalysis clinicalAnalysis, QueryOptions options,
                                                String token) throws CatalogException {
        String userId = catalogManager.getUserManager().getUserId(token);
        Study study = catalogManager.getStudyManager().resolveId(studyStr, userId);
        authorizationManager.checkStudyPermission(study.getUid(), userId, StudyAclEntry.StudyPermissions.WRITE_CLINICAL_ANALYSIS);

        options = ParamUtils.defaultObject(options, QueryOptions::new);
        ParamUtils.checkObj(clinicalAnalysis, "clinicalAnalysis");
        ParamUtils.checkAlias(clinicalAnalysis.getId(), "id");
        ParamUtils.checkObj(clinicalAnalysis.getType(), "type");
        ParamUtils.checkObj(clinicalAnalysis.getDueDate(), "dueDate");
        if (clinicalAnalysis.getAnalyst() != null && StringUtils.isNotEmpty(clinicalAnalysis.getAnalyst().getAssignee())) {
            // We obtain the users with access to the study
<<<<<<< HEAD
            Set<String> users = new HashSet<>(catalogManager.getStudyManager().getGroup(studyStr, "members", sessionId).first()
=======
            Set<String> users = new HashSet<>(catalogManager.getStudyManager().getGroup(studyStr, "members", token).first()
>>>>>>> 6c04fdf1
                    .getUserIds());
            if (!users.contains(clinicalAnalysis.getAnalyst().getAssignee())) {
                throw new CatalogException("Cannot assign clinical analysis to " + clinicalAnalysis.getAnalyst().getAssignee()
                        + ". User not found or with no access to the study.");
            }
            clinicalAnalysis.getAnalyst().setAssignedBy(userId);
        }

        if (TimeUtils.toDate(clinicalAnalysis.getDueDate()) == null) {
            throw new CatalogException("Unrecognised due date. Accepted format is: yyyyMMddHHmmss");
        }

        if (clinicalAnalysis.getFamily() != null && clinicalAnalysis.getProband() != null) {
            if (StringUtils.isEmpty(clinicalAnalysis.getProband().getId())) {
                throw new CatalogException("Missing proband id");
            }
            // Validate the proband has also been added within the family
            if (clinicalAnalysis.getFamily().getMembers() == null) {
                throw new CatalogException("Missing members information in the family");
            }
            boolean found = false;
            for (Individual member : clinicalAnalysis.getFamily().getMembers()) {
                if (StringUtils.isNotEmpty(member.getId()) && clinicalAnalysis.getProband().getId().equals(member.getId())) {
                    found = true;
                }
            }
            if (!found) {
                throw new CatalogException("Missing proband in the family");
            }
        }

<<<<<<< HEAD
        clinicalAnalysis.setProband(getFullValidatedMember(clinicalAnalysis.getProband(), study, sessionId));
        clinicalAnalysis.setFamily(getFullValidatedFamily(clinicalAnalysis.getFamily(), study, sessionId));
        validateClinicalAnalysisFields(clinicalAnalysis, study, sessionId);
=======
        clinicalAnalysis.setProband(getFullValidatedMember(clinicalAnalysis.getProband(), study, token));
        clinicalAnalysis.setFamily(getFullValidatedFamily(clinicalAnalysis.getFamily(), study, token));
        validateClinicalAnalysisFields(clinicalAnalysis, study, token);
>>>>>>> 6c04fdf1

        clinicalAnalysis.setCreationDate(TimeUtils.getTime());
        clinicalAnalysis.setDescription(ParamUtils.defaultString(clinicalAnalysis.getDescription(), ""));
        if (clinicalAnalysis.getStatus() != null && StringUtils.isNotEmpty(clinicalAnalysis.getStatus().getName())) {
            clinicalAnalysis.setStatus(new ClinicalAnalysis.ClinicalStatus(clinicalAnalysis.getStatus().getName()));
        } else {
            clinicalAnalysis.setStatus(new ClinicalAnalysis.ClinicalStatus());
        }
        clinicalAnalysis.setRelease(catalogManager.getStudyManager().getCurrentRelease(study, userId));
        clinicalAnalysis.setAttributes(ParamUtils.defaultObject(clinicalAnalysis.getAttributes(), Collections.emptyMap()));
        clinicalAnalysis.setInterpretations(ParamUtils.defaultObject(clinicalAnalysis.getInterpretations(), ArrayList::new));
        clinicalAnalysis.setPriority(ParamUtils.defaultObject(clinicalAnalysis.getPriority(), ClinicalAnalysis.Priority.MEDIUM));
        clinicalAnalysis.setFlags(ParamUtils.defaultObject(clinicalAnalysis.getFlags(), ArrayList::new));
        clinicalAnalysis.setConsent(ParamUtils.defaultObject(clinicalAnalysis.getConsent(), new ClinicalConsent()));

        validateRoleToProband(clinicalAnalysis);
<<<<<<< HEAD
=======
        sortMembersFromFamily(clinicalAnalysis);
>>>>>>> 6c04fdf1

        clinicalAnalysis.setUuid(UUIDUtils.generateOpenCGAUUID(UUIDUtils.Entity.CLINICAL));
        QueryResult<ClinicalAnalysis> queryResult = clinicalDBAdaptor.insert(study.getUid(), clinicalAnalysis, options);

        return queryResult;
    }

<<<<<<< HEAD
    private void validateRoleToProband(ClinicalAnalysis clinicalAnalysis) {
=======
    private void validateRoleToProband(ClinicalAnalysis clinicalAnalysis) throws CatalogException {
>>>>>>> 6c04fdf1
        // Get as many automatic roles as possible
        Map<String, ClinicalAnalysis.FamiliarRelationship> roleToProband = new HashMap<>();
        if (clinicalAnalysis.getProband() != null && StringUtils.isNotEmpty(clinicalAnalysis.getProband().getId())) {
            roleToProband.put(clinicalAnalysis.getProband().getId(), ClinicalAnalysis.FamiliarRelationship.PROBAND);

            String motherId = null;
            String fatherId = null;
            if (clinicalAnalysis.getProband().getFather() != null
                    && StringUtils.isNotEmpty(clinicalAnalysis.getProband().getFather().getId())) {
                fatherId = clinicalAnalysis.getProband().getFather().getId();
                roleToProband.put(fatherId, ClinicalAnalysis.FamiliarRelationship.FATHER);
            }
            if (clinicalAnalysis.getProband().getMother() != null
                    && StringUtils.isNotEmpty(clinicalAnalysis.getProband().getMother().getId())) {
                motherId = clinicalAnalysis.getProband().getMother().getId();
                roleToProband.put(motherId, ClinicalAnalysis.FamiliarRelationship.MOTHER);
            }

            if (clinicalAnalysis.getFamily() != null && ListUtils.isNotEmpty(clinicalAnalysis.getFamily().getMembers())
                    && motherId != null && fatherId != null) {
                // We look for possible brothers or sisters of the proband
                for (Individual member : clinicalAnalysis.getFamily().getMembers()) {
                    if (!roleToProband.containsKey(member.getId())) {
                        if (member.getFather() != null && fatherId.equals(member.getFather().getId()) && member.getMother() != null
                                && motherId.equals(member.getMother().getId())) {
                            // They are siblings for sure
                            if (member.getSex() == null || IndividualProperty.Sex.UNKNOWN.equals(member.getSex())
                                    || IndividualProperty.Sex.UNDETERMINED.equals(member.getSex())) {
                                roleToProband.put(member.getId(), ClinicalAnalysis.FamiliarRelationship.FULL_SIBLING);
                            } else if (IndividualProperty.Sex.MALE.equals(member.getSex())) {
                                roleToProband.put(member.getId(), ClinicalAnalysis.FamiliarRelationship.FULL_SIBLING_M);
                            } else if (IndividualProperty.Sex.FEMALE.equals(member.getSex())) {
                                roleToProband.put(member.getId(), ClinicalAnalysis.FamiliarRelationship.FULL_SIBLING_F);
                            }
                        } else {
                            // We don't know the relation
                            roleToProband.put(member.getId(), ClinicalAnalysis.FamiliarRelationship.UNKNOWN);
                        }
                    }
                }
            }
        }

        if (MapUtils.isNotEmpty(clinicalAnalysis.getRoleToProband())) {
            // We will always keep the roles provided by the user and add any other that might be missing
            for (String memberId : roleToProband.keySet()) {
                if (!clinicalAnalysis.getRoleToProband().containsKey(memberId)) {
                    clinicalAnalysis.getRoleToProband().put(memberId, roleToProband.get(memberId));
                }
            }
        } else {
            // Set automatic roles
            clinicalAnalysis.setRoleToProband(roleToProband);
        }
<<<<<<< HEAD
=======

        // Validate that proband, mother and father only exists once.
        Map<ClinicalAnalysis.FamiliarRelationship, Long> roleCount = clinicalAnalysis.getRoleToProband().values().stream().
                collect(Collectors.groupingBy(Function.identity(), Collectors.counting()));
        for (Map.Entry<ClinicalAnalysis.FamiliarRelationship, Long> roleEntry : roleCount.entrySet()) {
            switch (roleEntry.getKey()) {
                case PROBAND:
                case FATHER:
                case MOTHER:
                    if (roleEntry.getValue() > 1) {
                        throw new CatalogException("Found duplicated " + roleEntry.getKey() + " role");
                    }
                    break;
                default:
                    break;
            }
        }

>>>>>>> 6c04fdf1
    }

    void validateClinicalAnalysisFields(ClinicalAnalysis clinicalAnalysis, Study study, String sessionId) throws CatalogException {
        // Validate the proband exists if the family is provided
        if (clinicalAnalysis.getFamily() != null && ListUtils.isNotEmpty(clinicalAnalysis.getFamily().getMembers())) {
            // Find the proband
            Individual proband = null;
            for (Individual member : clinicalAnalysis.getFamily().getMembers()) {
                if (member.getId().equals(clinicalAnalysis.getProband().getId())) {
                    proband = member;
                }
            }

            if (proband == null) {
                throw new CatalogException("Missing proband in array of members of family");
            }

            if (ListUtils.isNotEmpty(proband.getSamples()) && ListUtils.isNotEmpty(clinicalAnalysis.getProband().getSamples())) {
                Set<Long> familyProbandSamples = proband.getSamples().stream().map(Sample::getUid).collect(Collectors.toSet());
                List<Long> probandSample = clinicalAnalysis.getProband().getSamples().stream().map(Sample::getUid)
                        .collect(Collectors.toList());

                if (probandSample.size() != familyProbandSamples.size() || !familyProbandSamples.containsAll(probandSample)) {
                    throw new CatalogException("Samples in proband from family and proband in clinical analysis differ");
                }
            } else if ((ListUtils.isNotEmpty(proband.getSamples()) && ListUtils.isEmpty(clinicalAnalysis.getProband().getSamples()))
                    || (ListUtils.isEmpty(proband.getSamples()) && ListUtils.isNotEmpty(clinicalAnalysis.getProband().getSamples()))) {
                throw new CatalogException("Samples in proband from family and proband in clinical analysis differ");
            }
        }

        // Validate the files
        if (clinicalAnalysis.getFiles() != null && !clinicalAnalysis.getFiles().isEmpty()) {
            // We extract all the samples
            Map<String, Long> sampleMap = new HashMap<>();
            if (clinicalAnalysis.getFamily() != null && clinicalAnalysis.getFamily().getMembers() != null) {
                for (Individual member : clinicalAnalysis.getFamily().getMembers()) {
                    if (member.getSamples() != null) {
                        for (Sample sample : member.getSamples()) {
                            sampleMap.put(sample.getId(), sample.getUid());
                        }
                    }
                }
            } else if (clinicalAnalysis.getProband() != null && clinicalAnalysis.getProband().getSamples() != null) {
                for (Sample sample : clinicalAnalysis.getProband().getSamples()) {
                    sampleMap.put(sample.getId(), sample.getUid());
                }
            }

            for (String sampleKey : clinicalAnalysis.getFiles().keySet()) {
                if (!sampleMap.containsKey(sampleKey)) {
                    throw new CatalogException("Missing association from individual to sample " + sampleKey);
                }
            }

            // Validate that files are related to the associated samples and get full file information
            for (Map.Entry<String, List<File>> entry : clinicalAnalysis.getFiles().entrySet()) {
                Query query = new Query()
                        .append(FileDBAdaptor.QueryParams.ID.key(), entry.getValue().stream().map(File::getId).collect(Collectors.toList()))
                        .append(FileDBAdaptor.QueryParams.SAMPLE_UIDS.key(), sampleMap.get(entry.getKey()));

                QueryResult<File> fileQueryResult = catalogManager.getFileManager().get(study.getFqn(), query, QueryOptions.empty(),
                        sessionId);
                if (fileQueryResult.getNumResults() < entry.getValue().size()) {
                    throw new CatalogException("Some or all of the files associated to sample " + entry.getKey() + " could not be found"
                            + " or are not actually associated to the sample");
                }

                // Replace the files
                clinicalAnalysis.getFiles().put(entry.getKey(), fileQueryResult.getResult());
            }
        }
    }

    private Family getFullValidatedFamily(Family family, Study study, String sessionId) throws CatalogException {
        if (family == null) {
            return null;
        }

        if (StringUtils.isEmpty(family.getId())) {
            throw new CatalogException("Missing family id");
        }

        // List of members relevant for the clinical analysis
        List<Individual> selectedMembers = family.getMembers();

        QueryResult<Family> familyQueryResult = catalogManager.getFamilyManager().get(study.getFqn(), family.getId(), new QueryOptions(),
                sessionId);
        if (familyQueryResult.getNumResults() == 0) {
            throw new CatalogException("Family " + family.getId() + " not found");
        }
        Family finalFamily = familyQueryResult.first();

        if (ListUtils.isNotEmpty(selectedMembers)) {
            if (ListUtils.isEmpty(finalFamily.getMembers())) {
                throw new CatalogException("Family " + family.getId() + " does not have any members associated");
            }

            Map<String, Individual> memberMap = new HashMap<>();
            for (Individual member : finalFamily.getMembers()) {
                memberMap.put(member.getId(), member);
            }

            List<Individual> finalMembers = new ArrayList<>(selectedMembers.size());
            for (Individual selectedMember : selectedMembers) {
                Individual fullMember = memberMap.get(selectedMember.getId());
                if (fullMember == null) {
                    throw new CatalogException("Member " + selectedMember.getId() + " does not belong to family " + family.getId());
                }
                fullMember.setSamples(selectedMember.getSamples());
                finalMembers.add(getFullValidatedMember(fullMember, study, sessionId));
            }

            finalFamily.setMembers(finalMembers);
        } else {
            if (ListUtils.isNotEmpty(finalFamily.getMembers())) {
                Query query = new Query()
                        .append(IndividualDBAdaptor.QueryParams.UID.key(), finalFamily.getMembers().stream()
                                .map(Individual::getUid).collect(Collectors.toList()))
                        .append(IndividualDBAdaptor.QueryParams.STUDY_UID.key(), study.getUid());
                QueryResult<Individual> individuals =
                        individualDBAdaptor.get(query, QueryOptions.empty(), catalogManager.getUserManager().getUserId(sessionId));
                finalFamily.setMembers(individuals.getResult());
            }
        }

        return finalFamily;
    }

    private Individual getFullValidatedMember(Individual member, Study study, String sessionId) throws CatalogException {
        if (member == null) {
            return null;
        }

        if (StringUtils.isEmpty(member.getId())) {
            throw new CatalogException("Missing member id");
        }

        Individual finalMember;

        // List of samples relevant for the clinical analysis
        List<Sample> samples = member.getSamples();

        if (member.getUid() <= 0) {
            QueryResult<Individual> individualQueryResult = catalogManager.getIndividualManager().get(study.getFqn(), member.getId(),
                    new QueryOptions(), sessionId);
            if (individualQueryResult.getNumResults() == 0) {
                throw new CatalogException("Member " + member.getId() + " not found");
            }

            finalMember = individualQueryResult.first();
        } else {
            finalMember = member;
            if (ListUtils.isNotEmpty(samples) && StringUtils.isEmpty(samples.get(0).getUuid())) {
                // We don't have the full sample information...
                QueryResult<Individual> individualQueryResult = catalogManager.getIndividualManager().get(study.getFqn(),
                        finalMember.getId(), new QueryOptions(QueryOptions.INCLUDE, IndividualDBAdaptor.QueryParams.SAMPLES.key()),
                        sessionId);
                if (individualQueryResult.getNumResults() == 0) {
                    throw new CatalogException("Member " + finalMember.getId() + " not found");
                }

                finalMember.setSamples(individualQueryResult.first().getSamples());
            }
        }

        if (ListUtils.isNotEmpty(finalMember.getSamples())) {
            List<Sample> finalSampleList = null;
            if (ListUtils.isNotEmpty(samples)) {

                Map<String, Sample> sampleMap = new HashMap<>();
                for (Sample sample : finalMember.getSamples()) {
                    sampleMap.put(sample.getId(), sample);
                }

                finalSampleList = new ArrayList<>(samples.size());

                // We keep only the original list of samples passed
                for (Sample sample : samples) {
                    finalSampleList.add(sampleMap.get(sample.getId()));
                }
            }
            finalMember.setSamples(finalSampleList);
        }

        return finalMember;
    }

    @Override
    public QueryResult<ClinicalAnalysis> update(String studyStr, String entryStr, ObjectMap parameters, QueryOptions options,
                                                String token) throws CatalogException {
        String userId = userManager.getUserId(token);
        Study study = studyManager.resolveId(studyStr, userId);

        ClinicalAnalysis clinicalAnalysis = internalGet(study.getUid(), entryStr, QueryOptions.empty(), userId).first();

        authorizationManager.checkClinicalAnalysisPermission(study.getUid(), clinicalAnalysis.getUid(), userId,
                ClinicalAnalysisAclEntry.ClinicalAnalysisPermissions.UPDATE);

        for (Map.Entry<String, Object> param : parameters.entrySet()) {
            ClinicalAnalysisDBAdaptor.QueryParams queryParam = ClinicalAnalysisDBAdaptor.QueryParams.getParam(param.getKey());
            switch (queryParam) {
                case ID:
                    ParamUtils.checkAlias(parameters.getString(queryParam.key()), "id");
                    break;
//                case INTERPRETATIONS:
//                    // Get the interpretation uid
//                    List<LinkedHashMap<String, Object>> interpretationList = (List<LinkedHashMap<String, Object>>) param.getValue();
//                    for (LinkedHashMap<String, Object> interpretationMap : interpretationList) {
//                        LinkedHashMap<String, Object> fileMap = (LinkedHashMap<String, Object>) interpretationMap.get("file");
//                        MyResource<File> fileResource = catalogManager.getFileManager().getUid(String.valueOf(fileMap.get("path")),
//                                studyStr, sessionId);
//                        fileMap.put(FileDBAdaptor.QueryParams.UID.key(), fileResource.getResource().getUid());
//                    }
//                    break;
                case DUE_DATE:
                    if (TimeUtils.toDate(parameters.getString(DUE_DATE.key())) == null) {
                        throw new CatalogException("Unrecognised due date. Accepted format is: yyyyMMddHHmmss");
                    }
                    break;
                case ANALYST:
                    LinkedHashMap<String, Object> assigned = (LinkedHashMap<String, Object>) param.getValue();
                    // We obtain the users with access to the study
<<<<<<< HEAD
                    Set<String> users = new HashSet<>(catalogManager.getStudyManager().getGroup(studyStr, "members", sessionId).first()
=======
                    Set<String> users = new HashSet<>(catalogManager.getStudyManager().getGroup(studyStr, "members", token).first()
>>>>>>> 6c04fdf1
                            .getUserIds());
                    if (StringUtils.isNotEmpty(String.valueOf(assigned.get("assignee")))
                            && !users.contains(String.valueOf(assigned.get("assignee")))) {
                        throw new CatalogException("Cannot assign clinical analysis to " + assigned.get("assignee")
                                + ". User not found or with no access to the study.");
                    }
<<<<<<< HEAD
                    assigned.put("assignedBy", resource.getUser());
=======
                    assigned.put("assignedBy", userId);
>>>>>>> 6c04fdf1
                    break;
                case CONSENT:
                    ClinicalConsent consent = parameters.get(ClinicalAnalysisDBAdaptor.QueryParams.CONSENT.key(), ClinicalConsent.class);
                    if (consent == null) {
                        throw new CatalogException("Unknown 'consent' format");
                    }
                    break;
                case FILES:
                case STATUS:
                case DISORDER:
                case FAMILY:
                case PROBAND:
                case COMMENTS:
<<<<<<< HEAD
=======
                case ALERTS:
>>>>>>> 6c04fdf1
                case FLAGS:
                case ROLE_TO_PROBAND:
                    break;
                default:
                    throw new CatalogException("Cannot update " + queryParam);
            }
        }

        // Compare to the current clinical analysis to validate updates
        if (parameters.containsKey(ClinicalAnalysisDBAdaptor.QueryParams.FAMILY.key())) {
            Family family = parameters.get(ClinicalAnalysisDBAdaptor.QueryParams.FAMILY.key(), Family.class);
            family = getFullValidatedFamily(family, study, token);
            clinicalAnalysis.setFamily(family);
            parameters.put(ClinicalAnalysisDBAdaptor.QueryParams.FAMILY.key(), family);
        }

        if (parameters.containsKey(ClinicalAnalysisDBAdaptor.QueryParams.PROBAND.key())) {
            Individual proband = parameters.get(ClinicalAnalysisDBAdaptor.QueryParams.PROBAND.key(), Individual.class);
            proband = getFullValidatedMember(proband, study, token);
            clinicalAnalysis.setProband(proband);
            parameters.put(ClinicalAnalysisDBAdaptor.QueryParams.PROBAND.key(), proband);
        }

        if (parameters.containsKey(ClinicalAnalysisDBAdaptor.QueryParams.FILES.key())) {
            Map<String, List<File>> files = (Map<String, List<File>>) parameters.get(ClinicalAnalysisDBAdaptor.QueryParams.FILES.key());
            clinicalAnalysis.setFiles(files);
        }

        validateClinicalAnalysisFields(clinicalAnalysis, study, token);
        if (parameters.containsKey(ClinicalAnalysisDBAdaptor.QueryParams.FILES.key())) {
            parameters.put(ClinicalAnalysisDBAdaptor.QueryParams.FILES.key(), clinicalAnalysis.getFiles());
        }

<<<<<<< HEAD
        if (parameters.containsKey(ClinicalAnalysisDBAdaptor.QueryParams.FAMILY.key())
                || parameters.containsKey(ClinicalAnalysisDBAdaptor.QueryParams.PROBAND.key())
                || parameters.containsKey(ClinicalAnalysisDBAdaptor.QueryParams.ROLE_TO_PROBAND.key())) {
            // We need to validate the role to proband
            Map<String, String> map =
                    parameters.get(ClinicalAnalysisDBAdaptor.QueryParams.ROLE_TO_PROBAND.key(), Map.class);
=======
        if (parameters.containsKey(ClinicalAnalysisDBAdaptor.QueryParams.ROLE_TO_PROBAND.key())
                && (parameters.containsKey(ClinicalAnalysisDBAdaptor.QueryParams.FAMILY.key())
                || parameters.containsKey(ClinicalAnalysisDBAdaptor.QueryParams.PROBAND.key()))) {
            // We need to validate the role to proband
            Map<String, String> map = parameters.get(ClinicalAnalysisDBAdaptor.QueryParams.ROLE_TO_PROBAND.key(), Map.class);
>>>>>>> 6c04fdf1
            for (String memberId : map.keySet()) {
                clinicalAnalysis.getRoleToProband().put(memberId, ClinicalAnalysis.FamiliarRelationship.valueOf(map.get(memberId)));
            }
            validateRoleToProband(clinicalAnalysis);
            parameters.put(ClinicalAnalysisDBAdaptor.QueryParams.ROLE_TO_PROBAND.key(), clinicalAnalysis.getRoleToProband());
<<<<<<< HEAD
=======

            if (parameters.containsKey(ClinicalAnalysisDBAdaptor.QueryParams.FAMILY.key())) {
                if (sortMembersFromFamily(clinicalAnalysis)) {
                    parameters.put(ClinicalAnalysisDBAdaptor.QueryParams.FAMILY.key(), clinicalAnalysis.getFamily());
                }
            }
>>>>>>> 6c04fdf1
        }

        if (parameters.containsKey(ClinicalAnalysisDBAdaptor.QueryParams.STATUS.key())) {
            Map<String, Object> status = (Map<String, Object>) parameters.get(ClinicalAnalysisDBAdaptor.QueryParams.STATUS.key());
            if (!(status instanceof Map) || StringUtils.isEmpty(String.valueOf(status.get("name")))
                    || !ClinicalAnalysis.ClinicalStatus.isValid(String.valueOf(status.get("name")))) {
                throw new CatalogException("Missing or invalid status");
            }
        }

        return clinicalDBAdaptor.update(clinicalAnalysis.getUid(), parameters, QueryOptions.empty());
    }

    /**
     * Sort the family members in the following order: proband, father, mother, others.
     *
     * @param clinicalAnalysis Clinical analysis.
     * @return false if it could not be sorted, true otherwise.
     */
    private boolean sortMembersFromFamily(ClinicalAnalysis clinicalAnalysis) {
        if (clinicalAnalysis.getRoleToProband().isEmpty() || clinicalAnalysis.getFamily() == null
                || ListUtils.isEmpty(clinicalAnalysis.getFamily().getMembers())) {
            return false;
        }

        // Role -> list of individuals
        Map<ClinicalAnalysis.FamiliarRelationship, List<Individual>> roleToProband = new HashMap<>();
        for (Individual member : clinicalAnalysis.getFamily().getMembers()) {
            ClinicalAnalysis.FamiliarRelationship role = clinicalAnalysis.getRoleToProband().get(member.getId());
            if (role == null) {
                return false;
            }
            if (!roleToProband.containsKey(role)) {
                roleToProband.put(role, new ArrayList<>());
            }
            roleToProband.get(role).add(member);
        }

        List<Individual> members = new ArrayList<>(clinicalAnalysis.getFamily().getMembers().size());
        if (roleToProband.containsKey(ClinicalAnalysis.FamiliarRelationship.PROBAND)) {
            members.add(roleToProband.get(ClinicalAnalysis.FamiliarRelationship.PROBAND).get(0));
            roleToProband.remove(ClinicalAnalysis.FamiliarRelationship.PROBAND);
        }
        if (roleToProband.containsKey(ClinicalAnalysis.FamiliarRelationship.FATHER)) {
            members.add(roleToProband.get(ClinicalAnalysis.FamiliarRelationship.FATHER).get(0));
            roleToProband.remove(ClinicalAnalysis.FamiliarRelationship.FATHER);
        }
        if (roleToProband.containsKey(ClinicalAnalysis.FamiliarRelationship.MOTHER)) {
            members.add(roleToProband.get(ClinicalAnalysis.FamiliarRelationship.MOTHER).get(0));
            roleToProband.remove(ClinicalAnalysis.FamiliarRelationship.MOTHER);
        }
        // Add the rest of the members
        for (ClinicalAnalysis.FamiliarRelationship role : roleToProband.keySet()) {
            for (Individual individual : roleToProband.get(role)) {
                members.add(individual);
            }
        }

        clinicalAnalysis.getFamily().setMembers(members);
        return true;
    }

    public QueryResult<ClinicalAnalysis> search(String studyStr, Query query, QueryOptions options, String sessionId)
            throws CatalogException {
        String userId = catalogManager.getUserManager().getUserId(sessionId);
        Study study = catalogManager.getStudyManager().resolveId(studyStr, userId);

        fixQueryObject(study, query, userId);

        query.append(ClinicalAnalysisDBAdaptor.QueryParams.STUDY_UID.key(), study.getUid());
        QueryResult<ClinicalAnalysis> queryResult = clinicalDBAdaptor.get(query, options, userId);
//            authorizationManager.filterClinicalAnalysis(userId, studyId, queryResultAux.getResult());

        return queryResult;
    }

    private void fixQueryObject(Study study, Query query, String userId) throws CatalogException {
        if (query.containsKey(ClinicalAnalysisDBAdaptor.QueryParams.FAMILY.key())) {
            Family family = catalogManager.getFamilyManager().internalGet(study.getUid(),
                    query.getString(ClinicalAnalysisDBAdaptor.QueryParams.FAMILY.key()), FamilyManager.INCLUDE_FAMILY_IDS, userId).first();
            query.put(ClinicalAnalysisDBAdaptor.QueryParams.FAMILY_UID.key(), family.getUid());
            query.remove(ClinicalAnalysisDBAdaptor.QueryParams.FAMILY.key());
        }
        if (query.containsKey("sample")) {
            Sample sample = catalogManager.getSampleManager().internalGet(study.getUid(), query.getString("sample"),
                    SampleManager.INCLUDE_SAMPLE_IDS, userId).first();
            query.put(ClinicalAnalysisDBAdaptor.QueryParams.SAMPLE_UID.key(), sample.getUid());
            query.remove("sample");
        }
        if (query.containsKey("analystAssignee")) {
            query.put(ClinicalAnalysisDBAdaptor.QueryParams.ANALYST_ASSIGNEE.key(), query.get("analystAssignee"));
            query.remove("analystAssignee");
        }
        if (query.containsKey(ClinicalAnalysisDBAdaptor.QueryParams.PROBAND.key())) {
            QueryResult<Individual> probandQueryResult = catalogManager.getIndividualManager().internalGet(study.getUid(),
                    query.getString(ClinicalAnalysisDBAdaptor.QueryParams.PROBAND.key()), IndividualManager.INCLUDE_INDIVIDUAL_IDS, userId);
            query.put(ClinicalAnalysisDBAdaptor.QueryParams.PROBAND_UID.key(), probandQueryResult.first().getUid());
            query.remove(ClinicalAnalysisDBAdaptor.QueryParams.PROBAND.key());
        }
    }

    public QueryResult<ClinicalAnalysis> count(String studyStr, Query query, String sessionId)
            throws CatalogException {
        String userId = catalogManager.getUserManager().getUserId(sessionId);
        Study study = catalogManager.getStudyManager().resolveId(studyStr, userId);

        fixQueryObject(study, query, userId);

        query.append(ClinicalAnalysisDBAdaptor.QueryParams.STUDY_UID.key(), study.getUid());
        QueryResult<Long> queryResultAux = clinicalDBAdaptor.count(query, userId, StudyAclEntry.StudyPermissions.VIEW_CLINICAL_ANALYSIS);
        return new QueryResult<>("count", queryResultAux.getDbTime(), 0, queryResultAux.first(), queryResultAux.getWarningMsg(),
                queryResultAux.getErrorMsg(), Collections.emptyList());
    }

    @Override
    public WriteResult delete(String studyStr, Query query, ObjectMap params, String sessionId) {
        return null;
    }

    @Override
    public QueryResult rank(String studyStr, Query query, String field, int numResults, boolean asc, String sessionId)
            throws CatalogException {
        return null;
    }

    @Override
    public QueryResult groupBy(@Nullable String studyStr, Query query, List<String> fields, QueryOptions options, String sessionId)
            throws CatalogException {
        query = ParamUtils.defaultObject(query, Query::new);
        options = ParamUtils.defaultObject(options, QueryOptions::new);
        if (fields == null || fields.size() == 0) {
            throw new CatalogException("Empty fields parameter.");
        }

        String userId = catalogManager.getUserManager().getUserId(sessionId);
        Study study = catalogManager.getStudyManager().resolveId(studyStr, userId);

        fixQueryObject(study, query, userId);

        // Add study id to the query
        query.put(FamilyDBAdaptor.QueryParams.STUDY_UID.key(), study.getUid());

        QueryResult queryResult = clinicalDBAdaptor.groupBy(query, fields, options, userId);

        return ParamUtils.defaultObject(queryResult, QueryResult::new);
    }

    // **************************   ACLs  ******************************** //
    public List<QueryResult<ClinicalAnalysisAclEntry>> getAcls(String studyStr, List<String> clinicalList, String member, boolean silent,
                                                               String sessionId) throws CatalogException {
        List<QueryResult<ClinicalAnalysisAclEntry>> clinicalAclList = new ArrayList<>(clinicalList.size());
        String user = userManager.getUserId(sessionId);
        Study study = studyManager.resolveId(studyStr, user);

        InternalGetQueryResult<ClinicalAnalysis> queryResult = internalGet(study.getUid(), clinicalList, INCLUDE_CLINICAL_IDS, user,
                silent);

        Map<String, InternalGetQueryResult.Missing> missingMap = new HashMap<>();
        if (queryResult.getMissing() != null) {
            missingMap = queryResult.getMissing().stream()
                    .collect(Collectors.toMap(InternalGetQueryResult.Missing::getId, Function.identity()));
        }
        int counter = 0;
        for (String clinicalAnalysis : clinicalList) {
            if (!missingMap.containsKey(clinicalAnalysis)) {
                try {
                    QueryResult<ClinicalAnalysisAclEntry> allClinicalAcls;
                    if (StringUtils.isNotEmpty(member)) {
                        allClinicalAcls = authorizationManager.getClinicalAnalysisAcl(study.getUid(),
                                queryResult.getResult().get(counter).getUid(), user, member);
                    } else {
                        allClinicalAcls = authorizationManager.getAllClinicalAnalysisAcls(study.getUid(),
                                queryResult.getResult().get(counter).getUid(), user);
                    }
                    allClinicalAcls.setId(clinicalAnalysis);
                    clinicalAclList.add(allClinicalAcls);
                } catch (CatalogException e) {
                    if (!silent) {
                        throw e;
                    } else {
                        clinicalAclList.add(new QueryResult<>(clinicalAnalysis, queryResult.getDbTime(), 0, 0, "",
                                missingMap.get(clinicalAnalysis).getErrorMsg(), Collections.emptyList()));
                    }
                }
                counter += 1;
            } else {
                clinicalAclList.add(new QueryResult<>(clinicalAnalysis, queryResult.getDbTime(), 0, 0, "",
                        missingMap.get(clinicalAnalysis).getErrorMsg(), Collections.emptyList()));
            }
        }
        return clinicalAclList;
    }

    public List<QueryResult<ClinicalAnalysisAclEntry>> updateAcl(String studyStr, List<String> clinicalList, String memberIds,
                                                                 AclParams clinicalAclParams, String sessionId) throws CatalogException {
        if (clinicalList == null || clinicalList.isEmpty()) {
            throw new CatalogException("Update ACL: Missing 'clinicalAnalysis' parameter");
        }

        if (clinicalAclParams.getAction() == null) {
            throw new CatalogException("Invalid action found. Please choose a valid action to be performed.");
        }

        List<String> permissions = Collections.emptyList();
        if (StringUtils.isNotEmpty(clinicalAclParams.getPermissions())) {
            permissions = Arrays.asList(clinicalAclParams.getPermissions().trim().replaceAll("\\s", "").split(","));
            checkPermissions(permissions, ClinicalAnalysisAclEntry.ClinicalAnalysisPermissions::valueOf);
        }

        String user = userManager.getUserId(sessionId);
        Study study = studyManager.resolveId(studyStr, user);
        QueryResult<ClinicalAnalysis> queryResult = internalGet(study.getUid(), clinicalList, INCLUDE_CLINICAL_IDS, user, false);

        authorizationManager.checkCanAssignOrSeePermissions(study.getUid(), user);

        // Validate that the members are actually valid members
        List<String> members;
        if (memberIds != null && !memberIds.isEmpty()) {
            members = Arrays.asList(memberIds.split(","));
        } else {
            members = Collections.emptyList();
        }
        authorizationManager.checkNotAssigningPermissionsToAdminsGroup(members);
        checkMembers(study.getUid(), members);

        switch (clinicalAclParams.getAction()) {
            case SET:
                // Todo: Remove this in 1.4
                List<String> allClinicalPermissions = EnumSet.allOf(ClinicalAnalysisAclEntry.ClinicalAnalysisPermissions.class)
                        .stream()
                        .map(String::valueOf)
                        .collect(Collectors.toList());
                return authorizationManager.setAcls(study.getUid(), queryResult.getResult().stream()
                                .map(ClinicalAnalysis::getUid)
                                .collect(Collectors.toList()), members, permissions,
                        allClinicalPermissions, Entity.CLINICAL_ANALYSIS);
            case ADD:
                return authorizationManager.addAcls(study.getUid(), queryResult.getResult().stream()
                        .map(ClinicalAnalysis::getUid)
                        .collect(Collectors.toList()), members, permissions, Entity.CLINICAL_ANALYSIS);
            case REMOVE:
                return authorizationManager.removeAcls(queryResult.getResult().stream()
                                .map(ClinicalAnalysis::getUid).collect(Collectors.toList()),
                        members, permissions, Entity.CLINICAL_ANALYSIS);
            case RESET:
                return authorizationManager.removeAcls(queryResult.getResult().stream()
                                .map(ClinicalAnalysis::getUid).collect(Collectors.toList()),
                        members, null, Entity.CLINICAL_ANALYSIS);
            default:
                throw new CatalogException("Unexpected error occurred. No valid action found.");
        }
    }

}<|MERGE_RESOLUTION|>--- conflicted
+++ resolved
@@ -212,11 +212,7 @@
         ParamUtils.checkObj(clinicalAnalysis.getDueDate(), "dueDate");
         if (clinicalAnalysis.getAnalyst() != null && StringUtils.isNotEmpty(clinicalAnalysis.getAnalyst().getAssignee())) {
             // We obtain the users with access to the study
-<<<<<<< HEAD
-            Set<String> users = new HashSet<>(catalogManager.getStudyManager().getGroup(studyStr, "members", sessionId).first()
-=======
             Set<String> users = new HashSet<>(catalogManager.getStudyManager().getGroup(studyStr, "members", token).first()
->>>>>>> 6c04fdf1
                     .getUserIds());
             if (!users.contains(clinicalAnalysis.getAnalyst().getAssignee())) {
                 throw new CatalogException("Cannot assign clinical analysis to " + clinicalAnalysis.getAnalyst().getAssignee()
@@ -248,15 +244,9 @@
             }
         }
 
-<<<<<<< HEAD
-        clinicalAnalysis.setProband(getFullValidatedMember(clinicalAnalysis.getProband(), study, sessionId));
-        clinicalAnalysis.setFamily(getFullValidatedFamily(clinicalAnalysis.getFamily(), study, sessionId));
-        validateClinicalAnalysisFields(clinicalAnalysis, study, sessionId);
-=======
         clinicalAnalysis.setProband(getFullValidatedMember(clinicalAnalysis.getProband(), study, token));
         clinicalAnalysis.setFamily(getFullValidatedFamily(clinicalAnalysis.getFamily(), study, token));
         validateClinicalAnalysisFields(clinicalAnalysis, study, token);
->>>>>>> 6c04fdf1
 
         clinicalAnalysis.setCreationDate(TimeUtils.getTime());
         clinicalAnalysis.setDescription(ParamUtils.defaultString(clinicalAnalysis.getDescription(), ""));
@@ -273,10 +263,7 @@
         clinicalAnalysis.setConsent(ParamUtils.defaultObject(clinicalAnalysis.getConsent(), new ClinicalConsent()));
 
         validateRoleToProband(clinicalAnalysis);
-<<<<<<< HEAD
-=======
         sortMembersFromFamily(clinicalAnalysis);
->>>>>>> 6c04fdf1
 
         clinicalAnalysis.setUuid(UUIDUtils.generateOpenCGAUUID(UUIDUtils.Entity.CLINICAL));
         QueryResult<ClinicalAnalysis> queryResult = clinicalDBAdaptor.insert(study.getUid(), clinicalAnalysis, options);
@@ -284,11 +271,7 @@
         return queryResult;
     }
 
-<<<<<<< HEAD
-    private void validateRoleToProband(ClinicalAnalysis clinicalAnalysis) {
-=======
     private void validateRoleToProband(ClinicalAnalysis clinicalAnalysis) throws CatalogException {
->>>>>>> 6c04fdf1
         // Get as many automatic roles as possible
         Map<String, ClinicalAnalysis.FamiliarRelationship> roleToProband = new HashMap<>();
         if (clinicalAnalysis.getProband() != null && StringUtils.isNotEmpty(clinicalAnalysis.getProband().getId())) {
@@ -343,8 +326,6 @@
             // Set automatic roles
             clinicalAnalysis.setRoleToProband(roleToProband);
         }
-<<<<<<< HEAD
-=======
 
         // Validate that proband, mother and father only exists once.
         Map<ClinicalAnalysis.FamiliarRelationship, Long> roleCount = clinicalAnalysis.getRoleToProband().values().stream().
@@ -363,7 +344,6 @@
             }
         }
 
->>>>>>> 6c04fdf1
     }
 
     void validateClinicalAnalysisFields(ClinicalAnalysis clinicalAnalysis, Study study, String sessionId) throws CatalogException {
@@ -587,22 +567,14 @@
                 case ANALYST:
                     LinkedHashMap<String, Object> assigned = (LinkedHashMap<String, Object>) param.getValue();
                     // We obtain the users with access to the study
-<<<<<<< HEAD
-                    Set<String> users = new HashSet<>(catalogManager.getStudyManager().getGroup(studyStr, "members", sessionId).first()
-=======
                     Set<String> users = new HashSet<>(catalogManager.getStudyManager().getGroup(studyStr, "members", token).first()
->>>>>>> 6c04fdf1
                             .getUserIds());
                     if (StringUtils.isNotEmpty(String.valueOf(assigned.get("assignee")))
                             && !users.contains(String.valueOf(assigned.get("assignee")))) {
                         throw new CatalogException("Cannot assign clinical analysis to " + assigned.get("assignee")
                                 + ". User not found or with no access to the study.");
                     }
-<<<<<<< HEAD
-                    assigned.put("assignedBy", resource.getUser());
-=======
                     assigned.put("assignedBy", userId);
->>>>>>> 6c04fdf1
                     break;
                 case CONSENT:
                     ClinicalConsent consent = parameters.get(ClinicalAnalysisDBAdaptor.QueryParams.CONSENT.key(), ClinicalConsent.class);
@@ -616,10 +588,7 @@
                 case FAMILY:
                 case PROBAND:
                 case COMMENTS:
-<<<<<<< HEAD
-=======
                 case ALERTS:
->>>>>>> 6c04fdf1
                 case FLAGS:
                 case ROLE_TO_PROBAND:
                     break;
@@ -653,34 +622,22 @@
             parameters.put(ClinicalAnalysisDBAdaptor.QueryParams.FILES.key(), clinicalAnalysis.getFiles());
         }
 
-<<<<<<< HEAD
-        if (parameters.containsKey(ClinicalAnalysisDBAdaptor.QueryParams.FAMILY.key())
-                || parameters.containsKey(ClinicalAnalysisDBAdaptor.QueryParams.PROBAND.key())
-                || parameters.containsKey(ClinicalAnalysisDBAdaptor.QueryParams.ROLE_TO_PROBAND.key())) {
-            // We need to validate the role to proband
-            Map<String, String> map =
-                    parameters.get(ClinicalAnalysisDBAdaptor.QueryParams.ROLE_TO_PROBAND.key(), Map.class);
-=======
         if (parameters.containsKey(ClinicalAnalysisDBAdaptor.QueryParams.ROLE_TO_PROBAND.key())
                 && (parameters.containsKey(ClinicalAnalysisDBAdaptor.QueryParams.FAMILY.key())
                 || parameters.containsKey(ClinicalAnalysisDBAdaptor.QueryParams.PROBAND.key()))) {
             // We need to validate the role to proband
             Map<String, String> map = parameters.get(ClinicalAnalysisDBAdaptor.QueryParams.ROLE_TO_PROBAND.key(), Map.class);
->>>>>>> 6c04fdf1
             for (String memberId : map.keySet()) {
                 clinicalAnalysis.getRoleToProband().put(memberId, ClinicalAnalysis.FamiliarRelationship.valueOf(map.get(memberId)));
             }
             validateRoleToProband(clinicalAnalysis);
             parameters.put(ClinicalAnalysisDBAdaptor.QueryParams.ROLE_TO_PROBAND.key(), clinicalAnalysis.getRoleToProband());
-<<<<<<< HEAD
-=======
 
             if (parameters.containsKey(ClinicalAnalysisDBAdaptor.QueryParams.FAMILY.key())) {
                 if (sortMembersFromFamily(clinicalAnalysis)) {
                     parameters.put(ClinicalAnalysisDBAdaptor.QueryParams.FAMILY.key(), clinicalAnalysis.getFamily());
                 }
             }
->>>>>>> 6c04fdf1
         }
 
         if (parameters.containsKey(ClinicalAnalysisDBAdaptor.QueryParams.STATUS.key())) {
