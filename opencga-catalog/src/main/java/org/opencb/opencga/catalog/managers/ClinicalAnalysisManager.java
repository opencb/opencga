/*
 * Copyright 2015-2017 OpenCB
 *
 * Licensed under the Apache License, Version 2.0 (the "License");
 * you may not use this file except in compliance with the License.
 * You may obtain a copy of the License at
 *
 *     http://www.apache.org/licenses/LICENSE-2.0
 *
 * Unless required by applicable law or agreed to in writing, software
 * distributed under the License is distributed on an "AS IS" BASIS,
 * WITHOUT WARRANTIES OR CONDITIONS OF ANY KIND, either express or implied.
 * See the License for the specific language governing permissions and
 * limitations under the License.
 */

package org.opencb.opencga.catalog.managers;

import org.apache.commons.collections.MapUtils;
import org.apache.commons.lang3.StringUtils;
import org.opencb.biodata.models.pedigree.IndividualProperty;
import org.opencb.commons.datastore.core.Event;
import org.opencb.commons.datastore.core.ObjectMap;
import org.opencb.commons.datastore.core.Query;
import org.opencb.commons.datastore.core.QueryOptions;
import org.opencb.commons.utils.ListUtils;
import org.opencb.opencga.catalog.audit.AuditManager;
import org.opencb.opencga.catalog.audit.AuditRecord;
import org.opencb.opencga.catalog.auth.authorization.AuthorizationManager;
import org.opencb.opencga.catalog.db.DBAdaptorFactory;
import org.opencb.opencga.catalog.db.api.*;
import org.opencb.opencga.catalog.exceptions.CatalogAuthorizationException;
import org.opencb.opencga.catalog.exceptions.CatalogException;
import org.opencb.opencga.catalog.io.CatalogIOManagerFactory;
import org.opencb.opencga.catalog.models.InternalGetDataResult;
import org.opencb.opencga.catalog.models.update.ClinicalUpdateParams;
import org.opencb.opencga.catalog.utils.ParamUtils;
import org.opencb.opencga.catalog.utils.UUIDUtils;
import org.opencb.opencga.core.common.Entity;
import org.opencb.opencga.core.common.TimeUtils;
import org.opencb.opencga.core.config.Configuration;
import org.opencb.opencga.core.models.*;
import org.opencb.opencga.core.models.acls.AclParams;
import org.opencb.opencga.core.models.acls.permissions.ClinicalAnalysisAclEntry;
import org.opencb.opencga.core.models.acls.permissions.StudyAclEntry;
import org.opencb.opencga.core.results.OpenCGAResult;
import org.slf4j.Logger;
import org.slf4j.LoggerFactory;

import javax.annotation.Nullable;
import java.util.*;
import java.util.function.Function;
import java.util.stream.Collectors;

import static org.opencb.opencga.catalog.auth.authorization.CatalogAuthorizationManager.checkPermissions;

/**
 * Created by pfurio on 05/06/17.
 */
public class ClinicalAnalysisManager extends ResourceManager<ClinicalAnalysis> {

    private UserManager userManager;
    private StudyManager studyManager;

    protected static Logger logger = LoggerFactory.getLogger(ClinicalAnalysisManager.class);

    public static final QueryOptions INCLUDE_CLINICAL_IDS = new QueryOptions(QueryOptions.INCLUDE, Arrays.asList(
            ClinicalAnalysisDBAdaptor.QueryParams.ID.key(), ClinicalAnalysisDBAdaptor.QueryParams.UID.key(),
            ClinicalAnalysisDBAdaptor.QueryParams.UUID.key()));

    ClinicalAnalysisManager(AuthorizationManager authorizationManager, AuditManager auditManager, CatalogManager catalogManager,
                            DBAdaptorFactory catalogDBAdaptorFactory, CatalogIOManagerFactory ioManagerFactory,
                            Configuration configuration) {
        super(authorizationManager, auditManager, catalogManager, catalogDBAdaptorFactory, ioManagerFactory, configuration);
        this.userManager = catalogManager.getUserManager();
        this.studyManager = catalogManager.getStudyManager();
    }

    @Override
    AuditRecord.Resource getEntity() {
        return AuditRecord.Resource.CLINICAL;
    }

    @Override
    OpenCGAResult<ClinicalAnalysis> internalGet(long studyUid, String entry, @Nullable Query query, QueryOptions options, String user)
            throws CatalogException {
        ParamUtils.checkIsSingleID(entry);

        Query queryCopy = query == null ? new Query() : new Query(query);
        queryCopy.put(ClinicalAnalysisDBAdaptor.QueryParams.STUDY_UID.key(), studyUid);

        if (UUIDUtils.isOpenCGAUUID(entry)) {
            queryCopy.put(ClinicalAnalysisDBAdaptor.QueryParams.UUID.key(), entry);
        } else {
            queryCopy.put(ClinicalAnalysisDBAdaptor.QueryParams.ID.key(), entry);
        }

        QueryOptions queryOptions = options != null ? new QueryOptions(options) : new QueryOptions();
//        QueryOptions options = new QueryOptions(QueryOptions.INCLUDE, Arrays.asList(
//                ClinicalAnalysisDBAdaptor.QueryParams.UUID.key(),
//                ClinicalAnalysisDBAdaptor.QueryParams.UID.key(), ClinicalAnalysisDBAdaptor.QueryParams.STUDY_UID.key(),
//                ClinicalAnalysisDBAdaptor.QueryParams.RELEASE.key(), ClinicalAnalysisDBAdaptor.QueryParams.ID.key(),
//                ClinicalAnalysisDBAdaptor.QueryParams.STATUS.key()));
<<<<<<< HEAD
        OpenCGAResult<ClinicalAnalysis> analysisDataResult = clinicalDBAdaptor.get(queryCopy, queryOptions, user);
        if (analysisDataResult.getNumResults() == 0) {
            analysisDataResult = clinicalDBAdaptor.get(queryCopy, queryOptions);
            if (analysisDataResult.getNumResults() == 0) {
=======
        QueryResult<ClinicalAnalysis> analysisQueryResult = clinicalDBAdaptor.get(studyUid, queryCopy, queryOptions, user);
        if (analysisQueryResult.getNumResults() == 0) {
            analysisQueryResult = clinicalDBAdaptor.get(queryCopy, queryOptions);
            if (analysisQueryResult.getNumResults() == 0) {
>>>>>>> 21755a24
                throw new CatalogException("Clinical analysis " + entry + " not found");
            } else {
                throw new CatalogAuthorizationException("Permission denied. " + user + " is not allowed to see the clinical analysis "
                        + entry);
            }
        } else if (analysisDataResult.getNumResults() > 1) {
            throw new CatalogException("More than one clinical analysis found based on " + entry);
        } else {
            return analysisDataResult;
        }
    }

    @Override
    InternalGetDataResult<ClinicalAnalysis> internalGet(long studyUid, List<String> entryList, @Nullable Query query,
                                                        QueryOptions options, String user, boolean ignoreException)
            throws CatalogException {
        if (ListUtils.isEmpty(entryList)) {
            throw new CatalogException("Missing clinical analysis entries.");
        }
        List<String> uniqueList = ListUtils.unique(entryList);

        QueryOptions queryOptions = options != null ? new QueryOptions(options) : new QueryOptions();

        Query queryCopy = query == null ? new Query() : new Query(query);
        queryCopy.put(ClinicalAnalysisDBAdaptor.QueryParams.STUDY_UID.key(), studyUid);

        Function<ClinicalAnalysis, String> clinicalStringFunction = ClinicalAnalysis::getId;
        ClinicalAnalysisDBAdaptor.QueryParams idQueryParam = null;
        for (String entry : uniqueList) {
            ClinicalAnalysisDBAdaptor.QueryParams param = ClinicalAnalysisDBAdaptor.QueryParams.ID;
            if (UUIDUtils.isOpenCGAUUID(entry)) {
                param = ClinicalAnalysisDBAdaptor.QueryParams.UUID;
                clinicalStringFunction = ClinicalAnalysis::getUuid;
            }
            if (idQueryParam == null) {
                idQueryParam = param;
            }
            if (idQueryParam != param) {
                throw new CatalogException("Found uuids and ids in the same query. Please, choose one or do two different queries.");
            }
        }
        queryCopy.put(idQueryParam.key(), uniqueList);

        // Ensure the field by which we are querying for will be kept in the results
        queryOptions = keepFieldInQueryOptions(queryOptions, idQueryParam.key());

<<<<<<< HEAD
        OpenCGAResult<ClinicalAnalysis> analysisDataResult = clinicalDBAdaptor.get(queryCopy, queryOptions, user);
=======
        QueryResult<ClinicalAnalysis> analysisQueryResult = clinicalDBAdaptor.get(studyUid, queryCopy, queryOptions, user);
>>>>>>> 21755a24

        if (ignoreException || analysisDataResult.getNumResults() == uniqueList.size()) {
            return keepOriginalOrder(uniqueList, clinicalStringFunction, analysisDataResult, ignoreException, false);
        }
        // Query without adding the user check
        OpenCGAResult<ClinicalAnalysis> resultsNoCheck = clinicalDBAdaptor.get(queryCopy, queryOptions);

        if (resultsNoCheck.getNumResults() == analysisDataResult.getNumResults()) {
            throw CatalogException.notFound("clinical analyses",
                    getMissingFields(uniqueList, analysisDataResult.getResults(), clinicalStringFunction));
        } else {
            throw new CatalogAuthorizationException("Permission denied. " + user + " is not allowed to see some or none of the clinical "
                    + "analyses.");
        }
    }

    @Override
<<<<<<< HEAD
=======
    public QueryResult<ClinicalAnalysis> get(String studyStr, Query query, QueryOptions options, String sessionId) throws CatalogException {
        query = ParamUtils.defaultObject(query, Query::new);
        options = ParamUtils.defaultObject(options, QueryOptions::new);

        String userId = catalogManager.getUserManager().getUserId(sessionId);
        Study study = catalogManager.getStudyManager().resolveId(studyStr, userId);

        query.append(ClinicalAnalysisDBAdaptor.QueryParams.STUDY_UID.key(), study.getUid());

        QueryResult<ClinicalAnalysis> queryResult = clinicalDBAdaptor.get(study.getUid(), query, options, userId);

        if (queryResult.getNumResults() == 0 && query.containsKey(ClinicalAnalysisDBAdaptor.QueryParams.UID.key())) {
            List<Long> analysisList = query.getAsLongList(ClinicalAnalysisDBAdaptor.QueryParams.UID.key());
            for (Long analysisId : analysisList) {
                authorizationManager.checkClinicalAnalysisPermission(study.getUid(), analysisId, userId,
                        ClinicalAnalysisAclEntry.ClinicalAnalysisPermissions.VIEW);
            }
        }

        return queryResult;
    }

    @Override
>>>>>>> 21755a24
    public DBIterator<ClinicalAnalysis> iterator(String studyStr, Query query, QueryOptions options, String sessionId)
            throws CatalogException {
        query = ParamUtils.defaultObject(query, Query::new);
        options = ParamUtils.defaultObject(options, QueryOptions::new);

        String userId = catalogManager.getUserManager().getUserId(sessionId);
        Study study = catalogManager.getStudyManager().resolveId(studyStr, userId);

        query.append(ClinicalAnalysisDBAdaptor.QueryParams.STUDY_UID.key(), study.getUid());

        return clinicalDBAdaptor.iterator(study.getUid(), query, options, userId);
    }

    @Override
    public OpenCGAResult<ClinicalAnalysis> create(String studyStr, ClinicalAnalysis clinicalAnalysis, QueryOptions options,
                                               String token) throws CatalogException {
        String userId = catalogManager.getUserManager().getUserId(token);
        Study study = catalogManager.getStudyManager().resolveId(studyStr, userId);

        ObjectMap auditParams = new ObjectMap()
                .append("study", studyStr)
                .append("clinicalAnalysis", clinicalAnalysis)
                .append("options", options)
                .append("token", token);
        try {
            authorizationManager.checkStudyPermission(study.getUid(), userId, StudyAclEntry.StudyPermissions.WRITE_CLINICAL_ANALYSIS);

            options = ParamUtils.defaultObject(options, QueryOptions::new);
            ParamUtils.checkObj(clinicalAnalysis, "clinicalAnalysis");
            ParamUtils.checkAlias(clinicalAnalysis.getId(), "id");
            ParamUtils.checkObj(clinicalAnalysis.getType(), "type");
            ParamUtils.checkObj(clinicalAnalysis.getDueDate(), "dueDate");
            if (clinicalAnalysis.getAnalyst() != null && StringUtils.isNotEmpty(clinicalAnalysis.getAnalyst().getAssignee())) {
                // We obtain the users with access to the study
                Set<String> users = new HashSet<>(catalogManager.getStudyManager().getGroup(studyStr, "members", token).first()
                        .getUserIds());
                if (!users.contains(clinicalAnalysis.getAnalyst().getAssignee())) {
                    throw new CatalogException("Cannot assign clinical analysis to " + clinicalAnalysis.getAnalyst().getAssignee()
                            + ". User not found or with no access to the study.");
                }
                clinicalAnalysis.getAnalyst().setAssignedBy(userId);
            }

            if (TimeUtils.toDate(clinicalAnalysis.getDueDate()) == null) {
                throw new CatalogException("Unrecognised due date. Accepted format is: yyyyMMddHHmmss");
            }

            if (clinicalAnalysis.getFamily() != null && clinicalAnalysis.getProband() != null) {
                if (StringUtils.isEmpty(clinicalAnalysis.getProband().getId())) {
                    throw new CatalogException("Missing proband id");
                }
                // Validate the proband has also been added within the family
                if (clinicalAnalysis.getFamily().getMembers() == null) {
                    throw new CatalogException("Missing members information in the family");
                }
                boolean found = false;
                for (Individual member : clinicalAnalysis.getFamily().getMembers()) {
                    if (StringUtils.isNotEmpty(member.getId()) && clinicalAnalysis.getProband().getId().equals(member.getId())) {
                        found = true;
                    }
                }
                if (!found) {
                    throw new CatalogException("Missing proband in the family");
                }
            }

            clinicalAnalysis.setProband(getFullValidatedMember(clinicalAnalysis.getProband(), study, token));
            clinicalAnalysis.setFamily(getFullValidatedFamily(clinicalAnalysis.getFamily(), study, token));
            validateClinicalAnalysisFields(clinicalAnalysis, study, token);

            clinicalAnalysis.setCreationDate(TimeUtils.getTime());
            clinicalAnalysis.setDescription(ParamUtils.defaultString(clinicalAnalysis.getDescription(), ""));
            if (clinicalAnalysis.getStatus() != null && StringUtils.isNotEmpty(clinicalAnalysis.getStatus().getName())) {
                clinicalAnalysis.setStatus(new ClinicalAnalysis.ClinicalStatus(clinicalAnalysis.getStatus().getName()));
            } else {
                clinicalAnalysis.setStatus(new ClinicalAnalysis.ClinicalStatus());
            }
            clinicalAnalysis.setRelease(catalogManager.getStudyManager().getCurrentRelease(study));
            clinicalAnalysis.setAttributes(ParamUtils.defaultObject(clinicalAnalysis.getAttributes(), Collections.emptyMap()));
            clinicalAnalysis.setInterpretations(ParamUtils.defaultObject(clinicalAnalysis.getInterpretations(), ArrayList::new));
            clinicalAnalysis.setPriority(ParamUtils.defaultObject(clinicalAnalysis.getPriority(), ClinicalAnalysis.Priority.MEDIUM));
            clinicalAnalysis.setFlags(ParamUtils.defaultObject(clinicalAnalysis.getFlags(), ArrayList::new));
            clinicalAnalysis.setConsent(ParamUtils.defaultObject(clinicalAnalysis.getConsent(), new ClinicalConsent()));

            validateRoleToProband(clinicalAnalysis);
            sortMembersFromFamily(clinicalAnalysis);

            clinicalAnalysis.setUuid(UUIDUtils.generateOpenCGAUUID(UUIDUtils.Entity.CLINICAL));
            OpenCGAResult result = clinicalDBAdaptor.insert(study.getUid(), clinicalAnalysis, options);

            auditManager.auditCreate(userId, AuditRecord.Resource.CLINICAL, clinicalAnalysis.getId(), clinicalAnalysis.getUuid(),
                    study.getId(), study.getUuid(), auditParams, new AuditRecord.Status(AuditRecord.Status.Result.SUCCESS));

            OpenCGAResult<ClinicalAnalysis> queryResult = clinicalDBAdaptor.get(study.getUid(), clinicalAnalysis.getId(),
                    QueryOptions.empty());
            queryResult.setTime(queryResult.getTime() + result.getTime());

            return queryResult;
        } catch (CatalogException e) {
            auditManager.auditCreate(userId, AuditRecord.Resource.CLINICAL, clinicalAnalysis.getId(), "", study.getId(), study.getUuid(),
                    auditParams, new AuditRecord.Status(AuditRecord.Status.Result.ERROR, e.getError()));
            throw e;
        }
    }

    private void validateRoleToProband(ClinicalAnalysis clinicalAnalysis) throws CatalogException {
        // Get as many automatic roles as possible
        Map<String, ClinicalAnalysis.FamiliarRelationship> roleToProband = new HashMap<>();
        if (clinicalAnalysis.getProband() != null && StringUtils.isNotEmpty(clinicalAnalysis.getProband().getId())) {
            roleToProband.put(clinicalAnalysis.getProband().getId(), ClinicalAnalysis.FamiliarRelationship.PROBAND);

            String motherId = null;
            String fatherId = null;
            if (clinicalAnalysis.getProband().getFather() != null
                    && StringUtils.isNotEmpty(clinicalAnalysis.getProband().getFather().getId())) {
                fatherId = clinicalAnalysis.getProband().getFather().getId();
                roleToProband.put(fatherId, ClinicalAnalysis.FamiliarRelationship.FATHER);
            }
            if (clinicalAnalysis.getProband().getMother() != null
                    && StringUtils.isNotEmpty(clinicalAnalysis.getProband().getMother().getId())) {
                motherId = clinicalAnalysis.getProband().getMother().getId();
                roleToProband.put(motherId, ClinicalAnalysis.FamiliarRelationship.MOTHER);
            }

            if (clinicalAnalysis.getFamily() != null && ListUtils.isNotEmpty(clinicalAnalysis.getFamily().getMembers())
                    && motherId != null && fatherId != null) {
                // We look for possible brothers or sisters of the proband
                for (Individual member : clinicalAnalysis.getFamily().getMembers()) {
                    if (!roleToProband.containsKey(member.getId())) {
                        if (member.getFather() != null && fatherId.equals(member.getFather().getId()) && member.getMother() != null
                                && motherId.equals(member.getMother().getId())) {
                            // They are siblings for sure
                            if (member.getSex() == null || IndividualProperty.Sex.UNKNOWN.equals(member.getSex())
                                    || IndividualProperty.Sex.UNDETERMINED.equals(member.getSex())) {
                                roleToProband.put(member.getId(), ClinicalAnalysis.FamiliarRelationship.FULL_SIBLING);
                            } else if (IndividualProperty.Sex.MALE.equals(member.getSex())) {
                                roleToProband.put(member.getId(), ClinicalAnalysis.FamiliarRelationship.FULL_SIBLING_M);
                            } else if (IndividualProperty.Sex.FEMALE.equals(member.getSex())) {
                                roleToProband.put(member.getId(), ClinicalAnalysis.FamiliarRelationship.FULL_SIBLING_F);
                            }
                        } else {
                            // We don't know the relation
                            roleToProband.put(member.getId(), ClinicalAnalysis.FamiliarRelationship.UNKNOWN);
                        }
                    }
                }
            }
        }

        if (MapUtils.isNotEmpty(clinicalAnalysis.getRoleToProband())) {
            // We will always keep the roles provided by the user and add any other that might be missing
            for (String memberId : roleToProband.keySet()) {
                if (!clinicalAnalysis.getRoleToProband().containsKey(memberId)) {
                    clinicalAnalysis.getRoleToProband().put(memberId, roleToProband.get(memberId));
                }
            }
        } else {
            // Set automatic roles
            clinicalAnalysis.setRoleToProband(roleToProband);
        }

        // Validate that proband, mother and father only exists once.
        Map<ClinicalAnalysis.FamiliarRelationship, Long> roleCount = clinicalAnalysis.getRoleToProband().values().stream().
                collect(Collectors.groupingBy(Function.identity(), Collectors.counting()));
        for (Map.Entry<ClinicalAnalysis.FamiliarRelationship, Long> roleEntry : roleCount.entrySet()) {
            switch (roleEntry.getKey()) {
                case PROBAND:
                case FATHER:
                case MOTHER:
                    if (roleEntry.getValue() > 1) {
                        throw new CatalogException("Found duplicated " + roleEntry.getKey() + " role");
                    }
                    break;
                default:
                    break;
            }
        }

    }

    void validateClinicalAnalysisFields(ClinicalAnalysis clinicalAnalysis, Study study, String sessionId) throws CatalogException {
        // Validate the proband exists if the family is provided
        if (clinicalAnalysis.getFamily() != null && ListUtils.isNotEmpty(clinicalAnalysis.getFamily().getMembers())) {
            // Find the proband
            Individual proband = null;
            for (Individual member : clinicalAnalysis.getFamily().getMembers()) {
                if (member.getId().equals(clinicalAnalysis.getProband().getId())) {
                    proband = member;
                }
            }

            if (proband == null) {
                throw new CatalogException("Missing proband in array of members of family");
            }

            if (ListUtils.isNotEmpty(proband.getSamples()) && ListUtils.isNotEmpty(clinicalAnalysis.getProband().getSamples())) {
                Set<Long> familyProbandSamples = proband.getSamples().stream().map(Sample::getUid).collect(Collectors.toSet());
                List<Long> probandSample = clinicalAnalysis.getProband().getSamples().stream().map(Sample::getUid)
                        .collect(Collectors.toList());

                if (probandSample.size() != familyProbandSamples.size() || !familyProbandSamples.containsAll(probandSample)) {
                    throw new CatalogException("Samples in proband from family and proband in clinical analysis differ");
                }
            } else if ((ListUtils.isNotEmpty(proband.getSamples()) && ListUtils.isEmpty(clinicalAnalysis.getProband().getSamples()))
                    || (ListUtils.isEmpty(proband.getSamples()) && ListUtils.isNotEmpty(clinicalAnalysis.getProband().getSamples()))) {
                throw new CatalogException("Samples in proband from family and proband in clinical analysis differ");
            }
        }

        // Validate the files
        if (clinicalAnalysis.getFiles() != null && !clinicalAnalysis.getFiles().isEmpty()) {
            // We extract all the samples
            Map<String, Long> sampleMap = new HashMap<>();
            if (clinicalAnalysis.getFamily() != null && clinicalAnalysis.getFamily().getMembers() != null) {
                for (Individual member : clinicalAnalysis.getFamily().getMembers()) {
                    if (member.getSamples() != null) {
                        for (Sample sample : member.getSamples()) {
                            sampleMap.put(sample.getId(), sample.getUid());
                        }
                    }
                }
            } else if (clinicalAnalysis.getProband() != null && clinicalAnalysis.getProband().getSamples() != null) {
                for (Sample sample : clinicalAnalysis.getProband().getSamples()) {
                    sampleMap.put(sample.getId(), sample.getUid());
                }
            }

            for (String sampleKey : clinicalAnalysis.getFiles().keySet()) {
                if (!sampleMap.containsKey(sampleKey)) {
                    throw new CatalogException("Missing association from individual to sample " + sampleKey);
                }
            }

            // Validate that files are related to the associated samples and get full file information
            for (Map.Entry<String, List<File>> entry : clinicalAnalysis.getFiles().entrySet()) {
                Query query = new Query()
                        .append(FileDBAdaptor.QueryParams.ID.key(), entry.getValue().stream().map(File::getId).collect(Collectors.toList()))
                        .append(FileDBAdaptor.QueryParams.SAMPLE_UIDS.key(), sampleMap.get(entry.getKey()));

                OpenCGAResult<File> fileDataResult = catalogManager.getFileManager()
                        .search(study.getFqn(), query, QueryOptions.empty(), sessionId);
                if (fileDataResult.getNumResults() < entry.getValue().size()) {
                    throw new CatalogException("Some or all of the files associated to sample " + entry.getKey() + " could not be found"
                            + " or are not actually associated to the sample");
                }

                // Replace the files
                clinicalAnalysis.getFiles().put(entry.getKey(), fileDataResult.getResults());
            }
        }
    }

    private Family getFullValidatedFamily(Family family, Study study, String sessionId) throws CatalogException {
        if (family == null) {
            return null;
        }

        if (StringUtils.isEmpty(family.getId())) {
            throw new CatalogException("Missing family id");
        }

        // List of members relevant for the clinical analysis
        List<Individual> selectedMembers = family.getMembers();

        OpenCGAResult<Family> familyDataResult = catalogManager.getFamilyManager().get(study.getFqn(), family.getId(), new QueryOptions(),
                sessionId);
        if (familyDataResult.getNumResults() == 0) {
            throw new CatalogException("Family " + family.getId() + " not found");
        }
        Family finalFamily = familyDataResult.first();

        if (ListUtils.isNotEmpty(selectedMembers)) {
            if (ListUtils.isEmpty(finalFamily.getMembers())) {
                throw new CatalogException("Family " + family.getId() + " does not have any members associated");
            }

            Map<String, Individual> memberMap = new HashMap<>();
            for (Individual member : finalFamily.getMembers()) {
                memberMap.put(member.getId(), member);
            }

            List<Individual> finalMembers = new ArrayList<>(selectedMembers.size());
            for (Individual selectedMember : selectedMembers) {
                Individual fullMember = memberMap.get(selectedMember.getId());
                if (fullMember == null) {
                    throw new CatalogException("Member " + selectedMember.getId() + " does not belong to family " + family.getId());
                }
                fullMember.setSamples(selectedMember.getSamples());
                finalMembers.add(getFullValidatedMember(fullMember, study, sessionId));
            }

            finalFamily.setMembers(finalMembers);
        } else {
            if (ListUtils.isNotEmpty(finalFamily.getMembers())) {
                Query query = new Query()
                        .append(IndividualDBAdaptor.QueryParams.UID.key(), finalFamily.getMembers().stream()
                                .map(Individual::getUid).collect(Collectors.toList()))
                        .append(IndividualDBAdaptor.QueryParams.STUDY_UID.key(), study.getUid());
<<<<<<< HEAD
                OpenCGAResult<Individual> individuals =
                        individualDBAdaptor.get(query, QueryOptions.empty(), catalogManager.getUserManager().getUserId(sessionId));
                finalFamily.setMembers(individuals.getResults());
=======
                QueryResult<Individual> individuals = individualDBAdaptor.get(study.getUid(), query, QueryOptions.empty(),
                        catalogManager.getUserManager().getUserId(sessionId));
                finalFamily.setMembers(individuals.getResult());
>>>>>>> 21755a24
            }
        }

        return finalFamily;
    }

    private Individual getFullValidatedMember(Individual member, Study study, String sessionId) throws CatalogException {
        if (member == null) {
            return null;
        }

        if (StringUtils.isEmpty(member.getId())) {
            throw new CatalogException("Missing member id");
        }

        Individual finalMember;

        // List of samples relevant for the clinical analysis
        List<Sample> samples = member.getSamples();

        if (member.getUid() <= 0) {
            OpenCGAResult<Individual> individualDataResult = catalogManager.getIndividualManager().get(study.getFqn(), member.getId(),
                    new QueryOptions(), sessionId);
            if (individualDataResult.getNumResults() == 0) {
                throw new CatalogException("Member " + member.getId() + " not found");
            }

            finalMember = individualDataResult.first();
        } else {
            finalMember = member;
            if (ListUtils.isNotEmpty(samples) && StringUtils.isEmpty(samples.get(0).getUuid())) {
                // We don't have the full sample information...
                OpenCGAResult<Individual> individualDataResult = catalogManager.getIndividualManager().get(study.getFqn(),
                        finalMember.getId(), new QueryOptions(QueryOptions.INCLUDE, IndividualDBAdaptor.QueryParams.SAMPLES.key()),
                        sessionId);
                if (individualDataResult.getNumResults() == 0) {
                    throw new CatalogException("Member " + finalMember.getId() + " not found");
                }

                finalMember.setSamples(individualDataResult.first().getSamples());
            }
        }

        if (ListUtils.isNotEmpty(finalMember.getSamples())) {
            List<Sample> finalSampleList = null;
            if (ListUtils.isNotEmpty(samples)) {

                Map<String, Sample> sampleMap = new HashMap<>();
                for (Sample sample : finalMember.getSamples()) {
                    sampleMap.put(sample.getId(), sample);
                }

                finalSampleList = new ArrayList<>(samples.size());

                // We keep only the original list of samples passed
                for (Sample sample : samples) {
                    finalSampleList.add(sampleMap.get(sample.getId()));
                }
            }
            finalMember.setSamples(finalSampleList);
        }

        return finalMember;
    }

    public OpenCGAResult<ClinicalAnalysis> update(String studyStr, Query query, ClinicalUpdateParams updateParams, QueryOptions options,
                                                  String token) throws CatalogException {
        return update(studyStr, query, updateParams, false, options, token);
    }

    public OpenCGAResult<ClinicalAnalysis> update(String studyStr, Query query, ClinicalUpdateParams updateParams, boolean ignoreException,
                                                  QueryOptions options, String token) throws CatalogException {
        String userId = userManager.getUserId(token);
        Study study = studyManager.resolveId(studyStr, userId);

        String operationId = UUIDUtils.generateOpenCGAUUID(UUIDUtils.Entity.AUDIT);

        ObjectMap auditParams = new ObjectMap()
                .append("study", studyStr)
                .append("query", query)
                .append("updateParams", updateParams != null ? updateParams.getUpdateMap() : null)
                .append("ignoreException", ignoreException)
                .append("options", options)
                .append("token", token);

        DBIterator<ClinicalAnalysis> iterator;
        try {
            fixQueryObject(study, query, userId);
            query.append(ClinicalAnalysisDBAdaptor.QueryParams.STUDY_UID.key(), study.getUid());
            iterator = clinicalDBAdaptor.iterator(query, INCLUDE_CLINICAL_IDS, userId);
        } catch (CatalogException e) {
            auditManager.auditUpdate(operationId, userId, AuditRecord.Resource.CLINICAL, "", "", study.getId(), study.getUuid(),
                    auditParams, new AuditRecord.Status(AuditRecord.Status.Result.ERROR, e.getError()));
            throw e;
        }

        OpenCGAResult<ClinicalAnalysis> result = OpenCGAResult.empty();
        while (iterator.hasNext()) {
            ClinicalAnalysis clinicalAnalysis = iterator.next();
            try {
                OpenCGAResult<ClinicalAnalysis> queryResult = update(study, clinicalAnalysis, updateParams, userId, token);
                result.append(queryResult);

                auditManager.auditUpdate(operationId, userId, AuditRecord.Resource.CLINICAL, clinicalAnalysis.getId(),
                        clinicalAnalysis.getUuid(), study.getId(), study.getUuid(), auditParams,
                        new AuditRecord.Status(AuditRecord.Status.Result.SUCCESS));
            } catch (CatalogException e) {
                Event event = new Event(Event.Type.ERROR, clinicalAnalysis.getId(), e.getMessage());
                result.getEvents().add(event);

                logger.error("Could not update clinical analysis {}: {}", clinicalAnalysis.getId(), e.getMessage());
                auditManager.auditUpdate(operationId, userId, AuditRecord.Resource.CLINICAL, clinicalAnalysis.getId(),
                        clinicalAnalysis.getUuid(), study.getId(), study.getUuid(), auditParams,
                        new AuditRecord.Status(AuditRecord.Status.Result.ERROR, e.getError()));
            }
        }

        return endResult(result, ignoreException);
    }

    public OpenCGAResult<ClinicalAnalysis> update(String studyStr, String clinicalId, ClinicalUpdateParams updateParams,
                                               QueryOptions options, String token) throws CatalogException {
        String userId = userManager.getUserId(token);
        Study study = studyManager.resolveId(studyStr, userId);

        String operationId = UUIDUtils.generateOpenCGAUUID(UUIDUtils.Entity.AUDIT);

        ObjectMap auditParams = new ObjectMap()
                .append("study", studyStr)
                .append("clinicalId", clinicalId)
                .append("updateParams", updateParams != null ? updateParams.getUpdateMap() : null)
                .append("options", options)
                .append("token", token);

        OpenCGAResult<ClinicalAnalysis> result = OpenCGAResult.empty();
        String clinicalUuid = "";
        try {
            OpenCGAResult<ClinicalAnalysis> internalResult = internalGet(study.getUid(), clinicalId, QueryOptions.empty(), userId);
            if (internalResult.getNumResults() == 0) {
                throw new CatalogException("Clinical analysis '" + clinicalId + "' not found");
            }
            ClinicalAnalysis clinicalAnalysis = internalResult.first();

            // We set the proper values for the audit
            clinicalId = clinicalAnalysis.getId();
            clinicalUuid = clinicalAnalysis.getUuid();

            OpenCGAResult<ClinicalAnalysis> updateResult = update(study, clinicalAnalysis, updateParams, userId, token);
            result.append(updateResult);

            auditManager.auditUpdate(operationId, userId, AuditRecord.Resource.CLINICAL, clinicalAnalysis.getId(),
                    clinicalAnalysis.getUuid(), study.getId(), study.getUuid(), auditParams,
                    new AuditRecord.Status(AuditRecord.Status.Result.SUCCESS));
        } catch (CatalogException e) {
            Event event = new Event(Event.Type.ERROR, clinicalId, e.getMessage());
            result.getEvents().add(event);

            logger.error("Could not update clinical analysis {}: {}", clinicalId, e.getMessage());
            auditManager.auditUpdate(operationId, userId, AuditRecord.Resource.CLINICAL, clinicalId, clinicalUuid,
                    study.getId(), study.getUuid(), auditParams, new AuditRecord.Status(AuditRecord.Status.Result.ERROR, e.getError()));
            throw e;
        }

        return result;
    }

    /**
     * Update a Clinical Analysis from catalog.
     *
     * @param studyStr   Study id in string format. Could be one of [id|user@aliasProject:aliasStudy|aliasProject:aliasStudy|aliasStudy].
     * @param clinicalIds  List of clinical analysis ids. Could be either the id or uuid.
     * @param updateParams Data model filled only with the parameters to be updated.
     * @param options      QueryOptions object.
     * @param token  Session id of the user logged in.
     * @return A OpenCGAResult.
     * @throws CatalogException if there is any internal error, the user does not have proper permissions or a parameter passed does not
     *                          exist or is not allowed to be updated.
     */
    public OpenCGAResult<ClinicalAnalysis> update(String studyStr, List<String> clinicalIds, ClinicalUpdateParams updateParams,
                                               QueryOptions options, String token) throws CatalogException {
        return update(studyStr, clinicalIds, updateParams, false, options, token);
    }

    public OpenCGAResult<ClinicalAnalysis> update(String studyStr, List<String> clinicalIds, ClinicalUpdateParams updateParams,
                                                  boolean ignoreException, QueryOptions options, String token) throws CatalogException {
        String userId = userManager.getUserId(token);
        Study study = studyManager.resolveId(studyStr, userId);

        String operationId = UUIDUtils.generateOpenCGAUUID(UUIDUtils.Entity.AUDIT);

        ObjectMap auditParams = new ObjectMap()
                .append("study", studyStr)
                .append("clinicalIds", clinicalIds)
                .append("updateParams", updateParams != null ? updateParams.getUpdateMap() : null)
                .append("options", options)
                .append("ignoreException", ignoreException)
                .append("token", token);

        OpenCGAResult<ClinicalAnalysis> result = OpenCGAResult.empty();

        for (String id : clinicalIds) {
            String clinicalAnalysisId = id;
            String clinicalAnalysisUuid = "";
            try {
                OpenCGAResult<ClinicalAnalysis> internalResult = internalGet(study.getUid(), id, QueryOptions.empty(), userId);
                if (internalResult.getNumResults() == 0) {
                    throw new CatalogException("Clinical analysis '" + id + "' not found");
                }
                ClinicalAnalysis clinicalAnalysis = internalResult.first();

                // We set the proper values for the audit
                clinicalAnalysisId = clinicalAnalysis.getId();
                clinicalAnalysisUuid = clinicalAnalysis.getUuid();

                OpenCGAResult<ClinicalAnalysis> updateResult = update(study, clinicalAnalysis, updateParams, userId, token);
                result.append(updateResult);

                auditManager.auditUpdate(operationId, userId, AuditRecord.Resource.CLINICAL, clinicalAnalysis.getId(),
                        clinicalAnalysis.getUuid(), study.getId(), study.getUuid(), auditParams,
                        new AuditRecord.Status(AuditRecord.Status.Result.SUCCESS));
            } catch (CatalogException e) {
                Event event = new Event(Event.Type.ERROR, id, e.getMessage());
                result.getEvents().add(event);

                logger.error("Could not update clinical analysis {}: {}", clinicalAnalysisId, e.getMessage());
                auditManager.auditUpdate(operationId, userId, AuditRecord.Resource.CLINICAL, clinicalAnalysisId, clinicalAnalysisUuid,
                        study.getId(), study.getUuid(), auditParams, new AuditRecord.Status(AuditRecord.Status.Result.ERROR, e.getError()));
            }
        }

        return endResult(result, ignoreException);
    }

    private OpenCGAResult<ClinicalAnalysis> update(Study study, ClinicalAnalysis clinicalAnalysis, ClinicalUpdateParams updateParams,
                                                String userId, String token) throws CatalogException {
        authorizationManager.checkClinicalAnalysisPermission(study.getUid(), clinicalAnalysis.getUid(), userId,
                ClinicalAnalysisAclEntry.ClinicalAnalysisPermissions.UPDATE);

        ObjectMap parameters = new ObjectMap();
        if (updateParams != null) {
            parameters = updateParams.getUpdateMap();
        }
        ParamUtils.checkUpdateParametersMap(parameters);

        if (StringUtils.isNotEmpty(updateParams.getId())) {
            ParamUtils.checkAlias(updateParams.getId(), "id");
        }
        if (StringUtils.isNotEmpty(updateParams.getDueDate()) && TimeUtils.toDate(updateParams.getDueDate()) == null) {
            throw new CatalogException("Unrecognised due date. Accepted format is: yyyyMMddHHmmss");
        }
        if (updateParams.getAnalyst() != null && StringUtils.isNotEmpty(updateParams.getAnalyst().getAssignee())) {
            // We obtain the users with access to the study
            Set<String> users = new HashSet<>(catalogManager.getStudyManager().getGroup(study.getFqn(), "members", token).first()
                    .getUserIds());
            if (!users.contains(updateParams.getAnalyst().getAssignee())) {
                throw new CatalogException("Cannot assign clinical analysis to " + updateParams.getAnalyst().getAssignee()
                        + ". User not found or with no access to the study.");
            }

            Map<String, Object> map = parameters.getMap(ClinicalAnalysisDBAdaptor.QueryParams.ANALYST.key());
            map.put("assignedBy", userId);
        }
        if (updateParams.getFamily() != null && StringUtils.isNotEmpty(updateParams.getFamily().getId())) {
            Family family = updateParams.getFamily().toUncheckedFamily();
            family = getFullValidatedFamily(family, study, token);
            clinicalAnalysis.setFamily(family);
            parameters.put(ClinicalAnalysisDBAdaptor.QueryParams.FAMILY.key(), family);
        }
        if (updateParams.getProband() != null && StringUtils.isNotEmpty(updateParams.getProband().getId())) {
            Individual proband = updateParams.getProband().toUncheckedIndividual();
            proband = getFullValidatedMember(proband, study, token);
            clinicalAnalysis.setProband(proband);
            parameters.put(ClinicalAnalysisDBAdaptor.QueryParams.PROBAND.key(), proband);
        }
        if (updateParams.getFiles() != null && !updateParams.getFiles().isEmpty()) {
            Map<String, List<File>> files = new HashMap<>();
            for (Map.Entry<String, List<String>> entry : updateParams.getFiles().entrySet()) {
                List<File> fileList = entry.getValue().stream().map(fileId -> new File().setId(fileId)).collect(Collectors.toList());
                files.put(entry.getKey(), fileList);
            }
            clinicalAnalysis.setFiles(files);
        }

        validateClinicalAnalysisFields(clinicalAnalysis, study, token);
        if (updateParams.getFiles() != null && !updateParams.getFiles().isEmpty()) {
            parameters.put(ClinicalAnalysisDBAdaptor.QueryParams.FILES.key(), clinicalAnalysis.getFiles());
        }

        if (parameters.containsKey(ClinicalAnalysisDBAdaptor.QueryParams.ROLE_TO_PROBAND.key())
                && (parameters.containsKey(ClinicalAnalysisDBAdaptor.QueryParams.FAMILY.key())
                || parameters.containsKey(ClinicalAnalysisDBAdaptor.QueryParams.PROBAND.key()))) {
            // We need to validate the role to proband
            Map<String, String> map = parameters.get(ClinicalAnalysisDBAdaptor.QueryParams.ROLE_TO_PROBAND.key(), Map.class);
            for (String memberId : map.keySet()) {
                clinicalAnalysis.getRoleToProband().put(memberId, ClinicalAnalysis.FamiliarRelationship.valueOf(map.get(memberId)));
            }
            validateRoleToProband(clinicalAnalysis);
            parameters.put(ClinicalAnalysisDBAdaptor.QueryParams.ROLE_TO_PROBAND.key(), clinicalAnalysis.getRoleToProband());

            if (parameters.containsKey(ClinicalAnalysisDBAdaptor.QueryParams.FAMILY.key())) {
                if (sortMembersFromFamily(clinicalAnalysis)) {
                    parameters.put(ClinicalAnalysisDBAdaptor.QueryParams.FAMILY.key(), clinicalAnalysis.getFamily());
                }
            }
        }

        if (parameters.containsKey(ClinicalAnalysisDBAdaptor.QueryParams.STATUS.key())) {
            Map<String, Object> status = (Map<String, Object>) parameters.get(ClinicalAnalysisDBAdaptor.QueryParams.STATUS.key());
            if (!(status instanceof Map) || StringUtils.isEmpty(String.valueOf(status.get("name")))
                    || !ClinicalAnalysis.ClinicalStatus.isValid(String.valueOf(status.get("name")))) {
                throw new CatalogException("Missing or invalid status");
            }
        }

        return clinicalDBAdaptor.update(clinicalAnalysis.getUid(), parameters, QueryOptions.empty());
    }

    /**
     * Sort the family members in the following order: proband, father, mother, others.
     *
     * @param clinicalAnalysis Clinical analysis.
     * @return false if it could not be sorted, true otherwise.
     */
    private boolean sortMembersFromFamily(ClinicalAnalysis clinicalAnalysis) {
        if (clinicalAnalysis.getRoleToProband().isEmpty() || clinicalAnalysis.getFamily() == null
                || ListUtils.isEmpty(clinicalAnalysis.getFamily().getMembers())) {
            return false;
        }

        // Role -> list of individuals
        Map<ClinicalAnalysis.FamiliarRelationship, List<Individual>> roleToProband = new HashMap<>();
        for (Individual member : clinicalAnalysis.getFamily().getMembers()) {
            ClinicalAnalysis.FamiliarRelationship role = clinicalAnalysis.getRoleToProband().get(member.getId());
            if (role == null) {
                return false;
            }
            if (!roleToProband.containsKey(role)) {
                roleToProband.put(role, new ArrayList<>());
            }
            roleToProband.get(role).add(member);
        }

        List<Individual> members = new ArrayList<>(clinicalAnalysis.getFamily().getMembers().size());
        if (roleToProband.containsKey(ClinicalAnalysis.FamiliarRelationship.PROBAND)) {
            members.add(roleToProband.get(ClinicalAnalysis.FamiliarRelationship.PROBAND).get(0));
            roleToProband.remove(ClinicalAnalysis.FamiliarRelationship.PROBAND);
        }
        if (roleToProband.containsKey(ClinicalAnalysis.FamiliarRelationship.FATHER)) {
            members.add(roleToProband.get(ClinicalAnalysis.FamiliarRelationship.FATHER).get(0));
            roleToProband.remove(ClinicalAnalysis.FamiliarRelationship.FATHER);
        }
        if (roleToProband.containsKey(ClinicalAnalysis.FamiliarRelationship.MOTHER)) {
            members.add(roleToProband.get(ClinicalAnalysis.FamiliarRelationship.MOTHER).get(0));
            roleToProband.remove(ClinicalAnalysis.FamiliarRelationship.MOTHER);
        }
        // Add the rest of the members
        for (ClinicalAnalysis.FamiliarRelationship role : roleToProband.keySet()) {
            for (Individual individual : roleToProband.get(role)) {
                members.add(individual);
            }
        }

        clinicalAnalysis.getFamily().setMembers(members);
        return true;
    }

    public OpenCGAResult<ClinicalAnalysis> search(String studyId, Query query, QueryOptions options, String token) throws CatalogException {
        query = ParamUtils.defaultObject(query, Query::new);
        options = ParamUtils.defaultObject(options, QueryOptions::new);

        String userId = catalogManager.getUserManager().getUserId(token);
        Study study = catalogManager.getStudyManager().resolveId(studyId, userId);

        fixQueryObject(study, query, userId);
        query.append(ClinicalAnalysisDBAdaptor.QueryParams.STUDY_UID.key(), study.getUid());
<<<<<<< HEAD

        OpenCGAResult<ClinicalAnalysis> queryResult = clinicalDBAdaptor.get(query, options, userId);
=======
        QueryResult<ClinicalAnalysis> queryResult = clinicalDBAdaptor.get(study.getUid(), query, options, userId);
//            authorizationManager.filterClinicalAnalysis(userId, studyId, queryResultAux.getResult());
>>>>>>> 21755a24

        return queryResult;
    }

    private void fixQueryObject(Study study, Query query, String userId) throws CatalogException {
        if (query.containsKey(ClinicalAnalysisDBAdaptor.QueryParams.FAMILY.key())) {
            Family family = catalogManager.getFamilyManager().internalGet(study.getUid(),
                    query.getString(ClinicalAnalysisDBAdaptor.QueryParams.FAMILY.key()), FamilyManager.INCLUDE_FAMILY_IDS, userId).first();
            query.put(ClinicalAnalysisDBAdaptor.QueryParams.FAMILY_UID.key(), family.getUid());
            query.remove(ClinicalAnalysisDBAdaptor.QueryParams.FAMILY.key());
        }
        if (query.containsKey("sample")) {
            Sample sample = catalogManager.getSampleManager().internalGet(study.getUid(), query.getString("sample"),
                    SampleManager.INCLUDE_SAMPLE_IDS, userId).first();
            query.put(ClinicalAnalysisDBAdaptor.QueryParams.SAMPLE_UID.key(), sample.getUid());
            query.remove("sample");
        }
        if (query.containsKey("analystAssignee")) {
            query.put(ClinicalAnalysisDBAdaptor.QueryParams.ANALYST_ASSIGNEE.key(), query.get("analystAssignee"));
            query.remove("analystAssignee");
        }
        if (query.containsKey(ClinicalAnalysisDBAdaptor.QueryParams.PROBAND.key())) {
            OpenCGAResult<Individual> probandDataResult = catalogManager.getIndividualManager().internalGet(study.getUid(),
                    query.getString(ClinicalAnalysisDBAdaptor.QueryParams.PROBAND.key()), IndividualManager.INCLUDE_INDIVIDUAL_IDS, userId);
            query.put(ClinicalAnalysisDBAdaptor.QueryParams.PROBAND_UID.key(), probandDataResult.first().getUid());
            query.remove(ClinicalAnalysisDBAdaptor.QueryParams.PROBAND.key());
        }
    }

    public OpenCGAResult<ClinicalAnalysis> count(String studyId, Query query, String token)
            throws CatalogException {
        String userId = catalogManager.getUserManager().getUserId(token);
        Study study = catalogManager.getStudyManager().resolveId(studyId, userId);

        ObjectMap auditParams = new ObjectMap()
                .append("studyId", studyId)
                .append("query", new Query(query))
                .append("token", token);
        try {
            fixQueryObject(study, query, userId);

            query.append(ClinicalAnalysisDBAdaptor.QueryParams.STUDY_UID.key(), study.getUid());
            OpenCGAResult<Long> queryResultAux = clinicalDBAdaptor.count(query, userId,
                    StudyAclEntry.StudyPermissions.VIEW_CLINICAL_ANALYSIS);

            auditManager.auditCount(userId, AuditRecord.Resource.CLINICAL, study.getId(), study.getUuid(), auditParams,
                    new AuditRecord.Status(AuditRecord.Status.Result.SUCCESS));

            return new OpenCGAResult<>(queryResultAux.getTime(), queryResultAux.getEvents(), 0, Collections.emptyList(),
                    queryResultAux.first());
        } catch (CatalogException e) {
            auditManager.auditCount(userId, AuditRecord.Resource.CLINICAL, study.getId(), study.getUuid(), auditParams,
                    new AuditRecord.Status(AuditRecord.Status.Result.ERROR, e.getError()));
            throw e;
        }
    }

<<<<<<< HEAD
    @Override
    public OpenCGAResult delete(String studyStr, List<String> ids, ObjectMap params, String token) throws CatalogException {
        return null;
=======
        query.append(ClinicalAnalysisDBAdaptor.QueryParams.STUDY_UID.key(), study.getUid());
        QueryResult<Long> queryResultAux = clinicalDBAdaptor.count(study.getUid(), query, userId,
                StudyAclEntry.StudyPermissions.VIEW_CLINICAL_ANALYSIS);
        return new QueryResult<>("count", queryResultAux.getDbTime(), 0, queryResultAux.first(), queryResultAux.getWarningMsg(),
                queryResultAux.getErrorMsg(), Collections.emptyList());
>>>>>>> 21755a24
    }

    @Override
    public OpenCGAResult delete(String studyStr, Query query, ObjectMap params, String sessionId) {
        return null;
    }

    @Override
    public OpenCGAResult rank(String studyStr, Query query, String field, int numResults, boolean asc, String sessionId)
            throws CatalogException {
        return null;
    }

    @Override
    public OpenCGAResult groupBy(@Nullable String studyStr, Query query, List<String> fields, QueryOptions options, String sessionId)
            throws CatalogException {
        query = ParamUtils.defaultObject(query, Query::new);
        options = ParamUtils.defaultObject(options, QueryOptions::new);
        if (fields == null || fields.size() == 0) {
            throw new CatalogException("Empty fields parameter.");
        }

        String userId = catalogManager.getUserManager().getUserId(sessionId);
        Study study = catalogManager.getStudyManager().resolveId(studyStr, userId);

        fixQueryObject(study, query, userId);

        // Add study id to the query
        query.put(FamilyDBAdaptor.QueryParams.STUDY_UID.key(), study.getUid());

<<<<<<< HEAD
        OpenCGAResult queryResult = clinicalDBAdaptor.groupBy(query, fields, options, userId);
=======
        QueryResult queryResult = clinicalDBAdaptor.groupBy(study.getUid(), query, fields, options, userId);
>>>>>>> 21755a24

        return ParamUtils.defaultObject(queryResult, OpenCGAResult::new);
    }

    // **************************   ACLs  ******************************** //
    public OpenCGAResult<Map<String, List<String>>> getAcls(String studyStr, List<String> clinicalList, String member,
                                                            boolean ignoreException, String token) throws CatalogException {
        OpenCGAResult<Map<String, List<String>>> clinicalAclList = OpenCGAResult.empty();
        String user = userManager.getUserId(token);
        Study study = studyManager.resolveId(studyStr, user);

        InternalGetDataResult<ClinicalAnalysis> queryResult = internalGet(study.getUid(), clinicalList, INCLUDE_CLINICAL_IDS, user,
                ignoreException);

        Map<String, InternalGetDataResult.Missing> missingMap = new HashMap<>();
        if (queryResult.getMissing() != null) {
            missingMap = queryResult.getMissing().stream()
                    .collect(Collectors.toMap(InternalGetDataResult.Missing::getId, Function.identity()));
        }
        int counter = 0;
        for (String clinicalAnalysis : clinicalList) {
            if (!missingMap.containsKey(clinicalAnalysis)) {
                try {
                    OpenCGAResult<Map<String, List<String>>> allClinicalAcls;
                    if (StringUtils.isNotEmpty(member)) {
                        allClinicalAcls = authorizationManager.getClinicalAnalysisAcl(study.getUid(),
                                queryResult.getResults().get(counter).getUid(), user, member);
                    } else {
                        allClinicalAcls = authorizationManager.getAllClinicalAnalysisAcls(study.getUid(),
                                queryResult.getResults().get(counter).getUid(), user);
                    }
                    clinicalAclList.append(allClinicalAcls);
                } catch (CatalogException e) {
                    if (!ignoreException) {
                        throw e;
                    } else {
                        Event event = new Event(Event.Type.ERROR, clinicalAnalysis, missingMap.get(clinicalAnalysis).getErrorMsg());
                        clinicalAclList.append(new OpenCGAResult<>(0, Collections.singletonList(event), 0,
                                Collections.singletonList(new HashMap()), 0));
                    }
                }
                counter += 1;
            } else {
                Event event = new Event(Event.Type.ERROR, clinicalAnalysis, missingMap.get(clinicalAnalysis).getErrorMsg());
                clinicalAclList.append(new OpenCGAResult<>(0, Collections.singletonList(event), 0,
                        Collections.singletonList(new HashMap()), 0));
            }
        }
        return clinicalAclList;
    }

    public OpenCGAResult<Map<String, List<String>>> updateAcl(String studyStr, List<String> clinicalList, String memberIds,
                                                                AclParams clinicalAclParams, String sessionId) throws CatalogException {
        if (clinicalList == null || clinicalList.isEmpty()) {
            throw new CatalogException("Update ACL: Missing 'clinicalAnalysis' parameter");
        }

        if (clinicalAclParams.getAction() == null) {
            throw new CatalogException("Invalid action found. Please choose a valid action to be performed.");
        }

        List<String> permissions = Collections.emptyList();
        if (StringUtils.isNotEmpty(clinicalAclParams.getPermissions())) {
            permissions = Arrays.asList(clinicalAclParams.getPermissions().trim().replaceAll("\\s", "").split(","));
            checkPermissions(permissions, ClinicalAnalysisAclEntry.ClinicalAnalysisPermissions::valueOf);
        }

        String user = userManager.getUserId(sessionId);
        Study study = studyManager.resolveId(studyStr, user);
        OpenCGAResult<ClinicalAnalysis> queryResult = internalGet(study.getUid(), clinicalList, INCLUDE_CLINICAL_IDS, user, false);

        authorizationManager.checkCanAssignOrSeePermissions(study.getUid(), user);

        // Validate that the members are actually valid members
        List<String> members;
        if (memberIds != null && !memberIds.isEmpty()) {
            members = Arrays.asList(memberIds.split(","));
        } else {
            members = Collections.emptyList();
        }
        authorizationManager.checkNotAssigningPermissionsToAdminsGroup(members);
        checkMembers(study.getUid(), members);

        switch (clinicalAclParams.getAction()) {
            case SET:
                return authorizationManager.setAcls(study.getUid(), queryResult.getResults().stream()
                        .map(ClinicalAnalysis::getUid)
                        .collect(Collectors.toList()), members, permissions, Entity.CLINICAL_ANALYSIS);
            case ADD:
                return authorizationManager.addAcls(study.getUid(), queryResult.getResults().stream()
                        .map(ClinicalAnalysis::getUid)
                        .collect(Collectors.toList()), members, permissions, Entity.CLINICAL_ANALYSIS);
            case REMOVE:
                return authorizationManager.removeAcls(queryResult.getResults().stream()
                                .map(ClinicalAnalysis::getUid).collect(Collectors.toList()),
                        members, permissions, Entity.CLINICAL_ANALYSIS);
            case RESET:
                return authorizationManager.removeAcls(queryResult.getResults().stream()
                                .map(ClinicalAnalysis::getUid).collect(Collectors.toList()),
                        members, null, Entity.CLINICAL_ANALYSIS);
            default:
                throw new CatalogException("Unexpected error occurred. No valid action found.");
        }
    }

}<|MERGE_RESOLUTION|>--- conflicted
+++ resolved
@@ -101,17 +101,10 @@
 //                ClinicalAnalysisDBAdaptor.QueryParams.UID.key(), ClinicalAnalysisDBAdaptor.QueryParams.STUDY_UID.key(),
 //                ClinicalAnalysisDBAdaptor.QueryParams.RELEASE.key(), ClinicalAnalysisDBAdaptor.QueryParams.ID.key(),
 //                ClinicalAnalysisDBAdaptor.QueryParams.STATUS.key()));
-<<<<<<< HEAD
-        OpenCGAResult<ClinicalAnalysis> analysisDataResult = clinicalDBAdaptor.get(queryCopy, queryOptions, user);
+        OpenCGAResult<ClinicalAnalysis> analysisDataResult = clinicalDBAdaptor.get(studyUid, queryCopy, queryOptions, user);
         if (analysisDataResult.getNumResults() == 0) {
             analysisDataResult = clinicalDBAdaptor.get(queryCopy, queryOptions);
             if (analysisDataResult.getNumResults() == 0) {
-=======
-        QueryResult<ClinicalAnalysis> analysisQueryResult = clinicalDBAdaptor.get(studyUid, queryCopy, queryOptions, user);
-        if (analysisQueryResult.getNumResults() == 0) {
-            analysisQueryResult = clinicalDBAdaptor.get(queryCopy, queryOptions);
-            if (analysisQueryResult.getNumResults() == 0) {
->>>>>>> 21755a24
                 throw new CatalogException("Clinical analysis " + entry + " not found");
             } else {
                 throw new CatalogAuthorizationException("Permission denied. " + user + " is not allowed to see the clinical analysis "
@@ -158,11 +151,7 @@
         // Ensure the field by which we are querying for will be kept in the results
         queryOptions = keepFieldInQueryOptions(queryOptions, idQueryParam.key());
 
-<<<<<<< HEAD
-        OpenCGAResult<ClinicalAnalysis> analysisDataResult = clinicalDBAdaptor.get(queryCopy, queryOptions, user);
-=======
-        QueryResult<ClinicalAnalysis> analysisQueryResult = clinicalDBAdaptor.get(studyUid, queryCopy, queryOptions, user);
->>>>>>> 21755a24
+        OpenCGAResult<ClinicalAnalysis> analysisDataResult = clinicalDBAdaptor.get(studyUid, queryCopy, queryOptions, user);
 
         if (ignoreException || analysisDataResult.getNumResults() == uniqueList.size()) {
             return keepOriginalOrder(uniqueList, clinicalStringFunction, analysisDataResult, ignoreException, false);
@@ -180,32 +169,6 @@
     }
 
     @Override
-<<<<<<< HEAD
-=======
-    public QueryResult<ClinicalAnalysis> get(String studyStr, Query query, QueryOptions options, String sessionId) throws CatalogException {
-        query = ParamUtils.defaultObject(query, Query::new);
-        options = ParamUtils.defaultObject(options, QueryOptions::new);
-
-        String userId = catalogManager.getUserManager().getUserId(sessionId);
-        Study study = catalogManager.getStudyManager().resolveId(studyStr, userId);
-
-        query.append(ClinicalAnalysisDBAdaptor.QueryParams.STUDY_UID.key(), study.getUid());
-
-        QueryResult<ClinicalAnalysis> queryResult = clinicalDBAdaptor.get(study.getUid(), query, options, userId);
-
-        if (queryResult.getNumResults() == 0 && query.containsKey(ClinicalAnalysisDBAdaptor.QueryParams.UID.key())) {
-            List<Long> analysisList = query.getAsLongList(ClinicalAnalysisDBAdaptor.QueryParams.UID.key());
-            for (Long analysisId : analysisList) {
-                authorizationManager.checkClinicalAnalysisPermission(study.getUid(), analysisId, userId,
-                        ClinicalAnalysisAclEntry.ClinicalAnalysisPermissions.VIEW);
-            }
-        }
-
-        return queryResult;
-    }
-
-    @Override
->>>>>>> 21755a24
     public DBIterator<ClinicalAnalysis> iterator(String studyStr, Query query, QueryOptions options, String sessionId)
             throws CatalogException {
         query = ParamUtils.defaultObject(query, Query::new);
@@ -504,15 +467,9 @@
                         .append(IndividualDBAdaptor.QueryParams.UID.key(), finalFamily.getMembers().stream()
                                 .map(Individual::getUid).collect(Collectors.toList()))
                         .append(IndividualDBAdaptor.QueryParams.STUDY_UID.key(), study.getUid());
-<<<<<<< HEAD
-                OpenCGAResult<Individual> individuals =
-                        individualDBAdaptor.get(query, QueryOptions.empty(), catalogManager.getUserManager().getUserId(sessionId));
+                OpenCGAResult<Individual> individuals = individualDBAdaptor.get(study.getUid(), query, QueryOptions.empty(),
+                        catalogManager.getUserManager().getUserId(sessionId));
                 finalFamily.setMembers(individuals.getResults());
-=======
-                QueryResult<Individual> individuals = individualDBAdaptor.get(study.getUid(), query, QueryOptions.empty(),
-                        catalogManager.getUserManager().getUserId(sessionId));
-                finalFamily.setMembers(individuals.getResult());
->>>>>>> 21755a24
             }
         }
 
@@ -602,7 +559,7 @@
         try {
             fixQueryObject(study, query, userId);
             query.append(ClinicalAnalysisDBAdaptor.QueryParams.STUDY_UID.key(), study.getUid());
-            iterator = clinicalDBAdaptor.iterator(query, INCLUDE_CLINICAL_IDS, userId);
+            iterator = clinicalDBAdaptor.iterator(study.getUid(), query, INCLUDE_CLINICAL_IDS, userId);
         } catch (CatalogException e) {
             auditManager.auditUpdate(operationId, userId, AuditRecord.Resource.CLINICAL, "", "", study.getId(), study.getUuid(),
                     auditParams, new AuditRecord.Status(AuditRecord.Status.Result.ERROR, e.getError()));
@@ -888,14 +845,8 @@
 
         fixQueryObject(study, query, userId);
         query.append(ClinicalAnalysisDBAdaptor.QueryParams.STUDY_UID.key(), study.getUid());
-<<<<<<< HEAD
-
-        OpenCGAResult<ClinicalAnalysis> queryResult = clinicalDBAdaptor.get(query, options, userId);
-=======
-        QueryResult<ClinicalAnalysis> queryResult = clinicalDBAdaptor.get(study.getUid(), query, options, userId);
-//            authorizationManager.filterClinicalAnalysis(userId, studyId, queryResultAux.getResult());
->>>>>>> 21755a24
-
+
+        OpenCGAResult<ClinicalAnalysis> queryResult = clinicalDBAdaptor.get(study.getUid(), query, options, userId);
         return queryResult;
     }
 
@@ -937,7 +888,7 @@
             fixQueryObject(study, query, userId);
 
             query.append(ClinicalAnalysisDBAdaptor.QueryParams.STUDY_UID.key(), study.getUid());
-            OpenCGAResult<Long> queryResultAux = clinicalDBAdaptor.count(query, userId,
+            OpenCGAResult<Long> queryResultAux = clinicalDBAdaptor.count(study.getUid(), query, userId,
                     StudyAclEntry.StudyPermissions.VIEW_CLINICAL_ANALYSIS);
 
             auditManager.auditCount(userId, AuditRecord.Resource.CLINICAL, study.getId(), study.getUuid(), auditParams,
@@ -952,17 +903,9 @@
         }
     }
 
-<<<<<<< HEAD
     @Override
     public OpenCGAResult delete(String studyStr, List<String> ids, ObjectMap params, String token) throws CatalogException {
         return null;
-=======
-        query.append(ClinicalAnalysisDBAdaptor.QueryParams.STUDY_UID.key(), study.getUid());
-        QueryResult<Long> queryResultAux = clinicalDBAdaptor.count(study.getUid(), query, userId,
-                StudyAclEntry.StudyPermissions.VIEW_CLINICAL_ANALYSIS);
-        return new QueryResult<>("count", queryResultAux.getDbTime(), 0, queryResultAux.first(), queryResultAux.getWarningMsg(),
-                queryResultAux.getErrorMsg(), Collections.emptyList());
->>>>>>> 21755a24
     }
 
     @Override
@@ -993,12 +936,7 @@
         // Add study id to the query
         query.put(FamilyDBAdaptor.QueryParams.STUDY_UID.key(), study.getUid());
 
-<<<<<<< HEAD
-        OpenCGAResult queryResult = clinicalDBAdaptor.groupBy(query, fields, options, userId);
-=======
-        QueryResult queryResult = clinicalDBAdaptor.groupBy(study.getUid(), query, fields, options, userId);
->>>>>>> 21755a24
-
+        OpenCGAResult queryResult = clinicalDBAdaptor.groupBy(study.getUid(), query, fields, options, userId);
         return ParamUtils.defaultObject(queryResult, OpenCGAResult::new);
     }
 
