/*
 * Copyright 2015-2020 OpenCB
 *
 * Licensed under the Apache License, Version 2.0 (the "License");
 * you may not use this file except in compliance with the License.
 * You may obtain a copy of the License at
 *
 *     http://www.apache.org/licenses/LICENSE-2.0
 *
 * Unless required by applicable law or agreed to in writing, software
 * distributed under the License is distributed on an "AS IS" BASIS,
 * WITHOUT WARRANTIES OR CONDITIONS OF ANY KIND, either express or implied.
 * See the License for the specific language governing permissions and
 * limitations under the License.
 */

package org.opencb.opencga.catalog.managers;

import com.fasterxml.jackson.core.JsonProcessingException;
import com.fasterxml.jackson.databind.ObjectReader;
import org.apache.commons.collections4.CollectionUtils;
import org.apache.commons.lang3.StringUtils;
<<<<<<< HEAD
import org.apache.commons.lang3.time.StopWatch;
=======
>>>>>>> 1c090def
import org.opencb.biodata.models.clinical.ClinicalAnalyst;
import org.opencb.biodata.models.clinical.ClinicalAudit;
import org.opencb.biodata.models.clinical.ClinicalComment;
import org.opencb.biodata.models.clinical.Disorder;
import org.opencb.biodata.models.common.Status;
import org.opencb.commons.datastore.core.Event;
import org.opencb.commons.datastore.core.ObjectMap;
import org.opencb.commons.datastore.core.Query;
import org.opencb.commons.datastore.core.QueryOptions;
import org.opencb.commons.datastore.core.result.Error;
import org.opencb.commons.utils.FileUtils;
import org.opencb.commons.utils.ListUtils;
import org.opencb.opencga.catalog.auth.authorization.AuthorizationManager;
import org.opencb.opencga.catalog.db.DBAdaptorFactory;
import org.opencb.opencga.catalog.db.api.*;
import org.opencb.opencga.catalog.exceptions.CatalogAuthorizationException;
import org.opencb.opencga.catalog.exceptions.CatalogException;
import org.opencb.opencga.catalog.exceptions.CatalogParameterException;
import org.opencb.opencga.catalog.models.ClinicalAnalysisLoadResult;
import org.opencb.opencga.catalog.models.InternalGetDataResult;
import org.opencb.opencga.catalog.utils.*;
import org.opencb.opencga.core.api.ParamConstants;
import org.opencb.opencga.core.common.JacksonUtils;
import org.opencb.opencga.core.common.TimeUtils;
import org.opencb.opencga.core.config.Configuration;
import org.opencb.opencga.core.models.AclEntryList;
import org.opencb.opencga.core.models.AclParams;
import org.opencb.opencga.core.models.audit.AuditRecord;
import org.opencb.opencga.core.models.clinical.*;
import org.opencb.opencga.core.models.common.AnnotationSet;
import org.opencb.opencga.core.models.common.Enums;
import org.opencb.opencga.core.models.common.FlagAnnotation;
import org.opencb.opencga.core.models.common.FlagValue;
import org.opencb.opencga.core.models.family.Family;
import org.opencb.opencga.core.models.family.FamilyCreateParams;
import org.opencb.opencga.core.models.file.File;
import org.opencb.opencga.core.models.file.FileReferenceParam;
import org.opencb.opencga.core.models.individual.Individual;
import org.opencb.opencga.core.models.individual.IndividualUpdateParams;
import org.opencb.opencga.core.models.panel.Panel;
import org.opencb.opencga.core.models.panel.PanelReferenceParam;
import org.opencb.opencga.core.models.sample.Sample;
import org.opencb.opencga.core.models.sample.SampleCreateParams;
import org.opencb.opencga.core.models.sample.SampleReferenceParam;
import org.opencb.opencga.core.models.study.Study;
import org.opencb.opencga.core.models.study.StudyPermissions;
import org.opencb.opencga.core.models.study.VariableSet;
import org.opencb.opencga.core.models.study.configuration.ClinicalConsent;
import org.opencb.opencga.core.models.study.configuration.*;
import org.opencb.opencga.core.models.user.User;
import org.opencb.opencga.core.response.OpenCGAResult;
import org.slf4j.Logger;
import org.slf4j.LoggerFactory;

import javax.annotation.Nullable;
<<<<<<< HEAD
import java.io.BufferedReader;
import java.io.IOException;
import java.nio.file.Path;
=======
import java.io.IOException;
>>>>>>> 1c090def
import java.util.*;
import java.util.concurrent.TimeUnit;
import java.util.function.Function;
import java.util.stream.Collectors;
import java.util.stream.Stream;

import static org.opencb.opencga.catalog.auth.authorization.CatalogAuthorizationManager.checkPermissions;
import static org.opencb.opencga.catalog.utils.ParamUtils.SaveInterpretationAs.PRIMARY;
import static org.opencb.opencga.catalog.utils.ParamUtils.SaveInterpretationAs.SECONDARY;
import static org.opencb.opencga.core.common.JacksonUtils.getUpdateObjectMapper;

/**
 * Created by pfurio on 05/06/17.
 */
public class ClinicalAnalysisManager extends AnnotationSetManager<ClinicalAnalysis> {

    public static final QueryOptions INCLUDE_CLINICAL_IDS = new QueryOptions(QueryOptions.INCLUDE, Arrays.asList(
            ClinicalAnalysisDBAdaptor.QueryParams.ID.key(), ClinicalAnalysisDBAdaptor.QueryParams.UID.key(),
            ClinicalAnalysisDBAdaptor.QueryParams.TYPE.key(), ClinicalAnalysisDBAdaptor.QueryParams.UUID.key(),
            ClinicalAnalysisDBAdaptor.QueryParams.STUDY_UID.key()));
    public static final QueryOptions INCLUDE_CATALOG_DATA = new QueryOptions(QueryOptions.INCLUDE, Arrays.asList(
            ClinicalAnalysisDBAdaptor.QueryParams.ID.key(), ClinicalAnalysisDBAdaptor.QueryParams.UID.key(),
            ClinicalAnalysisDBAdaptor.QueryParams.UUID.key(), ClinicalAnalysisDBAdaptor.QueryParams.STUDY_UID.key(),
            ClinicalAnalysisDBAdaptor.QueryParams.PROBAND.key(), ClinicalAnalysisDBAdaptor.QueryParams.FAMILY.key(),
            ClinicalAnalysisDBAdaptor.QueryParams.LOCKED.key(), ClinicalAnalysisDBAdaptor.QueryParams.FILES.key(),
            ClinicalAnalysisDBAdaptor.QueryParams.TYPE.key(), ClinicalAnalysisDBAdaptor.QueryParams.PANELS.key()));
    public static final QueryOptions INCLUDE_CLINICAL_INTERPRETATION_IDS = new QueryOptions(QueryOptions.INCLUDE, Arrays.asList(
            ClinicalAnalysisDBAdaptor.QueryParams.ID.key(), ClinicalAnalysisDBAdaptor.QueryParams.UID.key(),
            ClinicalAnalysisDBAdaptor.QueryParams.UUID.key(), ClinicalAnalysisDBAdaptor.QueryParams.STUDY_UID.key(),
            ClinicalAnalysisDBAdaptor.QueryParams.INTERPRETATION_UID.key(), ClinicalAnalysisDBAdaptor.QueryParams.INTERPRETATION_ID.key(),
            ClinicalAnalysisDBAdaptor.QueryParams.SECONDARY_INTERPRETATIONS_UID.key(), ClinicalAnalysisDBAdaptor.QueryParams.LOCKED.key(),
            ClinicalAnalysisDBAdaptor.QueryParams.SECONDARY_INTERPRETATIONS_ID.key(), ClinicalAnalysisDBAdaptor.QueryParams.TYPE.key()));
    public static final QueryOptions INCLUDE_CLINICAL_INTERPRETATIONS = new QueryOptions(QueryOptions.INCLUDE, Arrays.asList(
            ClinicalAnalysisDBAdaptor.QueryParams.ID.key(), ClinicalAnalysisDBAdaptor.QueryParams.UID.key(),
            ClinicalAnalysisDBAdaptor.QueryParams.UUID.key(), ClinicalAnalysisDBAdaptor.QueryParams.STUDY_UID.key(),
            ClinicalAnalysisDBAdaptor.QueryParams.INTERPRETATION.key(), ClinicalAnalysisDBAdaptor.QueryParams.LOCKED.key(),
            ClinicalAnalysisDBAdaptor.QueryParams.SECONDARY_INTERPRETATIONS.key(), ClinicalAnalysisDBAdaptor.QueryParams.FLAGS.key(),
            ClinicalAnalysisDBAdaptor.QueryParams.TYPE.key()));
    protected static Logger logger = LoggerFactory.getLogger(ClinicalAnalysisManager.class);
    private UserManager userManager;
    private StudyManager studyManager;

    ClinicalAnalysisManager(AuthorizationManager authorizationManager, AuditManager auditManager, CatalogManager catalogManager,
                            DBAdaptorFactory catalogDBAdaptorFactory, Configuration configuration) {
        super(authorizationManager, auditManager, catalogManager, catalogDBAdaptorFactory, configuration);
        this.userManager = catalogManager.getUserManager();
        this.studyManager = catalogManager.getStudyManager();
    }

    @Override
    Enums.Resource getEntity() {
        return Enums.Resource.CLINICAL_ANALYSIS;
    }

//    @Override
//    OpenCGAResult<ClinicalAnalysis> internalGet(long studyUid, String entry, @Nullable Query query, QueryOptions options, String user)
//            throws CatalogException {
//        ParamUtils.checkIsSingleID(entry);
//
//        Query queryCopy = query == null ? new Query() : new Query(query);
//        queryCopy.put(ClinicalAnalysisDBAdaptor.QueryParams.STUDY_UID.key(), studyUid);
//
//        if (UuidUtils.isOpenCgaUuid(entry)) {
//            queryCopy.put(ClinicalAnalysisDBAdaptor.QueryParams.UUID.key(), entry);
//        } else {
//            queryCopy.put(ClinicalAnalysisDBAdaptor.QueryParams.ID.key(), entry);
//        }
//
//        QueryOptions queryOptions = options != null ? new QueryOptions(options) : new QueryOptions();
//        OpenCGAResult<ClinicalAnalysis> analysisDataResult = clinicalDBAdaptor.get(studyUid, queryCopy, queryOptions, user);
//        if (analysisDataResult.getNumResults() == 0) {
//            analysisDataResult = clinicalDBAdaptor.get(queryCopy, queryOptions);
//            if (analysisDataResult.getNumResults() == 0) {
//                throw new CatalogException("Clinical Analysis '" + entry + "' not found");
//            } else {
//                throw new CatalogAuthorizationException("Permission denied. '" + user + "' is not allowed to see the Clinical Analysis '"
//                        + entry + "'.");
//            }
//        } else if (analysisDataResult.getNumResults() > 1) {
//            throw new CatalogException("More than one clinical analysis found based on '" + entry + "'.");
//        } else {
//            return analysisDataResult;
//        }
//    }

    @Override
    InternalGetDataResult<ClinicalAnalysis> internalGet(long studyUid, List<String> entryList, @Nullable Query query,
                                                        QueryOptions options, String user, boolean ignoreException)
            throws CatalogException {
        if (ListUtils.isEmpty(entryList)) {
            throw new CatalogException("Missing clinical analysis entries.");
        }
        List<String> uniqueList = ListUtils.unique(entryList);

        QueryOptions queryOptions = options != null ? new QueryOptions(options) : new QueryOptions();

        Query queryCopy = query == null ? new Query() : new Query(query);
        queryCopy.put(ClinicalAnalysisDBAdaptor.QueryParams.STUDY_UID.key(), studyUid);

        Function<ClinicalAnalysis, String> clinicalStringFunction = ClinicalAnalysis::getId;
        ClinicalAnalysisDBAdaptor.QueryParams idQueryParam = null;
        for (String entry : uniqueList) {
            ClinicalAnalysisDBAdaptor.QueryParams param = ClinicalAnalysisDBAdaptor.QueryParams.ID;
            if (UuidUtils.isOpenCgaUuid(entry)) {
                param = ClinicalAnalysisDBAdaptor.QueryParams.UUID;
                clinicalStringFunction = ClinicalAnalysis::getUuid;
            }
            if (idQueryParam == null) {
                idQueryParam = param;
            }
            if (idQueryParam != param) {
                throw new CatalogException("Found uuids and ids in the same query. Please, choose one or do two different queries.");
            }
        }
        queryCopy.put(idQueryParam.key(), uniqueList);

        // Ensure the field by which we are querying for will be kept in the results
        queryOptions = keepFieldInQueryOptions(queryOptions, idQueryParam.key());

        OpenCGAResult<ClinicalAnalysis> analysisDataResult = clinicalDBAdaptor.get(studyUid, queryCopy, queryOptions, user);

        if (ignoreException || analysisDataResult.getNumResults() == uniqueList.size()) {
            return keepOriginalOrder(uniqueList, clinicalStringFunction, analysisDataResult, ignoreException, false);
        }
        // Query without adding the user check
        OpenCGAResult<ClinicalAnalysis> resultsNoCheck = clinicalDBAdaptor.get(queryCopy, queryOptions);

        if (resultsNoCheck.getNumResults() == analysisDataResult.getNumResults()) {
            throw CatalogException.notFound("clinical analyses",
                    getMissingFields(uniqueList, analysisDataResult.getResults(), clinicalStringFunction));
        } else {
            throw new CatalogAuthorizationException("Permission denied. " + user + " is not allowed to see some or none of the clinical "
                    + "analyses.");
        }
    }

    @Override
    public DBIterator<ClinicalAnalysis> iterator(String studyStr, Query query, QueryOptions options, String sessionId)
            throws CatalogException {
        query = ParamUtils.defaultObject(query, Query::new);
        options = ParamUtils.defaultObject(options, QueryOptions::new);

        String userId = catalogManager.getUserManager().getUserId(sessionId);
        Study study = catalogManager.getStudyManager().resolveId(studyStr, userId, StudyManager.INCLUDE_VARIABLE_SET);

        fixQueryObject(study, query, userId, sessionId);
        AnnotationUtils.fixQueryOptionAnnotation(options);
        query.append(ClinicalAnalysisDBAdaptor.QueryParams.STUDY_UID.key(), study.getUid());

        return clinicalDBAdaptor.iterator(study.getUid(), query, options, userId);
    }

    @Override
    public OpenCGAResult<ClinicalAnalysis> create(String studyStr, ClinicalAnalysis clinicalAnalysis, QueryOptions options, String token)
            throws CatalogException {
        return create(studyStr, clinicalAnalysis, null, options, token);
    }

    public OpenCGAResult<ClinicalAnalysis> create(String studyStr, ClinicalAnalysis clinicalAnalysis,
                                                  Boolean skipCreateDefaultInterpretation, QueryOptions options, String token)
            throws CatalogException {
        String userId = catalogManager.getUserManager().getUserId(token);
        Study study = catalogManager.getStudyManager().resolveId(studyStr, userId, StudyManager.INCLUDE_VARIABLE_SET_AND_CONFIGURATION);

        ObjectMap auditParams = new ObjectMap()
                .append("study", studyStr)
                .append("clinicalAnalysis", clinicalAnalysis)
                .append("skipCreateDefaultInterpretation", skipCreateDefaultInterpretation)
                .append("options", options)
                .append("token", token);
        try {
            if (study.getInternal() == null || study.getInternal().getConfiguration() == null
                    || study.getInternal().getConfiguration().getClinical() == null) {
                throw new CatalogException("Unexpected error: ClinicalConfiguration is null");
            }
            ClinicalAnalysisStudyConfiguration clinicalConfiguration = study.getInternal().getConfiguration().getClinical();

            authorizationManager.checkStudyPermission(study.getUid(), userId, StudyPermissions.Permissions.WRITE_CLINICAL_ANALYSIS);

            options = ParamUtils.defaultObject(options, QueryOptions::new);
            ParamUtils.checkObj(clinicalAnalysis, "clinicalAnalysis");
            ParamUtils.checkIdentifier(clinicalAnalysis.getId(), "id");
            ParamUtils.checkObj(clinicalAnalysis.getType(), "type");
            ParamUtils.checkObj(clinicalAnalysis.getProband(), "proband");

            List<Event> events = new LinkedList<>();

            clinicalAnalysis.setStatus(ParamUtils.defaultObject(clinicalAnalysis.getStatus(), Status::new));
            clinicalAnalysis.setInternal(ClinicalAnalysisInternal.init());
            clinicalAnalysis.setDisorder(ParamUtils.defaultObject(clinicalAnalysis.getDisorder(),
                    new Disorder("", "", "", Collections.emptyMap(), "", Collections.emptyList())));
            clinicalAnalysis.setDueDate(ParamUtils.defaultObject(clinicalAnalysis.getDueDate(),
                    TimeUtils.getTime(TimeUtils.add1MonthtoDate(TimeUtils.getDate()))));
            clinicalAnalysis.setComments(ParamUtils.defaultObject(clinicalAnalysis.getComments(), Collections.emptyList()));
            clinicalAnalysis.setAudit(ParamUtils.defaultObject(clinicalAnalysis.getAudit(), Collections.emptyList()));
            clinicalAnalysis.setQualityControl(ParamUtils.defaultObject(clinicalAnalysis.getQualityControl(),
                    ClinicalAnalysisQualityControl::new));
            clinicalAnalysis.setPanels(ParamUtils.defaultObject(clinicalAnalysis.getPanels(), Collections.emptyList()));
            clinicalAnalysis.setAnnotationSets(ParamUtils.defaultObject(clinicalAnalysis.getAnnotationSets(), Collections.emptyList()));
            clinicalAnalysis.setResponsible(ParamUtils.defaultObject(clinicalAnalysis.getResponsible(), ClinicalResponsible::new));
            clinicalAnalysis.setRequest(ParamUtils.defaultObject(clinicalAnalysis.getRequest(), ClinicalRequest::new));

            // ----------  Check and init report fields
            validateAndInitReport(study, clinicalAnalysis.getReport(), userId);

            // ---------- Check and init responsible fields
            ClinicalResponsible responsible = clinicalAnalysis.getResponsible();
            if (StringUtils.isEmpty(responsible.getId())) {
                responsible.setId(userId);
            }
            fillResponsible(responsible);

            // ---------- Check and init request fields
            ClinicalRequest request = clinicalAnalysis.getRequest();
            if (StringUtils.isNotEmpty(request.getId())) {
                request.setDate(ParamUtils.checkDateOrGetCurrentDate(request.getDate(), "request.date"));
                fillResponsible(request.getResponsible());
            }

            if (clinicalAnalysis.getQualityControl().getComments() != null) {
                for (ClinicalComment comment : clinicalAnalysis.getQualityControl().getComments()) {
                    comment.setDate(TimeUtils.getTime());
                    comment.setAuthor(userId);
                }
            }

            if (!clinicalAnalysis.getComments().isEmpty()) {
                // Fill author and date
                Calendar calendar = Calendar.getInstance();
                for (ClinicalComment comment : clinicalAnalysis.getComments()) {
                    comment.setAuthor(userId);

                    comment.setDate(TimeUtils.getTimeMillis(calendar.getTime()));
                    calendar.add(Calendar.MILLISECOND, 1);
                }
            }

            if (CollectionUtils.isNotEmpty(clinicalAnalysis.getPanels())) {
                // Get panels
                Set<String> panelIds = clinicalAnalysis.getPanels().stream().map(Panel::getId).collect(Collectors.toSet());
                Query query = new Query(PanelDBAdaptor.QueryParams.ID.key(), panelIds);
                OpenCGAResult<org.opencb.opencga.core.models.panel.Panel> panelResult =
                        panelDBAdaptor.get(study.getUid(), query, PanelManager.INCLUDE_PANEL_IDS, userId);
                if (panelResult.getNumResults() < panelIds.size()) {
                    throw new CatalogException("Some panels were not found or user doesn't have permissions to see them");
                }

                clinicalAnalysis.setPanels(panelResult.getResults());
            }

            // Analyst
            List<User> userList;
            QueryOptions userInclude = new QueryOptions(QueryOptions.INCLUDE, Arrays.asList(UserDBAdaptor.QueryParams.ID.key(),
                    UserDBAdaptor.QueryParams.NAME.key(), UserDBAdaptor.QueryParams.EMAIL.key()));
            if (clinicalAnalysis.getAnalysts() == null) {
                userList = userDBAdaptor.get(userId, userInclude).getResults();
            } else {
                // Validate users
                Set<String> userIds = new HashSet<>();
                for (ClinicalAnalyst analyst : clinicalAnalysis.getAnalysts()) {
                    userIds.add(analyst.getId());
                }
                Query query = new Query(UserDBAdaptor.QueryParams.ID.key(), userIds);
                OpenCGAResult<User> result = userDBAdaptor.get(query, userInclude);
                if (result.getNumResults() < userIds.size()) {
                    throw new CatalogException("Some clinical analysts could not be found.");
                }
                userList = result.getResults();
            }
            List<ClinicalAnalyst> clinicalAnalystList = new ArrayList<>(userList.size());
            for (User user : userList) {
                clinicalAnalystList.add(new ClinicalAnalyst(user.getId(), user.getName(), user.getEmail(), userId, Collections.emptyMap()));
            }
            clinicalAnalysis.setAnalysts(clinicalAnalystList);

            if (TimeUtils.toDate(clinicalAnalysis.getDueDate()) == null) {
                throw new CatalogException("Unrecognised due date. Accepted format is: yyyyMMddHHmmss");
            }

            if (StringUtils.isEmpty(clinicalAnalysis.getProband().getId())) {
                throw new CatalogException("Missing proband id");
            }

            if (clinicalAnalysis.getType() == ClinicalAnalysis.Type.FAMILY) {
                ParamUtils.checkObj(clinicalAnalysis.getFamily(), "family");
                if (StringUtils.isEmpty(clinicalAnalysis.getFamily().getId())) {
                    throw new CatalogException("Missing family id");
                }

                OpenCGAResult<Family> familyDataResult = catalogManager.getFamilyManager().get(study.getFqn(),
                        clinicalAnalysis.getFamily().getId(), new QueryOptions(), token);
                if (familyDataResult.getNumResults() == 0) {
                    throw new CatalogException("Family " + clinicalAnalysis.getFamily().getId() + " not found");
                }
                Family family = familyDataResult.first();

                // Get full sample information of each member
                for (Individual member : family.getMembers()) {
                    if (member.getSamples() != null && !member.getSamples().isEmpty()) {
                        Query query = new Query(SampleDBAdaptor.QueryParams.UID.key(),
                                member.getSamples().stream().map(Sample::getUid).collect(Collectors.toList()));
                        OpenCGAResult<Sample> sampleResult = sampleDBAdaptor.get(study.getUid(), query, new QueryOptions(), userId);
                        member.setSamples(sampleResult.getResults());
                    }
                }

                if (clinicalAnalysis.getFamily().getMembers() == null || clinicalAnalysis.getFamily().getMembers().isEmpty()) {
                    // We assign the ones obtained from the db
                    clinicalAnalysis.getFamily().setMembers(family.getMembers());
                }

                boolean found = false;
                for (Individual member : clinicalAnalysis.getFamily().getMembers()) {
                    if (StringUtils.isNotEmpty(member.getId()) && clinicalAnalysis.getProband().getId().equals(member.getId())) {
                        if (member.getSamples() != null && !member.getSamples().isEmpty()) {
                            // Validate proband has no samples or it has exactly the same ones
                            if (clinicalAnalysis.getProband().getSamples() != null) {
                                Set<String> sampleIdsInFamily = member.getSamples().stream().map(Sample::getId).collect(Collectors.toSet());
                                Set<String> sampleIdsInProband = clinicalAnalysis.getProband().getSamples().stream().map(Sample::getId)
                                        .collect(Collectors.toSet());
                                if (sampleIdsInFamily.size() != sampleIdsInProband.size()
                                        || !sampleIdsInFamily.containsAll(sampleIdsInProband)) {
                                    throw new CatalogException("Sample ids '" + sampleIdsInProband + "' found in proband field do not "
                                            + "match the sample ids found for proband under family field '" + sampleIdsInFamily + "'.");
                                }
                            }
                        }

                        found = true;
                    }
                }
                if (!found) {
                    throw new CatalogException("Missing proband in the family");
                }

                boolean membersProvided = false;
                boolean samplesProvided = false;
                if (clinicalAnalysis.getFamily() != null && clinicalAnalysis.getFamily().getMembers() != null
                        && !clinicalAnalysis.getFamily().getMembers().isEmpty()) {
                    membersProvided = true;
                    for (Individual member : clinicalAnalysis.getFamily().getMembers()) {
                        if (member.getSamples() != null && !member.getSamples().isEmpty()) {
                            samplesProvided = true;
                            break;
                        }
                    }
                }

                if (membersProvided) {
                    // Validate and filter out members and samples
                    Map<String, Individual> individualMap = new HashMap<>();
                    for (Individual member : family.getMembers()) {
                        individualMap.put(member.getId(), member);
                    }

                    List<Individual> filteredMemberList = new ArrayList<>(clinicalAnalysis.getFamily().getMembers().size());
                    for (Individual member : clinicalAnalysis.getFamily().getMembers()) {
                        if (!individualMap.containsKey(member.getId())) {
                            throw new CatalogException("Member '" + member.getId() + "' could not be found in family '" + family.getId()
                                    + "'.");
                        }
                        filteredMemberList.add(individualMap.get(member.getId()));
                    }

                    family.setMembers(filteredMemberList);

                    if (samplesProvided) {
                        // For each member, we will filter out the samples selected by the user for the analysis
                        for (Individual member : clinicalAnalysis.getFamily().getMembers()) {
                            List<Sample> sampleList;

                            if (member.getSamples() == null || member.getSamples().size() == 0) {
                                sampleList = individualMap.get(member.getId()).getSamples();
//                                throw new CatalogException("Missing sample(s) for member '" + member.getId() + "'.");
                            } else {
                                Map<String, Sample> sampleMap = new HashMap<>();
                                for (Sample sample : individualMap.get(member.getId()).getSamples()) {
                                    sampleMap.put(sample.getId(), sample);
                                }

                                sampleList = new ArrayList<>(member.getSamples().size());
                                for (Sample sample : member.getSamples()) {
                                    if (!sampleMap.containsKey(sample.getId())) {
                                        throw new CatalogException("Sample '" + sample.getId() + "' could not be found in member '"
                                                + member.getId() + "'.");
                                    }
                                    sampleList.add(sampleMap.get(sample.getId()));
                                }
                            }

                            // Edit the list of samples of the member from the 'family' object
                            individualMap.get(member.getId()).setSamples(sampleList);
                        }
                    }
                }

                // Validate there is only one sample per member
                for (Individual member : family.getMembers()) {
                    if (member.getSamples().size() > 1) {
                        throw new CatalogException("More than one sample found for member '" + member.getId() + "'.");
                    }
                }

                clinicalAnalysis.setFamily(family);
                Individual proband = null;
                for (Individual member : family.getMembers()) {
                    if (member.getId().equals(clinicalAnalysis.getProband().getId())) {
                        proband = member;
                        break;
                    }
                }
                if (proband == null) {
                    throw new CatalogException("Proband '" + clinicalAnalysis.getProband().getId() + "' not found in family");
                }
                if (proband.getSamples() == null || proband.getSamples().isEmpty()) {
                    throw new CatalogException("Missing samples for proband '" + proband.getId() + "'");
                }

                clinicalAnalysis.setProband(proband);

                // Validate the proband has a disorder
                validateDisorder(clinicalAnalysis);
            } else {
                OpenCGAResult<Individual> individualOpenCGAResult = catalogManager.getIndividualManager().internalGet(study.getUid(),
                        clinicalAnalysis.getProband().getId(), new Query(), new QueryOptions(), userId);
                if (individualOpenCGAResult.getNumResults() == 0) {
                    throw new CatalogException("Proband '" + clinicalAnalysis.getProband().getId() + "' not found.");
                }

                Individual proband = individualOpenCGAResult.first();
                if (clinicalAnalysis.getProband().getSamples() != null && !clinicalAnalysis.getProband().getSamples().isEmpty()) {
                    Map<String, Sample> sampleMap = new HashMap<>();
                    for (Sample sample : proband.getSamples()) {
                        sampleMap.put(sample.getId(), sample);
                    }

                    List<Sample> sampleList = new ArrayList<>(clinicalAnalysis.getProband().getSamples().size());
                    for (Sample sample : clinicalAnalysis.getProband().getSamples()) {
                        if (!sampleMap.containsKey(sample.getId())) {
                            throw new CatalogException("Sample '" + sample.getId() + "' could not be found in proband '" + proband.getId()
                                    + "'.");
                        }
                        sampleList.add(sampleMap.get(sample.getId()));
                    }
                    proband.setSamples(sampleList);
                }

                clinicalAnalysis.setProband(proband);

                if (proband.getSamples() == null || proband.getSamples().isEmpty()) {
                    throw new CatalogException("Missing samples for proband '" + proband.getId() + "'");
                }

                if (clinicalAnalysis.getType() == ClinicalAnalysis.Type.CANCER) {
                    // Validate there are up to 2 samples
                    if (proband.getSamples().size() > 2) {
                        throw new CatalogException("More than two samples found for proband '" + proband.getId() + "'.");
                    }
                    boolean somatic = false;
                    for (Sample sample : proband.getSamples()) {
                        if (somatic && sample.isSomatic()) {
                            throw new CatalogException("Found more than one somatic sample for proband '" + proband.getId() + "'.");
                        }
                        somatic = somatic || sample.isSomatic();
                    }
                    if (!somatic) {
                        throw new CatalogException("Could not find any somatic sample for proband '" + proband.getId() + "'.");
                    }
                }
            }
            List<File> files = obtainFiles(study, clinicalAnalysis, userId);
            if (clinicalAnalysis.getFiles() != null && !clinicalAnalysis.getFiles().isEmpty()) {
                Set<String> fileIds = clinicalAnalysis.getFiles().stream().map(File::getId).collect(Collectors.toSet());
                String notFoundFiles = files.stream().map(File::getId).filter(f -> !fileIds.contains(f)).collect(Collectors.joining(", "));
                if (StringUtils.isNotEmpty(notFoundFiles)) {
                    throw new CatalogException("Files '" + notFoundFiles + "' not found or do not belong to any participant.");
                }
                List<File> filteredFiles = files.stream().filter(f -> fileIds.contains(f.getId())).collect(Collectors.toList());
                clinicalAnalysis.setFiles(filteredFiles);
            } else {
                clinicalAnalysis.setFiles(files);
            }

            clinicalAnalysis.setCreationDate(ParamUtils.checkDateOrGetCurrentDate(clinicalAnalysis.getCreationDate(),
                    ClinicalAnalysisDBAdaptor.QueryParams.CREATION_DATE.key()));
            clinicalAnalysis.setModificationDate(ParamUtils.checkDateOrGetCurrentDate(clinicalAnalysis.getModificationDate(),
                    ClinicalAnalysisDBAdaptor.QueryParams.MODIFICATION_DATE.key()));
            clinicalAnalysis.setDescription(ParamUtils.defaultString(clinicalAnalysis.getDescription(), ""));
            clinicalAnalysis.setRelease(catalogManager.getStudyManager().getCurrentRelease(study));
            clinicalAnalysis.setAttributes(ParamUtils.defaultObject(clinicalAnalysis.getAttributes(), Collections.emptyMap()));
            clinicalAnalysis.setSecondaryInterpretations(ParamUtils.defaultObject(clinicalAnalysis.getSecondaryInterpretations(),
                    ArrayList::new));
            clinicalAnalysis.setPriority(ParamUtils.defaultObject(clinicalAnalysis.getPriority(), ClinicalPriorityAnnotation::new));
            clinicalAnalysis.setFlags(ParamUtils.defaultObject(clinicalAnalysis.getFlags(), ArrayList::new));
            clinicalAnalysis.setConsent(ParamUtils.defaultObject(clinicalAnalysis.getConsent(), ClinicalConsentAnnotation::new));

            // Validate user-defined parameters
            validateCustomPriorityParameters(clinicalAnalysis, clinicalConfiguration);
            validateCustomFlagParameters(clinicalAnalysis, clinicalConfiguration);
            validateCustomConsentParameters(clinicalAnalysis, clinicalConfiguration);
            validateStatusParameter(clinicalAnalysis, clinicalConfiguration);

            if (StringUtils.isNotEmpty(clinicalAnalysis.getStatus().getId())) {
                List<ClinicalStatusValue> clinicalStatusValues = clinicalConfiguration.getStatus().get(clinicalAnalysis.getType());
                for (ClinicalStatusValue clinicalStatusValue : clinicalStatusValues) {
                    if (clinicalAnalysis.getStatus().getId().equals(clinicalStatusValue.getId())) {
                        if (clinicalStatusValue.getType() == ClinicalStatusValue.ClinicalStatusType.CLOSED) {
                            String msg = "Case '" + clinicalAnalysis.getId() + "' created with status '"
                                    + clinicalAnalysis.getStatus().getId() + "', which is of type CLOSED. Automatically locking "
                                    + "ClinicalAnalysis.";
                            logger.info(msg);
                            clinicalAnalysis.setLocked(true);
                            events.add(new Event(Event.Type.INFO, clinicalAnalysis.getId(), msg));
                        }
                    }
                }
            }

            sortMembersFromFamily(clinicalAnalysis);

            List<ClinicalAudit> clinicalAuditList = new ArrayList<>();

            clinicalAnalysis.setUuid(UuidUtils.generateOpenCgaUuid(UuidUtils.Entity.CLINICAL));
            if (clinicalAnalysis.getInterpretation() == null
                    && (skipCreateDefaultInterpretation == null || !skipCreateDefaultInterpretation)) {
                clinicalAnalysis.setInterpretation(ParamUtils.defaultObject(clinicalAnalysis.getInterpretation(), Interpretation::new));
            }

            if (clinicalAnalysis.getInterpretation() != null) {
                catalogManager.getInterpretationManager().validateNewInterpretation(study, clinicalAnalysis.getInterpretation(),
                        clinicalAnalysis, userId);
                clinicalAuditList.add(new ClinicalAudit(userId, ClinicalAudit.Action.CREATE_INTERPRETATION,
                        "Create interpretation '" + clinicalAnalysis.getInterpretation().getId() + "'", TimeUtils.getTime()));
            }

            clinicalAuditList.add(new ClinicalAudit(userId, ClinicalAudit.Action.CREATE_CLINICAL_ANALYSIS,
                    "Create ClinicalAnalysis '" + clinicalAnalysis.getId() + "'", TimeUtils.getTime()));
            OpenCGAResult<ClinicalAnalysis> insert = clinicalDBAdaptor.insert(study.getUid(), clinicalAnalysis, study.getVariableSets(),
                    clinicalAuditList, options);
            insert.addEvents(events);

            auditManager.auditCreate(userId, Enums.Resource.CLINICAL_ANALYSIS, clinicalAnalysis.getId(), clinicalAnalysis.getUuid(),
                    study.getId(), study.getUuid(), auditParams, new AuditRecord.Status(AuditRecord.Status.Result.SUCCESS));

            if (options.getBoolean(ParamConstants.INCLUDE_RESULT_PARAM)) {
                // Fetch updated clinical analysis
                OpenCGAResult<ClinicalAnalysis> queryResult = clinicalDBAdaptor.get(study.getUid(), clinicalAnalysis.getId(),
                        QueryOptions.empty());
                insert.setResults(queryResult.getResults());
            }

            return insert;
        } catch (CatalogException e) {
            auditManager.auditCreate(userId, Enums.Resource.CLINICAL_ANALYSIS, clinicalAnalysis.getId(), "", study.getId(), study.getUuid(),
                    auditParams, new AuditRecord.Status(AuditRecord.Status.Result.ERROR, e.getError()));
            throw e;
        }
    }

<<<<<<< HEAD
    public ClinicalAnalysisLoadResult load(String studyStr, Path filePath, String token) throws CatalogException, IOException {
        ClinicalAnalysisLoadResult result = new ClinicalAnalysisLoadResult();

        int counter = 0;
        ObjectReader objectReader = JacksonUtils.getDefaultObjectMapper().readerFor(ClinicalAnalysis.class);

        StopWatch stopWatch = StopWatch.createStarted();
        try (BufferedReader br = FileUtils.newBufferedReader(filePath)) {
            while (true) {
                String line = br.readLine();
                if (line == null) {
                    break;
                }
                ClinicalAnalysis clinicalAnalysis = null;
                try {
                    clinicalAnalysis = objectReader.readValue(line);
                    logger.info("Loading clinical analysis {}...", clinicalAnalysis.getId());
                    load(clinicalAnalysis, studyStr, token);
                    logger.info("... clinical analysis {} loaded !", clinicalAnalysis.getId());
                    counter++;
                } catch (Exception e) {
                    logger.error("Error loading clinical analysis" + (clinicalAnalysis != null ? (": " + clinicalAnalysis.getId()) : "")
                    + ": " + e.getMessage());
                    result.getFailures().put(clinicalAnalysis.getId(), e.getMessage());
                }
            }
        }
        stopWatch.stop();

        result.setNumLoaded(counter)
                .setFilename(filePath.getFileName().toString())
                .setTime((int) stopWatch.getTime(TimeUnit.SECONDS));

        return result;
    }

    private void load(ClinicalAnalysis clinicalAnalysis, String study, String token) throws CatalogException {
        Map<String, List<String>> individualSamples = new HashMap<>();

        // Create samples
        for (Individual member : clinicalAnalysis.getFamily().getMembers()) {
            if (CollectionUtils.isNotEmpty(member.getSamples())) {
                individualSamples.put(member.getId(), member.getSamples().stream().map(Sample::getId).collect(Collectors.toList()));
                for (Sample sample : member.getSamples()) {
                    try {
                        Sample sampleForCreation = SampleCreateParams.of(sample).toSample();
                        sampleForCreation.setIndividualId(null);
                        catalogManager.getSampleManager().create(study, sampleForCreation, QueryOptions.empty(), token);
                    } catch (CatalogException e) {
                        if (!e.getMessage().contains("already exists")) {
                            throw e;
                        }
                    }
                }
            }
        }

        // Create family with individuals
        try {
            Family family = FamilyCreateParams.of(clinicalAnalysis.getFamily()).toFamily();
            catalogManager.getFamilyManager().create(study, family, QueryOptions.empty(), token);
        } catch (CatalogException e) {
            if (!e.getMessage().contains("already exists")) {
                throw e;
            }
        }

        // Associate individuals and samples
        for (Map.Entry<String, List<String>> entry : individualSamples.entrySet()) {
            catalogManager.getIndividualManager().update(study, entry.getKey(), new IndividualUpdateParams().setSamples(
                            entry.getValue().stream().map(s -> new SampleReferenceParam().setId(s)).collect(Collectors.toList())),
                    QueryOptions.empty(), token);
        }

        for (Panel panel : clinicalAnalysis.getPanels()) {
            try {
                catalogManager.getPanelManager().create(study, panel, QueryOptions.empty(), token);
            } catch (CatalogException e) {
                if (!e.getMessage().contains("already exists")) {
                    throw e;
                }
            }
        }

        // Save primary and secondary interpretations for creating later
        Interpretation primaryInterpretation = clinicalAnalysis.getInterpretation();
        clinicalAnalysis.setInterpretation(null);

        List<Interpretation> secondaryInterpretations = clinicalAnalysis.getSecondaryInterpretations();
        clinicalAnalysis.setSecondaryInterpretations(null);


        // Create clinical analysis
        ClinicalAnalysis caToCreate = ClinicalAnalysisCreateParams.of(clinicalAnalysis).toClinicalAnalysis();
        caToCreate.setAnalyst(new ClinicalAnalyst());
        catalogManager.getClinicalAnalysisManager().create(study, caToCreate, QueryOptions.empty(), token);

        // Create primary interpretation
        if (primaryInterpretation != null) {
            primaryInterpretation.setId(null);
            catalogManager.getInterpretationManager().create(study, clinicalAnalysis.getId(), primaryInterpretation, PRIMARY,
                    QueryOptions.empty(), token);
        }

        // Create secondary interpretations
        for (Interpretation secondaryInterpretation : secondaryInterpretations) {
            secondaryInterpretation.setId(null);
            catalogManager.getInterpretationManager().create(study, clinicalAnalysis.getId(), secondaryInterpretation, SECONDARY,
                    QueryOptions.empty(), token);
        }
=======
    private void validateAndInitReport(Study study, ClinicalReport report, String userId) throws CatalogException {
        if (report == null) {
            return;
        }
        if (StringUtils.isNotEmpty(report.getTitle()) || StringUtils.isNotEmpty(report.getOverview())) {
            report.setDate(ParamUtils.checkDateOrGetCurrentDate(report.getDate(), "report.date"));
        }
        if (report.getComments() != null) {
            for (ClinicalComment comment : report.getComments()) {
                comment.setDate(TimeUtils.getTime());
                comment.setAuthor(userId);
            }
        }
        if (CollectionUtils.isNotEmpty(report.getFiles())) {
            List<File> files = obtainFiles(study, userId, report.getFiles());
            report.setFiles(files);
        }
        if (CollectionUtils.isNotEmpty(report.getSupportingEvidences())) {
            List<File> files = obtainFiles(study, userId, report.getSupportingEvidences());
            report.setSupportingEvidences(files);
        }
    }

    private void fillResponsible(ClinicalResponsible responsible) throws CatalogException {
        if (responsible == null) {
            return;
        }
        QueryOptions userInclude = new QueryOptions(QueryOptions.INCLUDE, Arrays.asList(UserDBAdaptor.QueryParams.ID.key(),
                UserDBAdaptor.QueryParams.NAME.key(), UserDBAdaptor.QueryParams.EMAIL.key()));
        OpenCGAResult<User> result = userDBAdaptor.get(responsible.getId(), userInclude);
        if (result.getNumResults() == 0) {
            throw new CatalogException("Responsible user '" + responsible.getId() + "' not found.");
        }
        responsible.setName(ParamUtils.defaultString(responsible.getName(), result.first().getName()));
        responsible.setEmail(ParamUtils.defaultString(responsible.getEmail(), result.first().getEmail()));
>>>>>>> 1c090def
    }

    private void validateStatusParameter(ClinicalAnalysis clinicalAnalysis, ClinicalAnalysisStudyConfiguration clinicalConfiguration)
            throws CatalogException {
        // Status
        if (clinicalConfiguration.getStatus() == null
                || CollectionUtils.isEmpty(clinicalConfiguration.getStatus().get(clinicalAnalysis.getType()))) {
            throw new CatalogException("Missing status configuration in study for type '" + clinicalAnalysis.getType()
                    + "'. Please add a proper set of valid statuses.");
        }
        if (StringUtils.isNotEmpty(clinicalAnalysis.getStatus().getId())) {
            Map<String, ClinicalStatusValue> statusMap = new HashMap<>();
            for (ClinicalStatusValue status : clinicalConfiguration.getStatus().get(clinicalAnalysis.getType())) {
                statusMap.put(status.getId(), status);
            }
            if (!statusMap.containsKey(clinicalAnalysis.getStatus().getId())) {
                throw new CatalogException("Unknown status '" + clinicalAnalysis.getStatus().getId()
                        + "'. The list of valid statuses are: '" + String.join(", ", statusMap.keySet()) + "'");
            }
            ClinicalStatusValue clinicalStatusValue = statusMap.get(clinicalAnalysis.getStatus().getId());
            clinicalAnalysis.getStatus().setDescription(clinicalStatusValue.getDescription());
            clinicalAnalysis.getStatus().setDate(TimeUtils.getTime());
        } else if (clinicalAnalysis.getStatus().getId() == null) {
            clinicalAnalysis.getStatus().setId("");
        }
    }

    private void validateCustomConsentParameters(ClinicalAnalysis clinicalAnalysis,
                                                 ClinicalAnalysisStudyConfiguration clinicalConfiguration) throws CatalogException {
        // Consent definition
        if (clinicalConfiguration.getConsent() == null || CollectionUtils.isEmpty(clinicalConfiguration.getConsent().getConsents())) {
            throw new CatalogException("Missing consent configuration in study. Please add a valid set of consents to the study"
                    + " configuration.");
        }
        Map<String, ClinicalConsent> consentMap = new HashMap<>();
        for (ClinicalConsent consent : clinicalConfiguration.getConsent().getConsents()) {
            consentMap.put(consent.getId(), consent);
        }
        List<ClinicalConsentParam> consentList = new ArrayList<>(consentMap.size());
        if (clinicalAnalysis.getConsent() != null && CollectionUtils.isNotEmpty(clinicalAnalysis.getConsent().getConsents())) {
            for (ClinicalConsentParam consent : clinicalAnalysis.getConsent().getConsents()) {
                if (consentMap.containsKey(consent.getId())) {
                    consent.setName(consentMap.get(consent.getId()).getName());
                    consent.setDescription(consentMap.get(consent.getId()).getDescription());
                    if (consent.getValue() == null) {
                        consent.setValue(ClinicalConsentParam.Value.UNKNOWN);
                    }
                    consentList.add(consent);

                    // Remove consent id from map
                    consentMap.remove(consent.getId());
                } else {
                    throw new CatalogException("Unknown consent '" + consent.getId() + "'. The available list of consents is: '"
                            + clinicalConfiguration.getConsent().getConsents()
                            .stream()
                            .map(ClinicalConsent::getId)
                            .collect(Collectors.joining(",")) + "'");
                }
            }

            // Add any consents not defined by the user
            for (ClinicalConsent consent : consentMap.values()) {
                consentList.add(new ClinicalConsentParam(consent.getId(), consent.getName(), consent.getDescription(),
                        ClinicalConsentParam.Value.UNKNOWN));
            }
        } else {
            // Adding all consents to UNKNOWN
            for (ClinicalConsent consent : consentMap.values()) {
                consentList.add(new ClinicalConsentParam(consent.getId(), consent.getName(), consent.getDescription(),
                        ClinicalConsentParam.Value.UNKNOWN));
            }
        }
        clinicalAnalysis.setConsent(new ClinicalConsentAnnotation(consentList, TimeUtils.getTime()));
    }

    private void validateCustomFlagParameters(ClinicalAnalysis clinicalAnalysis, ClinicalAnalysisStudyConfiguration clinicalConfiguration)
            throws CatalogException {
        // Flag definition
        if (CollectionUtils.isNotEmpty(clinicalAnalysis.getFlags())) {
            if (CollectionUtils.isEmpty(clinicalConfiguration.getFlags().get(clinicalAnalysis.getType()))) {
                throw new CatalogException("Missing flags configuration in study for type '" + clinicalAnalysis.getType()
                        + "'. Please add a proper set of valid priorities.");
            }
            Map<String, FlagValue> supportedFlags = new HashMap<>();
            for (FlagValue flagValue : clinicalConfiguration.getFlags().get(clinicalAnalysis.getType())) {
                supportedFlags.put(flagValue.getId(), flagValue);
            }

            Map<String, FlagAnnotation> flagMap = new HashMap<>();
            for (FlagAnnotation flag : clinicalAnalysis.getFlags()) {
                if (flagMap.containsKey(flag.getId())) {
                    continue;
                }
                flagMap.put(flag.getId(), flag);
                if (supportedFlags.containsKey(flag.getId())) {
                    flag.setDescription(supportedFlags.get(flag.getId()).getDescription());
                    flag.setDate(TimeUtils.getTime());
                } else {
                    throw new CatalogException("Flag '" + flag.getId() + "' not supported. Supported flags for Clinical Analyses of "
                            + "type '" + clinicalAnalysis.getType() + "' are: '" + String.join(", ", supportedFlags.keySet()) + "'.");
                }
            }
            clinicalAnalysis.setFlags(new ArrayList<>(flagMap.values()));
        }
    }

    private void validateCustomPriorityParameters(ClinicalAnalysis clinicalAnalysis,
                                                  ClinicalAnalysisStudyConfiguration clinicalConfiguration) throws CatalogException {
        // Priority definition
        if (CollectionUtils.isEmpty(clinicalConfiguration.getPriorities())) {
            throw new CatalogException("Missing priority configuration in study. Please add a proper set of valid priorities.");
        }
        ClinicalPriorityValue priority = null;
        if (StringUtils.isNotEmpty(clinicalAnalysis.getPriority().getId())) {
            // Look for the priority
            for (ClinicalPriorityValue tmpPriority : clinicalConfiguration.getPriorities()) {
                if (tmpPriority.getId().equals(clinicalAnalysis.getPriority().getId())) {
                    priority = tmpPriority;
                    break;
                }
            }
            if (priority == null) {
                throw new CatalogException("Cannot set priority '" + clinicalAnalysis.getPriority().getId() + "'. The priority is "
                        + "not one of the supported priorities. Supported priority ids are: '" + clinicalConfiguration.getPriorities()
                        .stream()
                        .map(ClinicalPriorityValue::getId)
                        .collect(Collectors.joining(", ")) + "'.");
            }
        } else {
            for (ClinicalPriorityValue tmpPriority : clinicalConfiguration.getPriorities()) {
                if (tmpPriority.isDefaultPriority()) {
                    priority = tmpPriority;
                    break;
                }
            }
            // If none of the priorities can work as the default, we choose the first one
            if (priority == null) {
                priority = clinicalConfiguration.getPriorities().get(0);
            }
        }
        clinicalAnalysis.setPriority(new ClinicalPriorityAnnotation(priority.getId(), priority.getDescription(), priority.getRank(),
                TimeUtils.getTime()));
    }

    private void validateDisorder(ClinicalAnalysis clinicalAnalysis) throws CatalogException {
        if (clinicalAnalysis.getDisorder() != null && StringUtils.isNotEmpty(clinicalAnalysis.getDisorder().getId())) {
            if (clinicalAnalysis.getProband() == null) {
                throw new CatalogException("Missing proband");
            }
            if (clinicalAnalysis.getProband().getDisorders() == null || clinicalAnalysis.getProband().getDisorders().isEmpty()) {
                throw new CatalogException("Missing list of proband disorders");
            }

            boolean found = false;
            for (Disorder disorder : clinicalAnalysis.getProband().getDisorders()) {
                if (clinicalAnalysis.getDisorder().getId().equals(disorder.getId())) {
                    found = true;
                    clinicalAnalysis.setDisorder(disorder);
                }
            }
            if (!found) {
                throw new CatalogException("Disorder '" + clinicalAnalysis.getDisorder().getId() + "' does not seem to be one of the "
                        + "proband disorders");
            }
        }
    }

    private List<File> obtainFiles(Study study, ClinicalAnalysis clinicalAnalysis, String userId) throws CatalogException {
        Set<String> sampleSet = new HashSet<>();
        if (clinicalAnalysis.getFamily() != null && clinicalAnalysis.getFamily().getMembers() != null) {
            for (Individual member : clinicalAnalysis.getFamily().getMembers()) {
                if (member.getSamples() != null) {
                    for (Sample sample : member.getSamples()) {
                        sampleSet.add(sample.getId());
                    }
                }
            }
        } else if (clinicalAnalysis.getProband() != null && clinicalAnalysis.getProband().getSamples() != null) {
            for (Sample sample : clinicalAnalysis.getProband().getSamples()) {
                sampleSet.add(sample.getId());
            }
        }

        if (clinicalAnalysis.getFiles() != null && !clinicalAnalysis.getFiles().isEmpty()) {
            throw new CatalogException("Cannot obtain map of files if this is already provided");
        }

        if (!sampleSet.isEmpty()) {
            Query query = new Query()
                    .append(FileDBAdaptor.QueryParams.SAMPLE_IDS.key(), new ArrayList<>(sampleSet))
                    .append(FileDBAdaptor.QueryParams.BIOFORMAT.key(), Arrays.asList(File.Bioformat.ALIGNMENT, File.Bioformat.VARIANT));
            OpenCGAResult<File> fileResults = fileDBAdaptor.get(study.getUid(), query, FileManager.INCLUDE_FILE_URI_PATH, userId);
            return fileResults.getResults();
        }
        return Collections.emptyList();
    }

    private List<File> obtainFiles(Study study, String userId, List<File> files) throws CatalogException {
        Query query = new Query(FileDBAdaptor.QueryParams.ID.key(), files.stream().map(File::getId).collect(Collectors.toSet()));
        List<File> results = fileDBAdaptor.get(study.getUid(), query, FileManager.INCLUDE_FILE_URI_PATH, userId).getResults();
        if (results.size() < files.size()) {
            throw new CatalogException("Some of the files were not found");
        }
        return results;
    }

    private void validateFiles(Study study, ClinicalAnalysis clinicalAnalysis, String userId) throws CatalogException {
        Map<String, Long> sampleMap = new HashMap<>();
        if (clinicalAnalysis.getFamily() != null && clinicalAnalysis.getFamily().getMembers() != null) {
            for (Individual member : clinicalAnalysis.getFamily().getMembers()) {
                if (member.getSamples() != null) {
                    for (Sample sample : member.getSamples()) {
                        sampleMap.put(sample.getId(), sample.getUid());
                    }
                }
            }
        } else if (clinicalAnalysis.getProband() != null && clinicalAnalysis.getProband().getSamples() != null) {
            for (Sample sample : clinicalAnalysis.getProband().getSamples()) {
                sampleMap.put(sample.getId(), sample.getUid());
            }
        }

        if (clinicalAnalysis.getFiles() == null || clinicalAnalysis.getFiles().isEmpty()) {
            throw new CatalogException("Found empty map of files");
        }

        // Look for all the samples associated to the files
        Query query = new Query(FileDBAdaptor.QueryParams.ID.key(),
                clinicalAnalysis.getFiles().stream().map(File::getId).collect(Collectors.toList()));
        QueryOptions fileOptions = keepFieldInQueryOptions(FileManager.INCLUDE_FILE_URI_PATH, FileDBAdaptor.QueryParams.SAMPLE_IDS.key());
        OpenCGAResult<File> fileResults = fileDBAdaptor.get(study.getUid(), query, fileOptions, userId);

        if (fileResults.getNumResults() != clinicalAnalysis.getFiles().size()) {
            Set<String> fileIds = clinicalAnalysis.getFiles().stream().map(File::getId).collect(Collectors.toSet());
            String notFoundFiles = fileResults.getResults().stream().map(File::getId).filter(f -> !fileIds.contains(f))
                    .collect(Collectors.joining(", "));
            throw new CatalogException("Files '" + notFoundFiles + "' not found");
        }

        // Complete file information
        clinicalAnalysis.setFiles(fileResults.getResults());

        // Validate the file ids passed are related to the samples
        for (File file : clinicalAnalysis.getFiles()) {
            if (CollectionUtils.isNotEmpty(file.getSampleIds())) {
                boolean found = false;
                for (String sampleId : file.getSampleIds()) {
                    if (sampleMap.containsKey(sampleId)) {
                        found = true;
                        break;
                    }
                }
                if (!found) {
                    throw new CatalogException("Clinical analysis file (" + file.getId() + ") contains sample ids not related to any "
                            + "member/proband");
                }
            }
        }

//        for (File caFile : clinicalAnalysis.getFiles()) {
//            List<String> fileIds = caFile.getFiles().stream().map(File::getId).collect(Collectors.toList());
//            InternalGetDataResult<File> fileResult = catalogManager.getFileManager().internalGet(study.getUid(), fileIds, new Query(),
//                    new QueryOptions(), userId, false);
//            // Validate sample id belongs to files
//            for (File file : fileResult.getResults()) {
//                if (!file.getSamples().stream().map(Sample::getUid).collect(Collectors.toSet())
//                        .contains(sampleMap.get(caFile.getSampleId()))) {
//                    throw new CatalogException("Associated file '" + file.getPath() + "' seems not to be related to sample '"
//                            + caFile.getSampleId() + "'.");
//                }
//            }
//        }
    }

//    private void obtainFiles(Study study, ClinicalAnalysis clinicalAnalysis, String userId) throws CatalogException {
//        Set<String> sampleSet = new HashSet<>();
//        if (clinicalAnalysis.getFamily() != null && clinicalAnalysis.getFamily().getMembers() != null) {
//            for (Individual member : clinicalAnalysis.getFamily().getMembers()) {
//                if (member.getSamples() != null) {
//                    for (Sample sample : member.getSamples()) {
//                        sampleSet.add(sample.getId());
//                    }
//                }
//            }
//        } else if (clinicalAnalysis.getProband() != null && clinicalAnalysis.getProband().getSamples() != null) {
//            for (Sample sample : clinicalAnalysis.getProband().getSamples()) {
//                sampleSet.add(sample.getId());
//            }
//        }
//
//        if (clinicalAnalysis.getFiles() != null && !clinicalAnalysis.getFiles().isEmpty()) {
//            throw new CatalogException("Cannot obtain map of files if this is already provided");
//        }
//
//        if (!sampleSet.isEmpty()) {
//            Query query = new Query()
//                    .append(FileDBAdaptor.QueryParams.SAMPLE_IDS.key(), new ArrayList<>(sampleSet))
//                    .append(FileDBAdaptor.QueryParams.BIOFORMAT.key(), Arrays.asList(File.Bioformat.ALIGNMENT, File.Bioformat.VARIANT));
//            OpenCGAResult<File> fileResults = fileDBAdaptor.get(study.getUid(), query, FileManager.INCLUDE_FILE_URI_PATH, userId);
//            clinicalAnalysis.setFiles(fileResults.getResults());
//        }
//    }

//    private void validateFiles(Study study, ClinicalAnalysis clinicalAnalysis, String userId) throws CatalogException {
//        Map<String, Long> sampleMap = new HashMap<>();
//        if (clinicalAnalysis.getFamily() != null && clinicalAnalysis.getFamily().getMembers() != null) {
//            for (Individual member : clinicalAnalysis.getFamily().getMembers()) {
//                if (member.getSamples() != null) {
//                    for (Sample sample : member.getSamples()) {
//                        sampleMap.put(sample.getId(), sample.getUid());
//                    }
//                }
//            }
//        } else if (clinicalAnalysis.getProband() != null && clinicalAnalysis.getProband().getSamples() != null) {
//            for (Sample sample : clinicalAnalysis.getProband().getSamples()) {
//                sampleMap.put(sample.getId(), sample.getUid());
//            }
//        }
//
//        if (clinicalAnalysis.getFiles() == null || clinicalAnalysis.getFiles().isEmpty()) {
//            throw new CatalogException("Found empty map of files");
//        }
//
//        // Look for all the samples associated to the files
//        Query query = new Query(FileDBAdaptor.QueryParams.ID.key(),
//                clinicalAnalysis.getFiles().stream().map(File::getId).collect(Collectors.toList()));
//        QueryOptions fileOptions = keepFieldInQueryOptions(FileManager.INCLUDE_FILE_URI_PATH, FileDBAdaptor.QueryParams.SAMPLE_IDS.key());
//        OpenCGAResult<File> fileResults = fileDBAdaptor.get(study.getUid(), query, fileOptions, userId);
//
//        if (fileResults.getNumResults() != clinicalAnalysis.getFiles().size()) {
//            Set<String> fileIds = clinicalAnalysis.getFiles().stream().map(File::getId).collect(Collectors.toSet());
//            String notFoundFiles = fileResults.getResults().stream().map(File::getId).filter(f -> !fileIds.contains(f))
//                    .collect(Collectors.joining(", "));
//            throw new CatalogException("Files '" + notFoundFiles + "' not found");
//        }
//
//        // Complete file information
//        clinicalAnalysis.setFiles(fileResults.getResults());
//
//        // Validate the file ids passed are related to the samples
//        for (File file : clinicalAnalysis.getFiles()) {
//            if (CollectionUtils.isNotEmpty(file.getSampleIds())) {
//                boolean found = false;
//                for (String sampleId : file.getSampleIds()) {
//                    if (sampleMap.containsKey(sampleId)) {
//                        found = true;
//                        break;
//                    }
//                }
//                if (!found) {
//                    throw new CatalogException("Clinical analysis file (" + file.getId() + ") contains sample ids not related to any "
//                            + "member/proband");
//                }
//            }
//        }
//
////        for (File caFile : clinicalAnalysis.getFiles()) {
////            List<String> fileIds = caFile.getFiles().stream().map(File::getId).collect(Collectors.toList());
////            InternalGetDataResult<File> fileResult = catalogManager.getFileManager().internalGet(study.getUid(), fileIds, new Query(),
////                    new QueryOptions(), userId, false);
////            // Validate sample id belongs to files
////            for (File file : fileResult.getResults()) {
////                if (!file.getSamples().stream().map(Sample::getUid).collect(Collectors.toSet())
////                        .contains(sampleMap.get(caFile.getSampleId()))) {
////                    throw new CatalogException("Associated file '" + file.getPath() + "' seems not to be related to sample '"
////                            + caFile.getSampleId() + "'.");
////                }
////            }
////        }
//    }

    private Family getFullValidatedFamily(Family family, Study study, String sessionId) throws CatalogException {
        if (family == null) {
            return null;
        }

        if (StringUtils.isEmpty(family.getId())) {
            throw new CatalogException("Missing family id");
        }

        // List of members relevant for the clinical analysis
        List<Individual> selectedMembers = family.getMembers();

        OpenCGAResult<Family> familyDataResult = catalogManager.getFamilyManager().get(study.getFqn(), family.getId(), new QueryOptions(),
                sessionId);
        if (familyDataResult.getNumResults() == 0) {
            throw new CatalogException("Family " + family.getId() + " not found");
        }
        Family finalFamily = familyDataResult.first();

        if (ListUtils.isNotEmpty(selectedMembers)) {
            if (ListUtils.isEmpty(finalFamily.getMembers())) {
                throw new CatalogException("Family " + family.getId() + " does not have any members associated");
            }

            Map<String, Individual> memberMap = new HashMap<>();
            for (Individual member : finalFamily.getMembers()) {
                memberMap.put(member.getId(), member);
            }

            List<Individual> finalMembers = new ArrayList<>(selectedMembers.size());
            for (Individual selectedMember : selectedMembers) {
                Individual fullMember = memberMap.get(selectedMember.getId());
                if (fullMember == null) {
                    throw new CatalogException("Member " + selectedMember.getId() + " does not belong to family " + family.getId());
                }
                fullMember.setSamples(selectedMember.getSamples());
                finalMembers.add(getFullValidatedMember(fullMember, study, sessionId));
            }

            finalFamily.setMembers(finalMembers);
        } else {
            if (ListUtils.isNotEmpty(finalFamily.getMembers())) {
                Query query = new Query()
                        .append(IndividualDBAdaptor.QueryParams.UID.key(), finalFamily.getMembers().stream()
                                .map(Individual::getUid).collect(Collectors.toList()))
                        .append(IndividualDBAdaptor.QueryParams.STUDY_UID.key(), study.getUid());
                OpenCGAResult<Individual> individuals = individualDBAdaptor.get(study.getUid(), query, QueryOptions.empty(),
                        catalogManager.getUserManager().getUserId(sessionId));
                finalFamily.setMembers(individuals.getResults());
            }
        }

        return finalFamily;
    }

    private Individual getFullValidatedMember(Individual member, Study study, String sessionId) throws CatalogException {
        if (member == null) {
            return null;
        }

        if (StringUtils.isEmpty(member.getId())) {
            throw new CatalogException("Missing member id");
        }

        Individual finalMember;

        // List of samples relevant for the clinical analysis
        List<Sample> samples = member.getSamples();

        if (member.getUid() <= 0) {
            OpenCGAResult<Individual> individualDataResult = catalogManager.getIndividualManager().get(study.getFqn(), member.getId(),
                    new QueryOptions(), sessionId);
            if (individualDataResult.getNumResults() == 0) {
                throw new CatalogException("Member " + member.getId() + " not found");
            }

            finalMember = individualDataResult.first();
        } else {
            finalMember = member;
            if (ListUtils.isNotEmpty(samples) && StringUtils.isEmpty(samples.get(0).getUuid())) {
                // We don't have the full sample information...
                OpenCGAResult<Individual> individualDataResult = catalogManager.getIndividualManager().get(study.getFqn(),
                        finalMember.getId(), new QueryOptions(QueryOptions.INCLUDE, IndividualDBAdaptor.QueryParams.SAMPLES.key()),
                        sessionId);
                if (individualDataResult.getNumResults() == 0) {
                    throw new CatalogException("Member " + finalMember.getId() + " not found");
                }

                finalMember.setSamples(individualDataResult.first().getSamples());
            }
        }

        if (ListUtils.isNotEmpty(finalMember.getSamples())) {
            List<Sample> finalSampleList = null;
            if (ListUtils.isNotEmpty(samples)) {

                Map<String, Sample> sampleMap = new HashMap<>();
                for (Sample sample : finalMember.getSamples()) {
                    sampleMap.put(sample.getId(), sample);
                }

                finalSampleList = new ArrayList<>(samples.size());

                // We keep only the original list of samples passed
                for (Sample sample : samples) {
                    finalSampleList.add(sampleMap.get(sample.getId()));
                }
            }
            finalMember.setSamples(finalSampleList);
        }

        return finalMember;
    }

    public OpenCGAResult<ClinicalAnalysis> update(String studyStr, Query query, ClinicalAnalysisUpdateParams updateParams,
                                                  QueryOptions options, String token) throws CatalogException {
        return update(studyStr, query, updateParams, false, options, token);
    }

    public OpenCGAResult<ClinicalAnalysis> update(String studyStr, Query query, ClinicalAnalysisUpdateParams updateParams,
                                                  boolean ignoreException, QueryOptions options, String token) throws CatalogException {
        String userId = userManager.getUserId(token);
        Study study = studyManager.resolveId(studyStr, userId, StudyManager.INCLUDE_VARIABLE_SET_AND_CONFIGURATION);

        String operationId = UuidUtils.generateOpenCgaUuid(UuidUtils.Entity.AUDIT);

        ObjectMap updateMap;
        try {
            updateMap = updateParams != null ? updateParams.getUpdateMap() : null;
        } catch (JsonProcessingException e) {
            throw new CatalogException("Could not parse ClinicalUpdateParams object: " + e.getMessage(), e);
        }

        ObjectMap auditParams = new ObjectMap()
                .append("study", studyStr)
                .append("query", query)
                .append("updateParams", updateMap)
                .append("ignoreException", ignoreException)
                .append("options", options)
                .append("token", token);

        DBIterator<ClinicalAnalysis> iterator;
        try {
            fixQueryObject(study, query, userId, token);
            AnnotationUtils.fixQueryOptionAnnotation(options);
            query.append(ClinicalAnalysisDBAdaptor.QueryParams.STUDY_UID.key(), study.getUid());
            iterator = clinicalDBAdaptor.iterator(study.getUid(), query, new QueryOptions(), userId);
        } catch (CatalogException e) {
            auditManager.auditUpdate(operationId, userId, Enums.Resource.CLINICAL_ANALYSIS, "", "", study.getId(), study.getUuid(),
                    auditParams, new AuditRecord.Status(AuditRecord.Status.Result.ERROR, e.getError()));
            throw e;
        }

        auditManager.initAuditBatch(operationId);
        OpenCGAResult<ClinicalAnalysis> result = OpenCGAResult.empty();
        while (iterator.hasNext()) {
            ClinicalAnalysis clinicalAnalysis = iterator.next();
            try {
                OpenCGAResult<ClinicalAnalysis> queryResult = update(study, clinicalAnalysis, updateParams, userId, options);
                result.append(queryResult);

                auditManager.auditUpdate(operationId, userId, Enums.Resource.CLINICAL_ANALYSIS, clinicalAnalysis.getId(),
                        clinicalAnalysis.getUuid(), study.getId(), study.getUuid(), auditParams,
                        new AuditRecord.Status(AuditRecord.Status.Result.SUCCESS));
            } catch (CatalogException e) {
                Event event = new Event(Event.Type.ERROR, clinicalAnalysis.getId(), e.getMessage());
                result.getEvents().add(event);
                result.setNumErrors(result.getNumErrors() + 1);

                logger.error("Could not update clinical analysis {}: {}", clinicalAnalysis.getId(), e.getMessage());
                auditManager.auditUpdate(operationId, userId, Enums.Resource.CLINICAL_ANALYSIS, clinicalAnalysis.getId(),
                        clinicalAnalysis.getUuid(), study.getId(), study.getUuid(), auditParams,
                        new AuditRecord.Status(AuditRecord.Status.Result.ERROR, e.getError()));
            }
        }
        auditManager.finishAuditBatch(operationId);

        return endResult(result, ignoreException);
    }

    public OpenCGAResult<ClinicalAnalysis> update(String studyStr, String clinicalId, ClinicalAnalysisUpdateParams updateParams,
                                                  QueryOptions options, String token) throws CatalogException {
        String userId = userManager.getUserId(token);
        Study study = studyManager.resolveId(studyStr, userId, StudyManager.INCLUDE_VARIABLE_SET_AND_CONFIGURATION);

        String operationId = UuidUtils.generateOpenCgaUuid(UuidUtils.Entity.AUDIT);

        ObjectMap updateMap;
        try {
            updateMap = updateParams != null ? updateParams.getUpdateMap() : null;
        } catch (JsonProcessingException e) {
            throw new CatalogException("Could not parse ClinicalUpdateParams object: " + e.getMessage(), e);
        }

        ObjectMap auditParams = new ObjectMap()
                .append("study", studyStr)
                .append("clinicalId", clinicalId)
                .append("updateParams", updateMap)
                .append("options", options)
                .append("token", token);

        OpenCGAResult<ClinicalAnalysis> result = OpenCGAResult.empty();
        String clinicalUuid = "";
        try {
            OpenCGAResult<ClinicalAnalysis> internalResult = internalGet(study.getUid(), clinicalId, QueryOptions.empty(), userId);
            if (internalResult.getNumResults() == 0) {
                throw new CatalogException("Clinical analysis '" + clinicalId + "' not found");
            }
            ClinicalAnalysis clinicalAnalysis = internalResult.first();

            // We set the proper values for the audit
            clinicalId = clinicalAnalysis.getId();
            clinicalUuid = clinicalAnalysis.getUuid();

            OpenCGAResult<ClinicalAnalysis> updateResult = update(study, clinicalAnalysis, updateParams, userId, options);
            result.append(updateResult);

            auditManager.auditUpdate(operationId, userId, Enums.Resource.CLINICAL_ANALYSIS, clinicalAnalysis.getId(),
                    clinicalAnalysis.getUuid(), study.getId(), study.getUuid(), auditParams,
                    new AuditRecord.Status(AuditRecord.Status.Result.SUCCESS));
        } catch (CatalogException e) {
            Event event = new Event(Event.Type.ERROR, clinicalId, e.getMessage());
            result.getEvents().add(event);
            result.setNumErrors(result.getNumErrors() + 1);

            logger.error("Could not update clinical analysis {}: {}", clinicalId, e.getMessage());
            auditManager.auditUpdate(operationId, userId, Enums.Resource.CLINICAL_ANALYSIS, clinicalId, clinicalUuid,
                    study.getId(), study.getUuid(), auditParams, new AuditRecord.Status(AuditRecord.Status.Result.ERROR, e.getError()));
            throw e;
        }

        return result;
    }

    /**
     * Update a Clinical Analysis from catalog.
     *
     * @param studyStr     Study id in string format. Could be one of [id|user@aliasProject:aliasStudy|aliasProject:aliasStudy|aliasStudy].
     * @param clinicalIds  List of clinical analysis ids. Could be either the id or uuid.
     * @param updateParams Data model filled only with the parameters to be updated.
     * @param options      QueryOptions object.
     * @param token        Session id of the user logged in.
     * @return A OpenCGAResult.
     * @throws CatalogException if there is any internal error, the user does not have proper permissions or a parameter passed does not
     *                          exist or is not allowed to be updated.
     */
    public OpenCGAResult<ClinicalAnalysis> update(String studyStr, List<String> clinicalIds, ClinicalAnalysisUpdateParams updateParams,
                                                  QueryOptions options, String token) throws CatalogException {
        return update(studyStr, clinicalIds, updateParams, false, options, token);
    }

    public OpenCGAResult<ClinicalAnalysis> update(String studyStr, List<String> clinicalIds, ClinicalAnalysisUpdateParams updateParams,
                                                  boolean ignoreException, QueryOptions options, String token) throws CatalogException {
        String userId = userManager.getUserId(token);
        Study study = studyManager.resolveId(studyStr, userId, StudyManager.INCLUDE_VARIABLE_SET_AND_CONFIGURATION);

        String operationId = UuidUtils.generateOpenCgaUuid(UuidUtils.Entity.AUDIT);

        ObjectMap updateMap;
        try {
            updateMap = updateParams != null ? updateParams.getUpdateMap() : null;
        } catch (JsonProcessingException e) {
            throw new CatalogException("Could not parse ClinicalUpdateParams object: " + e.getMessage(), e);
        }

        ObjectMap auditParams = new ObjectMap()
                .append("study", studyStr)
                .append("clinicalIds", clinicalIds)
                .append("updateParams", updateMap)
                .append("options", options)
                .append("ignoreException", ignoreException)
                .append("token", token);

        OpenCGAResult<ClinicalAnalysis> result = OpenCGAResult.empty();

        auditManager.initAuditBatch(operationId);
        for (String id : clinicalIds) {
            String clinicalAnalysisId = id;
            String clinicalAnalysisUuid = "";
            try {
                OpenCGAResult<ClinicalAnalysis> internalResult = internalGet(study.getUid(), id, QueryOptions.empty(), userId);
                if (internalResult.getNumResults() == 0) {
                    throw new CatalogException("Clinical analysis '" + id + "' not found");
                }
                ClinicalAnalysis clinicalAnalysis = internalResult.first();

                // We set the proper values for the audit
                clinicalAnalysisId = clinicalAnalysis.getId();
                clinicalAnalysisUuid = clinicalAnalysis.getUuid();

                OpenCGAResult<ClinicalAnalysis> updateResult = update(study, clinicalAnalysis, updateParams, userId, options);
                result.append(updateResult);

                auditManager.auditUpdate(operationId, userId, Enums.Resource.CLINICAL_ANALYSIS, clinicalAnalysis.getId(),
                        clinicalAnalysis.getUuid(), study.getId(), study.getUuid(), auditParams,
                        new AuditRecord.Status(AuditRecord.Status.Result.SUCCESS));
            } catch (CatalogException e) {
                Event event = new Event(Event.Type.ERROR, id, e.getMessage());
                result.getEvents().add(event);
                result.setNumErrors(result.getNumErrors() + 1);

                logger.error("Could not update clinical analysis {}: {}", clinicalAnalysisId, e.getMessage());
                auditManager.auditUpdate(operationId, userId, Enums.Resource.CLINICAL_ANALYSIS, clinicalAnalysisId, clinicalAnalysisUuid,
                        study.getId(), study.getUuid(), auditParams, new AuditRecord.Status(AuditRecord.Status.Result.ERROR, e.getError()));
            }
        }
        auditManager.finishAuditBatch(operationId);

        return endResult(result, ignoreException);
    }

    private OpenCGAResult<ClinicalAnalysis> update(Study study, ClinicalAnalysis clinicalAnalysis,
                                                   ClinicalAnalysisUpdateParams updateParams, String userId, QueryOptions options)
            throws CatalogException {
        ClinicalAnalysisUpdateParams updateParamsClone;
        try {
            updateParamsClone = JacksonUtils.copy(updateParams, ClinicalAnalysisUpdateParams.class);
        } catch (IOException e) {
            throw new CatalogException("Could not clone ClinicalAnalysisUpdateParams object");
        }
        if (updateParamsClone == null) {
            throw new CatalogException("Empty update parameters. Nothing to update.");
        }

        validateAndInitReport(study, updateParamsClone.getReport(), userId);

        // ---------- Check and init responsible fields
        ClinicalResponsible responsible = updateParamsClone.getResponsible();
        if (responsible != null && StringUtils.isNotEmpty(responsible.getId())) {
            fillResponsible(responsible);
        }

        // ---------- Check and init request fields
        ClinicalRequest request = updateParamsClone.getRequest();
        if (request != null && StringUtils.isNotEmpty(request.getId())) {
            request.setDate(ParamUtils.checkDateOrGetCurrentDate(request.getDate(), "request.date"));
            fillResponsible(request.getResponsible());
        }

        ObjectMap parameters;
        try {
            parameters = updateParamsClone.getUpdateMap();
        } catch (JsonProcessingException e) {
            throw new CatalogException("Could not parse ClinicalUpdateParams object: " + e.getMessage(), e);
        }
        ParamUtils.checkUpdateParametersMap(parameters);

        options = ParamUtils.defaultObject(options, QueryOptions::new);
        if (study.getInternal() == null || study.getInternal().getConfiguration() == null
                || study.getInternal().getConfiguration().getClinical() == null) {
            throw new CatalogException("Unexpected error: ClinicalConfiguration is null");
        }
        ClinicalAnalysisStudyConfiguration clinicalConfiguration = study.getInternal().getConfiguration().getClinical();

        // Check permissions...
        // Only check write annotation permissions if the user wants to update the annotation sets
        if (updateParamsClone.getAnnotationSets() != null) {
            authorizationManager.checkClinicalAnalysisPermission(study.getUid(), clinicalAnalysis.getUid(), userId,
                    ClinicalAnalysisPermissions.WRITE_ANNOTATIONS);
        }
        // Only check update permissions if the user wants to update anything apart from the annotation sets
        if ((parameters.size() == 1 && !parameters.containsKey(SampleDBAdaptor.QueryParams.ANNOTATION_SETS.key()))
                || parameters.size() > 1) {
            authorizationManager.checkClinicalAnalysisPermission(study.getUid(), clinicalAnalysis.getUid(), userId,
                    ClinicalAnalysisPermissions.WRITE);
        }

        if (parameters.containsKey(ClinicalAnalysisDBAdaptor.QueryParams.ANNOTATION_SETS.key())) {
            Map<String, Object> actionMap = options.getMap(Constants.ACTIONS, new HashMap<>());
            if (!actionMap.containsKey(AnnotationSetManager.ANNOTATION_SETS)
                    && !actionMap.containsKey(AnnotationSetManager.ANNOTATIONS)) {
                logger.warn("Assuming the user wants to add the list of annotation sets provided");
                actionMap.put(AnnotationSetManager.ANNOTATION_SETS, ParamUtils.BasicUpdateAction.ADD);
                options.put(Constants.ACTIONS, actionMap);
            }
        }

        List<Event> events = new LinkedList<>();
        if (StringUtils.isNotEmpty(clinicalAnalysis.getCreationDate())) {
            ParamUtils.checkDateFormat(clinicalAnalysis.getCreationDate(), ClinicalAnalysisDBAdaptor.QueryParams.CREATION_DATE.key());
        }
        if (StringUtils.isNotEmpty(clinicalAnalysis.getModificationDate())) {
            ParamUtils.checkDateFormat(clinicalAnalysis.getModificationDate(),
                    ClinicalAnalysisDBAdaptor.QueryParams.MODIFICATION_DATE.key());
        }

        Map<String, Object> actionMap = options.getMap(Constants.ACTIONS);

        if (updateParamsClone.getId() != null) {
            ParamUtils.checkIdentifier(updateParamsClone.getId(), ClinicalAnalysisDBAdaptor.QueryParams.ID.key());
        }
        if (StringUtils.isNotEmpty(updateParamsClone.getDueDate()) && TimeUtils.toDate(updateParamsClone.getDueDate()) == null) {
            throw new CatalogException("Unrecognised due date. Accepted format is: yyyyMMddHHmmss");
        }

        if (updateParamsClone.getComments() != null && !updateParamsClone.getComments().isEmpty()) {
            List<ClinicalComment> comments = new ArrayList<>(updateParamsClone.getComments().size());

            ParamUtils.AddRemoveReplaceAction action = ParamUtils.AddRemoveReplaceAction.from(actionMap,
                    ClinicalAnalysisDBAdaptor.QueryParams.COMMENTS.key(), ParamUtils.AddRemoveReplaceAction.ADD);

            switch (action) {
                case ADD:
                    // Ensure each comment has a different milisecond
                    Calendar calendar = Calendar.getInstance();
                    for (ClinicalCommentParam comment : updateParamsClone.getComments()) {
                        comments.add(new ClinicalComment(userId, comment.getMessage(), comment.getTags(),
                                TimeUtils.getTimeMillis(calendar.getTime())));
                        calendar.add(Calendar.MILLISECOND, 1);
                    }
                    break;
                case REMOVE:
                case REPLACE:
                    for (ClinicalCommentParam comment : updateParamsClone.getComments()) {
                        if (StringUtils.isEmpty(comment.getDate())) {
                            throw new CatalogException("Missing mandatory 'date' field. This field is mandatory when action is '"
                                    + action + "'.");
                        }
                        comments.add(new ClinicalComment(userId, comment.getMessage(), comment.getTags(), comment.getDate()));
                    }
                    break;
                default:
                    throw new IllegalStateException("Unknown comments action " + action);
            }

            parameters.put(ClinicalAnalysisDBAdaptor.QueryParams.COMMENTS.key(), comments);
        }

        if (parameters.get(ClinicalAnalysisDBAdaptor.QueryParams.ANALYSTS.key()) != null) {
            ParamUtils.BasicUpdateAction action = ParamUtils.BasicUpdateAction.from(actionMap,
                    ClinicalAnalysisDBAdaptor.QueryParams.ANALYSTS.key(), ParamUtils.BasicUpdateAction.ADD);
            List<ClinicalAnalystParam> analystList = updateParamsClone.getAnalysts();
            switch (action) {
                case ADD:
                case SET:
                    QueryOptions userOptions = new QueryOptions(QueryOptions.INCLUDE, Arrays.asList(UserDBAdaptor.QueryParams.ID.key(),
                            UserDBAdaptor.QueryParams.NAME.key(), UserDBAdaptor.QueryParams.EMAIL.key()));

                    Set<String> analystIdList = new HashSet<>();
                    for (ClinicalAnalystParam clinicalAnalystParam : analystList) {
                        analystIdList.add(clinicalAnalystParam.getId());
                    }

                    List<ClinicalAnalyst> clinicalAnalystList = new ArrayList<>(analystIdList.size());
                    // Check analysts exist
                    if (!analystIdList.isEmpty()) {
                        Query query = new Query(UserDBAdaptor.QueryParams.ID.key(), analystIdList);
                        OpenCGAResult<User> userResult = userDBAdaptor.get(query, userOptions);
                        if (userResult.getNumResults() < analystIdList.size()) {
                            throw new CatalogException("Some analysts were not found.");
                        }
                        for (User user : userResult.getResults()) {
                            clinicalAnalystList.add(new ClinicalAnalyst(user.getId(), user.getName(), user.getEmail(), userId,
                                    Collections.emptyMap()));
                        }
                    }
                    parameters.put(ClinicalAnalysisDBAdaptor.QueryParams.ANALYSTS.key(), clinicalAnalystList);
                    break;
                case REMOVE:
                    // Directly add those analysts. No need to check
                    List<ClinicalAnalyst> analysts = analystList.stream().map(ClinicalAnalystParam::toClinicalAnalyst)
                            .collect(Collectors.toList());
                    parameters.put(ClinicalAnalysisDBAdaptor.QueryParams.ANALYSTS.key(), analysts);
                    break;
                default:
                    throw new IllegalStateException("Unknown analysts action " + action);
            }
        }
        if (parameters.get(ClinicalAnalysisDBAdaptor.QueryParams.QUALITY_CONTROL.key()) != null) {
            ClinicalAnalysisQualityControl qualityControl = updateParamsClone.getQualityControl().toClinicalQualityControl();
            if (qualityControl.getComments() != null) {
                for (ClinicalComment comment : qualityControl.getComments()) {
                    comment.setDate(TimeUtils.getTime());
                    comment.setAuthor(userId);
                }
            }
            parameters.put(ClinicalAnalysisDBAdaptor.QueryParams.QUALITY_CONTROL.key(), qualityControl);
        }

        if (updateParamsClone.getReport() != null && CollectionUtils.isNotEmpty(updateParamsClone.getReport().getFiles())) {
            parameters.putNested(ClinicalAnalysisDBAdaptor.QueryParams.REPORT_FILES.key(), updateParamsClone.getReport().getFiles(), false);
        }
        if (updateParamsClone.getReport() != null && CollectionUtils.isNotEmpty(updateParamsClone.getReport().getSupportingEvidences())) {
            parameters.putNested(ClinicalAnalysisDBAdaptor.QueryParams.REPORT_SUPPORTING_EVIDENCES.key(),
                    updateParamsClone.getReport().getSupportingEvidences(), false);
        }
        if (updateParamsClone.getFiles() != null && !updateParamsClone.getFiles().isEmpty()) {
            clinicalAnalysis.setFiles(updateParamsClone.getFiles().stream().map(FileReferenceParam::toFile).collect(Collectors.toList()));

            // Validate files
            validateFiles(study, clinicalAnalysis, userId);
            parameters.put(ClinicalAnalysisDBAdaptor.QueryParams.FILES.key(), clinicalAnalysis.getFiles());
        }

        if (CollectionUtils.isNotEmpty(updateParamsClone.getPanels()) && updateParamsClone.getPanelLock() != null
                && updateParamsClone.getPanelLock()) {
            throw new CatalogException("Updating the list of panels and setting 'panelLock' to true at the same time is not allowed.");
        }

        if (CollectionUtils.isNotEmpty(updateParamsClone.getPanels())) {
            if (clinicalAnalysis.isPanelLock() && (updateParamsClone.getPanelLock() == null || updateParamsClone.getPanelLock())) {
                throw new CatalogException("Cannot update panels from ClinicalAnalysis '" + clinicalAnalysis.getId() + "'. "
                        + "'panelLocked' field from ClinicalAnalysis is set to true.");
            }

            // Validate and get panels
            List<String> panelIds = updateParamsClone.getPanels().stream().map(PanelReferenceParam::getId).collect(Collectors.toList());
            Query query = new Query(PanelDBAdaptor.QueryParams.ID.key(), panelIds);
            OpenCGAResult<Panel> panelResult =
                    panelDBAdaptor.get(study.getUid(), query, PanelManager.INCLUDE_PANEL_IDS, userId);
            if (panelResult.getNumResults() < panelIds.size()) {
                throw new CatalogException("Some panels were not found or user doesn't have permissions to see them.");
            }

            parameters.put(ClinicalAnalysisDBAdaptor.QueryParams.PANELS.key(), panelResult.getResults());
        }

        if (updateParamsClone.getPanelLock() != null && updateParamsClone.getPanelLock() && !clinicalAnalysis.isPanelLock()) {
            // if user wants to set panelLock to true
            // We need to check if the CA has interpretations. If so, the interpretations should contain at least one of the case panels
            // in order to set panelLock to true. Otherwise, that action is not allowed.
            Set<String> panelIds = clinicalAnalysis.getPanels().stream().map(Panel::getId).collect(Collectors.toSet());
            String exceptionMsgPrefix = "The interpretation '";
            String exceptionMsgSuffix = "' does not contain any of the case panels. 'panelLock' can only be set to true if all"
                    + " all Interpretations contains a non-empty subset of the panels used by the case.";
            String alternativeExceptionMsgSuffix = "' is using a panel not defined by the case. 'panelLock' can only be set to true if all"
                    + " all Interpretations contains a non-empty subset of the panels used by the case.";
            if (clinicalAnalysis.getInterpretation() != null) {
                if (CollectionUtils.isEmpty(clinicalAnalysis.getInterpretation().getPanels())) {
                    throw new CatalogException(exceptionMsgPrefix + clinicalAnalysis.getInterpretation().getId() + exceptionMsgSuffix);
                }
                for (Panel panel : clinicalAnalysis.getInterpretation().getPanels()) {
                    if (!panelIds.contains(panel.getId())) {
                        throw new CatalogException(exceptionMsgPrefix + clinicalAnalysis.getInterpretation().getId()
                                + alternativeExceptionMsgSuffix);
                    }
                }
            }
            if (CollectionUtils.isNotEmpty(clinicalAnalysis.getSecondaryInterpretations())) {
                for (Interpretation interpretation : clinicalAnalysis.getSecondaryInterpretations()) {
                    if (CollectionUtils.isEmpty(interpretation.getPanels())) {
                        throw new CatalogException(exceptionMsgPrefix + interpretation.getId() + exceptionMsgSuffix);
                    }
                    for (Panel panel : interpretation.getPanels()) {
                        if (!panelIds.contains(panel.getId())) {
                            throw new CatalogException(exceptionMsgPrefix + interpretation.getId() + alternativeExceptionMsgSuffix);
                        }
                    }
                }
            }
        }

        if (CollectionUtils.isNotEmpty(updateParamsClone.getPanels())) {
            // Get panels
            Query query = new Query(PanelDBAdaptor.QueryParams.ID.key(),
                    updateParamsClone.getPanels().stream().map(PanelReferenceParam::getId).collect(Collectors.toList()));
            OpenCGAResult<Panel> panelResult =
                    panelDBAdaptor.get(study.getUid(), query, PanelManager.INCLUDE_PANEL_IDS, userId);
            if (panelResult.getNumResults() < updateParamsClone.getPanels().size()) {
                throw new CatalogException("Some panels were not found or user doesn't have permissions to see them");
            }

            parameters.put(ClinicalAnalysisDBAdaptor.QueryParams.PANELS.key(), panelResult.getResults());
        }

        if (parameters.containsKey(ClinicalAnalysisDBAdaptor.QueryParams.DISORDER.key())) {
            // Assign the disorder to be updated to the clinicalAnalysis obtained from the DB so it can be checked in context
            clinicalAnalysis.setDisorder(updateParamsClone.getDisorder().toDisorder());
            validateDisorder(clinicalAnalysis);
            // Fill parameter to be updated with complete disorder information
            parameters.put(ClinicalAnalysisDBAdaptor.QueryParams.DISORDER.key(), clinicalAnalysis.getDisorder());
        }

        if (parameters.containsKey(ClinicalAnalysisDBAdaptor.QueryParams.INTERNAL_STATUS.key())) {
            Map<String, Object> status = (Map<String, Object>) parameters.get(ClinicalAnalysisDBAdaptor.QueryParams.INTERNAL_STATUS.key());
            if (!(status instanceof Map) || StringUtils.isEmpty(String.valueOf(status.get("name")))
                    || !ClinicalAnalysisStatus.isValid(String.valueOf(status.get("name")))) {
                throw new CatalogException("Missing or invalid status");
            }
        }

        // Validate user-defined parameters
        if (parameters.containsKey(ClinicalAnalysisDBAdaptor.QueryParams.PRIORITY.key())) {
            clinicalAnalysis.setPriority(updateParamsClone.getPriority().toClinicalPriorityAnnotation());
            validateCustomPriorityParameters(clinicalAnalysis, clinicalConfiguration);
            parameters.put(ClinicalAnalysisDBAdaptor.QueryParams.PRIORITY.key(), clinicalAnalysis.getPriority());
        }
        if (parameters.containsKey(ClinicalAnalysisDBAdaptor.QueryParams.FLAGS.key())) {
            Set<String> currentFlags = null;
            if (clinicalAnalysis.getFlags() != null) {
                currentFlags = clinicalAnalysis.getFlags().stream().map(FlagAnnotation::getId).collect(Collectors.toSet());
            }

            clinicalAnalysis.setFlags(updateParamsClone.getFlags().stream().map(FlagValueParam::toFlagAnnotation)
                    .collect(Collectors.toList()));
            validateCustomFlagParameters(clinicalAnalysis, clinicalConfiguration);

            ParamUtils.BasicUpdateAction action = ParamUtils.BasicUpdateAction.from(actionMap,
                    ClinicalAnalysisDBAdaptor.QueryParams.FLAGS.key(), ParamUtils.BasicUpdateAction.ADD);
            if (action == ParamUtils.BasicUpdateAction.ADD) {
                // Check for duplications
                if (currentFlags != null) {
                    Iterator<FlagAnnotation> iterator = clinicalAnalysis.getFlags().iterator();
                    while (iterator.hasNext()) {
                        FlagAnnotation flag = iterator.next();
                        if (currentFlags.contains(flag.getId())) {
                            iterator.remove();
                        }
                    }
                }
            }

            parameters.put(ClinicalAnalysisDBAdaptor.QueryParams.FLAGS.key(), clinicalAnalysis.getFlags());
        }
        if (parameters.containsKey(ClinicalAnalysisDBAdaptor.QueryParams.CONSENT.key())) {
            clinicalAnalysis.setConsent(updateParamsClone.getConsent().toClinicalConsentAnnotation());
            validateCustomConsentParameters(clinicalAnalysis, clinicalConfiguration);
            parameters.put(ClinicalAnalysisDBAdaptor.QueryParams.CONSENT.key(), clinicalAnalysis.getConsent());
        }
        if (parameters.containsKey(ClinicalAnalysisDBAdaptor.QueryParams.STATUS.key())) {
            clinicalAnalysis.setStatus(updateParamsClone.getStatus().toStatus());
            validateStatusParameter(clinicalAnalysis, clinicalConfiguration);
            parameters.put(ClinicalAnalysisDBAdaptor.QueryParams.STATUS.key(), clinicalAnalysis.getStatus());

            if (StringUtils.isNotEmpty(updateParamsClone.getStatus().getId())) {
                List<ClinicalStatusValue> clinicalStatusValues = clinicalConfiguration.getStatus().get(clinicalAnalysis.getType());
                for (ClinicalStatusValue clinicalStatusValue : clinicalStatusValues) {
                    if (updateParamsClone.getStatus().getId().equals(clinicalStatusValue.getId())) {
                        if (clinicalStatusValue.getType() == ClinicalStatusValue.ClinicalStatusType.CLOSED) {
                            String msg = "User '" + userId + "' changed case '" + clinicalAnalysis.getId() + "' to status '"
                                    + updateParamsClone.getStatus().getId() + "', which is of type CLOSED. Automatically locking "
                                    + "ClinicalAnalysis";
                            logger.info(msg);
                            parameters.put(ClinicalAnalysisDBAdaptor.QueryParams.LOCKED.key(), true);
                            events.add(new Event(Event.Type.INFO, clinicalAnalysis.getId(), msg));
                        }
                    }
                }
            }
        }

        checkUpdateAnnotations(study, clinicalAnalysis, parameters, options, VariableSet.AnnotableDataModels.CLINICAL_ANALYSIS,
                clinicalDBAdaptor, userId);
        ClinicalAudit clinicalAudit = new ClinicalAudit(userId, ClinicalAudit.Action.UPDATE_CLINICAL_ANALYSIS,
                "Update ClinicalAnalysis '" + clinicalAnalysis.getId() + "'", TimeUtils.getTime());
        OpenCGAResult<ClinicalAnalysis> update = clinicalDBAdaptor.update(clinicalAnalysis.getUid(), parameters, study.getVariableSets(),
                Collections.singletonList(clinicalAudit), options);
        update.addEvents(events);
        if (options.getBoolean(ParamConstants.INCLUDE_RESULT_PARAM)) {
            // Fetch updated clinical analysis
            OpenCGAResult<ClinicalAnalysis> result = clinicalDBAdaptor.get(study.getUid(),
                    new Query(ClinicalAnalysisDBAdaptor.QueryParams.UID.key(), clinicalAnalysis.getUid()), options, userId);
            update.setResults(result.getResults());
        }
        return update;
    }

    /**
     * Sort the family members in the following order: proband, father, mother, others.
     *
     * @param clinicalAnalysis Clinical analysis.
     * @return false if it could not be sorted, true otherwise.
     */
    private boolean sortMembersFromFamily(ClinicalAnalysis clinicalAnalysis) {
        if (clinicalAnalysis.getFamily() == null || ListUtils.isEmpty(clinicalAnalysis.getFamily().getMembers())
                || clinicalAnalysis.getFamily().getRoles().isEmpty()) {
            return false;
        }

        Family family = clinicalAnalysis.getFamily();
        String probandId = clinicalAnalysis.getProband().getId();
        if (family.getRoles().get(probandId).isEmpty()) {
            return false;
        }

        // Role -> list of individuals
        Map<Family.FamiliarRelationship, List<Individual>> roleToProband = new HashMap<>();
        roleToProband.put(Family.FamiliarRelationship.PROBAND, Collections.singletonList(clinicalAnalysis.getProband()));
        for (Individual member : family.getMembers()) {
            if (member.getId().equals(probandId)) {
                continue;
            }

            Family.FamiliarRelationship role = family.getRoles().get(probandId).get(member.getId());
            if (role == null) {
                return false;
            }
            if (!roleToProband.containsKey(role)) {
                roleToProband.put(role, new ArrayList<>());
            }
            roleToProband.get(role).add(member);
        }

        List<Individual> members = new ArrayList<>(family.getMembers().size());
        if (roleToProband.containsKey(Family.FamiliarRelationship.PROBAND)) {
            members.add(roleToProband.get(Family.FamiliarRelationship.PROBAND).get(0));
            roleToProband.remove(Family.FamiliarRelationship.PROBAND);
        }
        if (roleToProband.containsKey(Family.FamiliarRelationship.FATHER)) {
            members.add(roleToProband.get(Family.FamiliarRelationship.FATHER).get(0));
            roleToProband.remove(Family.FamiliarRelationship.FATHER);
        }
        if (roleToProband.containsKey(Family.FamiliarRelationship.MOTHER)) {
            members.add(roleToProband.get(Family.FamiliarRelationship.MOTHER).get(0));
            roleToProband.remove(Family.FamiliarRelationship.MOTHER);
        }
        // Add the rest of the members
        for (Family.FamiliarRelationship role : roleToProband.keySet()) {
            for (Individual individual : roleToProband.get(role)) {
                members.add(individual);
            }
        }

        family.setMembers(members);
        return true;
    }

    public OpenCGAResult<ClinicalAnalysis> search(String studyId, Query query, QueryOptions options, String token) throws CatalogException {
        query = ParamUtils.defaultObject(query, Query::new);
        options = ParamUtils.defaultObject(options, QueryOptions::new);

        String userId = catalogManager.getUserManager().getUserId(token);
        Study study = catalogManager.getStudyManager().resolveId(studyId, userId, StudyManager.INCLUDE_VARIABLE_SET);

        fixQueryObject(study, query, userId, token);
        AnnotationUtils.fixQueryOptionAnnotation(options);

        query.append(ClinicalAnalysisDBAdaptor.QueryParams.STUDY_UID.key(), study.getUid());

        return clinicalDBAdaptor.get(study.getUid(), query, options, userId);
    }

    @Override
    public OpenCGAResult<?> distinct(String studyId, List<String> fields, Query query, String token) throws CatalogException {
        query = ParamUtils.defaultObject(query, Query::new);

        String userId = userManager.getUserId(token);
        Study study = catalogManager.getStudyManager().resolveId(studyId, userId, StudyManager.INCLUDE_VARIABLE_SET);

        ObjectMap auditParams = new ObjectMap()
                .append("studyId", studyId)
                .append("field", fields)
                .append("query", new Query(query))
                .append("token", token);
        try {
            fixQueryObject(study, query, userId, token);

            query.append(ClinicalAnalysisDBAdaptor.QueryParams.STUDY_UID.key(), study.getUid());
            OpenCGAResult<?> result = clinicalDBAdaptor.distinct(study.getUid(), fields, query, userId);

            auditManager.auditDistinct(userId, Enums.Resource.CLINICAL_ANALYSIS, study.getId(), study.getUuid(), auditParams,
                    new AuditRecord.Status(AuditRecord.Status.Result.SUCCESS));

            return result;
        } catch (CatalogException e) {
            auditManager.auditDistinct(userId, Enums.Resource.CLINICAL_ANALYSIS, study.getId(), study.getUuid(), auditParams,
                    new AuditRecord.Status(AuditRecord.Status.Result.ERROR, e.getError()));
            throw e;
        }
    }

    protected void fixQueryObject(Study study, Query query, String user, String token) throws CatalogException {
        // Fix query if it contains any annotation
        AnnotationUtils.fixQueryAnnotationSearch(study, query);

        changeQueryId(query, ParamConstants.CLINICAL_DISORDER_PARAM, ClinicalAnalysisDBAdaptor.QueryParams.DISORDER.key());
        changeQueryId(query, ParamConstants.CLINICAL_ANALYST_ID_PARAM, ClinicalAnalysisDBAdaptor.QueryParams.ANALYSTS_ID.key());
        changeQueryId(query, ParamConstants.CLINICAL_PRIORITY_PARAM, ClinicalAnalysisDBAdaptor.QueryParams.PRIORITY_ID.key());
        changeQueryId(query, ParamConstants.CLINICAL_FLAGS_PARAM, ClinicalAnalysisDBAdaptor.QueryParams.FLAGS_ID.key());
        changeQueryId(query, ParamConstants.CLINICAL_QUALITY_CONTROL_SUMMARY_PARAM,
                ClinicalAnalysisDBAdaptor.QueryParams.QUALITY_CONTROL_SUMMARY.key());
        changeQueryId(query, ParamConstants.CLINICAL_STATUS_PARAM, ClinicalAnalysisDBAdaptor.QueryParams.STATUS_ID.key());
        changeQueryId(query, ParamConstants.CLINICAL_INTERNAL_STATUS_PARAM,
                ClinicalAnalysisDBAdaptor.QueryParams.INTERNAL_STATUS_ID.key());

        if (query.containsKey(ParamConstants.CLINICAL_PANELS_PARAM)) {
            List<String> panelList = query.getAsStringList(ParamConstants.CLINICAL_PANELS_PARAM);
            query.remove(ParamConstants.CLINICAL_PANELS_PARAM);
            PanelDBAdaptor.QueryParams fieldFilter = catalogManager.getPanelManager().getFieldFilter(panelList);
            Query tmpQuery = new Query(fieldFilter.key(), panelList);

            OpenCGAResult<Panel> result = panelDBAdaptor.get(study.getUid(), tmpQuery, PanelManager.INCLUDE_PANEL_IDS, user);
            if (result.getNumResults() > 0) {
                query.put(ClinicalAnalysisDBAdaptor.QueryParams.PANELS_UID.key(),
                        result.getResults().stream().map(Panel::getUid).collect(Collectors.toList()));
            } else {
                // We won't return any results
                query.put(ClinicalAnalysisDBAdaptor.QueryParams.PANELS_UID.key(), -1);
            }
        }

        if (query.containsKey(ParamConstants.CLINICAL_FILES_PARAM)) {
            List<String> fileList = query.getAsStringList(ParamConstants.CLINICAL_FILES_PARAM);
            query.remove(ParamConstants.CLINICAL_FILES_PARAM);
            FileDBAdaptor.QueryParams fieldFilter = catalogManager.getFileManager().getFieldFilter(fileList);
            Query tmpQuery = new Query(fieldFilter.key(), fileList);

            OpenCGAResult<File> result = fileDBAdaptor.get(study.getUid(), tmpQuery, FileManager.INCLUDE_FILE_IDS, user);
            if (result.getNumResults() > 0) {
                query.put(ClinicalAnalysisDBAdaptor.QueryParams.FILES_UID.key(),
                        result.getResults().stream().map(File::getUid).collect(Collectors.toList()));
            } else {
                // We won't return any results
                query.put(ClinicalAnalysisDBAdaptor.QueryParams.FILES_UID.key(), -1);
            }
        }

        if (query.containsKey(ParamConstants.CLINICAL_PROBAND_PARAM)) {
            List<String> probandList = query.getAsStringList(ParamConstants.CLINICAL_PROBAND_PARAM);
            query.remove(ParamConstants.CLINICAL_PROBAND_PARAM);
            IndividualDBAdaptor.QueryParams fieldFilter = catalogManager.getIndividualManager().getFieldFilter(probandList);
            Query tmpQuery = new Query(fieldFilter.key(), probandList);

            OpenCGAResult<Individual> result = individualDBAdaptor.get(study.getUid(), tmpQuery, IndividualManager.INCLUDE_INDIVIDUAL_IDS,
                    user);
            if (result.getNumResults() > 0) {
                query.put(ClinicalAnalysisDBAdaptor.QueryParams.PROBAND_UID.key(),
                        result.getResults().stream().map(Individual::getUid).collect(Collectors.toList()));
            } else {
                // We won't return any results
                query.put(ClinicalAnalysisDBAdaptor.QueryParams.PROBAND_UID.key(), -1);
            }
        }
        if (query.containsKey(ParamConstants.CLINICAL_PROBAND_SAMPLES_PARAM)) {
            List<String> sampleList = query.getAsStringList(ParamConstants.CLINICAL_PROBAND_SAMPLES_PARAM);
            query.remove(ParamConstants.CLINICAL_PROBAND_SAMPLES_PARAM);
            SampleDBAdaptor.QueryParams fieldFilter = catalogManager.getSampleManager().getFieldFilter(sampleList);
            Query tmpQuery = new Query(fieldFilter.key(), sampleList);

            OpenCGAResult<Sample> result = sampleDBAdaptor.get(study.getUid(), tmpQuery, SampleManager.INCLUDE_SAMPLE_IDS, user);
            if (result.getNumResults() > 0) {
                query.put(ClinicalAnalysisDBAdaptor.QueryParams.PROBAND_SAMPLES_UID.key(),
                        result.getResults().stream().map(Sample::getUid).collect(Collectors.toList()));
            } else {
                // We won't return any results
                query.put(ClinicalAnalysisDBAdaptor.QueryParams.PROBAND_SAMPLES_UID.key(), -1);
            }
        }
        if (query.containsKey(ParamConstants.CLINICAL_FAMILY_PARAM)) {
            List<String> familyList = query.getAsStringList(ParamConstants.CLINICAL_FAMILY_PARAM);
            query.remove(ParamConstants.CLINICAL_FAMILY_PARAM);
            FamilyDBAdaptor.QueryParams fieldFilter = catalogManager.getFamilyManager().getFieldFilter(familyList);
            Query tmpQuery = new Query(fieldFilter.key(), familyList);

            OpenCGAResult<Family> result = familyDBAdaptor.get(study.getUid(), tmpQuery, FamilyManager.INCLUDE_FAMILY_IDS, user);
            if (result.getNumResults() > 0) {
                query.put(ClinicalAnalysisDBAdaptor.QueryParams.FAMILY_UID.key(),
                        result.getResults().stream().map(Family::getUid).collect(Collectors.toList()));
            } else {
                // We won't return any results
                query.put(ClinicalAnalysisDBAdaptor.QueryParams.FAMILY_UID.key(), -1);
            }
        }
        if (query.containsKey(ParamConstants.CLINICAL_FAMILY_MEMBERS_PARAM)) {
            List<String> probandList = query.getAsStringList(ParamConstants.CLINICAL_FAMILY_MEMBERS_PARAM);
            query.remove(ParamConstants.CLINICAL_FAMILY_MEMBERS_PARAM);
            IndividualDBAdaptor.QueryParams fieldFilter = catalogManager.getIndividualManager().getFieldFilter(probandList);
            Query tmpQuery = new Query(fieldFilter.key(), probandList);

            OpenCGAResult<Individual> result = individualDBAdaptor.get(study.getUid(), tmpQuery, IndividualManager.INCLUDE_INDIVIDUAL_IDS,
                    user);
            if (result.getNumResults() > 0) {
                query.put(ClinicalAnalysisDBAdaptor.QueryParams.FAMILY_MEMBERS_UID.key(),
                        result.getResults().stream().map(Individual::getUid).collect(Collectors.toList()));
            } else {
                // We won't return any results
                query.put(ClinicalAnalysisDBAdaptor.QueryParams.FAMILY_MEMBERS_UID.key(), -1);
            }
        }
        if (query.containsKey(ParamConstants.CLINICAL_FAMILY_MEMBERS_SAMPLES_PARAM)) {
            List<String> sampleList = query.getAsStringList(ParamConstants.CLINICAL_FAMILY_MEMBERS_SAMPLES_PARAM);
            query.remove(ParamConstants.CLINICAL_FAMILY_MEMBERS_SAMPLES_PARAM);
            SampleDBAdaptor.QueryParams fieldFilter = catalogManager.getSampleManager().getFieldFilter(sampleList);
            Query tmpQuery = new Query(fieldFilter.key(), sampleList);

            OpenCGAResult<Sample> result = sampleDBAdaptor.get(study.getUid(), tmpQuery, SampleManager.INCLUDE_SAMPLE_IDS, user);
            if (result.getNumResults() > 0) {
                query.put(ClinicalAnalysisDBAdaptor.QueryParams.FAMILY_MEMBERS_SAMPLES_UID.key(),
                        result.getResults().stream().map(Sample::getUid).collect(Collectors.toList()));
            } else {
                // We won't return any results
                query.put(ClinicalAnalysisDBAdaptor.QueryParams.FAMILY_MEMBERS_SAMPLES_UID.key(), -1);
            }
        }

        if (query.containsKey(ParamConstants.CLINICAL_INDIVIDUAL_PARAM)) {
            List<String> individualList = query.getAsStringList(ParamConstants.CLINICAL_INDIVIDUAL_PARAM);
            query.remove(ParamConstants.CLINICAL_INDIVIDUAL_PARAM);

            IndividualDBAdaptor.QueryParams fieldFilter = catalogManager.getIndividualManager().getFieldFilter(individualList);
            Query tmpQuery = new Query(fieldFilter.key(), individualList);

            OpenCGAResult<Individual> result = individualDBAdaptor.get(study.getUid(), tmpQuery, IndividualManager.INCLUDE_INDIVIDUAL_IDS,
                    user);
            if (result.getNumResults() > 0) {
                query.put(ClinicalAnalysisDBAdaptor.QueryParams.INDIVIDUAL.key(),
                        result.getResults().stream().map(Individual::getUid).collect(Collectors.toList()));
            } else {
                // We won't return any results
                query.put(ClinicalAnalysisDBAdaptor.QueryParams.PROBAND_UID.key(), -1);
            }
        }
        if (query.containsKey(ParamConstants.CLINICAL_SAMPLE_PARAM)) {
            List<String> sampleList = query.getAsStringList(ParamConstants.CLINICAL_SAMPLE_PARAM);
            query.remove(ParamConstants.CLINICAL_SAMPLE_PARAM);
            SampleDBAdaptor.QueryParams fieldFilter = catalogManager.getSampleManager().getFieldFilter(sampleList);
            Query tmpQuery = new Query(fieldFilter.key(), sampleList);

            OpenCGAResult<Sample> result = sampleDBAdaptor.get(study.getUid(), tmpQuery, SampleManager.INCLUDE_SAMPLE_IDS, user);
            if (result.getNumResults() > 0) {
                query.put(ClinicalAnalysisDBAdaptor.QueryParams.SAMPLE.key(),
                        result.getResults().stream().map(Sample::getUid).collect(Collectors.toList()));
            } else {
                // We won't return any results
                query.put(ClinicalAnalysisDBAdaptor.QueryParams.PROBAND_SAMPLES_UID.key(), -1);
            }
        }
    }

    public OpenCGAResult<ClinicalAnalysis> count(String studyId, Query query, String token)
            throws CatalogException {
        String userId = catalogManager.getUserManager().getUserId(token);
        Study study = catalogManager.getStudyManager().resolveId(studyId, userId, StudyManager.INCLUDE_VARIABLE_SET);

        ObjectMap auditParams = new ObjectMap()
                .append("studyId", studyId)
                .append("query", new Query(query))
                .append("token", token);
        try {
            fixQueryObject(study, query, userId, token);
            query.append(ClinicalAnalysisDBAdaptor.QueryParams.STUDY_UID.key(), study.getUid());

            OpenCGAResult<Long> queryResultAux = clinicalDBAdaptor.count(query, userId);

            auditManager.auditCount(userId, Enums.Resource.CLINICAL_ANALYSIS, study.getId(), study.getUuid(), auditParams,
                    new AuditRecord.Status(AuditRecord.Status.Result.SUCCESS));

            return new OpenCGAResult<>(queryResultAux.getTime(), queryResultAux.getEvents(), 0, Collections.emptyList(),
                    queryResultAux.getNumMatches());
        } catch (CatalogException e) {
            auditManager.auditCount(userId, Enums.Resource.CLINICAL_ANALYSIS, study.getId(), study.getUuid(), auditParams,
                    new AuditRecord.Status(AuditRecord.Status.Result.ERROR, e.getError()));
            throw e;
        }
    }

    @Override
    public OpenCGAResult delete(String studyStr, List<String> clinicalAnalysisIds, QueryOptions options, String token)
            throws CatalogException {
        return delete(studyStr, clinicalAnalysisIds, options, false, token);
    }

    public OpenCGAResult delete(String studyStr, List<String> clinicalAnalysisIds, QueryOptions options, boolean ignoreException,
                                String token) throws CatalogException {
        if (CollectionUtils.isEmpty(clinicalAnalysisIds)) {
            throw new CatalogException("Missing list of Clinical Analysis ids");
        }

        String userId = catalogManager.getUserManager().getUserId(token);
        Study study = studyManager.resolveId(studyStr, userId);

        String operationId = UuidUtils.generateOpenCgaUuid(UuidUtils.Entity.AUDIT);

        ObjectMap auditParams = new ObjectMap()
                .append("study", studyStr)
                .append("clinicalAnalysisIds", clinicalAnalysisIds)
                .append("options", options)
                .append("ignoreException", ignoreException)
                .append("token", token);

        options = ParamUtils.defaultObject(options, QueryOptions::new);

        boolean checkPermissions;
        try {
            // If the user is the owner or the admin, we won't check if he has permissions for every single entry
            checkPermissions = !authorizationManager.isOwnerOrAdmin(study.getUid(), userId);
        } catch (CatalogException e) {
            auditManager.auditDelete(operationId, userId, Enums.Resource.CLINICAL_ANALYSIS, "", "", study.getId(), study.getUuid(),
                    auditParams, new AuditRecord.Status(AuditRecord.Status.Result.ERROR, e.getError()));
            throw e;
        }

        auditManager.initAuditBatch(operationId);
        OpenCGAResult result = OpenCGAResult.empty();
        for (String id : clinicalAnalysisIds) {
            String clinicalId = id;
            String clinicalUuid = "";
            try {
                OpenCGAResult<ClinicalAnalysis> internalResult = internalGet(study.getUid(), id,
                        keepFieldsInQueryOptions(INCLUDE_CLINICAL_INTERPRETATION_IDS, Arrays.asList(
                                ClinicalAnalysisDBAdaptor.QueryParams.INTERPRETATION.key() + "."
                                        + InterpretationDBAdaptor.QueryParams.PRIMARY_FINDINGS_ID.key(),
                                ClinicalAnalysisDBAdaptor.QueryParams.SECONDARY_INTERPRETATIONS.key() + "."
                                        + InterpretationDBAdaptor.QueryParams.PRIMARY_FINDINGS_ID.key())),
                        userId);
                if (internalResult.getNumResults() == 0) {
                    throw new CatalogException("Clinical Analysis '" + id + "' not found");
                }
                ClinicalAnalysis clinicalAnalysis = internalResult.first();

                // We set the proper values for the audit
                clinicalId = clinicalAnalysis.getId();
                clinicalUuid = clinicalAnalysis.getUuid();

                if (checkPermissions) {
                    authorizationManager.checkClinicalAnalysisPermission(study.getUid(), clinicalAnalysis.getUid(), userId,
                            ClinicalAnalysisPermissions.DELETE);
                }

                // Check if the ClinicalAnalysis can be deleted
                checkClinicalAnalysisCanBeDeleted(clinicalAnalysis, options);

                ClinicalAudit clinicalAudit = new ClinicalAudit(userId, ClinicalAudit.Action.DELETE_CLINICAL_ANALYSIS,
                        "Delete Clinical Analysis '" + clinicalId + "'", TimeUtils.getTime());

                result.append(clinicalDBAdaptor.delete(clinicalAnalysis, Collections.singletonList(clinicalAudit)));

                auditManager.auditDelete(operationId, userId, Enums.Resource.CLINICAL_ANALYSIS, clinicalAnalysis.getId(),
                        clinicalAnalysis.getUuid(), study.getId(), study.getUuid(), auditParams,
                        new AuditRecord.Status(AuditRecord.Status.Result.SUCCESS));
            } catch (CatalogException e) {
                String errorMsg = "Cannot delete Clinical Analysis " + clinicalId + ": " + e.getMessage();

                Event event = new Event(Event.Type.ERROR, clinicalId, e.getMessage());
                result.getEvents().add(event);
                result.setNumErrors(result.getNumErrors() + 1);

                logger.error(errorMsg);
                auditManager.auditDelete(operationId, userId, Enums.Resource.CLINICAL_ANALYSIS, clinicalId, clinicalUuid,
                        study.getId(), study.getUuid(), auditParams, new AuditRecord.Status(AuditRecord.Status.Result.ERROR, e.getError()));
            }
        }
        auditManager.finishAuditBatch(operationId);

        return endResult(result, ignoreException);
    }

    private void checkClinicalAnalysisCanBeDeleted(ClinicalAnalysis clinicalAnalysis, QueryOptions options) throws CatalogException {
        if (options.getBoolean(Constants.FORCE)) {
            return;
        }
        if (clinicalAnalysis.getInterpretation() != null
                && CollectionUtils.isNotEmpty(clinicalAnalysis.getInterpretation().getPrimaryFindings())) {
            throw new CatalogException("Deleting a Clinical Analysis containing interpretations with findings is forbidden.");
        }
        if (CollectionUtils.isNotEmpty(clinicalAnalysis.getSecondaryInterpretations())) {
            for (Interpretation interpretation : clinicalAnalysis.getSecondaryInterpretations()) {
                if (interpretation != null && CollectionUtils.isNotEmpty(interpretation.getPrimaryFindings())) {
                    throw new CatalogException("Deleting a Clinical Analysis containing interpretations with findings is forbidden.");
                }
            }
        }
        if (clinicalAnalysis.isLocked()) {
            throw new CatalogException("Deleting a locked Clinical Analysis is forbidden.");
        }
    }

    @Override
    public OpenCGAResult delete(String studyStr, Query query, QueryOptions options, String token) throws CatalogException {
        return delete(studyStr, query, options, false, token);
    }

    public OpenCGAResult delete(String studyStr, Query query, QueryOptions options, boolean ignoreException, String token)
            throws CatalogException {
        Query finalQuery = new Query(ParamUtils.defaultObject(query, Query::new));
        options = ParamUtils.defaultObject(options, QueryOptions::new);

        OpenCGAResult result = OpenCGAResult.empty();

        String userId = catalogManager.getUserManager().getUserId(token);
        Study study = catalogManager.getStudyManager().resolveId(studyStr, userId, StudyManager.INCLUDE_VARIABLE_SET);

        String operationUuid = UuidUtils.generateOpenCgaUuid(UuidUtils.Entity.AUDIT);

        ObjectMap auditParams = new ObjectMap()
                .append("study", studyStr)
                .append("query", new Query(query))
                .append("options", options)
                .append("ignoreException", ignoreException)
                .append("token", token);

        // If the user is the owner or the admin, we won't check if he has permissions for every single entry
        boolean checkPermissions;

        // We try to get an iterator containing all the ClinicalAnalyses to be deleted
        DBIterator<ClinicalAnalysis> iterator;
        try {
            fixQueryObject(study, finalQuery, userId, token);
            AnnotationUtils.fixQueryOptionAnnotation(options);
            finalQuery.append(ClinicalAnalysisDBAdaptor.QueryParams.STUDY_UID.key(), study.getUid());

            iterator = clinicalDBAdaptor.iterator(study.getUid(), finalQuery, INCLUDE_CLINICAL_INTERPRETATION_IDS, userId);

            // If the user is the owner or the admin, we won't check if he has permissions for every single entry
            checkPermissions = !authorizationManager.isOwnerOrAdmin(study.getUid(), userId);
        } catch (CatalogException e) {
            auditManager.auditDelete(operationUuid, userId, Enums.Resource.CLINICAL_ANALYSIS, "", "", study.getId(), study.getUuid(),
                    auditParams, new AuditRecord.Status(AuditRecord.Status.Result.ERROR, e.getError()));
            throw e;
        }

        auditManager.initAuditBatch(operationUuid);
        while (iterator.hasNext()) {
            ClinicalAnalysis clinicalAnalysis = iterator.next();

            try {
                if (checkPermissions) {
                    authorizationManager.checkClinicalAnalysisPermission(study.getUid(), clinicalAnalysis.getUid(), userId,
                            ClinicalAnalysisPermissions.DELETE);
                }

                // Check if the sample can be deleted
                checkClinicalAnalysisCanBeDeleted(clinicalAnalysis, options);

                ClinicalAudit clinicalAudit = new ClinicalAudit(userId, ClinicalAudit.Action.DELETE_CLINICAL_ANALYSIS,
                        "Delete Clinical Analysis '" + clinicalAnalysis.getId() + "'", TimeUtils.getTime());

                result.append(clinicalDBAdaptor.delete(clinicalAnalysis, Collections.singletonList(clinicalAudit)));

                auditManager.auditDelete(operationUuid, userId, Enums.Resource.CLINICAL_ANALYSIS, clinicalAnalysis.getId(),
                        clinicalAnalysis.getUuid(), study.getId(), study.getUuid(), auditParams,
                        new AuditRecord.Status(AuditRecord.Status.Result.SUCCESS));
            } catch (CatalogException e) {
                String errorMsg = "Cannot delete Clinical Analysis " + clinicalAnalysis.getId() + ": " + e.getMessage();

                Event event = new Event(Event.Type.ERROR, clinicalAnalysis.getId(), e.getMessage());
                result.getEvents().add(event);
                result.setNumErrors(result.getNumErrors() + 1);

                logger.error(errorMsg);
                auditManager.auditDelete(operationUuid, userId, Enums.Resource.CLINICAL_ANALYSIS, clinicalAnalysis.getId(),
                        clinicalAnalysis.getUuid(), study.getId(), study.getUuid(), auditParams,
                        new AuditRecord.Status(AuditRecord.Status.Result.ERROR, e.getError()));
            }
        }
        auditManager.finishAuditBatch(operationUuid);

        return endResult(result, ignoreException);
    }

    @Override
    public OpenCGAResult rank(String studyStr, Query query, String field, int numResults, boolean asc, String sessionId)
            throws CatalogException {
        return null;
    }

    @Override
    public OpenCGAResult groupBy(@Nullable String studyStr, Query query, List<String> fields, QueryOptions options, String sessionId)
            throws CatalogException {
        query = ParamUtils.defaultObject(query, Query::new);
        options = ParamUtils.defaultObject(options, QueryOptions::new);
        if (fields == null || fields.size() == 0) {
            throw new CatalogException("Empty fields parameter.");
        }

        String userId = catalogManager.getUserManager().getUserId(sessionId);
        Study study = catalogManager.getStudyManager().resolveId(studyStr, userId, StudyManager.INCLUDE_VARIABLE_SET);

        fixQueryObject(study, query, userId, sessionId);
        AnnotationUtils.fixQueryOptionAnnotation(options);

        // Add study id to the query
        query.put(FamilyDBAdaptor.QueryParams.STUDY_UID.key(), study.getUid());

        OpenCGAResult queryResult = clinicalDBAdaptor.groupBy(query, fields, options, userId);
        return ParamUtils.defaultObject(queryResult, OpenCGAResult::new);
    }

    public OpenCGAResult<ClinicalAnalysis> updateAnnotations(String studyStr, String clinicalStr, String annotationSetId,
                                                   Map<String, Object> annotations, ParamUtils.CompleteUpdateAction action,
                                                   QueryOptions options, String token) throws CatalogException {
        if (annotations == null || annotations.isEmpty()) {
            throw new CatalogException("Missing array of annotations.");
        }
        ClinicalAnalysisUpdateParams clinicalUpdateParams = new ClinicalAnalysisUpdateParams()
                .setAnnotationSets(Collections.singletonList(new AnnotationSet(annotationSetId, null, annotations)));
        options = ParamUtils.defaultObject(options, QueryOptions::new);
        options.put(Constants.ACTIONS, new ObjectMap(AnnotationSetManager.ANNOTATIONS, action));

        return update(studyStr, clinicalStr, clinicalUpdateParams, options, token);
    }

    // **************************   ACLs  ******************************** //
    public OpenCGAResult<AclEntryList<ClinicalAnalysisPermissions>> getAcls(
            String studyStr, List<String> clinicalList, String member, boolean ignoreException, String token) throws CatalogException {
        return getAcls(studyStr, clinicalList, StringUtils.isNotEmpty(member) ? Collections.singletonList(member) : Collections.emptyList(),
                ignoreException, token);
    }

    public OpenCGAResult<AclEntryList<ClinicalAnalysisPermissions>> getAcls(String studyId, List<String> clinicalList, List<String> members,
                                                                            boolean ignoreException, String token) throws CatalogException {
        String user = userManager.getUserId(token);
        Study study = studyManager.resolveId(studyId, user);

        String operationId = UuidUtils.generateOpenCgaUuid(UuidUtils.Entity.AUDIT);
        ObjectMap auditParams = new ObjectMap()
                .append("studyId", studyId)
                .append("clinicalList", clinicalList)
                .append("members", members)
                .append("ignoreException", ignoreException)
                .append("token", token);

        OpenCGAResult<AclEntryList<ClinicalAnalysisPermissions>> clinicalAcls = OpenCGAResult.empty();
        Map<String, InternalGetDataResult.Missing> missingMap = new HashMap<>();
        try {
            auditManager.initAuditBatch(operationId);
            InternalGetDataResult<ClinicalAnalysis> queryResult = internalGet(study.getUid(), clinicalList, INCLUDE_CLINICAL_IDS, user,
                    ignoreException);

            if (queryResult.getMissing() != null) {
                missingMap = queryResult.getMissing().stream()
                        .collect(Collectors.toMap(InternalGetDataResult.Missing::getId, Function.identity()));
            }

            List<Long> clinicalUids = queryResult.getResults().stream().map(ClinicalAnalysis::getUid).collect(Collectors.toList());
            if (CollectionUtils.isNotEmpty(members)) {
                clinicalAcls = authorizationManager.getAcl(user, study.getUid(), clinicalUids, members, Enums.Resource.CLINICAL_ANALYSIS,
                        ClinicalAnalysisPermissions.class);
            } else {
                clinicalAcls = authorizationManager.getAcl(user, study.getUid(), clinicalUids, Enums.Resource.CLINICAL_ANALYSIS,
                        ClinicalAnalysisPermissions.class);
            }

            // Include non-existing samples to the result list
            List<AclEntryList<ClinicalAnalysisPermissions>> resultList = new ArrayList<>(clinicalList.size());
            List<Event> eventList = new ArrayList<>(missingMap.size());
            int counter = 0;
            for (String clinicalId : clinicalList) {
                if (!missingMap.containsKey(clinicalId)) {
                    ClinicalAnalysis clinical = queryResult.getResults().get(counter);
                    resultList.add(clinicalAcls.getResults().get(counter));
                    auditManager.audit(operationId, user, Enums.Action.FETCH_ACLS, Enums.Resource.CLINICAL_ANALYSIS, clinical.getId(),
                            clinical.getUuid(), study.getId(), study.getUuid(), auditParams,
                            new AuditRecord.Status(AuditRecord.Status.Result.SUCCESS), new ObjectMap());
                    counter++;
                } else {
                    resultList.add(new AclEntryList<>());
                    eventList.add(new Event(Event.Type.ERROR, clinicalId, missingMap.get(clinicalId).getErrorMsg()));
                    auditManager.audit(operationId, user, Enums.Action.FETCH_ACLS, Enums.Resource.CLINICAL_ANALYSIS, clinicalId, "",
                            study.getId(), study.getUuid(), auditParams, new AuditRecord.Status(AuditRecord.Status.Result.ERROR,
                                    new Error(0, "", missingMap.get(clinicalId).getErrorMsg())), new ObjectMap());
                }
            }
            for (int i = 0; i < queryResult.getResults().size(); i++) {
                clinicalAcls.getResults().get(i).setId(queryResult.getResults().get(i).getId());
            }
            clinicalAcls.setResults(resultList);
            clinicalAcls.setEvents(eventList);
        } catch (CatalogException e) {
            for (String caseId : clinicalList) {
                auditManager.audit(operationId, user, Enums.Action.FETCH_ACLS, Enums.Resource.CLINICAL_ANALYSIS, caseId, "",
                        study.getId(), study.getUuid(), auditParams, new AuditRecord.Status(AuditRecord.Status.Result.ERROR, e.getError()),
                        new ObjectMap());
            }
            if (!ignoreException) {
                throw e;
            } else {
                for (String caseId : clinicalList) {
                    Event event = new Event(Event.Type.ERROR, caseId, e.getMessage());
                    clinicalAcls.append(new OpenCGAResult<>(0, Collections.singletonList(event), 0, Collections.emptyList(), 0));
                }
            }
        } finally {
            auditManager.finishAuditBatch(operationId);
        }

        return clinicalAcls;
    }

    public OpenCGAResult<AclEntryList<ClinicalAnalysisPermissions>> updateAcl(
            String studyStr, List<String> clinicalList, String memberIds, AclParams clinicalAclParams, ParamUtils.AclAction action,
            boolean propagate, String token) throws CatalogException {
        String user = userManager.getUserId(token);
        Study study = studyManager.resolveId(studyStr, user);

        ObjectMap auditParams = new ObjectMap()
                .append("studyId", studyStr)
                .append("clinicalList", clinicalList)
                .append("memberIds", memberIds)
                .append("clinicalAclParams", clinicalAclParams)
                .append("action", action)
                .append("token", token);

        String operationUuid = UuidUtils.generateOpenCgaUuid(UuidUtils.Entity.CLINICAL);

        try {
            auditManager.initAuditBatch(operationUuid);

            if (clinicalList == null || clinicalList.isEmpty()) {
                throw new CatalogException("Update ACL: Missing 'clinicalAnalysis' parameter");
            }

            if (action == null) {
                throw new CatalogException("Invalid action found. Please choose a valid action to be performed.");
            }

            List<String> permissions = Collections.emptyList();
            if (StringUtils.isNotEmpty(clinicalAclParams.getPermissions())) {
                permissions = Arrays.asList(clinicalAclParams.getPermissions().trim().replaceAll("\\s", "").split(","));
                checkPermissions(permissions, ClinicalAnalysisPermissions::valueOf);
            }

            OpenCGAResult<ClinicalAnalysis> queryResult = internalGet(study.getUid(), clinicalList, INCLUDE_CATALOG_DATA, user, false);

            authorizationManager.checkCanAssignOrSeePermissions(study.getUid(), user);

            // Validate that the members are actually valid members
            List<String> members;
            if (memberIds != null && !memberIds.isEmpty()) {
                members = Arrays.asList(memberIds.split(","));
            } else {
                members = Collections.emptyList();
            }
            authorizationManager.checkNotAssigningPermissionsToAdminsGroup(members);
            checkMembers(study.getUid(), members);

            List<Long> clinicalUidList = queryResult.getResults().stream().map(ClinicalAnalysis::getUid).collect(Collectors.toList());
            List<AuthorizationManager.CatalogAclParams> aclParamsList = new LinkedList<>();
            AuthorizationManager.CatalogAclParams.addToList(clinicalUidList, permissions, Enums.Resource.CLINICAL_ANALYSIS, aclParamsList);

            if (propagate) {
                // Obtain the whole list of implicity permissions
                Set<String> allPermissions = new HashSet<>(permissions);
                if (action == ParamUtils.AclAction.ADD || action == ParamUtils.AclAction.SET) {
                    // We also fetch the implicit permissions just in case
                    allPermissions.addAll(permissions
                            .stream()
                            .map(ClinicalAnalysisPermissions::valueOf)
                            .map(ClinicalAnalysisPermissions::getImplicitPermissions)
                            .flatMap(List::stream)
                            .collect(Collectors.toSet())
                            .stream().map(Enum::name)
                            .collect(Collectors.toSet())
                    );
                }

                // Only propagate VIEW and WRITE permissions
                List<String> propagatedPermissions = new LinkedList<>();
                for (String permission : allPermissions) {
                    if (ClinicalAnalysisPermissions.VIEW.name().equals(permission)
                            || ClinicalAnalysisPermissions.WRITE.name().equals(permission)) {
                        propagatedPermissions.add(permission);
                    }
                }

                // Extract the family, individual, sample and file uids to propagate permissions
                List<Long> familyUids = queryResult.getResults().stream()
                        .map(c -> c.getFamily() != null ? c.getFamily().getUid() : 0)
                        .filter(familyUid -> familyUid > 0)
                        .distinct()
                        .collect(Collectors.toList());
                AuthorizationManager.CatalogAclParams.addToList(familyUids, propagatedPermissions, Enums.Resource.FAMILY, aclParamsList);

                List<Long> individualUids = queryResult.getResults().stream()
                        .flatMap(c -> (c.getFamily() != null && !c.getFamily().getMembers().isEmpty())
                                ? c.getFamily().getMembers().stream()
                                : Stream.of(c.getProband()))
                        .map(Individual::getUid)
                        .distinct()
                        .collect(Collectors.toList());
                AuthorizationManager.CatalogAclParams.addToList(individualUids, propagatedPermissions, Enums.Resource.INDIVIDUAL,
                        aclParamsList);

                List<Long> sampleUids = queryResult.getResults().stream()
                        .flatMap(c -> (c.getFamily() != null && !c.getFamily().getMembers().isEmpty())
                                ? c.getFamily().getMembers().stream()
                                : Stream.of(c.getProband()))
                        .flatMap(i -> i.getSamples() != null ? i.getSamples().stream() : Stream.empty())
                        .map(Sample::getUid)
                        .distinct()
                        .collect(Collectors.toList());
                AuthorizationManager.CatalogAclParams.addToList(sampleUids, propagatedPermissions, Enums.Resource.SAMPLE, aclParamsList);

                List<Long> fileUids = queryResult.getResults().stream()
                        .flatMap(c -> c.getFiles() != null ? c.getFiles().stream() : Stream.empty())
                        .map(File::getUid)
                        .distinct()
                        .collect(Collectors.toList());
                AuthorizationManager.CatalogAclParams.addToList(fileUids, propagatedPermissions, Enums.Resource.FILE, aclParamsList);
            }

            OpenCGAResult<AclEntryList<ClinicalAnalysisPermissions>> queryResults;
            switch (action) {
                case SET:
                    authorizationManager.setAcls(study.getUid(), members, aclParamsList);
                    break;
                case ADD:
                    authorizationManager.addAcls(study.getUid(), members, aclParamsList);
                    break;
                case REMOVE:
                    authorizationManager.removeAcls(members, aclParamsList);
                    break;
                case RESET:
                    for (AuthorizationManager.CatalogAclParams aclParams : aclParamsList) {
                        aclParams.setPermissions(null);
                    }
                    authorizationManager.removeAcls(members, aclParamsList);
                    break;
                default:
                    throw new CatalogException("Unexpected error occurred. No valid action found.");
            }

            queryResults = authorizationManager.getAcls(study.getUid(), clinicalUidList, members, Enums.Resource.CLINICAL_ANALYSIS,
                    ClinicalAnalysisPermissions.class);
            for (int i = 0; i < queryResults.getResults().size(); i++) {
                queryResults.getResults().get(i).setId(queryResult.getResults().get(i).getId());
            }
            for (ClinicalAnalysis clinicalAnalysis : queryResult.getResults()) {
                auditManager.audit(operationUuid, user, Enums.Action.UPDATE_ACLS, Enums.Resource.CLINICAL_ANALYSIS,
                        clinicalAnalysis.getId(), clinicalAnalysis.getUuid(), study.getId(), study.getUuid(), auditParams,
                        new AuditRecord.Status(AuditRecord.Status.Result.SUCCESS), new ObjectMap());
            }

            return queryResults;
        } catch (CatalogException e) {
            if (clinicalList != null) {
                for (String clinicalId : clinicalList) {
                    auditManager.audit(operationUuid, user, Enums.Action.UPDATE_ACLS, Enums.Resource.CLINICAL_ANALYSIS, clinicalId, "",
                            study.getId(), study.getUuid(), auditParams,
                            new AuditRecord.Status(AuditRecord.Status.Result.ERROR, e.getError()), new ObjectMap());
                }
            }
            throw e;
        } finally {
            auditManager.finishAuditBatch(operationUuid);
        }
    }

    public OpenCGAResult configureStudy(String studyStr, ClinicalAnalysisStudyConfiguration clinicalConfiguration, String token)
            throws CatalogException {
        String userId = userManager.getUserId(token);
        Study study = studyManager.resolveId(studyStr, userId);

        ObjectMap auditParams = new ObjectMap()
                .append("studyId", studyStr)
                .append("clinicalConfiguration", clinicalConfiguration)
                .append("token", token);

        try {
            authorizationManager.checkIsOwnerOrAdmin(study.getUid(), userId);
            ParamUtils.checkObj(clinicalConfiguration, "ClinicalConfiguration");
            ParamUtils.checkObj(clinicalConfiguration.getFlags(), "flags");
            ParamUtils.checkObj(clinicalConfiguration.getPriorities(), "priorities");
            ParamUtils.checkObj(clinicalConfiguration.getConsent(), "consent");
            ParamUtils.checkObj(clinicalConfiguration.getInterpretation(), "interpretation");

            // Validate clinical configuration object
            validateClinicalStatus(clinicalConfiguration.getStatus(), "status");
            validateClinicalStatus(clinicalConfiguration.getInterpretation().getStatus(), "interpretation.status");

            ObjectMap update = new ObjectMap();
            try {
                update.putNested(StudyDBAdaptor.QueryParams.INTERNAL_CONFIGURATION_CLINICAL.key(),
                        new ObjectMap(getUpdateObjectMapper().writeValueAsString(clinicalConfiguration)), true);
            } catch (JsonProcessingException e) {
                throw new CatalogException("Jackson casting error: " + e.getMessage(), e);
            }

            OpenCGAResult<Study> updateResult = studyDBAdaptor.update(study.getUid(), update, QueryOptions.empty());
            auditManager.auditUpdate(userId, Enums.Resource.STUDY, study.getId(), study.getUuid(), study.getId(), study.getUuid(),
                    auditParams, new AuditRecord.Status(AuditRecord.Status.Result.SUCCESS));

            return updateResult;
        } catch (CatalogException e) {
            auditManager.auditUpdate(userId, Enums.Resource.STUDY, study.getId(), study.getUuid(), study.getId(), study.getUuid(),
                    auditParams, new AuditRecord.Status(AuditRecord.Status.Result.ERROR, e.getError()));
            throw e;
        }
    }

    private void validateClinicalStatus(Map<ClinicalAnalysis.Type, List<ClinicalStatusValue>> status, String field)
            throws CatalogException {
        if (status == null) {
            throw CatalogParameterException.isNull(field);
        }
        for (ClinicalAnalysis.Type value : ClinicalAnalysis.Type.values()) {
            if (!status.containsKey(value)) {
                throw new CatalogParameterException(field + ": Missing status values for ClinicalAnalysis type '" + value + "'");
            }
            List<ClinicalStatusValue> statuses = status.get(value);
            for (ClinicalStatusValue clinicalStatusValue : statuses) {
                if (StringUtils.isEmpty(clinicalStatusValue.getId())) {
                    throw CatalogParameterException.isNull(field + ".{" + value + "}.id");
                }
                if (clinicalStatusValue.getType() == null) {
                    throw CatalogParameterException.isNull(field + ".{" + value + "}.type");
                }
            }
        }
    }
}<|MERGE_RESOLUTION|>--- conflicted
+++ resolved
@@ -20,10 +20,7 @@
 import com.fasterxml.jackson.databind.ObjectReader;
 import org.apache.commons.collections4.CollectionUtils;
 import org.apache.commons.lang3.StringUtils;
-<<<<<<< HEAD
 import org.apache.commons.lang3.time.StopWatch;
-=======
->>>>>>> 1c090def
 import org.opencb.biodata.models.clinical.ClinicalAnalyst;
 import org.opencb.biodata.models.clinical.ClinicalAudit;
 import org.opencb.biodata.models.clinical.ClinicalComment;
@@ -44,7 +41,10 @@
 import org.opencb.opencga.catalog.exceptions.CatalogParameterException;
 import org.opencb.opencga.catalog.models.ClinicalAnalysisLoadResult;
 import org.opencb.opencga.catalog.models.InternalGetDataResult;
-import org.opencb.opencga.catalog.utils.*;
+import org.opencb.opencga.catalog.utils.AnnotationUtils;
+import org.opencb.opencga.catalog.utils.Constants;
+import org.opencb.opencga.catalog.utils.ParamUtils;
+import org.opencb.opencga.catalog.utils.UuidUtils;
 import org.opencb.opencga.core.api.ParamConstants;
 import org.opencb.opencga.core.common.JacksonUtils;
 import org.opencb.opencga.core.common.TimeUtils;
@@ -79,13 +79,9 @@
 import org.slf4j.LoggerFactory;
 
 import javax.annotation.Nullable;
-<<<<<<< HEAD
 import java.io.BufferedReader;
 import java.io.IOException;
 import java.nio.file.Path;
-=======
-import java.io.IOException;
->>>>>>> 1c090def
 import java.util.*;
 import java.util.concurrent.TimeUnit;
 import java.util.function.Function;
@@ -645,7 +641,6 @@
         }
     }
 
-<<<<<<< HEAD
     public ClinicalAnalysisLoadResult load(String studyStr, Path filePath, String token) throws CatalogException, IOException {
         ClinicalAnalysisLoadResult result = new ClinicalAnalysisLoadResult();
 
@@ -756,7 +751,8 @@
             catalogManager.getInterpretationManager().create(study, clinicalAnalysis.getId(), secondaryInterpretation, SECONDARY,
                     QueryOptions.empty(), token);
         }
-=======
+    }
+
     private void validateAndInitReport(Study study, ClinicalReport report, String userId) throws CatalogException {
         if (report == null) {
             return;
@@ -792,7 +788,6 @@
         }
         responsible.setName(ParamUtils.defaultString(responsible.getName(), result.first().getName()));
         responsible.setEmail(ParamUtils.defaultString(responsible.getEmail(), result.first().getEmail()));
->>>>>>> 1c090def
     }
 
     private void validateStatusParameter(ClinicalAnalysis clinicalAnalysis, ClinicalAnalysisStudyConfiguration clinicalConfiguration)
