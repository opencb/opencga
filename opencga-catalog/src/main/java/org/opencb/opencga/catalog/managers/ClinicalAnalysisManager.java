--- conflicted
+++ resolved
@@ -37,14 +37,7 @@
 import org.opencb.opencga.catalog.exceptions.CatalogException;
 import org.opencb.opencga.catalog.exceptions.CatalogParameterException;
 import org.opencb.opencga.catalog.models.InternalGetDataResult;
-<<<<<<< HEAD
-import org.opencb.opencga.catalog.utils.CatalogFqn;
-import org.opencb.opencga.catalog.utils.Constants;
-import org.opencb.opencga.catalog.utils.ParamUtils;
-import org.opencb.opencga.catalog.utils.UuidUtils;
-=======
 import org.opencb.opencga.catalog.utils.*;
->>>>>>> 1c090def
 import org.opencb.opencga.core.api.ParamConstants;
 import org.opencb.opencga.core.common.JacksonUtils;
 import org.opencb.opencga.core.common.TimeUtils;
@@ -218,21 +211,14 @@
         query = ParamUtils.defaultObject(query, Query::new);
         options = ParamUtils.defaultObject(options, QueryOptions::new);
 
-<<<<<<< HEAD
         JwtPayload tokenPayload = catalogManager.getUserManager().validateToken(sessionId);
         CatalogFqn studyFqn = CatalogFqn.extractFqnFromStudy(studyStr, tokenPayload);
         String organizationId = studyFqn.getOrganizationId();
         String userId = tokenPayload.getUserId(organizationId);
-        Study study = catalogManager.getStudyManager().resolveId(studyStr, userId, organizationId);
+        Study study = catalogManager.getStudyManager().resolveId(studyFqn, StudyManager.INCLUDE_VARIABLE_SET, tokenPayload);
 
         fixQueryObject(organizationId, study, query, userId, sessionId);
-=======
-        String userId = catalogManager.getUserManager().getUserId(sessionId);
-        Study study = catalogManager.getStudyManager().resolveId(studyStr, userId, StudyManager.INCLUDE_VARIABLE_SET);
-
-        fixQueryObject(study, query, userId, sessionId);
         AnnotationUtils.fixQueryOptionAnnotation(options);
->>>>>>> 1c090def
         query.append(ClinicalAnalysisDBAdaptor.QueryParams.STUDY_UID.key(), study.getUid());
 
         return getClinicalAnalysisDBAdaptor(organizationId).iterator(study.getUid(), query, options, userId);
@@ -247,16 +233,12 @@
     public OpenCGAResult<ClinicalAnalysis> create(String studyStr, ClinicalAnalysis clinicalAnalysis,
                                                   Boolean skipCreateDefaultInterpretation, QueryOptions options, String token)
             throws CatalogException {
-<<<<<<< HEAD
         JwtPayload tokenPayload = catalogManager.getUserManager().validateToken(token);
         CatalogFqn studyFqn = CatalogFqn.extractFqnFromStudy(studyStr, tokenPayload);
         String organizationId = studyFqn.getOrganizationId();
         String userId = tokenPayload.getUserId(organizationId);
-        Study study = catalogManager.getStudyManager().resolveId(studyStr, StudyManager.INCLUDE_CONFIGURATION, userId, organizationId);
-=======
-        String userId = catalogManager.getUserManager().getUserId(token);
-        Study study = catalogManager.getStudyManager().resolveId(studyStr, userId, StudyManager.INCLUDE_VARIABLE_SET_AND_CONFIGURATION);
->>>>>>> 1c090def
+        Study study = catalogManager.getStudyManager().resolveId(studyFqn, StudyManager.INCLUDE_VARIABLE_SET_AND_CONFIGURATION,
+                tokenPayload);
 
         ObjectMap auditParams = new ObjectMap()
                 .append("study", studyStr)
@@ -298,20 +280,20 @@
             clinicalAnalysis.setRequest(ParamUtils.defaultObject(clinicalAnalysis.getRequest(), ClinicalRequest::new));
 
             // ----------  Check and init report fields
-            validateAndInitReport(study, clinicalAnalysis.getReport(), userId);
+            validateAndInitReport(organizationId, study, clinicalAnalysis.getReport(), userId);
 
             // ---------- Check and init responsible fields
             ClinicalResponsible responsible = clinicalAnalysis.getResponsible();
             if (StringUtils.isEmpty(responsible.getId())) {
                 responsible.setId(userId);
             }
-            fillResponsible(responsible);
+            fillResponsible(organizationId, responsible);
 
             // ---------- Check and init request fields
             ClinicalRequest request = clinicalAnalysis.getRequest();
             if (StringUtils.isNotEmpty(request.getId())) {
                 request.setDate(ParamUtils.checkDateOrGetCurrentDate(request.getDate(), "request.date"));
-                fillResponsible(request.getResponsible());
+                fillResponsible(organizationId, request.getResponsible());
             }
 
             if (clinicalAnalysis.getQualityControl().getComments() != null) {
@@ -349,18 +331,8 @@
             List<User> userList;
             QueryOptions userInclude = new QueryOptions(QueryOptions.INCLUDE, Arrays.asList(UserDBAdaptor.QueryParams.ID.key(),
                     UserDBAdaptor.QueryParams.NAME.key(), UserDBAdaptor.QueryParams.EMAIL.key()));
-<<<<<<< HEAD
-            User user;
-            if (clinicalAnalysis.getAnalyst() == null || StringUtils.isEmpty(clinicalAnalysis.getAnalyst().getId())) {
-                user = getUserDBAdaptor(organizationId).get(userId, userInclude).first();
-            } else {
-                // Validate user
-                OpenCGAResult<User> result = getUserDBAdaptor(organizationId).get(clinicalAnalysis.getAnalyst().getId(), userInclude);
-                if (result.getNumResults() == 0) {
-                    throw new CatalogException("User '" + clinicalAnalysis.getAnalyst().getId() + "' not found");
-=======
             if (clinicalAnalysis.getAnalysts() == null) {
-                userList = userDBAdaptor.get(userId, userInclude).getResults();
+                userList = getUserDBAdaptor(organizationId).get(userId, userInclude).getResults();
             } else {
                 // Validate users
                 Set<String> userIds = new HashSet<>();
@@ -368,10 +340,9 @@
                     userIds.add(analyst.getId());
                 }
                 Query query = new Query(UserDBAdaptor.QueryParams.ID.key(), userIds);
-                OpenCGAResult<User> result = userDBAdaptor.get(query, userInclude);
+                OpenCGAResult<User> result = getUserDBAdaptor(organizationId).get(query, userInclude);
                 if (result.getNumResults() < userIds.size()) {
                     throw new CatalogException("Some clinical analysts could not be found.");
->>>>>>> 1c090def
                 }
                 userList = result.getResults();
             }
@@ -578,23 +549,10 @@
                     }
                 }
             }
-            List<File> files = obtainFiles(study, clinicalAnalysis, userId);
             if (clinicalAnalysis.getFiles() != null && !clinicalAnalysis.getFiles().isEmpty()) {
-<<<<<<< HEAD
                 validateFiles(organizationId, study, clinicalAnalysis, userId);
             } else {
                 obtainFiles(organizationId, study, clinicalAnalysis, userId);
-=======
-                Set<String> fileIds = clinicalAnalysis.getFiles().stream().map(File::getId).collect(Collectors.toSet());
-                String notFoundFiles = files.stream().map(File::getId).filter(f -> !fileIds.contains(f)).collect(Collectors.joining(", "));
-                if (StringUtils.isNotEmpty(notFoundFiles)) {
-                    throw new CatalogException("Files '" + notFoundFiles + "' not found or do not belong to any participant.");
-                }
-                List<File> filteredFiles = files.stream().filter(f -> fileIds.contains(f.getId())).collect(Collectors.toList());
-                clinicalAnalysis.setFiles(filteredFiles);
-            } else {
-                clinicalAnalysis.setFiles(files);
->>>>>>> 1c090def
             }
 
             clinicalAnalysis.setCreationDate(ParamUtils.checkDateOrGetCurrentDate(clinicalAnalysis.getCreationDate(),
@@ -651,12 +609,8 @@
 
             clinicalAuditList.add(new ClinicalAudit(userId, ClinicalAudit.Action.CREATE_CLINICAL_ANALYSIS,
                     "Create ClinicalAnalysis '" + clinicalAnalysis.getId() + "'", TimeUtils.getTime()));
-<<<<<<< HEAD
             OpenCGAResult<ClinicalAnalysis> insert = getClinicalAnalysisDBAdaptor(organizationId).insert(study.getUid(), clinicalAnalysis,
-=======
-            OpenCGAResult<ClinicalAnalysis> insert = clinicalDBAdaptor.insert(study.getUid(), clinicalAnalysis, study.getVariableSets(),
->>>>>>> 1c090def
-                    clinicalAuditList, options);
+                    study.getVariableSets(), clinicalAuditList, options);
             insert.addEvents(events);
 
             auditManager.auditCreate(organizationId, userId, Enums.Resource.CLINICAL_ANALYSIS, clinicalAnalysis.getId(),
@@ -678,7 +632,7 @@
         }
     }
 
-    private void validateAndInitReport(Study study, ClinicalReport report, String userId) throws CatalogException {
+    private void validateAndInitReport(String organizationId, Study study, ClinicalReport report, String userId) throws CatalogException {
         if (report == null) {
             return;
         }
@@ -692,22 +646,22 @@
             }
         }
         if (CollectionUtils.isNotEmpty(report.getFiles())) {
-            List<File> files = obtainFiles(study, userId, report.getFiles());
+            List<File> files = obtainFiles(organizationId, study, userId, report.getFiles());
             report.setFiles(files);
         }
         if (CollectionUtils.isNotEmpty(report.getSupportingEvidences())) {
-            List<File> files = obtainFiles(study, userId, report.getSupportingEvidences());
+            List<File> files = obtainFiles(organizationId, study, userId, report.getSupportingEvidences());
             report.setSupportingEvidences(files);
         }
     }
 
-    private void fillResponsible(ClinicalResponsible responsible) throws CatalogException {
+    private void fillResponsible(String organizationId, ClinicalResponsible responsible) throws CatalogException {
         if (responsible == null) {
             return;
         }
         QueryOptions userInclude = new QueryOptions(QueryOptions.INCLUDE, Arrays.asList(UserDBAdaptor.QueryParams.ID.key(),
                 UserDBAdaptor.QueryParams.NAME.key(), UserDBAdaptor.QueryParams.EMAIL.key()));
-        OpenCGAResult<User> result = userDBAdaptor.get(responsible.getId(), userInclude);
+        OpenCGAResult<User> result = getUserDBAdaptor(organizationId).get(responsible.getId(), userInclude);
         if (result.getNumResults() == 0) {
             throw new CatalogException("Responsible user '" + responsible.getId() + "' not found.");
         }
@@ -880,11 +834,7 @@
         }
     }
 
-<<<<<<< HEAD
     private void obtainFiles(String organizationId, Study study, ClinicalAnalysis clinicalAnalysis, String userId) throws CatalogException {
-=======
-    private List<File> obtainFiles(Study study, ClinicalAnalysis clinicalAnalysis, String userId) throws CatalogException {
->>>>>>> 1c090def
         Set<String> sampleSet = new HashSet<>();
         if (clinicalAnalysis.getFamily() != null && clinicalAnalysis.getFamily().getMembers() != null) {
             for (Individual member : clinicalAnalysis.getFamily().getMembers()) {
@@ -908,21 +858,18 @@
             Query query = new Query()
                     .append(FileDBAdaptor.QueryParams.SAMPLE_IDS.key(), new ArrayList<>(sampleSet))
                     .append(FileDBAdaptor.QueryParams.BIOFORMAT.key(), Arrays.asList(File.Bioformat.ALIGNMENT, File.Bioformat.VARIANT));
-<<<<<<< HEAD
             OpenCGAResult<File> fileResults = getFileDBAdaptor(organizationId).get(study.getUid(), query, FileManager.INCLUDE_FILE_URI_PATH,
                     userId);
             clinicalAnalysis.setFiles(fileResults.getResults());
-=======
-            OpenCGAResult<File> fileResults = fileDBAdaptor.get(study.getUid(), query, FileManager.INCLUDE_FILE_URI_PATH, userId);
-            return fileResults.getResults();
->>>>>>> 1c090def
-        }
-        return Collections.emptyList();
-    }
-
-    private List<File> obtainFiles(Study study, String userId, List<File> files) throws CatalogException {
+//            return fileResults.getResults();
+        }
+//        return Collections.emptyList();
+    }
+
+    private List<File> obtainFiles(String organizationId, Study study, String userId, List<File> files) throws CatalogException {
         Query query = new Query(FileDBAdaptor.QueryParams.ID.key(), files.stream().map(File::getId).collect(Collectors.toSet()));
-        List<File> results = fileDBAdaptor.get(study.getUid(), query, FileManager.INCLUDE_FILE_URI_PATH, userId).getResults();
+        List<File> results = getFileDBAdaptor(organizationId).get(study.getUid(), query, FileManager.INCLUDE_FILE_URI_PATH, userId)
+                .getResults();
         if (results.size() < files.size()) {
             throw new CatalogException("Some of the files were not found");
         }
@@ -982,6 +929,7 @@
                 }
             }
         }
+    }
 
 //        for (File caFile : clinicalAnalysis.getFiles()) {
 //            List<String> fileIds = caFile.getFiles().stream().map(File::getId).collect(Collectors.toList());
@@ -996,272 +944,6 @@
 //                }
 //            }
 //        }
-    }
-
-<<<<<<< HEAD
-//    private Family getFullValidatedFamily(String organizationId, Family family, Study study, String token) throws CatalogException {
-//        if (family == null) {
-//            return null;
-//        }
-//
-//        if (StringUtils.isEmpty(family.getId())) {
-//            throw new CatalogException("Missing family id");
-//        }
-//
-//        // List of members relevant for the clinical analysis
-//        List<Individual> selectedMembers = family.getMembers();
-//
-//        OpenCGAResult<Family> familyDataResult = catalogManager.getFamilyManager().get(study.getFqn(), family.getId(),
-//                new QueryOptions(), token);
-//        if (familyDataResult.getNumResults() == 0) {
-//            throw new CatalogException("Family " + family.getId() + " not found");
-//        }
-//        Family finalFamily = familyDataResult.first();
-//
-//        if (ListUtils.isNotEmpty(selectedMembers)) {
-//            if (ListUtils.isEmpty(finalFamily.getMembers())) {
-//                throw new CatalogException("Family " + family.getId() + " does not have any members associated");
-//            }
-//
-//            Map<String, Individual> memberMap = new HashMap<>();
-//            for (Individual member : finalFamily.getMembers()) {
-//                memberMap.put(member.getId(), member);
-//            }
-//
-//            List<Individual> finalMembers = new ArrayList<>(selectedMembers.size());
-//            for (Individual selectedMember : selectedMembers) {
-//                Individual fullMember = memberMap.get(selectedMember.getId());
-//                if (fullMember == null) {
-//                    throw new CatalogException("Member " + selectedMember.getId() + " does not belong to family " + family.getId());
-//                }
-//                fullMember.setSamples(selectedMember.getSamples());
-//                finalMembers.add(getFullValidatedMember(organizationId, fullMember, study, token));
-//            }
-//
-//            finalFamily.setMembers(finalMembers);
-//        } else {
-//            if (ListUtils.isNotEmpty(finalFamily.getMembers())) {
-//                Query query = new Query()
-//                        .append(IndividualDBAdaptor.QueryParams.UID.key(), finalFamily.getMembers().stream()
-//                                .map(Individual::getUid).collect(Collectors.toList()))
-//                        .append(IndividualDBAdaptor.QueryParams.STUDY_UID.key(), study.getUid());
-//                OpenCGAResult<Individual> individuals = getIndividualDBAdaptor(organizationId).get(study.getUid(), query,
-//                        QueryOptions.empty(), catalogManager.getUserManager().getUserId(organizationId, token));
-//                finalFamily.setMembers(individuals.getResults());
-//            }
-//        }
-//
-//        return finalFamily;
-//    }
-=======
-//    private void obtainFiles(Study study, ClinicalAnalysis clinicalAnalysis, String userId) throws CatalogException {
-//        Set<String> sampleSet = new HashSet<>();
-//        if (clinicalAnalysis.getFamily() != null && clinicalAnalysis.getFamily().getMembers() != null) {
-//            for (Individual member : clinicalAnalysis.getFamily().getMembers()) {
-//                if (member.getSamples() != null) {
-//                    for (Sample sample : member.getSamples()) {
-//                        sampleSet.add(sample.getId());
-//                    }
-//                }
-//            }
-//        } else if (clinicalAnalysis.getProband() != null && clinicalAnalysis.getProband().getSamples() != null) {
-//            for (Sample sample : clinicalAnalysis.getProband().getSamples()) {
-//                sampleSet.add(sample.getId());
-//            }
-//        }
-//
-//        if (clinicalAnalysis.getFiles() != null && !clinicalAnalysis.getFiles().isEmpty()) {
-//            throw new CatalogException("Cannot obtain map of files if this is already provided");
-//        }
-//
-//        if (!sampleSet.isEmpty()) {
-//            Query query = new Query()
-//                    .append(FileDBAdaptor.QueryParams.SAMPLE_IDS.key(), new ArrayList<>(sampleSet))
-//                    .append(FileDBAdaptor.QueryParams.BIOFORMAT.key(), Arrays.asList(File.Bioformat.ALIGNMENT, File.Bioformat.VARIANT));
-//            OpenCGAResult<File> fileResults = fileDBAdaptor.get(study.getUid(), query, FileManager.INCLUDE_FILE_URI_PATH, userId);
-//            clinicalAnalysis.setFiles(fileResults.getResults());
-//        }
-//    }
-
-//    private void validateFiles(Study study, ClinicalAnalysis clinicalAnalysis, String userId) throws CatalogException {
-//        Map<String, Long> sampleMap = new HashMap<>();
-//        if (clinicalAnalysis.getFamily() != null && clinicalAnalysis.getFamily().getMembers() != null) {
-//            for (Individual member : clinicalAnalysis.getFamily().getMembers()) {
-//                if (member.getSamples() != null) {
-//                    for (Sample sample : member.getSamples()) {
-//                        sampleMap.put(sample.getId(), sample.getUid());
-//                    }
-//                }
-//            }
-//        } else if (clinicalAnalysis.getProband() != null && clinicalAnalysis.getProband().getSamples() != null) {
-//            for (Sample sample : clinicalAnalysis.getProband().getSamples()) {
-//                sampleMap.put(sample.getId(), sample.getUid());
-//            }
-//        }
-//
-//        if (clinicalAnalysis.getFiles() == null || clinicalAnalysis.getFiles().isEmpty()) {
-//            throw new CatalogException("Found empty map of files");
-//        }
-//
-//        // Look for all the samples associated to the files
-//        Query query = new Query(FileDBAdaptor.QueryParams.ID.key(),
-//                clinicalAnalysis.getFiles().stream().map(File::getId).collect(Collectors.toList()));
-//        QueryOptions fileOptions = keepFieldInQueryOptions(FileManager.INCLUDE_FILE_URI_PATH, FileDBAdaptor.QueryParams.SAMPLE_IDS.key());
-//        OpenCGAResult<File> fileResults = fileDBAdaptor.get(study.getUid(), query, fileOptions, userId);
-//
-//        if (fileResults.getNumResults() != clinicalAnalysis.getFiles().size()) {
-//            Set<String> fileIds = clinicalAnalysis.getFiles().stream().map(File::getId).collect(Collectors.toSet());
-//            String notFoundFiles = fileResults.getResults().stream().map(File::getId).filter(f -> !fileIds.contains(f))
-//                    .collect(Collectors.joining(", "));
-//            throw new CatalogException("Files '" + notFoundFiles + "' not found");
-//        }
-//
-//        // Complete file information
-//        clinicalAnalysis.setFiles(fileResults.getResults());
-//
-//        // Validate the file ids passed are related to the samples
-//        for (File file : clinicalAnalysis.getFiles()) {
-//            if (CollectionUtils.isNotEmpty(file.getSampleIds())) {
-//                boolean found = false;
-//                for (String sampleId : file.getSampleIds()) {
-//                    if (sampleMap.containsKey(sampleId)) {
-//                        found = true;
-//                        break;
-//                    }
-//                }
-//                if (!found) {
-//                    throw new CatalogException("Clinical analysis file (" + file.getId() + ") contains sample ids not related to any "
-//                            + "member/proband");
-//                }
-//            }
-//        }
-//
-////        for (File caFile : clinicalAnalysis.getFiles()) {
-////            List<String> fileIds = caFile.getFiles().stream().map(File::getId).collect(Collectors.toList());
-////            InternalGetDataResult<File> fileResult = catalogManager.getFileManager().internalGet(study.getUid(), fileIds, new Query(),
-////                    new QueryOptions(), userId, false);
-////            // Validate sample id belongs to files
-////            for (File file : fileResult.getResults()) {
-////                if (!file.getSamples().stream().map(Sample::getUid).collect(Collectors.toSet())
-////                        .contains(sampleMap.get(caFile.getSampleId()))) {
-////                    throw new CatalogException("Associated file '" + file.getPath() + "' seems not to be related to sample '"
-////                            + caFile.getSampleId() + "'.");
-////                }
-////            }
-////        }
-//    }
-
-    private Family getFullValidatedFamily(Family family, Study study, String sessionId) throws CatalogException {
-        if (family == null) {
-            return null;
-        }
-
-        if (StringUtils.isEmpty(family.getId())) {
-            throw new CatalogException("Missing family id");
-        }
-
-        // List of members relevant for the clinical analysis
-        List<Individual> selectedMembers = family.getMembers();
-
-        OpenCGAResult<Family> familyDataResult = catalogManager.getFamilyManager().get(study.getFqn(), family.getId(), new QueryOptions(),
-                sessionId);
-        if (familyDataResult.getNumResults() == 0) {
-            throw new CatalogException("Family " + family.getId() + " not found");
-        }
-        Family finalFamily = familyDataResult.first();
-
-        if (ListUtils.isNotEmpty(selectedMembers)) {
-            if (ListUtils.isEmpty(finalFamily.getMembers())) {
-                throw new CatalogException("Family " + family.getId() + " does not have any members associated");
-            }
-
-            Map<String, Individual> memberMap = new HashMap<>();
-            for (Individual member : finalFamily.getMembers()) {
-                memberMap.put(member.getId(), member);
-            }
-
-            List<Individual> finalMembers = new ArrayList<>(selectedMembers.size());
-            for (Individual selectedMember : selectedMembers) {
-                Individual fullMember = memberMap.get(selectedMember.getId());
-                if (fullMember == null) {
-                    throw new CatalogException("Member " + selectedMember.getId() + " does not belong to family " + family.getId());
-                }
-                fullMember.setSamples(selectedMember.getSamples());
-                finalMembers.add(getFullValidatedMember(fullMember, study, sessionId));
-            }
-
-            finalFamily.setMembers(finalMembers);
-        } else {
-            if (ListUtils.isNotEmpty(finalFamily.getMembers())) {
-                Query query = new Query()
-                        .append(IndividualDBAdaptor.QueryParams.UID.key(), finalFamily.getMembers().stream()
-                                .map(Individual::getUid).collect(Collectors.toList()))
-                        .append(IndividualDBAdaptor.QueryParams.STUDY_UID.key(), study.getUid());
-                OpenCGAResult<Individual> individuals = individualDBAdaptor.get(study.getUid(), query, QueryOptions.empty(),
-                        catalogManager.getUserManager().getUserId(sessionId));
-                finalFamily.setMembers(individuals.getResults());
-            }
-        }
-
-        return finalFamily;
-    }
-
-    private Individual getFullValidatedMember(Individual member, Study study, String sessionId) throws CatalogException {
-        if (member == null) {
-            return null;
-        }
-
-        if (StringUtils.isEmpty(member.getId())) {
-            throw new CatalogException("Missing member id");
-        }
-
-        Individual finalMember;
-
-        // List of samples relevant for the clinical analysis
-        List<Sample> samples = member.getSamples();
-
-        if (member.getUid() <= 0) {
-            OpenCGAResult<Individual> individualDataResult = catalogManager.getIndividualManager().get(study.getFqn(), member.getId(),
-                    new QueryOptions(), sessionId);
-            if (individualDataResult.getNumResults() == 0) {
-                throw new CatalogException("Member " + member.getId() + " not found");
-            }
-
-            finalMember = individualDataResult.first();
-        } else {
-            finalMember = member;
-            if (ListUtils.isNotEmpty(samples) && StringUtils.isEmpty(samples.get(0).getUuid())) {
-                // We don't have the full sample information...
-                OpenCGAResult<Individual> individualDataResult = catalogManager.getIndividualManager().get(study.getFqn(),
-                        finalMember.getId(), new QueryOptions(QueryOptions.INCLUDE, IndividualDBAdaptor.QueryParams.SAMPLES.key()),
-                        sessionId);
-                if (individualDataResult.getNumResults() == 0) {
-                    throw new CatalogException("Member " + finalMember.getId() + " not found");
-                }
-
-                finalMember.setSamples(individualDataResult.first().getSamples());
-            }
-        }
-
-        if (ListUtils.isNotEmpty(finalMember.getSamples())) {
-            List<Sample> finalSampleList = null;
-            if (ListUtils.isNotEmpty(samples)) {
-
-                Map<String, Sample> sampleMap = new HashMap<>();
-                for (Sample sample : finalMember.getSamples()) {
-                    sampleMap.put(sample.getId(), sample);
-                }
-
-                finalSampleList = new ArrayList<>(samples.size());
-
-                // We keep only the original list of samples passed
-                for (Sample sample : samples) {
-                    finalSampleList.add(sampleMap.get(sample.getId()));
-                }
-            }
-            finalMember.setSamples(finalSampleList);
-        }
->>>>>>> 1c090def
 
 //    private Individual getFullValidatedMember(String organizationId, Individual member, Study study, String sessionId)
 //            throws CatalogException {
@@ -1330,16 +1012,11 @@
 
     public OpenCGAResult<ClinicalAnalysis> update(String studyStr, Query query, ClinicalAnalysisUpdateParams updateParams,
                                                   boolean ignoreException, QueryOptions options, String token) throws CatalogException {
-<<<<<<< HEAD
         JwtPayload tokenPayload = catalogManager.getUserManager().validateToken(token);
         CatalogFqn studyFqn = CatalogFqn.extractFqnFromStudy(studyStr, tokenPayload);
         String organizationId = studyFqn.getOrganizationId();
         String userId = tokenPayload.getUserId(organizationId);
-        Study study = studyManager.resolveId(studyStr, StudyManager.INCLUDE_CONFIGURATION, userId, organizationId);
-=======
-        String userId = userManager.getUserId(token);
-        Study study = studyManager.resolveId(studyStr, userId, StudyManager.INCLUDE_VARIABLE_SET_AND_CONFIGURATION);
->>>>>>> 1c090def
+        Study study = studyManager.resolveId(studyFqn, StudyManager.INCLUDE_VARIABLE_SET_AND_CONFIGURATION, tokenPayload);
 
         String operationId = UuidUtils.generateOpenCgaUuid(UuidUtils.Entity.AUDIT);
 
@@ -1360,12 +1037,8 @@
 
         DBIterator<ClinicalAnalysis> iterator;
         try {
-<<<<<<< HEAD
             fixQueryObject(organizationId, study, query, userId, token);
-=======
-            fixQueryObject(study, query, userId, token);
             AnnotationUtils.fixQueryOptionAnnotation(options);
->>>>>>> 1c090def
             query.append(ClinicalAnalysisDBAdaptor.QueryParams.STUDY_UID.key(), study.getUid());
             iterator = getClinicalAnalysisDBAdaptor(organizationId).iterator(study.getUid(), query, new QueryOptions(), userId);
         } catch (CatalogException e) {
@@ -1404,16 +1077,11 @@
 
     public OpenCGAResult<ClinicalAnalysis> update(String studyStr, String clinicalId, ClinicalAnalysisUpdateParams updateParams,
                                                   QueryOptions options, String token) throws CatalogException {
-<<<<<<< HEAD
         JwtPayload tokenPayload = catalogManager.getUserManager().validateToken(token);
         CatalogFqn studyFqn = CatalogFqn.extractFqnFromStudy(studyStr, tokenPayload);
         String organizationId = studyFqn.getOrganizationId();
         String userId = tokenPayload.getUserId(organizationId);
-        Study study = studyManager.resolveId(studyStr, StudyManager.INCLUDE_CONFIGURATION, userId, organizationId);
-=======
-        String userId = userManager.getUserId(token);
-        Study study = studyManager.resolveId(studyStr, userId, StudyManager.INCLUDE_VARIABLE_SET_AND_CONFIGURATION);
->>>>>>> 1c090def
+        Study study = studyManager.resolveId(studyFqn, StudyManager.INCLUDE_VARIABLE_SET_AND_CONFIGURATION, tokenPayload);
 
         String operationId = UuidUtils.generateOpenCgaUuid(UuidUtils.Entity.AUDIT);
 
@@ -1484,16 +1152,11 @@
 
     public OpenCGAResult<ClinicalAnalysis> update(String studyStr, List<String> clinicalIds, ClinicalAnalysisUpdateParams updateParams,
                                                   boolean ignoreException, QueryOptions options, String token) throws CatalogException {
-<<<<<<< HEAD
         JwtPayload tokenPayload = catalogManager.getUserManager().validateToken(token);
         CatalogFqn studyFqn = CatalogFqn.extractFqnFromStudy(studyStr, tokenPayload);
         String organizationId = studyFqn.getOrganizationId();
         String userId = tokenPayload.getUserId(organizationId);
-        Study study = studyManager.resolveId(studyStr, StudyManager.INCLUDE_CONFIGURATION, userId, organizationId);
-=======
-        String userId = userManager.getUserId(token);
-        Study study = studyManager.resolveId(studyStr, userId, StudyManager.INCLUDE_VARIABLE_SET_AND_CONFIGURATION);
->>>>>>> 1c090def
+        Study study = studyManager.resolveId(studyFqn, StudyManager.INCLUDE_VARIABLE_SET_AND_CONFIGURATION, tokenPayload);
 
         String operationId = UuidUtils.generateOpenCgaUuid(UuidUtils.Entity.AUDIT);
 
@@ -1566,19 +1229,19 @@
             throw new CatalogException("Empty update parameters. Nothing to update.");
         }
 
-        validateAndInitReport(study, updateParamsClone.getReport(), userId);
+        validateAndInitReport(organizationId, study, updateParamsClone.getReport(), userId);
 
         // ---------- Check and init responsible fields
         ClinicalResponsible responsible = updateParamsClone.getResponsible();
         if (responsible != null && StringUtils.isNotEmpty(responsible.getId())) {
-            fillResponsible(responsible);
+            fillResponsible(organizationId, responsible);
         }
 
         // ---------- Check and init request fields
         ClinicalRequest request = updateParamsClone.getRequest();
         if (request != null && StringUtils.isNotEmpty(request.getId())) {
             request.setDate(ParamUtils.checkDateOrGetCurrentDate(request.getDate(), "request.date"));
-            fillResponsible(request.getResponsible());
+            fillResponsible(organizationId, request.getResponsible());
         }
 
         ObjectMap parameters;
@@ -1596,21 +1259,16 @@
         }
         ClinicalAnalysisStudyConfiguration clinicalConfiguration = study.getInternal().getConfiguration().getClinical();
 
-<<<<<<< HEAD
-        authorizationManager.checkClinicalAnalysisPermission(organizationId, study.getUid(), clinicalAnalysis.getUid(), userId,
-                ClinicalAnalysisPermissions.WRITE);
-        List<Event> events = new LinkedList<>();
-=======
         // Check permissions...
         // Only check write annotation permissions if the user wants to update the annotation sets
         if (updateParamsClone.getAnnotationSets() != null) {
-            authorizationManager.checkClinicalAnalysisPermission(study.getUid(), clinicalAnalysis.getUid(), userId,
+            authorizationManager.checkClinicalAnalysisPermission(organizationId, study.getUid(), clinicalAnalysis.getUid(), userId,
                     ClinicalAnalysisPermissions.WRITE_ANNOTATIONS);
         }
         // Only check update permissions if the user wants to update anything apart from the annotation sets
         if ((parameters.size() == 1 && !parameters.containsKey(SampleDBAdaptor.QueryParams.ANNOTATION_SETS.key()))
                 || parameters.size() > 1) {
-            authorizationManager.checkClinicalAnalysisPermission(study.getUid(), clinicalAnalysis.getUid(), userId,
+            authorizationManager.checkClinicalAnalysisPermission(organizationId, study.getUid(), clinicalAnalysis.getUid(), userId,
                     ClinicalAnalysisPermissions.WRITE);
         }
 
@@ -1623,7 +1281,6 @@
                 options.put(Constants.ACTIONS, actionMap);
             }
         }
->>>>>>> 1c090def
 
         List<Event> events = new LinkedList<>();
         if (StringUtils.isNotEmpty(clinicalAnalysis.getCreationDate())) {
@@ -1676,17 +1333,6 @@
             parameters.put(ClinicalAnalysisDBAdaptor.QueryParams.COMMENTS.key(), comments);
         }
 
-<<<<<<< HEAD
-        if (parameters.get(InterpretationDBAdaptor.QueryParams.ANALYST.key()) != null) {
-            if (StringUtils.isNotEmpty(updateParams.getAnalyst().getId())) {
-                QueryOptions userOptions = new QueryOptions(QueryOptions.INCLUDE, Arrays.asList(UserDBAdaptor.QueryParams.ID.key(),
-                        UserDBAdaptor.QueryParams.NAME.key(), UserDBAdaptor.QueryParams.EMAIL.key()));
-                // Check user exists
-                OpenCGAResult<User> userResult = getUserDBAdaptor(organizationId).get(updateParams.getAnalyst().getId(), userOptions);
-                if (userResult.getNumResults() == 0) {
-                    throw new CatalogException("User '" + updateParams.getAnalyst().getId() + "' not found");
-                }
-=======
         if (parameters.get(ClinicalAnalysisDBAdaptor.QueryParams.ANALYSTS.key()) != null) {
             ParamUtils.BasicUpdateAction action = ParamUtils.BasicUpdateAction.from(actionMap,
                     ClinicalAnalysisDBAdaptor.QueryParams.ANALYSTS.key(), ParamUtils.BasicUpdateAction.ADD);
@@ -1696,7 +1342,6 @@
                 case SET:
                     QueryOptions userOptions = new QueryOptions(QueryOptions.INCLUDE, Arrays.asList(UserDBAdaptor.QueryParams.ID.key(),
                             UserDBAdaptor.QueryParams.NAME.key(), UserDBAdaptor.QueryParams.EMAIL.key()));
->>>>>>> 1c090def
 
                     Set<String> analystIdList = new HashSet<>();
                     for (ClinicalAnalystParam clinicalAnalystParam : analystList) {
@@ -1707,7 +1352,7 @@
                     // Check analysts exist
                     if (!analystIdList.isEmpty()) {
                         Query query = new Query(UserDBAdaptor.QueryParams.ID.key(), analystIdList);
-                        OpenCGAResult<User> userResult = userDBAdaptor.get(query, userOptions);
+                        OpenCGAResult<User> userResult = getUserDBAdaptor(organizationId).get(query, userOptions);
                         if (userResult.getNumResults() < analystIdList.size()) {
                             throw new CatalogException("Some analysts were not found.");
                         }
@@ -1750,12 +1395,8 @@
             clinicalAnalysis.setFiles(updateParamsClone.getFiles().stream().map(FileReferenceParam::toFile).collect(Collectors.toList()));
 
             // Validate files
-<<<<<<< HEAD
             validateFiles(organizationId, study, clinicalAnalysis, userId);
-=======
-            validateFiles(study, clinicalAnalysis, userId);
             parameters.put(ClinicalAnalysisDBAdaptor.QueryParams.FILES.key(), clinicalAnalysis.getFiles());
->>>>>>> 1c090def
         }
 
         if (CollectionUtils.isNotEmpty(updateParamsClone.getPanels()) && updateParamsClone.getPanelLock() != null
@@ -1772,13 +1413,8 @@
             // Validate and get panels
             List<String> panelIds = updateParamsClone.getPanels().stream().map(PanelReferenceParam::getId).collect(Collectors.toList());
             Query query = new Query(PanelDBAdaptor.QueryParams.ID.key(), panelIds);
-<<<<<<< HEAD
-            OpenCGAResult<org.opencb.opencga.core.models.panel.Panel> panelResult =
+            OpenCGAResult<Panel> panelResult =
                     getPanelDBAdaptor(organizationId).get(study.getUid(), query, PanelManager.INCLUDE_PANEL_IDS, userId);
-=======
-            OpenCGAResult<Panel> panelResult =
-                    panelDBAdaptor.get(study.getUid(), query, PanelManager.INCLUDE_PANEL_IDS, userId);
->>>>>>> 1c090def
             if (panelResult.getNumResults() < panelIds.size()) {
                 throw new CatalogException("Some panels were not found or user doesn't have permissions to see them.");
             }
@@ -1824,17 +1460,10 @@
         if (CollectionUtils.isNotEmpty(updateParamsClone.getPanels())) {
             // Get panels
             Query query = new Query(PanelDBAdaptor.QueryParams.ID.key(),
-<<<<<<< HEAD
-                    updateParams.getPanels().stream().map(PanelReferenceParam::getId).collect(Collectors.toList()));
-            OpenCGAResult<org.opencb.opencga.core.models.panel.Panel> panelResult =
-                    getPanelDBAdaptor(organizationId).get(study.getUid(), query, PanelManager.INCLUDE_PANEL_IDS, userId);
-            if (panelResult.getNumResults() < updateParams.getPanels().size()) {
-=======
                     updateParamsClone.getPanels().stream().map(PanelReferenceParam::getId).collect(Collectors.toList()));
             OpenCGAResult<Panel> panelResult =
-                    panelDBAdaptor.get(study.getUid(), query, PanelManager.INCLUDE_PANEL_IDS, userId);
+                    getPanelDBAdaptor(organizationId).get(study.getUid(), query, PanelManager.INCLUDE_PANEL_IDS, userId);
             if (panelResult.getNumResults() < updateParamsClone.getPanels().size()) {
->>>>>>> 1c090def
                 throw new CatalogException("Some panels were not found or user doesn't have permissions to see them");
             }
 
@@ -1917,16 +1546,12 @@
             }
         }
 
-        checkUpdateAnnotations(study, clinicalAnalysis, parameters, options, VariableSet.AnnotableDataModels.CLINICAL_ANALYSIS,
-                clinicalDBAdaptor, userId);
+        checkUpdateAnnotations(organizationId, study, clinicalAnalysis, parameters, options,
+                VariableSet.AnnotableDataModels.CLINICAL_ANALYSIS, getClinicalAnalysisDBAdaptor(organizationId), userId);
         ClinicalAudit clinicalAudit = new ClinicalAudit(userId, ClinicalAudit.Action.UPDATE_CLINICAL_ANALYSIS,
                 "Update ClinicalAnalysis '" + clinicalAnalysis.getId() + "'", TimeUtils.getTime());
-<<<<<<< HEAD
         OpenCGAResult<ClinicalAnalysis> update = getClinicalAnalysisDBAdaptor(organizationId).update(clinicalAnalysis.getUid(), parameters,
-=======
-        OpenCGAResult<ClinicalAnalysis> update = clinicalDBAdaptor.update(clinicalAnalysis.getUid(), parameters, study.getVariableSets(),
->>>>>>> 1c090def
-                Collections.singletonList(clinicalAudit), options);
+                study.getVariableSets(), Collections.singletonList(clinicalAudit), options);
         update.addEvents(events);
         if (options.getBoolean(ParamConstants.INCLUDE_RESULT_PARAM)) {
             // Fetch updated clinical analysis
@@ -2001,22 +1626,14 @@
         query = ParamUtils.defaultObject(query, Query::new);
         options = ParamUtils.defaultObject(options, QueryOptions::new);
 
-<<<<<<< HEAD
         JwtPayload tokenPayload = catalogManager.getUserManager().validateToken(token);
         CatalogFqn studyFqn = CatalogFqn.extractFqnFromStudy(studyId, tokenPayload);
         String organizationId = studyFqn.getOrganizationId();
         String userId = tokenPayload.getUserId(organizationId);
-        Study study = catalogManager.getStudyManager().resolveId(studyId, userId, organizationId);
+        Study study = catalogManager.getStudyManager().resolveId(studyFqn, StudyManager.INCLUDE_VARIABLE_SET, tokenPayload);
 
         fixQueryObject(organizationId, study, query, userId, token);
-=======
-        String userId = catalogManager.getUserManager().getUserId(token);
-        Study study = catalogManager.getStudyManager().resolveId(studyId, userId, StudyManager.INCLUDE_VARIABLE_SET);
-
-        fixQueryObject(study, query, userId, token);
         AnnotationUtils.fixQueryOptionAnnotation(options);
-
->>>>>>> 1c090def
         query.append(ClinicalAnalysisDBAdaptor.QueryParams.STUDY_UID.key(), study.getUid());
 
         return getClinicalAnalysisDBAdaptor(organizationId).get(study.getUid(), query, options, userId);
@@ -2026,16 +1643,11 @@
     public OpenCGAResult<?> distinct(String studyId, List<String> fields, Query query, String token) throws CatalogException {
         query = ParamUtils.defaultObject(query, Query::new);
 
-<<<<<<< HEAD
         JwtPayload tokenPayload = catalogManager.getUserManager().validateToken(token);
         CatalogFqn studyFqn = CatalogFqn.extractFqnFromStudy(studyId, tokenPayload);
         String organizationId = studyFqn.getOrganizationId();
         String userId = tokenPayload.getUserId(organizationId);
-        Study study = catalogManager.getStudyManager().resolveId(studyId, userId, organizationId);
-=======
-        String userId = userManager.getUserId(token);
-        Study study = catalogManager.getStudyManager().resolveId(studyId, userId, StudyManager.INCLUDE_VARIABLE_SET);
->>>>>>> 1c090def
+        Study study = catalogManager.getStudyManager().resolveId(studyFqn, StudyManager.INCLUDE_VARIABLE_SET, tokenPayload);
 
         ObjectMap auditParams = new ObjectMap()
                 .append("studyId", studyId)
@@ -2059,14 +1671,10 @@
         }
     }
 
-<<<<<<< HEAD
     protected void fixQueryObject(String organizationId, Study study, Query query, String user, String token) throws CatalogException {
-=======
-    protected void fixQueryObject(Study study, Query query, String user, String token) throws CatalogException {
         // Fix query if it contains any annotation
-        AnnotationUtils.fixQueryAnnotationSearch(study, query);
-
->>>>>>> 1c090def
+        AnnotationUtils.fixQueryAnnotationSearch(organizationId, study, query);
+
         changeQueryId(query, ParamConstants.CLINICAL_DISORDER_PARAM, ClinicalAnalysisDBAdaptor.QueryParams.DISORDER.key());
         changeQueryId(query, ParamConstants.CLINICAL_ANALYST_ID_PARAM, ClinicalAnalysisDBAdaptor.QueryParams.ANALYSTS_ID.key());
         changeQueryId(query, ParamConstants.CLINICAL_PRIORITY_PARAM, ClinicalAnalysisDBAdaptor.QueryParams.PRIORITY_ID.key());
@@ -2228,19 +1836,12 @@
         }
     }
 
-<<<<<<< HEAD
     public OpenCGAResult<ClinicalAnalysis> count(String studyId, Query query, String token) throws CatalogException {
         JwtPayload tokenPayload = catalogManager.getUserManager().validateToken(token);
         CatalogFqn studyFqn = CatalogFqn.extractFqnFromStudy(studyId, tokenPayload);
         String organizationId = studyFqn.getOrganizationId();
         String userId = tokenPayload.getUserId(organizationId);
-        Study study = catalogManager.getStudyManager().resolveId(studyId, userId, organizationId);
-=======
-    public OpenCGAResult<ClinicalAnalysis> count(String studyId, Query query, String token)
-            throws CatalogException {
-        String userId = catalogManager.getUserManager().getUserId(token);
-        Study study = catalogManager.getStudyManager().resolveId(studyId, userId, StudyManager.INCLUDE_VARIABLE_SET);
->>>>>>> 1c090def
+        Study study = catalogManager.getStudyManager().resolveId(studyFqn, StudyManager.INCLUDE_VARIABLE_SET, tokenPayload);
 
         ObjectMap auditParams = new ObjectMap()
                 .append("studyId", studyId)
@@ -2392,16 +1993,11 @@
 
         OpenCGAResult result = OpenCGAResult.empty();
 
-<<<<<<< HEAD
         JwtPayload tokenPayload = catalogManager.getUserManager().validateToken(token);
         CatalogFqn studyFqn = CatalogFqn.extractFqnFromStudy(studyStr, tokenPayload);
         String organizationId = studyFqn.getOrganizationId();
         String userId = tokenPayload.getUserId(organizationId);
-        Study study = catalogManager.getStudyManager().resolveId(studyStr, userId, organizationId);
-=======
-        String userId = catalogManager.getUserManager().getUserId(token);
-        Study study = catalogManager.getStudyManager().resolveId(studyStr, userId, StudyManager.INCLUDE_VARIABLE_SET);
->>>>>>> 1c090def
+        Study study = catalogManager.getStudyManager().resolveId(studyFqn, StudyManager.INCLUDE_VARIABLE_SET, tokenPayload);
 
         String operationUuid = UuidUtils.generateOpenCgaUuid(UuidUtils.Entity.AUDIT);
 
@@ -2418,12 +2014,8 @@
         // We try to get an iterator containing all the ClinicalAnalyses to be deleted
         DBIterator<ClinicalAnalysis> iterator;
         try {
-<<<<<<< HEAD
             fixQueryObject(organizationId, study, finalQuery, userId, token);
-=======
-            fixQueryObject(study, finalQuery, userId, token);
             AnnotationUtils.fixQueryOptionAnnotation(options);
->>>>>>> 1c090def
             finalQuery.append(ClinicalAnalysisDBAdaptor.QueryParams.STUDY_UID.key(), study.getUid());
 
             iterator = getClinicalAnalysisDBAdaptor(organizationId).iterator(study.getUid(), finalQuery,
@@ -2493,21 +2085,14 @@
             throw new CatalogException("Empty fields parameter.");
         }
 
-<<<<<<< HEAD
         JwtPayload tokenPayload = catalogManager.getUserManager().validateToken(sessionId);
         CatalogFqn studyFqn = CatalogFqn.extractFqnFromStudy(studyStr, tokenPayload);
         String organizationId = studyFqn.getOrganizationId();
         String userId = tokenPayload.getUserId(organizationId);
-        Study study = catalogManager.getStudyManager().resolveId(studyStr, userId, organizationId);
+        Study study = catalogManager.getStudyManager().resolveId(studyFqn, StudyManager.INCLUDE_VARIABLE_SET, tokenPayload);
 
         fixQueryObject(organizationId, study, query, userId, sessionId);
-=======
-        String userId = catalogManager.getUserManager().getUserId(sessionId);
-        Study study = catalogManager.getStudyManager().resolveId(studyStr, userId, StudyManager.INCLUDE_VARIABLE_SET);
-
-        fixQueryObject(study, query, userId, sessionId);
         AnnotationUtils.fixQueryOptionAnnotation(options);
->>>>>>> 1c090def
 
         // Add study id to the query
         query.put(FamilyDBAdaptor.QueryParams.STUDY_UID.key(), study.getUid());
