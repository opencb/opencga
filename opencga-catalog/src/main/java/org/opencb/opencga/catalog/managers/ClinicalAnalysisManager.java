--- conflicted
+++ resolved
@@ -1347,7 +1347,6 @@
                 .append("field", field)
                 .append("query", query)
                 .append("token", token);
-<<<<<<< HEAD
 
         return run(auditParams, Enums.Action.DISTINCT, CLINICAL_ANALYSIS, studyId, token, null, (study, userId, rp, qo) -> {
             Query myQuery = query != null ? new Query(query) : new Query();
@@ -1359,25 +1358,8 @@
 
             fixQueryObject(study, myQuery, userId, token);
             myQuery.append(ClinicalAnalysisDBAdaptor.QueryParams.STUDY_UID.key(), study.getUid());
-            return clinicalDBAdaptor.distinct(study.getUid(), field, myQuery, userId, clazz);
+            return clinicalDBAdaptor.distinct(study.getUid(), field, myQuery, userId);
         });
-=======
-        try {
-            fixQueryObject(study, query, userId, token);
-
-            query.append(ClinicalAnalysisDBAdaptor.QueryParams.STUDY_UID.key(), study.getUid());
-            OpenCGAResult<?> result = clinicalDBAdaptor.distinct(study.getUid(), field, query, userId);
-
-            auditManager.auditDistinct(userId, Enums.Resource.CLINICAL_ANALYSIS, study.getId(), study.getUuid(), auditParams,
-                    new AuditRecord.Status(AuditRecord.Status.Result.SUCCESS));
-
-            return result;
-        } catch (CatalogException e) {
-            auditManager.auditDistinct(userId, Enums.Resource.CLINICAL_ANALYSIS, study.getId(), study.getUuid(), auditParams,
-                    new AuditRecord.Status(AuditRecord.Status.Result.ERROR, e.getError()));
-            throw e;
-        }
->>>>>>> d5008e0b
     }
 
     protected void fixQueryObject(Study study, Query query, String user, String token) throws CatalogException {
