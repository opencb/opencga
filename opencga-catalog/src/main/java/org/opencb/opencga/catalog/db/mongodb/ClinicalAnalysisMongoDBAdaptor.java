/*
 * Copyright 2015-2017 OpenCB
 *
 * Licensed under the Apache License, Version 2.0 (the "License");
 * you may not use this file except in compliance with the License.
 * You may obtain a copy of the License at
 *
 *     http://www.apache.org/licenses/LICENSE-2.0
 *
 * Unless required by applicable law or agreed to in writing, software
 * distributed under the License is distributed on an "AS IS" BASIS,
 * WITHOUT WARRANTIES OR CONDITIONS OF ANY KIND, either express or implied.
 * See the License for the specific language governing permissions and
 * limitations under the License.
 */

package org.opencb.opencga.catalog.db.mongodb;

import com.mongodb.MongoClient;
import com.mongodb.client.model.Filters;
import com.mongodb.client.model.Projections;
import org.apache.commons.lang3.NotImplementedException;
import org.apache.commons.lang3.StringUtils;
import org.bson.Document;
import org.bson.conversions.Bson;
import org.opencb.commons.datastore.core.DataResult;
import org.opencb.commons.datastore.core.ObjectMap;
import org.opencb.commons.datastore.core.Query;
import org.opencb.commons.datastore.core.QueryOptions;
import org.opencb.commons.datastore.mongodb.MongoDBCollection;
import org.opencb.commons.datastore.mongodb.MongoDBIterator;
import org.opencb.opencga.catalog.db.api.ClinicalAnalysisDBAdaptor;
import org.opencb.opencga.catalog.db.api.DBIterator;
import org.opencb.opencga.catalog.db.api.SampleDBAdaptor;
import org.opencb.opencga.catalog.db.mongodb.converters.ClinicalAnalysisConverter;
import org.opencb.opencga.catalog.db.mongodb.iterators.ClinicalAnalysisCatalogMongoDBIterator;
import org.opencb.opencga.catalog.exceptions.CatalogAuthorizationException;
import org.opencb.opencga.catalog.exceptions.CatalogDBException;
import org.opencb.opencga.catalog.exceptions.CatalogException;
import org.opencb.opencga.catalog.exceptions.CatalogParameterException;
import org.opencb.opencga.catalog.utils.Constants;
import org.opencb.opencga.catalog.utils.UuidUtils;
import org.opencb.opencga.core.api.ParamConstants;
import org.opencb.opencga.core.common.TimeUtils;
import org.opencb.opencga.core.models.clinical.ClinicalAnalysis;
import org.opencb.opencga.core.models.clinical.ClinicalAnalysisAclEntry;
import org.opencb.opencga.core.models.clinical.ClinicalAnalysisStatus;
import org.opencb.opencga.core.models.clinical.Interpretation;
import org.opencb.opencga.core.models.common.Enums;
import org.opencb.opencga.core.models.common.Status;
import org.opencb.opencga.core.response.OpenCGAResult;
import org.slf4j.LoggerFactory;

import java.util.*;
import java.util.function.Consumer;

import static org.opencb.opencga.catalog.db.api.ClinicalAnalysisDBAdaptor.QueryParams.ANALYST_ASSIGNEE;
import static org.opencb.opencga.catalog.db.mongodb.AuthorizationMongoDBUtils.getQueryForAuthorisedEntries;
import static org.opencb.opencga.catalog.db.mongodb.MongoDBUtils.*;

/**
 * Created by pfurio on 05/06/17.
 */
public class ClinicalAnalysisMongoDBAdaptor extends MongoDBAdaptor implements ClinicalAnalysisDBAdaptor {

    private final MongoDBCollection clinicalCollection;
    private final MongoDBCollection deletedClinicalCollection;
    private ClinicalAnalysisConverter clinicalConverter;

    public ClinicalAnalysisMongoDBAdaptor(MongoDBCollection clinicalCollection, MongoDBCollection deletedClinicalCollection,
                                          MongoDBAdaptorFactory dbAdaptorFactory) {
        super(LoggerFactory.getLogger(ClinicalAnalysisMongoDBAdaptor.class));
        this.dbAdaptorFactory = dbAdaptorFactory;
        this.clinicalCollection = clinicalCollection;
        this.deletedClinicalCollection = deletedClinicalCollection;
        this.clinicalConverter = new ClinicalAnalysisConverter();
    }

    public MongoDBCollection getClinicalCollection() {
        return clinicalCollection;
    }

    @Override
    public OpenCGAResult<Long> count(Query query) throws CatalogDBException, CatalogParameterException, CatalogAuthorizationException {
        Bson bson = parseQuery(query);
        return new OpenCGAResult<>(clinicalCollection.count(bson));
    }

    @Override
    public OpenCGAResult<Long> count(final Query query, final String user)
            throws CatalogDBException, CatalogParameterException, CatalogAuthorizationException {
        Bson bson = parseQuery(query, user);
        logger.debug("Clinical count: query : {}", bson.toBsonDocument(Document.class, MongoClient.getDefaultCodecRegistry()));
        return new OpenCGAResult<>(clinicalCollection.count(bson));
    }

    @Override
    public OpenCGAResult distinct(Query query, String field) throws CatalogDBException {
        return null;
    }

    @Override
    public OpenCGAResult stats(Query query) {
        return null;
    }

    @Override
    public OpenCGAResult update(long id, ObjectMap parameters, QueryOptions options)
            throws CatalogDBException, CatalogParameterException, CatalogAuthorizationException {
        Query query = new Query(QueryParams.UID.key(), id);
        UpdateDocument updateDocument = parseAndValidateUpdateParams(parameters, query, options);

        Document updateOperation = updateDocument.toFinalUpdateDocument();

        if (!updateOperation.isEmpty()) {
            Bson bsonQuery = Filters.eq(PRIVATE_UID, id);

            logger.debug("Update clinical analysis. Query: {}, Update: {}", bsonQuery.toBsonDocument(Document.class,
                    MongoClient.getDefaultCodecRegistry()), updateDocument);
            DataResult result = clinicalCollection.update(bsonQuery, updateOperation, null);

            if (result.getNumMatches() == 0) {
                throw CatalogDBException.uidNotFound("Clinical Analysis", id);
            }
            return new OpenCGAResult(result);
        }

        return OpenCGAResult.empty();
    }

    private UpdateDocument parseAndValidateUpdateParams(ObjectMap parameters, Query query, QueryOptions queryOptions)
            throws CatalogDBException, CatalogParameterException, CatalogAuthorizationException {
        UpdateDocument document = new UpdateDocument();

        if (parameters.containsKey(QueryParams.ID.key())) {
            // That can only be done to one individual...
            Query tmpQuery = new Query(query);

            OpenCGAResult<ClinicalAnalysis> clinicalAnalysisDataResult = get(tmpQuery, new QueryOptions());
            if (clinicalAnalysisDataResult.getNumResults() == 0) {
                throw new CatalogDBException("Update clinical analysis: No clinical analysis found to be updated");
            }
            if (clinicalAnalysisDataResult.getNumResults() > 1) {
                throw new CatalogDBException("Update clinical analysis: Cannot set the same id parameter for different clinical analyses");
            }

            // Check that the new clinical analysis id will be unique
            long studyId = getStudyId(clinicalAnalysisDataResult.first().getUid());

            tmpQuery = new Query()
                    .append(QueryParams.ID.key(), parameters.get(QueryParams.ID.key()))
                    .append(QueryParams.STUDY_UID.key(), studyId);
            OpenCGAResult<Long> count = count(tmpQuery);
            if (count.getNumMatches() > 0) {
                throw new CatalogDBException("Cannot set id for clinical analysis. A clinical analysis with { id: '"
                        + parameters.get(QueryParams.ID.key()) + "'} already exists.");
            }

            document.getSet().put(QueryParams.ID.key(), parameters.get(QueryParams.ID.key()));
        }

        String[] acceptedParams = {QueryParams.DESCRIPTION.key(), QueryParams.PRIORITY.key(), QueryParams.DUE_DATE.key()};
        filterStringParams(parameters, document.getSet(), acceptedParams);

        String[] acceptedListParams = {QueryParams.FLAGS.key()};
        filterStringListParams(parameters, document.getSet(), acceptedListParams);

        String[] acceptedObjectParams = {QueryParams.FILES.key(), QueryParams.FAMILY.key(), QueryParams.DISORDER.key(),
                QueryParams.PROBAND.key(), QueryParams.COMMENTS.key(), QueryParams.ALERTS.key(), QueryParams.INTERNAL_STATUS.key(),
                QueryParams.ANALYST.key(), QueryParams.CONSENT.key(), QueryParams.STATUS.key()};
        filterObjectParams(parameters, document.getSet(), acceptedObjectParams);
        if (document.getSet().containsKey(QueryParams.STATUS.key())) {
            documentPut(QueryParams.STATUS_DATE.key(), TimeUtils.getTime(), document.getSet());
        }

        String[] acceptedMapParams = {QueryParams.ROLE_TO_PROBAND.key()};
        filterMapParams(parameters, document.getSet(), acceptedMapParams);

        clinicalConverter.validateFamilyToUpdate(document.getSet());
        clinicalConverter.validateProbandToUpdate(document.getSet());

        if (parameters.containsKey(QueryParams.INTERPRETATIONS.key())) {
            List<Object> objectInterpretationList = parameters.getAsList(QueryParams.INTERPRETATIONS.key());
            List<Interpretation> interpretationList = new ArrayList<>();
            for (Object interpretation : objectInterpretationList) {
                if (interpretation instanceof Interpretation) {
                    if (!dbAdaptorFactory.getInterpretationDBAdaptor().exists(((Interpretation) interpretation).getUid())) {
                        throw CatalogDBException.uidNotFound("Interpretation", ((Interpretation) interpretation).getUid());
                    }
                    interpretationList.add((Interpretation) interpretation);
                }
            }

            if (!interpretationList.isEmpty()) {
                Map<String, Object> actionMap = queryOptions.getMap(Constants.ACTIONS, new HashMap<>());
                String operation = (String) actionMap.getOrDefault(QueryParams.INTERPRETATIONS.key(), "ADD");
                switch (operation) {
                    case "SET":
                        document.getSet().put(QueryParams.INTERPRETATIONS.key(),
                                clinicalConverter.convertInterpretations(interpretationList));
                        break;
                    case "REMOVE":
                        document.getPullAll().put(QueryParams.INTERPRETATIONS.key(),
                                clinicalConverter.convertInterpretations(interpretationList));
                        break;
                    case "ADD":
                    default:
                        document.getAddToSet().put(QueryParams.INTERPRETATIONS.key(),
                                clinicalConverter.convertInterpretations(interpretationList));
                        break;
                }
            }
        }

        if (!document.toFinalUpdateDocument().isEmpty()) {
            // Update modificationDate param
            String time = TimeUtils.getTime();
            Date date = TimeUtils.toDate(time);
            document.getSet().put(QueryParams.MODIFICATION_DATE.key(), time);
            document.getSet().put(PRIVATE_MODIFICATION_DATE, date);
        }

        return document;
    }

    @Override
    public OpenCGAResult update(Query query, ObjectMap parameters, QueryOptions queryOptions) throws CatalogDBException {
        return null;
    }

    @Override
    public OpenCGAResult unmarkPermissionRule(long studyId, String permissionRuleId) throws CatalogException {
        return unmarkPermissionRule(clinicalCollection, studyId, permissionRuleId);
    }

    @Override
    public OpenCGAResult delete(ClinicalAnalysis clinicalAnalysis) throws CatalogDBException {
        throw new NotImplementedException("Delete not implemented");
    }

    @Override
    public OpenCGAResult delete(Query query) throws CatalogDBException {
        throw new NotImplementedException("Delete not implemented");
    }

    @Override
    public OpenCGAResult restore(long id, QueryOptions queryOptions) throws CatalogDBException {
        return null;
    }

    @Override
    public OpenCGAResult restore(Query query, QueryOptions queryOptions) throws CatalogDBException {
        return null;
    }

    @Override
    public OpenCGAResult<ClinicalAnalysis> get(Query query, QueryOptions options)
            throws CatalogDBException, CatalogParameterException, CatalogAuthorizationException {
        long startTime = startQuery();
        try (DBIterator<ClinicalAnalysis> dbIterator = iterator(query, options)) {
            return endQuery(startTime, dbIterator);
        }
    }

    @Override
    public OpenCGAResult nativeGet(Query query, QueryOptions options)
            throws CatalogDBException, CatalogParameterException, CatalogAuthorizationException {
        long startTime = startQuery();
        try (DBIterator<Document> dbIterator = nativeIterator(query, options)) {
            return endQuery(startTime, dbIterator);
        }
    }

    @Override
    public OpenCGAResult nativeGet(long studyUid, Query query, QueryOptions options, String user)
            throws CatalogDBException, CatalogAuthorizationException, CatalogParameterException {
        long startTime = startQuery();
        try (DBIterator<Document> dbIterator = nativeIterator(studyUid, query, options, user)) {
            return endQuery(startTime, dbIterator);
        }
    }

    @Override
    public DBIterator<ClinicalAnalysis> iterator(Query query, QueryOptions options)
            throws CatalogDBException, CatalogParameterException, CatalogAuthorizationException {
        MongoDBIterator<Document> mongoCursor = getMongoCursor(query, options);
        return new ClinicalAnalysisCatalogMongoDBIterator<>(mongoCursor, clinicalConverter, dbAdaptorFactory, options);
    }

    @Override
    public DBIterator nativeIterator(Query query, QueryOptions options)
            throws CatalogDBException, CatalogParameterException, CatalogAuthorizationException {
        QueryOptions queryOptions = options != null ? new QueryOptions(options) : new QueryOptions();
        queryOptions.put(NATIVE_QUERY, true);

        MongoDBIterator<Document> mongoCursor = getMongoCursor(query, queryOptions);
        return new ClinicalAnalysisCatalogMongoDBIterator(mongoCursor, null, dbAdaptorFactory, options);
    }

    @Override
    public DBIterator<ClinicalAnalysis> iterator(long studyUid, Query query, QueryOptions options, String user)
            throws CatalogDBException, CatalogAuthorizationException, CatalogParameterException {
        query.put(PRIVATE_STUDY_UID, studyUid);
        MongoDBIterator<Document> mongoCursor = getMongoCursor(query, options, user);
        return new ClinicalAnalysisCatalogMongoDBIterator(mongoCursor, clinicalConverter, dbAdaptorFactory, studyUid, user, options);
    }

    @Override
    public DBIterator nativeIterator(long studyUid, Query query, QueryOptions options, String user)
            throws CatalogDBException, CatalogAuthorizationException, CatalogParameterException {
        QueryOptions queryOptions = options != null ? new QueryOptions(options) : new QueryOptions();
        queryOptions.put(NATIVE_QUERY, true);

        query.put(PRIVATE_STUDY_UID, studyUid);
        MongoDBIterator<Document> mongoCursor = getMongoCursor(query, queryOptions, user);
        return new ClinicalAnalysisCatalogMongoDBIterator(mongoCursor, null, dbAdaptorFactory, studyUid, user, options);
    }

    private MongoDBIterator<Document> getMongoCursor(Query query, QueryOptions options)
            throws CatalogDBException, CatalogParameterException, CatalogAuthorizationException {
        return getMongoCursor(query, options, null);
    }

    private MongoDBIterator<Document> getMongoCursor(Query query, QueryOptions options, String user)
            throws CatalogDBException, CatalogParameterException, CatalogAuthorizationException {
        Bson bson = parseQuery(query, user);
        QueryOptions qOptions;
        if (options != null) {
            qOptions = new QueryOptions(options);
        } else {
            qOptions = new QueryOptions();
        }
        qOptions = removeInnerProjections(qOptions, QueryParams.INTERPRETATIONS.key());

        logger.debug("Clinical analysis query : {}", bson.toBsonDocument(Document.class, MongoClient.getDefaultCodecRegistry()));
        return clinicalCollection.iterator(bson, qOptions);
    }

    @Override
    public OpenCGAResult rank(Query query, String field, int numResults, boolean asc) throws CatalogDBException {
        return null;
    }

    @Override
    public OpenCGAResult groupBy(Query query, String field, QueryOptions options)
            throws CatalogDBException, CatalogParameterException, CatalogAuthorizationException {
        Bson bsonQuery = parseQuery(query);
        return groupBy(clinicalCollection, bsonQuery, field, QueryParams.ID.key(), options);
    }

    @Override
    public OpenCGAResult groupBy(Query query, List<String> fields, QueryOptions options)
            throws CatalogDBException, CatalogParameterException, CatalogAuthorizationException {
        Bson bsonQuery = parseQuery(query);
        return groupBy(clinicalCollection, bsonQuery, fields, QueryParams.ID.key(), options);
    }

    @Override
    public OpenCGAResult groupBy(Query query, List<String> fields, QueryOptions options, String user)
            throws CatalogDBException, CatalogAuthorizationException, CatalogParameterException {
        Bson bsonQuery = parseQuery(query, user);
        return groupBy(clinicalCollection, bsonQuery, fields, SampleDBAdaptor.QueryParams.ID.key(), options);
    }

    @Override
    public void forEach(Query query, Consumer<? super Object> action, QueryOptions options)
            throws CatalogDBException, CatalogParameterException, CatalogAuthorizationException {
        Objects.requireNonNull(action);
        try (DBIterator<ClinicalAnalysis> catalogDBIterator = iterator(query, options)) {
            while (catalogDBIterator.hasNext()) {
                action.accept(catalogDBIterator.next());
            }
        }
    }

    @Override
    public OpenCGAResult nativeInsert(Map<String, Object> clinicalAnalysis, String userId) throws CatalogDBException {
        Document document = getMongoDBDocument(clinicalAnalysis, "clinicalAnalysis");
        return new OpenCGAResult(clinicalCollection.insert(document, null));
    }

    @Override
    public OpenCGAResult insert(long studyId, ClinicalAnalysis clinicalAnalysis, QueryOptions options) throws CatalogDBException {
        dbAdaptorFactory.getCatalogStudyDBAdaptor().checkId(studyId);
        List<Bson> filterList = new ArrayList<>();
        filterList.add(Filters.eq(QueryParams.ID.key(), clinicalAnalysis.getId()));
        filterList.add(Filters.eq(PRIVATE_STUDY_UID, studyId));

        Bson bson = Filters.and(filterList);
        DataResult<Long> count = clinicalCollection.count(bson);
        if (count.getNumMatches() > 0) {
            throw new CatalogDBException("Cannot create clinical analysis. A clinical analysis with { id: '"
                    + clinicalAnalysis.getId() + "'} already exists.");
        }

        long clinicalAnalysisId = getNewUid();
        clinicalAnalysis.setUid(clinicalAnalysisId);
        clinicalAnalysis.setStudyUid(studyId);
        if (StringUtils.isEmpty(clinicalAnalysis.getUuid())) {
            clinicalAnalysis.setUuid(UuidUtils.generateOpenCgaUuid(UuidUtils.Entity.CLINICAL));
        }

        Document clinicalObject = clinicalConverter.convertToStorageType(clinicalAnalysis);
        if (StringUtils.isNotEmpty(clinicalAnalysis.getCreationDate())) {
            clinicalObject.put(PRIVATE_CREATION_DATE, TimeUtils.toDate(clinicalAnalysis.getCreationDate()));
        } else {
            clinicalObject.put(PRIVATE_CREATION_DATE, TimeUtils.getDate());
        }
        clinicalObject.put(PRIVATE_MODIFICATION_DATE, clinicalObject.get(PRIVATE_CREATION_DATE));
        clinicalObject.put(PERMISSION_RULES_APPLIED, Collections.emptyList());

        return new OpenCGAResult(clinicalCollection.insert(clinicalObject, null));
    }

    @Override
    public OpenCGAResult<ClinicalAnalysis> get(long clinicalAnalysisUid, QueryOptions options)
            throws CatalogDBException, CatalogParameterException, CatalogAuthorizationException {
        checkId(clinicalAnalysisUid);
        return get(new Query(QueryParams.UID.key(), clinicalAnalysisUid)
                .append(QueryParams.STUDY_UID.key(), getStudyId(clinicalAnalysisUid)), options);
    }

    @Override
    public OpenCGAResult<ClinicalAnalysis> get(long studyUid, String clinicalAnalysisId, QueryOptions options)
            throws CatalogDBException, CatalogParameterException, CatalogAuthorizationException {
        return get(new Query(QueryParams.ID.key(), clinicalAnalysisId)
                .append(QueryParams.STUDY_UID.key(), studyUid), options);
    }

    @Override
    public OpenCGAResult<ClinicalAnalysis> get(long studyUid, Query query, QueryOptions options, String user)
            throws CatalogDBException, CatalogAuthorizationException, CatalogParameterException {
        long startTime = startQuery();
        try (DBIterator<ClinicalAnalysis> dbIterator = iterator(studyUid, query, options, user)) {
            return endQuery(startTime, dbIterator);
        }
    }

    @Override
    public long getStudyId(long clinicalAnalysisId) throws CatalogDBException {
        Bson query = new Document(PRIVATE_UID, clinicalAnalysisId);
        Bson projection = Projections.include(PRIVATE_STUDY_UID);
        DataResult<Document> queryResult = clinicalCollection.find(query, projection, null);

        if (!queryResult.getResults().isEmpty()) {
            Object studyId = queryResult.getResults().get(0).get(PRIVATE_STUDY_UID);
            return studyId instanceof Number ? ((Number) studyId).longValue() : Long.parseLong(studyId.toString());
        } else {
            throw CatalogDBException.uidNotFound("ClinicalAnalysis", clinicalAnalysisId);
        }
    }

    private Bson parseQuery(Query query) throws CatalogDBException, CatalogParameterException, CatalogAuthorizationException {
        return parseQuery(query, null, null);
    }

    private Bson parseQuery(Query query, String user) throws CatalogDBException, CatalogParameterException, CatalogAuthorizationException {
        return parseQuery(query, null, user);
    }

    protected Bson parseQuery(Query query, Document extraQuery)
            throws CatalogDBException, CatalogParameterException, CatalogAuthorizationException {
        return parseQuery(query, extraQuery, null);
    }

    private Bson parseQuery(Query query, Document extraQuery, String user)
            throws CatalogDBException, CatalogParameterException, CatalogAuthorizationException {
        List<Bson> andBsonList = new ArrayList<>();

        if (query.containsKey(QueryParams.STUDY_UID.key())
                && (StringUtils.isNotEmpty(user) || query.containsKey(ParamConstants.ACL_PARAM))) {
            Document studyDocument = getStudyDocument(null, query.getLong(QueryParams.STUDY_UID.key()));

            // Get the document query needed to check the permissions as well
            andBsonList.add(getQueryForAuthorisedEntries(studyDocument, user,
                    ClinicalAnalysisAclEntry.ClinicalAnalysisPermissions.VIEW.name(), Enums.Resource.CLINICAL_ANALYSIS));

            andBsonList.addAll(AuthorizationMongoDBUtils.parseAclQuery(studyDocument, query, Enums.Resource.CLINICAL_ANALYSIS, user));

            query.remove(ParamConstants.ACL_PARAM);
        }

        fixComplexQueryParam(QueryParams.ATTRIBUTES.key(), query);
        fixComplexQueryParam(QueryParams.BATTRIBUTES.key(), query);
        fixComplexQueryParam(QueryParams.NATTRIBUTES.key(), query);

        for (Map.Entry<String, Object> entry : query.entrySet()) {
            String key = entry.getKey().split("\\.")[0];
            QueryParams queryParam = QueryParams.getParam(entry.getKey()) != null ? QueryParams.getParam(entry.getKey())
                    : QueryParams.getParam(key);
            if (queryParam == null) {
                throw new CatalogDBException("Unexpected parameter " + entry.getKey() + ". The parameter does not exist or cannot be "
                        + "queried for.");
            }
            try {
                switch (queryParam) {
                    case UID:
                        addAutoOrQuery(PRIVATE_UID, queryParam.key(), query, queryParam.type(), andBsonList);
                        break;
                    case STUDY_UID:
                        addAutoOrQuery(PRIVATE_STUDY_UID, queryParam.key(), query, queryParam.type(), andBsonList);
                        break;
                    case ATTRIBUTES:
                        addAutoOrQuery(entry.getKey(), entry.getKey(), query, queryParam.type(), andBsonList);
                        break;
                    case BATTRIBUTES:
                        String mongoKey = entry.getKey().replace(QueryParams.BATTRIBUTES.key(), QueryParams.ATTRIBUTES.key());
                        addAutoOrQuery(mongoKey, entry.getKey(), query, queryParam.type(), andBsonList);
                        break;
                    case NATTRIBUTES:
                        mongoKey = entry.getKey().replace(QueryParams.NATTRIBUTES.key(), QueryParams.ATTRIBUTES.key());
                        addAutoOrQuery(mongoKey, entry.getKey(), query, queryParam.type(), andBsonList);
                        break;
                    case DISORDER:
                        addOntologyQueryFilter(queryParam.key(), queryParam.key(), query, andBsonList);
                        break;
                    case CREATION_DATE:
                        addAutoOrQuery(PRIVATE_CREATION_DATE, queryParam.key(), query, queryParam.type(), andBsonList);
                        break;
                    case MODIFICATION_DATE:
                        addAutoOrQuery(PRIVATE_MODIFICATION_DATE, queryParam.key(), query, queryParam.type(), andBsonList);
                        break;
<<<<<<< HEAD
                    case STATUS:
                    case STATUS_NAME:
                        // Convert the status to a positive status
                        query.put(queryParam.key(),
                                Status.getPositiveStatus(ClinicalAnalysis.ClinicalStatus.STATUS_LIST, query.getString(queryParam.key())));
                        addAutoOrQuery(QueryParams.STATUS_NAME.key(), queryParam.key(), query, QueryParams.STATUS_NAME.type(), andBsonList);
=======
                    case INTERNAL_STATUS_NAME:
                        // Convert the status to a positive status
                        query.put(queryParam.key(),
                                Status.getPositiveStatus(ClinicalAnalysisStatus.STATUS_LIST, query.getString(queryParam.key())));
                        addAutoOrQuery(queryParam.key(), queryParam.key(), query, queryParam.type(), andBsonList);
>>>>>>> c8fca8d0
                        break;
                    case ANALYST:
                    case ANALYST_ASSIGNEE:
                        addAutoOrQuery(ANALYST_ASSIGNEE.key(), queryParam.key(), query, queryParam.type(), andBsonList);
                        break;
                    // Other parameter that can be queried.
                    case ID:
                    case UUID:
                    case TYPE:
                    case DUE_DATE:
                    case PRIORITY:
                    case SAMPLE_UID:
                    case PROBAND_UID:
                    case FAMILY_UID:
                    case DESCRIPTION:
                    case RELEASE:
<<<<<<< HEAD
                    case STATUS_MSG:
                    case STATUS_DATE:
=======
                    case INTERNAL_STATUS:
                    case INTERNAL_STATUS_DATE:
>>>>>>> c8fca8d0
                    case FLAGS:
                    case ACL:
                    case ACL_MEMBER:
                    case ACL_PERMISSIONS:
                        addAutoOrQuery(queryParam.key(), queryParam.key(), query, queryParam.type(), andBsonList);
                        break;
                    default:
                        throw new CatalogDBException("Cannot query by parameter " + queryParam.key());
                }
            } catch (Exception e) {
                logger.error("Error with " + entry.getKey() + " " + entry.getValue());
                throw new CatalogDBException(e);
            }
        }

        if (extraQuery != null && !extraQuery.isEmpty()) {
            andBsonList.add(extraQuery);
        }
        if (!andBsonList.isEmpty()) {
            return Filters.and(andBsonList);
        } else {
            return new Document();
        }
    }
}<|MERGE_RESOLUTION|>--- conflicted
+++ resolved
@@ -520,20 +520,11 @@
                     case MODIFICATION_DATE:
                         addAutoOrQuery(PRIVATE_MODIFICATION_DATE, queryParam.key(), query, queryParam.type(), andBsonList);
                         break;
-<<<<<<< HEAD
-                    case STATUS:
-                    case STATUS_NAME:
-                        // Convert the status to a positive status
-                        query.put(queryParam.key(),
-                                Status.getPositiveStatus(ClinicalAnalysis.ClinicalStatus.STATUS_LIST, query.getString(queryParam.key())));
-                        addAutoOrQuery(QueryParams.STATUS_NAME.key(), queryParam.key(), query, QueryParams.STATUS_NAME.type(), andBsonList);
-=======
                     case INTERNAL_STATUS_NAME:
                         // Convert the status to a positive status
                         query.put(queryParam.key(),
                                 Status.getPositiveStatus(ClinicalAnalysisStatus.STATUS_LIST, query.getString(queryParam.key())));
                         addAutoOrQuery(queryParam.key(), queryParam.key(), query, queryParam.type(), andBsonList);
->>>>>>> c8fca8d0
                         break;
                     case ANALYST:
                     case ANALYST_ASSIGNEE:
@@ -550,13 +541,8 @@
                     case FAMILY_UID:
                     case DESCRIPTION:
                     case RELEASE:
-<<<<<<< HEAD
-                    case STATUS_MSG:
-                    case STATUS_DATE:
-=======
                     case INTERNAL_STATUS:
                     case INTERNAL_STATUS_DATE:
->>>>>>> c8fca8d0
                     case FLAGS:
                     case ACL:
                     case ACL_MEMBER:
