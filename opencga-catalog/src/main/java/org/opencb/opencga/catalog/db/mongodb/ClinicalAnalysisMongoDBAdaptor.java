/*
 * Copyright 2015-2020 OpenCB
 *
 * Licensed under the Apache License, Version 2.0 (the "License");
 * you may not use this file except in compliance with the License.
 * You may obtain a copy of the License at
 *
 *     http://www.apache.org/licenses/LICENSE-2.0
 *
 * Unless required by applicable law or agreed to in writing, software
 * distributed under the License is distributed on an "AS IS" BASIS,
 * WITHOUT WARRANTIES OR CONDITIONS OF ANY KIND, either express or implied.
 * See the License for the specific language governing permissions and
 * limitations under the License.
 */

package org.opencb.opencga.catalog.db.mongodb;

import com.mongodb.client.ClientSession;
import com.mongodb.client.model.Filters;
import com.mongodb.client.model.Projections;
import org.apache.commons.collections4.CollectionUtils;
import org.apache.commons.lang3.NotImplementedException;
import org.apache.commons.lang3.StringUtils;
import org.apache.commons.lang3.time.StopWatch;
import org.bson.Document;
import org.bson.conversions.Bson;
import org.opencb.biodata.models.clinical.ClinicalAnalyst;
import org.opencb.biodata.models.clinical.ClinicalAudit;
import org.opencb.biodata.models.clinical.ClinicalComment;
import org.opencb.commons.datastore.core.*;
import org.opencb.commons.datastore.mongodb.MongoDBCollection;
import org.opencb.commons.datastore.mongodb.MongoDBIterator;
import org.opencb.opencga.catalog.db.api.ClinicalAnalysisDBAdaptor;
import org.opencb.opencga.catalog.db.api.DBIterator;
import org.opencb.opencga.catalog.db.api.FileDBAdaptor;
import org.opencb.opencga.catalog.db.api.InterpretationDBAdaptor;
import org.opencb.opencga.catalog.db.mongodb.converters.ClinicalAnalysisConverter;
import org.opencb.opencga.catalog.db.mongodb.iterators.ClinicalAnalysisCatalogMongoDBIterator;
import org.opencb.opencga.catalog.exceptions.CatalogAuthorizationException;
import org.opencb.opencga.catalog.exceptions.CatalogDBException;
import org.opencb.opencga.catalog.exceptions.CatalogException;
import org.opencb.opencga.catalog.exceptions.CatalogParameterException;
import org.opencb.opencga.catalog.managers.ClinicalAnalysisManager;
import org.opencb.opencga.catalog.utils.Constants;
import org.opencb.opencga.catalog.utils.ParamUtils;
import org.opencb.opencga.catalog.utils.UuidUtils;
import org.opencb.opencga.core.api.ParamConstants;
import org.opencb.opencga.core.common.JacksonUtils;
import org.opencb.opencga.core.common.TimeUtils;
import org.opencb.opencga.core.config.Configuration;
import org.opencb.opencga.core.models.clinical.*;
import org.opencb.opencga.core.models.common.AnnotationSet;
import org.opencb.opencga.core.models.common.Enums;
import org.opencb.opencga.core.models.common.FlagAnnotation;
import org.opencb.opencga.core.models.common.InternalStatus;
import org.opencb.opencga.core.models.family.Family;
import org.opencb.opencga.core.models.file.File;
import org.opencb.opencga.core.models.individual.Individual;
import org.opencb.opencga.core.models.panel.Panel;
import org.opencb.opencga.core.models.sample.Sample;
import org.opencb.opencga.core.models.study.StudyPermissions;
import org.opencb.opencga.core.models.study.VariableSet;
import org.opencb.opencga.core.response.OpenCGAResult;
import org.slf4j.LoggerFactory;

import javax.annotation.Nullable;
import java.io.IOException;
import java.util.*;
import java.util.concurrent.TimeUnit;
import java.util.function.Consumer;
import java.util.function.UnaryOperator;

import static org.opencb.opencga.catalog.db.api.ClinicalAnalysisDBAdaptor.QueryParams.*;
import static org.opencb.opencga.catalog.db.mongodb.AuthorizationMongoDBUtils.filterAnnotationSets;
import static org.opencb.opencga.catalog.db.mongodb.AuthorizationMongoDBUtils.getQueryForAuthorisedEntries;
import static org.opencb.opencga.catalog.db.mongodb.MongoDBUtils.*;

/**
 * Created by pfurio on 05/06/17.
 */
public class ClinicalAnalysisMongoDBAdaptor extends AnnotationMongoDBAdaptor<ClinicalAnalysis> implements ClinicalAnalysisDBAdaptor {

    private static final String PRIVATE_DUE_DATE = "_dueDate";
    private final MongoDBCollection clinicalCollection;
    private final MongoDBCollection archiveClinicalCollection;
    private final MongoDBCollection deletedClinicalCollection;
    private final ClinicalAnalysisConverter clinicalConverter;

    private final SnapshotVersionedMongoDBAdaptor versionedMongoDBAdaptor;

    public ClinicalAnalysisMongoDBAdaptor(MongoDBCollection clinicalCollection, MongoDBCollection archiveClinicalCollection,
                                          MongoDBCollection deletedClinicalCollection, Configuration configuration,
                                          OrganizationMongoDBAdaptorFactory dbAdaptorFactory) {
        super(configuration, LoggerFactory.getLogger(ClinicalAnalysisMongoDBAdaptor.class));
        this.dbAdaptorFactory = dbAdaptorFactory;
        this.clinicalCollection = clinicalCollection;
        this.archiveClinicalCollection = archiveClinicalCollection;
        this.deletedClinicalCollection = deletedClinicalCollection;
        this.clinicalConverter = new ClinicalAnalysisConverter();
        this.versionedMongoDBAdaptor = new SnapshotVersionedMongoDBAdaptor(clinicalCollection, archiveClinicalCollection,
                deletedClinicalCollection);
    }

    @Override
    protected MongoDBCollection getCollection() {
        return clinicalCollection;
    }

    static void fixCommentsForRemoval(ObjectMap parameters) {
        if (parameters.get(COMMENTS.key()) == null) {
            return;
        }

        List<Document> commentParamList = new LinkedList<>();
        for (Object comment : parameters.getAsList(COMMENTS.key())) {
            if (comment instanceof ClinicalComment) {
                commentParamList.add(new Document(COMMENTS_DATE.key().replace(COMMENTS.key() + ".", ""),
                        ((ClinicalComment) comment).getDate()));
            }
        }
        parameters.put(COMMENTS.key(), commentParamList);
    }

    static void fixFlagsForRemoval(ObjectMap parameters) {
        if (parameters.get(FLAGS.key()) == null) {
            return;
        }

        List<FlagValueParam> flagParamList = new LinkedList<>();
        for (Object comment : parameters.getAsList(FLAGS.key())) {
            if (comment instanceof FlagAnnotation) {
                flagParamList.add(FlagValueParam.of((FlagAnnotation) comment));
            }
        }
        parameters.put(FLAGS.key(), flagParamList);
    }

    static void fixPanelsForRemoval(ObjectMap parameters) {
        if (parameters.get(PANELS.key()) == null) {
            return;
        }

        List<Document> panelParamList = new LinkedList<>();
        for (Object panel : parameters.getAsList(PANELS.key())) {
            if (panel instanceof Panel) {
                panelParamList.add(new Document("id", ((Panel) panel).getId()));
            }
        }
        parameters.put(PANELS.key(), panelParamList);
    }

    static void fixFilesForRemoval(ObjectMap parameters, String key) {
        if (parameters.get(key) == null) {
            return;
        }

        List<Document> fileParamList = new LinkedList<>();
        for (Object file : parameters.getAsList(key)) {
            if (file instanceof File) {
                fileParamList.add(new Document("uid", ((File) file).getUid()));
            } else if (file instanceof Document) {
                fileParamList.add(new Document("uid", ((Document) file).get("uid")));
            } else {
                throw new IllegalArgumentException("Expected a File or Document object");
            }
        }
        parameters.put(key, fileParamList);
    }

    static void fixAnalystsForRemoval(ObjectMap parameters) {
        if (parameters.get(ANALYSTS.key()) == null) {
            return;
        }

        List<Document> analystParamList = new LinkedList<>();
        for (Object analyst : parameters.getAsList(ANALYSTS.key())) {
            if (analyst instanceof ClinicalAnalyst) {
                analystParamList.add(new Document("id", ((ClinicalAnalyst) analyst).getId()));
            }
        }
        parameters.put(ANALYSTS.key(), analystParamList);
    }

    @Override
    public OpenCGAResult<AnnotationSet> getAnnotationSet(long id, @Nullable String annotationSetName)
            throws CatalogDBException, CatalogParameterException, CatalogAuthorizationException {
        QueryOptions queryOptions = new QueryOptions();
        List<String> includeList = new ArrayList<>();

        if (StringUtils.isNotEmpty(annotationSetName)) {
            includeList.add(Constants.ANNOTATION_SET_NAME + "." + annotationSetName);
        } else {
            includeList.add(QueryParams.ANNOTATION_SETS.key());
        }
        queryOptions.put(QueryOptions.INCLUDE, includeList);

        OpenCGAResult<ClinicalAnalysis> clinicalDataResult = get(id, queryOptions);
        if (CollectionUtils.isEmpty(clinicalDataResult.first().getAnnotationSets())) {
            return new OpenCGAResult<>(clinicalDataResult.getTime(), clinicalDataResult.getEvents(), 0, Collections.emptyList(), 0);
        } else {
            List<AnnotationSet> annotationSets = clinicalDataResult.first().getAnnotationSets();
            int size = annotationSets.size();
            return new OpenCGAResult<>(clinicalDataResult.getTime(), clinicalDataResult.getEvents(), size, annotationSets, size);
        }
    }

    @Override
    public OpenCGAResult<Long> count(Query query) throws CatalogDBException, CatalogParameterException, CatalogAuthorizationException {
        return count(null, query);
    }

    OpenCGAResult<Long> count(ClientSession clientSession, Query query)
            throws CatalogDBException, CatalogParameterException, CatalogAuthorizationException {
        Bson bson = parseQuery(query);
        return new OpenCGAResult<>(clinicalCollection.count(clientSession, bson));
    }

    @Override
    public OpenCGAResult<Long> count(final Query query, final String user)
            throws CatalogDBException, CatalogParameterException, CatalogAuthorizationException {
        return count(null, query, user);
    }

    OpenCGAResult<Long> count(ClientSession clientSession, final Query query, final String user)
            throws CatalogDBException, CatalogParameterException, CatalogAuthorizationException {
        Bson bson = parseQuery(query, user);
        logger.debug("Clinical count: query : {}", bson.toBsonDocument());
        return new OpenCGAResult<>(clinicalCollection.count(clientSession, bson));
    }

    @Override
    public OpenCGAResult stats(Query query) {
        return null;
    }

    @Override
    public OpenCGAResult<ClinicalAnalysis> update(long id, ObjectMap parameters, QueryOptions queryOptions)
            throws CatalogDBException, CatalogParameterException, CatalogAuthorizationException {
        throw new NotImplementedException("Use other update method passing ClinicalAudit parameter");
    }

    @Override
    public OpenCGAResult<ClinicalAnalysis> update(Query query, ObjectMap parameters, QueryOptions queryOptions)
            throws CatalogDBException, CatalogParameterException, CatalogAuthorizationException {
        throw new NotImplementedException("Use other update method passing ClinicalAudit parameter");
    }

    @Override
    public OpenCGAResult update(long uid, ObjectMap parameters, List<VariableSet> variableSetList, List<ClinicalAudit> clinicalAuditList,
                                QueryOptions queryOptions)
            throws CatalogDBException, CatalogParameterException, CatalogAuthorizationException {
        Query query = new Query(QueryParams.UID.key(), uid);
        QueryOptions options = new QueryOptions()
                .append(QueryOptions.INCLUDE, Arrays.asList(QueryParams.ID.key(), QueryParams.UID.key(), QueryParams.STUDY_UID.key()))
                .append(NATIVE_QUERY, true);
        OpenCGAResult<ClinicalAnalysis> result = get(query, options);
        if (result.getNumResults() == 0) {
            throw new CatalogDBException("Could not update clinical analysis. Clinical Analysis uid '" + uid + "' not found.");
        }
        String clinicalAnalysisId = result.first().getId();

        try {
            return runTransaction(clientSession -> transactionalUpdate(clientSession, result.first(), parameters, variableSetList,
                    clinicalAuditList, queryOptions));
        } catch (CatalogException e) {
            logger.error("Could not update clinical analysis {}: {}", clinicalAnalysisId, e.getMessage(), e);
            throw new CatalogDBException("Could not update clinical analysis " + clinicalAnalysisId + ": " + e.getMessage(), e.getCause());
        }
    }

    @Override
    public OpenCGAResult update(Query query, ObjectMap parameters, List<VariableSet> variableSetList, List<ClinicalAudit> clinicalAuditList,
                                QueryOptions queryOptions) throws CatalogDBException {
        throw new NotImplementedException("Not possible updating Clinical Analyses based on a query");
    }

    @Override
    public OpenCGAResult update(long uid, ObjectMap parameters, List<VariableSet> variableSetList, QueryOptions queryOptions)
            throws CatalogDBException, CatalogParameterException, CatalogAuthorizationException {
        throw new NotImplementedException("Use other update method passing the ClinicalAuditList");
    }

    @Override
    public OpenCGAResult update(Query query, ObjectMap parameters, List<VariableSet> variableSetList, QueryOptions queryOptions)
            throws CatalogDBException, CatalogParameterException, CatalogAuthorizationException {
        throw new NotImplementedException("Use other update method passing the ClinicalAuditList");
    }

    OpenCGAResult transactionalUpdate(ClientSession clientSession, ClinicalAnalysis clinical, ObjectMap parameters,
                                      List<VariableSet> variableSetList, List<ClinicalAudit> clinicalAuditList, QueryOptions queryOptions)
            throws CatalogDBException, CatalogParameterException, CatalogAuthorizationException {
        long tmpStartTime = startQuery();
        String clinicalAnalysisId = clinical.getId();
        long clinicalAnalysisUid = clinical.getUid();

        Query tmpQuery = new Query()
                .append(STUDY_UID.key(), clinical.getStudyUid())
                .append(QueryParams.UID.key(), clinicalAnalysisUid);
        Bson bsonQuery = parseQuery(tmpQuery);
        return versionedMongoDBAdaptor.update(clientSession, bsonQuery, (entryList) -> {
            DataResult<?> result = updateAnnotationSets(clientSession, clinical.getStudyUid(), clinicalAnalysisUid, parameters,
                    variableSetList, queryOptions, false);

            // Perform the update
            UpdateDocument updateDocument = parseAndValidateUpdateParams(parameters, clinicalAuditList, tmpQuery, queryOptions);

            Document updateOperation = updateDocument.toFinalUpdateDocument();
            List<Event> events = new ArrayList<>();
            if (!updateOperation.isEmpty() || !updateDocument.getNestedUpdateList().isEmpty()) {
                DataResult<?> update;

                if (!updateOperation.isEmpty()) {
                    logger.debug("Update clinical analysis. Query: {}, Update: {}", bsonQuery.toBsonDocument(), updateDocument);
                    update = clinicalCollection.update(clientSession, bsonQuery, updateOperation, null);

                    if (update.getNumMatches() == 0) {
                        throw CatalogDBException.uidNotFound("Clinical Analysis", clinicalAnalysisUid);
                    }
                    if (update.getNumUpdated() == 0) {
                        events.add(new Event(Event.Type.WARNING, clinicalAnalysisId, "Clinical Analysis was already updated"));
                    }

                    if (parameters.getBoolean(LOCKED.key())) {
                        // Propagate locked value to Interpretations
                        logger.debug("Propagating case lock to all the Interpretations");
                        dbAdaptorFactory.getInterpretationDBAdaptor().propagateLockedFromClinicalAnalysis(clientSession, clinical,
                                parameters.getBoolean(LOCKED.key()));
                    }

                    logger.debug("Clinical Analysis {} successfully updated", clinicalAnalysisId);
                }

                if (!updateDocument.getNestedUpdateList().isEmpty()) {
                    // Nested documents are used to update reports
                    for (NestedArrayUpdateDocument nestedDocument : updateDocument.getNestedUpdateList()) {
                        Bson tmpBsonQuery = parseQuery(nestedDocument.getQuery().append(QueryParams.UID.key(), clinicalAnalysisUid));
                        logger.debug("Update nested element from Clinical Analysis. Query: {}, Update: {}",
                                tmpBsonQuery.toBsonDocument(), nestedDocument.getSet());
                        update = clinicalCollection.update(clientSession, tmpBsonQuery, nestedDocument.getSet(), null);

                        if (update.getNumMatches() == 0) {
                            throw CatalogDBException.uidNotFound("Clinical Analysis", clinicalAnalysisUid);
                        }
                    }
                }

            } else if (result.getNumUpdated() == 0) {
                throw new CatalogDBException("Nothing to update");
            }

            return endWrite(tmpStartTime, 1, 1, events);
        }, null, null);
    }

    @Override
    OpenCGAResult<ClinicalAnalysis> transactionalUpdate(ClientSession clientSession, ClinicalAnalysis entry, ObjectMap parameters,
                                                        List<VariableSet> variableSetList, QueryOptions queryOptions,
                                                        boolean incrementVersion)
            throws CatalogParameterException, CatalogDBException, CatalogAuthorizationException {
        throw new NotImplementedException("Please call to the other transactionalUpdate method passing the ClinicalAudit list");
    }

    @Override
    OpenCGAResult<ClinicalAnalysis> transactionalUpdate(ClientSession clientSession, long studyUid, Bson query,
                                                        UpdateDocument updateDocument, boolean incrementVersion)
            throws CatalogParameterException, CatalogDBException, CatalogAuthorizationException {
        long tmpStartTime = startQuery();

        Document updateOperation = updateDocument.toFinalUpdateDocument();
        if (!updateOperation.isEmpty()) {
<<<<<<< HEAD
            return versionedMongoDBAdaptor.update(clientSession, query, entryList -> {
=======
            SnapshotVersionedMongoDBAdaptor.FunctionWithException<ClinicalAnalysis> updateClinicalReferences = (clinicalList) -> {
>>>>>>> 29a39f7a
                logger.debug("Update clinical analysis. Query: {}, Update: {}", query.toBsonDocument(), updateDocument);
                DataResult<?> update = clinicalCollection.update(clientSession, query, updateOperation, null);

                if (updateDocument.getSet().getBoolean(LOCKED.key(), false)) {
                    // Propagate locked value to Interpretations
                    logger.debug("Propagating case lock to all the Interpretations");
                    MongoDBIterator<ClinicalAnalysis> iterator = clinicalCollection.iterator(clientSession, query, null, clinicalConverter,
                            ClinicalAnalysisManager.INCLUDE_CLINICAL_IDS);
                    while (iterator.hasNext()) {
                        ClinicalAnalysis clinical = iterator.next();
                        dbAdaptorFactory.getInterpretationDBAdaptor().propagateLockedFromClinicalAnalysis(clientSession, clinical, true);
                    }
                }

                logger.debug("{} clinical analyses successfully updated", update.getNumUpdated());
                return endWrite(tmpStartTime, update.getNumMatches(), update.getNumUpdated(), Collections.emptyList());
<<<<<<< HEAD
            }, null, null);
=======
            };
            if (incrementVersion) {
                return versionedMongoDBAdaptor.update(clientSession, query, null, updateClinicalReferences, null, null);
            } else {
                return versionedMongoDBAdaptor.updateWithoutVersionIncrement(clientSession, query, null, updateClinicalReferences);
            }
>>>>>>> 29a39f7a
        } else {
            throw new CatalogDBException("Nothing to update");
        }
    }

    UpdateDocument parseAndValidateUpdateParams(ObjectMap parameters, List<ClinicalAudit> clinicalAuditList, Query query,
                                                QueryOptions queryOptions)
            throws CatalogDBException, CatalogParameterException, CatalogAuthorizationException {
        UpdateDocument document = new UpdateDocument();

        if (parameters.containsKey(QueryParams.ID.key())) {
            // That can only be done to one clinical analysis...
            Query tmpQuery = new Query(query);

            OpenCGAResult<ClinicalAnalysis> clinicalAnalysisDataResult = get(tmpQuery, new QueryOptions());
            if (clinicalAnalysisDataResult.getNumResults() == 0) {
                throw new CatalogDBException("Update clinical analysis: No clinical analysis found to be updated");
            }
            if (clinicalAnalysisDataResult.getNumResults() > 1) {
                throw new CatalogDBException("Update clinical analysis: Cannot set the same id parameter for different clinical analyses");
            }

            // Check that the new clinical analysis id will be unique
            long studyId = getStudyId(clinicalAnalysisDataResult.first().getUid());

            tmpQuery = new Query()
                    .append(QueryParams.ID.key(), parameters.get(QueryParams.ID.key()))
                    .append(QueryParams.STUDY_UID.key(), studyId);
            OpenCGAResult<Long> count = count(tmpQuery);
            if (count.getNumMatches() > 0) {
                throw new CatalogDBException("Cannot set id for clinical analysis. A clinical analysis with { id: '"
                        + parameters.get(QueryParams.ID.key()) + "'} already exists.");
            }

            document.getSet().put(QueryParams.ID.key(), parameters.get(QueryParams.ID.key()));
        }

        String[] acceptedBooleanParams = {LOCKED.key(), PANEL_LOCKED.key()};
        filterBooleanParams(parameters, document.getSet(), acceptedBooleanParams);

        String[] acceptedParams = {QueryParams.DESCRIPTION.key()};
        filterStringParams(parameters, document.getSet(), acceptedParams);

        if (StringUtils.isNotEmpty(parameters.getString(QueryParams.CREATION_DATE.key()))) {
            String time = parameters.getString(QueryParams.CREATION_DATE.key());
            Date date = TimeUtils.toDate(time);
            document.getSet().put(QueryParams.CREATION_DATE.key(), time);
            document.getSet().put(PRIVATE_CREATION_DATE, date);
        }
        if (StringUtils.isNotEmpty(parameters.getString(MODIFICATION_DATE.key()))) {
            String time = parameters.getString(QueryParams.MODIFICATION_DATE.key());
            Date date = TimeUtils.toDate(time);
            document.getSet().put(QueryParams.MODIFICATION_DATE.key(), time);
            document.getSet().put(PRIVATE_MODIFICATION_DATE, date);
        }
        if (StringUtils.isNotEmpty(parameters.getString(DUE_DATE.key()))) {
            String time = parameters.getString(QueryParams.DUE_DATE.key());
            Date date = TimeUtils.toDate(time);
            document.getSet().put(DUE_DATE.key(), time);
            document.getSet().put(PRIVATE_DUE_DATE, date);
        }

        String[] acceptedObjectParams = {QueryParams.FAMILY.key(), QueryParams.DISORDER.key(), QUALITY_CONTROL.key(),
                QueryParams.PROBAND.key(), QueryParams.ALERTS.key(), QueryParams.INTERNAL_STATUS.key(), QueryParams.PRIORITY.key(),
                QueryParams.CONSENT.key(), QueryParams.STATUS.key(), QueryParams.INTERPRETATION.key(), REPORT.key(),
                REQUEST.key(), RESPONSIBLE.key(), ATTRIBUTES.key(), };
        filterObjectParams(parameters, document.getSet(), acceptedObjectParams);

        if (parameters.containsKey(INTERPRETATION.key()) && parameters.get(INTERPRETATION.key()) == null) {
            // User wants to remove current interpretation
            document.getSet().put(INTERPRETATION.key(), null);
        }

        if (document.getSet().containsKey(QueryParams.STATUS.key())) {
            nestedPut(QueryParams.STATUS_DATE.key(), TimeUtils.getTime(), document.getSet());
        }

        Map<String, Object> actionMap = queryOptions.getMap(Constants.ACTIONS, new HashMap<>());

        if (parameters.containsKey(REPORT_UPDATE.key())) {
            ObjectMap reportParameters = parameters.getNestedMap(REPORT_UPDATE.key());
            reportParameters.put(ReportQueryParams.DATE.key(), TimeUtils.getTime());
            String[] stringParams = {ReportQueryParams.TITLE.key(), ReportQueryParams.OVERVIEW.key(), ReportQueryParams.LOGO.key(),
                    ReportQueryParams.SIGNED_BY.key(), ReportQueryParams.SIGNATURE.key(), ReportQueryParams.DATE.key(), };
            filterStringParams(reportParameters, document.getSet(), stringParams, REPORT.key() + ".");

            String[] objectParams = {ReportQueryParams.DISCUSSION.key()};
            filterObjectParams(reportParameters, document.getSet(), objectParams, REPORT.key() + ".");

            String[] commentParams = {ReportQueryParams.COMMENTS.key()};
            ParamUtils.AddRemoveReplaceAction basicOperation = ParamUtils.AddRemoveReplaceAction
                    .from(actionMap, ReportQueryParams.COMMENTS.key(), ParamUtils.AddRemoveReplaceAction.ADD);
            switch (basicOperation) {
                case REMOVE:
                    fixCommentsForRemoval(reportParameters);
                    filterObjectParams(reportParameters, document.getPull(), commentParams, REPORT.key() + ".");
                    break;
                case ADD:
                    filterObjectParams(reportParameters, document.getAddToSet(), commentParams, REPORT.key() + ".");
                    break;
                case REPLACE:
                    filterReplaceParams(reportParameters.getAsList(ReportQueryParams.COMMENTS.key(), ClinicalComment.class), document,
                            ClinicalComment::getDate, QueryParams.REPORT.key() + "." + QueryParams.COMMENTS_DATE.key());
                    break;
                default:
                    throw new IllegalStateException("Unknown operation " + basicOperation);
            }

            String[] filesParams = new String[]{ReportQueryParams.FILES.key()};
            ParamUtils.BasicUpdateAction operation = ParamUtils.BasicUpdateAction.from(actionMap, ReportQueryParams.FILES.key(),
                    ParamUtils.BasicUpdateAction.ADD);
            switch (operation) {
                case SET:
                    filterObjectParams(reportParameters, document.getSet(), filesParams, QueryParams.REPORT.key() + ".");
                    clinicalConverter.validateFilesToUpdate(document.getSet(),  QueryParams.REPORT.key() + "."
                            + ReportQueryParams.FILES.key());
                    break;
                case REMOVE:
                    fixFilesForRemoval(reportParameters, ReportQueryParams.FILES.key());
                    filterObjectParams(reportParameters, document.getPull(), filesParams, QueryParams.REPORT.key() + ".");
                    break;
                case ADD:
                    filterObjectParams(reportParameters, document.getAddToSet(), filesParams, QueryParams.REPORT.key() + ".");
                    clinicalConverter.validateFilesToUpdate(document.getAddToSet(), QueryParams.REPORT.key() + "."
                            + ReportQueryParams.FILES.key());
                    break;
                default:
                    throw new IllegalStateException("Unknown operation " + basicOperation);
            }

            String[] supportingEvidencesParams = new String[]{ReportQueryParams.SUPPORTING_EVIDENCES.key()};
            operation = ParamUtils.BasicUpdateAction.from(actionMap, ReportQueryParams.SUPPORTING_EVIDENCES.key(),
                    ParamUtils.BasicUpdateAction.ADD);
            switch (operation) {
                case SET:
                    filterObjectParams(reportParameters, document.getSet(), supportingEvidencesParams, QueryParams.REPORT.key() + ".");
                    clinicalConverter.validateFilesToUpdate(document.getSet(), QueryParams.REPORT.key() + "."
                            + ReportQueryParams.SUPPORTING_EVIDENCES.key());
                    break;
                case REMOVE:
                    fixFilesForRemoval(reportParameters, ReportQueryParams.SUPPORTING_EVIDENCES.key());
                    filterObjectParams(reportParameters, document.getPull(), supportingEvidencesParams, QueryParams.REPORT.key() + ".");
                    break;
                case ADD:
                    filterObjectParams(reportParameters, document.getAddToSet(), supportingEvidencesParams, QueryParams.REPORT.key() + ".");
                    clinicalConverter.validateFilesToUpdate(document.getAddToSet(), QueryParams.REPORT.key() + "."
                            + ReportQueryParams.SUPPORTING_EVIDENCES.key());
                    break;
                default:
                    throw new IllegalStateException("Unknown operation " + basicOperation);
            }
        }

        clinicalConverter.validateInterpretationToUpdate(document.getSet());
        clinicalConverter.validateFamilyToUpdate(document.getSet());
        clinicalConverter.validateProbandToUpdate(document.getSet());
        clinicalConverter.validateReportToUpdate(document.getSet());

        String[] objectAcceptedParams = new String[]{QueryParams.COMMENTS.key()};
        ParamUtils.AddRemoveReplaceAction basicOperation = ParamUtils.AddRemoveReplaceAction.from(actionMap, QueryParams.COMMENTS.key(),
                ParamUtils.AddRemoveReplaceAction.ADD);
        switch (basicOperation) {
            case REMOVE:
                fixCommentsForRemoval(parameters);
                filterObjectParams(parameters, document.getPull(), objectAcceptedParams);
                break;
            case ADD:
                filterObjectParams(parameters, document.getAddToSet(), objectAcceptedParams);
                break;
            case REPLACE:
                filterReplaceParams(parameters.getAsList(QueryParams.COMMENTS.key(), ClinicalComment.class), document,
                        ClinicalComment::getDate, QueryParams.COMMENTS_DATE.key());
                break;
            default:
                throw new IllegalStateException("Unknown operation " + basicOperation);
        }

        objectAcceptedParams = new String[]{ANALYSTS.key()};
        ParamUtils.BasicUpdateAction operation = ParamUtils.BasicUpdateAction.from(actionMap, ANALYSTS.key(),
                ParamUtils.BasicUpdateAction.ADD);
        switch (operation) {
            case SET:
                filterObjectParams(parameters, document.getSet(), objectAcceptedParams);
                break;
            case REMOVE:
                fixAnalystsForRemoval(parameters);
                filterObjectParams(parameters, document.getPull(), objectAcceptedParams);
                break;
            case ADD:
                filterObjectParams(parameters, document.getAddToSet(), objectAcceptedParams);
                break;
            default:
                throw new IllegalStateException("Unknown operation " + basicOperation);
        }

        objectAcceptedParams = new String[]{QueryParams.FILES.key()};
        operation = ParamUtils.BasicUpdateAction.from(actionMap, QueryParams.FILES.key(),
                ParamUtils.BasicUpdateAction.ADD);
        switch (operation) {
            case SET:
                filterObjectParams(parameters, document.getSet(), objectAcceptedParams);
                clinicalConverter.validateFilesToUpdate(document.getSet());
                break;
            case REMOVE:
                fixFilesForRemoval(parameters, FILES.key());
                filterObjectParams(parameters, document.getPull(), objectAcceptedParams);
                break;
            case ADD:
                filterObjectParams(parameters, document.getAddToSet(), objectAcceptedParams);
                clinicalConverter.validateFilesToUpdate(document.getAddToSet());
                break;
            default:
                throw new IllegalStateException("Unknown operation " + basicOperation);
        }

        objectAcceptedParams = new String[]{FLAGS.key()};
        operation = ParamUtils.BasicUpdateAction.from(actionMap, QueryParams.FLAGS.key(), ParamUtils.BasicUpdateAction.ADD);
        switch (operation) {
            case SET:
                filterObjectParams(parameters, document.getSet(), objectAcceptedParams);
                break;
            case REMOVE:
                fixFlagsForRemoval(parameters);
                filterObjectParams(parameters, document.getPull(), objectAcceptedParams);
                break;
            case ADD:
                filterObjectParams(parameters, document.getAddToSet(), objectAcceptedParams);
                break;
            default:
                throw new IllegalStateException("Unknown operation " + basicOperation);
        }

        // Panels
        if (parameters.containsKey(PANELS.key())) {
            operation = ParamUtils.BasicUpdateAction.from(actionMap, QueryParams.PANELS.key(), ParamUtils.BasicUpdateAction.ADD);
            String[] panelParams = {QueryParams.PANELS.key()};
            switch (operation) {
                case SET:
                    filterObjectParams(parameters, document.getSet(), panelParams);
                    clinicalConverter.validatePanelsToUpdate(document.getSet());
                    break;
                case REMOVE:
                    fixPanelsForRemoval(parameters);
                    filterObjectParams(parameters, document.getPull(), panelParams);
                    break;
                case ADD:
                    filterObjectParams(parameters, document.getAddToSet(), panelParams);
                    clinicalConverter.validatePanelsToUpdate(document.getAddToSet());
                    break;
                default:
                    throw new IllegalStateException("Unknown operation " + operation);
            }
        }

        // Secondary interpretations
        if (parameters.containsKey(QueryParams.SECONDARY_INTERPRETATIONS.key())) {
            operation = ParamUtils.BasicUpdateAction.from(actionMap, QueryParams.SECONDARY_INTERPRETATIONS.key(),
                    ParamUtils.BasicUpdateAction.ADD);
            String[] secondaryInterpretationParams = {QueryParams.SECONDARY_INTERPRETATIONS.key()};
            switch (operation) {
                case SET:
                    filterObjectParams(parameters, document.getSet(), secondaryInterpretationParams);
                    clinicalConverter.validateSecondaryInterpretationsToUpdate(document.getSet());
                    break;
                case REMOVE:
                    filterObjectParams(parameters, document.getPullAll(), secondaryInterpretationParams);
                    clinicalConverter.validateSecondaryInterpretationsToUpdate(document.getPullAll());
                    break;
                case ADD:
                    filterObjectParams(parameters, document.getAddToSet(), secondaryInterpretationParams);
                    clinicalConverter.validateSecondaryInterpretationsToUpdate(document.getAddToSet());
                    break;
                default:
                    throw new IllegalStateException("Unknown operation " + operation);
            }
        }

        if (clinicalAuditList != null && !clinicalAuditList.isEmpty()) {
            List<Document> documentAuditList = new ArrayList<>(clinicalAuditList.size());
            for (ClinicalAudit clinicalAudit : clinicalAuditList) {
                documentAuditList.add(getMongoDBDocument(clinicalAudit, "ClinicalAudit"));
            }
            document.getPush().put(AUDIT.key(), documentAuditList);
        }

        if (!document.toFinalUpdateDocument().isEmpty()) {
            String time = TimeUtils.getTime();
            if (StringUtils.isEmpty(parameters.getString(MODIFICATION_DATE.key()))) {
                // Update modificationDate param
                Date date = TimeUtils.toDate(time);
                document.getSet().put(QueryParams.MODIFICATION_DATE.key(), time);
                document.getSet().put(PRIVATE_MODIFICATION_DATE, date);
            }
            document.getSet().put(INTERNAL_LAST_MODIFIED, time);
        }

        return document;
    }

    @Override
    public OpenCGAResult unmarkPermissionRule(long studyId, String permissionRuleId) throws CatalogException {
        return unmarkPermissionRule(clinicalCollection, studyId, permissionRuleId);
    }

    @Override
    public OpenCGAResult<?> delete(ClinicalAnalysis clinicalAnalysis, List<ClinicalAudit> clinicalAuditList)
            throws CatalogDBException, CatalogParameterException, CatalogAuthorizationException {
        try {
            return runTransaction(clientSession -> privateDelete(clientSession, clinicalAnalysis, clinicalAuditList));
        } catch (CatalogException e) {
            logger.error("Could not delete Clinical Analysis {}: {}", clinicalAnalysis.getId(), e.getMessage(), e);
            throw new CatalogDBException("Could not delete Clinical Analysis " + clinicalAnalysis.getId() + ": " + e.getMessage(),
                    e.getCause());
        }
    }

    @Override
    public OpenCGAResult<ClinicalAnalysis> delete(Query query, List<ClinicalAudit> clinicalAuditList)
            throws CatalogDBException, CatalogParameterException, CatalogAuthorizationException {
        DBIterator<ClinicalAnalysis> iterator = iterator(query, ClinicalAnalysisManager.INCLUDE_CLINICAL_INTERPRETATION_IDS);

        OpenCGAResult<ClinicalAnalysis> result = OpenCGAResult.empty();
        while (iterator.hasNext()) {
            ClinicalAnalysis clinicalAnalysis = iterator.next();

            try {
                result.append(runTransaction(clientSession -> privateDelete(clientSession, clinicalAnalysis, clinicalAuditList)));
            } catch (CatalogException e) {
                logger.error("Could not delete Clinical Analysis {}: {}", clinicalAnalysis.getId(), e.getMessage(), e);
                result.getEvents().add(new Event(Event.Type.ERROR, clinicalAnalysis.getId(), e.getMessage()));
                result.setNumMatches(result.getNumMatches() + 1);
            }
        }

        return result;
    }

    @Override
    public OpenCGAResult delete(ClinicalAnalysis clinicalAnalysis)
            throws CatalogParameterException, CatalogAuthorizationException, CatalogDBException {
        throw new NotImplementedException("Use other delete method passing ClinicalAudit");
    }

    @Override
    public OpenCGAResult delete(Query query) throws CatalogDBException, CatalogParameterException, CatalogAuthorizationException {
        throw new NotImplementedException("Use other delete method passing ClinicalAudit");
    }

    OpenCGAResult<?> privateDelete(ClientSession clientSession, ClinicalAnalysis clinicalAnalysis, List<ClinicalAudit> clinicalAuditList)
            throws CatalogDBException, CatalogParameterException, CatalogAuthorizationException {
        long tmpStartTime = startQuery();

        // Check and delete any associated interpretation
        if (clinicalAnalysis.getInterpretation() != null && clinicalAnalysis.getInterpretation().getUid() > 0) {
            Query query = new Query()
                    .append(InterpretationDBAdaptor.QueryParams.STUDY_UID.key(), clinicalAnalysis.getStudyUid())
                    .append(InterpretationDBAdaptor.QueryParams.UID.key(), clinicalAnalysis.getInterpretation().getUid());

            OpenCGAResult<Interpretation> result = dbAdaptorFactory.getInterpretationDBAdaptor().get(clientSession, query,
                    QueryOptions.empty());
            if (result.getNumResults() == 0) {
                throw new CatalogDBException("Internal error: Interpretation '" + clinicalAnalysis.getInterpretation().getId()
                        + "' not found.");
            }

            ClinicalAudit clinicalAudit = new ClinicalAudit(clinicalAuditList.get(0).getAuthor(),
                    ClinicalAudit.Action.DELETE_INTERPRETATION, "Delete interpretation '" + result.first().getId() + "'",
                    TimeUtils.getTime());

            // Delete primary interpretation
            dbAdaptorFactory.getInterpretationDBAdaptor().delete(clientSession, result.first(), Collections.singletonList(clinicalAudit),
                    clinicalAnalysis);
        }

        if (clinicalAnalysis.getSecondaryInterpretations() != null && !clinicalAnalysis.getSecondaryInterpretations().isEmpty()) {
            for (Interpretation interpretation : clinicalAnalysis.getSecondaryInterpretations()) {
                Query query = new Query()
                        .append(InterpretationDBAdaptor.QueryParams.STUDY_UID.key(), clinicalAnalysis.getStudyUid())
                        .append(InterpretationDBAdaptor.QueryParams.UID.key(), interpretation.getUid());
                OpenCGAResult<Interpretation> result = dbAdaptorFactory.getInterpretationDBAdaptor().get(clientSession, query,
                        QueryOptions.empty());
                if (result.getNumResults() == 0) {
                    throw new CatalogDBException("Internal error: Interpretation '" + interpretation.getId() + "' not found.");
                }

                ClinicalAudit clinicalAudit = new ClinicalAudit(clinicalAuditList.get(0).getAuthor(),
                        ClinicalAudit.Action.DELETE_INTERPRETATION, "Delete interpretation '" + result.first().getId() + "'",
                        TimeUtils.getTime());

                // Delete secondary interpretation
                dbAdaptorFactory.getInterpretationDBAdaptor().delete(clientSession, result.first(),
                        Collections.singletonList(clinicalAudit), clinicalAnalysis);
            }
        }

        // Add Audit to ClinicalAnalysis
        transactionalUpdate(clientSession, clinicalAnalysis, new ObjectMap(), Collections.emptyList(), clinicalAuditList,
                QueryOptions.empty());

        // And delete ClinicalAnalysis
        Query query = new Query()
                .append(QueryParams.STUDY_UID.key(), clinicalAnalysis.getStudyUid())
                .append(UID.key(), clinicalAnalysis.getUid());
        Bson bsonQuery = parseQuery(query);
        versionedMongoDBAdaptor.delete(clientSession, bsonQuery);

        logger.debug("Clinical Analysis {}({}) deleted", clinicalAnalysis.getId(), clinicalAnalysis.getUid());
        return endWrite(tmpStartTime, 1, 0, 0, 1, Collections.emptyList());
    }

    void removeFileReferences(ClientSession clientSession, long studyUid, long fileUid, Document file)
            throws CatalogParameterException, CatalogDBException, CatalogAuthorizationException {
        ObjectMap parameters = new ObjectMap(FILES.key(), Collections.singletonList(file));
        ObjectMap actionMap = new ObjectMap(FILES.key(), ParamUtils.BasicUpdateAction.REMOVE);
        QueryOptions options = new QueryOptions(Constants.ACTIONS, actionMap);

        Query query = new Query()
                .append(QueryParams.STUDY_UID.key(), studyUid)
                .append(QueryParams.FILES_UID.key(), fileUid);
        OpenCGAResult<ClinicalAnalysis> result = get(query, ClinicalAnalysisManager.INCLUDE_CLINICAL_IDS);
        for (ClinicalAnalysis clinicalAnalysis : result.getResults()) {
            logger.debug("Removing file references from Clinical Analysis {}", clinicalAnalysis.getId());
            ClinicalAudit clinicalAudit = new ClinicalAudit("OPENCGA", ClinicalAudit.Action.UPDATE_CLINICAL_ANALYSIS, "File "
                    + file.getString(FileDBAdaptor.QueryParams.PATH.key()) + " was deleted. Remove file references from case.",
                    TimeUtils.getTime());
            transactionalUpdate(clientSession, clinicalAnalysis, parameters, null, Collections.singletonList(clinicalAudit), options);
        }
    }

    @Override
    public OpenCGAResult restore(long id, QueryOptions queryOptions) throws CatalogDBException {
        return null;
    }

    @Override
    public OpenCGAResult restore(Query query, QueryOptions queryOptions) throws CatalogDBException {
        return null;
    }

    @Override
    public OpenCGAResult<ClinicalAnalysis> get(Query query, QueryOptions options)
            throws CatalogDBException, CatalogParameterException, CatalogAuthorizationException {
        return get(null, query, options);
    }

    public OpenCGAResult<ClinicalAnalysis> get(ClientSession clientSession, Query query, QueryOptions options)
            throws CatalogDBException, CatalogParameterException, CatalogAuthorizationException {
        long startTime = startQuery();
        try (DBIterator<ClinicalAnalysis> dbIterator = iterator(clientSession, query, options)) {
            return endQuery(startTime, dbIterator);
        }
    }

    @Override
    public OpenCGAResult<Document> nativeGet(Query query, QueryOptions options)
            throws CatalogDBException, CatalogParameterException, CatalogAuthorizationException {
        return nativeGet(null, query, options);
    }

    private OpenCGAResult<Document> nativeGet(ClientSession clientSession, Query query, QueryOptions options)
            throws CatalogDBException, CatalogParameterException, CatalogAuthorizationException {
        long startTime = startQuery();
        try (DBIterator<Document> dbIterator = nativeIterator(clientSession, query, options)) {
            return endQuery(startTime, dbIterator);
        }
    }

    @Override
    public OpenCGAResult<Document> nativeGet(long studyUid, Query query, QueryOptions options, String user)
            throws CatalogDBException, CatalogAuthorizationException, CatalogParameterException {
        long startTime = startQuery();
        try (DBIterator<Document> dbIterator = nativeIterator(studyUid, query, options, user)) {
            return endQuery(startTime, dbIterator);
        }
    }

    @Override
    public DBIterator<ClinicalAnalysis> iterator(Query query, QueryOptions options)
            throws CatalogDBException, CatalogParameterException, CatalogAuthorizationException {
        return iterator(null, query, options);
    }

    public DBIterator<ClinicalAnalysis> iterator(ClientSession clientSession, Query query, QueryOptions options)
            throws CatalogDBException, CatalogParameterException, CatalogAuthorizationException {
        MongoDBIterator<Document> mongoCursor = getMongoCursor(clientSession, query, options, null);
        return new ClinicalAnalysisCatalogMongoDBIterator<>(mongoCursor, clientSession, clinicalConverter, null, dbAdaptorFactory, options);
    }

    @Override
    public DBIterator<Document> nativeIterator(Query query, QueryOptions options)
            throws CatalogDBException, CatalogParameterException, CatalogAuthorizationException {
        return nativeIterator(null, query, options);
    }

    private DBIterator<Document> nativeIterator(ClientSession clientSession, Query query, QueryOptions options)
            throws CatalogDBException, CatalogParameterException, CatalogAuthorizationException {
        QueryOptions queryOptions = options != null ? new QueryOptions(options) : new QueryOptions();
        queryOptions.put(NATIVE_QUERY, true);

        MongoDBIterator<Document> mongoCursor = getMongoCursor(clientSession, query, queryOptions);
        return new ClinicalAnalysisCatalogMongoDBIterator(mongoCursor, clientSession, null, null, dbAdaptorFactory, queryOptions);
    }

    @Override
    public DBIterator<ClinicalAnalysis> iterator(long studyUid, Query query, QueryOptions options, String user)
            throws CatalogDBException, CatalogAuthorizationException, CatalogParameterException {
        query.put(PRIVATE_STUDY_UID, studyUid);
        MongoDBIterator<Document> mongoCursor = getMongoCursor(query, options, user);
        Document studyDocument = getStudyDocument(null, studyUid);
        UnaryOperator<Document> iteratorFilter = (d) -> filterAnnotationSets(dbAdaptorFactory.getOrganizationId(), studyDocument, d, user,
                StudyPermissions.Permissions.VIEW_CLINICAL_ANNOTATIONS.name(),
                ClinicalAnalysisPermissions.VIEW_ANNOTATIONS.name());
        return new ClinicalAnalysisCatalogMongoDBIterator(mongoCursor, null, clinicalConverter, iteratorFilter, dbAdaptorFactory, studyUid,
                user, options);
    }

    @Override
    public DBIterator nativeIterator(long studyUid, Query query, QueryOptions options, String user)
            throws CatalogDBException, CatalogAuthorizationException, CatalogParameterException {
        QueryOptions queryOptions = options != null ? new QueryOptions(options) : new QueryOptions();
        queryOptions.put(NATIVE_QUERY, true);
        query.put(PRIVATE_STUDY_UID, studyUid);
        MongoDBIterator<Document> mongoCursor = getMongoCursor(query, queryOptions, user);
        Document studyDocument = getStudyDocument(null, studyUid);
        UnaryOperator<Document> iteratorFilter = (d) -> filterAnnotationSets(dbAdaptorFactory.getOrganizationId(), studyDocument, d, user,
                StudyPermissions.Permissions.VIEW_CLINICAL_ANNOTATIONS.name(),
                ClinicalAnalysisPermissions.VIEW_ANNOTATIONS.name());
        return new ClinicalAnalysisCatalogMongoDBIterator(mongoCursor, null, null, iteratorFilter, dbAdaptorFactory, studyUid, user,
                options);
    }

    private MongoDBIterator<Document> getMongoCursor(ClientSession clientSession, Query query, QueryOptions options)
            throws CatalogDBException, CatalogParameterException, CatalogAuthorizationException {
        return getMongoCursor(clientSession, query, options, null);
    }

    private MongoDBIterator<Document> getMongoCursor(Query query, QueryOptions options, String user)
            throws CatalogDBException, CatalogParameterException, CatalogAuthorizationException {
        return getMongoCursor(null, query, options, user);
    }

    private MongoDBIterator<Document> getMongoCursor(ClientSession clientSession, Query query, QueryOptions options, String user)
            throws CatalogDBException, CatalogParameterException, CatalogAuthorizationException {
        Bson bson = parseQuery(query, user);
        QueryOptions qOptions;
        if (options != null) {
            qOptions = new QueryOptions(options);
        } else {
            qOptions = new QueryOptions();
        }
        qOptions = filterQueryOptionsToIncludeKeys(qOptions, Arrays.asList(ID, PRIVATE_UID, PRIVATE_STUDY_UID));
        qOptions = removeInnerProjections(qOptions, PROBAND.key());
        qOptions = removeInnerProjections(qOptions, FAMILY.key());
        qOptions = removeInnerProjections(qOptions, PANELS.key());
        qOptions = removeInnerProjections(qOptions, FILES.key());
        qOptions = removeInnerProjections(qOptions, QueryParams.INTERPRETATION.key());
        qOptions = removeInnerProjections(qOptions, QueryParams.SECONDARY_INTERPRETATIONS.key());

        logger.debug("Clinical analysis query : {}", bson.toBsonDocument());
        MongoDBCollection collection = getQueryCollection(query, clinicalCollection, archiveClinicalCollection, deletedClinicalCollection);
        return collection.iterator(clientSession, bson, null, null, qOptions);
    }

    @Override
    public OpenCGAResult rank(Query query, String field, int numResults, boolean asc) throws CatalogDBException {
        return null;
    }

    @Override
    public OpenCGAResult groupBy(Query query, String field, QueryOptions options)
            throws CatalogDBException, CatalogParameterException, CatalogAuthorizationException {
        Bson bsonQuery = parseQuery(query);
        return groupBy(clinicalCollection, bsonQuery, field, QueryParams.ID.key(), options);
    }

    @Override
    public OpenCGAResult groupBy(Query query, List<String> fields, QueryOptions options)
            throws CatalogDBException, CatalogParameterException, CatalogAuthorizationException {
        Bson bsonQuery = parseQuery(query);
        return groupBy(clinicalCollection, bsonQuery, fields, QueryParams.ID.key(), options);
    }

    @Override
    public OpenCGAResult groupBy(Query query, List<String> fields, QueryOptions options, String user)
            throws CatalogDBException, CatalogAuthorizationException, CatalogParameterException {
        Bson bsonQuery = parseQuery(query, user);
        return groupBy(clinicalCollection, bsonQuery, fields, QueryParams.ID.key(), options);
    }

    @Override
    public OpenCGAResult distinct(long studyUid, String field, Query query, String userId)
            throws CatalogDBException, CatalogParameterException, CatalogAuthorizationException {
        Query finalQuery = query != null ? new Query(query) : new Query();
        finalQuery.put(QueryParams.STUDY_UID.key(), studyUid);
        Bson bson = parseQuery(finalQuery, userId);

        return new OpenCGAResult<>(clinicalCollection.distinct(field, bson));
    }

    @Override
    public OpenCGAResult<?> distinct(long studyUid, List<String> fields, Query query, String userId)
            throws CatalogDBException, CatalogParameterException, CatalogAuthorizationException {
        StopWatch stopWatch = StopWatch.createStarted();
        Query finalQuery = query != null ? new Query(query) : new Query();
        finalQuery.put(QueryParams.STUDY_UID.key(), studyUid);
        Bson bson = parseQuery(finalQuery, userId);

        Set<String> results = new LinkedHashSet<>();
        for (String field : fields) {
            results.addAll(clinicalCollection.distinct(field, bson, String.class).getResults());
        }

        return new OpenCGAResult<>((int) stopWatch.getTime(TimeUnit.MILLISECONDS), Collections.emptyList(), results.size(),
                new ArrayList<>(results), -1);
    }

    @Override
    public void forEach(Query query, Consumer<? super Object> action, QueryOptions options)
            throws CatalogDBException, CatalogParameterException, CatalogAuthorizationException {
        Objects.requireNonNull(action);
        try (DBIterator<ClinicalAnalysis> catalogDBIterator = iterator(query, options)) {
            while (catalogDBIterator.hasNext()) {
                action.accept(catalogDBIterator.next());
            }
        }
    }

    @Override
    public OpenCGAResult nativeInsert(Map<String, Object> clinicalAnalysis, String userId) throws CatalogDBException {
        Document document = getMongoDBDocument(clinicalAnalysis, "clinicalAnalysis");
        return new OpenCGAResult(clinicalCollection.insert(document, null));
    }

    @Override
    public OpenCGAResult insert(long studyId, ClinicalAnalysis clinicalAnalysis, List<VariableSet> variableSetList,
                                List<ClinicalAudit> clinicalAuditList, QueryOptions options) throws CatalogException {
        try {
            return runTransaction(clientSession -> {
                long tmpStartTime = startQuery();
                logger.debug("Starting ClinicalAnalysis insert transaction for ClinicalAnalysis id '{}'", clinicalAnalysis.getId());
                dbAdaptorFactory.getCatalogStudyDBAdaptor().checkId(studyId);
                insert(clientSession, studyId, clinicalAnalysis, variableSetList, clinicalAuditList);
                return endWrite(tmpStartTime, 1, 1, 0, 0, null);
            });
        } catch (Exception e) {
            logger.error("Could not create ClinicalAnalysis {}: {}", clinicalAnalysis.getId(), e.getMessage(), e);
            throw e;
        }
    }

    ClinicalAnalysis insert(ClientSession clientSession, long studyId, ClinicalAnalysis clinicalAnalysis, List<VariableSet> variableSetList,
                            List<ClinicalAudit> clinicalAudit)
            throws CatalogDBException, CatalogParameterException, CatalogAuthorizationException {
        if (clinicalAnalysis.getInterpretation() != null) {
            InterpretationMongoDBAdaptor interpretationDBAdaptor = dbAdaptorFactory.getInterpretationDBAdaptor();
            Interpretation interpretation = interpretationDBAdaptor.insert(clientSession, studyId, clinicalAnalysis.getInterpretation());
            clinicalAnalysis.setInterpretation(interpretation);
        }

        if (StringUtils.isEmpty(clinicalAnalysis.getId())) {
            throw new CatalogDBException("Missing ClinicalAnalysis id");
        }
        if (!get(clientSession, new Query(ID, clinicalAnalysis.getId())
                .append(STUDY_UID.key(), studyId), new QueryOptions()).getResults().isEmpty()) {
            throw CatalogDBException.alreadyExists("ClinicalAnalysis", "id", clinicalAnalysis.getId());
        }

        long clinicalUid = getNewUid(clientSession);

        clinicalAnalysis.setAudit(clinicalAudit);

        clinicalAnalysis.setUid(clinicalUid);
        clinicalAnalysis.setStudyUid(studyId);
        if (StringUtils.isEmpty(clinicalAnalysis.getUuid())) {
            clinicalAnalysis.setUuid(UuidUtils.generateOpenCgaUuid(UuidUtils.Entity.CLINICAL));
        }

        Document clinicalDocument = clinicalConverter.convertToStorageType(clinicalAnalysis, variableSetList);
        if (StringUtils.isNotEmpty(clinicalAnalysis.getCreationDate())) {
            clinicalDocument.put(PRIVATE_CREATION_DATE, TimeUtils.toDate(clinicalAnalysis.getCreationDate()));
        } else {
            clinicalDocument.put(PRIVATE_CREATION_DATE, TimeUtils.getDate());
        }
        clinicalDocument.put(PRIVATE_MODIFICATION_DATE, StringUtils.isNotEmpty(clinicalAnalysis.getModificationDate())
                ? TimeUtils.toDate(clinicalAnalysis.getModificationDate()) : TimeUtils.getDate());
        clinicalDocument.put(PERMISSION_RULES_APPLIED, Collections.emptyList());
        if (StringUtils.isEmpty(clinicalAnalysis.getDueDate())) {
            throw new CatalogDBException("Cannot create Clinical Analysis without a " + DUE_DATE.key());
        }
        clinicalDocument.put(PRIVATE_DUE_DATE, TimeUtils.toDate(clinicalAnalysis.getDueDate()));

        logger.debug("Inserting ClinicalAnalysis '{}' ({})...", clinicalAnalysis.getId(), clinicalAnalysis.getUid());
        versionedMongoDBAdaptor.insert(clientSession, clinicalDocument);
        logger.debug("ClinicalAnalysis '{}' successfully inserted", clinicalAnalysis.getId());

        return clinicalAnalysis;
    }

    @Override
    public OpenCGAResult<ClinicalAnalysis> get(long clinicalAnalysisUid, QueryOptions options)
            throws CatalogDBException, CatalogParameterException, CatalogAuthorizationException {
        checkId(clinicalAnalysisUid);
        return get(new Query(QueryParams.UID.key(), clinicalAnalysisUid)
                .append(QueryParams.STUDY_UID.key(), getStudyId(clinicalAnalysisUid)), options);
    }

    @Override
    public OpenCGAResult<ClinicalAnalysis> get(long studyUid, String clinicalAnalysisId, QueryOptions options)
            throws CatalogDBException, CatalogParameterException, CatalogAuthorizationException {
        return get(null, studyUid, clinicalAnalysisId, options);
    }

    public OpenCGAResult<ClinicalAnalysis> get(ClientSession clientSession, long studyUid, String clinicalAnalysisId, QueryOptions options)
            throws CatalogDBException, CatalogParameterException, CatalogAuthorizationException {
        Query query = new Query()
                .append(QueryParams.STUDY_UID.key(), studyUid)
                .append(QueryParams.ID.key(), clinicalAnalysisId);
        return get(clientSession, query, options);
    }

    @Override
    public OpenCGAResult<ClinicalAnalysis> get(long studyUid, Query query, QueryOptions options, String user)
            throws CatalogDBException, CatalogAuthorizationException, CatalogParameterException {
        long startTime = startQuery();
        try (DBIterator<ClinicalAnalysis> dbIterator = iterator(studyUid, query, options, user)) {
            return endQuery(startTime, dbIterator);
        }
    }

    @Override
    public long getStudyId(long clinicalAnalysisId) throws CatalogDBException {
        Bson query = new Document(PRIVATE_UID, clinicalAnalysisId);
        Bson projection = Projections.include(PRIVATE_STUDY_UID);
        DataResult<Document> queryResult = clinicalCollection.find(query, projection, null);

        if (!queryResult.getResults().isEmpty()) {
            Object studyId = queryResult.getResults().get(0).get(PRIVATE_STUDY_UID);
            return studyId instanceof Number ? ((Number) studyId).longValue() : Long.parseLong(studyId.toString());
        } else {
            throw CatalogDBException.uidNotFound("ClinicalAnalysis", clinicalAnalysisId);
        }
    }

    /**
     * Update Family references from any Clinical Analysis where it was used.
     *
     * @param clientSession Client session.
     * @param family        Family object containing the latest version.
     * @throws CatalogDBException            CatalogDBException.
     * @throws CatalogParameterException     CatalogParameterException.
     * @throws CatalogAuthorizationException CatalogAuthorizationException.
     */
    void updateClinicalAnalysisFamilyReferences(ClientSession clientSession, Family family)
            throws CatalogDBException, CatalogParameterException, CatalogAuthorizationException {
        // We only update clinical analysis that are not locked. Locked ones will remain pointing to old references
        Query query = new Query()
                .append(QueryParams.STUDY_UID.key(), family.getStudyUid())
                .append(QueryParams.FAMILY_UID.key(), family.getUid())
                .append(QueryParams.LOCKED.key(), false);
        DBIterator<ClinicalAnalysis> iterator = dbAdaptorFactory.getClinicalAnalysisDBAdaptor()
                .iterator(clientSession, query, ClinicalAnalysisManager.INCLUDE_CATALOG_DATA);

        while (iterator.hasNext()) {
            ClinicalAnalysis clinicalAnalysis = iterator.next();

            if (clinicalAnalysis.getFamily().getUid() == family.getUid()
                    && clinicalAnalysis.getFamily().getVersion() < family.getVersion()) {
                Family familyCopy;
                try {
                    familyCopy = JacksonUtils.copy(family, Family.class);
                } catch (IOException e) {
                    throw new CatalogDBException("Internal error copying the Family object", e);
                }

                // Extract from the Family object, the members and samples actually related to the case.
                Set<Long> individualAndSampleUids = new HashSet<>();
                if (CollectionUtils.isNotEmpty(clinicalAnalysis.getFamily().getMembers())) {
                    for (Individual member : clinicalAnalysis.getFamily().getMembers()) {
                        individualAndSampleUids.add(member.getUid());
                        if (CollectionUtils.isNotEmpty(member.getSamples())) {
                            for (Sample sample : member.getSamples()) {
                                individualAndSampleUids.add(sample.getUid());
                            }
                        }
                    }
                    if (CollectionUtils.isNotEmpty(family.getMembers())) {
                        List<Individual> memberList = new ArrayList<>(clinicalAnalysis.getFamily().getMembers().size());
                        for (Individual member : family.getMembers()) {
                            if (individualAndSampleUids.contains(member.getUid())) {
                                Individual individualCopy;
                                try {
                                    individualCopy = JacksonUtils.copy(member, Individual.class);
                                } catch (IOException e) {
                                    throw new CatalogDBException("Internal error copying the Individual object", e);
                                }

                                if (CollectionUtils.isNotEmpty(member.getSamples())) {
                                    List<Sample> sampleList = new ArrayList<>();
                                    for (Sample sample : member.getSamples()) {
                                        if (individualAndSampleUids.contains(sample.getUid())) {
                                            sampleList.add(sample);
                                        }
                                    }
                                    individualCopy.setSamples(sampleList);
                                }
                                memberList.add(individualCopy);
                            }
                        }
                        familyCopy.setMembers(memberList);
                    }
                }

                ObjectMap params = new ObjectMap(QueryParams.FAMILY.key(), familyCopy);
                OpenCGAResult<?> result = dbAdaptorFactory.getClinicalAnalysisDBAdaptor().transactionalUpdate(clientSession,
                        clinicalAnalysis, params, Collections.emptyList(), null, QueryOptions.empty());
                if (result.getNumUpdated() != 1) {
                    throw new CatalogDBException("ClinicalAnalysis '" + clinicalAnalysis.getId() + "' could not be updated to the latest "
                            + "family version of '" + family.getId() + "'");
                }
            }
        }
    }

    /**
     * Update Panel references from any Clinical Analysis where it was used.
     *
     * @param clientSession Client session.
     * @param panel         Panel object containing the new version.
     * @throws CatalogDBException            CatalogDBException.
     * @throws CatalogParameterException     CatalogParameterException.
     * @throws CatalogAuthorizationException CatalogAuthorizationException.
     */
    void updateClinicalAnalysisPanelReferences(ClientSession clientSession, Panel panel)
            throws CatalogDBException, CatalogParameterException, CatalogAuthorizationException {
        // We only update clinical analysis that are not locked. Locked ones will remain pointing to old references
        Query query = new Query()
                .append(STUDY_UID.key(), panel.getStudyUid())
                .append(PANELS_UID.key(), panel.getUid())
                .append(PANEL_LOCKED.key(), false)
                .append(LOCKED.key(), false);
        QueryOptions include = new QueryOptions(QueryOptions.INCLUDE, Arrays.asList(
                PANELS_UID.key(),
                PANELS.key() + "." + VERSION,
                INTERPRETATION.key() + "." + InterpretationDBAdaptor.QueryParams.PANELS_UID.key(),
                INTERPRETATION.key() + "." + InterpretationDBAdaptor.QueryParams.PANELS.key() + "." + VERSION,
                INTERPRETATION.key() + "." + InterpretationDBAdaptor.QueryParams.CLINICAL_ANALYSIS_ID.key(),
                INTERPRETATION.key() + "." + InterpretationDBAdaptor.QueryParams.LOCKED.key(),
                INTERPRETATION.key() + "." + InterpretationDBAdaptor.QueryParams.STUDY_UID.key(),
                SECONDARY_INTERPRETATIONS.key() + "." + InterpretationDBAdaptor.QueryParams.PANELS_UID.key(),
                SECONDARY_INTERPRETATIONS.key() + "." + InterpretationDBAdaptor.QueryParams.PANELS.key() + "." + VERSION,
                SECONDARY_INTERPRETATIONS.key() + "." + InterpretationDBAdaptor.QueryParams.CLINICAL_ANALYSIS_ID.key(),
                SECONDARY_INTERPRETATIONS.key() + "." + InterpretationDBAdaptor.QueryParams.STUDY_UID.key()
        ));
        DBIterator<ClinicalAnalysis> iterator = dbAdaptorFactory.getClinicalAnalysisDBAdaptor().iterator(clientSession, query, include);

        while (iterator.hasNext()) {
            ClinicalAnalysis clinicalAnalysis = iterator.next();

            // Update panel from CA
            List<Panel> panelList = new ArrayList<>(clinicalAnalysis.getPanels().size());
            for (Panel caPanel : clinicalAnalysis.getPanels()) {
                if (caPanel.getUid() == panel.getUid()) {
                    panelList.add(panel);
                } else {
                    panelList.add(caPanel);
                }
            }
            Map<String, Object> actionMap = new HashMap<>();
            actionMap.put(PANELS.key(), ParamUtils.BasicUpdateAction.SET);
            QueryOptions updateOptions = new QueryOptions(Constants.ACTIONS, actionMap);
            ObjectMap params = new ObjectMap(PANELS.key(), panelList);
            transactionalUpdate(clientSession, clinicalAnalysis, params, Collections.emptyList(), null, updateOptions);

            // Update references from Interpretations
            dbAdaptorFactory.getInterpretationDBAdaptor().updateInterpretationPanelReferences(clientSession, clinicalAnalysis, panel);
        }
    }

    protected Bson parseQuery(Query query) throws CatalogDBException, CatalogParameterException, CatalogAuthorizationException {
        return parseQuery(query, null, null);
    }

    private Bson parseQuery(Query query, String user) throws CatalogDBException, CatalogParameterException, CatalogAuthorizationException {
        return parseQuery(query, null, user);
    }

    protected Bson parseQuery(Query query, Document extraQuery)
            throws CatalogDBException, CatalogParameterException, CatalogAuthorizationException {
        return parseQuery(query, extraQuery, null);
    }

    private Bson parseQuery(Query query, Document extraQuery, String user)
            throws CatalogDBException, CatalogParameterException, CatalogAuthorizationException {
        List<Bson> andBsonList = new ArrayList<>();
        Document annotationDocument = null;

        Query queryCopy = new Query(query);
        queryCopy.remove(QueryParams.DELETED.key());

        if (queryCopy.containsKey(QueryParams.STUDY_UID.key())
                && (StringUtils.isNotEmpty(user) || queryCopy.containsKey(ParamConstants.ACL_PARAM))) {
            Document studyDocument = getStudyDocument(null, queryCopy.getLong(QueryParams.STUDY_UID.key()));
            boolean simplifyPermissions = simplifyPermissions();

            if (queryCopy.containsKey(ParamConstants.ACL_PARAM)) {
                andBsonList.addAll(AuthorizationMongoDBUtils.parseAclQuery(studyDocument, queryCopy, Enums.Resource.CLINICAL_ANALYSIS, user,
                        simplifyPermissions));
            } else {
                if (containsAnnotationQuery(query)) {
                    andBsonList.add(getQueryForAuthorisedEntries(studyDocument, user,
                            ClinicalAnalysisPermissions.VIEW_ANNOTATIONS.name(), Enums.Resource.CLINICAL_ANALYSIS, simplifyPermissions));
                } else {
                    andBsonList.add(getQueryForAuthorisedEntries(studyDocument, user, ClinicalAnalysisPermissions.VIEW.name(),
                            Enums.Resource.CLINICAL_ANALYSIS, simplifyPermissions));
                }
            }

            queryCopy.remove(ParamConstants.ACL_PARAM);
        }

        if ("all".equalsIgnoreCase(queryCopy.getString(QueryParams.VERSION.key()))) {
            queryCopy.put(Constants.ALL_VERSIONS, true);
            queryCopy.remove(QueryParams.VERSION.key());
        }
        boolean uidVersionQueryFlag = versionedMongoDBAdaptor.generateUidVersionQuery(queryCopy, andBsonList);

        for (Map.Entry<String, Object> entry : queryCopy.entrySet()) {
            String key = entry.getKey().split("\\.")[0];
            QueryParams queryParam = QueryParams.getParam(entry.getKey()) != null ? QueryParams.getParam(entry.getKey())
                    : QueryParams.getParam(key);
            if (queryParam == null) {
                if (Constants.ALL_VERSIONS.equals(entry.getKey()) || Constants.PRIVATE_ANNOTATION_PARAM_TYPES.equals(entry.getKey())) {
                    continue;
                }
                throw new CatalogDBException("Unexpected parameter " + entry.getKey() + ". The parameter does not exist or cannot be "
                        + "queried for.");
            }
            try {
                switch (queryParam) {
                    case UID:
                        addAutoOrQuery(PRIVATE_UID, queryParam.key(), queryCopy, queryParam.type(), andBsonList);
                        break;
                    case STUDY_UID:
                        addAutoOrQuery(PRIVATE_STUDY_UID, queryParam.key(), queryCopy, queryParam.type(), andBsonList);
                        break;
                    case DISORDER:
                        addDefaultOrQueryFilter(queryParam.key(), queryParam.key(), queryCopy, andBsonList);
                        break;
                    case CREATION_DATE:
                        addAutoOrQuery(PRIVATE_CREATION_DATE, queryParam.key(), queryCopy, queryParam.type(), andBsonList);
                        break;
                    case MODIFICATION_DATE:
                        addAutoOrQuery(PRIVATE_MODIFICATION_DATE, queryParam.key(), queryCopy, queryParam.type(), andBsonList);
                        break;
                    case DUE_DATE:
                        addAutoOrQuery(PRIVATE_DUE_DATE, queryParam.key(), queryCopy, queryParam.type(), andBsonList);
                        break;
                    case INDIVIDUAL:
                        List<Bson> queryList = new ArrayList<>();
                        addAutoOrQuery(PROBAND_UID.key(), queryParam.key(), queryCopy, PROBAND_UID.type(), queryList);
                        addAutoOrQuery(FAMILY_MEMBERS_UID.key(), queryParam.key(), queryCopy, FAMILY_MEMBERS_UID.type(), queryList);
                        andBsonList.add(Filters.or(queryList));
                        break;
                    case SAMPLE:
                        queryList = new ArrayList<>();
                        addAutoOrQuery(PROBAND_SAMPLES_UID.key(), queryParam.key(), queryCopy, PROBAND_SAMPLES_UID.type(), queryList);
                        addAutoOrQuery(FAMILY_MEMBERS_SAMPLES_UID.key(), queryParam.key(), queryCopy, FAMILY_MEMBERS_SAMPLES_UID.type(),
                                queryList);
                        andBsonList.add(Filters.or(queryList));
                        break;
                    case STATUS:
                    case STATUS_ID:
                        addAutoOrQuery(STATUS_ID.key(), queryParam.key(), queryCopy, STATUS_ID.type(), andBsonList);
                        break;
                    case INTERNAL_STATUS:
                    case INTERNAL_STATUS_ID:
                        // Convert the status to a positive status
                        queryCopy.put(queryParam.key(), InternalStatus.getPositiveStatus(InternalStatus.STATUS_LIST,
                                queryCopy.getString(queryParam.key())));
                        addAutoOrQuery(INTERNAL_STATUS_ID.key(), queryParam.key(), queryCopy, INTERNAL_STATUS_ID.type(), andBsonList);
                        break;
                    case ANNOTATION:
                        if (annotationDocument == null) {
                            annotationDocument = createAnnotationQuery(queryCopy.getString(QueryParams.ANNOTATION.key()),
                                    queryCopy.get(Constants.PRIVATE_ANNOTATION_PARAM_TYPES, ObjectMap.class));
                        }
                        break;
                    case SNAPSHOT:
                        addAutoOrQuery(RELEASE_FROM_VERSION, queryParam.key(), queryCopy, queryParam.type(), andBsonList);
                        break;
                    // Other parameter that can be queried.
                    case ID:
                    case UUID:
                    case TYPE:
                    case PANEL_LOCKED:
                    case LOCKED:
                    case FILES_UID:
                    case PROBAND_UID:
                    case PROBAND_SAMPLES_UID:
                    case FAMILY_UID:
                    case FAMILY_MEMBERS_UID:
                    case FAMILY_MEMBERS_SAMPLES_UID:
                    case PANELS_UID:
                    case ANALYSTS_ID:
                    case PRIORITY_ID:
                    case FLAGS_ID:
                    case QUALITY_CONTROL_SUMMARY:
                    case VERSION:
                    case RELEASE:
                    case COMMENTS_DATE:
                        addAutoOrQuery(queryParam.key(), queryParam.key(), queryCopy, queryParam.type(), andBsonList);
                        break;
                    default:
                        throw new CatalogDBException("Cannot query by parameter " + queryParam.key());
                }
            } catch (Exception e) {
                logger.error("Error with {}: {}", entry.getKey(), entry.getValue());
                throw new CatalogDBException(e);
            }
        }

        // If the user doesn't look for a concrete version...
        if (!uidVersionQueryFlag && !queryCopy.getBoolean(Constants.ALL_VERSIONS) && !queryCopy.containsKey(QueryParams.VERSION.key())) {
            if (queryCopy.containsKey(QueryParams.SNAPSHOT.key())) {
                // If the user looks for anything from some release, we will try to find the latest from the release (snapshot)
                andBsonList.add(Filters.eq(LAST_OF_RELEASE, true));
            } else {
                // Otherwise, we will always look for the latest version
                andBsonList.add(Filters.eq(LAST_OF_VERSION, true));
            }
        }

        if (annotationDocument != null && !annotationDocument.isEmpty()) {
            andBsonList.add(annotationDocument);
        }
        if (extraQuery != null && !extraQuery.isEmpty()) {
            andBsonList.add(extraQuery);
        }
        if (!andBsonList.isEmpty()) {
            return Filters.and(andBsonList);
        } else {
            return new Document();
        }
    }
}<|MERGE_RESOLUTION|>--- conflicted
+++ resolved
@@ -369,11 +369,7 @@
 
         Document updateOperation = updateDocument.toFinalUpdateDocument();
         if (!updateOperation.isEmpty()) {
-<<<<<<< HEAD
-            return versionedMongoDBAdaptor.update(clientSession, query, entryList -> {
-=======
             SnapshotVersionedMongoDBAdaptor.FunctionWithException<ClinicalAnalysis> updateClinicalReferences = (clinicalList) -> {
->>>>>>> 29a39f7a
                 logger.debug("Update clinical analysis. Query: {}, Update: {}", query.toBsonDocument(), updateDocument);
                 DataResult<?> update = clinicalCollection.update(clientSession, query, updateOperation, null);
 
@@ -390,16 +386,12 @@
 
                 logger.debug("{} clinical analyses successfully updated", update.getNumUpdated());
                 return endWrite(tmpStartTime, update.getNumMatches(), update.getNumUpdated(), Collections.emptyList());
-<<<<<<< HEAD
-            }, null, null);
-=======
             };
             if (incrementVersion) {
                 return versionedMongoDBAdaptor.update(clientSession, query, null, updateClinicalReferences, null, null);
             } else {
                 return versionedMongoDBAdaptor.updateWithoutVersionIncrement(clientSession, query, null, updateClinicalReferences);
             }
->>>>>>> 29a39f7a
         } else {
             throw new CatalogDBException("Nothing to update");
         }
