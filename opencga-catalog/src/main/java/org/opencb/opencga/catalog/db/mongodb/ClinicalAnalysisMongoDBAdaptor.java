/*
 * Copyright 2015-2017 OpenCB
 *
 * Licensed under the Apache License, Version 2.0 (the "License");
 * you may not use this file except in compliance with the License.
 * You may obtain a copy of the License at
 *
 *     http://www.apache.org/licenses/LICENSE-2.0
 *
 * Unless required by applicable law or agreed to in writing, software
 * distributed under the License is distributed on an "AS IS" BASIS,
 * WITHOUT WARRANTIES OR CONDITIONS OF ANY KIND, either express or implied.
 * See the License for the specific language governing permissions and
 * limitations under the License.
 */

package org.opencb.opencga.catalog.db.mongodb;

import com.mongodb.MongoClient;
import com.mongodb.client.MongoCursor;
import com.mongodb.client.model.Filters;
import com.mongodb.client.model.Projections;
import com.mongodb.client.result.UpdateResult;
import org.apache.commons.lang3.StringUtils;
import org.bson.Document;
import org.bson.conversions.Bson;
import org.opencb.commons.datastore.core.ObjectMap;
import org.opencb.commons.datastore.core.Query;
import org.opencb.commons.datastore.core.QueryOptions;
import org.opencb.commons.datastore.core.QueryResult;
import org.opencb.commons.datastore.mongodb.MongoDBCollection;
import org.opencb.opencga.catalog.db.api.ClinicalAnalysisDBAdaptor;
import org.opencb.opencga.catalog.db.api.DBIterator;
import org.opencb.opencga.catalog.db.api.SampleDBAdaptor;
import org.opencb.opencga.catalog.db.api.StudyDBAdaptor;
import org.opencb.opencga.catalog.db.mongodb.converters.ClinicalAnalysisConverter;
import org.opencb.opencga.catalog.db.mongodb.iterators.ClinicalAnalysisMongoDBIterator;
import org.opencb.opencga.catalog.exceptions.CatalogAuthorizationException;
import org.opencb.opencga.catalog.exceptions.CatalogDBException;
import org.opencb.opencga.catalog.exceptions.CatalogException;
import org.opencb.opencga.catalog.utils.Constants;
import org.opencb.opencga.catalog.utils.UUIDUtils;
import org.opencb.opencga.core.common.Entity;
import org.opencb.opencga.core.common.TimeUtils;
import org.opencb.opencga.core.models.ClinicalAnalysis;
import org.opencb.opencga.core.models.Interpretation;
import org.opencb.opencga.core.models.Status;
import org.opencb.opencga.core.models.acls.permissions.ClinicalAnalysisAclEntry;
import org.opencb.opencga.core.models.acls.permissions.StudyAclEntry;
import org.slf4j.LoggerFactory;

import java.util.*;
import java.util.function.Consumer;

import static org.opencb.opencga.catalog.db.api.ClinicalAnalysisDBAdaptor.QueryParams.ANALYST_ASSIGNEE;
import static org.opencb.opencga.catalog.db.mongodb.AuthorizationMongoDBUtils.getQueryForAuthorisedEntries;
import static org.opencb.opencga.catalog.db.mongodb.MongoDBUtils.*;

/**
 * Created by pfurio on 05/06/17.
 */
public class ClinicalAnalysisMongoDBAdaptor extends MongoDBAdaptor implements ClinicalAnalysisDBAdaptor {

    private final MongoDBCollection clinicalCollection;
    private ClinicalAnalysisConverter clinicalConverter;

    public ClinicalAnalysisMongoDBAdaptor(MongoDBCollection clinicalCollection, MongoDBAdaptorFactory dbAdaptorFactory) {
        super(LoggerFactory.getLogger(ClinicalAnalysisMongoDBAdaptor.class));
        this.dbAdaptorFactory = dbAdaptorFactory;
        this.clinicalCollection = clinicalCollection;
        this.clinicalConverter = new ClinicalAnalysisConverter();
    }

    public MongoDBCollection getClinicalCollection() {
        return clinicalCollection;
    }

    @Override
    public QueryResult<Long> count(Query query) throws CatalogDBException {
        Bson bson = parseQuery(query, false);
        return clinicalCollection.count(bson);
    }

    @Override
    public QueryResult<Long> count(final Query query, final String user, final StudyAclEntry.StudyPermissions studyPermissions)
            throws CatalogDBException, CatalogAuthorizationException {
        filterOutDeleted(query);

        StudyAclEntry.StudyPermissions studyPermission = studyPermissions;

        if (studyPermission == null) {
            studyPermission = StudyAclEntry.StudyPermissions.VIEW_CLINICAL_ANALYSIS;
        }

        // Get the study document
        Query studyQuery = new Query(StudyDBAdaptor.QueryParams.UID.key(), query.getLong(QueryParams.STUDY_UID.key()));
        QueryResult queryResult = dbAdaptorFactory.getCatalogStudyDBAdaptor().nativeGet(studyQuery, QueryOptions.empty());
        if (queryResult.getNumResults() == 0) {
            throw new CatalogDBException("Study " + query.getLong(QueryParams.STUDY_UID.key()) + " not found");
        }

        // Get the document query needed to check the permissions as well
        Document queryForAuthorisedEntries = getQueryForAuthorisedEntries((Document) queryResult.first(), user,
                studyPermission.name(), studyPermission.getClinicalAnalysisPermission().name(), Entity.CLINICAL_ANALYSIS.name());
        Bson bson = parseQuery(query, false, queryForAuthorisedEntries);
        logger.debug("Clinical count: query : {}, dbTime: {}", bson.toBsonDocument(Document.class, MongoClient.getDefaultCodecRegistry()));
        return clinicalCollection.count(bson);
    }

    private void filterOutDeleted(Query query) {
        if (!query.containsKey(QueryParams.STATUS_NAME.key())) {
            query.append(QueryParams.STATUS_NAME.key(), "!=" + Status.DELETED);
        }
    }

    @Override
    public QueryResult distinct(Query query, String field) throws CatalogDBException {
        return null;
    }

    @Override
    public QueryResult stats(Query query) {
        return null;
    }

    @Override
    public QueryResult<ClinicalAnalysis> update(long id, ObjectMap parameters, QueryOptions options) throws CatalogDBException {
        long startTime = startQuery();

        Query query = new Query(QueryParams.UID.key(), id);
        UpdateDocument updateDocument = parseAndValidateUpdateParams(parameters, query, options);

        Document updateOperation = updateDocument.toFinalUpdateDocument();

        if (!updateOperation.isEmpty()) {
            Bson bsonQuery = Filters.eq(PRIVATE_UID, id);

            logger.debug("Update clinical analysis. Query: {}, Update: {}", bsonQuery.toBsonDocument(Document.class,
                    MongoClient.getDefaultCodecRegistry()), updateDocument);
            QueryResult<UpdateResult> update = clinicalCollection.update(bsonQuery, updateOperation, null);

            if (update.getResult().isEmpty() || update.getResult().get(0).getMatchedCount() == 0) {
                throw CatalogDBException.uidNotFound("Clinical Analysis", id);
            }
        }

        return endQuery("Modify clinical analysis", startTime, get(id, options));
    }

    private UpdateDocument parseAndValidateUpdateParams(ObjectMap parameters, Query query, QueryOptions queryOptions)
            throws CatalogDBException {
        UpdateDocument document = new UpdateDocument();

        if (parameters.containsKey(QueryParams.ID.key())) {
            // That can only be done to one individual...
            Query tmpQuery = new Query(query);

            QueryResult<ClinicalAnalysis> clinicalAnalysisQueryResult = get(tmpQuery, new QueryOptions());
            if (clinicalAnalysisQueryResult.getNumResults() == 0) {
                throw new CatalogDBException("Update clinical analysis: No clinical analysis found to be updated");
            }
            if (clinicalAnalysisQueryResult.getNumResults() > 1) {
                throw new CatalogDBException("Update clinical analysis: Cannot set the same id parameter for different clinical analyses");
            }

            // Check that the new clinical analysis id will be unique
            long studyId = getStudyId(clinicalAnalysisQueryResult.first().getUid());

            tmpQuery = new Query()
                    .append(QueryParams.ID.key(), parameters.get(QueryParams.ID.key()))
                    .append(QueryParams.STUDY_UID.key(), studyId);
            QueryResult<Long> count = count(tmpQuery);
            if (count.getResult().get(0) > 0) {
                throw new CatalogDBException("Cannot set id for clinical analysis. A clinical analysis with { id: '"
                        + parameters.get(QueryParams.ID.key()) + "'} already exists.");
            }

            document.getSet().put(QueryParams.ID.key(), parameters.get(QueryParams.ID.key()));
        }

        String[] acceptedParams = {QueryParams.DESCRIPTION.key(), QueryParams.PRIORITY.key(), QueryParams.DUE_DATE.key()};
        filterStringParams(parameters, document.getSet(), acceptedParams);

        String[] acceptedListParams = {QueryParams.FLAGS.key()};
        filterStringListParams(parameters, document.getSet(), acceptedListParams);

        String[] acceptedObjectParams = {QueryParams.FILES.key(), QueryParams.FAMILY.key(), QueryParams.DISORDER.key(),
<<<<<<< HEAD
                QueryParams.PROBAND.key(), QueryParams.COMMENTS.key(), QueryParams.STATUS.key(), QueryParams.ANALYST.key(),
                QueryParams.CONSENT.key()};
=======
                QueryParams.PROBAND.key(), QueryParams.COMMENTS.key(), QueryParams.ALERTS.key(), QueryParams.STATUS.key(),
                QueryParams.ANALYST.key(), QueryParams.CONSENT.key()};
>>>>>>> 6c04fdf1
        filterObjectParams(parameters, document.getSet(), acceptedObjectParams);

        String[] acceptedMapParams = {QueryParams.ROLE_TO_PROBAND.key()};
        filterMapParams(parameters, document.getSet(), acceptedMapParams);

        clinicalConverter.validateFamilyToUpdate(document.getSet());
        clinicalConverter.validateProbandToUpdate(document.getSet());

        if (parameters.containsKey(QueryParams.INTERPRETATIONS.key())) {
            List<Object> objectInterpretationList = parameters.getAsList(QueryParams.INTERPRETATIONS.key());
            List<Interpretation> interpretationList = new ArrayList<>();
            for (Object interpretation : objectInterpretationList) {
                if (interpretation instanceof Interpretation) {
                    if (!dbAdaptorFactory.getInterpretationDBAdaptor().exists(((Interpretation) interpretation).getUid())) {
                        throw CatalogDBException.uidNotFound("Interpretation", ((Interpretation) interpretation).getUid());
                    }
                    interpretationList.add((Interpretation) interpretation);
                }
            }

            if (!interpretationList.isEmpty()) {
                Map<String, Object> actionMap = queryOptions.getMap(Constants.ACTIONS, new HashMap<>());
                String operation = (String) actionMap.getOrDefault(QueryParams.INTERPRETATIONS.key(), "ADD");
                switch (operation) {
                    case "SET":
                        document.getSet().put(QueryParams.INTERPRETATIONS.key(),
                                clinicalConverter.convertInterpretations(interpretationList));
                        break;
                    case "REMOVE":
                        document.getPullAll().put(QueryParams.INTERPRETATIONS.key(),
                                clinicalConverter.convertInterpretations(interpretationList));
                        break;
                    case "ADD":
                    default:
                        document.getAddToSet().put(QueryParams.INTERPRETATIONS.key(),
                                clinicalConverter.convertInterpretations(interpretationList));
                        break;
                }
            }
        }

        if (!document.toFinalUpdateDocument().isEmpty()) {
            // Update modificationDate param
            String time = TimeUtils.getTime();
            Date date = TimeUtils.toDate(time);
            document.getSet().put(QueryParams.MODIFICATION_DATE.key(), time);
            document.getSet().put(PRIVATE_MODIFICATION_DATE, date);
        }

        return document;
    }

    @Override
    public QueryResult<Long> update(Query query, ObjectMap parameters, QueryOptions queryOptions) throws CatalogDBException {
        return null;
    }

    @Override
    public void unmarkPermissionRule(long studyId, String permissionRuleId) throws CatalogException {
        unmarkPermissionRule(clinicalCollection, studyId, permissionRuleId);
    }

    @Override
    public void delete(long id) throws CatalogDBException {

    }

    @Override
    public void delete(Query query) throws CatalogDBException {

    }

    @Override
    public QueryResult<ClinicalAnalysis> restore(long id, QueryOptions queryOptions) throws CatalogDBException {
        return null;
    }

    @Override
    public QueryResult<Long> restore(Query query, QueryOptions queryOptions) throws CatalogDBException {
        return null;
    }

    @Override
    public QueryResult<ClinicalAnalysis> get(Query query, QueryOptions options) throws CatalogDBException {
        long startTime = startQuery();
        List<ClinicalAnalysis> documentList = new ArrayList<>();
        try (DBIterator<ClinicalAnalysis> dbIterator = iterator(query, options)) {
            while (dbIterator.hasNext()) {
                documentList.add(dbIterator.next());
            }
        }
        QueryResult<ClinicalAnalysis> queryResult = endQuery("Get", startTime, documentList);

        if (options != null && options.getBoolean(QueryOptions.SKIP_COUNT, false)) {
            return queryResult;
        }

        // We only count the total number of results if the actual number of results equals the limit established for performance purposes.
        if (options != null && options.getInt(QueryOptions.LIMIT, 0) == queryResult.getNumResults()) {
            QueryResult<Long> count = count(query);
            queryResult.setNumTotalResults(count.first());
        }
        return queryResult;
    }

    @Override
    public QueryResult nativeGet(Query query, QueryOptions options) throws CatalogDBException {
        long startTime = startQuery();
        List<Document> documentList = new ArrayList<>();
        QueryResult<Document> queryResult;
        try (DBIterator<Document> dbIterator = nativeIterator(query, options)) {
            while (dbIterator.hasNext()) {
                documentList.add(dbIterator.next());
            }
        }
        queryResult = endQuery("Native get", startTime, documentList);

        if (options != null && options.getBoolean(QueryOptions.SKIP_COUNT, false)) {
            return queryResult;
        }

        // We only count the total number of results if the actual number of results equals the limit established for performance purposes.
        if (options != null && options.getInt(QueryOptions.LIMIT, 0) == queryResult.getNumResults()) {
            QueryResult<Long> count = count(query);
            queryResult.setNumTotalResults(count.first());
        }
        return queryResult;
    }

    @Override
    public QueryResult nativeGet(Query query, QueryOptions options, String user) throws CatalogDBException, CatalogAuthorizationException {
        long startTime = startQuery();
        List<Document> documentList = new ArrayList<>();
        QueryResult<Document> queryResult;
        try (DBIterator<Document> dbIterator = nativeIterator(query, options, user)) {
            while (dbIterator.hasNext()) {
                documentList.add(dbIterator.next());
            }
        }
        queryResult = endQuery("Native get", startTime, documentList);

        if (options != null && options.getBoolean(QueryOptions.SKIP_COUNT, false)) {
            return queryResult;
        }

        // We only count the total number of results if the actual number of results equals the limit established for performance purposes.
        if (options != null && options.getInt(QueryOptions.LIMIT, 0) == queryResult.getNumResults()) {
            QueryResult<Long> count = count(query);
            queryResult.setNumTotalResults(count.first());
        }
        return queryResult;
    }

    @Override
    public DBIterator<ClinicalAnalysis> iterator(Query query, QueryOptions options) throws CatalogDBException {
        MongoCursor<Document> mongoCursor = getMongoCursor(query, options);
        return new ClinicalAnalysisMongoDBIterator<>(mongoCursor, clinicalConverter, dbAdaptorFactory, query.getLong(PRIVATE_STUDY_ID),
                null, options);
    }

    @Override
    public DBIterator nativeIterator(Query query, QueryOptions options) throws CatalogDBException {
        QueryOptions queryOptions = options != null ? new QueryOptions(options) : new QueryOptions();
        queryOptions.put(NATIVE_QUERY, true);

        MongoCursor<Document> mongoCursor = getMongoCursor(query, queryOptions);
        return new ClinicalAnalysisMongoDBIterator(mongoCursor, null, dbAdaptorFactory, query.getLong(PRIVATE_STUDY_ID), null,
                options);
    }

    @Override
    public DBIterator<ClinicalAnalysis> iterator(Query query, QueryOptions options, String user)
            throws CatalogDBException, CatalogAuthorizationException {
        Document studyDocument = getStudyDocument(query);
        MongoCursor<Document> mongoCursor = getMongoCursor(query, options, studyDocument, user);
        return new ClinicalAnalysisMongoDBIterator(mongoCursor, clinicalConverter, dbAdaptorFactory, query.getLong(PRIVATE_STUDY_ID), user,
                options);
    }

    @Override
    public DBIterator nativeIterator(Query query, QueryOptions options, String user)
            throws CatalogDBException, CatalogAuthorizationException {
        QueryOptions queryOptions = options != null ? new QueryOptions(options) : new QueryOptions();
        queryOptions.put(NATIVE_QUERY, true);

        Document studyDocument = getStudyDocument(query);
        MongoCursor<Document> mongoCursor = getMongoCursor(query, queryOptions, studyDocument, user);
        return new ClinicalAnalysisMongoDBIterator(mongoCursor, null, dbAdaptorFactory, query.getLong(PRIVATE_STUDY_ID), user, options);
    }

    private MongoCursor<Document> getMongoCursor(Query query, QueryOptions options) throws CatalogDBException {
        MongoCursor<Document> documentMongoCursor;
        try {
            documentMongoCursor = getMongoCursor(query, options, null, null);
        } catch (CatalogAuthorizationException e) {
            throw new CatalogDBException(e);
        }
        return documentMongoCursor;
    }

    private MongoCursor<Document> getMongoCursor(Query query, QueryOptions options, Document studyDocument, String user)
            throws CatalogDBException, CatalogAuthorizationException {
        Document queryForAuthorisedEntries = null;
        if (studyDocument != null && user != null) {
            // Get the document query needed to check the permissions as well
            queryForAuthorisedEntries = getQueryForAuthorisedEntries(studyDocument, user,
                    StudyAclEntry.StudyPermissions.VIEW_CLINICAL_ANALYSIS.name(),
                    ClinicalAnalysisAclEntry.ClinicalAnalysisPermissions.VIEW.name(), Entity.CLINICAL_ANALYSIS.name());
        }

        filterOutDeleted(query);
        Bson bson = parseQuery(query, false, queryForAuthorisedEntries);
        QueryOptions qOptions;
        if (options != null) {
            qOptions = new QueryOptions(options);
        } else {
            qOptions = new QueryOptions();
        }
        qOptions = removeInnerProjections(qOptions, QueryParams.INTERPRETATIONS.key());

        logger.debug("Clinical analysis query : {}", bson.toBsonDocument(Document.class, MongoClient.getDefaultCodecRegistry()));
        return clinicalCollection.nativeQuery().find(bson, qOptions).iterator();
    }

    private Document getStudyDocument(Query query) throws CatalogDBException {
        // Get the study document
        Query studyQuery = new Query(StudyDBAdaptor.QueryParams.UID.key(), query.getLong(QueryParams.STUDY_UID.key()));
        QueryResult<Document> queryResult = dbAdaptorFactory.getCatalogStudyDBAdaptor().nativeGet(studyQuery, QueryOptions.empty());
        if (queryResult.getNumResults() == 0) {
            throw new CatalogDBException("Study " + query.getLong(QueryParams.STUDY_UID.key()) + " not found");
        }
        return queryResult.first();
    }


    @Override
    public QueryResult rank(Query query, String field, int numResults, boolean asc) throws CatalogDBException {
        return null;
    }

    @Override
    public QueryResult groupBy(Query query, String field, QueryOptions options) throws CatalogDBException {
        filterOutDeleted(query);
        Bson bsonQuery = parseQuery(query, false);
        return groupBy(clinicalCollection, bsonQuery, field, QueryParams.ID.key(), options);
    }

    @Override
    public QueryResult groupBy(Query query, List<String> fields, QueryOptions options) throws CatalogDBException {
        filterOutDeleted(query);
        Bson bsonQuery = parseQuery(query, false);
        return groupBy(clinicalCollection, bsonQuery, fields, QueryParams.ID.key(), options);
    }

    @Override
    public QueryResult groupBy(Query query, String field, QueryOptions options, String user)
            throws CatalogDBException, CatalogAuthorizationException {
        Document studyDocument = getStudyDocument(query);
        Document queryForAuthorisedEntries = getQueryForAuthorisedEntries(studyDocument, user,
                StudyAclEntry.StudyPermissions.VIEW_CLINICAL_ANALYSIS.name(),
                ClinicalAnalysisAclEntry.ClinicalAnalysisPermissions.VIEW.name(), Entity.CLINICAL_ANALYSIS.name());
        filterOutDeleted(query);
        Bson bsonQuery = parseQuery(query, false, queryForAuthorisedEntries);
        return groupBy(clinicalCollection, bsonQuery, field, QueryParams.ID.key(), options);
    }

    @Override
    public QueryResult groupBy(Query query, List<String> fields, QueryOptions options, String user)
            throws CatalogDBException, CatalogAuthorizationException {
        Document studyDocument = getStudyDocument(query);
        Document queryForAuthorisedEntries = getQueryForAuthorisedEntries(studyDocument, user,
                StudyAclEntry.StudyPermissions.VIEW_CLINICAL_ANALYSIS.name(),
                ClinicalAnalysisAclEntry.ClinicalAnalysisPermissions.VIEW.name(), Entity.CLINICAL_ANALYSIS.name());
        filterOutDeleted(query);
        Bson bsonQuery = parseQuery(query, false, queryForAuthorisedEntries);
        return groupBy(clinicalCollection, bsonQuery, fields, SampleDBAdaptor.QueryParams.ID.key(), options);
    }

    @Override
    public void forEach(Query query, Consumer<? super Object> action, QueryOptions options) throws CatalogDBException {
        Objects.requireNonNull(action);
        try (DBIterator<ClinicalAnalysis> catalogDBIterator = iterator(query, options)) {
            while (catalogDBIterator.hasNext()) {
                action.accept(catalogDBIterator.next());
            }
        }
    }

    @Override
    public void nativeInsert(Map<String, Object> clinicalAnalysis, String userId) throws CatalogDBException {
        Document document = getMongoDBDocument(clinicalAnalysis, "clinicalAnalysis");
        clinicalCollection.insert(document, null);
    }

    @Override
    public QueryResult<ClinicalAnalysis> insert(long studyId, ClinicalAnalysis clinicalAnalysis, QueryOptions options)
            throws CatalogDBException {
        long startTime = startQuery();

        dbAdaptorFactory.getCatalogStudyDBAdaptor().checkId(studyId);
        List<Bson> filterList = new ArrayList<>();
        filterList.add(Filters.eq(QueryParams.ID.key(), clinicalAnalysis.getId()));
        filterList.add(Filters.eq(PRIVATE_STUDY_ID, studyId));

        Bson bson = Filters.and(filterList);
        QueryResult<Long> count = clinicalCollection.count(bson);
        if (count.getResult().get(0) > 0) {
            throw new CatalogDBException("Cannot create clinical analysis. A clinical analysis with { id: '"
                    + clinicalAnalysis.getId() + "'} already exists.");
        }

        long clinicalAnalysisId = getNewId();
        clinicalAnalysis.setUid(clinicalAnalysisId);
        clinicalAnalysis.setStudyUid(studyId);
        if (StringUtils.isEmpty(clinicalAnalysis.getUuid())) {
            clinicalAnalysis.setUuid(UUIDUtils.generateOpenCGAUUID(UUIDUtils.Entity.CLINICAL));
        }

        Document clinicalObject = clinicalConverter.convertToStorageType(clinicalAnalysis);
        if (StringUtils.isNotEmpty(clinicalAnalysis.getCreationDate())) {
            clinicalObject.put(PRIVATE_CREATION_DATE, TimeUtils.toDate(clinicalAnalysis.getCreationDate()));
        } else {
            clinicalObject.put(PRIVATE_CREATION_DATE, TimeUtils.getDate());
        }
        clinicalObject.put(PERMISSION_RULES_APPLIED, Collections.emptyList());
        clinicalCollection.insert(clinicalObject, null);

        return endQuery("createClinicalAnalysis", startTime, get(clinicalAnalysisId, options));
    }

    @Override
    public QueryResult<ClinicalAnalysis> get(long clinicalAnalysisId, QueryOptions options) throws CatalogDBException {
        checkId(clinicalAnalysisId);
        return get(new Query(QueryParams.UID.key(), clinicalAnalysisId).append(QueryParams.STATUS_NAME.key(), "!=" + Status.DELETED)
                .append(QueryParams.STUDY_UID.key(), getStudyId(clinicalAnalysisId)), options);
    }

    @Override
    public QueryResult<ClinicalAnalysis> get(Query query, QueryOptions options, String user)
            throws CatalogDBException, CatalogAuthorizationException {
        long startTime = startQuery();
        List<ClinicalAnalysis> documentList = new ArrayList<>();
        QueryResult<ClinicalAnalysis> queryResult;
        try (DBIterator<ClinicalAnalysis> dbIterator = iterator(query, options, user)) {
            while (dbIterator.hasNext()) {
                documentList.add(dbIterator.next());
            }
        }
        queryResult = endQuery("Get", startTime, documentList);

        if (options != null && options.getBoolean(QueryOptions.SKIP_COUNT, false)) {
            return queryResult;
        }

        // We only count the total number of results if the actual number of results equals the limit established for performance purposes.
        if (options != null && options.getInt(QueryOptions.LIMIT, 0) == queryResult.getNumResults()) {
            QueryResult<Long> count = count(query, user, StudyAclEntry.StudyPermissions.VIEW_CLINICAL_ANALYSIS);
            queryResult.setNumTotalResults(count.first());
        }
        return queryResult;
    }

    @Override
    public long getStudyId(long clinicalAnalysisId) throws CatalogDBException {
        Bson query = new Document(PRIVATE_UID, clinicalAnalysisId);
        Bson projection = Projections.include(PRIVATE_STUDY_ID);
        QueryResult<Document> queryResult = clinicalCollection.find(query, projection, null);

        if (!queryResult.getResult().isEmpty()) {
            Object studyId = queryResult.getResult().get(0).get(PRIVATE_STUDY_ID);
            return studyId instanceof Number ? ((Number) studyId).longValue() : Long.parseLong(studyId.toString());
        } else {
            throw CatalogDBException.uidNotFound("ClinicalAnalysis", clinicalAnalysisId);
        }
    }

    private Bson parseQuery(Query query, boolean isolated) throws CatalogDBException {
        return parseQuery(query, isolated, null);
    }

    protected Bson parseQuery(Query query, boolean isolated, Document authorisation) throws CatalogDBException {
        List<Bson> andBsonList = new ArrayList<>();

        if (isolated) {
            andBsonList.add(new Document("$isolated", 1));
        }

        fixComplexQueryParam(QueryParams.ATTRIBUTES.key(), query);
        fixComplexQueryParam(QueryParams.BATTRIBUTES.key(), query);
        fixComplexQueryParam(QueryParams.NATTRIBUTES.key(), query);


        for (Map.Entry<String, Object> entry : query.entrySet()) {
            String key = entry.getKey().split("\\.")[0];
            QueryParams queryParam = QueryParams.getParam(entry.getKey()) != null ? QueryParams.getParam(entry.getKey())
                    : QueryParams.getParam(key);
            if (queryParam == null) {
                throw new CatalogDBException("Unexpected parameter " + entry.getKey() + ". The parameter does not exist or cannot be "
                        + "queried for.");
            }
            try {
                switch (queryParam) {
                    case UID:
                        addAutoOrQuery(PRIVATE_UID, queryParam.key(), query, queryParam.type(), andBsonList);
                        break;
                    case STUDY_UID:
                        addAutoOrQuery(PRIVATE_STUDY_ID, queryParam.key(), query, queryParam.type(), andBsonList);
                        break;
                    case ATTRIBUTES:
                        addAutoOrQuery(entry.getKey(), entry.getKey(), query, queryParam.type(), andBsonList);
                        break;
                    case BATTRIBUTES:
                        String mongoKey = entry.getKey().replace(QueryParams.BATTRIBUTES.key(), QueryParams.ATTRIBUTES.key());
                        addAutoOrQuery(mongoKey, entry.getKey(), query, queryParam.type(), andBsonList);
                        break;
                    case NATTRIBUTES:
                        mongoKey = entry.getKey().replace(QueryParams.NATTRIBUTES.key(), QueryParams.ATTRIBUTES.key());
                        addAutoOrQuery(mongoKey, entry.getKey(), query, queryParam.type(), andBsonList);
                        break;
                    case DISORDER:
                        addOntologyQueryFilter(queryParam.key(), queryParam.key(), query, andBsonList);
                        break;
                    case CREATION_DATE:
                        addAutoOrQuery(PRIVATE_CREATION_DATE, queryParam.key(), query, queryParam.type(), andBsonList);
                        break;
                    case MODIFICATION_DATE:
                        addAutoOrQuery(PRIVATE_MODIFICATION_DATE, queryParam.key(), query, queryParam.type(), andBsonList);
                        break;
                    case STATUS_NAME:
                        // Convert the status to a positive status
                        query.put(queryParam.key(),
                                Status.getPositiveStatus(ClinicalAnalysis.ClinicalStatus.STATUS_LIST, query.getString(queryParam.key())));
                        addAutoOrQuery(queryParam.key(), queryParam.key(), query, queryParam.type(), andBsonList);
                        break;
                    case ANALYST:
                    case ANALYST_ASSIGNEE:
                        addAutoOrQuery(ANALYST_ASSIGNEE.key(), queryParam.key(), query, queryParam.type(), andBsonList);
                        break;
                    // Other parameter that can be queried.
                    case ID:
                    case UUID:
                    case TYPE:
                    case DUE_DATE:
                    case PRIORITY:
                    case SAMPLE_UID:
                    case PROBAND_UID:
                    case FAMILY_UID:
                    case DESCRIPTION:
                    case RELEASE:
                    case STATUS:
                    case STATUS_MSG:
                    case STATUS_DATE:
                    case FLAGS:
                    case ACL:
                    case ACL_MEMBER:
                    case ACL_PERMISSIONS:
                        addAutoOrQuery(queryParam.key(), queryParam.key(), query, queryParam.type(), andBsonList);
                        break;
                    default:
                        throw new CatalogDBException("Cannot query by parameter " + queryParam.key());
                }
            } catch (Exception e) {
                logger.error("Error with " + entry.getKey() + " " + entry.getValue());
                throw new CatalogDBException(e);
            }
        }

        if (authorisation != null && authorisation.size() > 0) {
            andBsonList.add(authorisation);
        }
        if (!andBsonList.isEmpty()) {
            return Filters.and(andBsonList);
        } else {
            return new Document();
        }
    }
}<|MERGE_RESOLUTION|>--- conflicted
+++ resolved
@@ -185,13 +185,8 @@
         filterStringListParams(parameters, document.getSet(), acceptedListParams);
 
         String[] acceptedObjectParams = {QueryParams.FILES.key(), QueryParams.FAMILY.key(), QueryParams.DISORDER.key(),
-<<<<<<< HEAD
-                QueryParams.PROBAND.key(), QueryParams.COMMENTS.key(), QueryParams.STATUS.key(), QueryParams.ANALYST.key(),
-                QueryParams.CONSENT.key()};
-=======
                 QueryParams.PROBAND.key(), QueryParams.COMMENTS.key(), QueryParams.ALERTS.key(), QueryParams.STATUS.key(),
                 QueryParams.ANALYST.key(), QueryParams.CONSENT.key()};
->>>>>>> 6c04fdf1
         filterObjectParams(parameters, document.getSet(), acceptedObjectParams);
 
         String[] acceptedMapParams = {QueryParams.ROLE_TO_PROBAND.key()};
