/*
 * Copyright 2015-2020 OpenCB
 *
 * Licensed under the Apache License, Version 2.0 (the "License");
 * you may not use this file except in compliance with the License.
 * You may obtain a copy of the License at
 *
 *     http://www.apache.org/licenses/LICENSE-2.0
 *
 * Unless required by applicable law or agreed to in writing, software
 * distributed under the License is distributed on an "AS IS" BASIS,
 * WITHOUT WARRANTIES OR CONDITIONS OF ANY KIND, either express or implied.
 * See the License for the specific language governing permissions and
 * limitations under the License.
 */

package org.opencb.opencga.catalog.managers;

import com.fasterxml.jackson.databind.ObjectMapper;
import org.apache.commons.lang3.StringUtils;
import org.opencb.commons.datastore.core.Event;
import org.opencb.commons.datastore.core.ObjectMap;
import org.opencb.commons.datastore.core.Query;
import org.opencb.commons.datastore.core.QueryOptions;
import org.opencb.commons.datastore.core.result.Error;
import org.opencb.commons.utils.ListUtils;
import org.opencb.opencga.catalog.auth.authorization.AuthorizationManager;
import org.opencb.opencga.catalog.db.DBAdaptorFactory;
import org.opencb.opencga.catalog.db.api.*;
import org.opencb.opencga.catalog.exceptions.*;
import org.opencb.opencga.catalog.io.CatalogIOManager;
import org.opencb.opencga.catalog.utils.Constants;
import org.opencb.opencga.catalog.utils.ParamUtils;
import org.opencb.opencga.catalog.utils.UuidUtils;
import org.opencb.opencga.core.api.ParamConstants;
import org.opencb.opencga.core.cellbase.CellBaseValidator;
import org.opencb.opencga.core.config.Configuration;
import org.opencb.opencga.core.config.storage.CellBaseConfiguration;
import org.opencb.opencga.core.models.audit.AuditRecord;
import org.opencb.opencga.core.models.cohort.Cohort;
import org.opencb.opencga.core.models.common.Enums;
import org.opencb.opencga.core.models.individual.Individual;
import org.opencb.opencga.core.models.project.*;
import org.opencb.opencga.core.models.sample.Sample;
import org.opencb.opencga.core.models.study.Study;
import org.opencb.opencga.core.models.user.Account;
import org.opencb.opencga.core.models.user.User;
import org.opencb.opencga.core.response.OpenCGAResult;

import java.io.*;
import java.nio.file.Files;
import java.nio.file.Path;
import java.nio.file.Paths;
import java.util.*;
import java.util.stream.Collectors;

import static org.opencb.opencga.core.common.JacksonUtils.getDefaultObjectMapper;

/**
 * @author Jacobo Coll &lt;jacobo167@gmail.com&gt;
 */
public class ProjectManager extends AbstractManager {

    private final CatalogIOManager catalogIOManager;

    private static final Set<String> UPDATABLE_FIELDS = new HashSet<>(Arrays.asList(
            ProjectDBAdaptor.QueryParams.ID.key(),
            ProjectDBAdaptor.QueryParams.NAME.key(),
            ProjectDBAdaptor.QueryParams.DESCRIPTION.key(),
            ProjectDBAdaptor.QueryParams.CREATION_DATE.key(),
            ProjectDBAdaptor.QueryParams.ORGANIZATION.key(),
            ProjectDBAdaptor.QueryParams.ORGANISM_SCIENTIFIC_NAME.key(),
            ProjectDBAdaptor.QueryParams.ORGANISM_COMMON_NAME.key(),
            ProjectDBAdaptor.QueryParams.ORGANISM_ASSEMBLY.key(),
            ProjectDBAdaptor.QueryParams.ATTRIBUTES.key()
    ));
    private static final Set<String> PROTECTED_UPDATABLE_FIELDS = new HashSet<>(Arrays.asList(
            ProjectDBAdaptor.QueryParams.INTERNAL_DATASTORES_VARIANT.key(),
            ProjectDBAdaptor.QueryParams.CELLBASE.key()
    ));

    ProjectManager(AuthorizationManager authorizationManager, AuditManager auditManager, CatalogManager catalogManager,
                   DBAdaptorFactory catalogDBAdaptorFactory, CatalogIOManager catalogIOManager, Configuration configuration) {
        super(authorizationManager, auditManager, catalogManager, catalogDBAdaptorFactory, configuration);
        this.catalogIOManager = catalogIOManager;
    }

    public String getOwner(long projectId) throws CatalogException {
        return projectDBAdaptor.getOwnerId(projectId);
    }

    /**
     * Fetch the project qualifying the projectStr structure as long as userId has permissions to see it.
     *
     * @param projectStr string that can contain the full qualified name (owner@projectId) or just the projectId.
     * @param userId     user asking for the project information.
     * @return a OpenCGAResult containing the project.
     * @throws CatalogException if multiple projects are found.
     */
    Project resolveId(String projectStr, String userId) throws CatalogException {
        if (StringUtils.isEmpty(userId)) {
            throw new CatalogException("Missing mandatory parameter userId");
        }

        String auxProject = "";
        String auxOwner = "";
        boolean isUuid = false;

        if (StringUtils.isNotEmpty(projectStr)) {
            if (UuidUtils.isOpenCgaUuid(projectStr)) {
                isUuid = true;
            } else {
                String[] split = projectStr.split("@");
                if (split.length == 1) {
                    auxProject = projectStr;
                } else if (split.length == 2) {
                    auxOwner = split[0];
                    auxProject = split[1];
                } else {
                    throw new CatalogException(projectStr + " does not follow the expected pattern [ownerId@projectId]");
                }
            }
        }

        QueryOptions projectOptions = new QueryOptions()
                .append(QueryOptions.INCLUDE, Arrays.asList(
                        ProjectDBAdaptor.QueryParams.UID.key(), ProjectDBAdaptor.QueryParams.UUID.key(),
                        ProjectDBAdaptor.QueryParams.ID.key(), ProjectDBAdaptor.QueryParams.FQN.key(),
                        ProjectDBAdaptor.QueryParams.CURRENT_RELEASE.key()));

        if (StringUtils.isEmpty(auxOwner) || auxOwner.equals(userId)) {
            // We look for own projects
            Query query = new Query(ProjectDBAdaptor.QueryParams.USER_ID.key(), userId);
            if (isUuid) {
                query.putIfNotEmpty(ProjectDBAdaptor.QueryParams.UUID.key(), projectStr);
            } else {
                query.putIfNotEmpty(ProjectDBAdaptor.QueryParams.ID.key(), auxProject);
            }

            OpenCGAResult<Project> projectDataResult = projectDBAdaptor.get(query, projectOptions);
            if (projectDataResult.getNumResults() > 1) {
                throw new CatalogException("Please be more concrete with the project. More than one project found for " + userId + " user");
            } else if (projectDataResult.getNumResults() == 1) {
                return projectDataResult.first();
            }
        }

        // Look for shared projects. First, we will check all the studies in which the user is a member
        Query query = new Query();
        query.putIfNotEmpty(StudyDBAdaptor.QueryParams.OWNER.key(), auxOwner);
        if (isUuid) {
            query.putIfNotEmpty(StudyDBAdaptor.QueryParams.PROJECT_UUID.key(), projectStr);
        } else {
            query.putIfNotEmpty(StudyDBAdaptor.QueryParams.PROJECT_ID.key(), auxProject);
        }

        QueryOptions queryOptions = new QueryOptions(QueryOptions.INCLUDE, StudyDBAdaptor.QueryParams.FQN.key());
        OpenCGAResult<Study> studyDataResult = studyDBAdaptor.get(query, queryOptions, userId);

        if (studyDataResult.getNumResults() > 0) {
            Set<String> projectFqnSet = new HashSet<>();
            for (Study study : studyDataResult.getResults()) {
                projectFqnSet.add(StringUtils.split(study.getFqn(), ":")[0]);
            }

            if (projectFqnSet.size() == 1) {
                query = new Query(ProjectDBAdaptor.QueryParams.FQN.key(), projectFqnSet);
                return projectDBAdaptor.get(query, projectOptions).first();
            } else {
                throw new CatalogException("More than one project shared with user " + userId + ". Please, be more specific. "
                        + "The accepted pattern is [ownerId@projectId]");
            }
        } else {
            if (StringUtils.isNotEmpty(projectStr)) {
                // Check if it is a matter of permissions
                if (studyDBAdaptor.count(query).getNumMatches() == 0) {
                    throw new CatalogException("Project " + projectStr + " not found");
                } else {
                    throw CatalogAuthorizationException.deny(userId, "view", "project", projectStr, null);
                }
            } else {
                throw new CatalogException("No projects shared or owned by user " + userId);
            }
        }
    }

    private OpenCGAResult<Project> getProject(String userId, String projectUuid, QueryOptions options) throws CatalogDBException {
        Query query = new Query()
                .append(ProjectDBAdaptor.QueryParams.USER_ID.key(), userId)
                .append(ProjectDBAdaptor.QueryParams.UUID.key(), projectUuid);
        options = ParamUtils.defaultObject(options, QueryOptions::new);
        return projectDBAdaptor.get(query, options);
    }

    /**
     * Obtain the list of projects and studies that are shared with the user.
     *
     * @param userId       user whose projects and studies are being shared with.
     * @param queryOptions QueryOptions object.
     * @param sessionId    Session id which should correspond to userId.
     * @return A OpenCGAResult object containing the list of projects and studies that are shared with the user.
     * @throws CatalogException CatalogException
     */
    public OpenCGAResult<Project> getSharedProjects(String userId, QueryOptions queryOptions, String sessionId) throws CatalogException {
        OpenCGAResult<Project> result = search(new Query(ProjectDBAdaptor.QueryParams.USER_ID.key(), "!=" + userId), queryOptions,
                sessionId);
        for (Event event : result.getEvents()) {
            if (event.getType() == Event.Type.ERROR) {
                throw new CatalogAuthorizationException(event.getMessage());
            }
        }
        return result;
    }

    @Deprecated
    public OpenCGAResult<Project> create(String id, String name, String description, String scientificName, String commonName,
                                         String assembly, QueryOptions options, String sessionId) throws CatalogException {
        ProjectCreateParams projectCreateParams = new ProjectCreateParams(id, name, description, null, null,
                new ProjectOrganism(scientificName, commonName, assembly), null, null);
        return create(projectCreateParams, options, sessionId);
    }

    public OpenCGAResult<Project> create(ProjectCreateParams projectCreateParams, QueryOptions options, String token)
            throws CatalogException {
        //Only the user can create a project
        String userId = this.catalogManager.getUserManager().getUserId(token);
        if (userId.isEmpty()) {
            throw new CatalogException("The token introduced does not correspond to any registered user.");
        }

        ObjectMap auditParams = new ObjectMap()
                .append("project", projectCreateParams)
                .append("options", options)
                .append("token", token);

        options = ParamUtils.defaultObject(options, QueryOptions::new);
        OpenCGAResult<Project> queryResult;
        Project project;
        try {
            ParamUtils.checkObj(projectCreateParams, "ProjectCreateParams");

            // Check that the account type is not guest
            OpenCGAResult<User> user = userDBAdaptor.get(userId, QueryOptions.empty());
            if (user.getNumResults() == 0) {
                throw new CatalogException("Internal error happened. Could not find user " + userId);
            }

            if (Account.AccountType.FULL != user.first().getAccount().getType()) {
                if (user.first().getAccount().getType() == Account.AccountType.ADMINISTRATOR) {
                    // Check it is the first project
                    if (user.first().getProjects() != null && !user.first().getProjects().isEmpty()) {
                        String errorMsg = "Cannot create more projects for ADMINISTRATOR user '" + user.first().getId() + "'.";
                        auditManager.auditCreate(userId, Enums.Resource.PROJECT, projectCreateParams.getId(), "", "", "", auditParams,
                                new AuditRecord.Status(AuditRecord.Status.Result.ERROR, new Error(0, "", errorMsg)));
                        throw new CatalogException(errorMsg);
                    }
                } else {

                    String errorMsg = "User " + userId + " is not authorized to create new projects. Only users with "
                            + Account.AccountType.FULL + " accounts are allowed to do so.";
                    auditManager.auditCreate(userId, Enums.Resource.PROJECT, projectCreateParams.getId(), "", "", "", auditParams,
                            new AuditRecord.Status(AuditRecord.Status.Result.ERROR, new Error(0, "", errorMsg)));
                    throw new CatalogException(errorMsg);
                }
            }

            project = projectCreateParams.toProject();
            validateProjectForCreation(project, user.first());

            queryResult = projectDBAdaptor.insert(project, userId, options);
            OpenCGAResult<Project> result = getProject(userId, project.getUuid(), options);
            project = result.first();
            if (options.getBoolean(ParamConstants.INCLUDE_RESULT_PARAM)) {
                // Fetch created project
                queryResult.setResults(result.getResults());
            }
        } catch (CatalogException e) {
            auditManager.auditCreate(userId, Enums.Resource.PROJECT, projectCreateParams.getId(), "", "", "", auditParams,
                    new AuditRecord.Status(AuditRecord.Status.Result.ERROR, e.getError()));
            throw e;
        }

        try {
            catalogIOManager.createProject(userId, Long.toString(project.getUid()));
        } catch (CatalogIOException e) {
            auditManager.auditCreate(userId, Enums.Resource.PROJECT, project.getId(), "", "", "", auditParams,
                    new AuditRecord.Status(AuditRecord.Status.Result.ERROR, e.getError()));
            try {
                projectDBAdaptor.delete(project);
            } catch (Exception e1) {
                logger.error("Error deleting project from catalog after failing creating the folder in the filesystem", e1);
                throw e;
            }
            throw e;
        }
        auditManager.auditCreate(userId, Enums.Resource.PROJECT, project.getId(), project.getUuid(), "", "", auditParams,
                new AuditRecord.Status(AuditRecord.Status.Result.SUCCESS));

        return queryResult;
    }

    private void validateProjectForCreation(Project project, User user) throws CatalogParameterException {
        ParamUtils.checkParameter(project.getId(), ProjectDBAdaptor.QueryParams.ID.key());
        project.setName(ParamUtils.defaultString(project.getName(), project.getId()));
        project.setDescription(ParamUtils.defaultString(project.getDescription(), ""));
        project.setCreationDate(ParamUtils.checkDateOrGetCurrentDate(project.getCreationDate(),
                ProjectDBAdaptor.QueryParams.CREATION_DATE.key()));
        project.setModificationDate(ParamUtils.checkDateOrGetCurrentDate(project.getModificationDate(),
                ProjectDBAdaptor.QueryParams.MODIFICATION_DATE.key()));
<<<<<<< HEAD
        project.setModificationDate(TimeUtils.getTime());
        project.setCellbase(ParamUtils.defaultObject(project.getCellbase(),
                new CellBaseConfiguration(
                        ParamConstants.CELLBASE_URL,
                        ParamConstants.CELLBASE_VERSION,
                        ParamConstants.CELLBASE_DATA_RELEASE,
                        ParamConstants.CELLBASE_TOKEN)));
=======
>>>>>>> 22947946
        project.setCurrentRelease(1);
        project.setInternal(ProjectInternal.init());
        project.setAttributes(ParamUtils.defaultObject(project.getAttributes(), HashMap::new));

        if (user.getAccount().getType() == Account.AccountType.ADMINISTRATOR) {
            // Do not validate organism nor CellBase for admin account
        } else {
            if (project.getOrganism() == null || StringUtils.isEmpty(project.getOrganism().getAssembly())
                    || StringUtils.isEmpty(project.getOrganism().getScientificName())) {
                throw new CatalogParameterException("Missing mandatory organism information");
            }
            try {
                CellBaseConfiguration cellBaseConfiguration = ParamUtils.defaultObject(project.getCellbase(),
                        new CellBaseConfiguration(ParamConstants.CELLBASE_URL, ParamConstants.CELLBASE_VERSION));
                cellBaseConfiguration = CellBaseValidator.validate(cellBaseConfiguration,
                        project.getOrganism().getScientificName(),
                        project.getOrganism().getAssembly(), true);
                project.setCellbase(cellBaseConfiguration);
            } catch (IOException e) {
                throw new CatalogParameterException(e);
            }
        }


        project.setUuid(UuidUtils.generateOpenCgaUuid(UuidUtils.Entity.PROJECT));

        if (project.getStudies() != null && !project.getStudies().isEmpty()) {
            throw new CatalogParameterException("Creating project and studies in a single transaction is forbidden");
        }
    }

    /**
     * Reads a project from Catalog given a project id or alias.
     *
     * @param projectId Project id or alias.
     * @param options   Read options
     * @param token     sessionId
     * @return The specified object
     * @throws CatalogException CatalogException
     */
    public OpenCGAResult<Project> get(String projectId, QueryOptions options, String token) throws CatalogException {
        String userId = catalogManager.getUserManager().getUserId(token);

        ObjectMap auditParams = new ObjectMap()
                .append("projectId", projectId)
                .append("options", options)
                .append("token", token);
        try {
            Project project = resolveId(projectId, userId);
            OpenCGAResult<Project> queryResult = projectDBAdaptor.get(project.getUid(), options);
            auditManager.auditInfo(userId, Enums.Resource.PROJECT, project.getId(), project.getUuid(), "", "", auditParams,
                    new AuditRecord.Status(AuditRecord.Status.Result.SUCCESS));
            return queryResult;
        } catch (CatalogException e) {
            auditManager.auditInfo(userId, Enums.Resource.PROJECT, projectId, "", "", "", auditParams,
                    new AuditRecord.Status(AuditRecord.Status.Result.ERROR, e.getError()));
            throw e;
        }
    }

    public OpenCGAResult<Project> get(List<String> projectList, QueryOptions options, boolean ignoreException, String sessionId)
            throws CatalogException {
        OpenCGAResult<Project> result = OpenCGAResult.empty();

        for (int i = 0; i < projectList.size(); i++) {
            String project = projectList.get(i);
            try {
                OpenCGAResult<Project> projectResult = get(project, options, sessionId);
                result.append(projectResult);
            } catch (CatalogException e) {
                Event event = new Event(Event.Type.ERROR, projectList.get(i), e.getMessage());
                String warning = "Missing " + projectList.get(i) + ": " + e.getMessage();
                if (ignoreException) {
                    logger.error(warning, e);
                    result.getEvents().add(event);
                } else {
                    logger.error(warning);
                    throw e;
                }
            }
        }
        return result;
    }

    /**
     * Fetch all the project objects matching the query.
     *
     * @param query   Query to catalog.
     * @param options Query options, like "include", "exclude", "limit" and "skip"
     * @param token   sessionId
     * @return All matching elements.
     * @throws CatalogException CatalogException
     */
    public OpenCGAResult<Project> search(Query query, QueryOptions options, String token) throws CatalogException {
        query = ParamUtils.defaultObject(query, Query::new);
        options = ParamUtils.defaultObject(options, QueryOptions::new);
        String userId = catalogManager.getUserManager().getUserId(token);
        query = new Query(query);

        ObjectMap auditParams = new ObjectMap()
                .append("query", query)
                .append("options", options)
                .append("token", token);

        try {
            fixQueryObject(query);
            // If study is provided, we need to check if it will be study alias or id
            if (StringUtils.isNotEmpty(query.getString(ProjectDBAdaptor.QueryParams.STUDY.key()))) {
                List<Study> studies = catalogManager.getStudyManager()
                        .resolveIds(query.getAsStringList(ProjectDBAdaptor.QueryParams.STUDY.key()), userId);
                query.remove(ProjectDBAdaptor.QueryParams.STUDY.key());
                query.put(ProjectDBAdaptor.QueryParams.STUDY_UID.key(), studies.stream().map(Study::getUid).collect(Collectors.toList()));
            }

            OpenCGAResult<Project> queryResult = projectDBAdaptor.get(query, options, userId);
            auditManager.auditSearch(userId, Enums.Resource.PROJECT, "", "", auditParams,
                    new AuditRecord.Status(AuditRecord.Status.Result.SUCCESS));
            return queryResult;
        } catch (CatalogException e) {
            auditManager.auditSearch(userId, Enums.Resource.PROJECT, "", "", auditParams,
                    new AuditRecord.Status(AuditRecord.Status.Result.ERROR, e.getError()));

            throw e;
        }
    }

    /**
     * Update metada from projects.
     *
     * @param projectId  Project id or alias.
     * @param parameters Parameters to change.
     * @param options    options
     * @param token      sessionId
     * @return The modified entry.
     * @throws CatalogException CatalogException
     */
    public OpenCGAResult<Project> update(String projectId, ObjectMap parameters, QueryOptions options, String token)
            throws CatalogException {
        return update(projectId, parameters, options, false, token);
    }

    /**
     * Update metada from projects.
     *
     * @param projectId             Project id or alias.
     * @param parameters            Parameters to change.
     * @param options               options
     * @param allowProtectedUpdates Allow protected updates
     * @param token                 sessionId
     * @return The modified entry.
     * @throws CatalogException CatalogException
     */
    private OpenCGAResult<Project> update(String projectId, ObjectMap parameters, QueryOptions options, boolean allowProtectedUpdates,
                                          String token)
            throws CatalogException {
        String userId = this.catalogManager.getUserManager().getUserId(token);

        ObjectMap auditParams = new ObjectMap()
                .append("project", projectId)
                .append("updateParams", parameters)
                .append("options", options)
                .append("token", token);

        Project project;
        try {
            project = resolveId(projectId, userId);
        } catch (CatalogException e) {
            auditManager.auditUpdate(userId, Enums.Resource.PROJECT, projectId, "", "", "", auditParams,
                    new AuditRecord.Status(AuditRecord.Status.Result.ERROR, e.getError()));
            throw e;
        }

        try {
            ParamUtils.checkObj(parameters, "Parameters");
            ParamUtils.checkParameter(token, "token");
            options = ParamUtils.defaultObject(options, QueryOptions::new);

            long projectUid = project.getUid();
            authorizationManager.checkCanEditProject(projectUid, userId);

            for (String s : parameters.keySet()) {
                if (UPDATABLE_FIELDS.contains(s)) {
                    continue;
                } else if (allowProtectedUpdates && PROTECTED_UPDATABLE_FIELDS.contains(s)) {
                    logger.info("Updating protected field '{}' from project '{}'", s, project.getFqn());
                } else {
                    throw new CatalogDBException("Parameter '" + s + "' can't be changed");
                }
            }

            if (parameters.containsKey(ProjectDBAdaptor.QueryParams.CREATION_DATE.key())) {
                // Validate creationDate format
                String creationDate = parameters.getString(ProjectDBAdaptor.QueryParams.CREATION_DATE.key());
                ParamUtils.checkDateFormat(creationDate, ProjectDBAdaptor.QueryParams.CREATION_DATE.key());
            }
            if (parameters.containsKey(ProjectDBAdaptor.QueryParams.MODIFICATION_DATE.key())) {
                // Validate modificationDate format
                String modificationDate = parameters.getString(ProjectDBAdaptor.QueryParams.MODIFICATION_DATE.key());
                ParamUtils.checkDateFormat(modificationDate, ProjectDBAdaptor.QueryParams.MODIFICATION_DATE.key());
            }

            // Update organism information only if any of the fields was not properly defined
            if (parameters.containsKey(ProjectDBAdaptor.QueryParams.ORGANISM_SCIENTIFIC_NAME.key())
                    || parameters.containsKey(ProjectDBAdaptor.QueryParams.ORGANISM_COMMON_NAME.key())
                    || parameters.containsKey(ProjectDBAdaptor.QueryParams.ORGANISM_ASSEMBLY.key())) {
                OpenCGAResult<Project> projectQR = projectDBAdaptor
                        .get(projectUid, new QueryOptions(QueryOptions.INCLUDE, ProjectDBAdaptor.QueryParams.ORGANISM.key()));
                if (projectQR.getNumResults() == 0) {
                    throw new CatalogException("Project " + projectUid + " not found");
                }
                boolean canBeUpdated = false;
                if (parameters.containsKey(ProjectDBAdaptor.QueryParams.ORGANISM_SCIENTIFIC_NAME.key())
                        && StringUtils.isEmpty(projectQR.first().getOrganism().getScientificName())) {
                    canBeUpdated = true;
                }
                if (parameters.containsKey(ProjectDBAdaptor.QueryParams.ORGANISM_COMMON_NAME.key())
                        && StringUtils.isEmpty(projectQR.first().getOrganism().getCommonName())) {
                    canBeUpdated = true;
                }
                if (parameters.containsKey(ProjectDBAdaptor.QueryParams.ORGANISM_ASSEMBLY.key())
                        && StringUtils.isEmpty(projectQR.first().getOrganism().getAssembly())) {
                    canBeUpdated = true;
                }
                if (!canBeUpdated) {
                    throw new CatalogException("Cannot update organism information that is already filled in");
                }
            }

            if (parameters.containsKey(ProjectDBAdaptor.QueryParams.ID.key())) {
                ParamUtils.checkIdentifier(parameters.getString(ProjectDBAdaptor.QueryParams.ID.key()), "id");
            }

            OpenCGAResult<Project> update = projectDBAdaptor.update(projectUid, parameters, QueryOptions.empty());
            auditManager.auditUpdate(userId, Enums.Resource.PROJECT, project.getId(), project.getUuid(), "", "", auditParams,
                    new AuditRecord.Status(AuditRecord.Status.Result.SUCCESS));

            if (options.getBoolean(ParamConstants.INCLUDE_RESULT_PARAM)) {
                // Fetch updated project
                OpenCGAResult<Project> result = projectDBAdaptor.get(new Query(ProjectDBAdaptor.QueryParams.UID.key(), projectUid), options,
                        userId);
                update.setResults(result.getResults());
            }

            return update;
        } catch (CatalogException e) {
            auditManager.auditUpdate(userId, Enums.Resource.PROJECT, project.getId(), project.getUuid(), "", "", auditParams,
                    new AuditRecord.Status(AuditRecord.Status.Result.ERROR, e.getError()));
            throw e;
        }
    }

    public OpenCGAResult<Project> setDatastoreVariant(String projectStr, DataStore dataStore, String token) throws CatalogException {
        return update(projectStr,
                new ObjectMap(ProjectDBAdaptor.QueryParams.INTERNAL_DATASTORES_VARIANT.key(), dataStore), new QueryOptions(), true, token);
    }

    public OpenCGAResult<Project> setCellbaseConfiguration(String projectStr, CellBaseConfiguration configuration, boolean validate,
                                                           String token)
            throws CatalogException {
        if (validate) {
            try {
                ProjectOrganism organism = get(projectStr,
                        new QueryOptions(QueryOptions.INCLUDE, ProjectDBAdaptor.QueryParams.ORGANISM.key()), token).first().getOrganism();
                configuration = CellBaseValidator.validate(configuration, organism.getScientificName(), organism.getAssembly(), true);
            } catch (IOException e) {
                throw new CatalogParameterException(e);
            }
        }
        return update(projectStr,
                new ObjectMap(ProjectDBAdaptor.QueryParams.CELLBASE.key(), configuration), new QueryOptions(), true, token);
    }

    public Map<String, Object> facet(String projectStr, String fileFields, String sampleFields, String individualFields,
                                     String cohortFields, String familyFields, String jobFields, boolean defaultStats, String sessionId)
            throws CatalogException, IOException {
        String userId = catalogManager.getUserManager().getUserId(sessionId);
        Project project = resolveId(projectStr, userId);
        Query query = new Query(StudyDBAdaptor.QueryParams.PROJECT_UID.key(), project.getUid());
        OpenCGAResult<Study> studyDataResult = catalogManager.getStudyManager().search(query, new QueryOptions(QueryOptions.INCLUDE,
                Arrays.asList(StudyDBAdaptor.QueryParams.FQN.key(), StudyDBAdaptor.QueryParams.ID.key())), sessionId);

        Map<String, Object> result = new HashMap<>();
        for (Study study : studyDataResult.getResults()) {
            result.put(study.getId(), catalogManager.getStudyManager().facet(study.getFqn(), fileFields, sampleFields, individualFields,
                    cohortFields, familyFields, jobFields, defaultStats, sessionId));
        }

        return result;
    }

    public OpenCGAResult<Integer> incrementRelease(String projectStr, String sessionId) throws CatalogException {
        String userId = catalogManager.getUserManager().getUserId(sessionId);

        try {
            Project project = resolveId(projectStr, userId);
            long projectUid = project.getUid();

            authorizationManager.checkCanEditProject(projectUid, userId);

            // Obtain the current release number
            int currentRelease = project.getCurrentRelease();

            // Check current release has been used at least in one study or file or cohort or individual...
            List<Study> allStudiesInProject = project.getStudies();
            if (allStudiesInProject.isEmpty()) {
                throw new CatalogException("Cannot increment current release number. No studies found for release " + currentRelease);
            }

            if (checkCurrentReleaseInUse(allStudiesInProject, currentRelease)) {
                // Increment current project release
                OpenCGAResult writeResult = projectDBAdaptor.incrementCurrentRelease(projectUid);
                OpenCGAResult<Project> projectDataResult = projectDBAdaptor.get(projectUid,
                        new QueryOptions(QueryOptions.INCLUDE, ProjectDBAdaptor.QueryParams.CURRENT_RELEASE.key()));
                OpenCGAResult<Integer> queryResult = new OpenCGAResult<>(projectDataResult.getTime() + writeResult.getTime(),
                        Collections.emptyList(), 1, Collections.singletonList(projectDataResult.first().getCurrentRelease()), 1);

                // Upgrade release in every versioned data model
                for (Study study : allStudiesInProject) {
                    sampleDBAdaptor.updateProjectRelease(study.getUid(), queryResult.first());
                    individualDBAdaptor.updateProjectRelease(study.getUid(), queryResult.first());
                    familyDBAdaptor.updateProjectRelease(study.getUid(), queryResult.first());
                    panelDBAdaptor.updateProjectRelease(study.getUid(), queryResult.first());
                    interpretationDBAdaptor.updateProjectRelease(study.getUid(), queryResult.first());
                }

                auditManager.audit(userId, Enums.Action.INCREMENT_PROJECT_RELEASE, Enums.Resource.PROJECT, project.getId(),
                        project.getUuid(), "", "", new ObjectMap(), new AuditRecord.Status(AuditRecord.Status.Result.SUCCESS));

                return queryResult;
            } else {
                throw new CatalogException("Cannot increment current release number. The current release " + currentRelease
                        + " has not yet been used in any entry");
            }
        } catch (CatalogException e) {
            auditManager.audit(userId, Enums.Action.INCREMENT_PROJECT_RELEASE, Enums.Resource.PROJECT, projectStr, "", "", "",
                    new ObjectMap(), new AuditRecord.Status(AuditRecord.Status.Result.ERROR, e.getError()));
            throw e;
        }
    }

    public void importReleases(String owner, String inputDirStr, String sessionId) throws CatalogException, IOException {
        String userId = catalogManager.getUserManager().getUserId(sessionId);
        if (!authorizationManager.isInstallationAdministrator(userId)) {
            throw new CatalogAuthorizationException("Only admin of OpenCGA is authorised to import data");
        }

        OpenCGAResult<User> userDataResult = userDBAdaptor.get(owner, new QueryOptions(QueryOptions.INCLUDE,
                Arrays.asList(UserDBAdaptor.QueryParams.ACCOUNT.key(), UserDBAdaptor.QueryParams.PROJECTS.key())));
        if (userDataResult.getNumResults() == 0) {
            throw new CatalogException("User " + owner + " not found");
        }

        Path inputDir = Paths.get(inputDirStr);
        if (inputDir == null) {
            throw new CatalogException("Missing directory containing the exported data");
        }
        if (inputDir.toFile().exists() && !inputDir.toFile().isDirectory()) {
            throw new CatalogException("The output directory parameter seems not to be directory");
        }

        List<String> fileNames = Arrays.asList("projects.json", "studies.json", "samples.json", "individuals.json", "families.json",
                "files.json", "clinical_analysis.json", "cohorts.json", "jobs.json");
        for (String fileName : fileNames) {
            if (!inputDir.resolve(fileName).toFile().exists()) {
                throw new CatalogException(fileName + " file not found");
            }
        }

        ObjectMapper objectMapper = getDefaultObjectMapper();

        // Reading project
        Map<String, Object> project = (Map<String, Object>) objectMapper.readValue(inputDir.resolve("projects.json").toFile(), Map.class)
                .get("projects");
        project.put(ProjectDBAdaptor.QueryParams.UID.key(), ParamUtils.getAsLong(project.get(ProjectDBAdaptor.QueryParams.UID.key())));

        // Check the projectId
        if (projectDBAdaptor.exists((Long) project.get(ProjectDBAdaptor.QueryParams.UID.key()))) {
            throw new CatalogException("The database is not empty. Project " + project.get(ProjectDBAdaptor.QueryParams.NAME.key())
                    + " already exists");
        }
        logger.info("Importing projects...");
        projectDBAdaptor.nativeInsert(project, owner);

        // Reading studies
        try (BufferedReader br = new BufferedReader(new FileReader(inputDir.resolve("studies.json").toFile()))) {
            logger.info("Importing studies...");
            for (String line = br.readLine(); line != null; line = br.readLine()) {
                Map<String, Object> study = objectMapper.readValue(line, Map.class);
                studyDBAdaptor.nativeInsert(study, owner);
            }
        }

        // Reading files
        try (BufferedReader br = new BufferedReader(new FileReader(inputDir.resolve("files.json").toFile()))) {
            logger.info("Importing files...");
            for (String line = br.readLine(); line != null; line = br.readLine()) {
                Map<String, Object> file = objectMapper.readValue(line, Map.class);
                fileDBAdaptor.nativeInsert(file, owner);
            }
        }

        // Reading samples
        try (BufferedReader br = new BufferedReader(new FileReader(inputDir.resolve("samples.json").toFile()))) {
            logger.info("Importing samples...");
            for (String line = br.readLine(); line != null; line = br.readLine()) {
                Map<String, Object> sample = objectMapper.readValue(line, Map.class);
                sampleDBAdaptor.nativeInsert(sample, owner);
            }
        }

        // Reading individuals
        try (BufferedReader br = new BufferedReader(new FileReader(inputDir.resolve("individuals.json").toFile()))) {
            logger.info("Importing individuals...");
            for (String line = br.readLine(); line != null; line = br.readLine()) {
                Map<String, Object> file = objectMapper.readValue(line, Map.class);
                individualDBAdaptor.nativeInsert(file, owner);
            }
        }

        // Reading families
        try (BufferedReader br = new BufferedReader(new FileReader(inputDir.resolve("families.json").toFile()))) {
            logger.info("Importing families...");
            for (String line = br.readLine(); line != null; line = br.readLine()) {
                Map<String, Object> file = objectMapper.readValue(line, Map.class);
                familyDBAdaptor.nativeInsert(file, owner);
            }
        }

        // Reading clinical analysis
        try (BufferedReader br = new BufferedReader(new FileReader(inputDir.resolve("clinical_analysis.json").toFile()))) {
            logger.info("Importing clinical analysis...");
            for (String line = br.readLine(); line != null; line = br.readLine()) {
                Map<String, Object> file = objectMapper.readValue(line, Map.class);
                clinicalDBAdaptor.nativeInsert(file, owner);
            }
        }

        // Reading cohorts
        try (BufferedReader br = new BufferedReader(new FileReader(inputDir.resolve("cohorts.json").toFile()))) {
            logger.info("Importing cohorts...");
            for (String line = br.readLine(); line != null; line = br.readLine()) {
                Map<String, Object> file = objectMapper.readValue(line, Map.class);
                cohortDBAdaptor.nativeInsert(file, owner);
            }
        }

        // Reading jobs
        try (BufferedReader br = new BufferedReader(new FileReader(inputDir.resolve("jobs.json").toFile()))) {
            logger.info("Importing jobs...");
            for (String line = br.readLine(); line != null; line = br.readLine()) {
                Map<String, Object> file = objectMapper.readValue(line, Map.class);
                jobDBAdaptor.nativeInsert(file, owner);
            }
        }
    }

    public void exportByFileNames(String studyStr, File outputDir, File filePath, String token) throws CatalogException {
        String userId = catalogManager.getUserManager().getUserId(token);
        if (!authorizationManager.isInstallationAdministrator(userId)) {
            throw new CatalogAuthorizationException("Only admin of OpenCGA is authorised to export data");
        }

        if (!filePath.exists() || !filePath.isFile()) {
            throw new CatalogException(filePath + " is not a valid file containing the file ids");
        }

        if (outputDir == null) {
            throw new CatalogException("Missing output directory");
        }
        if (!outputDir.isDirectory()) {
            throw new CatalogException("The output directory parameter seems not to contain a directory");
        }

        ObjectMapper objectMapper = new ObjectMapper();

        // We obtain the owner of the study
        OpenCGAResult<Study> studyDataResult = catalogManager.getStudyManager().get(studyStr,
                new QueryOptions(QueryOptions.INCLUDE,
                        Arrays.asList(StudyDBAdaptor.QueryParams.ID.key(), StudyDBAdaptor.QueryParams.FQN.key(),
                                StudyDBAdaptor.QueryParams.VARIABLE_SET.key())), token);

        // Export the list of variable sets
        List<Object> variableSetList = studyDataResult.first().getVariableSets().stream().collect(Collectors.toList());
        exportToFile(variableSetList, outputDir.toPath().resolve("variablesets.json").toFile(), objectMapper);

        String owner = studyDataResult.first().getFqn().split("@")[0];

        String ownerToken = catalogManager.getUserManager().getNonExpiringToken(owner, Collections.emptyMap(), token);

        try (BufferedReader buf = new BufferedReader(new FileReader(filePath))) {

            while (true) {
                String vcfFile = buf.readLine();
                if (vcfFile != null) {

                    List fileList = new ArrayList<>();
                    List sampleList = null;
                    List individualList = new ArrayList<>();
                    List cohortList = null;

                    Query query = new Query(FileDBAdaptor.QueryParams.URI.key(), "file://" + vcfFile);
                    OpenCGAResult<org.opencb.opencga.core.models.file.File> fileDataResult = catalogManager.getFileManager()
                            .search(studyStr, query, QueryOptions.empty(), ownerToken);
                    if (fileDataResult.getNumResults() == 0) {
                        logger.error("File " + vcfFile + " not found. Skipping...");
                        continue;
                    }
                    // Add file information
                    fileList.add(fileDataResult.first());

                    List<String> sampleIds = fileDataResult.first().getSampleIds();
                    if (ListUtils.isNotEmpty(sampleIds)) {

                        // Look for the BAM and BIGWIG files associated to the samples (if any)
                        query = new Query()
                                .append(FileDBAdaptor.QueryParams.SAMPLE_IDS.key(), sampleIds)
                                .append(FileDBAdaptor.QueryParams.FORMAT.key(), Arrays.asList(
                                        org.opencb.opencga.core.models.file.File.Format.BAM,
                                        org.opencb.opencga.core.models.file.File.Format.BAI,
                                        // TODO: I think I will need to perform the query some other way to capture bigwigs...
                                        org.opencb.opencga.core.models.file.File.Format.BIGWIG));

                        OpenCGAResult<org.opencb.opencga.core.models.file.File> otherFiles = catalogManager.getFileManager()
                                .search(studyStr, query, QueryOptions.empty(), ownerToken);
                        if (otherFiles.getNumResults() > 0) {
                            fileList.addAll(otherFiles.getResults());
                        }

                        // Look for the whole sample information
                        query = new Query(SampleDBAdaptor.QueryParams.ID.key(), sampleIds);
                        OpenCGAResult<Sample> sampleDataResult = catalogManager.getSampleManager()
                                .search(studyStr, query, QueryOptions.empty(), ownerToken);
                        if (sampleDataResult.getNumResults() == 0 || sampleDataResult.getNumResults() != sampleIds.size()) {
                            logger.error("Unexpected error when looking for whole sample information. Could only find {} results. "
                                    + "Samples ids {}", sampleDataResult.getNumResults(), sampleIds);
                            continue;
                        }

                        sampleList = sampleDataResult.getResults();


                        // Get the list of individuals
                        // Look for the whole sample information
                        query = new Query(IndividualDBAdaptor.QueryParams.SAMPLES.key(), sampleIds);
                        OpenCGAResult<Individual> individualDataResult = catalogManager.getIndividualManager()
                                .search(studyStr, query, QueryOptions.empty(), ownerToken);

//                        for (Individual individual : individualDataResult.getResults()) {
//                            OpenCGAResult<ObjectMap> annotationSetAsMap = catalogManager.getIndividualManager()
//                                    .getAnnotationSetAsMap(String.valueOf(individual.getId()), studyStr, null, ownerToken);
//                            // We store the annotationsets as map in the attributes field to avoid issues
//                            individual.getAttributes().put("_annotationSets", annotationSetAsMap.getResults());
//                        }
                        individualList = individualDataResult.getResults();


                        if (individualDataResult.getNumResults() == 0) {
                            logger.info("No individuals found for samples '{}'", sampleIds);
                        }

                        // Look for the cohorts
                        query = new Query()
                                .append(CohortDBAdaptor.QueryParams.SAMPLES.key(), sampleIds)
                                .append(CohortDBAdaptor.QueryParams.ID.key(), "!=ALL");
                        OpenCGAResult<Cohort> cohortDataResult = catalogManager.getCohortManager()
                                .search(studyStr, query, QueryOptions.empty(), ownerToken);

//                        for (Cohort cohort : cohortDataResult.getResults()) {
//                            OpenCGAResult<ObjectMap> annotationSetAsMap = catalogManager.getCohortManager()
//                                    .getAnnotationSetAsMap(String.valueOf(cohort.getId()), studyStr, null, ownerToken);
//                            // We store the annotationsets as map in the attributes field to avoid issues
//                            cohort.getAttributes().put("_annotationSets", annotationSetAsMap.getResults());
//                        }
                        cohortList = cohortDataResult.getResults();

                        if (cohortDataResult.getNumResults() == 0) {
                            logger.info("No cohorts found for samples {}", sampleIds);
                        } else {
                            cohortList = cohortDataResult.getResults();
                        }
                    }

                    // Create a directory where we will store all the information to be exported
                    Path exportDir = outputDir.toPath().resolve(fileDataResult.first().getName());
                    if (Files.exists(exportDir)) {
                        logger.warn("Replicated file found: {}", fileDataResult.first().getName());

                        int count = 1;
                        exportDir = outputDir.toPath().resolve(fileDataResult.first().getName() + count);
                        while (Files.exists(exportDir)) {
                            exportDir = outputDir.toPath().resolve(fileDataResult.first().getName() + count++);
                        }
                    }
                    Files.createDirectory(exportDir);

                    logger.info("Exporting data from " + fileDataResult.first().getName());
                    exportToFile(fileList, exportDir.resolve("file.json").toFile(), objectMapper);
                    exportToFile(sampleList, exportDir.resolve("sample.json").toFile(), objectMapper);
                    exportToFile(individualList, exportDir.resolve("individual.json").toFile(), objectMapper);
                    exportToFile(cohortList, exportDir.resolve("cohort.json").toFile(), objectMapper);

                } else {
                    break;
                }
            }

        } catch (IOException e) {
            logger.error("{}", e.getMessage(), e);
        }
    }

    private void exportToFile(List<Object> dataList, File file, ObjectMapper objectMapper) throws CatalogException {
        if (ListUtils.isEmpty(dataList)) {
            return;
        }

        FileWriter fileWriter;
        try {
            fileWriter = new FileWriter(file);
        } catch (IOException e) {
            logger.error("Error creating fileWriter: {}", e.getMessage(), e);
            throw new CatalogException("Error creating fileWriter: " + e.getMessage());
        }

        for (Object object : dataList) {
            try {
                fileWriter.write(objectMapper.writeValueAsString(object));
                fileWriter.write("\n");
            } catch (IOException e) {
                logger.error("Error writing to file: {}", e.getMessage(), e);
                throw new CatalogException("Error writing to file: " + e.getMessage());
            }
        }
        try {
            fileWriter.close();
        } catch (IOException e) {
            logger.error("Error closing FileWriter: {}", e.getMessage(), e);
        }
    }

    public void exportReleases(String projectStr, int release, String outputDirStr, String sessionId) throws CatalogException {
        String userId = catalogManager.getUserManager().getUserId(sessionId);
        if (!authorizationManager.isInstallationAdministrator(userId)) {
            throw new CatalogAuthorizationException("Only admin of OpenCGA is authorised to export data");
        }

        Path outputDir = Paths.get(outputDirStr);
        if (outputDir == null) {
            throw new CatalogException("Missing output directory");
        }
        if (outputDir.toFile().exists() && !outputDir.toFile().isDirectory()) {
            throw new CatalogException("The output directory parameter seems not to contain a directory");
        }

        if (!outputDir.toFile().exists()) {
            try {
                Files.createDirectory(outputDir);
            } catch (IOException e) {
                logger.error("Error when attempting to create directory for exported data: {}", e.getMessage(), e);
                throw new CatalogException("Error when attempting to create directory for exported data: " + e.getMessage());
            }
        }

        QueryOptions options = new QueryOptions()
                .append(QueryOptions.INCLUDE, Arrays.asList(
                        ProjectDBAdaptor.QueryParams.UID.key(),
                        ProjectDBAdaptor.QueryParams.CURRENT_RELEASE.key()
                ))
                .append(QueryOptions.EXCLUDE, "studies");
        Project project = resolveId(projectStr, userId);

        long projectId = project.getUid();
        int currentRelease = project.getCurrentRelease();

        release = Math.min(currentRelease, release);

        ObjectMapper objectMapper = getDefaultObjectMapper();

        Query query = new Query(ProjectDBAdaptor.QueryParams.UID.key(), projectId);
        DBIterator dbIterator = projectDBAdaptor.nativeIterator(query, QueryOptions.empty());
        exportToFile(dbIterator, outputDir.resolve("projects.json").toFile(), objectMapper, "project");

        // Get all the studies contained in the project
        query = new Query()
                .append(StudyDBAdaptor.QueryParams.PROJECT_ID.key(), projectId)
                .append(StudyDBAdaptor.QueryParams.RELEASE.key(), "<=" + release);
        OpenCGAResult<Study> studyDataResult = studyDBAdaptor.get(query,
                new QueryOptions(QueryOptions.INCLUDE, StudyDBAdaptor.QueryParams.UID.key()));
        if (studyDataResult.getNumResults() == 0) {
            logger.info("The project does not contain any study under the specified release");
            return;
        }
        dbIterator = studyDBAdaptor.nativeIterator(query, QueryOptions.empty());
        exportToFile(dbIterator, outputDir.resolve("studies.json").toFile(), objectMapper, "studies");

        List<Long> studyIds = studyDataResult.getResults().stream().map(Study::getUid).collect(Collectors.toList());

        query = new Query()
                .append(SampleDBAdaptor.QueryParams.STUDY_UID.key(), studyIds)
                .append(SampleDBAdaptor.QueryParams.SNAPSHOT.key(), "<=" + release)
                .append(Constants.ALL_VERSIONS, true);
        dbIterator = sampleDBAdaptor.nativeIterator(query, QueryOptions.empty());
        exportToFile(dbIterator, outputDir.resolve("samples.json").toFile(), objectMapper, "samples");

        query = new Query()
                .append(IndividualDBAdaptor.QueryParams.STUDY_UID.key(), studyIds)
                .append(IndividualDBAdaptor.QueryParams.SNAPSHOT.key(), "<=" + release)
                .append(Constants.ALL_VERSIONS, true);
        dbIterator = individualDBAdaptor.nativeIterator(query, QueryOptions.empty());
        exportToFile(dbIterator, outputDir.resolve("individuals.json").toFile(), objectMapper, "individuals");

        query = new Query()
                .append(FamilyDBAdaptor.QueryParams.STUDY_UID.key(), studyIds)
                .append(FamilyDBAdaptor.QueryParams.SNAPSHOT.key(), "<=" + release)
                .append(Constants.ALL_VERSIONS, true);
        dbIterator = familyDBAdaptor.nativeIterator(query, QueryOptions.empty());
        exportToFile(dbIterator, outputDir.resolve("families.json").toFile(), objectMapper, "families");

        query = new Query()
                .append(FileDBAdaptor.QueryParams.STUDY_UID.key(), studyIds)
                .append(FileDBAdaptor.QueryParams.RELEASE.key(), "<=" + release);
        dbIterator = fileDBAdaptor.nativeIterator(query, QueryOptions.empty());
        exportToFile(dbIterator, outputDir.resolve("files.json").toFile(), objectMapper, "files");

        query = new Query()
                .append(ClinicalAnalysisDBAdaptor.QueryParams.STUDY_UID.key(), studyIds)
                .append(ClinicalAnalysisDBAdaptor.QueryParams.RELEASE.key(), "<=" + release);
        dbIterator = clinicalDBAdaptor.nativeIterator(query, QueryOptions.empty());
        exportToFile(dbIterator, outputDir.resolve("clinical_analysis.json").toFile(), objectMapper, "clinical analysis");

        query = new Query()
                .append(CohortDBAdaptor.QueryParams.STUDY_UID.key(), studyIds)
                .append(CohortDBAdaptor.QueryParams.RELEASE.key(), "<=" + release);
        dbIterator = cohortDBAdaptor.nativeIterator(query, QueryOptions.empty());
        exportToFile(dbIterator, outputDir.resolve("cohorts.json").toFile(), objectMapper, "cohorts");

        query = new Query()
                .append(JobDBAdaptor.QueryParams.STUDY_UID.key(), studyIds)
                .append(JobDBAdaptor.QueryParams.RELEASE.key(), "<=" + release);
        dbIterator = jobDBAdaptor.nativeIterator(query, QueryOptions.empty());
        exportToFile(dbIterator, outputDir.resolve("jobs.json").toFile(), objectMapper, "jobs");

    }

    private void exportToFile(DBIterator dbIterator, File file, ObjectMapper objectMapper, String entity) throws CatalogException {
        FileWriter fileWriter;
        try {
            fileWriter = new FileWriter(file);
        } catch (IOException e) {
            logger.error("Error creating fileWriter: {}", e.getMessage(), e);
            throw new CatalogException("Error creating fileWriter: " + e.getMessage());
        }
        logger.info("Exporting " + entity + "...");
        while (dbIterator.hasNext()) {
            Map<String, Object> next = (Map) dbIterator.next();
            if (next.get("groups") != null) {
                next.put("groups", Collections.emptyList());
            }
            if (next.get("_acl") != null) {
                next.put("_acl", Collections.emptyList());
            }
            try {
                fileWriter.write(objectMapper.writeValueAsString(next));
                fileWriter.write("\n");
            } catch (IOException e) {
                logger.error("Error writing to file: {}", e.getMessage(), e);
                throw new CatalogException("Error writing to file: " + e.getMessage());
            }
        }
        try {
            fileWriter.close();
        } catch (IOException e) {
            logger.error("Error closing FileWriter: {}", e.getMessage(), e);
        }
    }

    public OpenCGAResult rank(String userId, Query query, String field, int numResults, boolean asc, String sessionId)
            throws CatalogException {
        query = ParamUtils.defaultObject(query, Query::new);
        ParamUtils.checkObj(field, "field");
        ParamUtils.checkObj(userId, "userId");
        ParamUtils.checkObj(sessionId, "sessionId");

        String userOfQuery = this.catalogManager.getUserManager().getUserId(sessionId);
        if (!userOfQuery.equals(userId)) {
            // The user cannot read projects of other users.
            throw CatalogAuthorizationException.cantRead(userOfQuery, "Project", null, userId);
        }

        // TODO: In next release, we will have to check the count parameter from the queryOptions object.
        boolean count = true;
//        query.append(CatalogFileDBAdaptor.QueryParams.STUDY_UID.key(), studyId);
        OpenCGAResult queryResult = null;
        if (count) {
            // We do not need to check for permissions when we show the count of files
            queryResult = projectDBAdaptor.rank(query, field, numResults, asc);
        }

        return ParamUtils.defaultObject(queryResult, OpenCGAResult::new);
    }

    public OpenCGAResult groupBy(String userId, Query query, String field, QueryOptions options, String sessionId) throws CatalogException {
        query = ParamUtils.defaultObject(query, Query::new);
        options = ParamUtils.defaultObject(options, QueryOptions::new);
        ParamUtils.checkObj(field, "field");
        ParamUtils.checkObj(userId, "userId");
        ParamUtils.checkObj(sessionId, "sessionId");

        String userOfQuery = this.catalogManager.getUserManager().getUserId(sessionId);
        if (!userOfQuery.equals(userId)) {
            // The user cannot read projects of other users.
            throw CatalogAuthorizationException.cantRead(userOfQuery, "Project", null, userId);
        }

        // TODO: In next release, we will have to check the count parameter from the queryOptions object.
        boolean count = true;
        OpenCGAResult queryResult = null;
        if (count) {
            // We do not need to check for permissions when we show the count of files
            queryResult = projectDBAdaptor.groupBy(query, field, options);
        }

        return ParamUtils.defaultObject(queryResult, OpenCGAResult::new);
    }

    public OpenCGAResult groupBy(String userId, Query query, List<String> fields, QueryOptions options, String sessionId)
            throws CatalogException {
        query = ParamUtils.defaultObject(query, Query::new);
        options = ParamUtils.defaultObject(options, QueryOptions::new);
        ParamUtils.checkObj(fields, "fields");
        ParamUtils.checkObj(userId, "userId");
        ParamUtils.checkObj(sessionId, "sessionId");

        String userOfQuery = this.catalogManager.getUserManager().getUserId(sessionId);
        if (!userOfQuery.equals(userId)) {
            // The user cannot read projects of other users.
            throw CatalogAuthorizationException.cantRead(userOfQuery, "Project", null, userId);
        }

        // TODO: In next release, we will have to check the count parameter from the queryOptions object.
        boolean count = true;
        OpenCGAResult queryResult = null;
        if (count) {
            // We do not need to check for permissions when we show the count of files
            queryResult = projectDBAdaptor.groupBy(query, fields, options);
        }

        return ParamUtils.defaultObject(queryResult, OpenCGAResult::new);
    }

    // Return true if currentRelease is found in any entry
    private boolean checkCurrentReleaseInUse(List<Study> allStudiesInProject, int currentRelease) throws CatalogException {
        for (Study study : allStudiesInProject) {
            if (study.getRelease() == currentRelease) {
                return true;
            }
        }
        List<Long> studyIds = allStudiesInProject.stream().map(Study::getUid).collect(Collectors.toList());
        Query query = new Query()
                .append(FileDBAdaptor.QueryParams.STUDY_UID.key(), studyIds)
                .append(FileDBAdaptor.QueryParams.RELEASE.key(), currentRelease);
        if (fileDBAdaptor.count(query).getNumMatches() > 0) {
            return true;
        }
        if (sampleDBAdaptor.count(query).getNumMatches() > 0) {
            return true;
        }
        if (individualDBAdaptor.count(query).getNumMatches() > 0) {
            return true;
        }
        if (cohortDBAdaptor.count(query).getNumMatches() > 0) {
            return true;
        }
        if (familyDBAdaptor.count(query).getNumMatches() > 0) {
            return true;
        }
        if (jobDBAdaptor.count(query).getNumMatches() > 0) {
            return true;
        }
//        if (diseasePanelDBAdaptor.count(query).getNumMatches() > 0) {
//            return true;
//        }
        if (clinicalDBAdaptor.count(query).getNumMatches() > 0) {
            return true;
        }

        return false;
    }

}<|MERGE_RESOLUTION|>--- conflicted
+++ resolved
@@ -307,16 +307,6 @@
                 ProjectDBAdaptor.QueryParams.CREATION_DATE.key()));
         project.setModificationDate(ParamUtils.checkDateOrGetCurrentDate(project.getModificationDate(),
                 ProjectDBAdaptor.QueryParams.MODIFICATION_DATE.key()));
-<<<<<<< HEAD
-        project.setModificationDate(TimeUtils.getTime());
-        project.setCellbase(ParamUtils.defaultObject(project.getCellbase(),
-                new CellBaseConfiguration(
-                        ParamConstants.CELLBASE_URL,
-                        ParamConstants.CELLBASE_VERSION,
-                        ParamConstants.CELLBASE_DATA_RELEASE,
-                        ParamConstants.CELLBASE_TOKEN)));
-=======
->>>>>>> 22947946
         project.setCurrentRelease(1);
         project.setInternal(ProjectInternal.init());
         project.setAttributes(ParamUtils.defaultObject(project.getAttributes(), HashMap::new));
