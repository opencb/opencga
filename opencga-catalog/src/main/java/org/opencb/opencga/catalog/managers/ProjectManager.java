--- conflicted
+++ resolved
@@ -215,39 +215,19 @@
         project.setAttributes(ParamUtils.defaultObject(project.getAttributes(), HashMap::new));
         project.setFqn(FqnUtils.buildFqn(organizationId, project.getId()));
 
-<<<<<<< HEAD
         if (project.getOrganism() == null || StringUtils.isEmpty(project.getOrganism().getAssembly())
                 || StringUtils.isEmpty(project.getOrganism().getScientificName())) {
             throw new CatalogParameterException("Missing mandatory organism information");
         }
         try {
             CellBaseConfiguration cellBaseConfiguration = ParamUtils.defaultObject(project.getCellbase(),
-                    new CellBaseConfiguration(ParamConstants.CELLBASE_URL, ParamConstants.CELLBASE_VERSION));
+                    new CellBaseConfiguration(ParamConstants.CELLBASE_URL, ParamConstants.CELLBASE_VERSION,
+                            ParamConstants.CELLBASE_DATA_RELEASE, ParamConstants.CELLBASE_APIKEY));
             cellBaseConfiguration = CellBaseValidator.validate(cellBaseConfiguration, project.getOrganism().getScientificName(),
                     project.getOrganism().getAssembly(), true);
             project.setCellbase(cellBaseConfiguration);
         } catch (IOException e) {
             throw new CatalogParameterException(e);
-=======
-        if (user.getAccount().getType() == Account.AccountType.ADMINISTRATOR) {
-            // Do not validate organism nor CellBase for admin account
-        } else {
-            if (project.getOrganism() == null || StringUtils.isEmpty(project.getOrganism().getAssembly())
-                    || StringUtils.isEmpty(project.getOrganism().getScientificName())) {
-                throw new CatalogParameterException("Missing mandatory organism information");
-            }
-            try {
-                CellBaseConfiguration cellBaseConfiguration = ParamUtils.defaultObject(project.getCellbase(),
-                        new CellBaseConfiguration(ParamConstants.CELLBASE_URL, ParamConstants.CELLBASE_VERSION,
-                                ParamConstants.CELLBASE_DATA_RELEASE, ParamConstants.CELLBASE_APIKEY));
-                cellBaseConfiguration = CellBaseValidator.validate(cellBaseConfiguration,
-                        project.getOrganism().getScientificName(),
-                        project.getOrganism().getAssembly(), true);
-                project.setCellbase(cellBaseConfiguration);
-            } catch (IOException e) {
-                throw new CatalogParameterException(e);
-            }
->>>>>>> 0b95dabf
         }
 
         project.setUuid(UuidUtils.generateOpenCgaUuid(UuidUtils.Entity.PROJECT));
