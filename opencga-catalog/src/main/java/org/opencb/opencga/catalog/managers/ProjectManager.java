--- conflicted
+++ resolved
@@ -12,10 +12,7 @@
 import org.opencb.opencga.catalog.authorization.CatalogPermission;
 import org.opencb.opencga.catalog.config.CatalogConfiguration;
 import org.opencb.opencga.catalog.db.CatalogDBAdaptorFactory;
-<<<<<<< HEAD
-=======
 import org.opencb.opencga.catalog.exceptions.CatalogAuthorizationException;
->>>>>>> c6ea2d61
 import org.opencb.opencga.catalog.exceptions.CatalogDBException;
 import org.opencb.opencga.catalog.exceptions.CatalogException;
 import org.opencb.opencga.catalog.exceptions.CatalogIOException;
@@ -23,10 +20,6 @@
 import org.opencb.opencga.catalog.managers.api.IProjectManager;
 import org.opencb.opencga.catalog.models.Project;
 import org.opencb.opencga.catalog.models.Status;
-<<<<<<< HEAD
-import org.opencb.opencga.catalog.models.User;
-=======
->>>>>>> c6ea2d61
 import org.opencb.opencga.catalog.utils.ParamUtils;
 
 import java.util.List;
@@ -89,16 +82,6 @@
 
         Project project = new Project(name, alias, description, new Status(), organization);
 
-<<<<<<< HEAD
-        QueryResult<Project> queryResult = projectDBAdaptor.createProject(ownerId, project, options);
-        project = queryResult.getResult().get(0);
-
-        try {
-            catalogIOManagerFactory.getDefault().createProject(ownerId, Long.toString(project.getId()));
-        } catch (CatalogIOException e) {
-            e.printStackTrace();
-            projectDBAdaptor.delete(project.getId(), false);
-=======
         QueryResult<Project> queryResult = projectDBAdaptor.createProject(userId, project, options);
         project = queryResult.getResult().get(0);
 
@@ -107,7 +90,6 @@
         } catch (CatalogIOException e) {
             e.printStackTrace();
             projectDBAdaptor.delete(project.getId(), new QueryOptions());
->>>>>>> c6ea2d61
         }
         userDBAdaptor.updateUserLastActivity(userId);
         auditManager.recordCreation(AuditRecord.Resource.project, queryResult.first().getId(), userId, queryResult.first(), null, null);
@@ -119,10 +101,6 @@
     public QueryResult<Project> create(ObjectMap objectMap, QueryOptions options, String sessionId) throws CatalogException {
         ParamUtils.checkObj(objectMap, "objectMap");
         return create(
-<<<<<<< HEAD
-                objectMap.getString("ownerId"),
-=======
->>>>>>> c6ea2d61
                 objectMap.getString("name"),
                 objectMap.getString("alias"),
                 objectMap.getString("description"),
@@ -216,20 +194,6 @@
     }
 
     @Override
-<<<<<<< HEAD
-    public QueryResult rank(Query query, String field, int numResults, boolean asc, String sessionId) throws CatalogException {
-        return null;
-    }
-
-    @Override
-    public QueryResult groupBy(Query query, String field, QueryOptions options, String sessionId) throws CatalogException {
-        return null;
-    }
-
-    @Override
-    public QueryResult groupBy(Query query, List<String> fields, QueryOptions options, String sessionId) throws CatalogException {
-        return null;
-=======
     public QueryResult rank(String userId, Query query, String field, int numResults, boolean asc, String sessionId)
             throws CatalogException {
         query = ParamUtils.defaultObject(query, Query::new);
@@ -304,6 +268,5 @@
         }
 
         return ParamUtils.defaultObject(queryResult, QueryResult::new);
->>>>>>> c6ea2d61
     }
 }