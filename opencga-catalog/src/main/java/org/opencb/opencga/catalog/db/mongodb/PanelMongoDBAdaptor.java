/*
 * Copyright 2015-2020 OpenCB
 *
 * Licensed under the Apache License, Version 2.0 (the "License");
 * you may not use this file except in compliance with the License.
 * You may obtain a copy of the License at
 *
 *     http://www.apache.org/licenses/LICENSE-2.0
 *
 * Unless required by applicable law or agreed to in writing, software
 * distributed under the License is distributed on an "AS IS" BASIS,
 * WITHOUT WARRANTIES OR CONDITIONS OF ANY KIND, either express or implied.
 * See the License for the specific language governing permissions and
 * limitations under the License.
 */

package org.opencb.opencga.catalog.db.mongodb;

import com.mongodb.MongoClient;
import com.mongodb.client.ClientSession;
import com.mongodb.client.model.Filters;
import com.mongodb.client.model.Projections;
import org.apache.commons.lang3.StringUtils;
import org.bson.Document;
import org.bson.conversions.Bson;
import org.opencb.commons.datastore.core.*;
import org.opencb.commons.datastore.mongodb.MongoDBCollection;
import org.opencb.commons.datastore.mongodb.MongoDBIterator;
import org.opencb.opencga.catalog.db.api.ClinicalAnalysisDBAdaptor;
import org.opencb.opencga.catalog.db.api.DBIterator;
import org.opencb.opencga.catalog.db.api.PanelDBAdaptor;
import org.opencb.opencga.catalog.db.mongodb.converters.PanelConverter;
import org.opencb.opencga.catalog.db.mongodb.iterators.CatalogMongoDBIterator;
import org.opencb.opencga.catalog.exceptions.CatalogAuthorizationException;
import org.opencb.opencga.catalog.exceptions.CatalogDBException;
import org.opencb.opencga.catalog.exceptions.CatalogParameterException;
import org.opencb.opencga.catalog.utils.Constants;
import org.opencb.opencga.catalog.utils.UuidUtils;
import org.opencb.opencga.core.api.ParamConstants;
import org.opencb.opencga.core.common.TimeUtils;
import org.opencb.opencga.core.config.Configuration;
import org.opencb.opencga.core.models.common.Enums;
import org.opencb.opencga.core.models.common.InternalStatus;
import org.opencb.opencga.core.models.panel.Panel;
import org.opencb.opencga.core.models.panel.PanelAclEntry;
import org.opencb.opencga.core.response.OpenCGAResult;
import org.slf4j.LoggerFactory;

import java.util.*;
import java.util.function.Consumer;

import static org.opencb.opencga.catalog.db.api.ClinicalAnalysisDBAdaptor.QueryParams.MODIFICATION_DATE;
import static org.opencb.opencga.catalog.db.mongodb.AuthorizationMongoDBUtils.getQueryForAuthorisedEntries;
import static org.opencb.opencga.catalog.db.mongodb.MongoDBUtils.*;


public class PanelMongoDBAdaptor extends MongoDBAdaptor implements PanelDBAdaptor {

    private final MongoDBCollection panelCollection;
    private final MongoDBCollection panelArchiveCollection;
    private final MongoDBCollection deletedPanelCollection;
    private PanelConverter panelConverter;

    public PanelMongoDBAdaptor(MongoDBCollection panelCollection, MongoDBCollection panelArchiveCollection,
                               MongoDBCollection deletedPanelCollection, Configuration configuration,
                               MongoDBAdaptorFactory dbAdaptorFactory) {
        super(configuration, LoggerFactory.getLogger(JobMongoDBAdaptor.class));
        this.dbAdaptorFactory = dbAdaptorFactory;
        this.panelCollection = panelCollection;
        this.panelArchiveCollection = panelArchiveCollection;
        this.deletedPanelCollection = deletedPanelCollection;
        this.panelConverter = new PanelConverter();
    }

    /**
     * @return MongoDB connection to the disease panel collection.
     */
    public MongoDBCollection getPanelCollection() {
        return panelCollection;
    }

    @Override
    public OpenCGAResult insert(long studyUid, List<Panel> panelList) throws CatalogDBException, CatalogParameterException,
            CatalogAuthorizationException {
        if (panelList == null || panelList.isEmpty()) {
            throw new CatalogDBException("Missing panel list");
        }
        if (studyUid <= 0) {
            throw new CatalogDBException("Missing study uid");
        }
        return runTransaction(clientSession -> {
            long tmpStartTime = startQuery();
            logger.debug("Starting insert transaction of {} panels", panelList.size());
            dbAdaptorFactory.getCatalogStudyDBAdaptor().checkId(clientSession, studyUid);

            for (Panel panel : panelList) {
                insert(clientSession, studyUid, panel);
            }
            return endWrite(tmpStartTime, panelList.size(), panelList.size(), 0, 0, null);
        }, e -> logger.error("Could not insert {} panels: {}", panelList.size(), e.getMessage()));
    }

    @Override
    public OpenCGAResult insert(long studyUid, Panel panel, QueryOptions options)
            throws CatalogDBException, CatalogParameterException, CatalogAuthorizationException {
        return runTransaction(clientSession -> {
            long tmpStartTime = startQuery();
            logger.debug("Starting insert transaction of panel id '{}'", panel.getId());

            dbAdaptorFactory.getCatalogStudyDBAdaptor().checkId(clientSession, studyUid);
            insert(clientSession, studyUid, panel);
            return endWrite(tmpStartTime, 1, 1, 0, 0, null);
        }, e -> logger.error("Could not create panel {}: {}", panel.getId(), e.getMessage()));
    }

    void insert(ClientSession clientSession, long studyUid, Panel panel) throws CatalogDBException {
        List<Bson> filterList = new ArrayList<>();
        filterList.add(Filters.eq(QueryParams.ID.key(), panel.getId()));
        filterList.add(Filters.eq(PRIVATE_STUDY_UID, studyUid));

        Bson bson = Filters.and(filterList);
        DataResult<Long> count = panelCollection.count(clientSession, bson);
        if (count.getNumMatches() > 0) {
            throw CatalogDBException.alreadyExists("panel", QueryParams.ID.key(), panel.getId());
        }
        panel.setStats(fetchStats(panel));

        logger.debug("Inserting new panel '" + panel.getId() + "'");

        Document panelDocument = getPanelDocumentForInsertion(clientSession, panel, studyUid);
        panelCollection.insert(clientSession, panelDocument, null);
        panelArchiveCollection.insert(clientSession, panelDocument, null);

        logger.info("Panel '" + panel.getId() + "(" + panel.getUid() + ")' successfully created");
    }

    private Map<String, Integer> fetchStats(Panel panel) {
        Map<String, Integer> stats = new HashMap<>();
        stats.put("numberOfVariants", panel.getVariants() != null ? panel.getVariants().size() : 0);
        stats.put("numberOfGenes", panel.getGenes() != null ? panel.getGenes().size() : 0);
        stats.put("numberOfRegions", panel.getRegions() != null ? panel.getRegions().size() : 0);
        return stats;
    }

    Document getPanelDocumentForInsertion(ClientSession clientSession, Panel panel, long studyUid) {
        //new Panel Id
        long panelUid = getNewUid(clientSession);
        panel.setUid(panelUid);
        panel.setStudyUid(studyUid);
        if (StringUtils.isEmpty(panel.getUuid())) {
            panel.setUuid(UuidUtils.generateOpenCgaUuid(UuidUtils.Entity.PANEL));
        }
        if (StringUtils.isEmpty(panel.getCreationDate())) {
            panel.setCreationDate(TimeUtils.getTime());
        }

        Document panelDocument = panelConverter.convertToStorageType(panel);
        // Versioning private parameters
        panelDocument.put(RELEASE_FROM_VERSION, Arrays.asList(panel.getRelease()));
        panelDocument.put(LAST_OF_VERSION, true);
        panelDocument.put(LAST_OF_RELEASE, true);
        panelDocument.put(PRIVATE_CREATION_DATE, TimeUtils.toDate(panel.getCreationDate()));
        panelDocument.put(PRIVATE_MODIFICATION_DATE, panelDocument.get(PRIVATE_CREATION_DATE));
        panelDocument.put(PERMISSION_RULES_APPLIED, Collections.emptyList());
        return panelDocument;
    }

    @Override
    public OpenCGAResult<Panel> get(long panelUid, QueryOptions options)
            throws CatalogDBException, CatalogParameterException, CatalogAuthorizationException {
        checkUid(panelUid);
        Query query = new Query(QueryParams.UID.key(), panelUid)
                .append(QueryParams.STUDY_UID.key(), getStudyId(panelUid));
        return get(query, options);
    }

    @Override
    public OpenCGAResult<Panel> get(long studyUid, Query query, QueryOptions options, String user)
            throws CatalogDBException, CatalogAuthorizationException, CatalogParameterException {
        return get(null, studyUid, query, options, user);
    }

    OpenCGAResult<Panel> get(ClientSession clientSession, long studyUid, Query query, QueryOptions options, String user)
            throws CatalogDBException, CatalogAuthorizationException, CatalogParameterException {
        long startTime = startQuery();
        try (DBIterator<Panel> dbIterator = iterator(clientSession, studyUid, query, options, user)) {
            return endQuery(startTime, dbIterator);
        }
    }

    @Override
    public OpenCGAResult<Panel> get(Query query, QueryOptions options)
            throws CatalogDBException, CatalogParameterException, CatalogAuthorizationException {
        return get(null, query, options);
    }

    OpenCGAResult<Panel> get(ClientSession clientSession, Query query, QueryOptions options)
            throws CatalogDBException, CatalogParameterException, CatalogAuthorizationException {
        long startTime = startQuery();
        try (DBIterator<Panel> dbIterator = iterator(clientSession, query, options)) {
            return endQuery(startTime, dbIterator);
        }
    }

    @Override
    public OpenCGAResult<Document> nativeGet(Query query, QueryOptions options)
            throws CatalogDBException, CatalogParameterException, CatalogAuthorizationException {
        return nativeGet(null, query, options);
    }

    OpenCGAResult<Document> nativeGet(ClientSession clientSession, Query query, QueryOptions options)
            throws CatalogDBException, CatalogParameterException, CatalogAuthorizationException {
        long startTime = startQuery();
        try (DBIterator<Document> dbIterator = nativeIterator(clientSession, query, options)) {
            return endQuery(startTime, dbIterator);
        }
    }

    @Override
    public OpenCGAResult nativeGet(long studyUid, Query query, QueryOptions options, String user)
            throws CatalogDBException, CatalogAuthorizationException, CatalogParameterException {
        long startTime = startQuery();
        try (DBIterator<Document> dbIterator = nativeIterator(studyUid, query, options, user)) {
            return endQuery(startTime, dbIterator);
        }
    }

    @Override
    public long getStudyId(long panelUid) throws CatalogDBException {
        Bson query = new Document(PRIVATE_UID, panelUid);
        Bson projection = Projections.include(PRIVATE_STUDY_UID);
        DataResult<Document> queryResult = panelCollection.find(query, projection, null);

        if (!queryResult.getResults().isEmpty()) {
            Object studyId = queryResult.getResults().get(0).get(PRIVATE_STUDY_UID);
            return studyId instanceof Number ? ((Number) studyId).longValue() : Long.parseLong(studyId.toString());
        } else {
            throw CatalogDBException.uidNotFound("Panel", panelUid);
        }
    }

    @Override
    public OpenCGAResult<Long> count(Query query) throws CatalogDBException, CatalogParameterException, CatalogAuthorizationException {
        return count(null, query);
    }

    OpenCGAResult<Long> count(ClientSession clientSession, Query query)
            throws CatalogDBException, CatalogParameterException, CatalogAuthorizationException {
        Bson bson = parseQuery(query);
        return new OpenCGAResult<>(panelCollection.count(clientSession, bson));
    }

    @Override
    public OpenCGAResult<Long> count(final Query query, final String user)
            throws CatalogDBException, CatalogParameterException, CatalogAuthorizationException {
        return count(null, query, user);
    }

    OpenCGAResult<Long> count(ClientSession clientSession, final Query query, final String user)
            throws CatalogDBException, CatalogParameterException, CatalogAuthorizationException {
        Bson bson = parseQuery(query, user);
        logger.debug("Panel count: query : {}", bson.toBsonDocument(Document.class, MongoClient.getDefaultCodecRegistry()));
        return new OpenCGAResult<>(panelCollection.count(clientSession, bson));
    }

    @Override
    public OpenCGAResult stats(Query query) {
        return null;
    }

    @Override
    public OpenCGAResult update(long panelUid, ObjectMap parameters, QueryOptions queryOptions)
            throws CatalogDBException, CatalogParameterException, CatalogAuthorizationException {
        QueryOptions options = new QueryOptions(QueryOptions.INCLUDE,
                Arrays.asList(QueryParams.ID.key(), QueryParams.UID.key(), QueryParams.VERSION.key(), QueryParams.STUDY_UID.key()));
        OpenCGAResult<Panel> dataResult = get(panelUid, options);

        if (dataResult.getNumResults() == 0) {
            throw new CatalogDBException("Could not update panel. Panel '" + panelUid + "' not found.");
        }

        try {
            return runTransaction(clientSession -> privateUpdate(clientSession, dataResult.first(), parameters, queryOptions));
        } catch (CatalogDBException e) {
            logger.error("Could not update panel {}: {}", dataResult.first().getId(), e.getMessage(), e);
            throw new CatalogDBException("Could not update panel '" + dataResult.first().getId() + "': " + e.getMessage(), e.getCause());
        }
    }

    @Override
    public OpenCGAResult update(Query query, ObjectMap parameters, QueryOptions queryOptions)
            throws CatalogDBException, CatalogParameterException, CatalogAuthorizationException {
        if (parameters.containsKey(QueryParams.ID.key())) {
            // We need to check that the update is only performed over 1 single panel
            if (count(query).getNumMatches() != 1) {
                throw new CatalogDBException("Operation not supported: '" + QueryParams.ID.key() + "' can only be updated for one panel");
            }
        }

        QueryOptions options = new QueryOptions(QueryOptions.INCLUDE,
                Arrays.asList(QueryParams.ID.key(), QueryParams.UID.key(), QueryParams.VERSION.key(), QueryParams.STUDY_UID.key()));
        DBIterator<Panel> iterator = iterator(query, options);

        OpenCGAResult<Panel> result = OpenCGAResult.empty();

        while (iterator.hasNext()) {
            Panel panel = iterator.next();
            try {
                result.append(runTransaction(clientSession -> privateUpdate(clientSession, panel, parameters, queryOptions)));
            } catch (CatalogDBException | CatalogParameterException | CatalogAuthorizationException e) {
                logger.error("Could not update panel {}: {}", panel.getId(), e.getMessage(), e);
                result.getEvents().add(new Event(Event.Type.ERROR, panel.getId(), e.getMessage()));
                result.setNumMatches(result.getNumMatches() + 1);
            }
        }
        return result;
    }

    private OpenCGAResult<Object> privateUpdate(ClientSession clientSession, Panel panel, ObjectMap parameters, QueryOptions queryOptions)
            throws CatalogDBException, CatalogParameterException, CatalogAuthorizationException {
        long tmpStartTime = startQuery();
        Query tmpQuery = new Query()
                .append(QueryParams.STUDY_UID.key(), panel.getStudyUid())
                .append(QueryParams.UID.key(), panel.getUid());

        Document panelUpdate = parseAndValidateUpdateParams(clientSession, parameters, tmpQuery);

        if (panelUpdate.isEmpty()) {
            if (!parameters.isEmpty()) {
                logger.error("Non-processed update parameters: {}", parameters.keySet());
            }
            throw new CatalogDBException("Nothing to be updated");
        }

        Bson finalQuery = parseQuery(tmpQuery);
<<<<<<< HEAD
        return updateVersionedModel(clientSession, finalQuery, panelCollection, panelArchiveCollection, () -> {
                    logger.debug("Panel update: query : {}, update: {}",
                            finalQuery.toBsonDocument(Document.class, MongoClient.getDefaultCodecRegistry()),
                            panelUpdate.toBsonDocument(Document.class, MongoClient.getDefaultCodecRegistry()));

                    DataResult result = panelCollection.update(clientSession, finalQuery, new Document("$set", panelUpdate),
                            new QueryOptions("multi", true));

                    if (result.getNumMatches() == 0) {
                        throw new CatalogDBException("Panel " + panel.getId() + " not found");
                    }
                    List<Event> events = new ArrayList<>();
                    if (result.getNumUpdated() == 0) {
                        events.add(new Event(Event.Type.WARNING, panel.getId(), "Panel was already updated"));
                    }
                    logger.debug("Panel {} successfully updated", panel.getId());

                    return endWrite(tmpStartTime, 1, 1, events);
                }
        );
=======
        logger.debug("Panel update: query : {}, update: {}",
                finalQuery.toBsonDocument(Document.class, MongoClient.getDefaultCodecRegistry()),
                panelUpdate.toBsonDocument(Document.class, MongoClient.getDefaultCodecRegistry()));

        DataResult result = panelCollection.update(clientSession, finalQuery, new Document("$set", panelUpdate),
                new QueryOptions("multi", true));

        if (parameters.containsKey(QueryParams.VARIANTS.key()) || parameters.containsKey(QueryParams.GENES.key())
                || parameters.containsKey(QueryParams.REGIONS.key())) {
            // Recalculate stats
            QueryOptions statsOptions = new QueryOptions(QueryOptions.INCLUDE, Arrays.asList(QueryParams.VARIANTS_ID.key(),
                    QueryParams.GENES_ID.key(), QueryParams.REGIONS_ID.key()));

            Panel tmpPanel = get(clientSession, tmpQuery, statsOptions).first();
            Map<String, Integer> stats = fetchStats(tmpPanel);
            panelCollection.update(clientSession, finalQuery, new Document("$set", new Document(QueryParams.STATS.key(), stats)),
                    QueryOptions.empty());
        }

        if (result.getNumMatches() == 0) {
            throw new CatalogDBException("Panel " + panel.getId() + " not found");
        }
        List<Event> events = new ArrayList<>();
        if (result.getNumUpdated() == 0) {
            events.add(new Event(Event.Type.WARNING, panel.getId(), "Panel was already updated"));
        }
        logger.debug("Panel {} successfully updated", panel.getId());

        return endWrite(tmpStartTime, 1, 1, events);
    }

    private void createNewVersion(ClientSession clientSession, long studyUid, long panelUid)
            throws CatalogDBException, CatalogParameterException, CatalogAuthorizationException {
        Query query = new Query()
                .append(QueryParams.STUDY_UID.key(), studyUid)
                .append(QueryParams.UID.key(), panelUid);
        OpenCGAResult<Document> queryResult = nativeGet(clientSession, query, new QueryOptions(QueryOptions.EXCLUDE, "_id"));

        if (queryResult.getNumResults() == 0) {
            throw new CatalogDBException("Could not find panel '" + panelUid + "'");
        }

        createNewVersion(clientSession, panelCollection, queryResult.first());
>>>>>>> d1bcf5af
    }

    private Document parseAndValidateUpdateParams(ClientSession clientSession, ObjectMap parameters, Query query)
            throws CatalogDBException, CatalogParameterException, CatalogAuthorizationException {
        Document panelParameters = new Document();

        final String[] acceptedParams = {QueryParams.NAME.key(), QueryParams.DESCRIPTION.key(), QueryParams.SOURCE_AUTHOR.key(),
                QueryParams.SOURCE_ID.key(), QueryParams.SOURCE_NAME.key(), QueryParams.SOURCE_VERSION.key(),
                QueryParams.SOURCE_PROJECT.key()};
        filterStringParams(parameters, panelParameters, acceptedParams);

        final String[] acceptedMapParams = {QueryParams.ATTRIBUTES.key(), QueryParams.STATS.key()};
        filterMapParams(parameters, panelParameters, acceptedMapParams);

        String[] acceptedParamsList = {QueryParams.TAGS.key()};
        filterStringListParams(parameters, panelParameters, acceptedParamsList);

        final String[] acceptedObjectParams = {QueryParams.VARIANTS.key(), QueryParams.DISORDERS.key(), QueryParams.REGIONS.key(),
                QueryParams.GENES.key(), QueryParams.CATEGORIES.key()};
        filterObjectParams(parameters, panelParameters, acceptedObjectParams);

        if (parameters.containsKey(QueryParams.ID.key())) {
            // That can only be done to one panel...

            Query tmpQuery = new Query(query);
            // We take out ALL_VERSION from query just in case we get multiple results...
            tmpQuery.remove(Constants.ALL_VERSIONS);

            OpenCGAResult<Panel> panelDataResult = get(clientSession, tmpQuery, new QueryOptions());
            if (panelDataResult.getNumResults() == 0) {
                throw new CatalogDBException("Update panel: No panel found to be updated");
            }
            if (panelDataResult.getNumResults() > 1) {
                throw new CatalogDBException("Update panel: Cannot update " + QueryParams.ID.key() + " parameter. More than one panel "
                        + "found to be updated.");
            }

            // Check that the new sample name is still unique
            long studyId = panelDataResult.first().getStudyUid();

            tmpQuery = new Query()
                    .append(QueryParams.ID.key(), parameters.get(QueryParams.ID.key()))
                    .append(QueryParams.STUDY_UID.key(), studyId);
            OpenCGAResult<Long> count = count(clientSession, tmpQuery);
            if (count.getNumMatches() > 0) {
                throw new CatalogDBException("Cannot update the " + QueryParams.ID.key() + ". Panel "
                        + parameters.get(QueryParams.ID.key()) + " already exists.");
            }

            panelParameters.put(QueryParams.ID.key(), parameters.get(QueryParams.ID.key()));
        }

        if (parameters.containsKey(QueryParams.STATUS_ID.key())) {
            panelParameters.put(QueryParams.STATUS_ID.key(), parameters.get(QueryParams.STATUS_ID.key()));
            panelParameters.put(QueryParams.STATUS_DATE.key(), TimeUtils.getTime());
        }

        if (!panelParameters.isEmpty()) {
            String time = TimeUtils.getTime();
            if (StringUtils.isEmpty(parameters.getString(MODIFICATION_DATE.key()))) {
                // Update modificationDate param
                Date date = TimeUtils.toDate(time);
                panelParameters.put(QueryParams.MODIFICATION_DATE.key(), time);
                panelParameters.put(PRIVATE_MODIFICATION_DATE, date);
            }
            panelParameters.put(INTERNAL_LAST_MODIFIED, time);
        }

        return panelParameters;
    }

    @Override
    public OpenCGAResult delete(Panel panel) throws CatalogDBException, CatalogParameterException, CatalogAuthorizationException {
        try {
            Query query = new Query()
                    .append(QueryParams.UID.key(), panel.getUid())
                    .append(QueryParams.STUDY_UID.key(), panel.getStudyUid());
            OpenCGAResult<Document> result = nativeGet(query, new QueryOptions());
            if (result.getNumResults() == 0) {
                throw new CatalogDBException("Could not find panel " + panel.getId() + " with uid " + panel.getUid());
            }
            return runTransaction(clientSession -> privateDelete(clientSession, result.first()));
        } catch (CatalogDBException e) {
            logger.error("Could not delete panel {}: {}", panel.getId(), e.getMessage(), e);
            throw new CatalogDBException("Could not delete panel '" + panel.getId() + "': " + e.getMessage(), e.getCause());
        }
    }

    @Override
    public OpenCGAResult delete(Query query) throws CatalogDBException, CatalogParameterException, CatalogAuthorizationException {
        DBIterator<Document> iterator = nativeIterator(query, QueryOptions.empty());

        OpenCGAResult<Panel> result = OpenCGAResult.empty();
        while (iterator.hasNext()) {
            Document panel = iterator.next();
            String panelId = panel.getString(QueryParams.ID.key());
            try {
                result.append(runTransaction(clientSession -> privateDelete(clientSession, panel)));
            } catch (CatalogDBException | CatalogParameterException | CatalogAuthorizationException e) {
                logger.error("Could not delete panel {}: {}", panelId, e.getMessage(), e);
                result.getEvents().add(new Event(Event.Type.ERROR, panelId, e.getMessage()));
                result.setNumMatches(result.getNumMatches() + 1);
            }
        }

        return result;
    }

    private OpenCGAResult<Object> privateDelete(ClientSession clientSession, Document panelDocument)
            throws CatalogDBException, CatalogParameterException, CatalogAuthorizationException {
        long tmpStartTime = startQuery();

        String panelId = panelDocument.getString(QueryParams.ID.key());
        long panelUid = panelDocument.getLong(PRIVATE_UID);
        long studyUid = panelDocument.getLong(PRIVATE_STUDY_UID);

        logger.debug("Deleting panel {} ({})", panelId, panelUid);

        // Check if panel is in use in a case
        Query queryCheck = new Query()
                .append(ClinicalAnalysisDBAdaptor.QueryParams.PANELS_UID.key(), panelUid)
                .append(ClinicalAnalysisDBAdaptor.QueryParams.STUDY_UID.key(), studyUid);
        OpenCGAResult<Long> count = dbAdaptorFactory.getClinicalAnalysisDBAdaptor().count(clientSession, queryCheck);
        if (count.getNumMatches() > 0) {
            throw new CatalogDBException("Could not delete panel. Panel is in use in " + count.getNumMatches() + " cases");
        }

        // Look for all the different panel versions
        Query panelQuery = new Query()
                .append(QueryParams.UID.key(), panelUid)
<<<<<<< HEAD
                .append(QueryParams.STUDY_UID.key(), studyUid);
        Bson bson = parseQuery(panelQuery);
        deleteVersionedModel(clientSession, bson, panelCollection, panelArchiveCollection, deletedPanelCollection);
=======
                .append(QueryParams.STUDY_UID.key(), studyUid)
                .append(Constants.ALL_VERSIONS, true);
        DBIterator<Document> panelDBIterator = nativeIterator(panelQuery, QueryOptions.empty());

        // Delete any documents that might have been already deleted with that id
        Bson query = new Document()
                .append(QueryParams.ID.key(), panelId)
                .append(PRIVATE_STUDY_UID, studyUid);
        deletedPanelCollection.remove(clientSession, query, new QueryOptions(MongoDBCollection.MULTI, true));

        while (panelDBIterator.hasNext()) {
            Document tmpPanel = panelDBIterator.next();

            // Set status to DELETED
            nestedPut(QueryParams.STATUS.key(), getMongoDBDocument(new InternalStatus(InternalStatus.DELETED), "status"), tmpPanel);

            int panelVersion = tmpPanel.getInteger(QueryParams.VERSION.key());

            // Insert the document in the DELETE collection
            deletedPanelCollection.insert(clientSession, replaceDotsInKeys(tmpPanel), null);
            logger.debug("Inserted panel uid '{}' version '{}' in DELETE collection", panelUid, panelVersion);

            // Remove the document from the main INDIVIDUAL collection
            query = parseQuery(new Query()
                    .append(QueryParams.UID.key(), panelUid)
                    .append(QueryParams.VERSION.key(), panelVersion));
            DataResult remove = panelCollection.remove(clientSession, query, null);
            if (remove.getNumMatches() == 0) {
                throw new CatalogDBException("Panel " + panelId + " not found");
            }
            if (remove.getNumDeleted() == 0) {
                throw new CatalogDBException("Panel " + panelId + " could not be deleted");
            }

            logger.debug("Panel uid '{}' version '{}' deleted from main PANEL collection", panelUid, panelVersion);
        }

        logger.debug("Panel {}({}) deleted", panelId, panelUid);
>>>>>>> d1bcf5af
        return endWrite(tmpStartTime, 1, 0, 0, 1, Collections.emptyList());
    }

    @Override
    public OpenCGAResult remove(long id, QueryOptions queryOptions) throws CatalogDBException {
        throw new UnsupportedOperationException("Remove not yet implemented.");
    }

    @Override
    public OpenCGAResult remove(Query query, QueryOptions queryOptions) throws CatalogDBException {
        throw new UnsupportedOperationException("Remove not yet implemented.");
    }

    @Override
    public OpenCGAResult restore(long id, QueryOptions queryOptions) throws CatalogDBException {
        throw new UnsupportedOperationException("Restore not yet implemented.");
    }

    @Override
    public OpenCGAResult restore(Query query, QueryOptions queryOptions) throws CatalogDBException {
        throw new UnsupportedOperationException("Restore not yet implemented.");
    }

    @Override
    public DBIterator<Panel> iterator(Query query, QueryOptions options)
            throws CatalogDBException, CatalogParameterException, CatalogAuthorizationException {
        return iterator(null, query, options);
    }

    DBIterator<Panel> iterator(ClientSession clientSession, Query query, QueryOptions options)
            throws CatalogDBException, CatalogParameterException, CatalogAuthorizationException {
        MongoDBIterator<Document> mongoCursor = getMongoCursor(clientSession, query, options);
        return new CatalogMongoDBIterator<>(mongoCursor, panelConverter);
    }

    @Override
    public DBIterator nativeIterator(Query query, QueryOptions options)
            throws CatalogDBException, CatalogParameterException, CatalogAuthorizationException {
        return nativeIterator(null, query, options);
    }

    DBIterator nativeIterator(ClientSession clientSession, Query query, QueryOptions options)
            throws CatalogDBException, CatalogParameterException, CatalogAuthorizationException {
        QueryOptions queryOptions = options != null ? new QueryOptions(options) : new QueryOptions();
        queryOptions.put(NATIVE_QUERY, true);

        MongoDBIterator<Document> mongoCursor = getMongoCursor(clientSession, query, queryOptions);
        return new CatalogMongoDBIterator(mongoCursor);
    }

    @Override
    public DBIterator<Panel> iterator(long studyUid, Query query, QueryOptions options, String user)
            throws CatalogDBException, CatalogAuthorizationException, CatalogParameterException {
        return iterator(null, studyUid, query, options, user);
    }

    DBIterator<Panel> iterator(ClientSession clientSession, long studyUid, Query query, QueryOptions options, String user)
            throws CatalogDBException, CatalogAuthorizationException, CatalogParameterException {
        query.put(PRIVATE_STUDY_UID, studyUid);
        MongoDBIterator<Document> mongoCursor = getMongoCursor(clientSession, query, options, user);
        return new CatalogMongoDBIterator<>(mongoCursor, panelConverter);
    }

    @Override
    public DBIterator nativeIterator(long studyUid, Query query, QueryOptions options, String user)
            throws CatalogDBException, CatalogAuthorizationException, CatalogParameterException {
        QueryOptions queryOptions = options != null ? new QueryOptions(options) : new QueryOptions();
        queryOptions.put(NATIVE_QUERY, true);

        query.put(PRIVATE_STUDY_UID, studyUid);
        MongoDBIterator<Document> mongoCursor = getMongoCursor(null, query, queryOptions, user);
        return new CatalogMongoDBIterator<>(mongoCursor);
    }


    private MongoDBIterator<Document> getMongoCursor(ClientSession clientSession, Query query, QueryOptions options)
            throws CatalogDBException, CatalogParameterException, CatalogAuthorizationException {
        return getMongoCursor(clientSession, query, options, null);
    }

    private MongoDBIterator<Document> getMongoCursor(ClientSession clientSession, Query query, QueryOptions options, String user)
            throws CatalogDBException, CatalogParameterException, CatalogAuthorizationException {
        Query finalQuery = new Query(query);
        QueryOptions qOptions;
        if (options != null) {
            qOptions = new QueryOptions(options);
        } else {
            qOptions = new QueryOptions();
        }

        Bson bson = parseQuery(finalQuery, user);
        logger.debug("Panel query: {}", bson.toBsonDocument(Document.class, MongoClient.getDefaultCodecRegistry()));
        MongoDBCollection collection = getQueryCollection(query, panelCollection, panelArchiveCollection, deletedPanelCollection);
        return collection.iterator(clientSession, bson, null, null, qOptions);
    }

    @Override
    public OpenCGAResult rank(Query query, String field, int numResults, boolean asc)
            throws CatalogDBException, CatalogParameterException, CatalogAuthorizationException {
        Bson bsonQuery = parseQuery(query);
        return rank(panelCollection, bsonQuery, field, QueryParams.ID.key(), numResults, asc);
    }

    @Override
    public OpenCGAResult groupBy(Query query, String field, QueryOptions options)
            throws CatalogDBException, CatalogParameterException, CatalogAuthorizationException {
        Bson bsonQuery = parseQuery(query);
        return groupBy(panelCollection, bsonQuery, field, QueryParams.ID.key(), options);
    }

    @Override
    public OpenCGAResult groupBy(Query query, List<String> fields, QueryOptions options)
            throws CatalogDBException, CatalogParameterException, CatalogAuthorizationException {
        Bson bsonQuery = parseQuery(query);
        return groupBy(panelCollection, bsonQuery, fields, QueryParams.ID.key(), options);
    }

    @Override
    public OpenCGAResult groupBy(Query query, List<String> fields, QueryOptions options, String user)
            throws CatalogDBException, CatalogParameterException, CatalogAuthorizationException {
        Bson bsonQuery = parseQuery(query, user);
        return groupBy(panelCollection, bsonQuery, fields, QueryParams.ID.key(), options);
    }

    @Override
    public <T> OpenCGAResult<T> distinct(long studyUid, String field, Query query, String userId, Class<T> clazz)
            throws CatalogDBException, CatalogParameterException, CatalogAuthorizationException {
        Query finalQuery = query != null ? new Query(query) : new Query();
        finalQuery.put(QueryParams.STUDY_UID.key(), studyUid);
        Bson bson = parseQuery(finalQuery, userId);

        return new OpenCGAResult(panelCollection.distinct(field, bson, clazz));
    }

    @Override
    public void forEach(Query query, Consumer<? super Object> action, QueryOptions options)
            throws CatalogDBException, CatalogParameterException, CatalogAuthorizationException {
        Objects.requireNonNull(action);
        try (DBIterator<Panel> catalogDBIterator = iterator(query, options)) {
            while (catalogDBIterator.hasNext()) {
                action.accept(catalogDBIterator.next());
            }
        }
    }

    @Override
    public OpenCGAResult updateProjectRelease(long studyId, int release)
            throws CatalogDBException, CatalogParameterException, CatalogAuthorizationException {
        Query query = new Query()
                .append(QueryParams.STUDY_UID.key(), studyId)
                .append(QueryParams.SNAPSHOT.key(), release - 1);
        Bson bson = parseQuery(query);

        Document update = new Document()
                .append("$addToSet", new Document(RELEASE_FROM_VERSION, release));

        QueryOptions queryOptions = new QueryOptions("multi", true);

        return new OpenCGAResult(panelCollection.update(bson, update, queryOptions));
    }

    @Override
    public OpenCGAResult unmarkPermissionRule(long studyId, String permissionRuleId) {
        return unmarkPermissionRule(panelCollection, studyId, permissionRuleId);
    }

    private Bson parseQuery(Query query) throws CatalogDBException, CatalogParameterException, CatalogAuthorizationException {
        return parseQuery(query, null, null);
    }

    private Bson parseQuery(Query query, String user) throws CatalogDBException, CatalogParameterException, CatalogAuthorizationException {
        return parseQuery(query, null, user);
    }

    protected Bson parseQuery(Query query, Document extraQuery)
            throws CatalogDBException, CatalogParameterException, CatalogAuthorizationException {
        return parseQuery(query, extraQuery, null);
    }

    private Bson parseQuery(Query query, Document extraQuery, String user)
            throws CatalogDBException, CatalogParameterException, CatalogAuthorizationException {
        List<Bson> andBsonList = new ArrayList<>();

        if (query.containsKey(QueryParams.STUDY_UID.key())
                && (StringUtils.isNotEmpty(user) || query.containsKey(ParamConstants.ACL_PARAM))) {
            Document studyDocument = getStudyDocument(null, query.getLong(QueryParams.STUDY_UID.key()));

            if (query.containsKey(ParamConstants.ACL_PARAM)) {
                andBsonList.addAll(AuthorizationMongoDBUtils.parseAclQuery(studyDocument, query, Enums.Resource.DISEASE_PANEL, user,
                        configuration));
            } else {
                // Get the document query needed to check the permissions as well
                andBsonList.add(getQueryForAuthorisedEntries(studyDocument, user, PanelAclEntry.PanelPermissions.VIEW.name(),
                        Enums.Resource.DISEASE_PANEL, configuration));
            }

            query.remove(ParamConstants.ACL_PARAM);
        }

        Query queryCopy = new Query(query);
        queryCopy.remove(QueryParams.DELETED.key());

        if ("all".equalsIgnoreCase(queryCopy.getString(QueryParams.VERSION.key()))) {
            queryCopy.put(Constants.ALL_VERSIONS, true);
            queryCopy.remove(QueryParams.VERSION.key());
        }

        boolean uidVersionQueryFlag = generateUidVersionQuery(queryCopy, andBsonList);

        for (Map.Entry<String, Object> entry : queryCopy.entrySet()) {
            String key = entry.getKey().split("\\.")[0];
            QueryParams queryParam = QueryParams.getParam(entry.getKey()) != null ? QueryParams.getParam(entry.getKey())
                    : QueryParams.getParam(key);
            if (queryParam == null) {
                if (Constants.ALL_VERSIONS.equals(entry.getKey())) {
                    continue;
                }
                throw new CatalogDBException("Unexpected parameter " + entry.getKey() + ". The parameter does not exist or cannot be "
                        + "queried for.");
            }
            try {
                switch (queryParam) {
                    case UID:
                        addAutoOrQuery(PRIVATE_UID, queryParam.key(), queryCopy, queryParam.type(), andBsonList);
                        break;
                    case STUDY_UID:
                        addAutoOrQuery(PRIVATE_STUDY_UID, queryParam.key(), queryCopy, queryParam.type(), andBsonList);
                        break;
                    case SNAPSHOT:
                        addAutoOrQuery(RELEASE_FROM_VERSION, queryParam.key(), queryCopy, queryParam.type(), andBsonList);
                        break;
                    case CREATION_DATE:
                        addAutoOrQuery(PRIVATE_CREATION_DATE, queryParam.key(), queryCopy, queryParam.type(), andBsonList);
                        break;
                    case MODIFICATION_DATE:
                        addAutoOrQuery(PRIVATE_MODIFICATION_DATE, queryParam.key(), query, queryParam.type(), andBsonList);
                        break;
                    case GENES:
                    case GENES_ID:
                        addAutoOrQuery(QueryParams.GENES_ID.key(), queryParam.key(), queryCopy, queryParam.type(), andBsonList);
                        break;
                    case DISORDERS:
                        addOntologyQueryFilter(queryParam.key(), queryParam.key(), queryCopy, andBsonList);
                        break;
                    case REGIONS:
                    case REGIONS_ID:
                        addAutoOrQuery(QueryParams.REGIONS_ID.key(), queryParam.key(), queryCopy, queryParam.type(), andBsonList);
                        break;
                    case VARIANTS:
                    case VARIANTS_ID:
                        addAutoOrQuery(QueryParams.VARIANTS_ID.key(), queryParam.key(), queryCopy, queryParam.type(), andBsonList);
                        break;
                    case CATEGORIES:
                    case CATEGORIES_NAME:
                        addAutoOrQuery(QueryParams.CATEGORIES_NAME.key(), queryParam.key(), queryCopy, queryParam.type(), andBsonList);
                        break;
                    case STATUS:
                    case STATUS_ID:
                        // Convert the status to a positive status
                        query.put(queryParam.key(),
                                InternalStatus.getPositiveStatus(InternalStatus.STATUS_LIST, query.getString(queryParam.key())));
                        addAutoOrQuery(QueryParams.STATUS_ID.key(), queryParam.key(), query, QueryParams.STATUS_ID.type(), andBsonList);
                        break;
                    case ID:
                    case UUID:
                    case NAME:
                    case RELEASE:
                    case VERSION:
                    case TAGS:
                    case DISORDERS_ID:
                    case DISORDERS_NAME:
                        addAutoOrQuery(queryParam.key(), queryParam.key(), queryCopy, queryParam.type(), andBsonList);
                        break;
                    default:
                        throw new CatalogDBException("Cannot query by parameter " + queryParam.key());
                }
            } catch (Exception e) {
                if (e instanceof CatalogDBException) {
                    throw e;
                } else {
                    throw new CatalogDBException("Error parsing query : " + queryCopy.toJson(), e);
                }
            }
        }

        // If the user doesn't look for a concrete version...
        if (!uidVersionQueryFlag && !queryCopy.getBoolean(Constants.ALL_VERSIONS) && !queryCopy.containsKey(QueryParams.VERSION.key())
                && queryCopy.containsKey(QueryParams.SNAPSHOT.key())) {
                // If the user looks for anything from some release, we will try to find the latest from the release (snapshot)
                andBsonList.add(Filters.eq(LAST_OF_RELEASE, true));
        }

        if (extraQuery != null && extraQuery.size() > 0) {
            andBsonList.add(extraQuery);
        }
        if (andBsonList.size() > 0) {
            return Filters.and(andBsonList);
        } else {
            return new Document();
        }
    }

}<|MERGE_RESOLUTION|>--- conflicted
+++ resolved
@@ -333,7 +333,6 @@
         }
 
         Bson finalQuery = parseQuery(tmpQuery);
-<<<<<<< HEAD
         return updateVersionedModel(clientSession, finalQuery, panelCollection, panelArchiveCollection, () -> {
                     logger.debug("Panel update: query : {}, update: {}",
                             finalQuery.toBsonDocument(Document.class, MongoClient.getDefaultCodecRegistry()),
@@ -354,51 +353,6 @@
                     return endWrite(tmpStartTime, 1, 1, events);
                 }
         );
-=======
-        logger.debug("Panel update: query : {}, update: {}",
-                finalQuery.toBsonDocument(Document.class, MongoClient.getDefaultCodecRegistry()),
-                panelUpdate.toBsonDocument(Document.class, MongoClient.getDefaultCodecRegistry()));
-
-        DataResult result = panelCollection.update(clientSession, finalQuery, new Document("$set", panelUpdate),
-                new QueryOptions("multi", true));
-
-        if (parameters.containsKey(QueryParams.VARIANTS.key()) || parameters.containsKey(QueryParams.GENES.key())
-                || parameters.containsKey(QueryParams.REGIONS.key())) {
-            // Recalculate stats
-            QueryOptions statsOptions = new QueryOptions(QueryOptions.INCLUDE, Arrays.asList(QueryParams.VARIANTS_ID.key(),
-                    QueryParams.GENES_ID.key(), QueryParams.REGIONS_ID.key()));
-
-            Panel tmpPanel = get(clientSession, tmpQuery, statsOptions).first();
-            Map<String, Integer> stats = fetchStats(tmpPanel);
-            panelCollection.update(clientSession, finalQuery, new Document("$set", new Document(QueryParams.STATS.key(), stats)),
-                    QueryOptions.empty());
-        }
-
-        if (result.getNumMatches() == 0) {
-            throw new CatalogDBException("Panel " + panel.getId() + " not found");
-        }
-        List<Event> events = new ArrayList<>();
-        if (result.getNumUpdated() == 0) {
-            events.add(new Event(Event.Type.WARNING, panel.getId(), "Panel was already updated"));
-        }
-        logger.debug("Panel {} successfully updated", panel.getId());
-
-        return endWrite(tmpStartTime, 1, 1, events);
-    }
-
-    private void createNewVersion(ClientSession clientSession, long studyUid, long panelUid)
-            throws CatalogDBException, CatalogParameterException, CatalogAuthorizationException {
-        Query query = new Query()
-                .append(QueryParams.STUDY_UID.key(), studyUid)
-                .append(QueryParams.UID.key(), panelUid);
-        OpenCGAResult<Document> queryResult = nativeGet(clientSession, query, new QueryOptions(QueryOptions.EXCLUDE, "_id"));
-
-        if (queryResult.getNumResults() == 0) {
-            throw new CatalogDBException("Could not find panel '" + panelUid + "'");
-        }
-
-        createNewVersion(clientSession, panelCollection, queryResult.first());
->>>>>>> d1bcf5af
     }
 
     private Document parseAndValidateUpdateParams(ClientSession clientSession, ObjectMap parameters, Query query)
@@ -529,50 +483,9 @@
         // Look for all the different panel versions
         Query panelQuery = new Query()
                 .append(QueryParams.UID.key(), panelUid)
-<<<<<<< HEAD
                 .append(QueryParams.STUDY_UID.key(), studyUid);
         Bson bson = parseQuery(panelQuery);
         deleteVersionedModel(clientSession, bson, panelCollection, panelArchiveCollection, deletedPanelCollection);
-=======
-                .append(QueryParams.STUDY_UID.key(), studyUid)
-                .append(Constants.ALL_VERSIONS, true);
-        DBIterator<Document> panelDBIterator = nativeIterator(panelQuery, QueryOptions.empty());
-
-        // Delete any documents that might have been already deleted with that id
-        Bson query = new Document()
-                .append(QueryParams.ID.key(), panelId)
-                .append(PRIVATE_STUDY_UID, studyUid);
-        deletedPanelCollection.remove(clientSession, query, new QueryOptions(MongoDBCollection.MULTI, true));
-
-        while (panelDBIterator.hasNext()) {
-            Document tmpPanel = panelDBIterator.next();
-
-            // Set status to DELETED
-            nestedPut(QueryParams.STATUS.key(), getMongoDBDocument(new InternalStatus(InternalStatus.DELETED), "status"), tmpPanel);
-
-            int panelVersion = tmpPanel.getInteger(QueryParams.VERSION.key());
-
-            // Insert the document in the DELETE collection
-            deletedPanelCollection.insert(clientSession, replaceDotsInKeys(tmpPanel), null);
-            logger.debug("Inserted panel uid '{}' version '{}' in DELETE collection", panelUid, panelVersion);
-
-            // Remove the document from the main INDIVIDUAL collection
-            query = parseQuery(new Query()
-                    .append(QueryParams.UID.key(), panelUid)
-                    .append(QueryParams.VERSION.key(), panelVersion));
-            DataResult remove = panelCollection.remove(clientSession, query, null);
-            if (remove.getNumMatches() == 0) {
-                throw new CatalogDBException("Panel " + panelId + " not found");
-            }
-            if (remove.getNumDeleted() == 0) {
-                throw new CatalogDBException("Panel " + panelId + " could not be deleted");
-            }
-
-            logger.debug("Panel uid '{}' version '{}' deleted from main PANEL collection", panelUid, panelVersion);
-        }
-
-        logger.debug("Panel {}({}) deleted", panelId, panelUid);
->>>>>>> d1bcf5af
         return endWrite(tmpStartTime, 1, 0, 0, 1, Collections.emptyList());
     }
 
