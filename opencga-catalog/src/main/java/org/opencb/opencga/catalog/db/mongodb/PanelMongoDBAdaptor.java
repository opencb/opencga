/*
 * Copyright 2015-2017 OpenCB
 *
 * Licensed under the Apache License, Version 2.0 (the "License");
 * you may not use this file except in compliance with the License.
 * You may obtain a copy of the License at
 *
 *     http://www.apache.org/licenses/LICENSE-2.0
 *
 * Unless required by applicable law or agreed to in writing, software
 * distributed under the License is distributed on an "AS IS" BASIS,
 * WITHOUT WARRANTIES OR CONDITIONS OF ANY KIND, either express or implied.
 * See the License for the specific language governing permissions and
 * limitations under the License.
 */

package org.opencb.opencga.catalog.db.mongodb;

import com.mongodb.MongoClient;
import com.mongodb.client.ClientSession;
import com.mongodb.client.MongoCursor;
import com.mongodb.client.model.Filters;
import com.mongodb.client.model.Projections;
import org.apache.commons.lang3.StringUtils;
import org.bson.Document;
import org.bson.conversions.Bson;
import org.opencb.commons.datastore.core.*;
import org.opencb.commons.datastore.mongodb.MongoDBCollection;
import org.opencb.opencga.catalog.db.api.DBIterator;
import org.opencb.opencga.catalog.db.api.PanelDBAdaptor;
import org.opencb.opencga.catalog.db.api.StudyDBAdaptor;
import org.opencb.opencga.catalog.db.mongodb.converters.PanelConverter;
import org.opencb.opencga.catalog.db.mongodb.iterators.MongoDBIterator;
import org.opencb.opencga.catalog.exceptions.CatalogAuthorizationException;
import org.opencb.opencga.catalog.exceptions.CatalogDBException;
import org.opencb.opencga.catalog.utils.Constants;
import org.opencb.opencga.catalog.utils.UUIDUtils;
import org.opencb.opencga.core.common.Entity;
import org.opencb.opencga.core.common.TimeUtils;
import org.opencb.opencga.core.models.Panel;
import org.opencb.opencga.core.models.Status;
import org.opencb.opencga.core.models.acls.permissions.PanelAclEntry;
import org.opencb.opencga.core.models.acls.permissions.StudyAclEntry;
import org.opencb.opencga.core.results.OpenCGAResult;
import org.slf4j.LoggerFactory;

import java.util.*;
import java.util.function.Consumer;

import static org.opencb.opencga.catalog.db.mongodb.AuthorizationMongoDBUtils.getQueryForAuthorisedEntries;
import static org.opencb.opencga.catalog.db.mongodb.MongoDBUtils.*;


public class PanelMongoDBAdaptor extends MongoDBAdaptor implements PanelDBAdaptor {

    private final MongoDBCollection panelCollection;
    private final MongoDBCollection deletedPanelCollection;
    private PanelConverter panelConverter;

    public PanelMongoDBAdaptor(MongoDBCollection panelCollection, MongoDBCollection deletedPanelCollection,
                               MongoDBAdaptorFactory dbAdaptorFactory) {
        super(LoggerFactory.getLogger(JobMongoDBAdaptor.class));
        this.dbAdaptorFactory = dbAdaptorFactory;
        this.panelCollection = panelCollection;
        this.deletedPanelCollection = deletedPanelCollection;
        this.panelConverter = new PanelConverter();
    }

    /**
     * @return MongoDB connection to the disease panel collection.
     */
    public MongoDBCollection getPanelCollection() {
        return panelCollection;
    }

    @Override
    public OpenCGAResult insert(Panel panel, boolean overwrite) throws CatalogDBException {
        return runTransaction(clientSession -> {
            long tmpStartTime = startQuery();

            logger.debug("Starting insert transaction of global panel id '{}'", panel.getId());
            // Check the panel id does not exist
            Query query = new Query()
                    .append(QueryParams.STUDY_UID.key(), -1)
                    .append(QueryParams.ID.key(), panel.getId());

            if (count(clientSession, query).first() > 0) {
                if (overwrite) {
                    // Delete the panel id
                    logger.debug("Global panel '" + panel.getId() + "' already existed. Replacing panel...");

                    Document panelDocument = getPanelDocumentForInsertion(clientSession, panel, -1);
                    panelCollection.update(clientSession, parseQuery(query), new Document("$set", panelDocument), null);
                } else {
                    throw CatalogDBException.alreadyExists("panel", QueryParams.ID.key(), panel.getId());
                }
            } else {
                logger.debug("Inserting new global panel '" + panel.getId() + "'");

                Document panelDocument = getPanelDocumentForInsertion(clientSession, panel, -1);
                panelCollection.insert(clientSession, panelDocument, null);
            }

            logger.info("Global panel '" + panel.getId() + "(" + panel.getUid() + ")' successfully created");
            return endWrite(tmpStartTime, 1, 1, 0, 0, null);
        }, e -> logger.error("Could not create global panel {}: {}", panel.getId(), e.getMessage()));
    }

    @Override
    public OpenCGAResult insert(long studyUid, Panel panel, QueryOptions options) throws CatalogDBException {
        return runTransaction(clientSession -> {
            long tmpStartTime = startQuery();
            logger.debug("Starting insert transaction of panel id '{}'", panel.getId());

            dbAdaptorFactory.getCatalogStudyDBAdaptor().checkId(clientSession, studyUid);
            insert(clientSession, studyUid, panel);
            return endWrite(tmpStartTime, 1, 1, 0, 0, null);
        }, e -> logger.error("Could not create global panel {}: {}", panel.getId(), e.getMessage()));
    }

    void insert(ClientSession clientSession, long studyUid, Panel panel) throws CatalogDBException {
        List<Bson> filterList = new ArrayList<>();
        filterList.add(Filters.eq(QueryParams.ID.key(), panel.getId()));
        filterList.add(Filters.eq(PRIVATE_STUDY_UID, studyUid));

        Bson bson = Filters.and(filterList);
        DataResult<Long> count = panelCollection.count(bson);

        if (count.first() > 0) {
            throw CatalogDBException.alreadyExists("panel", QueryParams.ID.key(), panel.getId());
        }

        logger.debug("Inserting new panel '" + panel.getId() + "'");

        Document panelDocument = getPanelDocumentForInsertion(clientSession, panel, studyUid);
        panelCollection.insert(clientSession, panelDocument, null);

        logger.info("Panel '" + panel.getId() + "(" + panel.getUid() + ")' successfully created");
    }

    Document getPanelDocumentForInsertion(ClientSession clientSession, Panel panel, long studyUid) {
        //new Panel Id
        long panelUid = getNewUid(clientSession);
        panel.setUid(panelUid);
        panel.setStudyUid(studyUid);
        if (StringUtils.isEmpty(panel.getUuid())) {
            panel.setUuid(UUIDUtils.generateOpenCGAUUID(UUIDUtils.Entity.PANEL));
        }
        if (StringUtils.isEmpty(panel.getCreationDate())) {
            panel.setCreationDate(TimeUtils.getTime());
        }

        Document panelDocument = panelConverter.convertToStorageType(panel);
        // Versioning private parameters
        panelDocument.put(RELEASE_FROM_VERSION, Arrays.asList(panel.getRelease()));
        panelDocument.put(LAST_OF_VERSION, true);
        panelDocument.put(LAST_OF_RELEASE, true);
        panelDocument.put(PRIVATE_CREATION_DATE, TimeUtils.toDate(panel.getCreationDate()));
        panelDocument.put(PERMISSION_RULES_APPLIED, Collections.emptyList());
        return panelDocument;
    }

    @Override
    public OpenCGAResult<Panel> get(long panelUid, QueryOptions options) throws CatalogDBException {
        checkUid(panelUid);
        Query query = new Query(QueryParams.UID.key(), panelUid)
                .append(QueryParams.STUDY_UID.key(), getStudyId(panelUid));
        return get(query, options);
    }

    @Override
<<<<<<< HEAD
    public OpenCGAResult<Panel> get(Query query, QueryOptions options, String user)
            throws CatalogDBException, CatalogAuthorizationException {
        return get(null, query, options, user);
    }

    OpenCGAResult<Panel> get(ClientSession clientSession, Query query, QueryOptions options, String user)
            throws CatalogDBException, CatalogAuthorizationException {
        long startTime = startQuery();
        List<Panel> documentList = new ArrayList<>();
        OpenCGAResult<Panel> queryResult;
        try (DBIterator<Panel> dbIterator = iterator(clientSession, query, options, user)) {
=======
    public QueryResult<Panel> get(long studyUid, Query query, QueryOptions options, String user)
            throws CatalogDBException, CatalogAuthorizationException {
        long startTime = startQuery();
        List<Panel> documentList = new ArrayList<>();
        QueryResult<Panel> queryResult;
        try (DBIterator<Panel> dbIterator = iterator(studyUid, query, options, user)) {
>>>>>>> 21755a24
            while (dbIterator.hasNext()) {
                documentList.add(dbIterator.next());
            }
        }
        queryResult = endQuery(startTime, documentList);

        if (options != null && options.getBoolean(QueryOptions.SKIP_COUNT, false)) {
            return queryResult;
        }

        // We only count the total number of results if the actual number of results equals the limit established for performance purposes.
        if (options != null && options.getInt(QueryOptions.LIMIT, 0) == queryResult.getNumResults()) {
<<<<<<< HEAD
            OpenCGAResult<Long> count = count(clientSession, query, user, StudyAclEntry.StudyPermissions.VIEW_PANELS);
=======
            QueryResult<Long> count = count(studyUid, query, user, StudyAclEntry.StudyPermissions.VIEW_PANELS);
>>>>>>> 21755a24
            queryResult.setNumTotalResults(count.first());
        }
        return queryResult;
    }

    @Override
    public OpenCGAResult<Panel> get(Query query, QueryOptions options) throws CatalogDBException {
        return get(null, query, options);
    }

    OpenCGAResult<Panel> get(ClientSession clientSession, Query query, QueryOptions options) throws CatalogDBException {
        long startTime = startQuery();
        List<Panel> documentList = new ArrayList<>();
        try (DBIterator<Panel> dbIterator = iterator(clientSession, query, options)) {
            while (dbIterator.hasNext()) {
                documentList.add(dbIterator.next());
            }
        }
        OpenCGAResult<Panel> queryResult = endQuery(startTime, documentList);

        if (options != null && options.getBoolean(QueryOptions.SKIP_COUNT, false)) {
            return queryResult;
        }

        // We only count the total number of results if the actual number of results equals the limit established for performance purposes.
        if (options != null && options.getInt(QueryOptions.LIMIT, 0) == queryResult.getNumResults()) {
            OpenCGAResult<Long> count = count(clientSession, query);
            queryResult.setNumTotalResults(count.first());
        }
        return queryResult;
    }

    @Override
    public OpenCGAResult<Document> nativeGet(Query query, QueryOptions options) throws CatalogDBException {
        return nativeGet(null, query, options);
    }

    OpenCGAResult<Document> nativeGet(ClientSession clientSession, Query query, QueryOptions options) throws CatalogDBException {
        long startTime = startQuery();
        List<Document> documentList = new ArrayList<>();
        OpenCGAResult<Document> queryResult;
        try (DBIterator<Document> dbIterator = nativeIterator(clientSession, query, options)) {
            while (dbIterator.hasNext()) {
                documentList.add(dbIterator.next());
            }
        }
        queryResult = endQuery(startTime, documentList);

        if (options != null && options.getBoolean(QueryOptions.SKIP_COUNT, false)) {
            return queryResult;
        }

        // We only count the total number of results if the actual number of results equals the limit established for performance purposes.
        if (options != null && options.getInt(QueryOptions.LIMIT, 0) == queryResult.getNumResults()) {
            OpenCGAResult<Long> count = count(clientSession, query);
            queryResult.setNumTotalResults(count.first());
        }
        return queryResult;
    }

    @Override
<<<<<<< HEAD
    public OpenCGAResult nativeGet(Query query, QueryOptions options, String user)
            throws CatalogDBException, CatalogAuthorizationException {
        long startTime = startQuery();
        List<Document> documentList = new ArrayList<>();
        OpenCGAResult<Document> queryResult;
        try (DBIterator<Document> dbIterator = nativeIterator(query, options, user)) {
=======
    public QueryResult nativeGet(long studyUid, Query query, QueryOptions options, String user)
            throws CatalogDBException, CatalogAuthorizationException {
        long startTime = startQuery();
        List<Document> documentList = new ArrayList<>();
        QueryResult<Document> queryResult;
        try (DBIterator<Document> dbIterator = nativeIterator(studyUid, query, options, user)) {
>>>>>>> 21755a24
            while (dbIterator.hasNext()) {
                documentList.add(dbIterator.next());
            }
        }
        queryResult = endQuery(startTime, documentList);

        if (options != null && options.getBoolean(QueryOptions.SKIP_COUNT, false)) {
            return queryResult;
        }

        // We only count the total number of results if the actual number of results equals the limit established for performance purposes.
        if (options != null && options.getInt(QueryOptions.LIMIT, 0) == queryResult.getNumResults()) {
            OpenCGAResult<Long> count = count(query);
            queryResult.setNumTotalResults(count.first());
        }
        return queryResult;
    }

    @Override
    public long getStudyId(long panelUid) throws CatalogDBException {
        Bson query = new Document(PRIVATE_UID, panelUid);
        Bson projection = Projections.include(PRIVATE_STUDY_UID);
        DataResult<Document> queryResult = panelCollection.find(query, projection, null);

        if (!queryResult.getResults().isEmpty()) {
            Object studyId = queryResult.getResults().get(0).get(PRIVATE_STUDY_UID);
            return studyId instanceof Number ? ((Number) studyId).longValue() : Long.parseLong(studyId.toString());
        } else {
            throw CatalogDBException.uidNotFound("Panel", panelUid);
        }
    }

    @Override
    public OpenCGAResult<Long> count(Query query) throws CatalogDBException {
        return count(null, query);
    }

    OpenCGAResult<Long> count(ClientSession clientSession, Query query) throws CatalogDBException {
        Bson bson = parseQuery(query);
        return new OpenCGAResult<>(panelCollection.count(clientSession, bson));
    }

    @Override
<<<<<<< HEAD
    public OpenCGAResult<Long> count(final Query query, final String user, final StudyAclEntry.StudyPermissions studyPermissions)
=======
    public QueryResult<Long> count(long studyUid, final Query query, final String user,
                                   final StudyAclEntry.StudyPermissions studyPermissions)
>>>>>>> 21755a24
            throws CatalogDBException, CatalogAuthorizationException {
        return count(null, query, user, studyPermissions);
    }

    OpenCGAResult<Long> count(ClientSession clientSession, final Query query, final String user,
                           final StudyAclEntry.StudyPermissions studyPermissions)
            throws CatalogDBException, CatalogAuthorizationException {
        StudyAclEntry.StudyPermissions studyPermission = (studyPermissions == null
                ? StudyAclEntry.StudyPermissions.VIEW_PANELS : studyPermissions);

        // Get the study document
<<<<<<< HEAD
        Query studyQuery = new Query(StudyDBAdaptor.QueryParams.UID.key(), query.getLong(QueryParams.STUDY_UID.key()));
        OpenCGAResult queryResult = dbAdaptorFactory.getCatalogStudyDBAdaptor().nativeGet(clientSession, studyQuery, QueryOptions.empty());
=======
        Query studyQuery = new Query(StudyDBAdaptor.QueryParams.UID.key(), studyUid);
        QueryResult queryResult = dbAdaptorFactory.getCatalogStudyDBAdaptor().nativeGet(studyQuery, QueryOptions.empty());
>>>>>>> 21755a24
        if (queryResult.getNumResults() == 0) {
            throw new CatalogDBException("Study " + studyUid + " not found");
        }

        // Get the document query needed to check the permissions as well
        Document queryForAuthorisedEntries = getQueryForAuthorisedEntries((Document) queryResult.first(), user,
                studyPermission.name(), studyPermission.getPanelPermission().name(), Entity.DISEASE_PANEL.name());
        Bson bson = parseQuery(query, queryForAuthorisedEntries);
        logger.debug("Panel count: query : {}", bson.toBsonDocument(Document.class, MongoClient.getDefaultCodecRegistry()));
        return new OpenCGAResult<>(panelCollection.count(clientSession, bson));
    }

    @Override
    public OpenCGAResult distinct(Query query, String field) throws CatalogDBException {
        return new OpenCGAResult(panelCollection.distinct(field, parseQuery(query)));
    }

    @Override
    public OpenCGAResult stats(Query query) {
        return null;
    }

    @Override
    public OpenCGAResult update(long panelUid, ObjectMap parameters, QueryOptions queryOptions) throws CatalogDBException {
        QueryOptions options = new QueryOptions(QueryOptions.INCLUDE,
                Arrays.asList(QueryParams.ID.key(), QueryParams.UID.key(), QueryParams.VERSION.key(), QueryParams.STUDY_UID.key()));
        OpenCGAResult<Panel> dataResult = get(panelUid, options);

        if (dataResult.getNumResults() == 0) {
            throw new CatalogDBException("Could not update panel. Panel '" + panelUid + "' not found.");
        }

        try {
            return runTransaction(clientSession -> privateUpdate(clientSession, dataResult.first(), parameters, queryOptions));
        } catch (CatalogDBException e) {
            logger.error("Could not update panel {}: {}", dataResult.first().getId(), e.getMessage(), e);
            throw new CatalogDBException("Could not update panel '" + dataResult.first().getId() + "': " + e.getMessage(), e.getCause());
        }
    }

    @Override
    public OpenCGAResult update(Query query, ObjectMap parameters, QueryOptions queryOptions) throws CatalogDBException {
        if (parameters.containsKey(QueryParams.ID.key())) {
            // We need to check that the update is only performed over 1 single panel
            if (count(query).first() != 1) {
                throw new CatalogDBException("Operation not supported: '" + QueryParams.ID.key() + "' can only be updated for one panel");
            }
        }

        QueryOptions options = new QueryOptions(QueryOptions.INCLUDE,
                Arrays.asList(QueryParams.ID.key(), QueryParams.UID.key(), QueryParams.VERSION.key(), QueryParams.STUDY_UID.key()));
        DBIterator<Panel> iterator = iterator(query, options);

        OpenCGAResult<Panel> result = OpenCGAResult.empty();

        while (iterator.hasNext()) {
            Panel panel = iterator.next();
            try {
                result.append(runTransaction(clientSession -> privateUpdate(clientSession, panel, parameters, queryOptions)));
            } catch (CatalogDBException e) {
                logger.error("Could not update panel {}: {}", panel.getId(), e.getMessage(), e);
                result.getEvents().add(new Event(Event.Type.ERROR, panel.getId(), e.getMessage()));
                result.setNumMatches(result.getNumMatches() + 1);
            }
        }
        return result;
    }

    private OpenCGAResult<Object> privateUpdate(ClientSession clientSession, Panel panel, ObjectMap parameters, QueryOptions queryOptions)
            throws CatalogDBException {
        long tmpStartTime = startQuery();
        Query tmpQuery = new Query()
                .append(QueryParams.STUDY_UID.key(), panel.getStudyUid())
                .append(QueryParams.UID.key(), panel.getUid());

        if (queryOptions.getBoolean(Constants.INCREMENT_VERSION)) {
            createNewVersion(clientSession, panel.getStudyUid(), panel.getUid());
        }

        Document panelUpdate = parseAndValidateUpdateParams(clientSession, parameters, tmpQuery);

        if (panelUpdate.isEmpty()) {
            if (!parameters.isEmpty()) {
                logger.error("Non-processed update parameters: {}", parameters.keySet());
            }
            throw new CatalogDBException("Nothing to be updated");
        }

        Bson finalQuery = parseQuery(tmpQuery);
        logger.debug("Panel update: query : {}, update: {}",
                finalQuery.toBsonDocument(Document.class, MongoClient.getDefaultCodecRegistry()),
                panelUpdate.toBsonDocument(Document.class, MongoClient.getDefaultCodecRegistry()));

        DataResult result = panelCollection.update(clientSession, finalQuery, new Document("$set", panelUpdate),
                new QueryOptions("multi", true));

        if (result.getNumMatches() == 0) {
            throw new CatalogDBException("Panel " + panel.getId() + " not found");
        }
        List<Event> events = new ArrayList<>();
        if (result.getNumUpdated() == 0) {
            events.add(new Event(Event.Type.WARNING, panel.getId(), "Panel was already updated"));
        }
        logger.debug("Panel {} successfully updated", panel.getId());

        return endWrite(tmpStartTime, 1, 1, events);
    }

    private void createNewVersion(ClientSession clientSession, long studyUid, long panelUid) throws CatalogDBException {
        Query query = new Query()
                .append(QueryParams.STUDY_UID.key(), studyUid)
                .append(QueryParams.UID.key(), panelUid);
        OpenCGAResult<Document> queryResult = nativeGet(clientSession, query, new QueryOptions(QueryOptions.EXCLUDE, "_id"));

        if (queryResult.getNumResults() == 0) {
            throw new CatalogDBException("Could not find panel '" + panelUid + "'");
        }

        createNewVersion(clientSession, panelCollection, queryResult.first());
    }


    private Document parseAndValidateUpdateParams(ClientSession clientSession, ObjectMap parameters, Query query)
            throws CatalogDBException {
        Document panelParameters = new Document();

        final String[] acceptedParams = {QueryParams.NAME.key(), QueryParams.DESCRIPTION.key(), QueryParams.AUTHOR.key()};
        filterStringParams(parameters, panelParameters, acceptedParams);

        final String[] acceptedMapParams = {QueryParams.ATTRIBUTES.key(), QueryParams.STATS.key()};
        filterMapParams(parameters, panelParameters, acceptedMapParams);

        String[] acceptedParamsList = { QueryParams.TAGS.key()};
        filterStringListParams(parameters, panelParameters, acceptedParamsList);

        final String[] acceptedObjectParams = {QueryParams.VARIANTS.key(), QueryParams.PHENOTYPES.key(), QueryParams.REGIONS.key(),
                QueryParams.GENES.key(), QueryParams.SOURCE.key(), QueryParams.CATEGORIES.key()};
        filterObjectParams(parameters, panelParameters, acceptedObjectParams);

        if (parameters.containsKey(QueryParams.ID.key())) {
            // That can only be done to one panel...

            Query tmpQuery = new Query(query);
            // We take out ALL_VERSION from query just in case we get multiple results...
            tmpQuery.remove(Constants.ALL_VERSIONS);

            OpenCGAResult<Panel> panelDataResult = get(clientSession, tmpQuery, new QueryOptions());
            if (panelDataResult.getNumResults() == 0) {
                throw new CatalogDBException("Update panel: No panel found to be updated");
            }
            if (panelDataResult.getNumResults() > 1) {
                throw new CatalogDBException("Update panel: Cannot update " + QueryParams.ID.key() + " parameter. More than one panel "
                        + "found to be updated.");
            }

            // Check that the new sample name is still unique
            long studyId = panelDataResult.first().getStudyUid();

            tmpQuery = new Query()
                    .append(QueryParams.ID.key(), parameters.get(QueryParams.ID.key()))
                    .append(QueryParams.STUDY_UID.key(), studyId);
            OpenCGAResult<Long> count = count(clientSession, tmpQuery);
            if (count.getResults().get(0) > 0) {
                throw new CatalogDBException("Cannot update the " + QueryParams.ID.key() + ". Panel "
                        + parameters.get(QueryParams.ID.key()) + " already exists.");
            }

            panelParameters.put(QueryParams.ID.key(), parameters.get(QueryParams.ID.key()));
        }

        if (parameters.containsKey(QueryParams.STATUS_NAME.key())) {
            panelParameters.put(QueryParams.STATUS_NAME.key(), parameters.get(QueryParams.STATUS_NAME.key()));
            panelParameters.put(QueryParams.STATUS_DATE.key(), TimeUtils.getTime());
        }

        if (!panelParameters.isEmpty()) {
            // Update modificationDate param
            String time = TimeUtils.getTime();
            Date date = TimeUtils.toDate(time);
            panelParameters.put(QueryParams.MODIFICATION_DATE.key(), time);
            panelParameters.put(PRIVATE_MODIFICATION_DATE, date);
        }

        return panelParameters;
    }

    @Override
    public OpenCGAResult delete(Panel panel) throws CatalogDBException {
        try {
            Query query = new Query()
                    .append(QueryParams.UID.key(), panel.getUid())
                    .append(QueryParams.STUDY_UID.key(), panel.getStudyUid());
            OpenCGAResult<Document> result = nativeGet(query, new QueryOptions());
            if (result.getNumResults() == 0) {
                throw new CatalogDBException("Could not find panel " + panel.getId() + " with uid " + panel.getUid());
            }
            return runTransaction(clientSession -> privateDelete(clientSession, result.first()));
        } catch (CatalogDBException e) {
            logger.error("Could not delete panel {}: {}", panel.getId(), e.getMessage(), e);
            throw new CatalogDBException("Could not delete panel '" + panel.getId() + "': " + e.getMessage(), e.getCause());
        }
    }

    @Override
    public OpenCGAResult delete(Query query) throws CatalogDBException {
        DBIterator<Document> iterator = nativeIterator(query, QueryOptions.empty());

        OpenCGAResult<Panel> result = OpenCGAResult.empty();
        while (iterator.hasNext()) {
            Document panel = iterator.next();
            String panelId = panel.getString(QueryParams.ID.key());
            try {
                result.append(runTransaction(clientSession -> privateDelete(clientSession, panel)));
            } catch (CatalogDBException e) {
                logger.error("Could not delete panel {}: {}", panelId, e.getMessage(), e);
                result.getEvents().add(new Event(Event.Type.ERROR, panelId, e.getMessage()));
                result.setNumMatches(result.getNumMatches() + 1);
            }
        }

        return result;
    }

    private OpenCGAResult<Object> privateDelete(ClientSession clientSession, Document panelDocument) throws CatalogDBException {
        long tmpStartTime = startQuery();

        String panelId = panelDocument.getString(QueryParams.ID.key());
        long panelUid = panelDocument.getLong(PRIVATE_UID);
        long studyUid = panelDocument.getLong(PRIVATE_STUDY_UID);

        logger.debug("Deleting panel {} ({})", panelId, panelUid);

        // Look for all the different panel versions
        Query panelQuery = new Query()
                .append(QueryParams.UID.key(), panelUid)
                .append(QueryParams.STUDY_UID.key(), studyUid)
                .append(Constants.ALL_VERSIONS, true);
        DBIterator<Document> panelDBIterator = nativeIterator(panelQuery, QueryOptions.empty());

        // Delete any documents that might have been already deleted with that id
        Bson query = new Document()
                .append(QueryParams.ID.key(), panelId)
                .append(PRIVATE_STUDY_UID, studyUid);
        deletedPanelCollection.remove(clientSession, query, new QueryOptions(MongoDBCollection.MULTI, true));

        while (panelDBIterator.hasNext()) {
            Document tmpPanel = panelDBIterator.next();

            // Set status to DELETED
            tmpPanel.put(QueryParams.STATUS.key(), getMongoDBDocument(new Status(Status.DELETED), "status"));

            int panelVersion = tmpPanel.getInteger(QueryParams.VERSION.key());

            // Insert the document in the DELETE collection
            deletedPanelCollection.insert(clientSession, tmpPanel, null);
            logger.debug("Inserted panel uid '{}' version '{}' in DELETE collection", panelUid, panelVersion);

            // Remove the document from the main INDIVIDUAL collection
            query = parseQuery(new Query()
                    .append(QueryParams.UID.key(), panelUid)
                    .append(QueryParams.VERSION.key(), panelVersion));
            DataResult remove = panelCollection.remove(clientSession, query, null);
            if (remove.getNumMatches() == 0) {
                throw new CatalogDBException("Panel " + panelId + " not found");
            }
            if (remove.getNumDeleted() == 0) {
                throw new CatalogDBException("Panel " + panelId + " could not be deleted");
            }

            logger.debug("Panel uid '{}' version '{}' deleted from main PANEL collection", panelUid, panelVersion);
        }

        logger.debug("Panel {}({}) deleted", panelId, panelUid);
        return endWrite(tmpStartTime, 1, 0, 0, 1, Collections.emptyList());
    }

    @Override
    public OpenCGAResult remove(long id, QueryOptions queryOptions) throws CatalogDBException {
        throw new UnsupportedOperationException("Remove not yet implemented.");
    }

    @Override
    public OpenCGAResult remove(Query query, QueryOptions queryOptions) throws CatalogDBException {
        throw new UnsupportedOperationException("Remove not yet implemented.");
    }

    @Override
    public OpenCGAResult restore(long id, QueryOptions queryOptions) throws CatalogDBException {
        throw new UnsupportedOperationException("Restore not yet implemented.");
    }

    @Override
    public OpenCGAResult restore(Query query, QueryOptions queryOptions) throws CatalogDBException {
        throw new UnsupportedOperationException("Restore not yet implemented.");
    }

    @Override
    public DBIterator<Panel> iterator(Query query, QueryOptions options) throws CatalogDBException {
        return iterator(null, query, options);
    }

    DBIterator<Panel> iterator(ClientSession clientSession, Query query, QueryOptions options) throws CatalogDBException {
        MongoCursor<Document> mongoCursor = getMongoCursor(clientSession, query, options);
        return new MongoDBIterator<>(mongoCursor, panelConverter);
    }

    @Override
    public DBIterator nativeIterator(Query query, QueryOptions options) throws CatalogDBException {
        return nativeIterator(null, query, options);
    }

    DBIterator nativeIterator(ClientSession clientSession, Query query, QueryOptions options) throws CatalogDBException {
        QueryOptions queryOptions = options != null ? new QueryOptions(options) : new QueryOptions();
        queryOptions.put(NATIVE_QUERY, true);

        MongoCursor<Document> mongoCursor = getMongoCursor(clientSession, query, queryOptions);
        return new MongoDBIterator(mongoCursor);
    }

    @Override
    public DBIterator<Panel> iterator(long studyUid, Query query, QueryOptions options, String user)
            throws CatalogDBException, CatalogAuthorizationException {
<<<<<<< HEAD
        return iterator(null, query, options, user);
    }

    DBIterator<Panel> iterator(ClientSession clientSession, Query query, QueryOptions options, String user)
            throws CatalogDBException, CatalogAuthorizationException {
        Document studyDocument = getStudyDocument(query);
        MongoCursor<Document> mongoCursor = getMongoCursor(clientSession, query, options, studyDocument, user);
=======
        Document studyDocument = getStudyDocument(studyUid);
        MongoCursor<Document> mongoCursor = getMongoCursor(query, options, studyDocument, user);
>>>>>>> 21755a24
        return new MongoDBIterator<>(mongoCursor, panelConverter);
    }

    @Override
    public DBIterator nativeIterator(long studyUid, Query query, QueryOptions options, String user)
            throws CatalogDBException, CatalogAuthorizationException {
        QueryOptions queryOptions = options != null ? new QueryOptions(options) : new QueryOptions();
        queryOptions.put(NATIVE_QUERY, true);

<<<<<<< HEAD
        Document studyDocument = getStudyDocument(query);
        MongoCursor<Document> mongoCursor = getMongoCursor(null, query, queryOptions, studyDocument, user);
=======
        Document studyDocument = getStudyDocument(studyUid);
        MongoCursor<Document> mongoCursor = getMongoCursor(query, queryOptions, studyDocument, user);
>>>>>>> 21755a24
        return new MongoDBIterator<>(mongoCursor);
    }


    private MongoCursor<Document> getMongoCursor(ClientSession clientSession, Query query, QueryOptions options) throws CatalogDBException {
        MongoCursor<Document> documentMongoCursor;
        try {
            documentMongoCursor = getMongoCursor(clientSession, query, options, null, null);
        } catch (CatalogAuthorizationException e) {
            throw new CatalogDBException(e);
        }
        return documentMongoCursor;
    }

    private MongoCursor<Document> getMongoCursor(ClientSession clientSession, Query query, QueryOptions options, Document studyDocument,
                                                 String user) throws CatalogDBException, CatalogAuthorizationException {
        Document queryForAuthorisedEntries = null;
        if (studyDocument != null && user != null) {
            // Get the document query needed to check the permissions as well
            queryForAuthorisedEntries = getQueryForAuthorisedEntries(studyDocument, user, StudyAclEntry.StudyPermissions.VIEW_PANELS.name(),
                    PanelAclEntry.PanelPermissions.VIEW.name(), Entity.DISEASE_PANEL.name());
        }

        Query finalQuery = new Query(query);

        QueryOptions qOptions;
        if (options != null) {
            qOptions = new QueryOptions(options);
        } else {
            qOptions = new QueryOptions();
        }

        Bson bson = parseQuery(finalQuery, queryForAuthorisedEntries);
        logger.debug("Panel query: {}", bson.toBsonDocument(Document.class, MongoClient.getDefaultCodecRegistry()));
        if (!query.getBoolean(QueryParams.DELETED.key())) {
            return panelCollection.nativeQuery().find(clientSession, bson, qOptions).iterator();
        } else {
            return deletedPanelCollection.nativeQuery().find(clientSession, bson, qOptions).iterator();
        }
    }

    private Document getStudyDocument(long studyUid) throws CatalogDBException {
        // Get the study document
<<<<<<< HEAD
        Query studyQuery = new Query(StudyDBAdaptor.QueryParams.UID.key(), query.getLong(QueryParams.STUDY_UID.key()));
        OpenCGAResult<Document> queryResult = dbAdaptorFactory.getCatalogStudyDBAdaptor().nativeGet(studyQuery, QueryOptions.empty());
=======
        Query studyQuery = new Query(StudyDBAdaptor.QueryParams.UID.key(), studyUid);
        QueryResult<Document> queryResult = dbAdaptorFactory.getCatalogStudyDBAdaptor().nativeGet(studyQuery, QueryOptions.empty());
>>>>>>> 21755a24
        if (queryResult.getNumResults() == 0) {
            throw new CatalogDBException("Study " + studyUid + " not found");
        }
        return queryResult.first();
    }

    @Override
    public OpenCGAResult rank(Query query, String field, int numResults, boolean asc) throws CatalogDBException {
        Bson bsonQuery = parseQuery(query);
        return rank(panelCollection, bsonQuery, field, QueryParams.ID.key(), numResults, asc);
    }

    @Override
    public OpenCGAResult groupBy(Query query, String field, QueryOptions options) throws CatalogDBException {
        Bson bsonQuery = parseQuery(query);
        return groupBy(panelCollection, bsonQuery, field, QueryParams.ID.key(), options);
    }

    @Override
    public OpenCGAResult groupBy(Query query, List<String> fields, QueryOptions options) throws CatalogDBException {
        Bson bsonQuery = parseQuery(query);
        return groupBy(panelCollection, bsonQuery, fields, QueryParams.ID.key(), options);
    }

    @Override
<<<<<<< HEAD
    public OpenCGAResult groupBy(Query query, List<String> fields, QueryOptions options, String user)
=======
    public QueryResult groupBy(long studyUid, Query query, List<String> fields, QueryOptions options, String user)
>>>>>>> 21755a24
            throws CatalogDBException, CatalogAuthorizationException {
        Document studyDocument = getStudyDocument(studyUid);
        Document queryForAuthorisedEntries = getQueryForAuthorisedEntries(studyDocument, user,
                StudyAclEntry.StudyPermissions.VIEW_PANELS.name(), PanelAclEntry.PanelPermissions.VIEW.name(), Entity.DISEASE_PANEL.name());
        Bson bsonQuery = parseQuery(query, queryForAuthorisedEntries);
        return groupBy(panelCollection, bsonQuery, fields, QueryParams.ID.key(), options);
    }

    @Override
<<<<<<< HEAD
    public OpenCGAResult groupBy(Query query, String field, QueryOptions options, String user)
=======
    public QueryResult groupBy(long studyUid, Query query, String field, QueryOptions options, String user)
>>>>>>> 21755a24
            throws CatalogDBException, CatalogAuthorizationException {
        Document studyDocument = getStudyDocument(studyUid);
        Document queryForAuthorisedEntries = getQueryForAuthorisedEntries(studyDocument, user,
                StudyAclEntry.StudyPermissions.VIEW_PANELS.name(), PanelAclEntry.PanelPermissions.VIEW.name(), Entity.DISEASE_PANEL.name());
        Bson bsonQuery = parseQuery(query, queryForAuthorisedEntries);
        return groupBy(panelCollection, bsonQuery, field, QueryParams.ID.key(), options);
    }

    @Override
    public void forEach(Query query, Consumer<? super Object> action, QueryOptions options) throws CatalogDBException {
        Objects.requireNonNull(action);
        try (DBIterator<Panel> catalogDBIterator = iterator(query, options)) {
            while (catalogDBIterator.hasNext()) {
                action.accept(catalogDBIterator.next());
            }
        }
    }

    @Override
    public OpenCGAResult updateProjectRelease(long studyId, int release) throws CatalogDBException {
        Query query = new Query()
                .append(QueryParams.STUDY_UID.key(), studyId)
                .append(QueryParams.SNAPSHOT.key(), release - 1);
        Bson bson = parseQuery(query);

        Document update = new Document()
                .append("$addToSet", new Document(RELEASE_FROM_VERSION, release));

        QueryOptions queryOptions = new QueryOptions("multi", true);

        return new OpenCGAResult(panelCollection.update(bson, update, queryOptions));
    }

    @Override
    public OpenCGAResult unmarkPermissionRule(long studyId, String permissionRuleId) {
        return unmarkPermissionRule(panelCollection, studyId, permissionRuleId);
    }

    private Bson parseQuery(Query query) throws CatalogDBException {
        return parseQuery(query, null);
    }

    private Bson parseQuery(Query query, Document authorisation) throws CatalogDBException {
        List<Bson> andBsonList = new ArrayList<>();

        Query queryCopy = new Query(query);
        queryCopy.remove(QueryParams.DELETED.key());

        fixComplexQueryParam(QueryParams.ATTRIBUTES.key(), queryCopy);
        fixComplexQueryParam(QueryParams.BATTRIBUTES.key(), queryCopy);
        fixComplexQueryParam(QueryParams.NATTRIBUTES.key(), queryCopy);

        boolean uidVersionQueryFlag = generateUidVersionQuery(queryCopy, andBsonList);

        for (Map.Entry<String, Object> entry : queryCopy.entrySet()) {
            String key = entry.getKey().split("\\.")[0];
            QueryParams queryParam =  QueryParams.getParam(entry.getKey()) != null ? QueryParams.getParam(entry.getKey())
                    : QueryParams.getParam(key);
            if (queryParam == null) {
                if (Constants.ALL_VERSIONS.equals(entry.getKey())) {
                    continue;
                }
                throw new CatalogDBException("Unexpected parameter " + entry.getKey() + ". The parameter does not exist or cannot be "
                        + "queried for.");
            }
            try {
                switch (queryParam) {
                    case UID:
                        addAutoOrQuery(PRIVATE_UID, queryParam.key(), queryCopy, queryParam.type(), andBsonList);
                        break;
                    case STUDY_UID:
                        addAutoOrQuery(PRIVATE_STUDY_UID, queryParam.key(), queryCopy, queryParam.type(), andBsonList);
                        break;
                    case ATTRIBUTES:
                        addAutoOrQuery(entry.getKey(), entry.getKey(), queryCopy, queryParam.type(), andBsonList);
                        break;
                    case BATTRIBUTES:
                        String mongoKey = entry.getKey().replace(QueryParams.BATTRIBUTES.key(), QueryParams.ATTRIBUTES.key());
                        addAutoOrQuery(mongoKey, entry.getKey(), queryCopy, queryParam.type(), andBsonList);
                        break;
                    case NATTRIBUTES:
                        mongoKey = entry.getKey().replace(QueryParams.NATTRIBUTES.key(), QueryParams.ATTRIBUTES.key());
                        addAutoOrQuery(mongoKey, entry.getKey(), queryCopy, queryParam.type(), andBsonList);
                        break;
                    case SNAPSHOT:
                        addAutoOrQuery(RELEASE_FROM_VERSION, queryParam.key(), queryCopy, queryParam.type(), andBsonList);
                        break;
                    case CREATION_DATE:
                        addAutoOrQuery(PRIVATE_CREATION_DATE, queryParam.key(), queryCopy, queryParam.type(), andBsonList);
                        break;
                    case MODIFICATION_DATE:
                        addAutoOrQuery(PRIVATE_MODIFICATION_DATE, queryParam.key(), query, queryParam.type(), andBsonList);
                        break;
                    case GENES:
                        addAutoOrQuery(QueryParams.GENES_ID.key(), queryParam.key(), queryCopy, queryParam.type(), andBsonList);
                        break;
                    case PHENOTYPES:
                        addAutoOrQuery(QueryParams.PHENOTYPES_ID.key(), queryParam.key(), queryCopy, queryParam.type(), andBsonList);
                        break;
                    case REGIONS:
                        addAutoOrQuery(QueryParams.REGIONS_LOCATION.key(), queryParam.key(), queryCopy, queryParam.type(), andBsonList);
                        break;
                    case VARIANTS:
                        addAutoOrQuery(QueryParams.VARIANTS_ID.key(), queryParam.key(), queryCopy, queryParam.type(), andBsonList);
                        break;
                    case CATEGORIES:
                        addAutoOrQuery(QueryParams.CATEGORIES_NAME.key(), queryParam.key(), queryCopy, queryParam.type(), andBsonList);
                        break;
                    case STATUS_NAME:
                        // Convert the status to a positive status
                        query.put(queryParam.key(),
                                Status.getPositiveStatus(Status.STATUS_LIST, query.getString(queryParam.key())));
                        addAutoOrQuery(queryParam.key(), queryParam.key(), query, queryParam.type(), andBsonList);
                        break;
                    case ID:
                    case UUID:
                    case NAME:
                    case RELEASE:
                    case VERSION:
                    case DESCRIPTION:
                    case AUTHOR:
                    case TAGS:
                    case CATEGORIES_NAME:
                    case VARIANTS_ID:
                    case VARIANTS_PHENOTYPE:
                    case PHENOTYPES_ID:
                    case PHENOTYPES_NAME:
                    case PHENOTYPES_SOURCE:
                    case GENES_ID:
                    case GENES_NAME:
                    case GENES_CONFIDENCE:
                    case REGIONS_LOCATION:
                    case REGIONS_SCORE:
                    case STATUS_MSG:
                    case STATUS_DATE:
                        addAutoOrQuery(queryParam.key(), queryParam.key(), queryCopy, queryParam.type(), andBsonList);
                        break;
                    default:
                        throw new CatalogDBException("Cannot query by parameter " + queryParam.key());
                }
            } catch (Exception e) {
                if (e instanceof CatalogDBException) {
                    throw e;
                } else {
                    throw new CatalogDBException("Error parsing query : " + queryCopy.toJson(), e);
                }
            }
        }

        // If the user doesn't look for a concrete version...
        if (!uidVersionQueryFlag && !queryCopy.getBoolean(Constants.ALL_VERSIONS) && !queryCopy.containsKey(QueryParams.VERSION.key())) {
            if (queryCopy.containsKey(QueryParams.SNAPSHOT.key())) {
                // If the user looks for anything from some release, we will try to find the latest from the release (snapshot)
                andBsonList.add(Filters.eq(LAST_OF_RELEASE, true));
            } else {
                // Otherwise, we will always look for the latest version
                andBsonList.add(Filters.eq(LAST_OF_VERSION, true));
            }
        }

        if (authorisation != null && authorisation.size() > 0) {
            andBsonList.add(authorisation);
        }
        if (andBsonList.size() > 0) {
            return Filters.and(andBsonList);
        } else {
            return new Document();
        }
    }

}<|MERGE_RESOLUTION|>--- conflicted
+++ resolved
@@ -169,26 +169,17 @@
     }
 
     @Override
-<<<<<<< HEAD
-    public OpenCGAResult<Panel> get(Query query, QueryOptions options, String user)
+    public OpenCGAResult<Panel> get(long studyUid, Query query, QueryOptions options, String user)
             throws CatalogDBException, CatalogAuthorizationException {
-        return get(null, query, options, user);
-    }
-
-    OpenCGAResult<Panel> get(ClientSession clientSession, Query query, QueryOptions options, String user)
+        return get(null, studyUid, query, options, user);
+    }
+
+    OpenCGAResult<Panel> get(ClientSession clientSession, long studyUid, Query query, QueryOptions options, String user)
             throws CatalogDBException, CatalogAuthorizationException {
         long startTime = startQuery();
         List<Panel> documentList = new ArrayList<>();
         OpenCGAResult<Panel> queryResult;
-        try (DBIterator<Panel> dbIterator = iterator(clientSession, query, options, user)) {
-=======
-    public QueryResult<Panel> get(long studyUid, Query query, QueryOptions options, String user)
-            throws CatalogDBException, CatalogAuthorizationException {
-        long startTime = startQuery();
-        List<Panel> documentList = new ArrayList<>();
-        QueryResult<Panel> queryResult;
-        try (DBIterator<Panel> dbIterator = iterator(studyUid, query, options, user)) {
->>>>>>> 21755a24
+        try (DBIterator<Panel> dbIterator = iterator(clientSession, studyUid, query, options, user)) {
             while (dbIterator.hasNext()) {
                 documentList.add(dbIterator.next());
             }
@@ -201,12 +192,8 @@
 
         // We only count the total number of results if the actual number of results equals the limit established for performance purposes.
         if (options != null && options.getInt(QueryOptions.LIMIT, 0) == queryResult.getNumResults()) {
-<<<<<<< HEAD
-            OpenCGAResult<Long> count = count(clientSession, query, user, StudyAclEntry.StudyPermissions.VIEW_PANELS);
-=======
-            QueryResult<Long> count = count(studyUid, query, user, StudyAclEntry.StudyPermissions.VIEW_PANELS);
->>>>>>> 21755a24
-            queryResult.setNumTotalResults(count.first());
+            OpenCGAResult<Long> count = count(clientSession, studyUid, query, user, StudyAclEntry.StudyPermissions.VIEW_PANELS);
+            queryResult.setNumMatches(count.first());
         }
         return queryResult;
     }
@@ -267,21 +254,12 @@
     }
 
     @Override
-<<<<<<< HEAD
-    public OpenCGAResult nativeGet(Query query, QueryOptions options, String user)
+    public OpenCGAResult nativeGet(long studyUid, Query query, QueryOptions options, String user)
             throws CatalogDBException, CatalogAuthorizationException {
         long startTime = startQuery();
         List<Document> documentList = new ArrayList<>();
         OpenCGAResult<Document> queryResult;
-        try (DBIterator<Document> dbIterator = nativeIterator(query, options, user)) {
-=======
-    public QueryResult nativeGet(long studyUid, Query query, QueryOptions options, String user)
-            throws CatalogDBException, CatalogAuthorizationException {
-        long startTime = startQuery();
-        List<Document> documentList = new ArrayList<>();
-        QueryResult<Document> queryResult;
         try (DBIterator<Document> dbIterator = nativeIterator(studyUid, query, options, user)) {
->>>>>>> 21755a24
             while (dbIterator.hasNext()) {
                 documentList.add(dbIterator.next());
             }
@@ -325,30 +303,21 @@
     }
 
     @Override
-<<<<<<< HEAD
-    public OpenCGAResult<Long> count(final Query query, final String user, final StudyAclEntry.StudyPermissions studyPermissions)
-=======
-    public QueryResult<Long> count(long studyUid, final Query query, final String user,
-                                   final StudyAclEntry.StudyPermissions studyPermissions)
->>>>>>> 21755a24
+    public OpenCGAResult<Long> count(long studyUid, final Query query, final String user,
+                                     final StudyAclEntry.StudyPermissions studyPermissions)
             throws CatalogDBException, CatalogAuthorizationException {
-        return count(null, query, user, studyPermissions);
-    }
-
-    OpenCGAResult<Long> count(ClientSession clientSession, final Query query, final String user,
+        return count(null, studyUid, query, user, studyPermissions);
+    }
+
+    OpenCGAResult<Long> count(ClientSession clientSession, long studyUid, final Query query, final String user,
                            final StudyAclEntry.StudyPermissions studyPermissions)
             throws CatalogDBException, CatalogAuthorizationException {
         StudyAclEntry.StudyPermissions studyPermission = (studyPermissions == null
                 ? StudyAclEntry.StudyPermissions.VIEW_PANELS : studyPermissions);
 
         // Get the study document
-<<<<<<< HEAD
-        Query studyQuery = new Query(StudyDBAdaptor.QueryParams.UID.key(), query.getLong(QueryParams.STUDY_UID.key()));
+        Query studyQuery = new Query(StudyDBAdaptor.QueryParams.UID.key(), studyUid);
         OpenCGAResult queryResult = dbAdaptorFactory.getCatalogStudyDBAdaptor().nativeGet(clientSession, studyQuery, QueryOptions.empty());
-=======
-        Query studyQuery = new Query(StudyDBAdaptor.QueryParams.UID.key(), studyUid);
-        QueryResult queryResult = dbAdaptorFactory.getCatalogStudyDBAdaptor().nativeGet(studyQuery, QueryOptions.empty());
->>>>>>> 21755a24
         if (queryResult.getNumResults() == 0) {
             throw new CatalogDBException("Study " + studyUid + " not found");
         }
@@ -671,18 +640,13 @@
     @Override
     public DBIterator<Panel> iterator(long studyUid, Query query, QueryOptions options, String user)
             throws CatalogDBException, CatalogAuthorizationException {
-<<<<<<< HEAD
-        return iterator(null, query, options, user);
-    }
-
-    DBIterator<Panel> iterator(ClientSession clientSession, Query query, QueryOptions options, String user)
+        return iterator(null, studyUid, query, options, user);
+    }
+
+    DBIterator<Panel> iterator(ClientSession clientSession, long studyUid, Query query, QueryOptions options, String user)
             throws CatalogDBException, CatalogAuthorizationException {
-        Document studyDocument = getStudyDocument(query);
+        Document studyDocument = getStudyDocument(null, studyUid);
         MongoCursor<Document> mongoCursor = getMongoCursor(clientSession, query, options, studyDocument, user);
-=======
-        Document studyDocument = getStudyDocument(studyUid);
-        MongoCursor<Document> mongoCursor = getMongoCursor(query, options, studyDocument, user);
->>>>>>> 21755a24
         return new MongoDBIterator<>(mongoCursor, panelConverter);
     }
 
@@ -692,13 +656,8 @@
         QueryOptions queryOptions = options != null ? new QueryOptions(options) : new QueryOptions();
         queryOptions.put(NATIVE_QUERY, true);
 
-<<<<<<< HEAD
-        Document studyDocument = getStudyDocument(query);
+        Document studyDocument = getStudyDocument(null, studyUid);
         MongoCursor<Document> mongoCursor = getMongoCursor(null, query, queryOptions, studyDocument, user);
-=======
-        Document studyDocument = getStudyDocument(studyUid);
-        MongoCursor<Document> mongoCursor = getMongoCursor(query, queryOptions, studyDocument, user);
->>>>>>> 21755a24
         return new MongoDBIterator<>(mongoCursor);
     }
 
@@ -740,21 +699,6 @@
         }
     }
 
-    private Document getStudyDocument(long studyUid) throws CatalogDBException {
-        // Get the study document
-<<<<<<< HEAD
-        Query studyQuery = new Query(StudyDBAdaptor.QueryParams.UID.key(), query.getLong(QueryParams.STUDY_UID.key()));
-        OpenCGAResult<Document> queryResult = dbAdaptorFactory.getCatalogStudyDBAdaptor().nativeGet(studyQuery, QueryOptions.empty());
-=======
-        Query studyQuery = new Query(StudyDBAdaptor.QueryParams.UID.key(), studyUid);
-        QueryResult<Document> queryResult = dbAdaptorFactory.getCatalogStudyDBAdaptor().nativeGet(studyQuery, QueryOptions.empty());
->>>>>>> 21755a24
-        if (queryResult.getNumResults() == 0) {
-            throw new CatalogDBException("Study " + studyUid + " not found");
-        }
-        return queryResult.first();
-    }
-
     @Override
     public OpenCGAResult rank(Query query, String field, int numResults, boolean asc) throws CatalogDBException {
         Bson bsonQuery = parseQuery(query);
@@ -774,13 +718,9 @@
     }
 
     @Override
-<<<<<<< HEAD
-    public OpenCGAResult groupBy(Query query, List<String> fields, QueryOptions options, String user)
-=======
-    public QueryResult groupBy(long studyUid, Query query, List<String> fields, QueryOptions options, String user)
->>>>>>> 21755a24
+    public OpenCGAResult groupBy(long studyUid, Query query, List<String> fields, QueryOptions options, String user)
             throws CatalogDBException, CatalogAuthorizationException {
-        Document studyDocument = getStudyDocument(studyUid);
+        Document studyDocument = getStudyDocument(null, studyUid);
         Document queryForAuthorisedEntries = getQueryForAuthorisedEntries(studyDocument, user,
                 StudyAclEntry.StudyPermissions.VIEW_PANELS.name(), PanelAclEntry.PanelPermissions.VIEW.name(), Entity.DISEASE_PANEL.name());
         Bson bsonQuery = parseQuery(query, queryForAuthorisedEntries);
@@ -788,13 +728,9 @@
     }
 
     @Override
-<<<<<<< HEAD
-    public OpenCGAResult groupBy(Query query, String field, QueryOptions options, String user)
-=======
-    public QueryResult groupBy(long studyUid, Query query, String field, QueryOptions options, String user)
->>>>>>> 21755a24
+    public OpenCGAResult groupBy(long studyUid, Query query, String field, QueryOptions options, String user)
             throws CatalogDBException, CatalogAuthorizationException {
-        Document studyDocument = getStudyDocument(studyUid);
+        Document studyDocument = getStudyDocument(null, studyUid);
         Document queryForAuthorisedEntries = getQueryForAuthorisedEntries(studyDocument, user,
                 StudyAclEntry.StudyPermissions.VIEW_PANELS.name(), PanelAclEntry.PanelPermissions.VIEW.name(), Entity.DISEASE_PANEL.name());
         Bson bsonQuery = parseQuery(query, queryForAuthorisedEntries);
