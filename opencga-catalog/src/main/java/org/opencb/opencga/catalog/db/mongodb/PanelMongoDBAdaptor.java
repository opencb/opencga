--- conflicted
+++ resolved
@@ -134,12 +134,8 @@
         logger.debug("Inserting panel '{}' ({})", panel.getId(), panel.getUid());
 
         Document panelDocument = getPanelDocumentForInsertion(clientSession, panel, studyUid);
-<<<<<<< HEAD
-        panelCollection.insert(clientSession, panelDocument, null);
-=======
         versionedMongoDBAdaptor.insert(clientSession, panelDocument);
         logger.info("Panel '" + panel.getId() + "(" + panel.getUid() + ")' successfully created");
->>>>>>> 2eced552
     }
 
     private Map<String, Integer> fetchStats(Panel panel) {
