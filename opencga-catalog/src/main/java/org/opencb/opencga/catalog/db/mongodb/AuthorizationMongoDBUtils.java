/*
 * Copyright 2015-2020 OpenCB
 *
 * Licensed under the Apache License, Version 2.0 (the "License");
 * you may not use this file except in compliance with the License.
 * You may obtain a copy of the License at
 *
 *     http://www.apache.org/licenses/LICENSE-2.0
 *
 * Unless required by applicable law or agreed to in writing, software
 * distributed under the License is distributed on an "AS IS" BASIS,
 * WITHOUT WARRANTIES OR CONDITIONS OF ANY KIND, either express or implied.
 * See the License for the specific language governing permissions and
 * limitations under the License.
 */

package org.opencb.opencga.catalog.db.mongodb;

import org.apache.commons.lang3.StringUtils;
import org.bson.Document;
import org.opencb.commons.datastore.core.Query;
import org.opencb.commons.utils.ListUtils;
import org.opencb.opencga.catalog.db.api.StudyDBAdaptor;
import org.opencb.opencga.catalog.exceptions.CatalogAuthorizationException;
import org.opencb.opencga.catalog.exceptions.CatalogDBException;
import org.opencb.opencga.catalog.exceptions.CatalogParameterException;
import org.opencb.opencga.core.api.ParamConstants;
import org.opencb.opencga.core.config.Configuration;
import org.opencb.opencga.core.models.common.Enums;
import org.opencb.opencga.core.models.study.StudyAclEntry;

import java.util.*;
import java.util.regex.Pattern;
import java.util.stream.Collectors;

import static org.opencb.opencga.catalog.db.mongodb.AuthorizationMongoDBAdaptor.MEMBER_WITH_INTERNAL_ACL;

/**
 * Created by pfurio on 31/07/17.
 */
public class AuthorizationMongoDBUtils {

    static final String OPENCGA = "opencga";
    static final String PRIVATE_OWNER_ID = "_ownerId";
    private static final String PRIVATE_ACL = "_acl";
    private static final String VARIABLE_SETS = "variableSets";
    private static final String ANNOTATION_SETS = AnnotationMongoDBAdaptor.AnnotationSetParams.ANNOTATION_SETS.key();

    private static final String PERMISSION_DELIMITER = "__";

    private static final String ANONYMOUS = ParamConstants.ANONYMOUS_USER_ID;
    private static final String REGISTERED_USERS = ParamConstants.REGISTERED_USERS;

    private static final String MEMBERS = ParamConstants.MEMBERS_GROUP;
    private static final String ADMINS = ParamConstants.ADMINS_GROUP;

    private static final Pattern MEMBERS_PATTERN = Pattern.compile("^" + MEMBERS);
    private static final Pattern REGISTERED_USERS_PATTERN = Pattern.compile("^" + REGISTERED_USERS);
    private static final Pattern ANONYMOUS_PATTERN = Pattern.compile("^\\" + ANONYMOUS);

    public static boolean checkCanViewStudy(Document study, String user) {
        // 0. If the user corresponds with the owner, we don't have to check anything else
        if (study.getString(PRIVATE_OWNER_ID).equals(user)) {
            return true;
        }
        if (OPENCGA.equals(user)) {
            return true;
        }
        // If user does not exist in the members group, the user will not have any permission
        if (isUserInMembers(study, user)) {
            return true;
        }
        return false;
    }

    public static boolean checkStudyPermission(Document study, String user, String studyPermission) {
        // 0. If the user corresponds with the owner, we don't have to check anything else
        if (study.getString(PRIVATE_OWNER_ID).equals(user)) {
            return true;
        }
        if (OPENCGA.equals(user)) {
            return true;
        }
        if (getAdminUsers(study).contains(user)) {
            return true;
        }

        // If user does not exist in the members group, the user will not have any permission
        if (!isUserInMembers(study, user)) {
            return false;
        }

        if (user.equals(ANONYMOUS)) {
            return checkAnonymousHasPermission(study, studyPermission);
        } else {
            // 1. We obtain the groups of the user
            List<String> groups = getGroups(study, user);

            // 2. We check if the study contains the studies expected for the user
            return checkUserHasPermission(study, user, groups, studyPermission, false);
        }
    }

    /**
     * Removes annotation sets from results if the user does not have the proper permissions.
     *
     * @param study           study document.
     * @param entry           Annotable document entry.
     * @param user            user.
     * @param studyPermission studyPermission to check.
     * @param entryPermission entry permission to check.
     * @return the document modified.
     */
    public static Document filterAnnotationSets(Document study, Document entry, String user, String studyPermission,
                                                String entryPermission) {
        if (study == null || entry == null) {
            return entry;
        }

        // If the user corresponds with the owner, we don't have to check anything else
        if (study.getString(PRIVATE_OWNER_ID).equals(user)) {
            return entry;
        }
        if (OPENCGA.equals(user)) {
            return entry;
        }
        if (getAdminUsers(study).contains(user)) {
            return entry;
        }

        List<String> groups = Collections.emptyList();
        if (!user.equals(ANONYMOUS)) {
            groups = getGroups(study, user);
        }
        boolean hasStudyPermission = checkUserHasPermission(study, user, groups, studyPermission, false);

        if (!checkUserHasPermission(entry, user, groups, entryPermission, hasStudyPermission)) {
            entry.put(ANNOTATION_SETS, Collections.emptyList());
        } else {
            // Check if the user has the CONFIDENTIAL PERMISSION
            boolean confidential =
                    checkStudyPermission(study, user, StudyAclEntry.StudyPermissions.CONFIDENTIAL_VARIABLE_SET_ACCESS.toString());
            if (!confidential) {
                // If the user does not have the confidential permission, we will have to remove those annotation sets coming from
                // confidential variable sets
                List<Document> variableSets = (List<Document>) study.get(VARIABLE_SETS);
                Set<Long> confidentialVariableSets = new HashSet<>();
                for (Document variableSet : variableSets) {
                    if (variableSet.getBoolean("confidential")) {
                        confidentialVariableSets.add(variableSet.getLong("id"));
                    }
                }

                if (!confidentialVariableSets.isEmpty()) {
                    // The study contains confidential variable sets so we do have to check if any of the annotations come from
                    // confidential variable sets
                    Iterator<Document> iterator = ((List<Document>) entry.get(ANNOTATION_SETS)).iterator();
                    while (iterator.hasNext()) {
                        Document annotationSet = iterator.next();
                        if (confidentialVariableSets.contains(annotationSet.getLong("variableSetId"))) {
                            iterator.remove();
                        }
                    }
                }
            }

        }
        return entry;
    }

    private static int getPermissionType(Enums.Resource resource) throws CatalogParameterException {
        switch (resource) {
            case FILE:
                return StudyAclEntry.FILE;
            case SAMPLE:
                return StudyAclEntry.SAMPLE;
            case JOB:
                return StudyAclEntry.EXECUTION;
            case INDIVIDUAL:
                return StudyAclEntry.INDIVIDUAL;
            case COHORT:
                return StudyAclEntry.COHORT;
            case DISEASE_PANEL:
                return StudyAclEntry.DISEASE_PANEL;
            case FAMILY:
                return StudyAclEntry.FAMILY;
            case CLINICAL_ANALYSIS:
                return StudyAclEntry.CLINICAL_ANALYSIS;
            default:
                throw new CatalogParameterException("Unexpected resource '" + resource + "'.");
        }
    }

    /**
     * If query contains {@link ParamConstants#ACL_PARAM}, it will parse the value to generate the corresponding mongo query documents.
     *
     * @param study    Queried study document.
     * @param query    Original query.
     * @param resource Affected resource.
     * @param user     User performing the query.
     * @return A list of documents to satisfy the ACL query.
     * @throws CatalogDBException            when there is a DB error.
     * @throws CatalogParameterException     if there is any formatting error.
     * @throws CatalogAuthorizationException if the user is not authorised to perform the query.
     */
    public static List<Document> parseAclQuery(Document study, Query query, Enums.Resource resource, String user)
            throws CatalogDBException, CatalogParameterException, CatalogAuthorizationException {
        return parseAclQuery(study, query, resource, user, null);
    }

    /**
     * If query contains {@link ParamConstants#ACL_PARAM}, it will parse the value to generate the corresponding mongo query documents.
     *
     * @param study         Queried study document.
     * @param query         Original query.
     * @param resource      Affected resource.
     * @param user          User performing the query.
     * @param configuration Configuration object.
     * @return A list of documents to satisfy the ACL query.
     * @throws CatalogDBException            when there is a DB error.
     * @throws CatalogParameterException     if there is any formatting error.
     * @throws CatalogAuthorizationException if the user is not authorised to perform the query.
     */
    public static List<Document> parseAclQuery(Document study, Query query, Enums.Resource resource, String user,
                                               Configuration configuration)
            throws CatalogDBException, CatalogParameterException, CatalogAuthorizationException {
        List<Document> aclDocuments = new LinkedList<>();
        if (!query.containsKey(ParamConstants.ACL_PARAM)) {
            return aclDocuments;
        }

        if (study == null || study.isEmpty()) {
            throw new CatalogDBException("Internal error: Missing study document to generate ACL query");
        }

        String[] userPermission = query.getString(ParamConstants.ACL_PARAM).split(":");
        if (userPermission.length != 2) {
            throw new CatalogParameterException("Unexpected format for '" + ParamConstants.ACL_PARAM + "'. " + ParamConstants.ACL_FORMAT);
        }
        String affectedUser = userPermission[0];
        List<String> permissions = Arrays.asList(userPermission[1].split(","));

        // If user is not checking its own permissions and it is not the owner or admin of the study, we fail
        if (!user.equals(affectedUser) && !study.getString(PRIVATE_OWNER_ID).equals(user) && !getAdminUsers(study).contains(user)) {
            throw new CatalogAuthorizationException("Only study owners or admins are authorised to see other user's permissions.");
        }

        // 0. If the user is the admin or corresponds with the owner, we don't have to check anything else
        if (study.getString(PRIVATE_OWNER_ID).equals(affectedUser)) {
            return aclDocuments;
        }
        if (OPENCGA.equals(affectedUser)) {
            return aclDocuments;
        }
        if (getAdminUsers(study).contains(affectedUser)) {
            return aclDocuments;
        }

        // If user does not exist in the members group, the user will not have any permission
        if (!isUserInMembers(study, affectedUser)) {
            throw new CatalogAuthorizationException("User " + affectedUser + " does not have any permissions in study "
                    + study.getString(StudyDBAdaptor.QueryParams.ID.key()));
        }

        boolean simplifyPermissionCheck = false;
        if (configuration != null && configuration.getOptimizations() != null) {
            simplifyPermissionCheck = configuration.getOptimizations().isSimplifyPermissions();
        }

        boolean isAnonymousPresent = false;
        boolean isRegisteredUsersPresent = false;
        List<String> groups;
        boolean hasStudyPermissions;

        if (!affectedUser.equals(ANONYMOUS)) {
            // 0. Check if anonymous has any permission defined (just for performance)
            isAnonymousPresent = isAnonymousInMembers(study);
            isRegisteredUsersPresent = isRegisteredUsersInMembers(study);

            // 1. We obtain the groups of the user
            groups = getGroups(study, affectedUser);
        } else {
            // 1. Anonymous user will not belong to any group
            groups = Collections.emptyList();
        }

        for (String permission : permissions) {
            String studyPermission = StudyAclEntry.StudyPermissions.getStudyPermission(permission, getPermissionType(resource)).name();

            if (!affectedUser.equals(ANONYMOUS)) {
                // We check if the study contains the studies expected for the user
                hasStudyPermissions = checkUserHasPermission(study, affectedUser, groups, studyPermission, false);
            } else {
                // 2. We check if the study contains the studies expected for the user
                hasStudyPermissions = checkAnonymousHasPermission(study, studyPermission);
            }

            if (hasStudyPermissions && !hasInternalPermissions(study, affectedUser, groups, resource.name())) {
                break;
            }

            Document queryDocument = getAuthorisedEntries(affectedUser, groups, permission, isRegisteredUsersPresent, isAnonymousPresent,
                    simplifyPermissionCheck);
            if (hasStudyPermissions) {
                // The user has permissions defined globally, so we also have to check the entries where the user/groups/members/* have no
                // permissions defined as the user will also be allowed to see them
                queryDocument = new Document("$or", Arrays.asList(
                        getNoPermissionsDefined(affectedUser, groups),
                        queryDocument
                ));
            }
            aclDocuments.add(queryDocument);
        }

        return aclDocuments;
    }

    public static Document getQueryForAuthorisedEntries(Document study, String user, String permission, Enums.Resource resource)
            throws CatalogAuthorizationException, CatalogParameterException {
        return getQueryForAuthorisedEntries(study, user, permission, resource, null);
    }

    public static Document getQueryForAuthorisedEntries(Document study, String user, String permission, Enums.Resource resource,
                                                        Configuration configuration)
            throws CatalogAuthorizationException, CatalogParameterException {
        if (StringUtils.isEmpty(user)) {
            return new Document();
        }

        // 0. If the user is the admin or corresponds with the owner, we don't have to check anything else
        if (study.getString(PRIVATE_OWNER_ID).equals(user)) {
            return new Document();
        }
        if (OPENCGA.equals(user)) {
            return new Document();
        }
        if (getAdminUsers(study).contains(user)) {
            return new Document();
        }

        // If user does not exist in the members group, the user will not have any permission
        if (!isUserInMembers(study, user)) {
            throw new CatalogAuthorizationException("User " + user + " does not have any permissions in study "
                    + study.getString(StudyDBAdaptor.QueryParams.ID.key()));
        }

        boolean simplifyPermissionCheck = false;
        if (configuration != null && configuration.getOptimizations() != null) {
            simplifyPermissionCheck = configuration.getOptimizations().isSimplifyPermissions();
        }

        String studyPermission = StudyAclEntry.StudyPermissions.getStudyPermission(permission, getPermissionType(resource)).name();

        // 0. Check if anonymous has any permission defined (just for performance)
        boolean isAnonymousPresent = isAnonymousInMembers(study);
        boolean isRegisteredUsersPresent = false;
        List<String> groups;
        boolean hasStudyPermissions;
        if (!user.equals(ANONYMOUS)) {
            isRegisteredUsersPresent = isRegisteredUsersInMembers(study);

            // 1. We obtain the groups of the user
            groups = getGroups(study, user);

            // 2. We check if the study contains the studies expected for the user
            hasStudyPermissions = checkUserHasPermission(study, user, groups, studyPermission, false);
        } else {
            // 1. Anonymous user will not belong to any group
            groups = Collections.emptyList();

            // 2. We check if the study contains the studies expected for the user
            hasStudyPermissions = checkAnonymousHasPermission(study, studyPermission);
        }

        if (hasStudyPermissions && !hasInternalPermissions(study, user, groups, resource.name())) {
            return new Document();
        }

        Document queryDocument = getAuthorisedEntries(user, groups, permission, isRegisteredUsersPresent, isAnonymousPresent,
                simplifyPermissionCheck);
        if (hasStudyPermissions && !simplifyPermissionCheck) {
            // The user has permissions defined globally, so we also have to check the entries where the user/groups/members/* have no
            // permissions defined as the user will also be allowed to see them
            queryDocument = new Document("$or", Arrays.asList(
                    getNoPermissionsDefined(user, groups),
                    queryDocument
            ));
        }

        return queryDocument;
    }

    public static boolean isAnonymousInMembers(Document study) {
        return isUserInMembers(study, ANONYMOUS);
    }

    public static boolean isRegisteredUsersInMembers(Document study) {
        return isUserInMembers(study, REGISTERED_USERS);
    }

    public static boolean isUserInMembers(Document study, String user) {
        List<Document> groupDocumentList = study.get(StudyDBAdaptor.QueryParams.GROUPS.key(), ArrayList.class);
        boolean isAnonymousUser = ANONYMOUS.equals(user);
        if (groupDocumentList != null && !groupDocumentList.isEmpty()) {
            for (Document group : groupDocumentList) {
                if ((MEMBERS).equals(group.getString("id"))) {
                    List<String> userIds = group.get("userIds", ArrayList.class);
                    for (String thisUser : userIds) {
                        if (thisUser.equals(user) || ANONYMOUS.equals(thisUser)
                                || (!isAnonymousUser && REGISTERED_USERS.equals(thisUser))) {
                            return true;
                        }
                    }
                    return false;
                }
            }
        }
        return false;
    }

    public static boolean hasInternalPermissions(Document study, String user, List<String> groups, String entity) {
        Object object = study.get(MEMBER_WITH_INTERNAL_ACL);
        if (object == null) {
            // Permissions defined at the study level are always valid for all users
            return false;
        }

        List<String> members = new ArrayList<>();
        members.add(user);
        if (ListUtils.isNotEmpty(groups)) {
            members.addAll(groups);
        }

        for (String member : members) {
            Object entityObject = ((Document) object).get(member);
            if (entityObject == null) {
                // Permissions defined at the study level are always valid for user
                continue;
            }

            if (((List<String>) entityObject).contains(entity)) {
                return true;
            }
        }

        // Neither the user or the groups have that internal permission
        return false;
    }

    public static boolean checkAnonymousHasPermission(Document study, String studyPermission) {
        List<String> aclList = study.get(PRIVATE_ACL, ArrayList.class);
        Map<String, Set<String>> permissionMap = parsePermissions(aclList, ANONYMOUS, Collections.emptyList());

        // We now check if the anonymous user has the permission defined at the study level
        boolean hasStudyPermissions = false;
        if (permissionMap.get("user") != null) {
            hasStudyPermissions = permissionMap.get("user").contains(studyPermission);
        } else if (permissionMap.get("members") != null) {
            hasStudyPermissions = permissionMap.get("members").contains(studyPermission);
        } else if (permissionMap.get(ANONYMOUS) != null) {
            hasStudyPermissions = permissionMap.get(ANONYMOUS).contains(studyPermission);
        }
        return hasStudyPermissions;
    }

    public static boolean checkUserHasPermission(Document document, String user, List<String> groups, String permission,
                                                 boolean defaultValue) {
        List<String> aclList = document.get(PRIVATE_ACL, ArrayList.class);
        Map<String, Set<String>> permissionMap = parsePermissions(aclList, user, groups);

        // 2.2. We now check if the user will have those effective permissions defined at the study level
        boolean hasPermission = defaultValue;
        if (permissionMap.get("user") != null) {
            hasPermission = permissionMap.get("user").contains(permission);
        } else if (permissionMap.get("group") != null) {
            hasPermission = permissionMap.get("group").contains(permission);
        } else if (permissionMap.get("members") != null) {
            hasPermission = permissionMap.get("members").contains(permission);
        } else if (permissionMap.get(REGISTERED_USERS) != null) {
            hasPermission = permissionMap.get(REGISTERED_USERS).contains(permission);
        } else if (permissionMap.get(ANONYMOUS) != null) {
            hasPermission = permissionMap.get(ANONYMOUS).contains(permission);
        }
        return hasPermission;
    }

    public static List<String> getAdminUsers(Document study) {
        List<Document> groupDocumentList = study.get(StudyDBAdaptor.QueryParams.GROUPS.key(), ArrayList.class);
        if (groupDocumentList != null && !groupDocumentList.isEmpty()) {
            for (Document group : groupDocumentList) {
                if ((ADMINS).equals(group.getString("id"))) {
                    return (List<String>) group.get("userIds", ArrayList.class);
                }
            }
        }
        return Collections.emptyList();
    }

    public static List<String> getGroups(Document study, String user) {
        List<Document> groupDocumentList = study.get(StudyDBAdaptor.QueryParams.GROUPS.key(), ArrayList.class);
        List<String> groups = new ArrayList<>();
        if (groupDocumentList != null && !groupDocumentList.isEmpty()) {
            for (Document group : groupDocumentList) {
                String groupName = group.getString("id");
                if (!groupName.equals(MEMBERS) && !groupName.equals(ADMINS)) {
                    List<String> userIds = group.get("userIds", ArrayList.class);
                    for (String userId : userIds) {
                        if (user.equals(userId)) {
                            groups.add(groupName);
                            break;
                        }
                    }
                }
            }
        }
        return groups;
    }

    public static Map<String, Set<String>> parsePermissions(List<String> permissionList, String user, List<String> groupList) {
        Map<String, Set<String>> permissions = new HashMap<>();

        if (permissionList != null) {
            // If _acl was not previously defined, it can be null the first time
            for (String memberPermission : permissionList) {
                String[] split = memberPermission.split(PERMISSION_DELIMITER, 2);
                String member = null;
                if (user.equals(split[0])) {
                    member = "user";
                } else if (groupList.contains(split[0])) {
                    member = "group";
                } else if (MEMBERS.equals(split[0])) {
                    member = "members";
                } else if (ANONYMOUS.equals(split[0])) {
                    member = ANONYMOUS;
                }
                if (member != null) {
                    if (!permissions.containsKey(member)) {
                        permissions.put(member, new HashSet<>());
                    }
                    if (!("NONE").equals(split[1])) {
                        permissions.get(member).add(split[1]);
                    }
                }
            }
        }

        return permissions;
    }

    /**
     * Creates a document with the corresponding query needed to retrieve results only from any authorised document.
     *
<<<<<<< HEAD
     * @param user                    User asking for the entries.
     * @param groups                  Group names where the user belongs to.
     * @param permission              Permission to be checked.
     * @param isAnonymousPresent      Boolean indicating whether the anonymous user has been registered in the @members group.
     * @param simplifyPermissionCheck Flag indicating whether permission check can be simplified because permissions were never denied at
     *                                any other entity level but study.
=======
     * @param user                     User asking for the entries.
     * @param groups                   Group names where the user belongs to.
     * @param permission               Permission to be checked.
     * @param isRegisteredUsersPresent Boolean indicating whether a flag indicating "all registered users" has been registered in
     *                                 the @members group.
     * @param isAnonymousPresent       Boolean indicating whether the anonymous user has been registered in the @members group.
     * @param simplifyPermissionCheck  Flag indicating whether permission check can be simplified because permissions were never denied at
     *                                 any other entity level but study.
>>>>>>> 03254a81
     * @return The document containing the query to be made in mongo database.
     */
    public static Document getAuthorisedEntries(String user, List<String> groups, String permission, boolean isRegisteredUsersPresent,
                                                boolean isAnonymousPresent, boolean simplifyPermissionCheck) {
        if (simplifyPermissionCheck) {
            return getSimplifiedPermissionCheck(user, groups, permission, isRegisteredUsersPresent, isAnonymousPresent);
        } else {
            return getComplexPermissionCheck(user, groups, permission, isRegisteredUsersPresent, isAnonymousPresent);
        }
    }

    /**
     * Creates a document with the corresponding query needed to retrieve results only from any authorised document.
     *
<<<<<<< HEAD
     * @param user               User asking for the entries.
     * @param groups             Group names where the user belongs to.
     * @param permission         Permission to be checked.
     * @param isAnonymousPresent Boolean indicating whether the anonymous user has been registered in the @members group.
=======
     * @param user                     User asking for the entries.
     * @param groups                   Group names where the user belongs to.
     * @param permission               Permission to be checked.
     * @param isRegisteredUsersPresent Boolean indicating whether a flag indicating "all registered users" has been registered in
     *                                 the @members group.
     * @param isAnonymousPresent       Boolean indicating whether the anonymous user has been registered in the @members group.
>>>>>>> 03254a81
     * @return The document containing the query to be made in mongo database.
     */
    public static Document getSimplifiedPermissionCheck(String user, List<String> groups, String permission,
                                                        boolean isRegisteredUsersPresent, boolean isAnonymousPresent) {
        List<String> permissionList = new LinkedList<>();

        // Add current user
        permissionList.add(user + PERMISSION_DELIMITER + permission);

        // The rest of the queries would only be needed for registered users (not anonymous)
        if (!user.equals(ANONYMOUS)) {
            // Add groups
            if (groups != null && !groups.isEmpty()) {
                permissionList.addAll(groups
                        .stream()
                        .map(group -> group + PERMISSION_DELIMITER + permission)
                        .collect(Collectors.toList())
                );
                permissionList.add(MEMBERS + PERMISSION_DELIMITER + permission);
            }

            // Add any registered user
            if (isRegisteredUsersPresent) {
                permissionList.add(REGISTERED_USERS + PERMISSION_DELIMITER + permission);
            }

            // Add anonymous user
            if (isAnonymousPresent) {
                permissionList.add(ANONYMOUS + PERMISSION_DELIMITER + permission);
            }
        }

        return new Document(PRIVATE_ACL, new Document("$in", permissionList));
    }

    /**
     * Creates a document with the corresponding query needed to retrieve results only from any authorised document.
     *
<<<<<<< HEAD
     * @param user               User asking for the entries.
     * @param groups             Group names where the user belongs to.
     * @param permission         Permission to be checked.
     * @param isAnonymousPresent Boolean indicating whether the anonymous user has been registered in the @members group.
=======
     * @param user                     User asking for the entries.
     * @param groups                   Group names where the user belongs to.
     * @param permission               Permission to be checked.
     * @param isRegisteredUsersPresent Boolean indicating whether a flag indicating "all registered users" has been registered in
     *                                 the @members group.
     * @param isAnonymousPresent       Boolean indicating whether the anonymous user has been registered in the @members group.
>>>>>>> 03254a81
     * @return The document containing the query to be made in mongo database.
     */
    public static Document getComplexPermissionCheck(String user, List<String> groups, String permission, boolean isRegisteredUsersPresent,
                                                     boolean isAnonymousPresent) {
        List<Document> queryList = new ArrayList<>();
        // 1. Check if the user has the permission
        queryList.add(new Document(PRIVATE_ACL, user + PERMISSION_DELIMITER + permission));

        // The rest of the queries would only be needed for registered users (not anonymous)
        if (!user.equals(ANONYMOUS)) {
            // This pattern list will contain patterns that should not match
            List<Pattern> patternList = new ArrayList<>();
            patternList.add(Pattern.compile("^" + user));

            // 2. Check if the groups have the permission (& not the user)
            if (groups != null && !groups.isEmpty()) {
                List<String> groupPermissionList = groups.stream().map(group -> group + PERMISSION_DELIMITER + permission)
                        .collect(Collectors.toList());
                queryList.add(new Document("$and",
                        Arrays.asList(
                                new Document(PRIVATE_ACL, new Document("$in", groupPermissionList)),
                                new Document(PRIVATE_ACL, new Document("$nin", patternList)))));

                // Add groups to pattern
                patternList = new ArrayList<>(patternList);
                patternList.addAll(groups.stream().map(group -> Pattern.compile("^" + group)).collect(Collectors.toList()));
            }

            // 3. Check if the @members group have the permission (& not the user & not the other groups)
            queryList.add(new Document("$and", Arrays.asList(
                    new Document(PRIVATE_ACL, "@members" + PERMISSION_DELIMITER + permission),
                    new Document(PRIVATE_ACL, new Document("$nin", patternList)))));

            patternList = new ArrayList<>(patternList);
            patternList.add(MEMBERS_PATTERN);

            if (isRegisteredUsersPresent) {
                // If flag for any registered user is not present in the study, this query will not be needed
                // 4. Check if the "any registed user" flag have the permission (& not the user & not the groups & not @members)
                queryList.add(new Document("$and", Arrays.asList(
                        new Document(PRIVATE_ACL, REGISTERED_USERS + PERMISSION_DELIMITER + permission),
                        new Document(PRIVATE_ACL, new Document("$nin", patternList)))));
                patternList = new ArrayList<>(patternList);
                patternList.add(REGISTERED_USERS_PATTERN);
            }

            if (isAnonymousPresent) {
                // If anonymous is not present in the study, this query will not be needed
                // 4. Check if the anonymous user have the permission (& not the user & not the groups & not @members)
                queryList.add(new Document("$and", Arrays.asList(
                        new Document(PRIVATE_ACL, ANONYMOUS + PERMISSION_DELIMITER + permission),
                        new Document(PRIVATE_ACL, new Document("$nin", patternList)))));
            }
        }

        return new Document("$or", queryList);
    }

    /**
     * Creates a document with the corresponding query needed to retrieve results only from documents where no permissions are assigned.
     *
     * @param user   User asking for the entries.
     * @param groups Group names where the user belongs to.
     * @return The document containing the query to be made in mongo database.
     */
    public static Document getNoPermissionsDefined(String user, List<String> groups) {
        List<Pattern> patternList = new ArrayList<>();

        if (!user.equals(ANONYMOUS)) {
            patternList.add(Pattern.compile("^" + user));
            if (groups != null && !groups.isEmpty()) {
                patternList.addAll(groups.stream().map(group -> Pattern.compile("^" + group)).collect(Collectors.toList()));
            }

            patternList.add(MEMBERS_PATTERN);
            patternList.add(REGISTERED_USERS_PATTERN);
        }
        patternList.add(ANONYMOUS_PATTERN);

        return new Document(PRIVATE_ACL, new Document("$nin", patternList));
    }

}<|MERGE_RESOLUTION|>--- conflicted
+++ resolved
@@ -550,14 +550,6 @@
     /**
      * Creates a document with the corresponding query needed to retrieve results only from any authorised document.
      *
-<<<<<<< HEAD
-     * @param user                    User asking for the entries.
-     * @param groups                  Group names where the user belongs to.
-     * @param permission              Permission to be checked.
-     * @param isAnonymousPresent      Boolean indicating whether the anonymous user has been registered in the @members group.
-     * @param simplifyPermissionCheck Flag indicating whether permission check can be simplified because permissions were never denied at
-     *                                any other entity level but study.
-=======
      * @param user                     User asking for the entries.
      * @param groups                   Group names where the user belongs to.
      * @param permission               Permission to be checked.
@@ -566,7 +558,6 @@
      * @param isAnonymousPresent       Boolean indicating whether the anonymous user has been registered in the @members group.
      * @param simplifyPermissionCheck  Flag indicating whether permission check can be simplified because permissions were never denied at
      *                                 any other entity level but study.
->>>>>>> 03254a81
      * @return The document containing the query to be made in mongo database.
      */
     public static Document getAuthorisedEntries(String user, List<String> groups, String permission, boolean isRegisteredUsersPresent,
@@ -581,19 +572,12 @@
     /**
      * Creates a document with the corresponding query needed to retrieve results only from any authorised document.
      *
-<<<<<<< HEAD
-     * @param user               User asking for the entries.
-     * @param groups             Group names where the user belongs to.
-     * @param permission         Permission to be checked.
-     * @param isAnonymousPresent Boolean indicating whether the anonymous user has been registered in the @members group.
-=======
      * @param user                     User asking for the entries.
      * @param groups                   Group names where the user belongs to.
      * @param permission               Permission to be checked.
      * @param isRegisteredUsersPresent Boolean indicating whether a flag indicating "all registered users" has been registered in
      *                                 the @members group.
      * @param isAnonymousPresent       Boolean indicating whether the anonymous user has been registered in the @members group.
->>>>>>> 03254a81
      * @return The document containing the query to be made in mongo database.
      */
     public static Document getSimplifiedPermissionCheck(String user, List<String> groups, String permission,
@@ -632,19 +616,12 @@
     /**
      * Creates a document with the corresponding query needed to retrieve results only from any authorised document.
      *
-<<<<<<< HEAD
-     * @param user               User asking for the entries.
-     * @param groups             Group names where the user belongs to.
-     * @param permission         Permission to be checked.
-     * @param isAnonymousPresent Boolean indicating whether the anonymous user has been registered in the @members group.
-=======
      * @param user                     User asking for the entries.
      * @param groups                   Group names where the user belongs to.
      * @param permission               Permission to be checked.
      * @param isRegisteredUsersPresent Boolean indicating whether a flag indicating "all registered users" has been registered in
      *                                 the @members group.
      * @param isAnonymousPresent       Boolean indicating whether the anonymous user has been registered in the @members group.
->>>>>>> 03254a81
      * @return The document containing the query to be made in mongo database.
      */
     public static Document getComplexPermissionCheck(String user, List<String> groups, String permission, boolean isRegisteredUsersPresent,
