--- conflicted
+++ resolved
@@ -56,9 +56,9 @@
             FAMILY_COLLECTION,
             CLINICAL_ANALYSIS_COLLECTION,
             INTERPRETATION_COLLECTION,
+            PIPELINE_ARCHIVE_COLLECTION,
+
             PIPELINE_COLLECTION,
-
-            LAST_PIPELINE_COLLECTION,
 
             SAMPLE_ARCHIVE_COLLECTION,
             INDIVIDUAL_ARCHIVE_COLLECTION,
@@ -100,30 +100,12 @@
     public static final String INTERPRETATION_COLLECTION = "interpretation";
     public static final String PIPELINE_COLLECTION = "pipeline";
 
-    // Contains only the last version
-    public static final String LAST_PIPELINE_COLLECTION = "last_pipeline";
-
-<<<<<<< HEAD
-    // Contains all deleted documents
-    public static final String DELETED_USER_COLLECTION = "deleted_user";
-    public static final String DELETED_STUDY_COLLECTION = "deleted_study";
-    public static final String DELETED_FILE_COLLECTION = "deleted_file";
-    public static final String DELETED_EXECUTION_COLLECTION = "deleted_execution";
-    public static final String DELETED_JOB_COLLECTION = "deleted_job";
-    public static final String DELETED_SAMPLE_COLLECTION = "deleted_sample";
-    public static final String DELETED_INDIVIDUAL_COLLECTION = "deleted_individual";
-    public static final String DELETED_COHORT_COLLECTION = "deleted_cohort";
-    public static final String DELETED_FAMILY_COLLECTION = "deleted_family";
-    public static final String DELETED_PANEL_COLLECTION = "deleted_panel";
-    public static final String DELETED_CLINICAL_ANALYSIS_COLLECTION = "deleted_clinical";
-    public static final String DELETED_INTERPRETATION_COLLECTION = "deleted_interpretation";
-    public static final String DELETED_PIPELINE_COLLECTION = "deleted_pipeline";
-=======
     public static final String SAMPLE_ARCHIVE_COLLECTION = "sample_archive";
     public static final String INDIVIDUAL_ARCHIVE_COLLECTION = "individual_archive";
     public static final String FAMILY_ARCHIVE_COLLECTION = "family_archive";
     public static final String PANEL_ARCHIVE_COLLECTION = "panel_archive";
     public static final String INTERPRETATION_ARCHIVE_COLLECTION = "interpretation_archive";
+    public static final String PIPELINE_ARCHIVE_COLLECTION = "pipeline_archive";
 
     @Deprecated
     public static final String OLD_DELETED_USER_COLLECTION = "deleted_user";
@@ -152,6 +134,8 @@
     public static final String DELETED_STUDY_COLLECTION = "study_deleted";
     public static final String DELETED_FILE_COLLECTION = "file_deleted";
     public static final String DELETED_JOB_COLLECTION = "job_deleted";
+    public static final String DELETED_EXECUTION_COLLECTION = "execution_deleted";
+    public static final String DELETED_PIPELINE_COLLECTION = "pipeline_deleted";
     public static final String DELETED_SAMPLE_COLLECTION = "sample_deleted";
     public static final String DELETED_INDIVIDUAL_COLLECTION = "individual_deleted";
     public static final String DELETED_COHORT_COLLECTION = "cohort_deleted";
@@ -159,7 +143,6 @@
     public static final String DELETED_PANEL_COLLECTION = "panel_deleted";
     public static final String DELETED_CLINICAL_ANALYSIS_COLLECTION = "clinical_deleted";
     public static final String DELETED_INTERPRETATION_COLLECTION = "interpretation_deleted";
->>>>>>> 779780d2
 
     public static final String METADATA_COLLECTION = "metadata";
     public static final String MIGRATION_COLLECTION = "migration";
@@ -397,15 +380,12 @@
         MongoDBCollection clinicalCollection = mongoDataStore.getCollection(CLINICAL_ANALYSIS_COLLECTION);
         MongoDBCollection interpretationCollection = mongoDataStore.getCollection(INTERPRETATION_COLLECTION);
 
-<<<<<<< HEAD
-        MongoDBCollection lastPipelineCollection = mongoDataStore.getCollection(LAST_PIPELINE_COLLECTION);
-=======
+        MongoDBCollection pipelineArchiveCollection = mongoDataStore.getCollection(PIPELINE_ARCHIVE_COLLECTION);
         MongoDBCollection sampleArchivedCollection = mongoDataStore.getCollection(SAMPLE_ARCHIVE_COLLECTION);
         MongoDBCollection individualArchivedCollection = mongoDataStore.getCollection(INDIVIDUAL_ARCHIVE_COLLECTION);
         MongoDBCollection familyArchivedCollection = mongoDataStore.getCollection(FAMILY_ARCHIVE_COLLECTION);
         MongoDBCollection panelArchivedCollection = mongoDataStore.getCollection(PANEL_ARCHIVE_COLLECTION);
         MongoDBCollection interpretationArchivedCollection = mongoDataStore.getCollection(INTERPRETATION_ARCHIVE_COLLECTION);
->>>>>>> 779780d2
 
         MongoDBCollection deletedUserCollection = mongoDataStore.getCollection(DELETED_USER_COLLECTION);
         MongoDBCollection deletedStudyCollection = mongoDataStore.getCollection(DELETED_STUDY_COLLECTION);
@@ -441,15 +421,12 @@
         collections.put(CLINICAL_ANALYSIS_COLLECTION, clinicalCollection);
         collections.put(INTERPRETATION_COLLECTION, interpretationCollection);
 
-<<<<<<< HEAD
-        collections.put(LAST_PIPELINE_COLLECTION, lastPipelineCollection);
-=======
         collections.put(SAMPLE_ARCHIVE_COLLECTION, sampleArchivedCollection);
         collections.put(INDIVIDUAL_ARCHIVE_COLLECTION, individualArchivedCollection);
         collections.put(FAMILY_ARCHIVE_COLLECTION, familyArchivedCollection);
         collections.put(PANEL_ARCHIVE_COLLECTION, panelArchivedCollection);
         collections.put(INTERPRETATION_ARCHIVE_COLLECTION, interpretationArchivedCollection);
->>>>>>> 779780d2
+        collections.put(PIPELINE_ARCHIVE_COLLECTION, pipelineArchiveCollection);
 
         collections.put(DELETED_USER_COLLECTION, deletedUserCollection);
         collections.put(DELETED_STUDY_COLLECTION, deletedStudyCollection);
@@ -468,13 +445,9 @@
         collections.put(AUDIT_COLLECTION, auditCollection);
 
         fileDBAdaptor = new FileMongoDBAdaptor(fileCollection, deletedFileCollection, catalogConfiguration, this);
-<<<<<<< HEAD
-        individualDBAdaptor = new IndividualMongoDBAdaptor(individualCollection, deletedIndividualCollection, catalogConfiguration, this);
-        executionDBAdaptor = new ExecutionMongoDBAdaptor(executionCollection, deletedExecutionCollection, catalogConfiguration, this);
-=======
         individualDBAdaptor = new IndividualMongoDBAdaptor(individualCollection, individualArchivedCollection, deletedIndividualCollection,
                 catalogConfiguration, this);
->>>>>>> 779780d2
+        executionDBAdaptor = new ExecutionMongoDBAdaptor(executionCollection, deletedExecutionCollection, catalogConfiguration, this);
         jobDBAdaptor = new JobMongoDBAdaptor(jobCollection, deletedJobCollection, catalogConfiguration, this);
         projectDBAdaptor = new ProjectMongoDBAdaptor(userCollection, deletedUserCollection, catalogConfiguration, this);
         sampleDBAdaptor = new SampleMongoDBAdaptor(sampleCollection, sampleArchivedCollection, deletedSampleCollection,
@@ -486,14 +459,11 @@
                 this);
         familyDBAdaptor = new FamilyMongoDBAdaptor(familyCollection, familyArchivedCollection, deletedFamilyCollection,
                 catalogConfiguration, this);
-<<<<<<< HEAD
-        pipelineDBAdaptor = new PipelineMongoDBAdaptor(pipelineCollection, lastPipelineCollection, deletedPipelineCollection,
+        pipelineDBAdaptor = new PipelineMongoDBAdaptor(pipelineCollection, pipelineArchiveCollection, deletedPipelineCollection,
                 catalogConfiguration, this);
-=======
         clinicalDBAdaptor = new ClinicalAnalysisMongoDBAdaptor(clinicalCollection, deletedClinicalCollection, catalogConfiguration, this);
         interpretationDBAdaptor = new InterpretationMongoDBAdaptor(interpretationCollection, interpretationArchivedCollection,
                 deletedInterpretationCollection, catalogConfiguration, this);
->>>>>>> 779780d2
         metaDBAdaptor = new MetaMongoDBAdaptor(metaCollection, catalogConfiguration, this);
         auditDBAdaptor = new AuditMongoDBAdaptor(auditCollection, catalogConfiguration);
         migrationDBAdaptor = new MigrationMongoDBAdaptor(migrationCollection, catalogConfiguration, this);
