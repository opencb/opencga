--- conflicted
+++ resolved
@@ -91,25 +91,12 @@
     public static final String CLINICAL_ANALYSIS_COLLECTION = "clinical";
     public static final String INTERPRETATION_COLLECTION = "interpretation";
 
-<<<<<<< HEAD
     public static final String SAMPLE_ARCHIVE_COLLECTION = "sample_archive";
     public static final String INDIVIDUAL_ARCHIVE_COLLECTION = "individual_archive";
     public static final String FAMILY_ARCHIVE_COLLECTION = "family_archive";
     public static final String PANEL_ARCHIVE_COLLECTION = "panel_archive";
     public static final String INTERPRETATION_ARCHIVE_COLLECTION = "interpretation_archive";
 
-    public static final String DELETED_USER_COLLECTION = "deleted_user";
-    public static final String DELETED_STUDY_COLLECTION = "deleted_study";
-    public static final String DELETED_FILE_COLLECTION = "deleted_file";
-    public static final String DELETED_JOB_COLLECTION = "deleted_job";
-    public static final String DELETED_SAMPLE_COLLECTION = "deleted_sample";
-    public static final String DELETED_INDIVIDUAL_COLLECTION = "deleted_individual";
-    public static final String DELETED_COHORT_COLLECTION = "deleted_cohort";
-    public static final String DELETED_FAMILY_COLLECTION = "deleted_family";
-    public static final String DELETED_PANEL_COLLECTION = "deleted_panel";
-    public static final String DELETED_CLINICAL_ANALYSIS_COLLECTION = "deleted_clinical";
-    public static final String DELETED_INTERPRETATION_COLLECTION = "deleted_interpretation";
-=======
     @Deprecated
     public static final String OLD_DELETED_USER_COLLECTION = "deleted_user";
     @Deprecated
@@ -144,7 +131,6 @@
     public static final String DELETED_PANEL_COLLECTION = "panel_deleted";
     public static final String DELETED_CLINICAL_ANALYSIS_COLLECTION = "clinical_deleted";
     public static final String DELETED_INTERPRETATION_COLLECTION = "interpretation_deleted";
->>>>>>> e2a48881
 
     public static final String METADATA_COLLECTION = "metadata";
     public static final String MIGRATION_COLLECTION = "migration";
