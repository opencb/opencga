/*
 * Copyright 2015-2020 OpenCB
 *
 * Licensed under the Apache License, Version 2.0 (the "License");
 * you may not use this file except in compliance with the License.
 * You may obtain a copy of the License at
 *
 *     http://www.apache.org/licenses/LICENSE-2.0
 *
 * Unless required by applicable law or agreed to in writing, software
 * distributed under the License is distributed on an "AS IS" BASIS,
 * WITHOUT WARRANTIES OR CONDITIONS OF ANY KIND, either express or implied.
 * See the License for the specific language governing permissions and
 * limitations under the License.
 */

package org.opencb.opencga.catalog.db.mongodb;

import com.fasterxml.jackson.core.JsonProcessingException;
import com.fasterxml.jackson.databind.JsonMappingException;
import org.apache.commons.lang3.StringUtils;
import org.opencb.commons.datastore.core.DataStoreServerAddress;
import org.opencb.commons.datastore.core.Query;
import org.opencb.commons.datastore.core.QueryOptions;
import org.opencb.commons.datastore.mongodb.MongoDBConfiguration;
import org.opencb.commons.datastore.mongodb.MongoDataStore;
import org.opencb.commons.datastore.mongodb.MongoDataStoreManager;
import org.opencb.opencga.catalog.db.DBAdaptorFactory;
import org.opencb.opencga.catalog.db.api.*;
import org.opencb.opencga.catalog.exceptions.CatalogAuthorizationException;
import org.opencb.opencga.catalog.exceptions.CatalogDBException;
import org.opencb.opencga.catalog.exceptions.CatalogException;
<<<<<<< HEAD
import org.opencb.opencga.catalog.exceptions.CatalogParameterException;
import org.opencb.opencga.catalog.managers.NoteManager;
import org.opencb.opencga.core.api.ParamConstants;
import org.opencb.opencga.core.common.JacksonUtils;
=======
>>>>>>> a42f70bb
import org.opencb.opencga.catalog.io.IOManagerFactory;
import org.opencb.opencga.core.config.Admin;
import org.opencb.opencga.core.config.Configuration;
import org.opencb.opencga.core.models.organizations.Organization;
import org.opencb.opencga.core.models.organizations.OrganizationSummary;
import org.opencb.opencga.core.models.notes.Note;
import org.opencb.opencga.core.models.notes.NoteCreateParams;
import org.opencb.opencga.core.response.OpenCGAResult;
import org.slf4j.Logger;
import org.slf4j.LoggerFactory;

import java.util.*;

/**
 * Created by pfurio on 08/01/16.
 */
public class MongoDBAdaptorFactory implements DBAdaptorFactory {

<<<<<<< HEAD
    private final IOManagerFactory ioManagerFactory;
    private final MongoDataStoreManager mongoManager;
    private final MongoDBConfiguration mongoDbConfiguration;
    private final Configuration configuration;

    private static final String ORGANIZATION_PREFIX = "ORG_";
    private enum OrganizationTag {
        ACTIVE,
        SUSPENDED, // owner action
        INACTIVE,  // ADMINISTRATOR
        DELETED
    }

    private Map<String, OrganizationMongoDBAdaptorFactory> organizationDBAdaptorMap;

    private final Logger logger;
=======
    public static final String USER_COLLECTION = "user";
    public static final String STUDY_COLLECTION = "study";
    public static final String FILE_COLLECTION = "file";
    public static final String JOB_COLLECTION = "job";
    public static final String SAMPLE_COLLECTION = "sample";
    public static final String INDIVIDUAL_COLLECTION = "individual";
    public static final String COHORT_COLLECTION = "cohort";
    public static final String FAMILY_COLLECTION = "family";
    public static final String PANEL_COLLECTION = "panel";
    public static final String CLINICAL_ANALYSIS_COLLECTION = "clinical";
    public static final String INTERPRETATION_COLLECTION = "interpretation";

    public static final String SAMPLE_ARCHIVE_COLLECTION = "sample_archive";
    public static final String INDIVIDUAL_ARCHIVE_COLLECTION = "individual_archive";
    public static final String FAMILY_ARCHIVE_COLLECTION = "family_archive";
    public static final String PANEL_ARCHIVE_COLLECTION = "panel_archive";
    public static final String INTERPRETATION_ARCHIVE_COLLECTION = "interpretation_archive";

    @Deprecated
    public static final String OLD_DELETED_USER_COLLECTION = "deleted_user";
    @Deprecated
    public static final String OLD_DELETED_STUDY_COLLECTION = "deleted_study";
    @Deprecated
    public static final String OLD_DELETED_FILE_COLLECTION = "deleted_file";
    @Deprecated
    public static final String OLD_DELETED_JOB_COLLECTION = "deleted_job";
    @Deprecated
    public static final String OLD_DELETED_SAMPLE_COLLECTION = "deleted_sample";
    @Deprecated
    public static final String OLD_DELETED_INDIVIDUAL_COLLECTION = "deleted_individual";
    @Deprecated
    public static final String OLD_DELETED_COHORT_COLLECTION = "deleted_cohort";
    @Deprecated
    public static final String OLD_DELETED_FAMILY_COLLECTION = "deleted_family";
    @Deprecated
    public static final String OLD_DELETED_PANEL_COLLECTION = "deleted_panel";
    @Deprecated
    public static final String OLD_DELETED_CLINICAL_ANALYSIS_COLLECTION = "deleted_clinical";
    @Deprecated
    public static final String OLD_DELETED_INTERPRETATION_COLLECTION = "deleted_interpretation";

    public static final String DELETED_USER_COLLECTION = "user_deleted";
    public static final String DELETED_STUDY_COLLECTION = "study_deleted";
    public static final String DELETED_FILE_COLLECTION = "file_deleted";
    public static final String DELETED_JOB_COLLECTION = "job_deleted";
    public static final String DELETED_SAMPLE_COLLECTION = "sample_deleted";
    public static final String DELETED_INDIVIDUAL_COLLECTION = "individual_deleted";
    public static final String DELETED_COHORT_COLLECTION = "cohort_deleted";
    public static final String DELETED_FAMILY_COLLECTION = "family_deleted";
    public static final String DELETED_PANEL_COLLECTION = "panel_deleted";
    public static final String DELETED_CLINICAL_ANALYSIS_COLLECTION = "clinical_deleted";
    public static final String DELETED_INTERPRETATION_COLLECTION = "interpretation_deleted";

    public static final String METADATA_COLLECTION = "metadata";
    public static final String MIGRATION_COLLECTION = "migration";
    public static final String AUDIT_COLLECTION = "audit";

    public static final List<String> COLLECTIONS_LIST = Arrays.asList(
            USER_COLLECTION,
            STUDY_COLLECTION,
            FILE_COLLECTION,
            JOB_COLLECTION,
            SAMPLE_COLLECTION,
            INDIVIDUAL_COLLECTION,
            COHORT_COLLECTION,
            PANEL_COLLECTION,
            FAMILY_COLLECTION,
            CLINICAL_ANALYSIS_COLLECTION,
            INTERPRETATION_COLLECTION,

            SAMPLE_ARCHIVE_COLLECTION,
            INDIVIDUAL_ARCHIVE_COLLECTION,
            FAMILY_ARCHIVE_COLLECTION,
            PANEL_ARCHIVE_COLLECTION,
            INTERPRETATION_ARCHIVE_COLLECTION,

            DELETED_USER_COLLECTION,
            DELETED_STUDY_COLLECTION,
            DELETED_FILE_COLLECTION,
            DELETED_JOB_COLLECTION,
            DELETED_SAMPLE_COLLECTION,
            DELETED_INDIVIDUAL_COLLECTION,
            DELETED_COHORT_COLLECTION,
            DELETED_PANEL_COLLECTION,
            DELETED_FAMILY_COLLECTION,
            DELETED_CLINICAL_ANALYSIS_COLLECTION,
            DELETED_INTERPRETATION_COLLECTION,

            MIGRATION_COLLECTION,
            METADATA_COLLECTION,
            AUDIT_COLLECTION
    );

    static final String METADATA_OBJECT_ID = "METADATA";
    private final IOManagerFactory ioManagerFactory;
    private final MongoDataStoreManager mongoManager;
    private final MongoDBConfiguration configuration;
    private final String database;
    private MongoDataStore mongoDataStore;

    private MongoDBCollection metaCollection;
    private Map<String, MongoDBCollection> collections;
    private UserMongoDBAdaptor userDBAdaptor;
    private StudyMongoDBAdaptor studyDBAdaptor;
    private IndividualMongoDBAdaptor individualDBAdaptor;
    private SampleMongoDBAdaptor sampleDBAdaptor;
    private FileMongoDBAdaptor fileDBAdaptor;
    private JobMongoDBAdaptor jobDBAdaptor;
    private ProjectMongoDBAdaptor projectDBAdaptor;
    private CohortMongoDBAdaptor cohortDBAdaptor;
    private FamilyMongoDBAdaptor familyDBAdaptor;
    private PanelMongoDBAdaptor panelDBAdaptor;
    private ClinicalAnalysisMongoDBAdaptor clinicalDBAdaptor;
    private InterpretationMongoDBAdaptor interpretationDBAdaptor;
    private AuditMongoDBAdaptor auditDBAdaptor;
    private MetaMongoDBAdaptor metaDBAdaptor;
    private MigrationMongoDBAdaptor migrationDBAdaptor;

    private Logger logger;
>>>>>>> a42f70bb

    public MongoDBAdaptorFactory(Configuration catalogConfiguration, IOManagerFactory ioManagerFactory) throws CatalogDBException {
        List<DataStoreServerAddress> dataStoreServerAddresses = new LinkedList<>();
        for (String host : catalogConfiguration.getCatalog().getDatabase().getHosts()) {
            if (host.contains(":")) {
                String[] hostAndPort = host.split(":");
                dataStoreServerAddresses.add(new DataStoreServerAddress(hostAndPort[0], Integer.parseInt(hostAndPort[1])));
            } else {
                dataStoreServerAddresses.add(new DataStoreServerAddress(host, 27017));
            }
        }

        MongoDBConfiguration mongoDBConfiguration = MongoDBConfiguration.builder()
                .setUserPassword(
                        catalogConfiguration.getCatalog().getDatabase().getUser(),
                        catalogConfiguration.getCatalog().getDatabase().getPassword())
                .setConnectionsPerHost(200)
                .setServerAddress(dataStoreServerAddresses)
                .load(catalogConfiguration.getCatalog().getDatabase().getOptions())
                .build();

        this.mongoManager = new MongoDataStoreManager(dataStoreServerAddresses);
<<<<<<< HEAD
        this.mongoDbConfiguration = mongoDBConfiguration;
        this.configuration = catalogConfiguration;
=======
        this.configuration = mongoDBConfiguration;
        this.database = getCatalogDatabase(catalogConfiguration.getDatabasePrefix());
>>>>>>> a42f70bb
        this.ioManagerFactory = ioManagerFactory;

        logger = LoggerFactory.getLogger(this.getClass());
        connect(catalogConfiguration);
    }

    @Override
    public void createAllCollections(Configuration configuration) throws CatalogException {
        for (OrganizationMongoDBAdaptorFactory orgFactory : organizationDBAdaptorMap.values()) {
            createAllCollections(orgFactory);
        }
    }

    private void createAllCollections(OrganizationMongoDBAdaptorFactory organizationFactory) throws CatalogDBException {
        MongoDataStore mongoDataStore = organizationFactory.getMongoDataStore();
        if (!mongoDataStore.getCollectionNames().isEmpty()) {
            throw new CatalogDBException("Database " + mongoDataStore.getDatabaseName() + " already exists with the following "
                    + "collections: " + StringUtils.join(mongoDataStore.getCollectionNames()) + ".\nPlease, remove the database or"
                    + " choose a different one.");
        }
        OrganizationMongoDBAdaptorFactory.COLLECTIONS_LIST.forEach(mongoDataStore::createCollection);
    }

    @Override
    public void initialiseMetaCollection(Admin admin) throws CatalogException {
        for (OrganizationMongoDBAdaptorFactory dbAdaptorFactory : organizationDBAdaptorMap.values()) {
            dbAdaptorFactory.initialiseMetaCollection(admin);
        }
    }

    @Override
    public boolean getDatabaseStatus() throws CatalogDBException {
        return getOrganizationMongoDBAdaptorFactory(ParamConstants.ADMIN_ORGANIZATION).getDatabaseStatus();
    }

    @Override
    public void deleteCatalogDB() {
        for (OrganizationMongoDBAdaptorFactory dbAdaptorFactory : organizationDBAdaptorMap.values()) {
            dbAdaptorFactory.deleteCatalogDB();
        }
    }

    @Override
    public boolean isCatalogDBReady() throws CatalogDBException {
        if (organizationDBAdaptorMap.isEmpty()) {
            return false;
        }
        return getOrganizationMongoDBAdaptorFactory(ParamConstants.ADMIN_ORGANIZATION).isCatalogDBReady();
    }

    @Override
    public void close() {
        for (OrganizationMongoDBAdaptorFactory dbAdaptorFactory : organizationDBAdaptorMap.values()) {
            dbAdaptorFactory.close();
        }
    }

    @Override
    public void createIndexes(String organization) throws CatalogDBException {
        OrganizationMongoDBAdaptorFactory orgFactory = getOrganizationMongoDBAdaptorFactory(organization);
        orgFactory.createIndexes();
    }

    @Override
    public List<String> getOrganizationIds() throws CatalogDBException {
        // Recheck in case there are new organizations
        initOrganizations(configuration);
        return new ArrayList<>(organizationDBAdaptorMap.keySet());
    }

    public MongoDataStore getMongoDataStore(String organization) throws CatalogDBException {
        return getOrganizationMongoDBAdaptorFactory(organization).getMongoDataStore();
    }

    private void connect(Configuration catalogConfiguration) throws CatalogDBException {
        // Init map of organization db adaptor factories
        organizationDBAdaptorMap = new HashMap<>();
        initOrganizations(catalogConfiguration);
    }

    private void initOrganizations(Configuration catalogConfiguration) throws CatalogDBException {
        // Configure admin organization first
        OrganizationMongoDBAdaptorFactory adminFactory;
        if (organizationDBAdaptorMap.containsKey(ParamConstants.ADMIN_ORGANIZATION)) {
            adminFactory = organizationDBAdaptorMap.get(ParamConstants.ADMIN_ORGANIZATION);
        } else {
            adminFactory = configureOrganizationMongoDBAdaptorFactory(ParamConstants.ADMIN_ORGANIZATION, catalogConfiguration);
            organizationDBAdaptorMap.put(ParamConstants.ADMIN_ORGANIZATION, adminFactory);
        }
        if (adminFactory.isCatalogDBReady()) {
            // Read organizations present in the installation
            Query query = new Query(NoteDBAdaptor.QueryParams.TAGS.key(), OrganizationTag.ACTIVE.name());
            OpenCGAResult<Note> results = adminFactory.getCatalogNotesDBAdaptor().get(query, new QueryOptions());

            for (Note organizationNote : results.getResults()) {
                OrganizationSummary organizationSummary = getOrganizationSummary(organizationNote);
                if (!ParamConstants.ADMIN_ORGANIZATION.equals(organizationSummary.getId())
                        && (!organizationDBAdaptorMap.containsKey(organizationSummary.getId()))) {
                    OrganizationMongoDBAdaptorFactory orgFactory = configureOrganizationMongoDBAdaptorFactory(organizationSummary.getId(),
                            catalogConfiguration);
                    organizationDBAdaptorMap.put(organizationSummary.getId(), orgFactory);
                }
            }
        }
    }

    private OrganizationSummary getOrganizationSummary(Note note) {
        try {
            String orgSummaryString = JacksonUtils.getDefaultObjectMapper().writeValueAsString(note.getValue());
            return JacksonUtils.getDefaultObjectMapper().readerFor(OrganizationSummary.class).readValue(orgSummaryString);
        } catch (JsonProcessingException e) {
            throw new RuntimeException(e);
        }
    }

    private OrganizationMongoDBAdaptorFactory configureOrganizationMongoDBAdaptorFactory(String organizationId, Configuration configuration)
            throws CatalogDBException {
        return new OrganizationMongoDBAdaptorFactory(organizationId, mongoManager, mongoDbConfiguration, configuration, ioManagerFactory);
    }

    public OrganizationMongoDBAdaptorFactory getOrganizationMongoDBAdaptorFactory(String organization) throws CatalogDBException {
        return getOrganizationMongoDBAdaptorFactory(organization, true);
    }

    private OrganizationMongoDBAdaptorFactory getOrganizationMongoDBAdaptorFactory(String organizationId, boolean raiseException)
            throws CatalogDBException {
        OrganizationMongoDBAdaptorFactory orgFactory = organizationDBAdaptorMap.get(organizationId);
        if (orgFactory == null) {
            if (!ParamConstants.ADMIN_ORGANIZATION.equals(organizationId)) {
                orgFactory = getOrganizationMongoDBAdaptorFactory(ParamConstants.ADMIN_ORGANIZATION);

                // Read organizations present in the installation
                Query query = new Query(NoteDBAdaptor.QueryParams.TAGS.key(), OrganizationTag.ACTIVE.name());
                OpenCGAResult<Note> results = orgFactory.getCatalogNotesDBAdaptor().get(query, new QueryOptions());

                for (Note organizationNote : results.getResults()) {
                    OrganizationSummary organizationSummary = getOrganizationSummary(organizationNote);
                    if (organizationSummary.getId().equals(organizationId)) {
                        // Organization is present, so create new OrganizationMongoDBAdaptorFactory for the organization
                        OrganizationMongoDBAdaptorFactory organizationMongoDBAdaptorFactory =
                                new OrganizationMongoDBAdaptorFactory(organizationId, mongoManager, mongoDbConfiguration, configuration,
                                        ioManagerFactory);
                        organizationDBAdaptorMap.put(organizationId, organizationMongoDBAdaptorFactory);
                        return organizationMongoDBAdaptorFactory;
                    }
                }
            }

            if (raiseException) {
                throw new CatalogDBException("Could not find database for organization '" + organizationId + "'");
            } else {
                return null;
            }
        }
        return orgFactory;
    }

    @Override
    public MigrationDBAdaptor getMigrationDBAdaptor(String organizationId) throws CatalogDBException {
        return getOrganizationMongoDBAdaptorFactory(organizationId).getMigrationDBAdaptor();
    }

    @Override
    public MetaDBAdaptor getCatalogMetaDBAdaptor(String organizationId) throws CatalogDBException {
        return getOrganizationMongoDBAdaptorFactory(organizationId).getCatalogMetaDBAdaptor();
    }

    @Override
    public OpenCGAResult<Organization> createOrganization(Organization organization, QueryOptions options, String userId)
            throws CatalogDBException, CatalogParameterException, CatalogAuthorizationException {
        OrganizationMongoDBAdaptorFactory orgFactory = getOrganizationMongoDBAdaptorFactory(organization.getId(), false);
        if (orgFactory != null && orgFactory.isCatalogDBReady()) {
            throw new CatalogDBException("Organization '" + organization.getId() + "' already exists.");
        }

        try {
            // Create organization
            OrganizationMongoDBAdaptorFactory organizationDBAdaptorFactory = new OrganizationMongoDBAdaptorFactory(organization.getId(),
                    mongoManager, mongoDbConfiguration, configuration, ioManagerFactory);
            organizationDBAdaptorMap.put(organization.getId(), organizationDBAdaptorFactory);

            OrganizationSummary organizationSummary = new OrganizationSummary(organization.getId(),
                    organizationDBAdaptorFactory.getMongoDataStore().getDatabaseName(), OrganizationTag.ACTIVE.name(), null);
            NoteCreateParams noteCreateParams = new NoteCreateParams(ORGANIZATION_PREFIX + organization.getId(),
                    Collections.singletonList(OrganizationTag.ACTIVE.name()), Note.Visibility.PRIVATE, Note.Type.OBJECT, null);
            try {
                String orgSummaryString = JacksonUtils.getDefaultObjectMapper().writeValueAsString(organizationSummary);
                Map<String, Object> value = JacksonUtils.getDefaultObjectMapper().readerFor(Map.class).readValue(orgSummaryString);
                noteCreateParams.setValue(value);
            } catch (JsonMappingException e) {
                throw new RuntimeException(e);
            } catch (JsonProcessingException e) {
                throw new RuntimeException(e);
            }
            Note note = noteCreateParams.toNote(Note.Scope.ORGANIZATION, userId);
            NoteManager.validateNewNote(note, userId);

            // Create new database and indexes
            organizationDBAdaptorFactory.createAllCollections();
            organizationDBAdaptorFactory.createIndexes();

            // Create organization
            OpenCGAResult<Organization> result = organizationDBAdaptorFactory.getCatalogOrganizationDBAdaptor()
                    .insert(organization, options);

            // Keep track of current organization in the ADMIN organization
            if (StringUtils.isNotEmpty(note.getUserId())) {
                // Remove admin organization prefix from userId as it's written in that same organization
                note.setUserId(note.getUserId().replace(ParamConstants.ADMIN_ORGANIZATION + ":", ""));
            }
            getOrganizationMongoDBAdaptorFactory(ParamConstants.ADMIN_ORGANIZATION).getCatalogNotesDBAdaptor().insert(note);
            return result;
        } catch (Exception e) {
            OrganizationMongoDBAdaptorFactory tmpOrgFactory = organizationDBAdaptorMap.remove(organization.getId());
            if (tmpOrgFactory != null) {
                tmpOrgFactory.deleteCatalogDB();
            }
            // TODO: Delete settings from ADMIN database

            throw e;
        }
    }

    @Override
    public void deleteOrganization(Organization organizationId) throws CatalogDBException {
        OrganizationMongoDBAdaptorFactory orgFactory = getOrganizationMongoDBAdaptorFactory(organizationId.getId());
        orgFactory.deleteCatalogDB();
        orgFactory.close();
        organizationDBAdaptorMap.remove(organizationId.getId());

        // TODO: Remove organization from ADMIN database
    }

    @Override
    public NoteDBAdaptor getCatalogNoteDBAdaptor(String organizationId) throws CatalogDBException {
        return getOrganizationMongoDBAdaptorFactory(organizationId).getCatalogNotesDBAdaptor();
    }

    @Override
    public OrganizationDBAdaptor getCatalogOrganizationDBAdaptor(String organizationId) throws CatalogDBException {
        return getOrganizationMongoDBAdaptorFactory(organizationId).getCatalogOrganizationDBAdaptor();
    }

    @Override
    public UserDBAdaptor getCatalogUserDBAdaptor(String organizationId) throws CatalogDBException {
        return getOrganizationMongoDBAdaptorFactory(organizationId).getCatalogUserDBAdaptor();
    }

    @Override
    public ProjectDBAdaptor getCatalogProjectDbAdaptor(String organizationId) throws CatalogDBException {
        return getOrganizationMongoDBAdaptorFactory(organizationId).getCatalogProjectDBAdaptor();
    }

    @Override
    public StudyDBAdaptor getCatalogStudyDBAdaptor(String organizationId) throws CatalogDBException {
        return getOrganizationMongoDBAdaptorFactory(organizationId).getCatalogStudyDBAdaptor();
    }

    @Override
    public FileDBAdaptor getCatalogFileDBAdaptor(String organizationId) throws CatalogDBException {
        return getOrganizationMongoDBAdaptorFactory(organizationId).getCatalogFileDBAdaptor();
    }

    @Override
    public SampleDBAdaptor getCatalogSampleDBAdaptor(String organizationId) throws CatalogDBException {
        return getOrganizationMongoDBAdaptorFactory(organizationId).getCatalogSampleDBAdaptor();
    }

    @Override
    public IndividualDBAdaptor getCatalogIndividualDBAdaptor(String organizationId) throws CatalogDBException {
        return getOrganizationMongoDBAdaptorFactory(organizationId).getCatalogIndividualDBAdaptor();
    }

    @Override
    public JobDBAdaptor getCatalogJobDBAdaptor(String organizationId) throws CatalogDBException {
        return getOrganizationMongoDBAdaptorFactory(organizationId).getCatalogJobDBAdaptor();
    }

    @Override
    public AuditDBAdaptor getCatalogAuditDbAdaptor(String organizationId) throws CatalogDBException {
        return getOrganizationMongoDBAdaptorFactory(organizationId).getCatalogAuditDbAdaptor();
    }

    @Override
    public CohortDBAdaptor getCatalogCohortDBAdaptor(String organizationId) throws CatalogDBException {
        return getOrganizationMongoDBAdaptorFactory(organizationId).getCatalogCohortDBAdaptor();
    }

    @Override
    public PanelDBAdaptor getCatalogPanelDBAdaptor(String organizationId) throws CatalogDBException {
        return getOrganizationMongoDBAdaptorFactory(organizationId).getCatalogPanelDBAdaptor();
    }

    @Override
    public FamilyDBAdaptor getCatalogFamilyDBAdaptor(String organizationId) throws CatalogDBException {
        return getOrganizationMongoDBAdaptorFactory(organizationId).getCatalogFamilyDBAdaptor();
    }

    @Override
    public ClinicalAnalysisDBAdaptor getClinicalAnalysisDBAdaptor(String organizationId) throws CatalogDBException {
        return getOrganizationMongoDBAdaptorFactory(organizationId).getClinicalAnalysisDBAdaptor();
    }

    @Override
    public InterpretationDBAdaptor getInterpretationDBAdaptor(String organizationId) throws CatalogDBException {
        return getOrganizationMongoDBAdaptorFactory(organizationId).getInterpretationDBAdaptor();
    }

<<<<<<< HEAD
    public MongoDataStoreManager getMongoManager() {
        return mongoManager;
=======
        metaCollection = mongoDataStore.getCollection(METADATA_COLLECTION);
        MongoDBCollection migrationCollection = mongoDataStore.getCollection(MIGRATION_COLLECTION);

        MongoDBCollection userCollection = mongoDataStore.getCollection(USER_COLLECTION);
        MongoDBCollection studyCollection = mongoDataStore.getCollection(STUDY_COLLECTION);
        MongoDBCollection fileCollection = mongoDataStore.getCollection(FILE_COLLECTION);
        MongoDBCollection sampleCollection = mongoDataStore.getCollection(SAMPLE_COLLECTION);
        MongoDBCollection individualCollection = mongoDataStore.getCollection(INDIVIDUAL_COLLECTION);
        MongoDBCollection jobCollection = mongoDataStore.getCollection(JOB_COLLECTION);
        MongoDBCollection cohortCollection = mongoDataStore.getCollection(COHORT_COLLECTION);
        MongoDBCollection panelCollection = mongoDataStore.getCollection(PANEL_COLLECTION);
        MongoDBCollection familyCollection = mongoDataStore.getCollection(FAMILY_COLLECTION);
        MongoDBCollection clinicalCollection = mongoDataStore.getCollection(CLINICAL_ANALYSIS_COLLECTION);
        MongoDBCollection interpretationCollection = mongoDataStore.getCollection(INTERPRETATION_COLLECTION);

        MongoDBCollection sampleArchivedCollection = mongoDataStore.getCollection(SAMPLE_ARCHIVE_COLLECTION);
        MongoDBCollection individualArchivedCollection = mongoDataStore.getCollection(INDIVIDUAL_ARCHIVE_COLLECTION);
        MongoDBCollection familyArchivedCollection = mongoDataStore.getCollection(FAMILY_ARCHIVE_COLLECTION);
        MongoDBCollection panelArchivedCollection = mongoDataStore.getCollection(PANEL_ARCHIVE_COLLECTION);
        MongoDBCollection interpretationArchivedCollection = mongoDataStore.getCollection(INTERPRETATION_ARCHIVE_COLLECTION);

        MongoDBCollection deletedUserCollection = mongoDataStore.getCollection(DELETED_USER_COLLECTION);
        MongoDBCollection deletedStudyCollection = mongoDataStore.getCollection(DELETED_STUDY_COLLECTION);
        MongoDBCollection deletedFileCollection = mongoDataStore.getCollection(DELETED_FILE_COLLECTION);
        MongoDBCollection deletedSampleCollection = mongoDataStore.getCollection(DELETED_SAMPLE_COLLECTION);
        MongoDBCollection deletedIndividualCollection = mongoDataStore.getCollection(DELETED_INDIVIDUAL_COLLECTION);
        MongoDBCollection deletedJobCollection = mongoDataStore.getCollection(DELETED_JOB_COLLECTION);
        MongoDBCollection deletedCohortCollection = mongoDataStore.getCollection(DELETED_COHORT_COLLECTION);
        MongoDBCollection deletedPanelCollection = mongoDataStore.getCollection(DELETED_PANEL_COLLECTION);
        MongoDBCollection deletedFamilyCollection = mongoDataStore.getCollection(DELETED_FAMILY_COLLECTION);
        MongoDBCollection deletedClinicalCollection = mongoDataStore.getCollection(DELETED_CLINICAL_ANALYSIS_COLLECTION);
        MongoDBCollection deletedInterpretationCollection = mongoDataStore.getCollection(DELETED_INTERPRETATION_COLLECTION);

        MongoDBCollection auditCollection = mongoDataStore.getCollection(AUDIT_COLLECTION);

        collections = new HashMap<>();
        collections.put(METADATA_COLLECTION, metaCollection);
        collections.put(MIGRATION_COLLECTION, migrationCollection);

        collections.put(USER_COLLECTION, userCollection);
        collections.put(STUDY_COLLECTION, studyCollection);
        collections.put(FILE_COLLECTION, fileCollection);
        collections.put(SAMPLE_COLLECTION, sampleCollection);
        collections.put(INDIVIDUAL_COLLECTION, individualCollection);
        collections.put(JOB_COLLECTION, jobCollection);
        collections.put(COHORT_COLLECTION, cohortCollection);
        collections.put(PANEL_COLLECTION, panelCollection);
        collections.put(FAMILY_COLLECTION, familyCollection);
        collections.put(CLINICAL_ANALYSIS_COLLECTION, clinicalCollection);
        collections.put(INTERPRETATION_COLLECTION, interpretationCollection);

        collections.put(SAMPLE_ARCHIVE_COLLECTION, sampleArchivedCollection);
        collections.put(INDIVIDUAL_ARCHIVE_COLLECTION, individualArchivedCollection);
        collections.put(FAMILY_ARCHIVE_COLLECTION, familyArchivedCollection);
        collections.put(PANEL_ARCHIVE_COLLECTION, panelArchivedCollection);
        collections.put(INTERPRETATION_ARCHIVE_COLLECTION, interpretationArchivedCollection);

        collections.put(DELETED_USER_COLLECTION, deletedUserCollection);
        collections.put(DELETED_STUDY_COLLECTION, deletedStudyCollection);
        collections.put(DELETED_FILE_COLLECTION, deletedFileCollection);
        collections.put(DELETED_SAMPLE_COLLECTION, deletedSampleCollection);
        collections.put(DELETED_INDIVIDUAL_COLLECTION, deletedIndividualCollection);
        collections.put(DELETED_JOB_COLLECTION, deletedJobCollection);
        collections.put(DELETED_COHORT_COLLECTION, deletedCohortCollection);
        collections.put(DELETED_PANEL_COLLECTION, deletedPanelCollection);
        collections.put(DELETED_FAMILY_COLLECTION, deletedFamilyCollection);
        collections.put(DELETED_CLINICAL_ANALYSIS_COLLECTION, deletedClinicalCollection);
        collections.put(DELETED_INTERPRETATION_COLLECTION, deletedInterpretationCollection);

        collections.put(AUDIT_COLLECTION, auditCollection);

        fileDBAdaptor = new FileMongoDBAdaptor(fileCollection, deletedFileCollection, catalogConfiguration, this, ioManagerFactory);
        familyDBAdaptor = new FamilyMongoDBAdaptor(familyCollection, familyArchivedCollection, deletedFamilyCollection,
                catalogConfiguration, this);
        individualDBAdaptor = new IndividualMongoDBAdaptor(individualCollection, individualArchivedCollection, deletedIndividualCollection,
                catalogConfiguration, this);
        jobDBAdaptor = new JobMongoDBAdaptor(jobCollection, deletedJobCollection, catalogConfiguration, this);
        projectDBAdaptor = new ProjectMongoDBAdaptor(userCollection, deletedUserCollection, catalogConfiguration, this);
        sampleDBAdaptor = new SampleMongoDBAdaptor(sampleCollection, sampleArchivedCollection, deletedSampleCollection,
                catalogConfiguration, this);
        studyDBAdaptor = new StudyMongoDBAdaptor(studyCollection, deletedStudyCollection, catalogConfiguration, this);
        userDBAdaptor = new UserMongoDBAdaptor(userCollection, deletedUserCollection, catalogConfiguration, this);
        cohortDBAdaptor = new CohortMongoDBAdaptor(cohortCollection, deletedCohortCollection, catalogConfiguration, this);
        panelDBAdaptor = new PanelMongoDBAdaptor(panelCollection, panelArchivedCollection, deletedPanelCollection, catalogConfiguration,
                this);
        clinicalDBAdaptor = new ClinicalAnalysisMongoDBAdaptor(clinicalCollection, deletedClinicalCollection, catalogConfiguration, this);
        interpretationDBAdaptor = new InterpretationMongoDBAdaptor(interpretationCollection, interpretationArchivedCollection,
                deletedInterpretationCollection, catalogConfiguration, this);
        metaDBAdaptor = new MetaMongoDBAdaptor(metaCollection, catalogConfiguration, this);
        auditDBAdaptor = new AuditMongoDBAdaptor(auditCollection, catalogConfiguration);
        migrationDBAdaptor = new MigrationMongoDBAdaptor(migrationCollection, catalogConfiguration, this);
>>>>>>> a42f70bb
    }

    public MongoDBConfiguration getMongoDbConfiguration() {
        return mongoDbConfiguration;
    }
}<|MERGE_RESOLUTION|>--- conflicted
+++ resolved
@@ -30,13 +30,10 @@
 import org.opencb.opencga.catalog.exceptions.CatalogAuthorizationException;
 import org.opencb.opencga.catalog.exceptions.CatalogDBException;
 import org.opencb.opencga.catalog.exceptions.CatalogException;
-<<<<<<< HEAD
 import org.opencb.opencga.catalog.exceptions.CatalogParameterException;
 import org.opencb.opencga.catalog.managers.NoteManager;
 import org.opencb.opencga.core.api.ParamConstants;
 import org.opencb.opencga.core.common.JacksonUtils;
-=======
->>>>>>> a42f70bb
 import org.opencb.opencga.catalog.io.IOManagerFactory;
 import org.opencb.opencga.core.config.Admin;
 import org.opencb.opencga.core.config.Configuration;
@@ -55,24 +52,7 @@
  */
 public class MongoDBAdaptorFactory implements DBAdaptorFactory {
 
-<<<<<<< HEAD
-    private final IOManagerFactory ioManagerFactory;
-    private final MongoDataStoreManager mongoManager;
-    private final MongoDBConfiguration mongoDbConfiguration;
-    private final Configuration configuration;
-
-    private static final String ORGANIZATION_PREFIX = "ORG_";
-    private enum OrganizationTag {
-        ACTIVE,
-        SUSPENDED, // owner action
-        INACTIVE,  // ADMINISTRATOR
-        DELETED
-    }
-
-    private Map<String, OrganizationMongoDBAdaptorFactory> organizationDBAdaptorMap;
-
-    private final Logger logger;
-=======
+
     public static final String USER_COLLECTION = "user";
     public static final String STUDY_COLLECTION = "study";
     public static final String FILE_COLLECTION = "file";
@@ -169,30 +149,20 @@
     static final String METADATA_OBJECT_ID = "METADATA";
     private final IOManagerFactory ioManagerFactory;
     private final MongoDataStoreManager mongoManager;
-    private final MongoDBConfiguration configuration;
-    private final String database;
-    private MongoDataStore mongoDataStore;
-
-    private MongoDBCollection metaCollection;
-    private Map<String, MongoDBCollection> collections;
-    private UserMongoDBAdaptor userDBAdaptor;
-    private StudyMongoDBAdaptor studyDBAdaptor;
-    private IndividualMongoDBAdaptor individualDBAdaptor;
-    private SampleMongoDBAdaptor sampleDBAdaptor;
-    private FileMongoDBAdaptor fileDBAdaptor;
-    private JobMongoDBAdaptor jobDBAdaptor;
-    private ProjectMongoDBAdaptor projectDBAdaptor;
-    private CohortMongoDBAdaptor cohortDBAdaptor;
-    private FamilyMongoDBAdaptor familyDBAdaptor;
-    private PanelMongoDBAdaptor panelDBAdaptor;
-    private ClinicalAnalysisMongoDBAdaptor clinicalDBAdaptor;
-    private InterpretationMongoDBAdaptor interpretationDBAdaptor;
-    private AuditMongoDBAdaptor auditDBAdaptor;
-    private MetaMongoDBAdaptor metaDBAdaptor;
-    private MigrationMongoDBAdaptor migrationDBAdaptor;
-
-    private Logger logger;
->>>>>>> a42f70bb
+    private final MongoDBConfiguration mongoDbConfiguration;
+    private final Configuration configuration;
+
+    private static final String ORGANIZATION_PREFIX = "ORG_";
+    private enum OrganizationTag {
+        ACTIVE,
+        SUSPENDED, // owner action
+        INACTIVE,  // ADMINISTRATOR
+        DELETED
+    }
+
+    private Map<String, OrganizationMongoDBAdaptorFactory> organizationDBAdaptorMap;
+
+    private final Logger logger;
 
     public MongoDBAdaptorFactory(Configuration catalogConfiguration, IOManagerFactory ioManagerFactory) throws CatalogDBException {
         List<DataStoreServerAddress> dataStoreServerAddresses = new LinkedList<>();
@@ -215,13 +185,8 @@
                 .build();
 
         this.mongoManager = new MongoDataStoreManager(dataStoreServerAddresses);
-<<<<<<< HEAD
         this.mongoDbConfiguration = mongoDBConfiguration;
         this.configuration = catalogConfiguration;
-=======
-        this.configuration = mongoDBConfiguration;
-        this.database = getCatalogDatabase(catalogConfiguration.getDatabasePrefix());
->>>>>>> a42f70bb
         this.ioManagerFactory = ioManagerFactory;
 
         logger = LoggerFactory.getLogger(this.getClass());
@@ -530,102 +495,8 @@
         return getOrganizationMongoDBAdaptorFactory(organizationId).getInterpretationDBAdaptor();
     }
 
-<<<<<<< HEAD
     public MongoDataStoreManager getMongoManager() {
         return mongoManager;
-=======
-        metaCollection = mongoDataStore.getCollection(METADATA_COLLECTION);
-        MongoDBCollection migrationCollection = mongoDataStore.getCollection(MIGRATION_COLLECTION);
-
-        MongoDBCollection userCollection = mongoDataStore.getCollection(USER_COLLECTION);
-        MongoDBCollection studyCollection = mongoDataStore.getCollection(STUDY_COLLECTION);
-        MongoDBCollection fileCollection = mongoDataStore.getCollection(FILE_COLLECTION);
-        MongoDBCollection sampleCollection = mongoDataStore.getCollection(SAMPLE_COLLECTION);
-        MongoDBCollection individualCollection = mongoDataStore.getCollection(INDIVIDUAL_COLLECTION);
-        MongoDBCollection jobCollection = mongoDataStore.getCollection(JOB_COLLECTION);
-        MongoDBCollection cohortCollection = mongoDataStore.getCollection(COHORT_COLLECTION);
-        MongoDBCollection panelCollection = mongoDataStore.getCollection(PANEL_COLLECTION);
-        MongoDBCollection familyCollection = mongoDataStore.getCollection(FAMILY_COLLECTION);
-        MongoDBCollection clinicalCollection = mongoDataStore.getCollection(CLINICAL_ANALYSIS_COLLECTION);
-        MongoDBCollection interpretationCollection = mongoDataStore.getCollection(INTERPRETATION_COLLECTION);
-
-        MongoDBCollection sampleArchivedCollection = mongoDataStore.getCollection(SAMPLE_ARCHIVE_COLLECTION);
-        MongoDBCollection individualArchivedCollection = mongoDataStore.getCollection(INDIVIDUAL_ARCHIVE_COLLECTION);
-        MongoDBCollection familyArchivedCollection = mongoDataStore.getCollection(FAMILY_ARCHIVE_COLLECTION);
-        MongoDBCollection panelArchivedCollection = mongoDataStore.getCollection(PANEL_ARCHIVE_COLLECTION);
-        MongoDBCollection interpretationArchivedCollection = mongoDataStore.getCollection(INTERPRETATION_ARCHIVE_COLLECTION);
-
-        MongoDBCollection deletedUserCollection = mongoDataStore.getCollection(DELETED_USER_COLLECTION);
-        MongoDBCollection deletedStudyCollection = mongoDataStore.getCollection(DELETED_STUDY_COLLECTION);
-        MongoDBCollection deletedFileCollection = mongoDataStore.getCollection(DELETED_FILE_COLLECTION);
-        MongoDBCollection deletedSampleCollection = mongoDataStore.getCollection(DELETED_SAMPLE_COLLECTION);
-        MongoDBCollection deletedIndividualCollection = mongoDataStore.getCollection(DELETED_INDIVIDUAL_COLLECTION);
-        MongoDBCollection deletedJobCollection = mongoDataStore.getCollection(DELETED_JOB_COLLECTION);
-        MongoDBCollection deletedCohortCollection = mongoDataStore.getCollection(DELETED_COHORT_COLLECTION);
-        MongoDBCollection deletedPanelCollection = mongoDataStore.getCollection(DELETED_PANEL_COLLECTION);
-        MongoDBCollection deletedFamilyCollection = mongoDataStore.getCollection(DELETED_FAMILY_COLLECTION);
-        MongoDBCollection deletedClinicalCollection = mongoDataStore.getCollection(DELETED_CLINICAL_ANALYSIS_COLLECTION);
-        MongoDBCollection deletedInterpretationCollection = mongoDataStore.getCollection(DELETED_INTERPRETATION_COLLECTION);
-
-        MongoDBCollection auditCollection = mongoDataStore.getCollection(AUDIT_COLLECTION);
-
-        collections = new HashMap<>();
-        collections.put(METADATA_COLLECTION, metaCollection);
-        collections.put(MIGRATION_COLLECTION, migrationCollection);
-
-        collections.put(USER_COLLECTION, userCollection);
-        collections.put(STUDY_COLLECTION, studyCollection);
-        collections.put(FILE_COLLECTION, fileCollection);
-        collections.put(SAMPLE_COLLECTION, sampleCollection);
-        collections.put(INDIVIDUAL_COLLECTION, individualCollection);
-        collections.put(JOB_COLLECTION, jobCollection);
-        collections.put(COHORT_COLLECTION, cohortCollection);
-        collections.put(PANEL_COLLECTION, panelCollection);
-        collections.put(FAMILY_COLLECTION, familyCollection);
-        collections.put(CLINICAL_ANALYSIS_COLLECTION, clinicalCollection);
-        collections.put(INTERPRETATION_COLLECTION, interpretationCollection);
-
-        collections.put(SAMPLE_ARCHIVE_COLLECTION, sampleArchivedCollection);
-        collections.put(INDIVIDUAL_ARCHIVE_COLLECTION, individualArchivedCollection);
-        collections.put(FAMILY_ARCHIVE_COLLECTION, familyArchivedCollection);
-        collections.put(PANEL_ARCHIVE_COLLECTION, panelArchivedCollection);
-        collections.put(INTERPRETATION_ARCHIVE_COLLECTION, interpretationArchivedCollection);
-
-        collections.put(DELETED_USER_COLLECTION, deletedUserCollection);
-        collections.put(DELETED_STUDY_COLLECTION, deletedStudyCollection);
-        collections.put(DELETED_FILE_COLLECTION, deletedFileCollection);
-        collections.put(DELETED_SAMPLE_COLLECTION, deletedSampleCollection);
-        collections.put(DELETED_INDIVIDUAL_COLLECTION, deletedIndividualCollection);
-        collections.put(DELETED_JOB_COLLECTION, deletedJobCollection);
-        collections.put(DELETED_COHORT_COLLECTION, deletedCohortCollection);
-        collections.put(DELETED_PANEL_COLLECTION, deletedPanelCollection);
-        collections.put(DELETED_FAMILY_COLLECTION, deletedFamilyCollection);
-        collections.put(DELETED_CLINICAL_ANALYSIS_COLLECTION, deletedClinicalCollection);
-        collections.put(DELETED_INTERPRETATION_COLLECTION, deletedInterpretationCollection);
-
-        collections.put(AUDIT_COLLECTION, auditCollection);
-
-        fileDBAdaptor = new FileMongoDBAdaptor(fileCollection, deletedFileCollection, catalogConfiguration, this, ioManagerFactory);
-        familyDBAdaptor = new FamilyMongoDBAdaptor(familyCollection, familyArchivedCollection, deletedFamilyCollection,
-                catalogConfiguration, this);
-        individualDBAdaptor = new IndividualMongoDBAdaptor(individualCollection, individualArchivedCollection, deletedIndividualCollection,
-                catalogConfiguration, this);
-        jobDBAdaptor = new JobMongoDBAdaptor(jobCollection, deletedJobCollection, catalogConfiguration, this);
-        projectDBAdaptor = new ProjectMongoDBAdaptor(userCollection, deletedUserCollection, catalogConfiguration, this);
-        sampleDBAdaptor = new SampleMongoDBAdaptor(sampleCollection, sampleArchivedCollection, deletedSampleCollection,
-                catalogConfiguration, this);
-        studyDBAdaptor = new StudyMongoDBAdaptor(studyCollection, deletedStudyCollection, catalogConfiguration, this);
-        userDBAdaptor = new UserMongoDBAdaptor(userCollection, deletedUserCollection, catalogConfiguration, this);
-        cohortDBAdaptor = new CohortMongoDBAdaptor(cohortCollection, deletedCohortCollection, catalogConfiguration, this);
-        panelDBAdaptor = new PanelMongoDBAdaptor(panelCollection, panelArchivedCollection, deletedPanelCollection, catalogConfiguration,
-                this);
-        clinicalDBAdaptor = new ClinicalAnalysisMongoDBAdaptor(clinicalCollection, deletedClinicalCollection, catalogConfiguration, this);
-        interpretationDBAdaptor = new InterpretationMongoDBAdaptor(interpretationCollection, interpretationArchivedCollection,
-                deletedInterpretationCollection, catalogConfiguration, this);
-        metaDBAdaptor = new MetaMongoDBAdaptor(metaCollection, catalogConfiguration, this);
-        auditDBAdaptor = new AuditMongoDBAdaptor(auditCollection, catalogConfiguration);
-        migrationDBAdaptor = new MigrationMongoDBAdaptor(migrationCollection, catalogConfiguration, this);
->>>>>>> a42f70bb
     }
 
     public MongoDBConfiguration getMongoDbConfiguration() {
