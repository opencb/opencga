/*
 * Copyright 2015-2017 OpenCB
 *
 * Licensed under the Apache License, Version 2.0 (the "License");
 * you may not use this file except in compliance with the License.
 * You may obtain a copy of the License at
 *
 *     http://www.apache.org/licenses/LICENSE-2.0
 *
 * Unless required by applicable law or agreed to in writing, software
 * distributed under the License is distributed on an "AS IS" BASIS,
 * WITHOUT WARRANTIES OR CONDITIONS OF ANY KIND, either express or implied.
 * See the License for the specific language governing permissions and
 * limitations under the License.
 */

package org.opencb.opencga.catalog.utils;

import com.fasterxml.jackson.databind.ObjectMapper;
import org.opencb.biodata.formats.alignment.sam.io.AlignmentSamDataReader;
import org.opencb.biodata.models.alignment.AlignmentHeader;
import org.opencb.biodata.models.variant.VariantFileMetadata;
import org.opencb.biodata.models.variant.stats.VariantGlobalStats;
import org.opencb.biodata.tools.variant.VariantFileUtils;
import org.opencb.commons.datastore.core.ObjectMap;
import org.opencb.commons.datastore.core.Query;
import org.opencb.commons.datastore.core.QueryOptions;
import org.opencb.commons.datastore.core.QueryResult;
import org.opencb.opencga.catalog.db.api.FileDBAdaptor;
import org.opencb.opencga.catalog.exceptions.CatalogException;
import org.opencb.opencga.catalog.exceptions.CatalogIOException;
import org.opencb.opencga.catalog.managers.CatalogManager;
import org.opencb.opencga.catalog.managers.FileUtils;
import org.opencb.opencga.core.models.*;
import org.slf4j.Logger;
import org.slf4j.LoggerFactory;

import java.io.IOException;
import java.io.InputStream;
import java.net.URI;
import java.nio.file.Paths;
import java.util.*;
import java.util.function.Function;
import java.util.stream.Collectors;

/**
 * @author Jacobo Coll &lt;jacobo167@gmail.com&gt;
 */
public class FileMetadataReader {

    public static final String VARIANT_STATS = "variantStats";
    @Deprecated
    public static final String VARIANT_SOURCE = "variantSource";
    public static final String VARIANT_FILE_METADATA = "variantFileMetadata";
    private static final QueryOptions STUDY_QUERY_OPTIONS =
            new QueryOptions("include", Arrays.asList("projects.studies.id", "projects.studies.name", "projects.studies.alias"));
    private final CatalogManager catalogManager;
    protected static Logger logger = LoggerFactory.getLogger(FileMetadataReader.class);
    public static final String CREATE_MISSING_SAMPLES = "createMissingSamples";
    private final FileUtils catalogFileUtils;


    public FileMetadataReader(CatalogManager catalogManager) {
        this.catalogManager = catalogManager;
        catalogFileUtils = new FileUtils(catalogManager);
    }

    /**
     * Creates a file entry in catalog reading metadata information from the fileUri.
     * Do not upload or sync file. Created file status will be {@link File.FileStatus#STAGE}
     *
     * @param studyId     Study on where the file entry is created
     * @param fileUri     File URI to read metadata information.
     * @param path        File path, relative to the study
     * @param description File description (optional)
     * @param parents     Create parent folders or not
     * @param options     Other options
     * @param sessionId   User sessionId
     * @return The created file with status {@link File.FileStatus#STAGE}
     * @throws CatalogException  if a Catalog error occurs
     */
    public QueryResult<File> create(long studyId, URI fileUri, String path, String description, boolean parents,
                                    QueryOptions options, String sessionId) throws CatalogException {

        File.Type type = fileUri.getPath().endsWith("/") ? File.Type.DIRECTORY : File.Type.FILE;
        File.Format format = FileUtils.detectFormat(fileUri);
        File.Bioformat bioformat = FileUtils.detectBioformat(fileUri);

        if (path.endsWith("/")) {
            path += Paths.get(fileUri.getPath()).getFileName().toString();
        }

        QueryResult<File> fileResult = catalogManager.getFileManager().create(Long.toString(studyId), type, format, bioformat, path,
                null, description, new File.FileStatus(File.FileStatus.STAGE), (long) 0, (long) -1, null, (long) -1, null, null, parents,
                null, options, sessionId);

        File modifiedFile = null;

        try {
            modifiedFile = setMetadataInformation(fileResult.first(), fileUri, options, sessionId, false);
        } catch (CatalogException e) {
            logger.error("Fail at getting the metadata information", e);
        }
        fileResult.setResult(Collections.singletonList(modifiedFile));

        return fileResult;
    }

    /**
     * Reads the file and modifies the Catalog file entry with metadata information. The metadata information read is:
     *      Bioformat
     *      Format
     *      FileHeader (for known bioformats)
     *      SampleIds
     *      Disk usage (size)
     *      Checksum (if calculateChecksum == true)
     *
     * @param file          File from which read metadata
     * @param fileUri       File location. If null, ask to Catalog.
     * @param options       Other options
     * @param sessionId     User sessionId
     * @param simulate      Simulate the metadata modifications.
     * @return              If there are no modifications, return the same input file. Else, return the updated file
     * @throws CatalogException if a Catalog error occurs
     */
    public File setMetadataInformation(final File file, URI fileUri, QueryOptions options, String sessionId, boolean simulate)
            throws CatalogException {
        long studyId = catalogManager.getFileManager().getStudyId(file.getId());
        if (fileUri == null) {
            fileUri = catalogManager.getFileManager().getUri(file);
        }
        options = ParamUtils.defaultObject(options, QueryOptions::new);
        ObjectMap modifyParams = new ObjectMap();

//        long start;
        if (file.getType() == File.Type.DIRECTORY) {
            return file;
        }

        //Get metadata information

//        start = System.currentTimeMillis();
        File.Format format = FileUtils.detectFormat(fileUri);
//        logger.trace("FormatDetector = " + (System.currentTimeMillis() - start) / 1000.0);
//        start = System.currentTimeMillis();
        File.Bioformat bioformat = FileUtils.detectBioformat(fileUri);
//        logger.trace("BioformatDetector = " + (System.currentTimeMillis() - start) / 1000.0);

        if (format != File.Format.UNKNOWN && !format.equals(file.getFormat())) {
            modifyParams.put(FileDBAdaptor.QueryParams.FORMAT.key(), format);
            file.setFormat(format);
        }
        if (bioformat != File.Bioformat.NONE && !bioformat.equals(file.getBioformat())) {
            modifyParams.put(FileDBAdaptor.QueryParams.BIOFORMAT.key(), bioformat);
            file.setBioformat(bioformat);
        }

        Study study = null;

//        start = System.currentTimeMillis();
        boolean exists = catalogManager.getCatalogIOManagerFactory().get(fileUri).exists(fileUri);
//        logger.trace("Exists = " + (System.currentTimeMillis() - start) / 1000.0);

        if (exists) {
            switch (bioformat) {
                case ALIGNMENT: {
//                    start = System.currentTimeMillis();
                    study = catalogManager.getStudyManager().get(String.valueOf((Long) studyId), STUDY_QUERY_OPTIONS, sessionId).first();
//                    logger.trace("getStudy = " + (System.currentTimeMillis() - start) / 1000.0);

                    AlignmentHeader alignmentHeader = readAlignmentHeader(study, file, fileUri);
                    if (alignmentHeader != null) {
                        HashMap<String, Object> attributes = new HashMap<>();
                        attributes.put("alignmentHeader", alignmentHeader);
                        modifyParams.put(FileDBAdaptor.QueryParams.ATTRIBUTES.key(), attributes);
                    }
                    break;
                }
                case VARIANT: {
//                    start = System.currentTimeMillis();
                    study = catalogManager.getStudyManager().get(String.valueOf((Long) studyId), STUDY_QUERY_OPTIONS, sessionId).first();
//                    logger.trace("getStudy = " + (System.currentTimeMillis() - start) / 1000.0);

                    VariantFileMetadata fileMetadata;
                    try {
                        fileMetadata = readVariantFileMetadata(file, fileUri);
                    } catch (IOException e) {
                        throw new CatalogIOException("Unable to read VariantSource", e);
                    }
                    if (fileMetadata != null) {
                        HashMap<String, Object> attributes = new HashMap<>();
                        attributes.put(VARIANT_FILE_METADATA, fileMetadata);
                        modifyParams.put(FileDBAdaptor.QueryParams.ATTRIBUTES.key(), attributes);
                    }
                    break;
                }
                default:
                    break;
            }
        }
//        start = System.currentTimeMillis();
        /*List<Sample> fileSamples = */
        getFileSamples(study, file, fileUri, modifyParams, options.getBoolean(CREATE_MISSING_SAMPLES, true), simulate, options, sessionId);
//        logger.trace("FileSamples = " + (System.currentTimeMillis() - start) / 1000.0);

//        start = System.currentTimeMillis();
        modifyParams.putAll(catalogFileUtils.getModifiedFileAttributes(file, fileUri, false));
//        logger.trace("FileAttributes = " + (System.currentTimeMillis() - start) / 1000.0);

        if (!modifyParams.isEmpty()) {
//            start = System.currentTimeMillis();

            if (modifyParams.get(FileDBAdaptor.QueryParams.SIZE.key()) != null) {
                catalogManager.getFileManager()
                        .setDiskUsage(file.getId(), modifyParams.getLong(FileDBAdaptor.QueryParams.SIZE.key()), sessionId);
                modifyParams.remove(FileDBAdaptor.QueryParams.SIZE.key());
            }
            if (modifyParams.get(FileDBAdaptor.QueryParams.MODIFICATION_DATE.key()) != null) {
                catalogManager.getFileManager()
                        .setModificationDate(file.getId(), modifyParams.getString(FileDBAdaptor.QueryParams.MODIFICATION_DATE.key()),
                                sessionId);
                modifyParams.remove(FileDBAdaptor.QueryParams.MODIFICATION_DATE.key());
            }
            if (modifyParams.get(FileDBAdaptor.QueryParams.URI.key()) != null) {
                catalogManager.getFileManager()
                        .setUri(file.getId(), modifyParams.getString(FileDBAdaptor.QueryParams.URI.key()), sessionId);
                modifyParams.remove(FileDBAdaptor.QueryParams.URI.key());
            }

            if (!modifyParams.isEmpty()) {
                catalogManager.getFileManager().update(file.getId(), modifyParams, new QueryOptions(), sessionId);
            }
//            logger.trace("modifyFile = " + (System.currentTimeMillis() - start) / 1000.0);

            return catalogManager.getFileManager().get(file.getId(), options, sessionId).first();
        }

        return file;
    }

    /**
     * Get samples from file header.
     *
     * @param study                 Study where the file is.
     * @param file                  File from which read samples.
     * @param fileUri               File location. If null, ask to Catalog.
     * @param fileModifyParams      ModifyParams to add sampleIds and other related information (like header).
     * @param createMissingSamples  Create samples from the file that where missing.
     * @param simulate              Simulate the creation of samples.
     * @param options               Options
     * @param sessionId             User sessionId
     * @return                      List of samples in the given file
     * @throws CatalogException if a Catalog error occurs
     */
    public List<Sample> getFileSamples(Study study, File file, URI fileUri, final ObjectMap fileModifyParams,
                                       boolean createMissingSamples, boolean simulate, QueryOptions options, String sessionId)
            throws CatalogException {
        options = ParamUtils.defaultObject(options, QueryOptions::new);

        List<Sample> sampleList;

        Map<String, Object> attributes;
        if (!fileModifyParams.containsKey("attributes")) {
            attributes = new HashMap<>();
        } else {
            attributes = fileModifyParams.getMap("attributes");
        }

        List<String> includeSampleNameId = Arrays.asList("projects.studies.samples.id", "projects.studies.samples.name");
        if (file.getSamples() == null || file.getSamples().isEmpty()) {
            //Read samples from file
            List<String> sortedSampleNames = null;
            switch (fileModifyParams.containsKey("bioformat") ? (File.Bioformat) fileModifyParams.get("bioformat") : file.getBioformat()) {
                case VARIANT: {
                    Object variantSourceObj = null;
                    if (file.getAttributes().containsKey(VARIANT_FILE_METADATA)) {
                        variantSourceObj = file.getAttributes().get(VARIANT_FILE_METADATA);
                    } else if (attributes.containsKey(VARIANT_FILE_METADATA)) {
                        variantSourceObj = fileModifyParams.getMap("attributes").get(VARIANT_FILE_METADATA);
                    }
                    if (variantSourceObj != null) {
                        if (variantSourceObj instanceof VariantFileMetadata) {
                            sortedSampleNames = ((VariantFileMetadata) variantSourceObj).getSampleIds();
                        } else if (variantSourceObj instanceof Map) {
                            sortedSampleNames = new ObjectMap((Map) variantSourceObj).getAsStringList("sampleIds");
                        } else {
                            logger.warn("Unexpected object type of variantSource ({}) in file attributes. Expected {} or {}",
                                    variantSourceObj.getClass(), VariantFileMetadata.class, Map.class);
                        }
                    }

                    if (sortedSampleNames == null) {
                        VariantFileMetadata metadata = null;
                        try {
                            metadata = readVariantFileMetadata(file, fileUri);
                        } catch (IOException e) {
                            throw new CatalogIOException("Unable to read VariantSource", e);
                        }
                        if (metadata != null) {
                            attributes.put(VARIANT_FILE_METADATA, metadata);
                            sortedSampleNames = metadata.getSampleIds();
                        } else {
                            sortedSampleNames = new LinkedList<>();
                        }
                    }
                    break;
                }
                case ALIGNMENT: {
                    Object alignmentHeaderObj = null;
                    if (file.getAttributes().containsKey("alignmentHeader")) {
                        alignmentHeaderObj = file.getAttributes().get("alignmentHeader");
                    } else if (attributes.containsKey("alignmentHeader")) {
                        alignmentHeaderObj = fileModifyParams.getMap("attributes").get("alignmentHeader");
                    }
                    if (alignmentHeaderObj != null) {
                        if (alignmentHeaderObj instanceof AlignmentHeader) {
                            sortedSampleNames = getSampleFromAlignmentHeader(((AlignmentHeader) alignmentHeaderObj));
                        } else if (alignmentHeaderObj instanceof Map) {
                            sortedSampleNames = getSampleFromAlignmentHeader((Map) alignmentHeaderObj);
                        } else {
                            logger.warn("Unexpected object type of AlignmentHeader ({}) in file attributes. Expected {} or {}",
                                    alignmentHeaderObj.getClass(), AlignmentHeader.class, Map.class);
                        }
                    }
                    if (sortedSampleNames == null) {
                        AlignmentHeader alignmentHeader = readAlignmentHeader(study, file, fileUri);
                        if (alignmentHeader != null) {
                            attributes.put("alignmentHeader", alignmentHeader);
                            sortedSampleNames = getSampleFromAlignmentHeader(alignmentHeader);
                        } else {
                            sortedSampleNames = new LinkedList<>();
                        }
                    }
                    break;
                }
                default:
                    return new LinkedList<>();
//                    throw new CatalogException("Unknown to get samples names from bioformat " + file.getBioformat());
            }

            if (sortedSampleNames.isEmpty()) {
                return new LinkedList<>();
            }

            //Find matching samples in catalog with the sampleName from the header.
            QueryOptions sampleQueryOptions = new QueryOptions("include", includeSampleNameId);
            Query sampleQuery = new Query("name", sortedSampleNames);
            sampleList = catalogManager.getSampleManager().get(study.getId(), sampleQuery, sampleQueryOptions, sessionId).getResult();

            //check if all file samples exists on Catalog
            if (sampleList.size() != sortedSampleNames.size()) {   //Size does not match. Find the missing samples.
                //Use a LinkedHashSet to keep the order
                Set<String> set = new LinkedHashSet<>(sortedSampleNames);
                for (Sample sample : sampleList) {
                    set.remove(sample.getName());
                }
                logger.warn("Some samples from file \"{}\" were not registered in Catalog. Registering new samples: {}",
                        file.getName(), set);
                if (createMissingSamples) {
                    for (String sampleName : set) {
                        if (simulate) {
                            sampleList.add(new Sample(-1, sampleName, file.getName(), new Individual(), null, 1));
                        } else {
                            try {
                                sampleList.add(catalogManager.getSampleManager().create(Long.toString(study.getId()), sampleName, file
                                        .getName(), null, null, false, null, null, null, sessionId).first());
                            } catch (CatalogException e) {
                                Query query = new Query("name", sampleName);
                                QueryOptions queryOptions = new QueryOptions("include", includeSampleNameId);
                                if (catalogManager.getSampleManager().get(study.getId(), query, queryOptions, sessionId).getResult()
                                        .isEmpty()) {
                                    throw e; //Throw exception if sample does not exist.
                                } else {
                                    logger.debug("Do not create the sample \"" + sampleName + "\". It has magically appeared");
                                }
                            }
                        }
                    }
                } else {
                    throw new CatalogException("Can not find samples " + set + " in catalog"); //FIXME: Create missing samples??
                }
            }

            //Samples may not be sorted.
            //Sort samples as they appear in the original file.
            Map<String, Sample> sampleMap = sampleList.stream().collect(Collectors.toMap(Sample::getName, Function.identity()));
            sampleList = new ArrayList<>(sampleList.size());
            for (String sampleName : sortedSampleNames) {
                sampleList.add(sampleMap.get(sampleName));
            }

        } else {
            //Get samples from file.sampleIds
            Query query = new Query("id", file.getSamples().stream().map(Sample::getId).collect(Collectors.toList()));
            sampleList = catalogManager.getSampleManager().get(study.getId(), query, new QueryOptions(), sessionId).getResult();
        }

        List<Long> sampleIdsList = sampleList.stream().map(Sample::getId).collect(Collectors.toList());
        fileModifyParams.put(FileDBAdaptor.QueryParams.SAMPLES.key(), sampleIdsList);
        if (!attributes.isEmpty()) {
            fileModifyParams.put(FileDBAdaptor.QueryParams.ATTRIBUTES.key(), attributes);
        }

        return sampleList;
    }

    private List<String> getSampleFromAlignmentHeader(Map alignmentHeaderObj) {
        List<String> sampleNames;
        sampleNames = new LinkedList<>(new ObjectMap(alignmentHeaderObj).getList("readGroups")
                .stream()
                .map((rg) -> ((Map) ((Map) rg).get("attributes")).get("SM").toString())
                .filter((s) -> s != null)
                .collect(Collectors.toSet()));
        return sampleNames;
    }

    private List<String> getSampleFromAlignmentHeader(AlignmentHeader alignmentHeader) {
        List<String> sampleNames;
        Set<String> sampleSet = alignmentHeader.getReadGroups().stream()
                .map((rg) -> rg.getAttributes().get("SM"))
                .filter((s) -> s != null)
                .collect(Collectors.toSet());
        sampleNames = new LinkedList<>(sampleSet);
        return sampleNames;
    }

    public static VariantFileMetadata readVariantFileMetadata(File file, URI fileUri)
            throws IOException {
<<<<<<< HEAD
        if (file.getFormat() == File.Format.VCF || FormatDetector.detect(fileUri) == File.Format.VCF) {
            VariantFileMetadata metadata = new VariantFileMetadata(String.valueOf(file.getId()), file.getName());
            return VariantFileUtils.readVariantFileMetadata(Paths.get(fileUri.getPath()), metadata);
=======
        if (file.getFormat() == File.Format.VCF || FileUtils.detectFormat(fileUri) == File.Format.VCF) {
            //TODO: Fix aggregate and studyType
            VariantSource source = new VariantSource(file.getName(), Long.toString(file.getId()),
                    Long.toString(study.getId()), study.getName());
            return VariantFileUtils.readVariantSource(Paths.get(fileUri.getPath()), source);
>>>>>>> 917d1cf4
        } else {
            return null;
        }
    }

    public static AlignmentHeader readAlignmentHeader(Study study, File file, URI fileUri) {
        if (file.getFormat() == File.Format.SAM
                || file.getFormat() == File.Format.BAM
                || FileUtils.detectFormat(fileUri) == File.Format.SAM
                || FileUtils.detectFormat(fileUri) == File.Format.BAM) {
            AlignmentSamDataReader reader = new AlignmentSamDataReader(Paths.get(fileUri), study.getName());
            try {
                reader.open();
                reader.pre();
                reader.post();
                //        reader.getSamHeader().get
                return reader.getHeader();
            } finally {
                reader.close();
            }
        } else {
            return null;
        }
    }

    /**
     * Updates the file stats from a transformed variant file.
     * Reads the stats generated on the transform step.
     *
     * @param job           Job that executed successfully the transform step
     * @param sessionId     User sessionId
     * @throws CatalogException if a Catalog error occurs
     */
    @Deprecated
    public void updateVariantFileStats(Job job, String sessionId) throws CatalogException {
        long studyId = catalogManager.getJobManager().getStudyId(job.getId());
        Query query = new Query()
                .append(FileDBAdaptor.QueryParams.ID.key(), job.getInput())
                .append(FileDBAdaptor.QueryParams.BIOFORMAT.key(), File.Bioformat.VARIANT);
        QueryResult<File> fileQueryResult = catalogManager.getFileManager().get(studyId, query, new QueryOptions(), sessionId);
        if (fileQueryResult.getResult().isEmpty()) {
            return;
        }
        File inputFile = fileQueryResult.first();
        if (inputFile.getBioformat().equals(File.Bioformat.VARIANT)) {
            query = new Query()
                    .append(FileDBAdaptor.QueryParams.ID.key(), job.getOutput())
                    .append(FileDBAdaptor.QueryParams.NAME.key(), "~" + inputFile.getName() + ".file");
            fileQueryResult = catalogManager.getFileManager().get(studyId, query, new QueryOptions(), sessionId);
            if (fileQueryResult.getResult().isEmpty()) {
                return;
            }

            File variantsFile = fileQueryResult.first();
            URI fileUri = catalogManager.getFileManager().getUri(variantsFile);
<<<<<<< HEAD
            try (InputStream is = FileUtils.newInputStream(Paths.get(fileUri.getPath()))) {
                VariantFileMetadata variantSource = new ObjectMapper().readValue(is, VariantFileMetadata.class);
=======
            try (InputStream is = org.opencb.commons.utils.FileUtils.newInputStream(Paths.get(fileUri.getPath()))) {
                VariantSource variantSource = new ObjectMapper().readValue(is, VariantSource.class);
>>>>>>> 917d1cf4
                VariantGlobalStats stats = variantSource.getStats();
                catalogManager.getFileManager().update(inputFile.getId(), new ObjectMap("stats", new ObjectMap(VARIANT_STATS, stats)),
                        new QueryOptions(), sessionId);
            } catch (IOException e) {
                throw new CatalogException("Error reading file \"" + fileUri + "\"", e);
            }
        }
    }



    public static FileMetadataReader get(CatalogManager catalogManager) {
        return new FileMetadataReader(catalogManager);
    }
}<|MERGE_RESOLUTION|>--- conflicted
+++ resolved
@@ -426,17 +426,9 @@
 
     public static VariantFileMetadata readVariantFileMetadata(File file, URI fileUri)
             throws IOException {
-<<<<<<< HEAD
-        if (file.getFormat() == File.Format.VCF || FormatDetector.detect(fileUri) == File.Format.VCF) {
+        if (file.getFormat() == File.Format.VCF || FileUtils.detectFormat(fileUri) == File.Format.VCF) {
             VariantFileMetadata metadata = new VariantFileMetadata(String.valueOf(file.getId()), file.getName());
             return VariantFileUtils.readVariantFileMetadata(Paths.get(fileUri.getPath()), metadata);
-=======
-        if (file.getFormat() == File.Format.VCF || FileUtils.detectFormat(fileUri) == File.Format.VCF) {
-            //TODO: Fix aggregate and studyType
-            VariantSource source = new VariantSource(file.getName(), Long.toString(file.getId()),
-                    Long.toString(study.getId()), study.getName());
-            return VariantFileUtils.readVariantSource(Paths.get(fileUri.getPath()), source);
->>>>>>> 917d1cf4
         } else {
             return null;
         }
@@ -492,13 +484,8 @@
 
             File variantsFile = fileQueryResult.first();
             URI fileUri = catalogManager.getFileManager().getUri(variantsFile);
-<<<<<<< HEAD
-            try (InputStream is = FileUtils.newInputStream(Paths.get(fileUri.getPath()))) {
+            try (InputStream is = org.opencb.commons.utils.FileUtils.newInputStream(Paths.get(fileUri.getPath()))) {
                 VariantFileMetadata variantSource = new ObjectMapper().readValue(is, VariantFileMetadata.class);
-=======
-            try (InputStream is = org.opencb.commons.utils.FileUtils.newInputStream(Paths.get(fileUri.getPath()))) {
-                VariantSource variantSource = new ObjectMapper().readValue(is, VariantSource.class);
->>>>>>> 917d1cf4
                 VariantGlobalStats stats = variantSource.getStats();
                 catalogManager.getFileManager().update(inputFile.getId(), new ObjectMap("stats", new ObjectMap(VARIANT_STATS, stats)),
                         new QueryOptions(), sessionId);
