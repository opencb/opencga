--- conflicted
+++ resolved
@@ -105,11 +105,7 @@
      * @param ioManagerFactory IOManagerFactory.
      */
     public FileMongoDBAdaptor(MongoDBCollection fileCollection, MongoDBCollection deletedFileCollection, Configuration configuration,
-<<<<<<< HEAD
-                              MongoDBAdaptorFactory dbAdaptorFactory, IOManagerFactory ioManagerFactory) {
-=======
                               OrganizationMongoDBAdaptorFactory dbAdaptorFactory, IOManagerFactory ioManagerFactory) {
->>>>>>> 83ca8d0a
         super(configuration, LoggerFactory.getLogger(FileMongoDBAdaptor.class));
         this.dbAdaptorFactory = dbAdaptorFactory;
         this.fileCollection = fileCollection;
@@ -521,7 +517,6 @@
                 QueryOptions sampleUpdateOptions = new QueryOptions(Constants.ACTIONS, actionMap);
                 updateDocument = dbAdaptorFactory.getCatalogSampleDBAdaptor().parseAndValidateUpdateParams(clientSession,
                         file.getStudyUid(), params, query, sampleUpdateOptions);
-<<<<<<< HEAD
 
                 dbAdaptorFactory.getCatalogSampleDBAdaptor().transactionalUpdate(clientSession, file.getStudyUid(), sampleBsonQuery,
                         updateDocument);
@@ -571,57 +566,6 @@
             }
         }
 
-=======
-
-                dbAdaptorFactory.getCatalogSampleDBAdaptor().transactionalUpdate(clientSession, file.getStudyUid(), sampleBsonQuery,
-                        updateDocument);
-            }
-        }
-    }
-
-    private void updateWhenFileIdChanged(ClientSession clientSession, File file, UpdateDocument updateDocument, QueryOptions options)
-            throws CatalogDBException, CatalogParameterException, CatalogAuthorizationException {
-        String newFileId = updateDocument.getSet().getString(QueryParams.ID.key());
-        if (StringUtils.isEmpty(newFileId)) {
-            return;
-        }
-
-        Query query = new Query()
-                .append(SampleDBAdaptor.QueryParams.STUDY_UID.key(), file.getStudyUid())
-                .append(SampleDBAdaptor.QueryParams.FILE_IDS.key(), file.getId());
-        Bson sampleBsonQuery = dbAdaptorFactory.getCatalogSampleDBAdaptor().parseQuery(query, null);
-
-        // Replace the id for the new one
-        UpdateDocument sampleUpdate = new UpdateDocument();
-        sampleUpdate.getSet().append(SampleDBAdaptor.QueryParams.FILE_IDS.key() + ".$", newFileId);
-
-        dbAdaptorFactory.getCatalogSampleDBAdaptor().transactionalUpdate(clientSession, file.getStudyUid(), sampleBsonQuery, sampleUpdate);
-
-        String skipMoveFileString = "_SKIP_MOVE_FILE";
-        if (file.getType().equals(File.Type.DIRECTORY)) {
-            // We get the files and folders directly under this directory
-            Query tmpQuery = new Query()
-                    .append(QueryParams.STUDY_UID.key(), file.getStudyUid())
-                    .append(QueryParams.DIRECTORY.key(), file.getPath());
-            String newPath = updateDocument.getSet().getString(QueryParams.PATH.key());
-            try (DBIterator<File> iterator = iterator(clientSession, tmpQuery, FileManager.INCLUDE_FILE_URI_PATH)) {
-                while (iterator.hasNext()) {
-                    File tmpFile = iterator.next();
-                    String targetPath = newPath + tmpFile.getName();
-                    if (File.Type.DIRECTORY.equals(tmpFile.getType())) {
-                        targetPath = targetPath + "/";
-                    }
-                    ObjectMap updateMap = new ObjectMap(QueryParams.PATH.key(), targetPath);
-                    QueryOptions queryOptions = new QueryOptions(skipMoveFileString, true);
-                    OpenCGAResult<File> result = transactionalUpdate(clientSession, tmpFile, updateMap, null, queryOptions);
-                    if (result.getNumUpdated() == 0) {
-                        throw new CatalogDBException("Could not update path from '" + tmpFile.getPath() + "' to '" + targetPath + "'");
-                    }
-                }
-            }
-        }
-
->>>>>>> 83ca8d0a
         String newUri = updateDocument.getSet().getString(QueryParams.URI.key());
         if (file.getUri() != null && StringUtils.isNotEmpty(newUri) && !newUri.equals(file.getUri().toString())
                 && !options.getBoolean(skipMoveFileString)) {
@@ -757,7 +701,6 @@
                 String missingFolders = pathList.stream().filter(p -> !presentFolders.contains(p)).collect(Collectors.joining(", "));
                 throw new CatalogDBException("Can't move file to path '" + desiredPath + "'. Please, create missing parent folders: "
                         + missingFolders);
-<<<<<<< HEAD
             }
 
             File desiredParentFolder = parentFiles.first();
@@ -787,37 +730,6 @@
                 document.getSet().put(QueryParams.URI.key(), fileUri.toString());
             }
 
-=======
-            }
-
-            File desiredParentFolder = parentFiles.first();
-            for (File tmpParentFile : parentFiles.getResults()) {
-                // Look for the closest parentFolder
-                if (tmpParentFile.getPath().length() > desiredParentFolder.getPath().length()) {
-                    desiredParentFolder = tmpParentFile;
-                }
-            }
-
-            boolean changeUri = true;
-            if (desiredParentFolder.isExternal() && !currentFile.isExternal()) {
-                throw new CatalogDBException("Cannot move file to path '" + desiredPath + "'. The folder '" + desiredParentFolder.getPath()
-                        + "' is linked to the external physical uri '" + desiredParentFolder.getUri() + "' so OpenCGA can't move"
-                        + " anything there.");
-            } else if (desiredParentFolder.isExternal() && currentFile.isExternal()) {
-                changeUri = false;
-            }
-
-            if (changeUri) {
-                URI fileUri = null;
-                try {
-                    fileUri = FileUtils.getFileUri(desiredPath, desiredParentFolder, currentFile.getType());
-                } catch (URISyntaxException e) {
-                    throw new CatalogDBException("Could not update file.", e);
-                }
-                document.getSet().put(QueryParams.URI.key(), fileUri.toString());
-            }
-
->>>>>>> 83ca8d0a
             String name = FileUtils.getFileName(desiredPath);
             String newFileId = FileUtils.getFileId(desiredPath);
             document.getSet().put(QueryParams.ID.key(), newFileId);
@@ -976,7 +888,6 @@
         return document;
     }
 
-<<<<<<< HEAD
     private List<Document> fixRelatedFilesForRemoval(List<Document> relatedFiles) {
         if (CollectionUtils.isEmpty(relatedFiles)) {
             return Collections.emptyList();
@@ -989,8 +900,6 @@
         return relatedFilesCopy;
     }
 
-=======
->>>>>>> 83ca8d0a
     @Override
     public OpenCGAResult delete(File file) throws CatalogDBException {
         throw new UnsupportedOperationException("Use delete passing status field.");
