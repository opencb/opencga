--- conflicted
+++ resolved
@@ -627,16 +627,6 @@
         return count.getResult().get(0) != 0;
     }
 
-<<<<<<< HEAD
-=======
-    // TODO: Check these deprecated methods and get rid of them at some point
-
-    @Deprecated
-    public QueryResult<File> getAllFiles(Query query, QueryOptions options) throws CatalogDBException {
-        throw new UnsupportedOperationException("Deprecated method. Use get instead.");
-    }
-
->>>>>>> b0ce0649
     QueryResult<File> setStatus(long fileId, String status) throws CatalogDBException {
         return update(fileId, new ObjectMap(QueryParams.STATUS_NAME.key(), status));
     }
