--- conflicted
+++ resolved
@@ -620,12 +620,8 @@
     }
 
     @Override
-<<<<<<< HEAD
-    public OpenCGAResult<Long> count(final Query query, final String user, final StudyAclEntry.StudyPermissions studyPermissions)
-=======
-    public QueryResult<Long> count(long studyUid, final Query query, final String user,
-                                   final StudyAclEntry.StudyPermissions studyPermissions)
->>>>>>> 21755a24
+    public OpenCGAResult<Long> count(long studyUid, final Query query, final String user,
+                                     final StudyAclEntry.StudyPermissions studyPermissions)
             throws CatalogDBException, CatalogAuthorizationException {
         filterOutDeleted(query);
 
@@ -633,13 +629,8 @@
                 ? StudyAclEntry.StudyPermissions.VIEW_FILES : studyPermissions);
 
         // Get the study document
-<<<<<<< HEAD
-        Query studyQuery = new Query(StudyDBAdaptor.QueryParams.UID.key(), query.getLong(QueryParams.STUDY_UID.key()));
+        Query studyQuery = new Query(StudyDBAdaptor.QueryParams.UID.key(), studyUid);
         OpenCGAResult queryResult = dbAdaptorFactory.getCatalogStudyDBAdaptor().nativeGet(studyQuery, QueryOptions.empty());
-=======
-        Query studyQuery = new Query(StudyDBAdaptor.QueryParams.UID.key(), studyUid);
-        QueryResult queryResult = dbAdaptorFactory.getCatalogStudyDBAdaptor().nativeGet(studyQuery, QueryOptions.empty());
->>>>>>> 21755a24
         if (queryResult.getNumResults() == 0) {
             throw new CatalogDBException("Study " + studyUid + " not found");
         }
@@ -697,21 +688,12 @@
     }
 
     @Override
-<<<<<<< HEAD
-    public OpenCGAResult<File> get(Query query, QueryOptions options, String user)
+    public OpenCGAResult<File> get(long studyUid, Query query, QueryOptions options, String user)
             throws CatalogDBException, CatalogAuthorizationException {
         long startTime = startQuery();
         List<File> documentList = new ArrayList<>();
         OpenCGAResult<File> queryResult;
-        try (DBIterator<File> dbIterator = iterator(query, options, user)) {
-=======
-    public QueryResult<File> get(long studyUid, Query query, QueryOptions options, String user)
-            throws CatalogDBException, CatalogAuthorizationException {
-        long startTime = startQuery();
-        List<File> documentList = new ArrayList<>();
-        QueryResult<File> queryResult;
         try (DBIterator<File> dbIterator = iterator(studyUid, query, options, user)) {
->>>>>>> 21755a24
             while (dbIterator.hasNext()) {
                 documentList.add(dbIterator.next());
             }
@@ -724,12 +706,8 @@
 
         // We only count the total number of results if the actual number of results equals the limit established for performance purposes.
         if (options != null && options.getInt(QueryOptions.LIMIT, 0) == queryResult.getNumResults()) {
-<<<<<<< HEAD
-            OpenCGAResult<Long> count = count(query, user, StudyAclEntry.StudyPermissions.VIEW_FILES);
-=======
-            QueryResult<Long> count = count(studyUid, query, user, StudyAclEntry.StudyPermissions.VIEW_FILES);
->>>>>>> 21755a24
-            queryResult.setNumTotalResults(count.first());
+            OpenCGAResult<Long> count = count(studyUid, query, user, StudyAclEntry.StudyPermissions.VIEW_FILES);
+            queryResult.setNumMatches(count.first());
         }
         return queryResult;
     }
@@ -759,21 +737,12 @@
     }
 
     @Override
-<<<<<<< HEAD
-    public OpenCGAResult nativeGet(Query query, QueryOptions options, String user)
+    public OpenCGAResult nativeGet(long studyUid, Query query, QueryOptions options, String user)
             throws CatalogDBException, CatalogAuthorizationException {
         long startTime = startQuery();
         List<Document> documentList = new ArrayList<>();
         OpenCGAResult<Document> queryResult;
-        try (DBIterator<Document> dbIterator = nativeIterator(query, options, user)) {
-=======
-    public QueryResult nativeGet(long studyUid, Query query, QueryOptions options, String user)
-            throws CatalogDBException, CatalogAuthorizationException {
-        long startTime = startQuery();
-        List<Document> documentList = new ArrayList<>();
-        QueryResult<Document> queryResult;
         try (DBIterator<Document> dbIterator = nativeIterator(studyUid, query, options, user)) {
->>>>>>> 21755a24
             while (dbIterator.hasNext()) {
                 documentList.add(dbIterator.next());
             }
@@ -795,12 +764,7 @@
     @Override
     public DBIterator<File> iterator(Query query, QueryOptions options) throws CatalogDBException {
         MongoCursor<Document> mongoCursor = getMongoCursor(query, options);
-<<<<<<< HEAD
-        return new FileMongoDBIterator<>(mongoCursor, fileConverter, null, this,
-                dbAdaptorFactory.getCatalogSampleDBAdaptor(), query.getLong(PRIVATE_STUDY_UID), null, options);
-=======
         return new FileMongoDBIterator<>(mongoCursor, fileConverter, null, this, dbAdaptorFactory.getCatalogSampleDBAdaptor(), options);
->>>>>>> 21755a24
     }
 
     @Override
@@ -809,31 +773,21 @@
         queryOptions.put(NATIVE_QUERY, true);
 
         MongoCursor<Document> mongoCursor = getMongoCursor(query, queryOptions);
-<<<<<<< HEAD
-        return new FileMongoDBIterator<>(mongoCursor, null, null, this,
-                dbAdaptorFactory.getCatalogSampleDBAdaptor(), query.getLong(PRIVATE_STUDY_UID), null, queryOptions);
-=======
         return new FileMongoDBIterator<>(mongoCursor, null, null, this, dbAdaptorFactory.getCatalogSampleDBAdaptor(), queryOptions);
->>>>>>> 21755a24
     }
 
     @Override
     public DBIterator<File> iterator(long studyUid, Query query, QueryOptions options, String user)
             throws CatalogDBException, CatalogAuthorizationException {
-        Document studyDocument = getStudyDocument(studyUid);
+        Document studyDocument = getStudyDocument(null, studyUid);
         MongoCursor<Document> mongoCursor = getMongoCursor(query, options, studyDocument, user);
 
         Function<Document, Document> iteratorFilter = (d) ->  filterAnnotationSets(studyDocument, d, user,
                 StudyAclEntry.StudyPermissions.VIEW_FILE_ANNOTATIONS.name(),
                 FileAclEntry.FilePermissions.VIEW_ANNOTATIONS.name());
 
-<<<<<<< HEAD
         return new FileMongoDBIterator<>(mongoCursor, fileConverter, iteratorFilter, this,
-                dbAdaptorFactory.getCatalogSampleDBAdaptor(), query.getLong(PRIVATE_STUDY_UID), user, options);
-=======
-        return new FileMongoDBIterator<>(mongoCursor, fileConverter, iteratorFilter, this, dbAdaptorFactory.getCatalogSampleDBAdaptor(),
-                studyUid, user, options);
->>>>>>> 21755a24
+                dbAdaptorFactory.getCatalogSampleDBAdaptor(), studyUid, user, options);
     }
 
     @Override
@@ -842,20 +796,15 @@
         QueryOptions queryOptions = options != null ? new QueryOptions(options) : new QueryOptions();
         queryOptions.put(NATIVE_QUERY, true);
 
-        Document studyDocument = getStudyDocument(studyUid);
+        Document studyDocument = getStudyDocument(null, studyUid);
         MongoCursor<Document> mongoCursor = getMongoCursor(query, queryOptions, studyDocument, user);
 
         Function<Document, Document> iteratorFilter = (d) ->  filterAnnotationSets(studyDocument, d, user,
                 StudyAclEntry.StudyPermissions.VIEW_FILE_ANNOTATIONS.name(),
                 FileAclEntry.FilePermissions.VIEW_ANNOTATIONS.name());
 
-<<<<<<< HEAD
         return new FileMongoDBIterator<>(mongoCursor, null, iteratorFilter, this,
-                dbAdaptorFactory.getCatalogSampleDBAdaptor(), query.getLong(PRIVATE_STUDY_UID), user, options);
-=======
-        return new FileMongoDBIterator<>(mongoCursor, null, iteratorFilter, this, dbAdaptorFactory.getCatalogSampleDBAdaptor(), studyUid,
-                user, options);
->>>>>>> 21755a24
+                dbAdaptorFactory.getCatalogSampleDBAdaptor(), studyUid, user, options);
     }
 
     private MongoCursor<Document> getMongoCursor(Query query, QueryOptions options) throws CatalogDBException {
@@ -904,21 +853,6 @@
         }
     }
 
-    private Document getStudyDocument(long studyUid) throws CatalogDBException {
-        // Get the study document
-<<<<<<< HEAD
-        Query studyQuery = new Query(StudyDBAdaptor.QueryParams.UID.key(), query.getLong(QueryParams.STUDY_UID.key()));
-        OpenCGAResult<Document> queryResult = dbAdaptorFactory.getCatalogStudyDBAdaptor().nativeGet(studyQuery, QueryOptions.empty());
-=======
-        Query studyQuery = new Query(StudyDBAdaptor.QueryParams.UID.key(), studyUid);
-        QueryResult<Document> queryResult = dbAdaptorFactory.getCatalogStudyDBAdaptor().nativeGet(studyQuery, QueryOptions.empty());
->>>>>>> 21755a24
-        if (queryResult.getNumResults() == 0) {
-            throw new CatalogDBException("Study " + studyUid + " not found");
-        }
-        return queryResult.first();
-    }
-
     @Override
     public OpenCGAResult rank(Query query, String field, int numResults, boolean asc) throws CatalogDBException {
         filterOutDeleted(query);
@@ -941,13 +875,9 @@
     }
 
     @Override
-<<<<<<< HEAD
-    public OpenCGAResult groupBy(Query query, List<String> fields, QueryOptions options, String user)
-=======
-    public QueryResult groupBy(long studyUid, Query query, List<String> fields, QueryOptions options, String user)
->>>>>>> 21755a24
+    public OpenCGAResult groupBy(long studyUid, Query query, List<String> fields, QueryOptions options, String user)
             throws CatalogDBException, CatalogAuthorizationException {
-        Document studyDocument = getStudyDocument(studyUid);
+        Document studyDocument = getStudyDocument(null, studyUid);
         Document queryForAuthorisedEntries;
         if (containsAnnotationQuery(query)) {
             queryForAuthorisedEntries = getQueryForAuthorisedEntries(studyDocument, user,
@@ -963,13 +893,9 @@
     }
 
     @Override
-<<<<<<< HEAD
-    public OpenCGAResult groupBy(Query query, String field, QueryOptions options, String user)
-=======
-    public QueryResult groupBy(long studyUid, Query query, String field, QueryOptions options, String user)
->>>>>>> 21755a24
+    public OpenCGAResult groupBy(long studyUid, Query query, String field, QueryOptions options, String user)
             throws CatalogDBException, CatalogAuthorizationException {
-        Document studyDocument = getStudyDocument(studyUid);
+        Document studyDocument = getStudyDocument(null, studyUid);
         Document queryForAuthorisedEntries;
         if (containsAnnotationQuery(query)) {
             queryForAuthorisedEntries = getQueryForAuthorisedEntries(studyDocument, user,
