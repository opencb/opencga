--- conflicted
+++ resolved
@@ -1,18 +1,4 @@
-<<<<<<< HEAD
 {"collections": ["user"], "fields": {"id": 1}, "options": {"unique": true}}
-=======
-{"collections": ["note", "note_archive"], "fields": {"id": 1, "studyUid": 1, "type": 1, "version": 1}, "options": {"unique": true}}
-{"collections": ["note", "note_archive"], "fields": {"uid": 1, "version": 1}, "options": {"unique": true}}
-{"collections": ["note", "note_archive"], "fields": {"uuid": 1, "version": 1}, "options": {"unique": true}}
-{"collections": ["note", "note_archive"], "fields": {"scope": 1, "studyUid": 1}, "options": {}}
-{"collections": ["note", "note_archive"], "fields": {"type": 1, "studyUid": 1}, "options": {}}
-{"collections": ["note", "note_archive"], "fields": {"studyUid": 1}, "options": {}}
-{"collections": ["note", "note_archive"], "fields": {"visibility": 1, "studyUid": 1}, "options": {}}
-{"collections": ["note", "note_archive"], "fields": {"userId": 1, "studyUid": 1}, "options": {}}
-{"collections": ["note", "note_archive"], "fields": {"tags": 1, "studyUid": 1}, "options": {}}
-{"collections": ["note", "note_archive"], "fields": {"_creationDate": 1, "studyUid": 1}, "options": {}}
-{"collections": ["note", "note_archive"], "fields": {"_modificationDate": 1, "studyUid": 1}, "options": {}}
->>>>>>> bcd16c53
 
 {"collections": ["project"], "fields": {"id": 1}, "options": {"unique": true}}
 {"collections": ["project"], "fields": {"uid": 1}, "options": {"unique": true}}
@@ -267,9 +253,10 @@
 {"collections": ["audit"], "fields": {"status.name": 1, "studyUuid": 1}, "options": {}}
 {"collections": ["audit"], "fields": {"date": 1, "studyUuid": 1}, "options": {}}
 
-{"collections": ["note", "note_archive"], "fields": {"id": 1, "studyUid": 1, "version": 1}, "options": {"unique": true}}
+{"collections": ["note", "note_archive"], "fields": {"id": 1, "studyUid": 1, "type": 1, "version": 1}, "options": {"unique": true}}
 {"collections": ["note", "note_archive"], "fields": {"uid": 1, "version": 1}, "options": {"unique": true}}
 {"collections": ["note", "note_archive"], "fields": {"uuid": 1, "version": 1}, "options": {"unique": true}}
+{"collections": ["note", "note_archive"], "fields": {"type": 1, "studyUid": 1}, "options": {}}
 {"collections": ["note", "note_archive"], "fields": {"scope": 1, "studyUid": 1}, "options": {}}
 {"collections": ["note", "note_archive"], "fields": {"studyUid": 1}, "options": {}}
 {"collections": ["note", "note_archive"], "fields": {"visibility": 1, "studyUid": 1}, "options": {}}
