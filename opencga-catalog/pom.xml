<?xml version="1.0" encoding="UTF-8"?>
<!--
  ~ Copyright 2015-2020 OpenCB
  ~
  ~ Licensed under the Apache License, Version 2.0 (the "License");
  ~ you may not use this file except in compliance with the License.
  ~ You may obtain a copy of the License at
  ~
  ~     http://www.apache.org/licenses/LICENSE-2.0
  ~
  ~ Unless required by applicable law or agreed to in writing, software
  ~ distributed under the License is distributed on an "AS IS" BASIS,
  ~ WITHOUT WARRANTIES OR CONDITIONS OF ANY KIND, either express or implied.
  ~ See the License for the specific language governing permissions and
  ~ limitations under the License.
  -->

<project xmlns:xsi="http://www.w3.org/2001/XMLSchema-instance"
         xmlns="http://maven.apache.org/POM/4.0.0"
         xsi:schemaLocation="http://maven.apache.org/POM/4.0.0 http://maven.apache.org/xsd/maven-4.0.0.xsd">
    <modelVersion>4.0.0</modelVersion>
    <parent>
        <groupId>org.opencb.opencga</groupId>
        <artifactId>opencga</artifactId>
<<<<<<< HEAD
        <version>2.3.3-SNAPSHOT</version>
=======
        <version>2.2.6-SNAPSHOT</version>
>>>>>>> 440d51c3
        <relativePath>../pom.xml</relativePath>
    </parent>

    <artifactId>opencga-catalog</artifactId>
    <version>${opencga.version}</version>
    <packaging>jar</packaging>

    <dependencies>
        <dependency>
            <groupId>org.opencb.opencga</groupId>
            <artifactId>opencga-core</artifactId>
        </dependency>
        <dependency>
            <groupId>org.opencb.commons</groupId>
            <artifactId>commons-lib</artifactId>
        </dependency>
        <dependency>
            <groupId>org.opencb.commons</groupId>
            <artifactId>commons-datastore-mongodb</artifactId>
        </dependency>
        <dependency>
            <groupId>org.opencb.commons</groupId>
            <artifactId>commons-datastore-solr</artifactId>
        </dependency>

        <dependency>
            <groupId>io.jsonwebtoken</groupId>
            <artifactId>jjwt</artifactId>
        </dependency>
        <dependency>
            <groupId>org.apache.solr</groupId>
            <artifactId>solr-solrj</artifactId>
        </dependency>
        <dependency>
            <groupId>org.apache.solr</groupId>
            <artifactId>solr-test-framework</artifactId>
        </dependency>
        <dependency>
            <groupId>io.fabric8</groupId>
            <artifactId>kubernetes-client</artifactId>
            <version>4.3.0</version>
        </dependency>
        <dependency>
            <groupId>com.microsoft.azure</groupId>
            <artifactId>adal4j</artifactId>
            <version>1.6.3</version>
        </dependency>
        <dependency>
            <groupId>com.microsoft.graph</groupId>
            <artifactId>microsoft-graph</artifactId>
            <version>1.4.0</version>
            <exclusions>
                <exclusion>
                    <groupId>com.sun.jersey</groupId>
                    <artifactId>jersey-server</artifactId>
                </exclusion>
            </exclusions>
        </dependency>
        <dependency>
            <groupId>com.microsoft.azure</groupId>
            <artifactId>azure</artifactId>
            <!-- Cannot upgrade the version until we upgrade GRPC version -->
            <version>1.13.0</version>
            <exclusions>
                <exclusion>
                    <groupId>org.slf4j</groupId>
                    <artifactId>slf4j-simple</artifactId>
                </exclusion>
            </exclusions>
        </dependency>
        <dependency>
            <groupId>com.microsoft.azure</groupId>
            <artifactId>azure-batch</artifactId>
            <version>4.0.1</version>
        </dependency>
        <dependency>
            <groupId>com.microsoft.azure</groupId>
            <artifactId>azure-client-runtime</artifactId>
            <version>1.6.4</version>
        </dependency>
        <dependency>
            <groupId>junit</groupId>
            <artifactId>junit</artifactId>
            <scope>test</scope>
        </dependency>
    </dependencies>

    <build>
        <resources>
            <resource>
                <directory>src/main/resources</directory>
                <filtering>true</filtering>
            </resource>
        </resources>
        <testResources>
            <testResource>
                <directory>src/test/resources</directory>
                <filtering>true</filtering>
                <excludes>
                    <exclude>**/biofiles/</exclude>
                    <exclude>template.zip</exclude>
                </excludes>
            </testResource>
            <testResource>
                <directory>src/test/resources/biofiles</directory>
                <targetPath>biofiles/</targetPath>
                <filtering>false</filtering>
            </testResource>
            <testResource>
                <directory>src/test/resources</directory>
                <filtering>false</filtering>
                <includes>
                    <include>template.zip</include>
                </includes>
            </testResource>
        </testResources>
        <plugins>
            <plugin>
                <groupId>org.apache.maven.plugins</groupId>
                <artifactId>maven-jar-plugin</artifactId>
                <executions>
                    <execution>
                        <id>test-jar</id>
                        <goals>
                            <goal>test-jar</goal>
                        </goals>
                    </execution>
                </executions>
            </plugin>
        </plugins>
    </build>

</project><|MERGE_RESOLUTION|>--- conflicted
+++ resolved
@@ -19,14 +19,11 @@
          xmlns="http://maven.apache.org/POM/4.0.0"
          xsi:schemaLocation="http://maven.apache.org/POM/4.0.0 http://maven.apache.org/xsd/maven-4.0.0.xsd">
     <modelVersion>4.0.0</modelVersion>
+
     <parent>
         <groupId>org.opencb.opencga</groupId>
         <artifactId>opencga</artifactId>
-<<<<<<< HEAD
         <version>2.3.3-SNAPSHOT</version>
-=======
-        <version>2.2.6-SNAPSHOT</version>
->>>>>>> 440d51c3
         <relativePath>../pom.xml</relativePath>
     </parent>
 
