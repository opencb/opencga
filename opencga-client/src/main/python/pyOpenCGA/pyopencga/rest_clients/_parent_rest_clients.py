--- conflicted
+++ resolved
@@ -1,9 +1,5 @@
+from pyopencga.commons import execute, RESTResponse
 from pyopencga.retry import retry
-<<<<<<< HEAD
-from pyopencga.commons import execute, DataResponse
-=======
-from pyopencga.commons import execute, RESTResponse
->>>>>>> 8d4e42a9
 
 class _ParentRestClient(object):
     """Queries the REST service given the different query params"""
@@ -73,11 +69,7 @@
 
         if self.auto_refresh:
             self._refresh_token_client()
-<<<<<<< HEAD
-        return DataResponse(response)
-=======
         return RESTResponse(response)
->>>>>>> 8d4e42a9
 
     def _get(self, resource, query_id=None, subcategory=None, second_query_id=None, **options):
         """Queries the REST service and returns the result"""
