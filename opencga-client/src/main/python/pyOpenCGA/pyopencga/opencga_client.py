import getpass

from pyopencga.opencga_config import ClientConfiguration
from pyopencga.rest_clients.admin_client import Admin
from pyopencga.rest_clients.alignment_client import Alignment
from pyopencga.rest_clients.clinical_client import Clinical
from pyopencga.rest_clients.cohort_client import Cohorts
from pyopencga.rest_clients.family_client import Families
from pyopencga.rest_clients.file_client import Files
from pyopencga.rest_clients.ga4gh_client import GA4GH
from pyopencga.rest_clients.individual_client import Individuals
from pyopencga.rest_clients.job_client import Jobs
from pyopencga.rest_clients.meta_client import Meta
from pyopencga.rest_clients.panel_client import Panels
from pyopencga.rest_clients.project_client import Projects
from pyopencga.rest_clients.sample_client import Samples
from pyopencga.rest_clients.study_client import Studies
from pyopencga.rest_clients.tool_client import Tool
from pyopencga.rest_clients.user_client import Users
from pyopencga.rest_clients.variant_client import Variant


class OpenCGAClient(object):
    def __init__(self, configuration, token=None, on_retry=None, auto_refresh=True):
        """
        :param on_retry: callback to be called with client retries an operation.
            It must accept parameters: client, exc_type, exc_val, exc_tb, call
        """

        if not isinstance(configuration, ClientConfiguration):
            raise ValueError('Expected ClientConfiguration instance')

        self.configuration = configuration
        self.auto_refresh = auto_refresh
        self.on_retry = on_retry
        self.clients = []
        self.user_id = None  # if user and session_id are supplied, we can log out
        self._login_handler = None
        self.session_id = token
        self.token = token
        self._create_clients()

    def __enter__(self):
        return self

    def __exit__(self, exc_type, exc_val, exc_tb):
        self.logout()

    def _create_clients(self):

        ## undef all
        self.users = None
        self.projects = None
        self.studies = None
        self.files = None
        self.samples = None
        self.cohorts = None
        self.families = None
        self.jobs = None
        self.individuals = None
        self.clinical = None
        self.alignment = None
        self.variant = None
        self.ga4gh = None
        self.meta = None

        ## [TODO] convert to @properties
        self.users = Users(self.configuration, self.session_id, self._login_handler, auto_refresh=self.auto_refresh)
        self.projects = Projects(self.configuration, self.session_id, self._login_handler, auto_refresh=self.auto_refresh)
        self.studies = Studies(self.configuration, self.session_id, self._login_handler, auto_refresh=self.auto_refresh)
        self.files = Files(self.configuration, self.session_id, self._login_handler, auto_refresh=self.auto_refresh)
        self.samples = Samples(self.configuration, self.session_id, self._login_handler, auto_refresh=self.auto_refresh)
        self.cohorts = Cohorts(self.configuration, self.session_id, self._login_handler, auto_refresh=self.auto_refresh)
        self.families = Families(self.configuration, self.session_id, self._login_handler, auto_refresh=self.auto_refresh)
        self.jobs = Jobs(self.configuration, self.session_id, self._login_handler, auto_refresh=self.auto_refresh)
        self.individuals = Individuals(self.configuration, self.session_id, self._login_handler, auto_refresh=self.auto_refresh)
        self.clinical = Clinical(self.configuration, self.session_id, self._login_handler, auto_refresh=self.auto_refresh)
        self.alignment = Alignment(self.configuration, self.session_id, self._login_handler, auto_refresh=self.auto_refresh)
        self.variant = Variant(self.configuration, self.session_id, self._login_handler, auto_refresh=self.auto_refresh)
        self.ga4gh = GA4GH(self.configuration, self.session_id, self._login_handler, auto_refresh=self.auto_refresh)
        self.meta = Meta(self.configuration, self.session_id, self._login_handler, auto_refresh=self.auto_refresh)
        self.admin = Admin(self.configuration, self.session_id, self._login_handler, auto_refresh=self.auto_refresh)
        self.panels = Panels(self.configuration, self.session_id, self._login_handler, auto_refresh=self.auto_refresh)
        self.tool = Tool(self.configuration, self.session_id, self._login_handler, auto_refresh=self.auto_refresh)

        self.clients = [self.users, self.projects, self.studies, self.files,
                        self.samples, self.cohorts, self.families, self.jobs,
                        self.individuals, self.clinical,
                        self.alignment, self.variant, self.ga4gh, self.meta,
                        self.admin, self.panels, self.tool]

        for client in self.clients:
            # only retry the ones with objects (instantiated clients)
            if client is not None:
                client.on_retry = self.on_retry

    def _make_login_handler(self, user, pwd):
        """
        Returns a closure that performs the log-in. This will be called on retries
        if the current session ever expires.
        The reason for using a closure and not a normal function is that a normal
        function would require storing the password in a field. It is more secure
        not to do so. This way, the password stored in the closure is inaccessible
        to other code
        """

        def login_handler(refresh=False):
            self.user_id = user
            if refresh:
<<<<<<< HEAD
                self.session_id = Users(self.configuration, session_id=self.session_id).refresh_token(user=user).result(0)['token']
            else:
                self.session_id = Users(self.configuration).login(user=user, pwd=pwd).result(0)['token']
=======
                self.session_id = Users(self.configuration, session_id=self.session_id).refresh_token(user=user).responses[0]['results'][0]['token']
            else:
                self.session_id = Users(self.configuration).login(user=user, pwd=pwd).responses[0]['results'][0]['token']

            self.token = self.session_id
>>>>>>> 8d4e42a9

            for client in self.clients:
                client.session_id = self.session_id  # renew the client's token
                client.token = self.token  # renew the client's token
            return self.token

        return login_handler

    def login(self, user=None, password=None):
        if user is not None:
            if password is None:
                password = getpass.getpass()
            self._login_handler = self._make_login_handler(user, password)

        assert self._login_handler, "Can't login without username and password provided"
        self._login_handler()

    def logout(self):
        self.session_id = None
        self.token = None
<|MERGE_RESOLUTION|>--- conflicted
+++ resolved
@@ -107,17 +107,10 @@
         def login_handler(refresh=False):
             self.user_id = user
             if refresh:
-<<<<<<< HEAD
                 self.session_id = Users(self.configuration, session_id=self.session_id).refresh_token(user=user).result(0)['token']
             else:
                 self.session_id = Users(self.configuration).login(user=user, pwd=pwd).result(0)['token']
-=======
-                self.session_id = Users(self.configuration, session_id=self.session_id).refresh_token(user=user).responses[0]['results'][0]['token']
-            else:
-                self.session_id = Users(self.configuration).login(user=user, pwd=pwd).responses[0]['results'][0]['token']
-
             self.token = self.session_id
->>>>>>> 8d4e42a9
 
             for client in self.clients:
                 client.session_id = self.session_id  # renew the client's token
