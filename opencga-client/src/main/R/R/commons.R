################################################################################
#' OpencgaR Commons
#' 
#' @description This is an S4 class which defines the OpencgaR object
#' @details This S4 class holds the default configuration required by OpencgaR 
#' methods to stablish the connection with the web services. By default it is 
#' configured to query HGVA (http://hgva.opencb.org/). 
#' @slot host a character specifying the host url. Default 
#' "http://bioinfo.hpc.cam.ac.uk/hgva"
#' @slot version a character specifying the API version. Default "v1"
#' @seealso  \url{https://github.com/opencb/opencga/wiki} 
#' and the RESTful API documentation 
#' \url{http://bioinfo.hpc.cam.ac.uk/opencga/webservices/}
#' @export

fetchOpenCGA <- function(object=object, category=NULL, categoryId=NULL, 
                         subcategory=NULL, subcategoryId=NULL, action=NULL, 
                         params=NULL, httpMethod="GET", 
                         num_threads=NULL, as.queryParam=NULL, batch_size=2000){
    # Get connection info
    host <- object@host
    token <- object@sessionId
    version <- object@version
    
    # real_batch_size <- real_batch_size
    
    if(!endsWith(x = host, suffix = "/")){
        host <- paste0(host, "/")
    }
    if (!grepl("webservices/rest", host)){
        host <- paste0(host, "webservices/rest/")
    }
    
    if(!endsWith(x = version, suffix = "/")){
        version <- paste0(version, "/")
    }
    
    # Format category and subcategory
    if(is.null(category)){
        category <- ""
    }else{
        category <- paste0(category, "/", sep="")
    }
    
    if(is.null(subcategory)){
        subcategory <- ""
    }else{
        subcategory <- paste0(subcategory, "/")
    }
    
    # Format IDs
    if(is.null(categoryId)){
        categoryId <- ""
    }else{
        categoryId <- paste0(categoryId, collapse = ",")
        categoryId <- paste0(categoryId, "/")
    }
    
    if(is.null(subcategoryId)){
        subcategoryId <- ""
    }else{
        subcategoryId <- paste0(subcategoryId, collapse = ",")
        subcategoryId <- paste0(subcategoryId, "/")
    }
    
    # Extract limit from params
    if(is.null(params)){
       limit <- 200000 
    }else{
        if(is.null(params$limit)){
            limit <- 200000
        }else{
            limit <- params$limit
        }
    }
    
    # Call server
    i <- 1
    real_batch_size <- min(c(batch_size, limit))
    skip <- 0
    num_results <- real_batch_size
    container <- list()
    count <- 0
    
    if (is.null(params)){
        params <- list()
    }
    
    while((unlist(num_results) == real_batch_size) && count <= limit){
        pathUrl <- paste0(host, version, category, categoryId, subcategory, 
                          subcategoryId, action)
        
        ## send batch size as limit to callrest
        real_batch_size <- min(c(real_batch_size, limit-count))
        if(real_batch_size == 0){
            break()
        }
        params$limit <- real_batch_size
        
        # check expiration time before 
        timeNow <- Sys.time()
        timeLeft <- as.numeric(difftime(as.POSIXct(object@expirationTime), timeNow, 
                                        units="mins"))
        if (timeLeft > 0 & timeLeft <= 5){
            print("INFO: Your session will expire in less than 5 minutes.")
            urlNewToken <- paste0(host, version, "users/", object@user, "/", "login", "?sid=", object@sessionId)
            resp <- httr::POST(urlNewToken, add_headers(c("Content-Type"="application/json",
                                                          "Accept"="application/json",
                                                          "Authorisation"="Bearer")), body="{}")
            content <- httr::content(resp, as="text", encoding = "utf-8")
            if (length(fromJSON(content)$response$result[[1]]$token > 0)){
                object@sessionId <- fromJSON(content)$response$result[[1]]$token
                loginInfo <- unlist(strsplit(x=object@sessionId, split="\\."))[2]
                loginInfojson <- jsonlite::fromJSON(rawToChar(base64enc::base64decode(what=loginInfo)))
                expirationTime <- as.POSIXct(loginInfojson$exp, origin="1970-01-01")
                object@expirationTime <- as.character(expirationTime)
                print("Your session has been renewed!")
            }else{
                warning(paste0("WARNING: Your token could not be renewed, your session will expire in ", 
                             round(x = timeLeft, digits = 2), " minutes"))
            }
        }else if(timeLeft <= 0){
            stop("ERROR: Your session has expired, please renew your connection.")
            
        }

        response <- callREST(pathUrl=pathUrl, params=params, 
                             httpMethod=httpMethod, skip=skip, token=token,
                             as.queryParam=as.queryParam, sid=object@showToken)
        
        skip <- skip+real_batch_size
        res_list <- parseResponse(resp=response$resp, content=response$content)
        num_results <- res_list$num_results
        result <- as.character(res_list$result)
        
        # remove first [ and last ] from json
        result <- trimws(result)
        result <- substr(result, 4, nchar(result))
        result <- substr(result, 1, nchar(result)-3)
        
        # Add to list
        container[[i]] <- result
        i=i+1
        count <- count + unlist(num_results)
        
        print(paste("Number of retrieved documents:", count))
    }
<<<<<<< HEAD
    if(class(container[[1]])=="data.frame"){
        ds <- jsonlite::rbind_pages(container)
    }else{
        ds <- as.data.frame(container[[1]], stringsAsFactors=FALSE, names="result")
=======
    
    if (count > 0){
        container <- paste(container, collapse = ',')
        container <- paste0("[", container, "]")
        jsonDf <- jsonlite::fromJSON(txt=container)
    
        return(jsonDf)
>>>>>>> 39f25e77
    }
}


## all working functions

## Format query params
get_qparams <- function(params){
    paramsVec <- c()
    for(p in seq_along(params)){
        paramsVec <- append(paramsVec, paste0(names(params)[p], "=", params[p]))
    }
    paramsStr <- paste(paramsVec, collapse = "&")
    return(paramsStr)
}

## Make call to server
callREST <- function(pathUrl, params, httpMethod, skip, token, as.queryParam, sid=FALSE){
    content <- list()
    session <- paste("Bearer", token)
    skip=paste0("?skip=", skip)
    
    # Make GET call
    if (httpMethod == "GET"){
        if (!is.null(params)){
            params <- get_qparams(params)
            fullUrl <- paste0(pathUrl, skip, "&", params)
        }else{
            fullUrl <- paste0(pathUrl, skip)
        }
        
        if (sid){
            fullUrl <- paste0(fullUrl, "&sid=", token)
        }
        
        print(paste("URL:",fullUrl))
<<<<<<< HEAD
        resp <- httr::GET(fullUrl, httr::add_headers(Accept="application/json", Authorization=session), httr::timeout(30))
=======
        resp <- httr::GET(fullUrl, httr::add_headers(Accept="application/json", Authorization=session), httr::timeout(300))
>>>>>>> 39f25e77
        
    }else if(httpMethod == "POST"){
    # Make POST call
        if (!is.null(as.queryParam)){
            if(class(as.queryParam) == "character"){
                as.queryParam <- unique(c(as.queryParam, "study"))
            }
        }
        
        if (!is.null(params)){
            # extract study as query param
            if (any(as.queryParam %in% names(params))){
                queryParams <- get_qparams(params[which(names(params) %in% as.queryParam)])
                bodyParams <- params[-which(names(params) %in% as.queryParam)]
            }else{
                bodyParams <- params
                queryParams <- ""
            }
        }
        
        if (is.null(params) | queryParams == ""){
            fullUrl <- paste0(pathUrl, skip)
        }else{
            fullUrl <- paste0(pathUrl, skip, "&", queryParams)
        }
        
        if (sid){
            fullUrl <- paste0(fullUrl, "&sid=", token)
        }
        
        print(paste("URL:",fullUrl))
        if (exists("bodyParams")){
            resp <- httr::POST(fullUrl, body = bodyParams, 
                        httr::add_headers(`Authorization` = session), encode = "json")
        }else{
            resp <- httr::POST(fullUrl, httr::add_headers(`Authorization` = session), 
                        encode = "json")
        }
    }
    
    content <- httr::content(resp, as="text", encoding = "utf-8")
    return(list(resp=resp, content=content))
}

## A function to parse the json data into R dataframes
parseResponse <- function(resp, content){
    js <- lapply(content, function(x) jsonlite::fromJSON(x))
    if (resp$status_code == 200){
        if (js[[1]]$warning == ""){
            print("Query successful!")
        }else{
            print("Query successful with warnings.")
            print(paste("WARNING:", js[[1]]$warning))
        }
    }else{
        print("Query unsuccessful.")
        print(paste("Category:", httr::http_status(resp)$category))
        print(paste("Reason:", httr::http_status(resp)$reason))
        if (js[[1]]$warning != ""){
            print(paste("WARNING:", js[[1]]$warning))
            print()
        }
        if (js[[1]]$error != ""){
            stop(paste("ERROR:", js[[1]]$error))
        }
    }

    ares <- lapply(js, function(x)x$response$result)
    ares <- jsonlite::toJSON(ares)
    nums <- lapply(js, function(x)x$response$numResults)

<<<<<<< HEAD
    if (class(ares[[1]][[1]])=="data.frame"){
        ds <- lapply(ares, function(x)jsonlite::rbind_pages(x))
        
        ### Important to get correct vertical binding of dataframes
        names(ds) <- NULL
        ds <- jsonlite::rbind_pages(ds)
    }else{
        ds <- ares
        names(ds) <- NULL
    }
    return(list(result=ds, num_results=nums))
=======
    # if (class(ares[[1]][[1]])=="data.frame"){
    #     ds <- lapply(ares, function(x)jsonlite::rbind_pages(x))
    #     
    #     ### Important to get correct vertical binding of dataframes
    #     names(ds) <- NULL
    #     ds <- jsonlite::rbind_pages(ds)
    # }else{
    #     ds <- ares
    #     names(ds) <- NULL
    # }
    return(list(result=ares, num_results=nums))
>>>>>>> 39f25e77
}
###############################################<|MERGE_RESOLUTION|>--- conflicted
+++ resolved
@@ -145,12 +145,6 @@
         
         print(paste("Number of retrieved documents:", count))
     }
-<<<<<<< HEAD
-    if(class(container[[1]])=="data.frame"){
-        ds <- jsonlite::rbind_pages(container)
-    }else{
-        ds <- as.data.frame(container[[1]], stringsAsFactors=FALSE, names="result")
-=======
     
     if (count > 0){
         container <- paste(container, collapse = ',')
@@ -158,7 +152,6 @@
         jsonDf <- jsonlite::fromJSON(txt=container)
     
         return(jsonDf)
->>>>>>> 39f25e77
     }
 }
 
@@ -195,11 +188,7 @@
         }
         
         print(paste("URL:",fullUrl))
-<<<<<<< HEAD
-        resp <- httr::GET(fullUrl, httr::add_headers(Accept="application/json", Authorization=session), httr::timeout(30))
-=======
         resp <- httr::GET(fullUrl, httr::add_headers(Accept="application/json", Authorization=session), httr::timeout(300))
->>>>>>> 39f25e77
         
     }else if(httpMethod == "POST"){
     # Make POST call
@@ -271,19 +260,6 @@
     ares <- jsonlite::toJSON(ares)
     nums <- lapply(js, function(x)x$response$numResults)
 
-<<<<<<< HEAD
-    if (class(ares[[1]][[1]])=="data.frame"){
-        ds <- lapply(ares, function(x)jsonlite::rbind_pages(x))
-        
-        ### Important to get correct vertical binding of dataframes
-        names(ds) <- NULL
-        ds <- jsonlite::rbind_pages(ds)
-    }else{
-        ds <- ares
-        names(ds) <- NULL
-    }
-    return(list(result=ds, num_results=nums))
-=======
     # if (class(ares[[1]][[1]])=="data.frame"){
     #     ds <- lapply(ares, function(x)jsonlite::rbind_pages(x))
     #     
@@ -295,6 +271,5 @@
     #     names(ds) <- NULL
     # }
     return(list(result=ares, num_results=nums))
->>>>>>> 39f25e77
 }
 ###############################################