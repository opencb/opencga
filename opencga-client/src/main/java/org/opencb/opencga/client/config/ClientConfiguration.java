/*
 * Copyright 2015-2020 OpenCB
 *
 * Licensed under the Apache License, Version 2.0 (the "License");
 * you may not use this file except in compliance with the License.
 * You may obtain a copy of the License at
 *
 *     http://www.apache.org/licenses/LICENSE-2.0
 *
 * Unless required by applicable law or agreed to in writing, software
 * distributed under the License is distributed on an "AS IS" BASIS,
 * WITHOUT WARRANTIES OR CONDITIONS OF ANY KIND, either express or implied.
 * See the License for the specific language governing permissions and
 * limitations under the License.
 */

package org.opencb.opencga.client.config;

import com.fasterxml.jackson.databind.ObjectMapper;
import com.fasterxml.jackson.dataformat.yaml.YAMLFactory;
import org.apache.commons.collections4.CollectionUtils;
import org.opencb.commons.utils.FileUtils;
import org.opencb.opencga.client.exceptions.ClientException;
import org.slf4j.Logger;
import org.slf4j.LoggerFactory;

import java.io.IOException;
import java.io.InputStream;
import java.io.OutputStream;
import java.nio.file.Path;
import java.util.Map;

/**
 * Created by imedina on 04/05/16.
 */
public final class ClientConfiguration {

    private static final String DEFAULT_CONFIGURATION_FORMAT = "YAML";
    private static Logger logger;
    private String logLevel;
    private RestConfig rest;
    private GrpcConfig grpc;

    public ClientConfiguration() {
        logger = LoggerFactory.getLogger(ClientConfiguration.class);
    }

    public static ClientConfiguration load(Path clientConfigurationPath) throws IOException {
        logger.debug("Loading client configuration file from '{}'", clientConfigurationPath.toString());
        InputStream inputStream = FileUtils.newInputStream(clientConfigurationPath);
        return load(inputStream, DEFAULT_CONFIGURATION_FORMAT);
    }

    public static ClientConfiguration load(InputStream configurationInputStream) throws IOException {
        return load(configurationInputStream, DEFAULT_CONFIGURATION_FORMAT);
    }

    public static ClientConfiguration load(InputStream configurationInputStream, String format) throws IOException {
        ClientConfiguration clientConfiguration;
        ObjectMapper objectMapper;
        switch (format.toUpperCase()) {
            case "JSON":
                objectMapper = new ObjectMapper();
                clientConfiguration = objectMapper.readValue(configurationInputStream, ClientConfiguration.class);
                break;
            case "YML":
            case "YAML":
                objectMapper = new ObjectMapper(new YAMLFactory());
                clientConfiguration = objectMapper.readValue(configurationInputStream, ClientConfiguration.class);
                break;
            default:
                logger.warn("Not valid client configuration format '{}'", format);
                logger.warn("Creating an empty client configuration object, information can be set by env variables");
                clientConfiguration = new ClientConfiguration();
                break;
        }

        // Multiple hosts can exist, we must check and set a valid defaultHostIndex
        if (clientConfiguration.getRest().getHosts() != null && clientConfiguration.getRest().getHosts().size() > 0) {
            // If hosts are defined then defaultHostIndex must be a value between 0 and the number of hosts
            int defaultHostIndex = clientConfiguration.getRest().getDefaultHostIndex();
            if (defaultHostIndex < 0 || defaultHostIndex >= clientConfiguration.getRest().getHosts().size()) {
                logger.warn("Setting defaultHostIndex to first host");
                clientConfiguration.getRest().setDefaultHostIndex(0);
            }
        } else {
            // If no hosts exist then defaultHostIndex is set to -1
            logger.warn("No hosts found, setting defaultHostIndex to -1");
            clientConfiguration.getRest().setDefaultHostIndex(-1);
        }

        // Overwrite client configuration file with environment variables
        parseEnvironmentVariables(clientConfiguration);

        return clientConfiguration;
    }

    private static void parseEnvironmentVariables(ClientConfiguration configuration) {
        Map<String, String> envVariables = System.getenv();
        for (String variable : envVariables.keySet()) {
            if (variable.startsWith("OPENCGA_")) {
                logger.debug("Setting environment variable '{}'", variable);
                switch (variable.toUpperCase()) {
                    case "OPENCGA_CLIENT_REST_URL":
                    case "OPENCGA_CLIENT_REST_HOST":
                        if (configuration.getRest().getHosts().size() == 0) {
                            configuration.getRest().getHosts().add(new HostConfig("default", variable));
                        } else {
                            int defaultHostIndex = configuration.getRest().getDefaultHostIndex();
                            configuration.getRest().getHosts().get(defaultHostIndex).setUrl(envVariables.get(variable));
                        }
                        break;
                    case "TLS_ALLOW_INVALID_CERTIFICATES":
                        configuration.getRest()
                                .setTlsAllowInvalidCertificates("TRUE".equalsIgnoreCase(envVariables.get(variable)));
                        break;
                    case "OPENCGA_CLIENT_GRPC_HOST":
                        configuration.getGrpc().setHost(envVariables.get(variable));
                        break;
                    default:
                        break;
                }
            }
        }
    }

    public void serialize(OutputStream configurationOutputStream) throws IOException {
        ObjectMapper jsonMapper = new ObjectMapper(new YAMLFactory());
        jsonMapper.writerWithDefaultPrettyPrinter().writeValue(configurationOutputStream, this);
    }

    public HostConfig getCurrentHost() throws ClientException {
<<<<<<< HEAD
        if (CollectionUtils.isEmpty(rest.getHosts()) || rest.getDefaultHostIndex() < 0
                || rest.getDefaultHostIndex() > rest.getHosts().size()) {
=======
        if (rest.getHosts() == null
                || rest.getDefaultHostIndex() < 0 || rest.getDefaultHostIndex() >= rest.getHosts().size()) {
>>>>>>> 387ac7b0
            throw new ClientException("Hosts not found");
        }
        logger.debug("Default host index: {}, value: {}", rest.getDefaultHostIndex(),
                rest.getHosts().get(rest.getDefaultHostIndex()));
        return rest.getHosts().get(rest.getDefaultHostIndex());
    }

    public HostConfig getHostByName(String name) throws ClientException {
<<<<<<< HEAD
        if (CollectionUtils.isEmpty(rest.getHosts()) || rest.getDefaultHostIndex() < 0
                || rest.getDefaultHostIndex() > rest.getHosts().size()) {
=======
        if (rest.getHosts() == null
                || rest.getDefaultHostIndex() < 0 || rest.getDefaultHostIndex() >= rest.getHosts().size()) {
>>>>>>> 387ac7b0
            throw new ClientException("Hosts not found");
        }
        for (HostConfig hostConfig : rest.getHosts()) {
            if (hostConfig.getName().equalsIgnoreCase(name)) {
                return hostConfig;
            }
        }
        return null;
    }

    public void setDefaultIndexByName(String name) throws ClientException {
        if (CollectionUtils.isEmpty(rest.getHosts()) || rest.getDefaultHostIndex() < 0
                || rest.getDefaultHostIndex() > rest.getHosts().size()) {
            throw new ClientException("Hosts not found");
        }
        boolean finded = false;
        for (int i = 0; i < rest.getHosts().size(); i++) {
            if (rest.getHosts().get(i).getName().equalsIgnoreCase(name)) {
                rest.setDefaultHostIndex(i);
                finded = true;
            }
        }
        if (!finded) {
            throw new ClientException("Invalid name. Host not found");
        }
    }

    @Override
    public String toString() {
        final StringBuilder sb = new StringBuilder("ClientConfiguration{");
        sb.append("logLevel='").append(logLevel).append('\'');
        sb.append(", rest=").append(rest);
        sb.append(", grpc=").append(grpc);
        sb.append('}');
        return sb.toString();
    }

    public String getLogLevel() {
        return logLevel;
    }

    public ClientConfiguration setLogLevel(String logLevel) {
        this.logLevel = logLevel;
        return this;
    }

    public RestConfig getRest() {
        return rest;
    }

    public ClientConfiguration setRest(RestConfig rest) {
        this.rest = rest;
        return this;
    }

    public GrpcConfig getGrpc() {
        return grpc;
    }

    public ClientConfiguration setGrpc(GrpcConfig grpc) {
        this.grpc = grpc;
        return this;
    }
}<|MERGE_RESOLUTION|>--- conflicted
+++ resolved
@@ -130,13 +130,9 @@
     }
 
     public HostConfig getCurrentHost() throws ClientException {
-<<<<<<< HEAD
-        if (CollectionUtils.isEmpty(rest.getHosts()) || rest.getDefaultHostIndex() < 0
-                || rest.getDefaultHostIndex() > rest.getHosts().size()) {
-=======
         if (rest.getHosts() == null
                 || rest.getDefaultHostIndex() < 0 || rest.getDefaultHostIndex() >= rest.getHosts().size()) {
->>>>>>> 387ac7b0
+
             throw new ClientException("Hosts not found");
         }
         logger.debug("Default host index: {}, value: {}", rest.getDefaultHostIndex(),
@@ -145,13 +141,10 @@
     }
 
     public HostConfig getHostByName(String name) throws ClientException {
-<<<<<<< HEAD
-        if (CollectionUtils.isEmpty(rest.getHosts()) || rest.getDefaultHostIndex() < 0
-                || rest.getDefaultHostIndex() > rest.getHosts().size()) {
-=======
+
         if (rest.getHosts() == null
                 || rest.getDefaultHostIndex() < 0 || rest.getDefaultHostIndex() >= rest.getHosts().size()) {
->>>>>>> 387ac7b0
+
             throw new ClientException("Hosts not found");
         }
         for (HostConfig hostConfig : rest.getHosts()) {
