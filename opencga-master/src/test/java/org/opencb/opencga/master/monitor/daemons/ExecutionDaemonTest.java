--- conflicted
+++ resolved
@@ -691,11 +691,7 @@
     public void testKillPendingJob() throws CatalogException {
         HashMap<String, Object> params = new HashMap<>();
         params.put(ExecutionDaemon.OUTDIR_PARAM, "outputDir/");
-<<<<<<< HEAD
-        Job job = catalogManager.getJobManager().submit(studyFqn, "variant-index", Enums.Priority.MEDIUM, params, ownerToken).first();
-=======
-        Job job = catalogManager.getJobManager().submit(studyFqn, JobType.NATIVE, "variant-index", Enums.Priority.MEDIUM, params, ownerToken).first();
->>>>>>> 25bd1dc5
+        Job job = catalogManager.getJobManager().submit(studyFqn, JobType.NATIVE, "variant-index", Enums.Priority.MEDIUM, params, ownerToken).first();
         String jobId = job.getId();
 
         catalogManager.getJobManager().kill(studyFqn, jobId, ownerToken);
@@ -709,11 +705,7 @@
     public void testKillRunningJob() throws CatalogException {
         HashMap<String, Object> params = new HashMap<>();
         params.put(ExecutionDaemon.OUTDIR_PARAM, "outputDir/");
-<<<<<<< HEAD
-        Job job = catalogManager.getJobManager().submit(studyFqn, "variant-index", Enums.Priority.MEDIUM, params, ownerToken).first();
-=======
-        Job job = catalogManager.getJobManager().submit(studyFqn, JobType.NATIVE, "variant-index", Enums.Priority.MEDIUM, params, ownerToken).first();
->>>>>>> 25bd1dc5
+        Job job = catalogManager.getJobManager().submit(studyFqn, JobType.NATIVE, "variant-index", Enums.Priority.MEDIUM, params, ownerToken).first();
         String jobId = job.getId();
 
         checkStatus(getJob(jobId), Enums.ExecutionStatus.PENDING);
@@ -742,11 +734,7 @@
     public void testKillQueuedJob() throws CatalogException {
         HashMap<String, Object> params = new HashMap<>();
         params.put(ExecutionDaemon.OUTDIR_PARAM, "outputDir/");
-<<<<<<< HEAD
-        Job job = catalogManager.getJobManager().submit(studyFqn, "variant-index", Enums.Priority.MEDIUM, params, ownerToken).first();
-=======
-        Job job = catalogManager.getJobManager().submit(studyFqn, JobType.NATIVE, "variant-index", Enums.Priority.MEDIUM, params, ownerToken).first();
->>>>>>> 25bd1dc5
+        Job job = catalogManager.getJobManager().submit(studyFqn, JobType.NATIVE, "variant-index", Enums.Priority.MEDIUM, params, ownerToken).first();
         String jobId = job.getId();
 
         checkStatus(getJob(jobId), Enums.ExecutionStatus.PENDING);
