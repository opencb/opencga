--- conflicted
+++ resolved
@@ -37,7 +37,6 @@
 import org.opencb.opencga.core.models.common.Enums;
 import org.opencb.opencga.core.models.file.FileContent;
 import org.opencb.opencga.core.models.job.Job;
-import org.opencb.opencga.core.models.job.JobAclEntry;
 import org.opencb.opencga.core.models.job.JobInternal;
 import org.opencb.opencga.core.models.job.JobInternalWebhook;
 import org.opencb.opencga.core.models.job.JobPermissions;
@@ -378,11 +377,8 @@
         String jobId = job.getId();
 
         catalogManager.getJobManager().updateAcl(studyFqn, Collections.singletonList(jobId), "user2",
-<<<<<<< HEAD
-                new AclParams(JobAclEntry.JobPermissions.VIEW.name()), ParamUtils.AclAction.ADD, token);
-=======
                 new AclParams(JobPermissions.VIEW.name()), ParamUtils.AclAction.ADD, token);
->>>>>>> 20c7c300
+
 
         daemon.checkJobs();
 
