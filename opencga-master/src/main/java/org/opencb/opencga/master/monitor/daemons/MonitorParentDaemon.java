--- conflicted
+++ resolved
@@ -20,48 +20,27 @@
 import org.slf4j.Logger;
 import org.slf4j.LoggerFactory;
 
-<<<<<<< HEAD
-=======
 import java.io.Closeable;
 import java.io.IOException;
 
->>>>>>> 45366895
 /**
  * Created by imedina on 16/06/16.
  */
 public abstract class MonitorParentDaemon implements Runnable, Closeable {
 
-<<<<<<< HEAD
-    protected int interval;
-    protected CatalogManager catalogManager;
-
-    protected volatile boolean exit = false;
-=======
     protected final int interval;
     protected final CatalogManager catalogManager;
-    protected BatchExecutor batchExecutor;
 
     private volatile boolean exit = false;
->>>>>>> 45366895
 
     protected final String token;
     protected final Logger logger;
 
-<<<<<<< HEAD
-    protected Logger logger;
-
-=======
->>>>>>> 45366895
     public MonitorParentDaemon(int interval, String token, CatalogManager catalogManager) {
         this.interval = interval;
         this.catalogManager = catalogManager;
         this.token = token;
         logger = LoggerFactory.getLogger(this.getClass());
-<<<<<<< HEAD
-=======
-        ExecutorFactory executorFactory = new ExecutorFactory(catalogManager.getConfiguration());
-        this.batchExecutor = executorFactory.getExecutor();
->>>>>>> 45366895
     }
 
     public boolean isExit() {
@@ -72,28 +51,7 @@
         this.exit = exit;
     }
 
-<<<<<<< HEAD
     @Override
-    public void run() {
-        while (!exit) {
-            try {
-                apply();
-            } catch (InterruptedException e) {
-                break;
-            } catch (Exception e) {
-                logger.error("Catch exception " + e.getMessage(), e);
-            }
-
-            try {
-                Thread.sleep(interval);
-            } catch (InterruptedException e) {
-                break;
-            }
-        }
-    }
-
-    protected abstract void apply() throws Exception;
-=======
     public void run() {
         try {
             init();
@@ -132,5 +90,4 @@
     }
 
     public abstract void apply() throws Exception;
->>>>>>> 45366895
 }