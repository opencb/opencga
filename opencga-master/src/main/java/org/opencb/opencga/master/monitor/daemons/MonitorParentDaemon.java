--- conflicted
+++ resolved
@@ -20,48 +20,26 @@
 import org.slf4j.Logger;
 import org.slf4j.LoggerFactory;
 
-<<<<<<< HEAD
-=======
 import java.io.Closeable;
-import java.io.IOException;
 
->>>>>>> cb263061
 /**
  * Created by imedina on 16/06/16.
  */
 public abstract class MonitorParentDaemon implements Runnable, Closeable {
 
-<<<<<<< HEAD
     protected int interval;
     protected CatalogManager catalogManager;
 
     protected volatile boolean exit = false;
-=======
-    protected final int interval;
-    protected final CatalogManager catalogManager;
-    protected BatchExecutor batchExecutor;
-
-    private volatile boolean exit = false;
->>>>>>> cb263061
 
     protected final String token;
     protected final Logger logger;
 
-<<<<<<< HEAD
-    protected Logger logger;
-
-=======
->>>>>>> cb263061
     public MonitorParentDaemon(int interval, String token, CatalogManager catalogManager) {
         this.interval = interval;
         this.catalogManager = catalogManager;
         this.token = token;
         logger = LoggerFactory.getLogger(this.getClass());
-<<<<<<< HEAD
-=======
-        ExecutorFactory executorFactory = new ExecutorFactory(catalogManager.getConfiguration());
-        this.batchExecutor = executorFactory.getExecutor();
->>>>>>> cb263061
     }
 
     public boolean isExit() {
@@ -72,7 +50,6 @@
         this.exit = exit;
     }
 
-<<<<<<< HEAD
     @Override
     public void run() {
         while (!exit) {
@@ -93,44 +70,4 @@
     }
 
     protected abstract void apply() throws Exception;
-=======
-    public void run() {
-        try {
-            init();
-        } catch (Exception e) {
-            logger.error("Error initializing daemon", e);
-            throw new RuntimeException(e);
-        }
-
-        while (!exit) {
-            try {
-                Thread.sleep(interval);
-            } catch (InterruptedException e) {
-                if (!exit) {
-                    logger.warn("Interrupted while sleeping", e);
-                }
-                // If interrupted, stop the daemon
-                break;
-            }
-
-            try {
-                apply();
-            } catch (Exception e) {
-                logger.error("Catch exception " + e.getMessage(), e);
-            }
-        }
-
-        try {
-            close();
-        } catch (IOException e) {
-            logger.error("Error closing daemon", e);
-        }
-    }
-
-    public void init() throws Exception {
-
-    }
-
-    public abstract void apply() throws Exception;
->>>>>>> cb263061
 }