--- conflicted
+++ resolved
@@ -21,30 +21,18 @@
 import org.slf4j.LoggerFactory;
 
 import java.io.Closeable;
-<<<<<<< HEAD
 import java.io.IOException;
-=======
->>>>>>> 9e1ef851
 
 /**
  * Created by imedina on 16/06/16.
  */
 public abstract class MonitorParentDaemon implements Runnable, Closeable {
-<<<<<<< HEAD
-=======
-
-    protected int interval;
-    protected CatalogManager catalogManager;
->>>>>>> 9e1ef851
 
     protected final int interval;
     protected final CatalogManager catalogManager;
 
-<<<<<<< HEAD
     private volatile boolean exit = false;
 
-=======
->>>>>>> 9e1ef851
     protected final String token;
     protected final Logger logger;
 
@@ -101,7 +89,7 @@
 
     }
 
-    public abstract void apply() throws Exception;
+    protected abstract void apply() throws Exception;
 
     @Override
     public void close() throws IOException {
