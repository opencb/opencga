--- conflicted
+++ resolved
@@ -290,23 +290,13 @@
     }
 
     @Override
-<<<<<<< HEAD
     protected void apply() throws Exception {
-=======
-    public void apply() throws Exception {
->>>>>>> 6336ac15
         checkJobs();
     }
 
     @Override
-<<<<<<< HEAD
-    public void run() {
-        super.run();
-=======
     public void close() throws IOException {
         batchExecutor.close();
->>>>>>> 6336ac15
-
         try {
             logger.info("Attempt to shutdown webhook executor");
             executor.shutdown();
