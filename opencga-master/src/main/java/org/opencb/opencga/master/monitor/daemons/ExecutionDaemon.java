--- conflicted
+++ resolved
@@ -43,9 +43,6 @@
 import org.opencb.opencga.catalog.managers.FileManager;
 import org.opencb.opencga.catalog.managers.JobManager;
 import org.opencb.opencga.catalog.models.update.JobUpdateParams;
-import org.opencb.opencga.core.tools.result.ExecutorResultManager;
-import org.opencb.opencga.core.tools.result.ExecutionResult;
-import org.opencb.opencga.core.tools.result.Status;
 import org.opencb.opencga.core.common.JacksonUtils;
 import org.opencb.opencga.core.models.File;
 import org.opencb.opencga.core.models.Job;
@@ -54,6 +51,9 @@
 import org.opencb.opencga.core.models.acls.permissions.FileAclEntry;
 import org.opencb.opencga.core.models.common.Enums;
 import org.opencb.opencga.core.results.OpenCGAResult;
+import org.opencb.opencga.core.tools.result.ExecutionResult;
+import org.opencb.opencga.core.tools.result.ExecutorResultManager;
+import org.opencb.opencga.core.tools.result.Status;
 
 import java.io.BufferedInputStream;
 import java.io.FileInputStream;
@@ -108,23 +108,13 @@
             put(SamtoolsWrapperAnalysis.ID, "alignment " + SamtoolsWrapperAnalysis.ID);
             put(DeeptoolsWrapperAnalysis.ID, "alignment " + DeeptoolsWrapperAnalysis.ID);
 
-<<<<<<< HEAD
             put(VariantFileIndexerStorageOperation.ID, "variant index");
             put(VariantExportStorageOperation.ID, "variant export");
             put(VariantStatsAnalysis.ID, "variant stats-run");
-            put("stats-export", "variant stats-export");
+            put("variant-stats-export", "variant stats-export");
             put(SampleVariantStatsAnalysis.ID, "variant sample-stats-run");
             put(CohortVariantStatsAnalysis.ID, "variant cohort-stats-run");
             put(GwasAnalysis.ID, "variant gwas-run");
-=======
-            put("variant-index", "variant index");
-            put("variant-export", "variant export");
-            put("variant-stats", "variant stats-run");
-            put("variant-stats-export", "variant stats-export");
-            put("variant-sample-stats", "variant sample-stats-run");
-            put("variant-cohort-stats", "variant cohort-stats-run");
-            put("gwas", "variant gwas-run");
->>>>>>> 2ae441c8
             put(PlinkWrapperAnalysis.ID, "variant " + PlinkWrapperAnalysis.ID + "-run");
             put(RvtestsWrapperAnalysis.ID, "variant " + RvtestsWrapperAnalysis.ID + "-run");
             put(VariantRemoveStorageOperation.ID, "variant delete");
