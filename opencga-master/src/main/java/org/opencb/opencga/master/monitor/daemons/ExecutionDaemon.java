/*
 * Copyright 2015-2020 OpenCB
 *
 * Licensed under the Apache License, Version 2.0 (the "License");
 * you may not use this file except in compliance with the License.
 * You may obtain a copy of the License at
 *
 *     http://www.apache.org/licenses/LICENSE-2.0
 *
 * Unless required by applicable law or agreed to in writing, software
 * distributed under the License is distributed on an "AS IS" BASIS,
 * WITHOUT WARRANTIES OR CONDITIONS OF ANY KIND, either express or implied.
 * See the License for the specific language governing permissions and
 * limitations under the License.
 */

package org.opencb.opencga.master.monitor.daemons;

import com.google.common.base.CaseFormat;
import org.apache.commons.collections4.CollectionUtils;
import org.apache.commons.io.FileUtils;
import org.apache.commons.lang3.StringUtils;
import org.apache.http.HttpStatus;
import org.glassfish.jersey.client.ClientProperties;
import org.opencb.commons.datastore.core.Event;
import org.opencb.commons.datastore.core.ObjectMap;
import org.opencb.commons.datastore.core.Query;
import org.opencb.commons.datastore.core.QueryOptions;
import org.opencb.opencga.analysis.clinical.ClinicalTsvAnnotationLoader;
import org.opencb.opencga.analysis.clinical.exomiser.ExomiserInterpretationAnalysis;
import org.opencb.opencga.analysis.clinical.rga.AuxiliarRgaAnalysis;
import org.opencb.opencga.analysis.clinical.rga.RgaAnalysis;
import org.opencb.opencga.analysis.clinical.team.TeamInterpretationAnalysis;
import org.opencb.opencga.analysis.clinical.tiering.CancerTieringInterpretationAnalysis;
import org.opencb.opencga.analysis.clinical.tiering.TieringInterpretationAnalysis;
import org.opencb.opencga.analysis.clinical.zetta.ZettaInterpretationAnalysis;
import org.opencb.opencga.analysis.cohort.CohortTsvAnnotationLoader;
import org.opencb.opencga.analysis.family.FamilyTsvAnnotationLoader;
import org.opencb.opencga.analysis.family.qc.FamilyQcAnalysis;
import org.opencb.opencga.analysis.file.*;
import org.opencb.opencga.analysis.individual.IndividualTsvAnnotationLoader;
import org.opencb.opencga.analysis.individual.qc.IndividualQcAnalysis;
import org.opencb.opencga.analysis.panel.PanelImportTask;
import org.opencb.opencga.analysis.sample.SampleTsvAnnotationLoader;
import org.opencb.opencga.analysis.sample.qc.SampleQcAnalysis;
import org.opencb.opencga.analysis.templates.TemplateRunner;
import org.opencb.opencga.analysis.tools.ToolFactory;
import org.opencb.opencga.analysis.variant.VariantExportTool;
import org.opencb.opencga.analysis.variant.gwas.GwasAnalysis;
import org.opencb.opencga.analysis.variant.hrdetect.HRDetectAnalysis;
import org.opencb.opencga.analysis.variant.inferredSex.InferredSexAnalysis;
import org.opencb.opencga.analysis.variant.julie.JulieTool;
import org.opencb.opencga.analysis.variant.knockout.KnockoutAnalysis;
import org.opencb.opencga.analysis.variant.mendelianError.MendelianErrorAnalysis;
import org.opencb.opencga.analysis.variant.mutationalSignature.MutationalSignatureAnalysis;
import org.opencb.opencga.analysis.variant.operations.*;
import org.opencb.opencga.analysis.variant.relatedness.RelatednessAnalysis;
import org.opencb.opencga.analysis.variant.samples.SampleEligibilityAnalysis;
import org.opencb.opencga.analysis.variant.samples.SampleVariantFilterAnalysis;
import org.opencb.opencga.analysis.variant.stats.CohortVariantStatsAnalysis;
import org.opencb.opencga.analysis.variant.stats.SampleVariantStatsAnalysis;
import org.opencb.opencga.analysis.variant.stats.VariantStatsAnalysis;
import org.opencb.opencga.analysis.wrappers.bwa.BwaWrapperAnalysis;
import org.opencb.opencga.analysis.wrappers.deeptools.DeeptoolsWrapperAnalysis;
import org.opencb.opencga.analysis.wrappers.exomiser.ExomiserWrapperAnalysis;
import org.opencb.opencga.analysis.wrappers.fastqc.FastqcWrapperAnalysis;
import org.opencb.opencga.analysis.wrappers.gatk.GatkWrapperAnalysis;
import org.opencb.opencga.analysis.wrappers.picard.PicardWrapperAnalysis;
import org.opencb.opencga.analysis.wrappers.plink.PlinkWrapperAnalysis;
import org.opencb.opencga.analysis.wrappers.rvtests.RvtestsWrapperAnalysis;
import org.opencb.opencga.analysis.wrappers.samtools.SamtoolsWrapperAnalysis;
import org.opencb.opencga.catalog.auth.authorization.AuthorizationManager;
import org.opencb.opencga.catalog.db.api.DBIterator;
import org.opencb.opencga.catalog.db.api.FileDBAdaptor;
import org.opencb.opencga.catalog.db.api.JobDBAdaptor;
import org.opencb.opencga.catalog.db.api.StudyDBAdaptor;
import org.opencb.opencga.catalog.exceptions.CatalogAuthorizationException;
import org.opencb.opencga.catalog.exceptions.CatalogDBException;
import org.opencb.opencga.catalog.exceptions.CatalogException;
import org.opencb.opencga.catalog.exceptions.CatalogIOException;
import org.opencb.opencga.catalog.io.IOManager;
import org.opencb.opencga.catalog.managers.CatalogManager;
import org.opencb.opencga.catalog.managers.FileManager;
import org.opencb.opencga.catalog.managers.JobManager;
import org.opencb.opencga.catalog.managers.StudyManager;
import org.opencb.opencga.catalog.utils.Constants;
import org.opencb.opencga.catalog.utils.ParamUtils;
import org.opencb.opencga.core.api.ParamConstants;
import org.opencb.opencga.core.common.ExceptionUtils;
import org.opencb.opencga.core.common.TimeUtils;
import org.opencb.opencga.core.config.Execution;
import org.opencb.opencga.core.config.storage.StorageConfiguration;
import org.opencb.opencga.core.models.AclEntryList;
import org.opencb.opencga.core.models.JwtPayload;
import org.opencb.opencga.core.models.common.Enums;
import org.opencb.opencga.core.models.file.File;
import org.opencb.opencga.core.models.file.FileAclParams;
import org.opencb.opencga.core.models.file.FilePermissions;
import org.opencb.opencga.core.models.job.*;
import org.opencb.opencga.core.models.study.Group;
import org.opencb.opencga.core.models.study.Study;
import org.opencb.opencga.core.response.OpenCGAResult;
import org.opencb.opencga.core.tools.annotations.Tool;
import org.opencb.opencga.core.tools.result.ExecutionResult;
import org.opencb.opencga.core.tools.result.ExecutionResultManager;
import org.opencb.opencga.core.tools.result.Status;
import org.opencb.opencga.master.monitor.models.PrivateJobUpdateParams;

import javax.ws.rs.ProcessingException;
import javax.ws.rs.client.Client;
import javax.ws.rs.client.ClientBuilder;
import javax.ws.rs.client.Entity;
import javax.ws.rs.core.MediaType;
import javax.ws.rs.core.Response;
import java.io.IOException;
import java.net.URI;
import java.net.URISyntaxException;
import java.net.URL;
import java.nio.file.Files;
import java.nio.file.Path;
import java.nio.file.Paths;
import java.time.Instant;
import java.util.*;
import java.util.concurrent.ExecutorService;
import java.util.concurrent.Executors;
import java.util.concurrent.TimeUnit;
import java.util.function.Predicate;
import java.util.stream.Collectors;

import static org.opencb.opencga.catalog.utils.ParamUtils.AclAction.SET;
import static org.opencb.opencga.core.api.ParamConstants.JOB_PARAM;
import static org.opencb.opencga.core.api.ParamConstants.STUDY_PARAM;

/**
 * Created by imedina on 16/06/16.
 */
public class ExecutionDaemon extends MonitorParentDaemon {

    public static final String OUTDIR_PARAM = "outdir";
    public static final int EXECUTION_RESULT_FILE_EXPIRATION_SECONDS = (int) TimeUnit.MINUTES.toSeconds(10);
    public static final String REDACTED_TOKEN = "xxxxxxxxxxxxxxxxxxxxx";
    private final StorageConfiguration storageConfiguration;
    private String internalCli;
    private JobManager jobManager;
    private FileManager fileManager;
    private final Map<String, Long> jobsCountByType = new HashMap<>();
    private final Map<String, Long> retainedLogsTime = new HashMap<>();

    private List<String> packages;

    private Path defaultJobDir;

    private static final Map<String, String> TOOL_CLI_MAP;

    // Maximum number of jobs of each type (Pending, queued, running) that will be handled on each iteration.
    // Example: If there are 100 pending jobs, 15 queued, 70 running.
    // On first iteration, it will queue 50 out of the 100 pending jobs. It will check up to 50 queue-running changes out of the 65
    // (15 + 50 from pending), and it will check up to 50 finished jobs from the running ones.
    // On second iteration, it will queue the remaining 50 pending jobs, and so on...
    private static final int NUM_JOBS_HANDLED = 50;
    private final Query pendingJobsQuery;
    private final Query queuedJobsQuery;
    private final Query runningJobsQuery;
    private final QueryOptions queryOptions;

    private final ExecutorService executor = Executors.newSingleThreadExecutor();

    static {
        TOOL_CLI_MAP = new HashMap<String, String>() {{
            put(FileUnlinkTask.ID, "files unlink");
            put(FileDeleteTask.ID, "files delete");
            put(FetchAndRegisterTask.ID, "files fetch");
            put(FileTsvAnnotationLoader.ID, "files tsv-load");
            put(PostLinkSampleAssociation.ID, "files postlink");

            put(SampleTsvAnnotationLoader.ID, "samples tsv-load");

            put(IndividualTsvAnnotationLoader.ID, "individuals tsv-load");

            put(CohortTsvAnnotationLoader.ID, "cohorts tsv-load");

            put(FamilyTsvAnnotationLoader.ID, "families tsv-load");

            put(PanelImportTask.ID, "panels import");

            put("alignment-index-run", "alignment index-run");
            put("coverage-index-run", "alignment coverage-index-run");
            put("alignment-stats-run", "alignment stats-run");
            put(BwaWrapperAnalysis.ID, "alignment " + BwaWrapperAnalysis.ID + "-run");
            put(SamtoolsWrapperAnalysis.ID, "alignment " + SamtoolsWrapperAnalysis.ID + "-run");
            put(DeeptoolsWrapperAnalysis.ID, "alignment " + DeeptoolsWrapperAnalysis.ID + "-run");
            put(FastqcWrapperAnalysis.ID, "alignment " + FastqcWrapperAnalysis.ID + "-run");
            put(PicardWrapperAnalysis.ID, "alignment " + PicardWrapperAnalysis.ID + "-run");

            put(VariantIndexOperationTool.ID, "variant index-run");
            put(VariantExportTool.ID, "variant export-run");
            put(VariantStatsAnalysis.ID, "variant stats-run");
            put("variant-stats-export", "variant stats-export-run");
            put(SampleVariantStatsAnalysis.ID, "variant sample-stats-run");
            put(CohortVariantStatsAnalysis.ID, "variant cohort-stats-run");
            put(GwasAnalysis.ID, "variant gwas-run");
            put(PlinkWrapperAnalysis.ID, "variant " + PlinkWrapperAnalysis.ID + "-run");
            put(RvtestsWrapperAnalysis.ID, "variant " + RvtestsWrapperAnalysis.ID + "-run");
            put(GatkWrapperAnalysis.ID, "variant " + GatkWrapperAnalysis.ID + "-run");
            put(ExomiserWrapperAnalysis.ID, "variant " + ExomiserWrapperAnalysis.ID + "-run");
            put(VariantFileDeleteOperationTool.ID, "variant file-delete");
            put(VariantSecondaryAnnotationIndexOperationTool.ID, "variant secondary-index");
            put(VariantSecondaryIndexSamplesDeleteOperationTool.ID, "variant secondary-index-delete");
            put(VariantScoreDeleteOperationTool.ID, "variant score-delete");
            put(VariantScoreIndexOperationTool.ID, "variant score-index");
            put(VariantSecondarySampleIndexOperationTool.ID, "variant sample-index");
            put(VariantFamilyIndexOperationTool.ID, "variant family-index");
            put(VariantAggregateFamilyOperationTool.ID, "variant aggregate-family");
            put(VariantAggregateOperationTool.ID, "variant aggregate");
            put(VariantAnnotationIndexOperationTool.ID, "variant annotation-index");
            put(VariantAnnotationDeleteOperationTool.ID, "variant annotation-delete");
            put(VariantAnnotationSaveOperationTool.ID, "variant annotation-save");
            put(SampleVariantFilterAnalysis.ID, "variant sample-run");
            put(KnockoutAnalysis.ID, "variant knockout-run");
            put(SampleEligibilityAnalysis.ID, "variant " + SampleEligibilityAnalysis.ID + "-run");
            put(MutationalSignatureAnalysis.ID, "variant " + MutationalSignatureAnalysis.ID + "-run");
            put(HRDetectAnalysis.ID, "variant " + HRDetectAnalysis.ID + "-run");
            put(MendelianErrorAnalysis.ID, "variant " + MendelianErrorAnalysis.ID + "-run");
            put(InferredSexAnalysis.ID, "variant " + InferredSexAnalysis.ID + "-run");
            put(RelatednessAnalysis.ID, "variant " + RelatednessAnalysis.ID + "-run");
            put(FamilyQcAnalysis.ID, "variant " + FamilyQcAnalysis.ID + "-run");
            put(IndividualQcAnalysis.ID, "variant " + IndividualQcAnalysis.ID + "-run");
            put(SampleQcAnalysis.ID, "variant " + SampleQcAnalysis.ID + "-run");

            put(TeamInterpretationAnalysis.ID, "clinical " + TeamInterpretationAnalysis.ID + "-run");
            put(TieringInterpretationAnalysis.ID, "clinical " + TieringInterpretationAnalysis.ID + "-run");
            put(ZettaInterpretationAnalysis.ID, "clinical " + ZettaInterpretationAnalysis.ID + "-run");
            put(CancerTieringInterpretationAnalysis.ID, "clinical " + CancerTieringInterpretationAnalysis.ID + "-run");
            put(ExomiserInterpretationAnalysis.ID, "clinical " + ExomiserInterpretationAnalysis.ID + "-run");

            put(RgaAnalysis.ID, "clinical " + RgaAnalysis.ID + "-run");
            put(AuxiliarRgaAnalysis.ID, "clinical " + AuxiliarRgaAnalysis.ID + "-run");
            put(ClinicalTsvAnnotationLoader.ID, "clinical tsv-load");

            put(JulieTool.ID, "variant julie-run");

            put(TemplateRunner.ID, "studies " + TemplateRunner.ID + "-run");
        }};
    }

    public ExecutionDaemon(int interval, String token, CatalogManager catalogManager, StorageConfiguration storageConfiguration,
                           String appHome) throws CatalogDBException {
        this(interval, token, catalogManager, storageConfiguration, appHome, Collections.singletonList(ToolFactory.DEFAULT_PACKAGE));
    }

    public ExecutionDaemon(int interval, String token, CatalogManager catalogManager, StorageConfiguration storageConfiguration,
                           String appHome, List<String> packages) throws CatalogDBException {
        super(interval, token, catalogManager);

        this.jobManager = catalogManager.getJobManager();
        this.fileManager = catalogManager.getFileManager();
        this.storageConfiguration = storageConfiguration;
        this.internalCli = appHome + "/bin/opencga-internal.sh";

        this.defaultJobDir = Paths.get(catalogManager.getConfiguration().getJobDir());

        pendingJobsQuery = new Query(JobDBAdaptor.QueryParams.INTERNAL_STATUS_ID.key(), Enums.ExecutionStatus.PENDING);
        queuedJobsQuery = new Query(JobDBAdaptor.QueryParams.INTERNAL_STATUS_ID.key(), Enums.ExecutionStatus.QUEUED);
        runningJobsQuery = new Query(JobDBAdaptor.QueryParams.INTERNAL_STATUS_ID.key(), Enums.ExecutionStatus.RUNNING);
        // Sort jobs by priority and creation date
        queryOptions = new QueryOptions()
                .append(QueryOptions.SORT, Arrays.asList(JobDBAdaptor.QueryParams.PRIORITY.key(),
                        JobDBAdaptor.QueryParams.CREATION_DATE.key()))
                .append(QueryOptions.ORDER, QueryOptions.ASCENDING);

        if (CollectionUtils.isEmpty(packages)) {
            this.packages = Collections.singletonList(ToolFactory.DEFAULT_PACKAGE);
        } else {
            this.packages = packages;
        }
        logger.info("Packages where to find tools/analyses: " + StringUtils.join(this.packages, ", "));
    }

    @Override
    public void run() {
        while (!exit) {
            try {
                Thread.sleep(interval);
            } catch (InterruptedException e) {
                if (!exit) {
                    e.printStackTrace();
                }
            }

            try {
                checkJobs();
            } catch (Exception e) {
                logger.error("Catch exception " + e.getMessage(), e);
            }
        }

        try {
            logger.info("Attempt to shutdown webhook executor");
            executor.shutdown();
            executor.awaitTermination(5, TimeUnit.SECONDS);
        } catch (InterruptedException e) {
            logger.error("Webhook tasks interrupted");
        } finally {
            if (!executor.isTerminated()) {
                logger.error("Cancel non-finished webhook tasks");
            }
            executor.shutdownNow();
            logger.info("Webhook tasks finished");
        }
    }

    protected void checkJobs() throws CatalogException {
        List<String> organizationIds = catalogManager.getAdminManager().getOrganizationIds(token);
        for (String organizationId : organizationIds) {
            long pendingJobs = -1;
            long queuedJobs = -1;
            long runningJobs = -1;
            try {
                pendingJobs = jobManager.countInOrganization(organizationId, pendingJobsQuery, token).getNumMatches();
                queuedJobs = jobManager.countInOrganization(organizationId, queuedJobsQuery, token).getNumMatches();
                runningJobs = jobManager.countInOrganization(organizationId, runningJobsQuery, token).getNumMatches();
            } catch (CatalogException e) {
                logger.error("{}", e.getMessage(), e);
            }
            logger.info("----- EXECUTION DAEMON  ----- Organization={} --> pending={}, queued={}, running={}", organizationId, pendingJobs,
                    queuedJobs, runningJobs);
        }

        /*
        PENDING JOBS
        */
        checkPendingJobs(organizationIds);

        /*
        QUEUED JOBS
        */
        checkQueuedJobs(organizationIds);

        /*
        RUNNING JOBS
        */
        checkRunningJobs(organizationIds);
    }

    protected void checkRunningJobs(List<String> organizationIds) {
        for (String organizationId : organizationIds) {
            int handledRunningJobs = 0;
            try (DBIterator<Job> iterator = jobManager.iteratorInOrganization(organizationId, runningJobsQuery, queryOptions, token)) {
                while (handledRunningJobs < NUM_JOBS_HANDLED && iterator.hasNext()) {
                    try {
                        Job job = iterator.next();
                        handledRunningJobs += checkRunningJob(job);
                    } catch (Exception e) {
                        logger.error("{}", e.getMessage(), e);
                    }
                }
            } catch (Exception e) {
                logger.error("{}", e.getMessage(), e);
            }
        }
    }

    protected int checkRunningJob(Job job) {
        Enums.ExecutionStatus jobStatus = getCurrentStatus(job);

        switch (jobStatus.getId()) {
            case Enums.ExecutionStatus.RUNNING:
                ExecutionResult result = readExecutionResult(job);
                if (result != null) {
                    if (result.getExecutor() != null
                            && result.getExecutor().getParams() != null
                            && result.getExecutor().getParams().containsKey(ParamConstants.TOKEN)) {
                        result.getExecutor().getParams().put(ParamConstants.TOKEN, REDACTED_TOKEN);
                    }
                    // Update the result of the job
                    PrivateJobUpdateParams updateParams = new PrivateJobUpdateParams().setExecution(result);
                    try {
                        jobManager.update(job.getStudy().getId(), job.getId(), updateParams, QueryOptions.empty(), token);
                    } catch (CatalogException e) {
                        logger.error("[{}] - Could not update result information: {}", job.getId(), e.getMessage(), e);
                        return 0;
                    }
                }
                return 1;
            case Enums.ExecutionStatus.ABORTED:
            case Enums.ExecutionStatus.ERROR:
            case Enums.ExecutionStatus.DONE:
            case Enums.ExecutionStatus.READY:
                // Register job results
                return processFinishedJob(job, jobStatus);
            case Enums.ExecutionStatus.QUEUED:
                // Running job went back to Queued?
                logger.info("Running job '{}' went back to '{}' status", job.getId(), jobStatus.getId());
                return setStatus(job, new Enums.ExecutionStatus(Enums.ExecutionStatus.QUEUED));
            case Enums.ExecutionStatus.PENDING:
            case Enums.ExecutionStatus.UNKNOWN:
            default:
                logger.info("Unexpected status '{}' for job '{}'", jobStatus.getId(), job.getId());
                return 0;

        }
    }

    protected void checkQueuedJobs(List<String> organizationIds) {
        for (String organizationId : organizationIds) {
            int handledQueuedJobs = 0;
            try (DBIterator<Job> iterator = jobManager.iteratorInOrganization(organizationId, queuedJobsQuery, queryOptions, token)) {
                while (handledQueuedJobs < NUM_JOBS_HANDLED && iterator.hasNext()) {
                    try {
                        Job job = iterator.next();
                        handledQueuedJobs += checkQueuedJob(job);
                    } catch (Exception e) {
                        logger.error("{}", e.getMessage(), e);
                    }
                }
            } catch (Exception e) {
                logger.error("{}", e.getMessage(), e);
            }
        }
    }

    /**
     * Check if the job is still queued or it has changed to running or error.
     *
     * @param job Job object.
     * @return 1 if the job has changed the status, 0 otherwise.
     */
    protected int checkQueuedJob(Job job) {
        Enums.ExecutionStatus status = getCurrentStatus(job);

        switch (status.getId()) {
            case Enums.ExecutionStatus.QUEUED:
                // Job is still queued
                return 0;
            case Enums.ExecutionStatus.RUNNING:
                logger.info("[{}] - Updating status from {} to {}", job.getId(),
                        Enums.ExecutionStatus.QUEUED, Enums.ExecutionStatus.RUNNING);
                logger.info("[{}] - stdout file '{}'", job.getId(),
                        job.getOutDir().getUri().resolve(getLogFileName(job)).getPath());
                logger.info("[{}] - stderr file: '{}'", job.getId(),
                        job.getOutDir().getUri().resolve(getErrorLogFileName(job)).getPath());
                return setStatus(job, new Enums.ExecutionStatus(Enums.ExecutionStatus.RUNNING));
            case Enums.ExecutionStatus.ABORTED:
            case Enums.ExecutionStatus.ERROR:
            case Enums.ExecutionStatus.DONE:
            case Enums.ExecutionStatus.READY:
                // Job has finished the execution, so we need to register the job results
                return processFinishedJob(job, status);
            case Enums.ExecutionStatus.UNKNOWN:
                logger.info("Job '{}' in status {}", job.getId(), Enums.ExecutionStatus.UNKNOWN);
                return 0;
            default:
                logger.info("Unexpected status '{}' for job '{}'", status.getId(), job.getId());
                return 0;
        }
    }

    protected void checkPendingJobs(List<String> organizationIds) {
        // Clear job counts each cycle
        jobsCountByType.clear();

        for (String organizationId : organizationIds) {
            int handledPendingJobs = 0;
            try (DBIterator<Job> iterator = jobManager.iteratorInOrganization(organizationId, pendingJobsQuery, queryOptions, token)) {
                while (handledPendingJobs < NUM_JOBS_HANDLED && iterator.hasNext()) {
                    try {
                        Job job = iterator.next();
                        handledPendingJobs += checkPendingJob(organizationId, job);
                    } catch (Exception e) {
                        logger.error("{}", e.getMessage(), e);
                    }
                }
            } catch (Exception e) {
                logger.error("{}", e.getMessage(), e);
            }
        }
    }

    /**
     * Check everything is correct and queues the job.
     *
     * @param organizationId Organization id.
     * @param job Job object.
     * @return 1 if the job has changed the status, 0 otherwise.
     */
    protected int checkPendingJob(String organizationId, Job job) {
        if (StringUtils.isEmpty(job.getStudy().getId())) {
            return abortJob(job, "Missing mandatory 'studyUuid' field");
        }

        if (StringUtils.isEmpty(job.getTool().getId())) {
            return abortJob(job, "Tool id '" + job.getTool().getId() + "' not found.");
        }

        if (!canBeQueued(organizationId, job)) {
            return 0;
        }

        Tool tool;
        try {
            tool = new ToolFactory().getTool(job.getTool().getId(), packages);
        } catch (Exception e) {
            logger.error(e.getMessage(), e);
            return abortJob(job, "Tool " + job.getTool().getId() + " not found", e);
        }

        try {
            checkToolExecutionPermission(organizationId, job);
        } catch (Exception e) {
            return abortJob(job, e);
        }

        PrivateJobUpdateParams updateParams = new PrivateJobUpdateParams();
        updateParams.setTool(new ToolInfo(tool.id(), tool.description(), tool.scope(), tool.type(), tool.resource()));

        if (tool.scope() == Tool.Scope.PROJECT) {
            String projectFqn = job.getStudy().getId().substring(0, job.getStudy().getId().indexOf(ParamConstants.PROJECT_STUDY_SEPARATOR));
            try {
                List<String> studyFqnSet = catalogManager.getStudyManager().search(projectFqn, new Query(),
                                new QueryOptions(QueryOptions.INCLUDE, Arrays.asList(StudyDBAdaptor.QueryParams.GROUPS.key(),
                                        StudyDBAdaptor.QueryParams.FQN.key())), token)
                        .getResults()
                        .stream()
                        .map(Study::getFqn)
                        .filter(fqn -> !fqn.equals(job.getStudy().getId()))
                        .distinct()
                        .collect(Collectors.toList());

                updateParams.setStudy(new JobStudyParam(job.getStudy().getId(), studyFqnSet));
            } catch (CatalogException e) {
                return abortJob(job, e);
            }
        }

        String userToken;
        try {
            userToken = catalogManager.getUserManager().getNonExpiringToken(organizationId, job.getUserId(), Collections.emptyMap(), token);
        } catch (CatalogException e) {
            return abortJob(job, "Internal error. Could not obtain token for user '" + job.getUserId() + "'", e);
        }

        if (CollectionUtils.isNotEmpty(job.getDependsOn())) {
            // The job(s) it depended on finished successfully. Check if the input files are correct.
            try {
                List<File> inputFiles = catalogManager.getJobManager().getJobInputFilesFromParams(job.getStudy().getId(), job, token);
                updateParams.setInput(inputFiles);
            } catch (CatalogException e) {
                return abortJob(job, e);
            }
        }

        Map<String, Object> params = job.getParams();
        String outDirPathParam = (String) params.get(OUTDIR_PARAM);
        if (!StringUtils.isEmpty(outDirPathParam)) {
            try {
                // Any path the user has requested
                updateParams.setOutDir(getValidInternalOutDir(job.getStudy().getId(), job, outDirPathParam, userToken));
            } catch (CatalogException e) {
                logger.error("Cannot create output directory. {}", e.getMessage(), e);
                return abortJob(job, "Cannot create output directory.", e);
            }
        } else {
            try {
                // JOBS/organizationId/user/job_id/
                updateParams.setOutDir(getValidDefaultOutDir(organizationId, job));
            } catch (CatalogException e) {
                return abortJob(job, "Cannot create output directory.", e);
            }
        }

        Path outDirPath = Paths.get(updateParams.getOutDir().getUri());
        params.put(OUTDIR_PARAM, outDirPath.toAbsolutePath().toString());
        params.put(JOB_PARAM, job.getId());

        // Define where the stdout and stderr will be stored
        Path stderr = outDirPath.resolve(getErrorLogFileName(job));
        Path stdout = outDirPath.resolve(getLogFileName(job));

        // Create cli
        String commandLine = buildCli(internalCli, job);
        String authenticatedCommandLine = commandLine + " " + ParamConstants.OPENCGA_TOKEN_CLI_PARAM + " " + userToken;
        String shadedCommandLine = commandLine + " " + ParamConstants.OPENCGA_TOKEN_CLI_PARAM + " " + REDACTED_TOKEN;

        updateParams.setCommandLine(shadedCommandLine);

        logger.info("Updating job {} from {} to {}", job.getId(), Enums.ExecutionStatus.PENDING, Enums.ExecutionStatus.QUEUED);
        updateParams.setInternal(new JobInternal(new Enums.ExecutionStatus(Enums.ExecutionStatus.QUEUED)));
        try {
            jobManager.update(job.getStudy().getId(), job.getId(), updateParams, QueryOptions.empty(), token);
        } catch (CatalogException e) {
            logger.error("Could not update job {}. {}", job.getId(), e.getMessage(), e);
            return 0;
        }

        try {
            String queue = getQueue(tool);
            logger.info("Queue job '{}' on queue '{}'", job.getId(), queue);
            batchExecutor.execute(job.getId(), queue, authenticatedCommandLine, stdout, stderr);
        } catch (Exception e) {
            return abortJob(job, "Error executing job.", e);
        }

        job.getInternal().setStatus(updateParams.getInternal().getStatus());
        notifyStatusChange(job);

        return 1;
    }

    protected void checkToolExecutionPermission(String organizationId, Job job) throws Exception {
        Tool tool = new ToolFactory().getTool(job.getTool().getId(), packages);

        AuthorizationManager authorizationManager = catalogManager.getAuthorizationManager();
        String user = job.getUserId();
        String userToken = catalogManager.getUserManager().getNonExpiringToken(organizationId, user, null, token);
        JwtPayload jwtPayload = catalogManager.getUserManager().validateToken(userToken);

        if (storageConfiguration.getMode() == StorageConfiguration.Mode.READ_ONLY) {
            // Hard check. Within READ_ONLY mode, if the tool is an operation on variant, rga or alignment, we forbid it.
            // Neither opencga administrators can run it.
            if (tool.type() ==  Tool.Type.OPERATION
                    && (tool.resource() == Enums.Resource.VARIANT
                    || tool.resource() == Enums.Resource.RGA
                    || tool.resource() == Enums.Resource.ALIGNMENT)) {
                // Forbid storage operations!
                throw new CatalogAuthorizationException("Unable to execute tool '" + tool.id() + "', "
                        + "which is an " + Tool.Type.OPERATION + " on resource " + tool.resource() + ". "
                        + "The storage engine is in mode=" + storageConfiguration.getMode());
            }
        }

        if (authorizationManager.isOpencgaAdministrator(jwtPayload)) {
            // Installation administrator user can run everything
            return;
        }

        if (tool.scope() == Tool.Scope.GLOBAL) {
            // Only installation administrators can run tools with scope global
            authorizationManager.checkIsOpencgaAdministrator(jwtPayload, "run tools with scope '" + Tool.Scope.GLOBAL + "'");
        } else if (tool.scope() == Tool.Scope.ORGANIZATION) {
            // Only organization owners or administrators can run tools with scope organization
            authorizationManager.checkIsAtLeastOrganizationOwnerOrAdmin(organizationId, user);
        } else {
<<<<<<< HEAD
            long studyUid = catalogManager.getStudyManager().get(job.getStudy().getId(), new QueryOptions(QueryOptions.INCLUDE,
                    StudyDBAdaptor.QueryParams.UID.key()), token).first().getUid();
            if (authorizationManager.isAtLeastStudyAdministrator(organizationId, studyUid, user)) {
                // Study and organization administrators can run tools with scope study or project
=======
            if (authorizationManager.isOrganizationOwnerOrAdmin(organizationId, user)) {
                // Organization administrators can run tools with scope study or project
>>>>>>> 76b67948
                return;
            }

            // Validate user is owner or belongs to the right group
            String requiredGroup;
            if (tool.type() == Tool.Type.OPERATION) {
                requiredGroup = ParamConstants.ADMINS_GROUP;
            } else {
                requiredGroup = ParamConstants.MEMBERS_GROUP;
            }

            List<Study> studiesToValidate;
            if (tool.scope() == Tool.Scope.PROJECT) {
                String projectFqn = job.getStudy().getId()
                        .substring(0, job.getStudy().getId().indexOf(ParamConstants.PROJECT_STUDY_SEPARATOR));
                studiesToValidate = catalogManager.getStudyManager().search(projectFqn, new Query(),
                        new QueryOptions(QueryOptions.INCLUDE, Arrays.asList(StudyDBAdaptor.QueryParams.GROUPS.key(),
                                StudyDBAdaptor.QueryParams.FQN.key())), token).getResults();
            } else {
                studiesToValidate = catalogManager.getStudyManager().get(job.getStudy().getId(),
                        new QueryOptions(QueryOptions.INCLUDE, Arrays.asList(StudyDBAdaptor.QueryParams.GROUPS.key(),
                                StudyDBAdaptor.QueryParams.FQN.key())), token).getResults();
            }

            List<String> missingStudies = new LinkedList<>();
            // It is not the owner, so we check if it is the right group
            for (Study study : studiesToValidate) {
                for (Group group : study.getGroups()) {
                    if (group.getId().equals(requiredGroup)) {
                        // If the user does not belong to the admins group
                        if (!group.getUserIds().contains(job.getUserId())) {
                            missingStudies.add(study.getFqn());
                        }
                        break;
                    }
                }
            }

            if (!missingStudies.isEmpty()) {
                throw new CatalogAuthorizationException("User '" + job.getUserId() + "' is not member of "
                        + requiredGroup + " of studies '" + missingStudies
                        + "'. The tool '" + job.getTool().getId()
                        + "' can only be executed by the project owners or members of " + requiredGroup);
            }

        }

    }

    private String getQueue(Tool tool) {
        String queue = "default";
        Execution execution = catalogManager.getConfiguration().getAnalysis().getExecution();
        if (StringUtils.isNotEmpty(execution.getDefaultQueue())) {
            queue = execution.getDefaultQueue();
        }
        if (execution.getToolsPerQueue() != null) {
            for (Map.Entry<String, List<String>> entry : execution.getToolsPerQueue().entrySet()) {
                if (entry.getValue().contains(tool.id())) {
                    queue = entry.getKey();
                }
            }
        }
        return queue;
    }

    private File getValidInternalOutDir(String study, Job job, String outDirPath, String userToken) throws CatalogException {
        // TODO: Remove this line when we stop passing the outdir as a query param in the URL
        outDirPath = outDirPath.replace(":", "/");
        if (!outDirPath.endsWith("/")) {
            outDirPath += "/";
        }
        File outDir;
        try {
            outDir = fileManager.get(study, outDirPath, FileManager.INCLUDE_FILE_URI_PATH, token).first();
        } catch (CatalogException e) {
            // Directory not found. Will try to create using user's token
            boolean parents = (boolean) job.getAttributes().getOrDefault(Job.OPENCGA_PARENTS, false);
            try {
                outDir = fileManager.createFolder(study, outDirPath, parents, "", FileManager.INCLUDE_FILE_URI_PATH,
                        userToken).first();
                IOManager ioManager = catalogManager.getIoManagerFactory().get(outDir.getUri());
                ioManager.createDirectory(outDir.getUri(), true);
            } catch (CatalogException | IOException e1) {
                throw new CatalogException("Cannot create output directory. " + e1.getMessage(), e1.getCause());
            }
        }

        // Ensure the directory is empty
        IOManager ioManager;
        try {
            ioManager = catalogManager.getIoManagerFactory().get(outDir.getUri());
        } catch (IOException e) {
            throw CatalogIOException.ioManagerException(outDir.getUri(), e);
        }
        if (!ioManager.isDirectory(outDir.getUri())) {
            throw new CatalogException(OUTDIR_PARAM + " seems not to be a directory");
        }
        if (!ioManager.listFiles(outDir.getUri()).isEmpty()) {
            throw new CatalogException(OUTDIR_PARAM + " " + outDirPath + " is not an empty directory");
        }

        return outDir;
    }

    private File getValidDefaultOutDir(String organizationId, Job job) throws CatalogException {
        File folder = fileManager.createFolder(job.getStudy().getId(), "JOBS/" + organizationId + "/" + job.getUserId() + "/"
                + TimeUtils.getDay() + "/" + job.getId(), true, "Job " + job.getTool().getId(), job.getId(), QueryOptions.empty(), token)
                .first();

        // By default, OpenCGA will not create the physical folders until there is a file, so we need to create it manually
        try {
            catalogManager.getIoManagerFactory().get(folder.getUri()).createDirectory(folder.getUri(), true);
        } catch (CatalogIOException | IOException e) {
            // Submit job to delete job folder
            ObjectMap params = new ObjectMap()
                    .append("files", folder.getUuid())
                    .append("study", job.getStudy().getId())
                    .append(Constants.SKIP_TRASH, true);
            jobManager.submit(job.getStudy().getId(), FileDeleteTask.ID, Enums.Priority.LOW, params, token);
            throw new CatalogException("Cannot create job directory '" + folder.getUri() + "' for path '" + folder.getPath() + "'");
        }

        // Check if the user already has permissions set in his folder
        OpenCGAResult<AclEntryList<FilePermissions>> result = fileManager.getAcls(job.getStudy().getId(),
                Collections.singletonList("JOBS/" + organizationId + "/" + job.getUserId() + "/"), job.getUserId(), true, token);
        if (result.getNumResults() == 0 || result.first().getAcl().isEmpty()
                || CollectionUtils.isEmpty(result.first().getAcl().get(0).getPermissions())) {
            // Add permissions to do anything under that path to the user launching the job
            String allFilePermissions = EnumSet.allOf(FilePermissions.class)
                    .stream()
                    .map(FilePermissions::toString)
                    .collect(Collectors.joining(","));
            fileManager.updateAcl(job.getStudy().getId(), Collections.singletonList("JOBS/" + organizationId + "/" + job.getUserId() + "/"),
                    job.getUserId(), new FileAclParams(null, allFilePermissions), SET, token);
            // Remove permissions to the @members group
            fileManager.updateAcl(job.getStudy().getId(), Collections.singletonList("JOBS/" + organizationId + "/" + job.getUserId() + "/"),
                    StudyManager.MEMBERS, new FileAclParams(null, ""), SET, token);
        }

        return folder;
    }

    public static String buildCli(String internalCli, Job job) {
        String toolId = job.getTool().getId();
        String internalCommand = TOOL_CLI_MAP.get(toolId);
        if (StringUtils.isEmpty(internalCommand)) {
            ObjectMap params = new ObjectMap()
                    .append(JOB_PARAM, job.getId())
                    .append(STUDY_PARAM, job.getStudy().getId());
            return buildCli(internalCli, "tools execute-job", params);
        } else {
            return buildCli(internalCli, internalCommand, job.getParams());
        }
    }

    public static String buildCli(String internalCli, String internalCommand, Map<String, Object> params) {
        StringBuilder cliBuilder = new StringBuilder()
                .append(internalCli)
                .append(" ").append(internalCommand);
        for (Map.Entry<String, Object> entry : params.entrySet()) {
            String key = entry.getKey();
            String param = CaseFormat.LOWER_CAMEL.to(CaseFormat.LOWER_HYPHEN, key);
            if (entry.getValue() instanceof Map) {
                Map<String, ?> dynamicParams = (Map<String, ?>) entry.getValue();
                for (Map.Entry<String, ?> dynamicEntry : dynamicParams.entrySet()) {
                    if (dynamicEntry.getValue() != null) {
                        cliBuilder.append(" ").append("--").append(param).append(" ");
                        escapeCliArg(cliBuilder, dynamicEntry.getKey());
                        cliBuilder.append("=");
                        escapeCliArg(cliBuilder, dynamicEntry.getValue().toString());
                    }
                }
            } else {
                if (entry.getValue() != null) {
                    if (!StringUtils.isAlphanumeric(StringUtils.replaceChars(key, "-_", ""))) {
                        // This should never happen
                        throw new IllegalArgumentException("Invalid job param key '" + key + "'");
                    }
                    cliBuilder
                            .append(" --").append(param)
                            .append(" ");
                    escapeCliArg(cliBuilder, entry.getValue().toString());
                }
            }
        }
        return cliBuilder.toString();
    }

    /**
     * Escape args if needed.
     * <p>
     * Surround with single quotes. ('value')
     * Detect if the value had any single quote, and escape them with double quotes ("'")
     * <p>
     * --description It's true
     * --description 'It'"'"'s true'
     * <p>
     * 'It'
     * "'"
     * 's true'
     *
     * @param cliBuilder CommandLine StringBuilder
     * @param value      value to escape
     */
    public static void escapeCliArg(StringBuilder cliBuilder, String value) {
        if (StringUtils.isAlphanumeric(value) || StringUtils.isEmpty(value)) {
            cliBuilder.append(value);
        } else {
            if (value.contains("'")) {
                value = value.replace("'", "'\"'\"'");
            }
            cliBuilder.append("'").append(value).append("'");
        }
    }

    private boolean canBeQueued(String organizationId, Job job) {
        if (job.getDependsOn() != null && !job.getDependsOn().isEmpty()) {
            for (Job tmpJob : job.getDependsOn()) {
                if (!Enums.ExecutionStatus.DONE.equals(tmpJob.getInternal().getStatus().getId())) {
                    if (Enums.ExecutionStatus.ABORTED.equals(tmpJob.getInternal().getStatus().getId())
                            || Enums.ExecutionStatus.ERROR.equals(tmpJob.getInternal().getStatus().getId())) {
                        abortJob(job, "Job '" + tmpJob.getId() + "' it depended on did not finish successfully");
                    }
                    return false;
                }
            }
        }

        if (!batchExecutor.canBeQueued()) {
            return false;
        }

        Integer maxJobs = catalogManager.getConfiguration().getAnalysis().getExecution().getMaxConcurrentJobs().get(job.getTool().getId());
        if (maxJobs == null) {
            // No limit for this tool
            return true;
        } else {
            return canBeQueued(organizationId, job.getTool().getId(), maxJobs);
        }
    }

    private boolean canBeQueued(String organizationId, String toolId, int maxJobs) {
        Query query = new Query()
                .append(JobDBAdaptor.QueryParams.INTERNAL_STATUS_ID.key(), Enums.ExecutionStatus.QUEUED + ","
                        + Enums.ExecutionStatus.RUNNING)
                .append(JobDBAdaptor.QueryParams.TOOL_ID.key(), toolId);
        long currentJobs = jobsCountByType.computeIfAbsent(toolId, k -> {
            try {
                return catalogManager.getJobManager().countInOrganization(organizationId, query, token).getNumMatches();
            } catch (CatalogException e) {
                logger.error("Error counting the current number of running and queued \"" + toolId + "\" jobs", e);
                return 0L;
            }
        });
        if (currentJobs >= maxJobs) {
            long now = System.currentTimeMillis();
            Long lastTimeLog = retainedLogsTime.getOrDefault(toolId, 0L);
            if (now - lastTimeLog > 60000) {
                logger.info("There are {} " + toolId + " jobs running or queued already. "
                        + "Current limit is {}. "
                        + "Halt new " + toolId + " jobs.", currentJobs, maxJobs);
                retainedLogsTime.put(toolId, now);
            }
            return false;
        } else {
            jobsCountByType.remove(toolId);
            retainedLogsTime.put(toolId, 0L);
            return true;
        }
    }

    private int abortJob(Job job, Exception e) {
        return abortJob(job, e.getMessage(), e);
    }

    private int abortJob(Job job, String message, Exception e) {
        logger.error(message, e);
        if (!message.endsWith(" ")) {
            message += " ";
        }
        return abortJob(job, message + ExceptionUtils.prettyExceptionMessage(e));
    }

    private int abortJob(Job job, String description) {
        logger.info("Aborting job: {} - Reason: '{}'", job.getId(), description);
        return setStatus(job, new Enums.ExecutionStatus(Enums.ExecutionStatus.ABORTED, description));
    }

    private int setStatus(Job job, Enums.ExecutionStatus status) {
        PrivateJobUpdateParams updateParams = new PrivateJobUpdateParams().setInternal(new JobInternal(status));

        try {
            jobManager.update(job.getStudy().getId(), job.getId(), updateParams, QueryOptions.empty(), token);
        } catch (CatalogException e) {
            logger.error("Unexpected error. Cannot update job '{}' to status '{}'. {}", job.getId(),
                    updateParams.getInternal().getStatus().getId(), e.getMessage(), e);
            return 0;
        }

        job.getInternal().setStatus(status);
        notifyStatusChange(job);

        return 1;
    }

    private Enums.ExecutionStatus getCurrentStatus(Job job) {
        // Check if analysis result file is there
        ExecutionResult execution = readExecutionResult(job, EXECUTION_RESULT_FILE_EXPIRATION_SECONDS);
        if (execution != null) {
            return new Enums.ExecutionStatus(execution.getStatus().getName().name());
        }

        String status = batchExecutor.getStatus(job.getId());
        if (!StringUtils.isEmpty(status) && !status.equals(Enums.ExecutionStatus.UNKNOWN)) {
            return new Enums.ExecutionStatus(status);
        } else {
            Path tmpOutdirPath = Paths.get(job.getOutDir().getUri());
            // Check if the error file is present
            Path errorLog = tmpOutdirPath.resolve(getErrorLogFileName(job));

            if (Files.exists(errorLog)) {
                // FIXME: This may not be true. There is a delay between job starts (i.e. error log appears) and
                //  the analysis result creation

                // There must be some command line error. The job started running but did not finish well, otherwise we would find the
                // analysis-result.yml file
                return new Enums.ExecutionStatus(Enums.ExecutionStatus.ERROR, "Command line error");
            } else {
                return new Enums.ExecutionStatus(Enums.ExecutionStatus.QUEUED);
            }
        }

    }

    private ExecutionResult readExecutionResult(Job job, int expirationTimeInSeconds) {
        return ExecutionResultManager.findAndRead(Paths.get(job.getOutDir().getUri()), expirationTimeInSeconds);
    }

    private ExecutionResult readExecutionResult(Job job) {
        return ExecutionResultManager.findAndRead(Paths.get(job.getOutDir().getUri()));
    }

    private int processFinishedJob(Job job, Enums.ExecutionStatus status) {
        logger.info("[{}] - Processing finished job with status {}", job.getId(), status.getId());
        logger.info("[{}] - Registering job results from '{}'", job.getId(), Paths.get(job.getOutDir().getUri()));

        ExecutionResult execution = readExecutionResult(job);
        if (execution != null) {
            if (execution.getEnd() == null) {
                // This could happen if the job finished abruptly
                logger.info("[{}] Missing end date at ExecutionResult", job.getId());
                execution.setEnd(Date.from(Instant.now()));
                execution.getEvents().add(new Event(Event.Type.WARNING, "missing-execution-end-date",
                        "Missing execution field 'end'. Using an approximate end date."));
            }
            PrivateJobUpdateParams updateParams = new PrivateJobUpdateParams().setExecution(execution);
            try {
                jobManager.update(job.getStudy().getId(), job.getId(), updateParams, QueryOptions.empty(), token);
            } catch (CatalogException e) {
                logger.error("[{}] - Catastrophic error. Could not update job information with final result {}: {}", job.getId(),
                        updateParams.toString(), e.getMessage(), e);
                return 0;
            }
        }

        List<File> registeredFiles;
        try {
            Predicate<URI> uriPredicate = uri -> !ExecutionResultManager.isExecutionResultFile(uri.getPath())
                    && !ExecutionResultManager.isExecutionResultSwapFile(uri.getPath())
                    && !uri.getPath().contains("/scratch_");
            registeredFiles = fileManager.syncUntrackedFiles(job.getStudy().getId(), job.getOutDir().getPath(), uriPredicate, job.getId(),
                    token).getResults();
        } catch (CatalogException e) {
            logger.error("Could not register files in Catalog: {}", e.getMessage(), e);
            return 0;
        }

        // Register the job information
        PrivateJobUpdateParams updateParams = new PrivateJobUpdateParams();

        // Process output and log files
        List<File> outputFiles = new LinkedList<>();
        String logFileName = getLogFileName(job);
        String errorLogFileName = getErrorLogFileName(job);
        for (File registeredFile : registeredFiles) {
            if (registeredFile.getName().equals(logFileName)) {
                logger.info("[{}] - stdout file '{}'", job.getId(), registeredFile.getUri().getPath());
                updateParams.setStdout(registeredFile);
            } else if (registeredFile.getName().equals(errorLogFileName)) {
                logger.info("[{}] - stderr file: '{}'", job.getId(), registeredFile.getUri().getPath());
                updateParams.setStderr(registeredFile);
            } else {
                outputFiles.add(registeredFile);
            }
        }
        if (execution != null) {
            for (URI externalFile : execution.getExternalFiles()) {
                Query query = new Query(FileDBAdaptor.QueryParams.URI.key(), externalFile);
                try {
                    OpenCGAResult<File> search = fileManager.search(job.getStudy().getId(), query, FileManager.INCLUDE_FILE_URI_PATH,
                            token);
                    if (search.getNumResults() == 0) {
                        throw new CatalogException("File not found");
                    }
                    outputFiles.add(search.first());
                } catch (CatalogException e) {
                    logger.error("Could not obtain external file {}: {}", externalFile, e.getMessage(), e);
                    return 0;
                }
            }
        }
        updateParams.setOutput(outputFiles);


        updateParams.setInternal(new JobInternal());
        // Check status of analysis result or if there are files that could not be moved to outdir to decide the final result
        if (execution == null) {
            updateParams.getInternal().setStatus(new Enums.ExecutionStatus(Enums.ExecutionStatus.ERROR,
                    "Job could not finish successfully. Missing execution result"));
        } else if (execution.getStatus().getName().equals(Status.Type.ERROR)) {
            updateParams.getInternal().setStatus(new Enums.ExecutionStatus(Enums.ExecutionStatus.ERROR,
                    "Job could not finish successfully"));
        } else {
            switch (status.getId()) {
                case Enums.ExecutionStatus.DONE:
                case Enums.ExecutionStatus.READY:
                    updateParams.getInternal().setStatus(new Enums.ExecutionStatus(Enums.ExecutionStatus.DONE));
                    break;
                case Enums.ExecutionStatus.ABORTED:
                    updateParams.getInternal().setStatus(new Enums.ExecutionStatus(Enums.ExecutionStatus.ERROR, "Job aborted!"));
                    break;
                case Enums.ExecutionStatus.ERROR:
                default:
                    updateParams.getInternal().setStatus(new Enums.ExecutionStatus(Enums.ExecutionStatus.ERROR,
                            "Job could not finish successfully"));
                    break;
            }
        }

        logger.info("[{}] - Updating job information", job.getId());
        // We update the job information
        try {
            jobManager.update(job.getStudy().getId(), job.getId(), updateParams, QueryOptions.empty(), token);
        } catch (CatalogException e) {
            logger.error("[{}] - Catastrophic error. Could not update job information with final result {}: {}", job.getId(),
                    updateParams.toString(), e.getMessage(), e);
            return 0;
        }

        job.getInternal().setStatus(updateParams.getInternal().getStatus());
        notifyStatusChange(job);

        // If it is a template, we will store the execution results in the same template folder
        String toolId = job.getTool().getId();
        if (toolId.equals(TemplateRunner.ID)) {
            copyJobResultsInTemplateFolder(job, Paths.get(job.getOutDir().getUri()));
        }

        return 1;
    }

    private void copyJobResultsInTemplateFolder(Job job, Path outDirPath) {
        try {
            String templateId = String.valueOf(job.getParams().get("id"));

            // We obtain the basic studyPath where we will upload the file temporarily
            Study study = catalogManager.getStudyManager().get(job.getStudy().getId(),
                    new QueryOptions(QueryOptions.INCLUDE, StudyDBAdaptor.QueryParams.URI.key()), token).first();

            java.nio.file.Path studyPath = Paths.get(study.getUri());
            Path path = studyPath.resolve("OPENCGA").resolve("TEMPLATE").resolve(templateId);

            FileUtils.copyDirectory(outDirPath.toFile(), path.resolve(outDirPath.getFileName()).toFile());
            FileUtils.copyFile(outDirPath.resolve(TemplateRunner.ID + ".result.json").toFile(),
                    path.resolve(TemplateRunner.ID + ".result.json").toFile());
        } catch (CatalogException | IOException e) {
            logger.error("Could not store job results in template folder", e);
        }
    }

    private void notifyStatusChange(Job job) {
        if (job.getInternal().getWebhook().getUrl() != null) {
            executor.submit(() -> {
                try {
                    sendWebhookNotification(job, job.getInternal().getWebhook().getUrl());
                } catch (URISyntaxException | CatalogException | CloneNotSupportedException e) {
                    logger.warn("Could not store notification status: {}", e.getMessage(), e);
                }
            });
        }
    }

    private void sendWebhookNotification(Job job, URL url) throws URISyntaxException, CatalogException, CloneNotSupportedException {
        JobInternal jobInternal = new JobInternal(null, null, null, job.getInternal().getWebhook().clone(), null);
        PrivateJobUpdateParams updateParams = new PrivateJobUpdateParams()
                .setInternal(jobInternal);

        Map<String, Object> actionMap = new HashMap<>();
        actionMap.put(JobDBAdaptor.QueryParams.INTERNAL_EVENTS.key(), ParamUtils.BasicUpdateAction.ADD.name());
        QueryOptions options = new QueryOptions(Constants.ACTIONS, actionMap);

        Client client = ClientBuilder.newClient();
        Response post;
        try {
            post = client
                    .target(url.toURI())
                    .request(MediaType.APPLICATION_JSON)
                    .property(ClientProperties.CONNECT_TIMEOUT, 1000)
                    .property(ClientProperties.READ_TIMEOUT, 5000)
                    .post(Entity.json(job));
        } catch (ProcessingException e) {
            jobInternal.getWebhook().getStatus().put(job.getInternal().getStatus().getId(), JobInternalWebhook.Status.ERROR);
            jobInternal.setEvents(Collections.singletonList(new Event(Event.Type.ERROR, "Could not notify through webhook. "
                    + e.getMessage())));

            jobManager.update(job.getStudy().getId(), job.getId(), updateParams, options, token);

            return;
        }
        if (post.getStatus() == HttpStatus.SC_OK) {
            jobInternal.getWebhook().getStatus().put(job.getInternal().getStatus().getId(), JobInternalWebhook.Status.SUCCESS);
        } else {
            jobInternal.getWebhook().getStatus().put(job.getInternal().getStatus().getId(), JobInternalWebhook.Status.ERROR);
            jobInternal.setEvents(Collections.singletonList(new Event(Event.Type.ERROR, "Could not notify through webhook. HTTP response "
                    + "code: " + post.getStatus())));
        }

        jobManager.update(job.getStudy().getId(), job.getId(), updateParams, options, token);
    }

    private String getErrorLogFileName(Job job) {
        return job.getId() + ".err";
    }

    private String getLogFileName(Job job) {
        // WARNING: If we change the way we name log files, we will also need to change it in the "log" method from the JobManager !!
        return job.getId() + ".log";
    }

}<|MERGE_RESOLUTION|>--- conflicted
+++ resolved
@@ -640,15 +640,10 @@
             // Only organization owners or administrators can run tools with scope organization
             authorizationManager.checkIsAtLeastOrganizationOwnerOrAdmin(organizationId, user);
         } else {
-<<<<<<< HEAD
             long studyUid = catalogManager.getStudyManager().get(job.getStudy().getId(), new QueryOptions(QueryOptions.INCLUDE,
                     StudyDBAdaptor.QueryParams.UID.key()), token).first().getUid();
             if (authorizationManager.isAtLeastStudyAdministrator(organizationId, studyUid, user)) {
                 // Study and organization administrators can run tools with scope study or project
-=======
-            if (authorizationManager.isOrganizationOwnerOrAdmin(organizationId, user)) {
-                // Organization administrators can run tools with scope study or project
->>>>>>> 76b67948
                 return;
             }
 
