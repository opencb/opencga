/*
 * Copyright 2015-2020 OpenCB
 *
 * Licensed under the Apache License, Version 2.0 (the "License");
 * you may not use this file except in compliance with the License.
 * You may obtain a copy of the License at
 *
 *     http://www.apache.org/licenses/LICENSE-2.0
 *
 * Unless required by applicable law or agreed to in writing, software
 * distributed under the License is distributed on an "AS IS" BASIS,
 * WITHOUT WARRANTIES OR CONDITIONS OF ANY KIND, either express or implied.
 * See the License for the specific language governing permissions and
 * limitations under the License.
 */

package org.opencb.opencga.master.monitor.daemons;

import com.google.common.base.CaseFormat;
import org.apache.commons.collections4.CollectionUtils;
import org.apache.commons.io.FileUtils;
import org.apache.commons.lang3.StringUtils;
import org.apache.http.HttpStatus;
import org.glassfish.jersey.client.ClientProperties;
import org.opencb.commons.datastore.core.Event;
import org.opencb.commons.datastore.core.ObjectMap;
import org.opencb.commons.datastore.core.Query;
import org.opencb.commons.datastore.core.QueryOptions;
import org.opencb.opencga.analysis.clinical.ClinicalTsvAnnotationLoader;
import org.opencb.opencga.analysis.clinical.exomiser.ExomiserInterpretationAnalysis;
import org.opencb.opencga.analysis.clinical.rga.AuxiliarRgaAnalysis;
import org.opencb.opencga.analysis.clinical.rga.RgaAnalysis;
import org.opencb.opencga.analysis.clinical.team.TeamInterpretationAnalysis;
import org.opencb.opencga.analysis.clinical.tiering.CancerTieringInterpretationAnalysis;
import org.opencb.opencga.analysis.clinical.tiering.TieringInterpretationAnalysis;
import org.opencb.opencga.analysis.clinical.zetta.ZettaInterpretationAnalysis;
import org.opencb.opencga.analysis.cohort.CohortTsvAnnotationLoader;
import org.opencb.opencga.analysis.family.FamilyTsvAnnotationLoader;
import org.opencb.opencga.analysis.family.qc.FamilyQcAnalysis;
import org.opencb.opencga.analysis.file.*;
import org.opencb.opencga.analysis.individual.IndividualTsvAnnotationLoader;
import org.opencb.opencga.analysis.individual.qc.IndividualQcAnalysis;
import org.opencb.opencga.analysis.panel.PanelImportTask;
import org.opencb.opencga.analysis.sample.SampleTsvAnnotationLoader;
import org.opencb.opencga.analysis.sample.qc.SampleQcAnalysis;
import org.opencb.opencga.analysis.templates.TemplateRunner;
import org.opencb.opencga.analysis.tools.ToolFactory;
import org.opencb.opencga.analysis.variant.VariantExportTool;
import org.opencb.opencga.analysis.variant.gwas.GwasAnalysis;
import org.opencb.opencga.analysis.variant.hrdetect.HRDetectAnalysis;
import org.opencb.opencga.analysis.variant.inferredSex.InferredSexAnalysis;
import org.opencb.opencga.analysis.variant.julie.JulieTool;
import org.opencb.opencga.analysis.variant.knockout.KnockoutAnalysis;
import org.opencb.opencga.analysis.variant.mendelianError.MendelianErrorAnalysis;
import org.opencb.opencga.analysis.variant.mutationalSignature.MutationalSignatureAnalysis;
import org.opencb.opencga.analysis.variant.operations.*;
import org.opencb.opencga.analysis.variant.relatedness.RelatednessAnalysis;
import org.opencb.opencga.analysis.variant.samples.SampleEligibilityAnalysis;
import org.opencb.opencga.analysis.variant.samples.SampleVariantFilterAnalysis;
import org.opencb.opencga.analysis.variant.stats.CohortVariantStatsAnalysis;
import org.opencb.opencga.analysis.variant.stats.SampleVariantStatsAnalysis;
import org.opencb.opencga.analysis.variant.stats.VariantStatsAnalysis;
import org.opencb.opencga.analysis.wrappers.bwa.BwaWrapperAnalysis;
import org.opencb.opencga.analysis.wrappers.deeptools.DeeptoolsWrapperAnalysis;
import org.opencb.opencga.analysis.wrappers.exomiser.ExomiserWrapperAnalysis;
import org.opencb.opencga.analysis.wrappers.fastqc.FastqcWrapperAnalysis;
import org.opencb.opencga.analysis.wrappers.gatk.GatkWrapperAnalysis;
import org.opencb.opencga.analysis.wrappers.picard.PicardWrapperAnalysis;
import org.opencb.opencga.analysis.wrappers.plink.PlinkWrapperAnalysis;
import org.opencb.opencga.analysis.wrappers.rvtests.RvtestsWrapperAnalysis;
import org.opencb.opencga.analysis.wrappers.samtools.SamtoolsWrapperAnalysis;
import org.opencb.opencga.catalog.auth.authorization.AuthorizationManager;
import org.opencb.opencga.catalog.db.api.DBIterator;
import org.opencb.opencga.catalog.db.api.FileDBAdaptor;
import org.opencb.opencga.catalog.db.api.JobDBAdaptor;
import org.opencb.opencga.catalog.db.api.StudyDBAdaptor;
import org.opencb.opencga.catalog.exceptions.CatalogAuthorizationException;
import org.opencb.opencga.catalog.exceptions.CatalogDBException;
import org.opencb.opencga.catalog.exceptions.CatalogException;
import org.opencb.opencga.catalog.exceptions.CatalogIOException;
import org.opencb.opencga.catalog.io.IOManager;
import org.opencb.opencga.catalog.managers.CatalogManager;
import org.opencb.opencga.catalog.managers.FileManager;
import org.opencb.opencga.catalog.managers.JobManager;
import org.opencb.opencga.catalog.managers.StudyManager;
import org.opencb.opencga.catalog.utils.CatalogFqn;
import org.opencb.opencga.catalog.utils.Constants;
import org.opencb.opencga.catalog.utils.ParamUtils;
import org.opencb.opencga.core.api.ParamConstants;
import org.opencb.opencga.core.common.ExceptionUtils;
import org.opencb.opencga.core.common.TimeUtils;
import org.opencb.opencga.core.config.Execution;
import org.opencb.opencga.core.config.storage.StorageConfiguration;
import org.opencb.opencga.core.models.AclEntryList;
import org.opencb.opencga.core.models.JwtPayload;
import org.opencb.opencga.core.models.common.Enums;
import org.opencb.opencga.core.models.file.File;
import org.opencb.opencga.core.models.file.FileAclParams;
import org.opencb.opencga.core.models.file.FilePermissions;
import org.opencb.opencga.core.models.job.*;
import org.opencb.opencga.core.models.study.Group;
import org.opencb.opencga.core.models.study.Study;
import org.opencb.opencga.core.response.OpenCGAResult;
import org.opencb.opencga.core.tools.annotations.Tool;
import org.opencb.opencga.core.tools.result.ExecutionResult;
import org.opencb.opencga.core.tools.result.ExecutionResultManager;
import org.opencb.opencga.core.tools.result.Status;
import org.opencb.opencga.master.monitor.executors.BatchExecutor;
import org.opencb.opencga.master.monitor.executors.ExecutorFactory;
import org.opencb.opencga.master.monitor.models.PrivateJobUpdateParams;
import org.opencb.opencga.master.monitor.schedulers.JobScheduler;

import javax.ws.rs.ProcessingException;
import javax.ws.rs.client.Client;
import javax.ws.rs.client.ClientBuilder;
import javax.ws.rs.client.Entity;
import javax.ws.rs.core.MediaType;
import javax.ws.rs.core.Response;
import java.io.Closeable;
import java.io.IOException;
import java.net.URI;
import java.net.URISyntaxException;
import java.net.URL;
import java.nio.file.Files;
import java.nio.file.Path;
import java.nio.file.Paths;
import java.time.Instant;
import java.util.*;
import java.util.concurrent.ExecutorService;
import java.util.concurrent.Executors;
import java.util.concurrent.TimeUnit;
import java.util.function.Predicate;
import java.util.stream.Collectors;

import static org.opencb.opencga.catalog.utils.ParamUtils.AclAction.SET;
import static org.opencb.opencga.core.api.ParamConstants.JOB_PARAM;
import static org.opencb.opencga.core.api.ParamConstants.STUDY_PARAM;

/**
 * Created by imedina on 16/06/16.
 */
public class ExecutionDaemon extends MonitorParentDaemon implements Closeable {

    public static final String OUTDIR_PARAM = "outdir";
    public static final int EXECUTION_RESULT_FILE_EXPIRATION_SECONDS = (int) TimeUnit.MINUTES.toSeconds(10);
    public static final String REDACTED_TOKEN = "xxxxxxxxxxxxxxxxxxxxx";
    private final StorageConfiguration storageConfiguration;
    private final String internalCli;
    private final JobManager jobManager;
    private final FileManager fileManager;
    private final Map<String, Long> jobsCountByType = new HashMap<>();
    private final Map<String, Long> retainedLogsTime = new HashMap<>();
    protected BatchExecutor batchExecutor;

    private List<String> packages;

    private static final Map<String, String> TOOL_CLI_MAP;

    // Maximum number of jobs of each type (Pending, queued, running) that will be handled on each iteration.
    // Example: If there are 100 pending jobs, 15 queued, 70 running.
    // On first iteration, it will queue 50 out of the 100 pending jobs. It will check up to 50 queue-running changes out of the 65
    // (15 + 50 from pending), and it will check up to 50 finished jobs from the running ones.
    // On second iteration, it will queue the remaining 50 pending jobs, and so on...
    private static final int MAX_NUM_JOBS = 50;
    private final Query pendingJobsQuery;
    private final Query queuedJobsQuery;
    private final Query runningJobsQuery;
    private final QueryOptions queryOptions;

    private final ExecutorService executor = Executors.newSingleThreadExecutor();
    private final JobScheduler jobScheduler;

    static {
        TOOL_CLI_MAP = new HashMap<String, String>() {{
            put(FileUnlinkTask.ID, "files unlink");
            put(FileDeleteTask.ID, "files delete");
            put(FetchAndRegisterTask.ID, "files fetch");
            put(FileTsvAnnotationLoader.ID, "files tsv-load");
            put(PostLinkSampleAssociation.ID, "files postlink");

            put(SampleTsvAnnotationLoader.ID, "samples tsv-load");

            put(IndividualTsvAnnotationLoader.ID, "individuals tsv-load");

            put(CohortTsvAnnotationLoader.ID, "cohorts tsv-load");

            put(FamilyTsvAnnotationLoader.ID, "families tsv-load");

            put(PanelImportTask.ID, "panels import");

            put("alignment-index-run", "alignment index-run");
            put("coverage-index-run", "alignment coverage-index-run");
            put("alignment-stats-run", "alignment stats-run");
            put(BwaWrapperAnalysis.ID, "alignment " + BwaWrapperAnalysis.ID + "-run");
            put(SamtoolsWrapperAnalysis.ID, "alignment " + SamtoolsWrapperAnalysis.ID + "-run");
            put(DeeptoolsWrapperAnalysis.ID, "alignment " + DeeptoolsWrapperAnalysis.ID + "-run");
            put(FastqcWrapperAnalysis.ID, "alignment " + FastqcWrapperAnalysis.ID + "-run");
            put(PicardWrapperAnalysis.ID, "alignment " + PicardWrapperAnalysis.ID + "-run");

            put(VariantIndexOperationTool.ID, "variant index-run");
            put(VariantExportTool.ID, "variant export-run");
            put(VariantStatsAnalysis.ID, "variant stats-run");
            put("variant-stats-export", "variant stats-export-run");
            put(SampleVariantStatsAnalysis.ID, "variant sample-stats-run");
            put(CohortVariantStatsAnalysis.ID, "variant cohort-stats-run");
            put(GwasAnalysis.ID, "variant gwas-run");
            put(PlinkWrapperAnalysis.ID, "variant " + PlinkWrapperAnalysis.ID + "-run");
            put(RvtestsWrapperAnalysis.ID, "variant " + RvtestsWrapperAnalysis.ID + "-run");
            put(GatkWrapperAnalysis.ID, "variant " + GatkWrapperAnalysis.ID + "-run");
            put(ExomiserWrapperAnalysis.ID, "variant " + ExomiserWrapperAnalysis.ID + "-run");
            put(VariantSecondaryAnnotationIndexOperationTool.ID, "variant secondary-index");
            put(VariantSecondaryIndexSamplesDeleteOperationTool.ID, "variant secondary-index-delete");
            put(VariantScoreDeleteOperationTool.ID, "variant score-delete");
            put(VariantScoreIndexOperationTool.ID, "variant score-index");
            put(VariantSecondarySampleIndexOperationTool.ID, "variant sample-index");
            put(VariantFamilyIndexOperationTool.ID, "variant family-index");
            put(VariantAggregateFamilyOperationTool.ID, "variant aggregate-family");
            put(VariantAggregateOperationTool.ID, "variant aggregate");
            put(VariantAnnotationIndexOperationTool.ID, "variant annotation-index");
            put(VariantAnnotationDeleteOperationTool.ID, "variant annotation-delete");
            put(VariantAnnotationSaveOperationTool.ID, "variant annotation-save");
            put(SampleVariantFilterAnalysis.ID, "variant sample-run");
            put(KnockoutAnalysis.ID, "variant knockout-run");
            put(SampleEligibilityAnalysis.ID, "variant " + SampleEligibilityAnalysis.ID + "-run");
            put(MutationalSignatureAnalysis.ID, "variant " + MutationalSignatureAnalysis.ID + "-run");
            put(HRDetectAnalysis.ID, "variant " + HRDetectAnalysis.ID + "-run");
            put(MendelianErrorAnalysis.ID, "variant " + MendelianErrorAnalysis.ID + "-run");
            put(InferredSexAnalysis.ID, "variant " + InferredSexAnalysis.ID + "-run");
            put(RelatednessAnalysis.ID, "variant " + RelatednessAnalysis.ID + "-run");
            put(FamilyQcAnalysis.ID, "variant " + FamilyQcAnalysis.ID + "-run");
            put(IndividualQcAnalysis.ID, "variant " + IndividualQcAnalysis.ID + "-run");
            put(SampleQcAnalysis.ID, "variant " + SampleQcAnalysis.ID + "-run");

            put(TeamInterpretationAnalysis.ID, "clinical " + TeamInterpretationAnalysis.ID + "-run");
            put(TieringInterpretationAnalysis.ID, "clinical " + TieringInterpretationAnalysis.ID + "-run");
            put(ZettaInterpretationAnalysis.ID, "clinical " + ZettaInterpretationAnalysis.ID + "-run");
            put(CancerTieringInterpretationAnalysis.ID, "clinical " + CancerTieringInterpretationAnalysis.ID + "-run");
            put(ExomiserInterpretationAnalysis.ID, "clinical " + ExomiserInterpretationAnalysis.ID + "-run");

            put(RgaAnalysis.ID, "clinical " + RgaAnalysis.ID + "-run");
            put(AuxiliarRgaAnalysis.ID, "clinical " + AuxiliarRgaAnalysis.ID + "-run");
            put(ClinicalTsvAnnotationLoader.ID, "clinical tsv-load");

            put(JulieTool.ID, "variant julie-run");

            put(TemplateRunner.ID, "studies " + TemplateRunner.ID + "-run");
        }};
    }

    public ExecutionDaemon(int interval, String token, CatalogManager catalogManager, StorageConfiguration storageConfiguration,
                           String appHome) throws CatalogDBException {
        this(interval, token, catalogManager, storageConfiguration, appHome, Collections.singletonList(ToolFactory.DEFAULT_PACKAGE));
    }

    public ExecutionDaemon(int interval, String token, CatalogManager catalogManager, StorageConfiguration storageConfiguration,
                           String appHome, List<String> packages) throws CatalogDBException {
        super(interval, token, catalogManager);

        ExecutorFactory executorFactory = new ExecutorFactory(catalogManager.getConfiguration());
        this.batchExecutor = executorFactory.getExecutor();

        this.jobManager = catalogManager.getJobManager();
        this.fileManager = catalogManager.getFileManager();
        this.storageConfiguration = storageConfiguration;
        this.internalCli = appHome + "/bin/opencga-internal.sh";

        pendingJobsQuery = new Query(JobDBAdaptor.QueryParams.INTERNAL_STATUS_ID.key(), Enums.ExecutionStatus.PENDING);
        queuedJobsQuery = new Query(JobDBAdaptor.QueryParams.INTERNAL_STATUS_ID.key(), Enums.ExecutionStatus.QUEUED);
        runningJobsQuery = new Query(JobDBAdaptor.QueryParams.INTERNAL_STATUS_ID.key(), Enums.ExecutionStatus.RUNNING);
        // Sort jobs by priority and creation date
        queryOptions = new QueryOptions()
                .append(QueryOptions.SORT,
                        Arrays.asList(JobDBAdaptor.QueryParams.PRIORITY.key(), JobDBAdaptor.QueryParams.CREATION_DATE.key()))
                .append(QueryOptions.ORDER, QueryOptions.ASCENDING)
                .append(QueryOptions.LIMIT, MAX_NUM_JOBS);

        this.jobScheduler = new JobScheduler(catalogManager, token);

        if (CollectionUtils.isEmpty(packages)) {
            this.packages = Collections.singletonList(ToolFactory.DEFAULT_PACKAGE);
        } else {
            this.packages = packages;
        }
        logger.info("Packages where to find tools/analyses: " + StringUtils.join(this.packages, ", "));
    }

    public MonitorParentDaemon setBatchExecutor(BatchExecutor batchExecutor) {
        this.batchExecutor = batchExecutor;
        return this;
    }

    @Override
<<<<<<< HEAD
    protected void apply() throws Exception {
=======
    public void apply() throws Exception {
>>>>>>> 45366895
        checkJobs();
    }

    @Override
<<<<<<< HEAD
    public void run() {
        super.run();
=======
    public void close() throws IOException {
        batchExecutor.close();
>>>>>>> 45366895

        try {
            logger.info("Attempt to shutdown webhook executor");
            executor.shutdown();
            executor.awaitTermination(5, TimeUnit.SECONDS);
        } catch (InterruptedException e) {
            logger.error("Webhook tasks interrupted");
        } finally {
            if (!executor.isTerminated()) {
                logger.error("Cancel non-finished webhook tasks");
            }
            executor.shutdownNow();
            logger.info("Webhook tasks finished");
        }
    }

    protected void checkJobs() throws CatalogException {
        List<String> organizationIds = catalogManager.getAdminManager().getOrganizationIds(token);

        /*
        RUNNING JOBS
        */
        checkRunningJobs(organizationIds);

        /*
        QUEUED JOBS
        */
        checkQueuedJobs(organizationIds);

        long totalPendingJobs = 0;
        long totalQueuedJobs = 0;
        long totalRunningJobs = 0;
        for (String organizationId : organizationIds) {
            long pendingJobs = -1;
            long queuedJobs = -1;
            long runningJobs = -1;
            try {
                pendingJobs = jobManager.countInOrganization(organizationId, pendingJobsQuery, token).getNumMatches();
                queuedJobs = jobManager.countInOrganization(organizationId, queuedJobsQuery, token).getNumMatches();
                runningJobs = jobManager.countInOrganization(organizationId, runningJobsQuery, token).getNumMatches();
            } catch (CatalogException e) {
                logger.error("{}", e.getMessage(), e);
            }
            logger.info("----- EXECUTION DAEMON  ----- Organization={} --> pending={}, queued={}, running={}", organizationId, pendingJobs,
                    queuedJobs, runningJobs);
            totalPendingJobs += pendingJobs;
            totalQueuedJobs += queuedJobs;
            totalRunningJobs += runningJobs;
        }

        if (totalQueuedJobs == 0) {
            // Check PENDING jobs
            checkPendingJobs(organizationIds);
        }
    }

    protected void checkRunningJobs(List<String> organizationIds) {
        for (String organizationId : organizationIds) {
            int handledRunningJobs = 0;
            try (DBIterator<Job> iterator = jobManager.iteratorInOrganization(organizationId, runningJobsQuery, queryOptions, token)) {
                while (handledRunningJobs < MAX_NUM_JOBS && iterator.hasNext()) {
                    try {
                        Job job = iterator.next();
                        handledRunningJobs += checkRunningJob(job);
                    } catch (Exception e) {
                        logger.error("{}", e.getMessage(), e);
                    }
                }
            } catch (Exception e) {
                logger.error("{}", e.getMessage(), e);
            }
        }
    }

    protected int checkRunningJob(Job job) {
        Enums.ExecutionStatus jobStatus = getCurrentStatus(job);

        if (killSignalSent(job)) {
            logger.info("[{}] - Kill signal request received for job with status='{}'. Attempting to abort execution.", job.getId(),
                    job.getInternal().getStatus().getId());
            try {
                if (batchExecutor.kill(job.getId())) {
                    return abortKillJob(job, "Job was already in execution. Job killed by the user.");
                } else {
                    logger.info("[{}] - Kill signal send. Waiting for job to finish.", job.getId());
                    return 0;
                }
            } catch (Exception e) {
                // Skip this job. Will be retried next loop iteration
                logger.error("[{}] - Error trying to kill the job: {}", job.getId(), e.getMessage(), e);
                return 0;
            }
        }

        switch (jobStatus.getId()) {
            case Enums.ExecutionStatus.RUNNING:
                ExecutionResult result = readExecutionResult(job);
                if (result != null) {
                    if (result.getExecutor() != null
                            && result.getExecutor().getParams() != null
                            && result.getExecutor().getParams().containsKey(ParamConstants.TOKEN)) {
                        result.getExecutor().getParams().put(ParamConstants.TOKEN, REDACTED_TOKEN);
                    }
                    // Update the result of the job
                    PrivateJobUpdateParams updateParams = new PrivateJobUpdateParams().setExecution(result);
                    try {
                        jobManager.update(job.getStudy().getId(), job.getId(), updateParams, QueryOptions.empty(), token);
                    } catch (CatalogException e) {
                        logger.error("[{}] - Could not update result information: {}", job.getId(), e.getMessage(), e);
                        return 0;
                    }
                }
                return 1;
            case Enums.ExecutionStatus.ABORTED:
            case Enums.ExecutionStatus.ERROR:
            case Enums.ExecutionStatus.DONE:
            case Enums.ExecutionStatus.READY:
                // Register job results
                return processFinishedJob(job, jobStatus);
            case Enums.ExecutionStatus.QUEUED:
                // Running job went back to Queued?
                logger.info("Running job '{}' went back to '{}' status", job.getId(), jobStatus.getId());
                return setStatus(job, new Enums.ExecutionStatus(Enums.ExecutionStatus.QUEUED));
            case Enums.ExecutionStatus.PENDING:
            case Enums.ExecutionStatus.UNKNOWN:
            default:
                logger.info("Unexpected status '{}' for job '{}'", jobStatus.getId(), job.getId());
                return 0;

        }
    }

    protected void checkQueuedJobs(List<String> organizationIds) {
        for (String organizationId : organizationIds) {
            int handledQueuedJobs = 0;
            try (DBIterator<Job> iterator = jobManager.iteratorInOrganization(organizationId, queuedJobsQuery, queryOptions, token)) {
                while (handledQueuedJobs < MAX_NUM_JOBS && iterator.hasNext()) {
                    try {
                        Job job = iterator.next();
                        handledQueuedJobs += checkQueuedJob(job);
                    } catch (Exception e) {
                        logger.error("{}", e.getMessage(), e);
                    }
                }
            } catch (Exception e) {
                logger.error("{}", e.getMessage(), e);
            }
        }
    }

    /**
     * Check if the job is still queued or it has changed to running or error.
     *
     * @param job Job object.
     * @return 1 if the job has changed the status, 0 otherwise.
     */
    protected int checkQueuedJob(Job job) {
        Enums.ExecutionStatus status = getCurrentStatus(job);

        // If the job is already running, let the running-jobs step check it
        if (killSignalSent(job) && !status.getId().equals(Enums.ExecutionStatus.RUNNING)) {
            logger.info("[{}] - Kill signal request received for job with status='{}'. Attempting to avoid execution.", job.getId(),
                    job.getInternal().getStatus().getId());
            try {
                if (batchExecutor.kill(job.getId())) {
                    return abortKillJob(job, "Job was already queued. Job killed by the user.");
                } else {
                    logger.info("[{}] - Kill signal send. Waiting for job to finish.", job.getId());
                    return 0;
                }
            } catch (Exception e) {
                logger.error("[{}] - Error trying to kill the job: {}", job.getId(), e.getMessage(), e);
                // Skip this job. Will be retried next loop iteration
                return 0;
            }
        }

        switch (status.getId()) {
            case Enums.ExecutionStatus.QUEUED:
                // Job is still queued
                return 0;
            case Enums.ExecutionStatus.RUNNING:
                logger.info("[{}] - Updating status from {} to {}", job.getId(),
                        Enums.ExecutionStatus.QUEUED, Enums.ExecutionStatus.RUNNING);
                logger.info("[{}] - stdout file '{}'", job.getId(),
                        job.getOutDir().getUri().resolve(getLogFileName(job)).getPath());
                logger.info("[{}] - stderr file: '{}'", job.getId(),
                        job.getOutDir().getUri().resolve(getErrorLogFileName(job)).getPath());
                return setStatus(job, new Enums.ExecutionStatus(Enums.ExecutionStatus.RUNNING));
            case Enums.ExecutionStatus.ABORTED:
            case Enums.ExecutionStatus.ERROR:
            case Enums.ExecutionStatus.DONE:
            case Enums.ExecutionStatus.READY:
                // Job has finished the execution, so we need to register the job results
                return processFinishedJob(job, status);
            case Enums.ExecutionStatus.UNKNOWN:
                logger.info("Job '{}' in status {}", job.getId(), Enums.ExecutionStatus.UNKNOWN);
                return 0;
            default:
                logger.info("Unexpected status '{}' for job '{}'", status.getId(), job.getId());
                return 0;
        }
    }

    protected void checkPendingJobs(List<String> organizationIds) {
        // Clear job counts each cycle
        jobsCountByType.clear();

        // If there are no queued jobs, we can queue new jobs
        List<Job> pendingJobs = new LinkedList<>();
        List<Job> runningJobs = new LinkedList<>();

        for (String organizationId : organizationIds) {
            try (DBIterator<Job> iterator = jobManager.iteratorInOrganization(organizationId, pendingJobsQuery, queryOptions, token)) {
                while (iterator.hasNext()) {
                    pendingJobs.add(iterator.next());
                }
            } catch (Exception e) {
                logger.error("Error listing pending jobs from organization {}", organizationId, e);
                return;
            }

            try (DBIterator<Job> iterator = jobManager.iteratorInOrganization(organizationId, runningJobsQuery, queryOptions, token)) {
                while (iterator.hasNext()) {
                    runningJobs.add(iterator.next());
                }
            } catch (Exception e) {
                logger.error("Error listing running jobs from organization {}", organizationId, e);
                return;
            }
        }

        Iterator<Job> iterator = jobScheduler.schedule(pendingJobs, Collections.emptyList(), runningJobs);
        boolean success = false;
        while (iterator.hasNext() && !success) {
            Job job = iterator.next();
            try {
                success = checkPendingJob(job) > 0;
            } catch (Exception e) {
                logger.error("{}", e.getMessage(), e);
            }
        }
    }

    /**
     * Check everything is correct and queues the job.
     *
     * @param job Job object.
     * @return 1 if the job has changed the status, 0 otherwise.
     */
    protected int checkPendingJob(Job job) {
        if (StringUtils.isEmpty(job.getStudy().getId())) {
            return abortJob(job, "Missing mandatory 'study' field");
        }
        CatalogFqn catalogFqn = CatalogFqn.extractFqnFromStudyFqn(job.getStudy().getId());
        String organizationId = catalogFqn.getOrganizationId();

        if (StringUtils.isEmpty(job.getTool().getId())) {
            return abortJob(job, "Tool id '" + job.getTool().getId() + "' not found.");
        }

        if (killSignalSent(job)) {
            logger.info("[{}] - Kill signal request received for job with status='{}'. Job did not start the execution.", job.getId(),
                    job.getInternal().getStatus().getId());
            return abortJob(job, "Job killed by the user.");
        }

        if (!canBeQueued(organizationId, job)) {
            return 0;
        }

        Tool tool;
        try {
            tool = new ToolFactory().getTool(job.getTool().getId(), packages);
        } catch (Exception e) {
            logger.error(e.getMessage(), e);
            return abortJob(job, "Tool " + job.getTool().getId() + " not found", e);
        }

        try {
            checkToolExecutionPermission(organizationId, job);
        } catch (Exception e) {
            return abortJob(job, e);
        }

        PrivateJobUpdateParams updateParams = new PrivateJobUpdateParams();
        updateParams.setTool(new ToolInfo(tool.id(), tool.description(), tool.scope(), tool.type(), tool.resource()));

        if (tool.scope() == Tool.Scope.PROJECT) {
            String projectFqn = job.getStudy().getId().substring(0, job.getStudy().getId().indexOf(ParamConstants.PROJECT_STUDY_SEPARATOR));
            try {
                List<String> studyFqnSet = catalogManager.getStudyManager().search(projectFqn, new Query(),
                                new QueryOptions(QueryOptions.INCLUDE, Arrays.asList(StudyDBAdaptor.QueryParams.GROUPS.key(),
                                        StudyDBAdaptor.QueryParams.FQN.key())), token)
                        .getResults()
                        .stream()
                        .map(Study::getFqn)
                        .filter(fqn -> !fqn.equals(job.getStudy().getId()))
                        .distinct()
                        .collect(Collectors.toList());

                updateParams.setStudy(new JobStudyParam(job.getStudy().getId(), studyFqnSet));
            } catch (CatalogException e) {
                return abortJob(job, e);
            }
        }

        String userToken;
        try {
            userToken = catalogManager.getUserManager().getNonExpiringToken(organizationId, job.getUserId(), Collections.emptyMap(), token);
        } catch (CatalogException e) {
            return abortJob(job, "Internal error. Could not obtain token for user '" + job.getUserId() + "'", e);
        }

        if (CollectionUtils.isNotEmpty(job.getDependsOn())) {
            // The job(s) it depended on finished successfully. Check if the input files are correct.
            try {
                List<File> inputFiles = catalogManager.getJobManager().getJobInputFilesFromParams(job.getStudy().getId(), job, token);
                updateParams.setInput(inputFiles);
            } catch (CatalogException e) {
                return abortJob(job, e);
            }
        }

        Map<String, Object> params = job.getParams();
        String outDirPathParam = (String) params.get(OUTDIR_PARAM);
        if (!StringUtils.isEmpty(outDirPathParam)) {
            try {
                // Any path the user has requested
                updateParams.setOutDir(getValidInternalOutDir(job.getStudy().getId(), job, outDirPathParam, userToken));
            } catch (CatalogException e) {
                logger.error("Cannot create output directory. {}", e.getMessage(), e);
                return abortJob(job, "Cannot create output directory.", e);
            }
        } else {
            try {
                // JOBS/organizationId/user/job_id/
                updateParams.setOutDir(getValidDefaultOutDir(organizationId, job));
            } catch (CatalogException e) {
                return abortJob(job, "Cannot create output directory.", e);
            }
        }

        Path outDirPath = Paths.get(updateParams.getOutDir().getUri());
        params.put(OUTDIR_PARAM, outDirPath.toAbsolutePath().toString());
        params.put(JOB_PARAM, job.getId());

        // Define where the stdout and stderr will be stored
        Path stderr = outDirPath.resolve(getErrorLogFileName(job));
        Path stdout = outDirPath.resolve(getLogFileName(job));

        // Create cli
        String commandLine = buildCli(internalCli, job);
        String authenticatedCommandLine = commandLine + " " + ParamConstants.OPENCGA_TOKEN_CLI_PARAM + " " + userToken;
        String shadedCommandLine = commandLine + " " + ParamConstants.OPENCGA_TOKEN_CLI_PARAM + " " + REDACTED_TOKEN;

        updateParams.setCommandLine(shadedCommandLine);

        logger.info("Updating job {} from {} to {}", job.getId(), Enums.ExecutionStatus.PENDING, Enums.ExecutionStatus.QUEUED);
        updateParams.setInternal(new JobInternal(new Enums.ExecutionStatus(Enums.ExecutionStatus.QUEUED)));
        try {
            jobManager.update(job.getStudy().getId(), job.getId(), updateParams, QueryOptions.empty(), token);
        } catch (CatalogException e) {
            logger.error("Could not update job {}. {}", job.getId(), e.getMessage(), e);
            return 0;
        }

        try {
            String queue = getQueue(tool);
            logger.info("Queue job '{}' on queue '{}'", job.getId(), queue);
            batchExecutor.execute(job.getId(), queue, authenticatedCommandLine, stdout, stderr);
        } catch (Exception e) {
            return abortJob(job, "Error executing job.", e);
        }

        job.getInternal().setStatus(updateParams.getInternal().getStatus());
        notifyStatusChange(job);

        return 1;
    }

    private boolean killSignalSent(Job job) {
        return job.getInternal().isKillJobRequested();
    }

    protected void checkToolExecutionPermission(String organizationId, Job job) throws Exception {
        Tool tool = new ToolFactory().getTool(job.getTool().getId(), packages);

        AuthorizationManager authorizationManager = catalogManager.getAuthorizationManager();
        String user = job.getUserId();
        String userToken = catalogManager.getUserManager().getNonExpiringToken(organizationId, user, null, token);
        JwtPayload jwtPayload = catalogManager.getUserManager().validateToken(userToken);

        if (storageConfiguration.getMode() == StorageConfiguration.Mode.READ_ONLY) {
            // Hard check. Within READ_ONLY mode, if the tool is an operation on variant, rga or alignment, we forbid it.
            // Neither opencga administrators can run it.
            if (tool.type() ==  Tool.Type.OPERATION
                    && (tool.resource() == Enums.Resource.VARIANT
                    || tool.resource() == Enums.Resource.RGA
                    || tool.resource() == Enums.Resource.ALIGNMENT)) {
                // Forbid storage operations!
                throw new CatalogAuthorizationException("Unable to execute tool '" + tool.id() + "', "
                        + "which is an " + Tool.Type.OPERATION + " on resource " + tool.resource() + ". "
                        + "The storage engine is in mode=" + storageConfiguration.getMode());
            }
        }

        if (authorizationManager.isOpencgaAdministrator(jwtPayload)) {
            // Installation administrator user can run everything
            return;
        }

        if (tool.scope() == Tool.Scope.GLOBAL) {
            // Only installation administrators can run tools with scope global
            authorizationManager.checkIsOpencgaAdministrator(jwtPayload, "run tools with scope '" + Tool.Scope.GLOBAL + "'");
        } else if (tool.scope() == Tool.Scope.ORGANIZATION) {
            // Only organization owners or administrators can run tools with scope organization
            authorizationManager.checkIsAtLeastOrganizationOwnerOrAdmin(organizationId, user);
        } else {
            if (authorizationManager.isAtLeastOrganizationOwnerOrAdmin(organizationId, user)) {
                // Organization administrators can run tools with scope study or project
                return;
            }

            // Validate user is owner or belongs to the right group
            String requiredGroup;
            if (tool.type() == Tool.Type.OPERATION) {
                requiredGroup = ParamConstants.ADMINS_GROUP;
            } else {
                requiredGroup = ParamConstants.MEMBERS_GROUP;
            }

            List<Study> studiesToValidate;
            if (tool.scope() == Tool.Scope.PROJECT) {
                String projectFqn = job.getStudy().getId()
                        .substring(0, job.getStudy().getId().indexOf(ParamConstants.PROJECT_STUDY_SEPARATOR));
                studiesToValidate = catalogManager.getStudyManager().search(projectFqn, new Query(),
                        new QueryOptions(QueryOptions.INCLUDE, Arrays.asList(StudyDBAdaptor.QueryParams.GROUPS.key(),
                                StudyDBAdaptor.QueryParams.FQN.key())), token).getResults();
            } else {
                studiesToValidate = catalogManager.getStudyManager().get(job.getStudy().getId(),
                        new QueryOptions(QueryOptions.INCLUDE, Arrays.asList(StudyDBAdaptor.QueryParams.GROUPS.key(),
                                StudyDBAdaptor.QueryParams.FQN.key())), token).getResults();
            }

            List<String> missingStudies = new LinkedList<>();
            // It is not the owner, so we check if it is the right group
            for (Study study : studiesToValidate) {
                for (Group group : study.getGroups()) {
                    if (group.getId().equals(requiredGroup)) {
                        // If the user does not belong to the admins group
                        if (!group.getUserIds().contains(job.getUserId())) {
                            missingStudies.add(study.getFqn());
                        }
                        break;
                    }
                }
            }

            if (!missingStudies.isEmpty()) {
                throw new CatalogAuthorizationException("User '" + job.getUserId() + "' is not member of "
                        + requiredGroup + " of studies '" + missingStudies
                        + "'. The tool '" + job.getTool().getId()
                        + "' can only be executed by the project owners or members of " + requiredGroup);
            }

        }

    }

    private String getQueue(Tool tool) {
        String queue = "default";
        Execution execution = catalogManager.getConfiguration().getAnalysis().getExecution();
        if (StringUtils.isNotEmpty(execution.getDefaultQueue())) {
            queue = execution.getDefaultQueue();
        }
        if (execution.getToolsPerQueue() != null) {
            for (Map.Entry<String, List<String>> entry : execution.getToolsPerQueue().entrySet()) {
                if (entry.getValue().contains(tool.id())) {
                    queue = entry.getKey();
                }
            }
        }
        return queue;
    }

    private File getValidInternalOutDir(String study, Job job, String outDirPath, String userToken) throws CatalogException {
        // TODO: Remove this line when we stop passing the outdir as a query param in the URL
        outDirPath = outDirPath.replace(":", "/");
        if (!outDirPath.endsWith("/")) {
            outDirPath += "/";
        }
        File outDir;
        try {
            outDir = fileManager.get(study, outDirPath, FileManager.INCLUDE_FILE_URI_PATH, token).first();
        } catch (CatalogException e) {
            // Directory not found. Will try to create using user's token
            boolean parents = (boolean) job.getAttributes().getOrDefault(Job.OPENCGA_PARENTS, false);
            try {
                outDir = fileManager.createFolder(study, outDirPath, parents, "", FileManager.INCLUDE_FILE_URI_PATH,
                        userToken).first();
                IOManager ioManager = catalogManager.getIoManagerFactory().get(outDir.getUri());
                ioManager.createDirectory(outDir.getUri(), true);
            } catch (CatalogException | IOException e1) {
                throw new CatalogException("Cannot create output directory. " + e1.getMessage(), e1.getCause());
            }
        }

        // Ensure the directory is empty
        IOManager ioManager;
        try {
            ioManager = catalogManager.getIoManagerFactory().get(outDir.getUri());
        } catch (IOException e) {
            throw CatalogIOException.ioManagerException(outDir.getUri(), e);
        }
        if (!ioManager.isDirectory(outDir.getUri())) {
            throw new CatalogException(OUTDIR_PARAM + " seems not to be a directory");
        }
        if (!ioManager.listFiles(outDir.getUri()).isEmpty()) {
            throw new CatalogException(OUTDIR_PARAM + " " + outDirPath + " is not an empty directory");
        }

        return outDir;
    }

    private File getValidDefaultOutDir(String organizationId, Job job) throws CatalogException {
        File folder = fileManager.createFolder(job.getStudy().getId(), "JOBS/" + organizationId + "/" + job.getUserId() + "/"
                + TimeUtils.getDay() + "/" + job.getId(), true, "Job " + job.getTool().getId(), job.getId(), QueryOptions.empty(), token)
                .first();

        // By default, OpenCGA will not create the physical folders until there is a file, so we need to create it manually
        try {
            catalogManager.getIoManagerFactory().get(folder.getUri()).createDirectory(folder.getUri(), true);
        } catch (CatalogIOException | IOException e) {
            throw new CatalogException("Cannot create job directory '" + folder.getUri() + "' for path '" + folder.getPath() + "'");
        }

        // Check if the user already has permissions set in his folder
        OpenCGAResult<AclEntryList<FilePermissions>> result = fileManager.getAcls(job.getStudy().getId(),
                Collections.singletonList("JOBS/" + organizationId + "/" + job.getUserId() + "/"), job.getUserId(), true, token);
        if (result.getNumResults() == 0 || result.first().getAcl().isEmpty()
                || CollectionUtils.isEmpty(result.first().getAcl().get(0).getPermissions())) {
            // Add permissions to do anything under that path to the user launching the job
            String allFilePermissions = EnumSet.allOf(FilePermissions.class)
                    .stream()
                    .map(FilePermissions::toString)
                    .collect(Collectors.joining(","));
            fileManager.updateAcl(job.getStudy().getId(), Collections.singletonList("JOBS/" + organizationId + "/" + job.getUserId() + "/"),
                    job.getUserId(), new FileAclParams(null, allFilePermissions), SET, token);
            // Remove permissions to the @members group
            fileManager.updateAcl(job.getStudy().getId(), Collections.singletonList("JOBS/" + organizationId + "/" + job.getUserId() + "/"),
                    StudyManager.MEMBERS, new FileAclParams(null, ""), SET, token);
        }

        return folder;
    }

    public static String buildCli(String internalCli, Job job) {
        String toolId = job.getTool().getId();
        String internalCommand = TOOL_CLI_MAP.get(toolId);
        if (StringUtils.isEmpty(internalCommand) || job.isDryRun()) {
            ObjectMap params = new ObjectMap()
                    .append(JOB_PARAM, job.getId())
                    .append(STUDY_PARAM, job.getStudy().getId());
            return buildCli(internalCli, "tools execute-job", params);
        } else {
            ObjectMap params = new ObjectMap(job.getParams());
            return buildCli(internalCli, internalCommand, params);
        }
    }

    public static String buildCli(String internalCli, String internalCommand, Map<String, Object> params) {
        StringBuilder cliBuilder = new StringBuilder()
                .append(internalCli)
                .append(" ").append(internalCommand);
        for (Map.Entry<String, Object> entry : params.entrySet()) {
            String key = entry.getKey();
            String param = CaseFormat.LOWER_CAMEL.to(CaseFormat.LOWER_HYPHEN, key);
            if (entry.getValue() instanceof Map) {
                Map<String, ?> dynamicParams = (Map<String, ?>) entry.getValue();
                for (Map.Entry<String, ?> dynamicEntry : dynamicParams.entrySet()) {
                    if (dynamicEntry.getValue() != null) {
                        cliBuilder.append(" ").append("--").append(param).append(" ");
                        escapeCliArg(cliBuilder, dynamicEntry.getKey());
                        cliBuilder.append("=");
                        escapeCliArg(cliBuilder, dynamicEntry.getValue().toString());
                    }
                }
            } else {
                if (entry.getValue() != null) {
                    if (!StringUtils.isAlphanumeric(StringUtils.replaceChars(key, "-_", ""))) {
                        // This should never happen
                        throw new IllegalArgumentException("Invalid job param key '" + key + "'");
                    }
                    cliBuilder
                            .append(" --").append(param)
                            .append(" ");
                    escapeCliArg(cliBuilder, entry.getValue().toString());
                }
            }
        }
        return cliBuilder.toString();
    }

    /**
     * Escape args if needed.
     * <p>
     * Surround with single quotes. ('value')
     * Detect if the value had any single quote, and escape them with double quotes ("'")
     * <p>
     * --description It's true
     * --description 'It'"'"'s true'
     * <p>
     * 'It'
     * "'"
     * 's true'
     *
     * @param cliBuilder CommandLine StringBuilder
     * @param value      value to escape
     */
    public static void escapeCliArg(StringBuilder cliBuilder, String value) {
        if (StringUtils.isAlphanumeric(value) || StringUtils.isEmpty(value)) {
            cliBuilder.append(value);
        } else {
            if (value.contains("'")) {
                value = value.replace("'", "'\"'\"'");
            }
            cliBuilder.append("'").append(value).append("'");
        }
    }

    private boolean canBeQueued(String organizationId, Job job) {
        if (job.getDependsOn() != null && !job.getDependsOn().isEmpty()) {
            for (Job tmpJob : job.getDependsOn()) {
                if (!Enums.ExecutionStatus.DONE.equals(tmpJob.getInternal().getStatus().getId())) {
                    if (Enums.ExecutionStatus.ABORTED.equals(tmpJob.getInternal().getStatus().getId())
                            || Enums.ExecutionStatus.ERROR.equals(tmpJob.getInternal().getStatus().getId())) {
                        abortJob(job, "Job '" + tmpJob.getId() + "' it depended on did not finish successfully");
                    }
                    return false;
                }
            }
        }

        if (!batchExecutor.canBeQueued()) {
            return false;
        }

        if (StringUtils.isNotEmpty(job.getScheduledStartTime())) {
            Date date = TimeUtils.toDate(job.getScheduledStartTime());
            if (date.after(new Date())) {
                logger.debug("Job '{}' can't be queued yet. It is scheduled to start at '{}'.", job.getId(), job.getScheduledStartTime());
                return false;
            }
        }

        Integer maxJobs = catalogManager.getConfiguration().getAnalysis().getExecution().getMaxConcurrentJobs().get(job.getTool().getId());
        if (maxJobs == null) {
            // No limit for this tool
            return true;
        } else {
            return canBeQueued(organizationId, job.getTool().getId(), maxJobs);
        }
    }

    private boolean canBeQueued(String organizationId, String toolId, int maxJobs) {
        Query query = new Query()
                .append(JobDBAdaptor.QueryParams.INTERNAL_STATUS_ID.key(), Enums.ExecutionStatus.QUEUED + ","
                        + Enums.ExecutionStatus.RUNNING)
                .append(JobDBAdaptor.QueryParams.TOOL_ID.key(), toolId);
        long currentJobs = jobsCountByType.computeIfAbsent(toolId, k -> {
            try {
                return catalogManager.getJobManager().countInOrganization(organizationId, query, token).getNumMatches();
            } catch (CatalogException e) {
                logger.error("Error counting the current number of running and queued \"" + toolId + "\" jobs", e);
                return 0L;
            }
        });
        if (currentJobs >= maxJobs) {
            long now = System.currentTimeMillis();
            Long lastTimeLog = retainedLogsTime.getOrDefault(toolId, 0L);
            if (now - lastTimeLog > 60000) {
                logger.info("There are {} " + toolId + " jobs running or queued already. "
                        + "Current limit is {}. "
                        + "Halt new " + toolId + " jobs.", currentJobs, maxJobs);
                retainedLogsTime.put(toolId, now);
            }
            return false;
        } else {
            jobsCountByType.remove(toolId);
            retainedLogsTime.put(toolId, 0L);
            return true;
        }
    }

    private int abortJob(Job job, Exception e) {
        return abortJob(job, e.getMessage(), e);
    }

    private int abortJob(Job job, String message, Exception e) {
        logger.error(message, e);
        if (!message.endsWith(" ")) {
            message += " ";
        }
        return abortJob(job, message + ExceptionUtils.prettyExceptionMessage(e));
    }

    private int abortJob(Job job, String description) {
        logger.info("[{}] - Aborting job - Reason: '{}'", job.getId(), description);
        return setStatus(job, new Enums.ExecutionStatus(Enums.ExecutionStatus.ABORTED, description));
    }

    private int abortKillJob(Job job, String description) {
        logger.info("[{}] -Aborting job - Reason: '{}'", job.getId(), description);
        return processFinishedJob(job, new Enums.ExecutionStatus(Enums.ExecutionStatus.ABORTED, description));
    }

    private int setStatus(Job job, Enums.ExecutionStatus status) {
        PrivateJobUpdateParams updateParams = new PrivateJobUpdateParams().setInternal(new JobInternal(status));

        try {
            jobManager.update(job.getStudy().getId(), job.getId(), updateParams, QueryOptions.empty(), token);
        } catch (CatalogException e) {
            logger.error("Unexpected error. Cannot update job '{}' to status '{}'. {}", job.getId(),
                    updateParams.getInternal().getStatus().getId(), e.getMessage(), e);
            return 0;
        }

        job.getInternal().setStatus(status);
        notifyStatusChange(job);

        return 1;
    }

    private Enums.ExecutionStatus getCurrentStatus(Job job) {
        // Check if analysis result file is there
        ExecutionResult execution = readExecutionResult(job, EXECUTION_RESULT_FILE_EXPIRATION_SECONDS);
        if (execution != null) {
            return new Enums.ExecutionStatus(execution.getStatus().getName().name());
        }

        String status = batchExecutor.getStatus(job.getId());
        if (!StringUtils.isEmpty(status) && !status.equals(Enums.ExecutionStatus.UNKNOWN)) {
            return new Enums.ExecutionStatus(status);
        } else {
            Path tmpOutdirPath = Paths.get(job.getOutDir().getUri());
            // Check if the error file is present
            Path errorLog = tmpOutdirPath.resolve(getErrorLogFileName(job));

            if (Files.exists(errorLog)) {
                // FIXME: This may not be true. There is a delay between job starts (i.e. error log appears) and
                //  the analysis result creation

                // There must be some command line error. The job started running but did not finish well, otherwise we would find the
                // analysis-result.yml file
                return new Enums.ExecutionStatus(Enums.ExecutionStatus.ERROR, "Command line error");
            } else {
                return new Enums.ExecutionStatus(Enums.ExecutionStatus.QUEUED);
            }
        }

    }

    private ExecutionResult readExecutionResult(Job job, int expirationTimeInSeconds) {
        return ExecutionResultManager.findAndRead(Paths.get(job.getOutDir().getUri()), expirationTimeInSeconds);
    }

    private ExecutionResult readExecutionResult(Job job) {
        return ExecutionResultManager.findAndRead(Paths.get(job.getOutDir().getUri()));
    }

    private int processFinishedJob(Job job, Enums.ExecutionStatus status) {
        logger.info("[{}] - Processing finished job with status {}", job.getId(), status.getId());
        logger.info("[{}] - Registering job results from '{}'", job.getId(), Paths.get(job.getOutDir().getUri()));

        ExecutionResult execution = readExecutionResult(job);
        if (execution == null) {
            logger.warn("[{}] - Execution result not found", job.getId());
        } else {
            if (execution.getEnd() == null) {
                // This could happen if the job finished abruptly
                logger.info("[{}] Missing end date at ExecutionResult", job.getId());
                execution.setEnd(Date.from(Instant.now()));
                execution.getEvents().add(new Event(Event.Type.WARNING, "missing-execution-end-date",
                        "Missing execution field 'end'. Using an approximate end date."));
            }
            PrivateJobUpdateParams updateParams = new PrivateJobUpdateParams().setExecution(execution);
            try {
                jobManager.update(job.getStudy().getId(), job.getId(), updateParams, QueryOptions.empty(), token);
            } catch (CatalogException e) {
                logger.error("[{}] - Catastrophic error. Could not update job information with final result {}: {}", job.getId(),
                        updateParams.toString(), e.getMessage(), e);
                return 0;
            }
        }

        List<File> registeredFiles;
        try {
            Predicate<URI> uriPredicate = uri -> !ExecutionResultManager.isExecutionResultFile(uri.getPath())
                    && !ExecutionResultManager.isExecutionResultSwapFile(uri.getPath())
                    && !uri.getPath().contains("/scratch_");
            registeredFiles = fileManager.syncUntrackedFiles(job.getStudy().getId(), job.getOutDir().getPath(), uriPredicate, job.getId(),
                    token).getResults();
        } catch (CatalogException e) {
            logger.error("Could not register files in Catalog: {}", e.getMessage(), e);
            return 0;
        }

        // Register the job information
        PrivateJobUpdateParams updateParams = new PrivateJobUpdateParams();

        // Process output and log files
        List<File> outputFiles = new LinkedList<>();
        String logFileName = getLogFileName(job);
        String errorLogFileName = getErrorLogFileName(job);
        for (File registeredFile : registeredFiles) {
            if (registeredFile.getName().equals(logFileName)) {
                logger.info("[{}] - stdout file '{}'", job.getId(), registeredFile.getUri().getPath());
                updateParams.setStdout(registeredFile);
            } else if (registeredFile.getName().equals(errorLogFileName)) {
                logger.info("[{}] - stderr file: '{}'", job.getId(), registeredFile.getUri().getPath());
                updateParams.setStderr(registeredFile);
            } else {
                outputFiles.add(registeredFile);
            }
        }
        if (execution != null) {
            for (URI externalFile : execution.getExternalFiles()) {
                Query query = new Query(FileDBAdaptor.QueryParams.URI.key(), externalFile);
                try {
                    OpenCGAResult<File> search = fileManager.search(job.getStudy().getId(), query, FileManager.INCLUDE_FILE_URI_PATH,
                            token);
                    if (search.getNumResults() == 0) {
                        throw new CatalogException("File not found");
                    }
                    outputFiles.add(search.first());
                } catch (CatalogException e) {
                    logger.error("Could not obtain external file {}: {}", externalFile, e.getMessage(), e);
                    return 0;
                }
            }
        }
        updateParams.setOutput(outputFiles);


        updateParams.setInternal(new JobInternal());
        // Check status of analysis result or if there are files that could not be moved to outdir to decide the final result
        switch (status.getId()) {
            case Enums.ExecutionStatus.DONE:
            case Enums.ExecutionStatus.READY:
                if (execution == null) {
                    // Regardless of the status, without execution result, we will set the status to ERROR
                    updateParams.getInternal().setStatus(new Enums.ExecutionStatus(Enums.ExecutionStatus.ERROR,
                            "Job could not finish successfully. Missing execution result"));
                } else if (execution.getStatus().getName() == Status.Type.ERROR) {
                    // Discrepancy between the status in the execution result and the status of the job
                    status.setDescription("Job could not finish successfully."
                            + " Execution result status: " + execution.getStatus().getName());
                    updateParams.getInternal().setStatus(status);
                } else {
                    updateParams.getInternal().setStatus(new Enums.ExecutionStatus(Enums.ExecutionStatus.DONE));
                }
                break;
            case Enums.ExecutionStatus.ABORTED:
                updateParams.getInternal().setStatus(status);
                break;
            case Enums.ExecutionStatus.ERROR:
            default:
                if (StringUtils.isEmpty(status.getDescription())) {
                    status.setDescription("Job could not finish successfully");
                }
                updateParams.getInternal().setStatus(status);
                break;
        }


        logger.info("[{}] - Updating job information", job.getId());
        // We update the job information
        try {
            jobManager.update(job.getStudy().getId(), job.getId(), updateParams, QueryOptions.empty(), token);
        } catch (CatalogException e) {
            logger.error("[{}] - Catastrophic error. Could not update job information with final result {}: {}", job.getId(),
                    updateParams.toString(), e.getMessage(), e);
            return 0;
        }

        job.getInternal().setStatus(updateParams.getInternal().getStatus());
        notifyStatusChange(job);

        // If it is a template, we will store the execution results in the same template folder
        String toolId = job.getTool().getId();
        if (toolId.equals(TemplateRunner.ID)) {
            copyJobResultsInTemplateFolder(job, Paths.get(job.getOutDir().getUri()));
        }

        return 1;
    }

    private void copyJobResultsInTemplateFolder(Job job, Path outDirPath) {
        try {
            String templateId = String.valueOf(job.getParams().get("id"));

            // We obtain the basic studyPath where we will upload the file temporarily
            Study study = catalogManager.getStudyManager().get(job.getStudy().getId(),
                    new QueryOptions(QueryOptions.INCLUDE, StudyDBAdaptor.QueryParams.URI.key()), token).first();

            java.nio.file.Path studyPath = Paths.get(study.getUri());
            Path path = studyPath.resolve("OPENCGA").resolve("TEMPLATE").resolve(templateId);

            FileUtils.copyDirectory(outDirPath.toFile(), path.resolve(outDirPath.getFileName()).toFile());
            FileUtils.copyFile(outDirPath.resolve(TemplateRunner.ID + ".result.json").toFile(),
                    path.resolve(TemplateRunner.ID + ".result.json").toFile());
        } catch (CatalogException | IOException e) {
            logger.error("Could not store job results in template folder", e);
        }
    }

    private void notifyStatusChange(Job job) {
        if (job.getInternal().getWebhook().getUrl() != null) {
            executor.submit(() -> {
                try {
                    sendWebhookNotification(job, job.getInternal().getWebhook().getUrl());
                } catch (URISyntaxException | CatalogException | CloneNotSupportedException e) {
                    logger.warn("Could not store notification status: {}", e.getMessage(), e);
                }
            });
        }
    }

    private void sendWebhookNotification(Job job, URL url) throws URISyntaxException, CatalogException, CloneNotSupportedException {
        JobInternal jobInternal = new JobInternal(null, null, null, job.getInternal().getWebhook().clone(), null, false);
        PrivateJobUpdateParams updateParams = new PrivateJobUpdateParams()
                .setInternal(jobInternal);

        Map<String, Object> actionMap = new HashMap<>();
        actionMap.put(JobDBAdaptor.QueryParams.INTERNAL_EVENTS.key(), ParamUtils.BasicUpdateAction.ADD.name());
        QueryOptions options = new QueryOptions(Constants.ACTIONS, actionMap);

        Client client = ClientBuilder.newClient();
        Response post;
        try {
            post = client
                    .target(url.toURI())
                    .request(MediaType.APPLICATION_JSON)
                    .property(ClientProperties.CONNECT_TIMEOUT, 1000)
                    .property(ClientProperties.READ_TIMEOUT, 5000)
                    .post(Entity.json(job));
        } catch (ProcessingException e) {
            jobInternal.getWebhook().getStatus().put(job.getInternal().getStatus().getId(), JobInternalWebhook.Status.ERROR);
            jobInternal.setEvents(Collections.singletonList(new Event(Event.Type.ERROR, "Could not notify through webhook. "
                    + e.getMessage())));

            jobManager.update(job.getStudy().getId(), job.getId(), updateParams, options, token);

            return;
        }
        if (post.getStatus() == HttpStatus.SC_OK) {
            jobInternal.getWebhook().getStatus().put(job.getInternal().getStatus().getId(), JobInternalWebhook.Status.SUCCESS);
        } else {
            jobInternal.getWebhook().getStatus().put(job.getInternal().getStatus().getId(), JobInternalWebhook.Status.ERROR);
            jobInternal.setEvents(Collections.singletonList(new Event(Event.Type.ERROR, "Could not notify through webhook. HTTP response "
                    + "code: " + post.getStatus())));
        }

        jobManager.update(job.getStudy().getId(), job.getId(), updateParams, options, token);
    }

    private String getErrorLogFileName(Job job) {
        return job.getId() + ".err";
    }

    private String getLogFileName(Job job) {
        // WARNING: If we change the way we name log files, we will also need to change it in the "log" method from the JobManager !!
        return job.getId() + ".log";
    }

}<|MERGE_RESOLUTION|>--- conflicted
+++ resolved
@@ -290,22 +290,14 @@
     }
 
     @Override
-<<<<<<< HEAD
-    protected void apply() throws Exception {
-=======
     public void apply() throws Exception {
->>>>>>> 45366895
         checkJobs();
     }
 
+
     @Override
-<<<<<<< HEAD
-    public void run() {
-        super.run();
-=======
     public void close() throws IOException {
         batchExecutor.close();
->>>>>>> 45366895
 
         try {
             logger.info("Attempt to shutdown webhook executor");
