/*
 * Copyright 2015-2020 OpenCB
 *
 * Licensed under the Apache License, Version 2.0 (the "License");
 * you may not use this file except in compliance with the License.
 * You may obtain a copy of the License at
 *
 *     http://www.apache.org/licenses/LICENSE-2.0
 *
 * Unless required by applicable law or agreed to in writing, software
 * distributed under the License is distributed on an "AS IS" BASIS,
 * WITHOUT WARRANTIES OR CONDITIONS OF ANY KIND, either express or implied.
 * See the License for the specific language governing permissions and
 * limitations under the License.
 */

package org.opencb.opencga.master.monitor.daemons;

import com.google.common.base.CaseFormat;
import org.apache.commons.collections4.CollectionUtils;
import org.apache.commons.io.FileUtils;
import org.apache.commons.lang3.StringUtils;
import org.apache.http.HttpStatus;
import org.glassfish.jersey.client.ClientProperties;
import org.opencb.commons.datastore.core.Event;
import org.opencb.commons.datastore.core.ObjectMap;
import org.opencb.commons.datastore.core.Query;
import org.opencb.commons.datastore.core.QueryOptions;
import org.opencb.opencga.analysis.clinical.ClinicalTsvAnnotationLoader;
import org.opencb.opencga.analysis.clinical.exomiser.ExomiserInterpretationAnalysis;
import org.opencb.opencga.analysis.clinical.rga.AuxiliarRgaAnalysis;
import org.opencb.opencga.analysis.clinical.rga.RgaAnalysis;
import org.opencb.opencga.analysis.clinical.team.TeamInterpretationAnalysis;
import org.opencb.opencga.analysis.clinical.tiering.CancerTieringInterpretationAnalysis;
import org.opencb.opencga.analysis.clinical.tiering.TieringInterpretationAnalysis;
import org.opencb.opencga.analysis.clinical.zetta.ZettaInterpretationAnalysis;
import org.opencb.opencga.analysis.cohort.CohortTsvAnnotationLoader;
import org.opencb.opencga.analysis.family.FamilyTsvAnnotationLoader;
import org.opencb.opencga.analysis.family.qc.FamilyQcAnalysis;
import org.opencb.opencga.analysis.file.*;
import org.opencb.opencga.analysis.individual.IndividualTsvAnnotationLoader;
import org.opencb.opencga.analysis.individual.qc.IndividualQcAnalysis;
import org.opencb.opencga.analysis.panel.PanelImportTask;
import org.opencb.opencga.analysis.sample.SampleTsvAnnotationLoader;
import org.opencb.opencga.analysis.sample.qc.SampleQcAnalysis;
import org.opencb.opencga.analysis.templates.TemplateRunner;
import org.opencb.opencga.analysis.tools.ToolFactory;
import org.opencb.opencga.analysis.variant.VariantExportTool;
import org.opencb.opencga.analysis.variant.gwas.GwasAnalysis;
import org.opencb.opencga.analysis.variant.hrdetect.HRDetectAnalysis;
import org.opencb.opencga.analysis.variant.inferredSex.InferredSexAnalysis;
import org.opencb.opencga.analysis.variant.julie.JulieTool;
import org.opencb.opencga.analysis.variant.knockout.KnockoutAnalysis;
import org.opencb.opencga.analysis.variant.mendelianError.MendelianErrorAnalysis;
import org.opencb.opencga.analysis.variant.mutationalSignature.MutationalSignatureAnalysis;
import org.opencb.opencga.analysis.variant.operations.*;
import org.opencb.opencga.analysis.variant.relatedness.RelatednessAnalysis;
import org.opencb.opencga.analysis.variant.samples.SampleEligibilityAnalysis;
import org.opencb.opencga.analysis.variant.samples.SampleVariantFilterAnalysis;
import org.opencb.opencga.analysis.variant.stats.CohortVariantStatsAnalysis;
import org.opencb.opencga.analysis.variant.stats.SampleVariantStatsAnalysis;
import org.opencb.opencga.analysis.variant.stats.VariantStatsAnalysis;
import org.opencb.opencga.analysis.wrappers.bwa.BwaWrapperAnalysis;
import org.opencb.opencga.analysis.wrappers.deeptools.DeeptoolsWrapperAnalysis;
import org.opencb.opencga.analysis.wrappers.exomiser.ExomiserWrapperAnalysis;
import org.opencb.opencga.analysis.wrappers.fastqc.FastqcWrapperAnalysis;
import org.opencb.opencga.analysis.wrappers.gatk.GatkWrapperAnalysis;
import org.opencb.opencga.analysis.wrappers.picard.PicardWrapperAnalysis;
import org.opencb.opencga.analysis.wrappers.plink.PlinkWrapperAnalysis;
import org.opencb.opencga.analysis.wrappers.rvtests.RvtestsWrapperAnalysis;
import org.opencb.opencga.analysis.wrappers.samtools.SamtoolsWrapperAnalysis;
import org.opencb.opencga.catalog.auth.authorization.AuthorizationManager;
import org.opencb.opencga.catalog.db.api.DBIterator;
import org.opencb.opencga.catalog.db.api.FileDBAdaptor;
import org.opencb.opencga.catalog.db.api.JobDBAdaptor;
import org.opencb.opencga.catalog.db.api.StudyDBAdaptor;
import org.opencb.opencga.catalog.exceptions.CatalogAuthorizationException;
import org.opencb.opencga.catalog.exceptions.CatalogDBException;
import org.opencb.opencga.catalog.exceptions.CatalogException;
import org.opencb.opencga.catalog.exceptions.CatalogIOException;
import org.opencb.opencga.catalog.io.IOManager;
import org.opencb.opencga.catalog.managers.CatalogManager;
import org.opencb.opencga.catalog.managers.FileManager;
import org.opencb.opencga.catalog.managers.JobManager;
import org.opencb.opencga.catalog.managers.StudyManager;
import org.opencb.opencga.catalog.utils.Constants;
import org.opencb.opencga.catalog.utils.ParamUtils;
import org.opencb.opencga.core.api.ParamConstants;
import org.opencb.opencga.core.common.ExceptionUtils;
import org.opencb.opencga.core.common.TimeUtils;
import org.opencb.opencga.core.config.Execution;
import org.opencb.opencga.core.config.storage.StorageConfiguration;
import org.opencb.opencga.core.models.AclEntryList;
import org.opencb.opencga.core.models.JwtPayload;
import org.opencb.opencga.core.models.common.Enums;
import org.opencb.opencga.core.models.file.File;
import org.opencb.opencga.core.models.file.FileAclParams;
import org.opencb.opencga.core.models.file.FilePermissions;
import org.opencb.opencga.core.models.job.*;
import org.opencb.opencga.core.models.study.Group;
import org.opencb.opencga.core.models.study.Study;
import org.opencb.opencga.core.response.OpenCGAResult;
import org.opencb.opencga.core.tools.annotations.Tool;
import org.opencb.opencga.core.tools.result.ExecutionResult;
import org.opencb.opencga.core.tools.result.ExecutionResultManager;
import org.opencb.opencga.core.tools.result.Status;
import org.opencb.opencga.master.monitor.models.PrivateJobUpdateParams;

import javax.ws.rs.ProcessingException;
import javax.ws.rs.client.Client;
import javax.ws.rs.client.ClientBuilder;
import javax.ws.rs.client.Entity;
import javax.ws.rs.core.MediaType;
import javax.ws.rs.core.Response;
import java.io.IOException;
import java.net.URI;
import java.net.URISyntaxException;
import java.net.URL;
import java.nio.file.Files;
import java.nio.file.Path;
import java.nio.file.Paths;
import java.time.Instant;
import java.util.*;
import java.util.concurrent.ExecutorService;
import java.util.concurrent.Executors;
import java.util.concurrent.TimeUnit;
import java.util.function.Predicate;
import java.util.stream.Collectors;

import static org.opencb.opencga.catalog.utils.ParamUtils.AclAction.SET;
import static org.opencb.opencga.core.api.ParamConstants.JOB_PARAM;
import static org.opencb.opencga.core.api.ParamConstants.STUDY_PARAM;

/**
 * Created by imedina on 16/06/16.
 */
public class ExecutionDaemon extends MonitorParentDaemon {

    public static final String OUTDIR_PARAM = "outdir";
    public static final int EXECUTION_RESULT_FILE_EXPIRATION_SECONDS = (int) TimeUnit.MINUTES.toSeconds(10);
    public static final String REDACTED_TOKEN = "xxxxxxxxxxxxxxxxxxxxx";
    private final StorageConfiguration storageConfiguration;
    private String internalCli;
    private JobManager jobManager;
    private FileManager fileManager;
    private final Map<String, Long> jobsCountByType = new HashMap<>();
    private final Map<String, Long> retainedLogsTime = new HashMap<>();

    private List<String> packages;

    private Path defaultJobDir;

    private static final Map<String, String> TOOL_CLI_MAP;

    // Maximum number of jobs of each type (Pending, queued, running) that will be handled on each iteration.
    // Example: If there are 100 pending jobs, 15 queued, 70 running.
    // On first iteration, it will queue 50 out of the 100 pending jobs. It will check up to 50 queue-running changes out of the 65
    // (15 + 50 from pending), and it will check up to 50 finished jobs from the running ones.
    // On second iteration, it will queue the remaining 50 pending jobs, and so on...
    private static final int NUM_JOBS_HANDLED = 50;
    private final Query pendingJobsQuery;
    private final Query queuedJobsQuery;
    private final Query runningJobsQuery;
    private final QueryOptions queryOptions;

    private final ExecutorService executor = Executors.newSingleThreadExecutor();

    static {
        TOOL_CLI_MAP = new HashMap<String, String>() {{
            put(FileUnlinkTask.ID, "files unlink");
            put(FileDeleteTask.ID, "files delete");
            put(FetchAndRegisterTask.ID, "files fetch");
//            put(FileIndexTask.ID, "files secondary-index");
            put(FileTsvAnnotationLoader.ID, "files tsv-load");
            put(PostLinkSampleAssociation.ID, "files postlink");

//            put(SampleIndexTask.ID, "samples secondary-index");
            put(SampleTsvAnnotationLoader.ID, "samples tsv-load");

//            put(IndividualIndexTask.ID, "individuals secondary-index");
            put(IndividualTsvAnnotationLoader.ID, "individuals tsv-load");

//            put(CohortIndexTask.ID, "cohorts secondary-index");
            put(CohortTsvAnnotationLoader.ID, "cohorts tsv-load");

//            put(FamilyIndexTask.ID, "families secondary-index");
            put(FamilyTsvAnnotationLoader.ID, "families tsv-load");

            put(PanelImportTask.ID, "panels import");

//            put(JobIndexTask.ID, "jobs secondary-index");

            put("alignment-index-run", "alignment index-run");
            put("coverage-index-run", "alignment coverage-index-run");
            put("alignment-stats-run", "alignment stats-run");
            put(BwaWrapperAnalysis.ID, "alignment " + BwaWrapperAnalysis.ID + "-run");
            put(SamtoolsWrapperAnalysis.ID, "alignment " + SamtoolsWrapperAnalysis.ID + "-run");
            put(DeeptoolsWrapperAnalysis.ID, "alignment " + DeeptoolsWrapperAnalysis.ID + "-run");
            put(FastqcWrapperAnalysis.ID, "alignment " + FastqcWrapperAnalysis.ID + "-run");
            put(PicardWrapperAnalysis.ID, "alignment " + PicardWrapperAnalysis.ID + "-run");

            put(VariantIndexOperationTool.ID, "variant index-run");
            put(VariantExportTool.ID, "variant export-run");
            put(VariantStatsAnalysis.ID, "variant stats-run");
            put("variant-stats-export", "variant stats-export-run");
            put(SampleVariantStatsAnalysis.ID, "variant sample-stats-run");
            put(CohortVariantStatsAnalysis.ID, "variant cohort-stats-run");
            put(GwasAnalysis.ID, "variant gwas-run");
            put(PlinkWrapperAnalysis.ID, "variant " + PlinkWrapperAnalysis.ID + "-run");
            put(RvtestsWrapperAnalysis.ID, "variant " + RvtestsWrapperAnalysis.ID + "-run");
            put(GatkWrapperAnalysis.ID, "variant " + GatkWrapperAnalysis.ID + "-run");
            put(ExomiserWrapperAnalysis.ID, "variant " + ExomiserWrapperAnalysis.ID + "-run");
            put(VariantFileDeleteOperationTool.ID, "variant file-delete");
            put(VariantSecondaryAnnotationIndexOperationTool.ID, "variant secondary-index");
            put(VariantSecondaryIndexSamplesDeleteOperationTool.ID, "variant secondary-index-delete");
            put(VariantScoreDeleteOperationTool.ID, "variant score-delete");
            put(VariantScoreIndexOperationTool.ID, "variant score-index");
            put(VariantSecondarySampleIndexOperationTool.ID, "variant sample-index");
            put(VariantFamilyIndexOperationTool.ID, "variant family-index");
            put(VariantAggregateFamilyOperationTool.ID, "variant aggregate-family");
            put(VariantAggregateOperationTool.ID, "variant aggregate");
            put(VariantAnnotationIndexOperationTool.ID, "variant annotation-index");
            put(VariantAnnotationDeleteOperationTool.ID, "variant annotation-delete");
            put(VariantAnnotationSaveOperationTool.ID, "variant annotation-save");
            put(SampleVariantFilterAnalysis.ID, "variant sample-run");
            put(KnockoutAnalysis.ID, "variant knockout-run");
            put(SampleEligibilityAnalysis.ID, "variant " + SampleEligibilityAnalysis.ID + "-run");
            put(MutationalSignatureAnalysis.ID, "variant " + MutationalSignatureAnalysis.ID + "-run");
            put(HRDetectAnalysis.ID, "variant " + HRDetectAnalysis.ID + "-run");
            put(MendelianErrorAnalysis.ID, "variant " + MendelianErrorAnalysis.ID + "-run");
            put(InferredSexAnalysis.ID, "variant " + InferredSexAnalysis.ID + "-run");
            put(RelatednessAnalysis.ID, "variant " + RelatednessAnalysis.ID + "-run");
            put(FamilyQcAnalysis.ID, "variant " + FamilyQcAnalysis.ID + "-run");
            put(IndividualQcAnalysis.ID, "variant " + IndividualQcAnalysis.ID + "-run");
            put(SampleQcAnalysis.ID, "variant " + SampleQcAnalysis.ID + "-run");

            put(TeamInterpretationAnalysis.ID, "clinical " + TeamInterpretationAnalysis.ID + "-run");
            put(TieringInterpretationAnalysis.ID, "clinical " + TieringInterpretationAnalysis.ID + "-run");
            put(ZettaInterpretationAnalysis.ID, "clinical " + ZettaInterpretationAnalysis.ID + "-run");
            put(CancerTieringInterpretationAnalysis.ID, "clinical " + CancerTieringInterpretationAnalysis.ID + "-run");
            put(ExomiserInterpretationAnalysis.ID, "clinical " + ExomiserInterpretationAnalysis.ID + "-run");

            put(RgaAnalysis.ID, "clinical " + RgaAnalysis.ID + "-run");
            put(AuxiliarRgaAnalysis.ID, "clinical " + AuxiliarRgaAnalysis.ID + "-run");
            put(ClinicalTsvAnnotationLoader.ID, "clinical tsv-load");

            put(JulieTool.ID, "variant julie-run");

            put(TemplateRunner.ID, "studies " + TemplateRunner.ID + "-run");
        }};
    }

    public ExecutionDaemon(int interval, String token, CatalogManager catalogManager, StorageConfiguration storageConfiguration,
                           String appHome) throws CatalogDBException {
<<<<<<< HEAD
=======
        this(interval, token, catalogManager, storageConfiguration, appHome, Collections.singletonList(ToolFactory.DEFAULT_PACKAGE));
    }

    public ExecutionDaemon(int interval, String token, CatalogManager catalogManager, StorageConfiguration storageConfiguration,
                           String appHome, List<String> packages) throws CatalogDBException {
>>>>>>> 1855f96c
        super(interval, token, catalogManager);

        this.jobManager = catalogManager.getJobManager();
        this.fileManager = catalogManager.getFileManager();
        this.storageConfiguration = storageConfiguration;
        this.internalCli = appHome + "/bin/opencga-internal.sh";

        this.defaultJobDir = Paths.get(catalogManager.getConfiguration().getJobDir());

        pendingJobsQuery = new Query(JobDBAdaptor.QueryParams.INTERNAL_STATUS_ID.key(), Enums.ExecutionStatus.PENDING);
        queuedJobsQuery = new Query(JobDBAdaptor.QueryParams.INTERNAL_STATUS_ID.key(), Enums.ExecutionStatus.QUEUED);
        runningJobsQuery = new Query(JobDBAdaptor.QueryParams.INTERNAL_STATUS_ID.key(), Enums.ExecutionStatus.RUNNING);
        // Sort jobs by priority and creation date
        queryOptions = new QueryOptions()
                .append(QueryOptions.SORT, Arrays.asList(JobDBAdaptor.QueryParams.PRIORITY.key(),
                        JobDBAdaptor.QueryParams.CREATION_DATE.key()))
                .append(QueryOptions.ORDER, QueryOptions.ASCENDING);

        if (CollectionUtils.isEmpty(packages)) {
            this.packages = Collections.singletonList(ToolFactory.DEFAULT_PACKAGE);
        } else {
            this.packages = packages;
        }
        logger.info("Packages where to find tools/analyses: " + StringUtils.join(this.packages, ", "));
    }

    @Override
    public void run() {
        while (!exit) {
            try {
                Thread.sleep(interval);
            } catch (InterruptedException e) {
                if (!exit) {
                    e.printStackTrace();
                }
            }

            try {
                checkJobs();
            } catch (Exception e) {
                logger.error("Catch exception " + e.getMessage(), e);
            }
        }

        try {
            logger.info("Attempt to shutdown webhook executor");
            executor.shutdown();
            executor.awaitTermination(5, TimeUnit.SECONDS);
        } catch (InterruptedException e) {
            logger.error("Webhook tasks interrupted");
        } finally {
            if (!executor.isTerminated()) {
                logger.error("Cancel non-finished webhook tasks");
            }
            executor.shutdownNow();
            logger.info("Webhook tasks finished");
        }
    }

<<<<<<< HEAD
    protected void checkJobs() throws CatalogException {
        List<String> organizationIds = catalogManager.getAdminManager().getOrganizationIds(token);
        for (String organizationId : organizationIds) {
            long pendingJobs = -1;
            long queuedJobs = -1;
            long runningJobs = -1;
            try {
                pendingJobs = jobManager.countInOrganization(organizationId, pendingJobsQuery, token).getNumMatches();
                queuedJobs = jobManager.countInOrganization(organizationId, queuedJobsQuery, token).getNumMatches();
                runningJobs = jobManager.countInOrganization(organizationId, runningJobsQuery, token).getNumMatches();
            } catch (CatalogException e) {
                logger.error("{}", e.getMessage(), e);
            }
            logger.info("----- EXECUTION DAEMON  ----- Organization={} --> pending={}, queued={}, running={}", organizationId, pendingJobs,
                    queuedJobs, runningJobs);
=======
    public void checkJobs() {
        long pendingJobs = -1;
        long queuedJobs = -1;
        long runningJobs = -1;
        try {
            pendingJobs = jobManager.count(pendingJobsQuery, token).getNumMatches();
            queuedJobs = jobManager.count(queuedJobsQuery, token).getNumMatches();
            runningJobs = jobManager.count(runningJobsQuery, token).getNumMatches();
        } catch (CatalogException e) {
            logger.error("{}", e.getMessage(), e);
>>>>>>> 1855f96c
        }

        /*
        PENDING JOBS
        */
        checkPendingJobs(organizationIds);

        /*
        QUEUED JOBS
        */
        checkQueuedJobs(organizationIds);

        /*
        RUNNING JOBS
        */
        checkRunningJobs(organizationIds);
    }

    protected void checkRunningJobs(List<String> organizationIds) {
        for (String organizationId : organizationIds) {
            int handledRunningJobs = 0;
            try (DBIterator<Job> iterator = jobManager.iteratorInOrganization(organizationId, runningJobsQuery, queryOptions, token)) {
                while (handledRunningJobs < NUM_JOBS_HANDLED && iterator.hasNext()) {
                    try {
                        Job job = iterator.next();
                        handledRunningJobs += checkRunningJob(job);
                    } catch (Exception e) {
                        logger.error("{}", e.getMessage(), e);
                    }
                }
            } catch (Exception e) {
                logger.error("{}", e.getMessage(), e);
            }
        }
    }

    protected int checkRunningJob(Job job) {
        Enums.ExecutionStatus jobStatus = getCurrentStatus(job);

        switch (jobStatus.getId()) {
            case Enums.ExecutionStatus.RUNNING:
                ExecutionResult result = readExecutionResult(job);
                if (result != null) {
                    if (result.getExecutor() != null
                            && result.getExecutor().getParams() != null
                            && result.getExecutor().getParams().containsKey(ParamConstants.TOKEN)) {
                        result.getExecutor().getParams().put(ParamConstants.TOKEN, REDACTED_TOKEN);
                    }
                    // Update the result of the job
                    PrivateJobUpdateParams updateParams = new PrivateJobUpdateParams().setExecution(result);
                    try {
                        jobManager.update(job.getStudy().getId(), job.getId(), updateParams, QueryOptions.empty(), token);
                    } catch (CatalogException e) {
                        logger.error("[{}] - Could not update result information: {}", job.getId(), e.getMessage(), e);
                        return 0;
                    }
                }
                return 1;
            case Enums.ExecutionStatus.ABORTED:
            case Enums.ExecutionStatus.ERROR:
            case Enums.ExecutionStatus.DONE:
            case Enums.ExecutionStatus.READY:
                // Register job results
                return processFinishedJob(job, jobStatus);
            case Enums.ExecutionStatus.QUEUED:
                // Running job went back to Queued?
                logger.info("Running job '{}' went back to '{}' status", job.getId(), jobStatus.getId());
                return setStatus(job, new Enums.ExecutionStatus(Enums.ExecutionStatus.QUEUED));
            case Enums.ExecutionStatus.PENDING:
            case Enums.ExecutionStatus.UNKNOWN:
            default:
                logger.info("Unexpected status '{}' for job '{}'", jobStatus.getId(), job.getId());
                return 0;

        }
    }

    protected void checkQueuedJobs(List<String> organizationIds) {
        for (String organizationId : organizationIds) {
            int handledQueuedJobs = 0;
            try (DBIterator<Job> iterator = jobManager.iteratorInOrganization(organizationId, queuedJobsQuery, queryOptions, token)) {
                while (handledQueuedJobs < NUM_JOBS_HANDLED && iterator.hasNext()) {
                    try {
                        Job job = iterator.next();
                        handledQueuedJobs += checkQueuedJob(job);
                    } catch (Exception e) {
                        logger.error("{}", e.getMessage(), e);
                    }
                }
            } catch (Exception e) {
                logger.error("{}", e.getMessage(), e);
            }
        }
    }

    /**
     * Check if the job is still queued or it has changed to running or error.
     *
     * @param job Job object.
     * @return 1 if the job has changed the status, 0 otherwise.
     */
    protected int checkQueuedJob(Job job) {
        Enums.ExecutionStatus status = getCurrentStatus(job);

        switch (status.getId()) {
            case Enums.ExecutionStatus.QUEUED:
                // Job is still queued
                return 0;
            case Enums.ExecutionStatus.RUNNING:
                logger.info("[{}] - Updating status from {} to {}", job.getId(),
                        Enums.ExecutionStatus.QUEUED, Enums.ExecutionStatus.RUNNING);
                logger.info("[{}] - stdout file '{}'", job.getId(),
                        job.getOutDir().getUri().resolve(getLogFileName(job)).getPath());
                logger.info("[{}] - stderr file: '{}'", job.getId(),
                        job.getOutDir().getUri().resolve(getErrorLogFileName(job)).getPath());
                return setStatus(job, new Enums.ExecutionStatus(Enums.ExecutionStatus.RUNNING));
            case Enums.ExecutionStatus.ABORTED:
            case Enums.ExecutionStatus.ERROR:
            case Enums.ExecutionStatus.DONE:
            case Enums.ExecutionStatus.READY:
                // Job has finished the execution, so we need to register the job results
                return processFinishedJob(job, status);
            case Enums.ExecutionStatus.UNKNOWN:
                logger.info("Job '{}' in status {}", job.getId(), Enums.ExecutionStatus.UNKNOWN);
                return 0;
            default:
                logger.info("Unexpected status '{}' for job '{}'", status.getId(), job.getId());
                return 0;
        }
    }

    protected void checkPendingJobs(List<String> organizationIds) {
        // Clear job counts each cycle
        jobsCountByType.clear();

        for (String organizationId : organizationIds) {
            int handledPendingJobs = 0;
            try (DBIterator<Job> iterator = jobManager.iteratorInOrganization(organizationId, pendingJobsQuery, queryOptions, token)) {
                while (handledPendingJobs < NUM_JOBS_HANDLED && iterator.hasNext()) {
                    try {
                        Job job = iterator.next();
                        handledPendingJobs += checkPendingJob(organizationId, job);
                    } catch (Exception e) {
                        logger.error("{}", e.getMessage(), e);
                    }
                }
            } catch (Exception e) {
                logger.error("{}", e.getMessage(), e);
            }
        }
    }

    /**
     * Check everything is correct and queues the job.
     *
     * @param organizationId Organization id.
     * @param job Job object.
     * @return 1 if the job has changed the status, 0 otherwise.
     */
    protected int checkPendingJob(String organizationId, Job job) {
        if (StringUtils.isEmpty(job.getStudy().getId())) {
            return abortJob(job, "Missing mandatory 'studyUuid' field");
        }

        if (StringUtils.isEmpty(job.getTool().getId())) {
            return abortJob(job, "Tool id '" + job.getTool().getId() + "' not found.");
        }

        if (!canBeQueued(organizationId, job)) {
            return 0;
        }

        Tool tool;
        try {
            tool = new ToolFactory().getTool(job.getTool().getId(), packages);
        } catch (Exception e) {
            logger.error(e.getMessage(), e);
            return abortJob(job, "Tool " + job.getTool().getId() + " not found", e);
        }

        try {
            checkToolExecutionPermission(organizationId, job);
        } catch (Exception e) {
            return abortJob(job, e);
        }

        PrivateJobUpdateParams updateParams = new PrivateJobUpdateParams();
        updateParams.setTool(new ToolInfo(tool.id(), tool.description(), tool.scope(), tool.type(), tool.resource()));

        if (tool.scope() == Tool.Scope.PROJECT) {
            String projectFqn = job.getStudy().getId().substring(0, job.getStudy().getId().indexOf(ParamConstants.PROJECT_STUDY_SEPARATOR));
            try {
                List<String> studyFqnSet = catalogManager.getStudyManager().search(projectFqn, new Query(),
                                new QueryOptions(QueryOptions.INCLUDE, Arrays.asList(StudyDBAdaptor.QueryParams.GROUPS.key(),
                                        StudyDBAdaptor.QueryParams.FQN.key())), token)
                        .getResults()
                        .stream()
                        .map(Study::getFqn)
                        .filter(fqn -> !fqn.equals(job.getStudy().getId()))
                        .distinct()
                        .collect(Collectors.toList());

                updateParams.setStudy(new JobStudyParam(job.getStudy().getId(), studyFqnSet));
            } catch (CatalogException e) {
                return abortJob(job, e);
            }
        }

        String userToken;
        try {
            userToken = catalogManager.getUserManager().getNonExpiringToken(organizationId, job.getUserId(), Collections.emptyMap(), token);
        } catch (CatalogException e) {
            return abortJob(job, "Internal error. Could not obtain token for user '" + job.getUserId() + "'", e);
        }

        if (CollectionUtils.isNotEmpty(job.getDependsOn())) {
            // The job(s) it depended on finished successfully. Check if the input files are correct.
            try {
                List<File> inputFiles = catalogManager.getJobManager().getJobInputFilesFromParams(job.getStudy().getId(), job, token);
                updateParams.setInput(inputFiles);
            } catch (CatalogException e) {
                return abortJob(job, e);
            }
        }

        Map<String, Object> params = job.getParams();
        String outDirPathParam = (String) params.get(OUTDIR_PARAM);
        if (!StringUtils.isEmpty(outDirPathParam)) {
            try {
                // Any path the user has requested
                updateParams.setOutDir(getValidInternalOutDir(job.getStudy().getId(), job, outDirPathParam, userToken));
            } catch (CatalogException e) {
                logger.error("Cannot create output directory. {}", e.getMessage(), e);
                return abortJob(job, "Cannot create output directory.", e);
            }
        } else {
            try {
                // JOBS/organizationId/user/job_id/
                updateParams.setOutDir(getValidDefaultOutDir(organizationId, job));
            } catch (CatalogException e) {
                return abortJob(job, "Cannot create output directory.", e);
            }
        }

        Path outDirPath = Paths.get(updateParams.getOutDir().getUri());
        params.put(OUTDIR_PARAM, outDirPath.toAbsolutePath().toString());
        params.put(JOB_PARAM, job.getId());

        // Define where the stdout and stderr will be stored
        Path stderr = outDirPath.resolve(getErrorLogFileName(job));
        Path stdout = outDirPath.resolve(getLogFileName(job));

        // Create cli
        String commandLine = buildCli(internalCli, job);
        String authenticatedCommandLine = commandLine + " " + ParamConstants.OPENCGA_TOKEN_CLI_PARAM + " " + userToken;
        String shadedCommandLine = commandLine + " " + ParamConstants.OPENCGA_TOKEN_CLI_PARAM + " " + REDACTED_TOKEN;

        updateParams.setCommandLine(shadedCommandLine);

        logger.info("Updating job {} from {} to {}", job.getId(), Enums.ExecutionStatus.PENDING, Enums.ExecutionStatus.QUEUED);
        updateParams.setInternal(new JobInternal(new Enums.ExecutionStatus(Enums.ExecutionStatus.QUEUED)));
        try {
            jobManager.update(job.getStudy().getId(), job.getId(), updateParams, QueryOptions.empty(), token);
        } catch (CatalogException e) {
            logger.error("Could not update job {}. {}", job.getId(), e.getMessage(), e);
            return 0;
        }

        try {
            String queue = getQueue(tool);
            logger.info("Queue job '{}' on queue '{}'", job.getId(), queue);
            batchExecutor.execute(job.getId(), queue, authenticatedCommandLine, stdout, stderr);
        } catch (Exception e) {
            return abortJob(job, "Error executing job.", e);
        }

        job.getInternal().setStatus(updateParams.getInternal().getStatus());
        notifyStatusChange(job);

        return 1;
    }

<<<<<<< HEAD
    protected void checkToolExecutionPermission(String organizationId, Job job) throws Exception {
        Tool tool = new ToolFactory().getTool(job.getTool().getId());
=======
    protected void checkToolExecutionPermission(Job job) throws Exception {
        Tool tool = new ToolFactory().getTool(job.getTool().getId(), packages);
>>>>>>> 1855f96c

        AuthorizationManager authorizationManager = catalogManager.getAuthorizationManager();
        String user = job.getUserId();
        JwtPayload jwtPayload = catalogManager.getUserManager().validateToken(token);

        if (storageConfiguration.getMode() == StorageConfiguration.Mode.READ_ONLY) {
            // Hard check. Within READ_ONLY mode, if the tool is an operation on variant, rga or alignment, we forbid it.
            // Neither opencga administrators can run it.
            if (tool.type() ==  Tool.Type.OPERATION
                    && (tool.resource() == Enums.Resource.VARIANT
                    || tool.resource() == Enums.Resource.RGA
                    || tool.resource() == Enums.Resource.ALIGNMENT)) {
                // Forbid storage operations!
                throw new CatalogAuthorizationException("Unable to execute tool '" + tool.id() + "', "
                        + "which is an " + Tool.Type.OPERATION + " on resource " + tool.resource() + ". "
                        + "The storage engine is in mode=" + storageConfiguration.getMode());
            }
        }

        if (authorizationManager.isOpencgaAdministrator(jwtPayload)) {
            // Installation administrator user can run everything
            return;
        }

        if (tool.scope() == Tool.Scope.GLOBAL) {
            // Only installation administrators can run tools with scope global
            authorizationManager.checkIsOpencgaAdministrator(jwtPayload, "run tools with scope '" + Tool.Scope.GLOBAL + "'");
        } else if (tool.scope() == Tool.Scope.ORGANIZATION) {
            // Only organization owners or administrators can run tools with scope organization
            authorizationManager.checkIsOrganizationOwnerOrAdmin(organizationId, user);
        } else {
            long studyUid = catalogManager.getStudyManager().get(job.getStudy().getId(), new QueryOptions(QueryOptions.INCLUDE,
                    StudyDBAdaptor.QueryParams.UID.key()), token).first().getUid();
            if (authorizationManager.isOrganizationOwnerOrAdmin(organizationId, user)
                    || authorizationManager.isStudyAdministrator(organizationId, studyUid, user)) {
                // Study and organization administrators can run tools with scope study or project
                return;
            }

            // Validate user is owner or belongs to the right group
            String requiredGroup;
            if (tool.type() == Tool.Type.OPERATION) {
                requiredGroup = ParamConstants.ADMINS_GROUP;
            } else {
                requiredGroup = ParamConstants.MEMBERS_GROUP;
            }

            List<Study> studiesToValidate;
            if (tool.scope() == Tool.Scope.PROJECT) {
                String projectFqn = job.getStudy().getId()
                        .substring(0, job.getStudy().getId().indexOf(ParamConstants.PROJECT_STUDY_SEPARATOR));
                studiesToValidate = catalogManager.getStudyManager().search(projectFqn, new Query(),
                        new QueryOptions(QueryOptions.INCLUDE, Arrays.asList(StudyDBAdaptor.QueryParams.GROUPS.key(),
                                StudyDBAdaptor.QueryParams.FQN.key())), token).getResults();
            } else {
                studiesToValidate = catalogManager.getStudyManager().get(job.getStudy().getId(),
                        new QueryOptions(QueryOptions.INCLUDE, Arrays.asList(StudyDBAdaptor.QueryParams.GROUPS.key(),
                                StudyDBAdaptor.QueryParams.FQN.key())), token).getResults();
            }

            List<String> missingStudies = new LinkedList<>();
            // It is not the owner, so we check if it is the right group
            for (Study study : studiesToValidate) {
                for (Group group : study.getGroups()) {
                    if (group.getId().equals(requiredGroup)) {
                        // If the user does not belong to the admins group
                        if (!group.getUserIds().contains(job.getUserId())) {
                            missingStudies.add(study.getFqn());
                        }
                        break;
                    }
                }
            }

            if (!missingStudies.isEmpty()) {
                throw new CatalogAuthorizationException("User '" + job.getUserId() + "' is not member of "
                        + requiredGroup + " of studies '" + missingStudies
                        + "'. The tool '" + job.getTool().getId()
                        + "' can only be executed by the project owners or members of " + requiredGroup);
            }

        }

    }

    private String getQueue(Tool tool) {
        String queue = "default";
        Execution execution = catalogManager.getConfiguration().getAnalysis().getExecution();
        if (StringUtils.isNotEmpty(execution.getDefaultQueue())) {
            queue = execution.getDefaultQueue();
        }
        if (execution.getToolsPerQueue() != null) {
            for (Map.Entry<String, List<String>> entry : execution.getToolsPerQueue().entrySet()) {
                if (entry.getValue().contains(tool.id())) {
                    queue = entry.getKey();
                }
            }
        }
        return queue;
    }

    private File getValidInternalOutDir(String study, Job job, String outDirPath, String userToken) throws CatalogException {
        // TODO: Remove this line when we stop passing the outdir as a query param in the URL
        outDirPath = outDirPath.replace(":", "/");
        if (!outDirPath.endsWith("/")) {
            outDirPath += "/";
        }
        File outDir;
        try {
            outDir = fileManager.get(study, outDirPath, FileManager.INCLUDE_FILE_URI_PATH, token).first();
        } catch (CatalogException e) {
            // Directory not found. Will try to create using user's token
            boolean parents = (boolean) job.getAttributes().getOrDefault(Job.OPENCGA_PARENTS, false);
            try {
                outDir = fileManager.createFolder(study, outDirPath, parents, "", FileManager.INCLUDE_FILE_URI_PATH,
                        userToken).first();
                IOManager ioManager = catalogManager.getIoManagerFactory().get(outDir.getUri());
                ioManager.createDirectory(outDir.getUri(), true);
            } catch (CatalogException | IOException e1) {
                throw new CatalogException("Cannot create output directory. " + e1.getMessage(), e1.getCause());
            }
        }

        // Ensure the directory is empty
        IOManager ioManager;
        try {
            ioManager = catalogManager.getIoManagerFactory().get(outDir.getUri());
        } catch (IOException e) {
            throw CatalogIOException.ioManagerException(outDir.getUri(), e);
        }
        if (!ioManager.isDirectory(outDir.getUri())) {
            throw new CatalogException(OUTDIR_PARAM + " seems not to be a directory");
        }
        if (!ioManager.listFiles(outDir.getUri()).isEmpty()) {
            throw new CatalogException(OUTDIR_PARAM + " " + outDirPath + " is not an empty directory");
        }

        return outDir;
    }

    private File getValidDefaultOutDir(String organizationId, Job job) throws CatalogException {
        File folder = fileManager.createFolder(job.getStudy().getId(), "JOBS/" + organizationId + "/" + job.getUserId() + "/"
                + TimeUtils.getDay() + "/" + job.getId(), true, "Job " + job.getTool().getId(), job.getId(), QueryOptions.empty(), token)
                .first();

        // By default, OpenCGA will not create the physical folders until there is a file, so we need to create it manually
        try {
            catalogManager.getIoManagerFactory().get(folder.getUri()).createDirectory(folder.getUri(), true);
        } catch (CatalogIOException | IOException e) {
            // Submit job to delete job folder
            ObjectMap params = new ObjectMap()
                    .append("files", folder.getUuid())
                    .append("study", job.getStudy().getId())
                    .append(Constants.SKIP_TRASH, true);
            jobManager.submit(job.getStudy().getId(), FileDeleteTask.ID, Enums.Priority.LOW, params, token);
            throw new CatalogException("Cannot create job directory '" + folder.getUri() + "' for path '" + folder.getPath() + "'");
        }

        // Check if the user already has permissions set in his folder
        OpenCGAResult<AclEntryList<FilePermissions>> result = fileManager.getAcls(job.getStudy().getId(),
                Collections.singletonList("JOBS/" + organizationId + "/" + job.getUserId() + "/"), job.getUserId(), true, token);
        if (result.getNumResults() == 0 || result.first().getAcl().isEmpty()
                || CollectionUtils.isEmpty(result.first().getAcl().get(0).getPermissions())) {
            // Add permissions to do anything under that path to the user launching the job
            String allFilePermissions = EnumSet.allOf(FilePermissions.class)
                    .stream()
                    .map(FilePermissions::toString)
                    .collect(Collectors.joining(","));
            fileManager.updateAcl(job.getStudy().getId(), Collections.singletonList("JOBS/" + organizationId + "/" + job.getUserId() + "/"),
                    job.getUserId(), new FileAclParams(null, allFilePermissions), SET, token);
            // Remove permissions to the @members group
            fileManager.updateAcl(job.getStudy().getId(), Collections.singletonList("JOBS/" + organizationId + "/" + job.getUserId() + "/"),
                    StudyManager.MEMBERS, new FileAclParams(null, ""), SET, token);
        }

        return folder;
    }

    public static String buildCli(String internalCli, Job job) {
        String toolId = job.getTool().getId();
        String internalCommand = TOOL_CLI_MAP.get(toolId);
        if (StringUtils.isEmpty(internalCommand)) {
            ObjectMap params = new ObjectMap()
                    .append(JOB_PARAM, job.getId())
                    .append(STUDY_PARAM, job.getStudy().getId());
            return buildCli(internalCli, "tools execute-job", params);
        } else {
            return buildCli(internalCli, internalCommand, job.getParams());
        }
    }

    public static String buildCli(String internalCli, String internalCommand, Map<String, Object> params) {
        StringBuilder cliBuilder = new StringBuilder()
                .append(internalCli)
                .append(" ").append(internalCommand);
        for (Map.Entry<String, Object> entry : params.entrySet()) {
            String key = entry.getKey();
            String param = CaseFormat.LOWER_CAMEL.to(CaseFormat.LOWER_HYPHEN, key);
            if (entry.getValue() instanceof Map) {
                Map<String, ?> dynamicParams = (Map<String, ?>) entry.getValue();
                for (Map.Entry<String, ?> dynamicEntry : dynamicParams.entrySet()) {
                    if (dynamicEntry.getValue() != null) {
                        cliBuilder.append(" ").append("--").append(param).append(" ");
                        escapeCliArg(cliBuilder, dynamicEntry.getKey());
                        cliBuilder.append("=");
                        escapeCliArg(cliBuilder, dynamicEntry.getValue().toString());
                    }
                }
            } else {
                if (entry.getValue() != null) {
                    if (!StringUtils.isAlphanumeric(StringUtils.replaceChars(key, "-_", ""))) {
                        // This should never happen
                        throw new IllegalArgumentException("Invalid job param key '" + key + "'");
                    }
                    cliBuilder
                            .append(" --").append(param)
                            .append(" ");
                    escapeCliArg(cliBuilder, entry.getValue().toString());
                }
            }
        }
        return cliBuilder.toString();
    }

    /**
     * Escape args if needed.
     * <p>
     * Surround with single quotes. ('value')
     * Detect if the value had any single quote, and escape them with double quotes ("'")
     * <p>
     * --description It's true
     * --description 'It'"'"'s true'
     * <p>
     * 'It'
     * "'"
     * 's true'
     *
     * @param cliBuilder CommandLine StringBuilder
     * @param value      value to escape
     */
    public static void escapeCliArg(StringBuilder cliBuilder, String value) {
        if (StringUtils.isAlphanumeric(value) || StringUtils.isEmpty(value)) {
            cliBuilder.append(value);
        } else {
            if (value.contains("'")) {
                value = value.replace("'", "'\"'\"'");
            }
            cliBuilder.append("'").append(value).append("'");
        }
    }

    private boolean canBeQueued(String organizationId, Job job) {
        if (job.getDependsOn() != null && !job.getDependsOn().isEmpty()) {
            for (Job tmpJob : job.getDependsOn()) {
                if (!Enums.ExecutionStatus.DONE.equals(tmpJob.getInternal().getStatus().getId())) {
                    if (Enums.ExecutionStatus.ABORTED.equals(tmpJob.getInternal().getStatus().getId())
                            || Enums.ExecutionStatus.ERROR.equals(tmpJob.getInternal().getStatus().getId())) {
                        abortJob(job, "Job '" + tmpJob.getId() + "' it depended on did not finish successfully");
                    }
                    return false;
                }
            }
        }

        if (!batchExecutor.canBeQueued()) {
            return false;
        }

        Integer maxJobs = catalogManager.getConfiguration().getAnalysis().getExecution().getMaxConcurrentJobs().get(job.getTool().getId());
        if (maxJobs == null) {
            // No limit for this tool
            return true;
        } else {
            return canBeQueued(organizationId, job.getTool().getId(), maxJobs);
        }
    }

    private boolean canBeQueued(String organizationId, String toolId, int maxJobs) {
        Query query = new Query()
                .append(JobDBAdaptor.QueryParams.INTERNAL_STATUS_ID.key(), Enums.ExecutionStatus.QUEUED + ","
                        + Enums.ExecutionStatus.RUNNING)
                .append(JobDBAdaptor.QueryParams.TOOL_ID.key(), toolId);
        long currentJobs = jobsCountByType.computeIfAbsent(toolId, k -> {
            try {
                return catalogManager.getJobManager().countInOrganization(organizationId, query, token).getNumMatches();
            } catch (CatalogException e) {
                logger.error("Error counting the current number of running and queued \"" + toolId + "\" jobs", e);
                return 0L;
            }
        });
        if (currentJobs >= maxJobs) {
            long now = System.currentTimeMillis();
            Long lastTimeLog = retainedLogsTime.getOrDefault(toolId, 0L);
            if (now - lastTimeLog > 60000) {
                logger.info("There are {} " + toolId + " jobs running or queued already. "
                        + "Current limit is {}. "
                        + "Halt new " + toolId + " jobs.", currentJobs, maxJobs);
                retainedLogsTime.put(toolId, now);
            }
            return false;
        } else {
            jobsCountByType.remove(toolId);
            retainedLogsTime.put(toolId, 0L);
            return true;
        }
    }

    private int abortJob(Job job, Exception e) {
        return abortJob(job, e.getMessage(), e);
    }

    private int abortJob(Job job, String message, Exception e) {
        logger.error(message, e);
        if (!message.endsWith(" ")) {
            message += " ";
        }
        return abortJob(job, message + ExceptionUtils.prettyExceptionMessage(e));
    }

    private int abortJob(Job job, String description) {
        logger.info("Aborting job: {} - Reason: '{}'", job.getId(), description);
        return setStatus(job, new Enums.ExecutionStatus(Enums.ExecutionStatus.ABORTED, description));
    }

    private int setStatus(Job job, Enums.ExecutionStatus status) {
        PrivateJobUpdateParams updateParams = new PrivateJobUpdateParams().setInternal(new JobInternal(status));

        try {
            jobManager.update(job.getStudy().getId(), job.getId(), updateParams, QueryOptions.empty(), token);
        } catch (CatalogException e) {
            logger.error("Unexpected error. Cannot update job '{}' to status '{}'. {}", job.getId(),
                    updateParams.getInternal().getStatus().getId(), e.getMessage(), e);
            return 0;
        }

        job.getInternal().setStatus(status);
        notifyStatusChange(job);

        return 1;
    }

    private Enums.ExecutionStatus getCurrentStatus(Job job) {
        // Check if analysis result file is there
        ExecutionResult execution = readExecutionResult(job, EXECUTION_RESULT_FILE_EXPIRATION_SECONDS);
        if (execution != null) {
            return new Enums.ExecutionStatus(execution.getStatus().getName().name());
        }

        String status = batchExecutor.getStatus(job.getId());
        if (!StringUtils.isEmpty(status) && !status.equals(Enums.ExecutionStatus.UNKNOWN)) {
            return new Enums.ExecutionStatus(status);
        } else {
            Path tmpOutdirPath = Paths.get(job.getOutDir().getUri());
            // Check if the error file is present
            Path errorLog = tmpOutdirPath.resolve(getErrorLogFileName(job));

            if (Files.exists(errorLog)) {
                // FIXME: This may not be true. There is a delay between job starts (i.e. error log appears) and
                //  the analysis result creation

                // There must be some command line error. The job started running but did not finish well, otherwise we would find the
                // analysis-result.yml file
                return new Enums.ExecutionStatus(Enums.ExecutionStatus.ERROR, "Command line error");
            } else {
                return new Enums.ExecutionStatus(Enums.ExecutionStatus.QUEUED);
            }
        }

    }

    private ExecutionResult readExecutionResult(Job job, int expirationTimeInSeconds) {
        return ExecutionResultManager.findAndRead(Paths.get(job.getOutDir().getUri()), expirationTimeInSeconds);
    }

    private ExecutionResult readExecutionResult(Job job) {
        return ExecutionResultManager.findAndRead(Paths.get(job.getOutDir().getUri()));
    }

    private int processFinishedJob(Job job, Enums.ExecutionStatus status) {
        logger.info("[{}] - Processing finished job with status {}", job.getId(), status.getId());
        logger.info("[{}] - Registering job results from '{}'", job.getId(), Paths.get(job.getOutDir().getUri()));

        ExecutionResult execution = readExecutionResult(job);
        if (execution != null) {
            if (execution.getEnd() == null) {
                // This could happen if the job finished abruptly
                logger.info("[{}] Missing end date at ExecutionResult", job.getId());
                execution.setEnd(Date.from(Instant.now()));
                execution.getEvents().add(new Event(Event.Type.WARNING, "missing-execution-end-date",
                        "Missing execution field 'end'. Using an approximate end date."));
            }
            PrivateJobUpdateParams updateParams = new PrivateJobUpdateParams().setExecution(execution);
            try {
                jobManager.update(job.getStudy().getId(), job.getId(), updateParams, QueryOptions.empty(), token);
            } catch (CatalogException e) {
                logger.error("[{}] - Catastrophic error. Could not update job information with final result {}: {}", job.getId(),
                        updateParams.toString(), e.getMessage(), e);
                return 0;
            }
        }

        List<File> registeredFiles;
        try {
            Predicate<URI> uriPredicate = uri -> !ExecutionResultManager.isExecutionResultFile(uri.getPath())
                    && !ExecutionResultManager.isExecutionResultSwapFile(uri.getPath())
                    && !uri.getPath().contains("/scratch_");
            registeredFiles = fileManager.syncUntrackedFiles(job.getStudy().getId(), job.getOutDir().getPath(), uriPredicate, job.getId(),
                    token).getResults();
        } catch (CatalogException e) {
            logger.error("Could not register files in Catalog: {}", e.getMessage(), e);
            return 0;
        }

        // Register the job information
        PrivateJobUpdateParams updateParams = new PrivateJobUpdateParams();

        // Process output and log files
        List<File> outputFiles = new LinkedList<>();
        String logFileName = getLogFileName(job);
        String errorLogFileName = getErrorLogFileName(job);
        for (File registeredFile : registeredFiles) {
            if (registeredFile.getName().equals(logFileName)) {
                logger.info("[{}] - stdout file '{}'", job.getId(), registeredFile.getUri().getPath());
                updateParams.setStdout(registeredFile);
            } else if (registeredFile.getName().equals(errorLogFileName)) {
                logger.info("[{}] - stderr file: '{}'", job.getId(), registeredFile.getUri().getPath());
                updateParams.setStderr(registeredFile);
            } else {
                outputFiles.add(registeredFile);
            }
        }
        if (execution != null) {
            for (URI externalFile : execution.getExternalFiles()) {
                Query query = new Query(FileDBAdaptor.QueryParams.URI.key(), externalFile);
                try {
                    OpenCGAResult<File> search = fileManager.search(job.getStudy().getId(), query, FileManager.INCLUDE_FILE_URI_PATH,
                            token);
                    if (search.getNumResults() == 0) {
                        throw new CatalogException("File not found");
                    }
                    outputFiles.add(search.first());
                } catch (CatalogException e) {
                    logger.error("Could not obtain external file {}: {}", externalFile, e.getMessage(), e);
                    return 0;
                }
            }
        }
        updateParams.setOutput(outputFiles);


        updateParams.setInternal(new JobInternal());
        // Check status of analysis result or if there are files that could not be moved to outdir to decide the final result
        if (execution == null) {
            updateParams.getInternal().setStatus(new Enums.ExecutionStatus(Enums.ExecutionStatus.ERROR,
                    "Job could not finish successfully. Missing execution result"));
        } else if (execution.getStatus().getName().equals(Status.Type.ERROR)) {
            updateParams.getInternal().setStatus(new Enums.ExecutionStatus(Enums.ExecutionStatus.ERROR,
                    "Job could not finish successfully"));
        } else {
            switch (status.getId()) {
                case Enums.ExecutionStatus.DONE:
                case Enums.ExecutionStatus.READY:
                    updateParams.getInternal().setStatus(new Enums.ExecutionStatus(Enums.ExecutionStatus.DONE));
                    break;
                case Enums.ExecutionStatus.ABORTED:
                    updateParams.getInternal().setStatus(new Enums.ExecutionStatus(Enums.ExecutionStatus.ERROR, "Job aborted!"));
                    break;
                case Enums.ExecutionStatus.ERROR:
                default:
                    updateParams.getInternal().setStatus(new Enums.ExecutionStatus(Enums.ExecutionStatus.ERROR,
                            "Job could not finish successfully"));
                    break;
            }
        }

        logger.info("[{}] - Updating job information", job.getId());
        // We update the job information
        try {
            jobManager.update(job.getStudy().getId(), job.getId(), updateParams, QueryOptions.empty(), token);
        } catch (CatalogException e) {
            logger.error("[{}] - Catastrophic error. Could not update job information with final result {}: {}", job.getId(),
                    updateParams.toString(), e.getMessage(), e);
            return 0;
        }

        job.getInternal().setStatus(updateParams.getInternal().getStatus());
        notifyStatusChange(job);

        // If it is a template, we will store the execution results in the same template folder
        String toolId = job.getTool().getId();
        if (toolId.equals(TemplateRunner.ID)) {
            copyJobResultsInTemplateFolder(job, Paths.get(job.getOutDir().getUri()));
        }

        return 1;
    }

    private void copyJobResultsInTemplateFolder(Job job, Path outDirPath) {
        try {
            String templateId = String.valueOf(job.getParams().get("id"));

            // We obtain the basic studyPath where we will upload the file temporarily
            Study study = catalogManager.getStudyManager().get(job.getStudy().getId(),
                    new QueryOptions(QueryOptions.INCLUDE, StudyDBAdaptor.QueryParams.URI.key()), token).first();

            java.nio.file.Path studyPath = Paths.get(study.getUri());
            Path path = studyPath.resolve("OPENCGA").resolve("TEMPLATE").resolve(templateId);

            FileUtils.copyDirectory(outDirPath.toFile(), path.resolve(outDirPath.getFileName()).toFile());
            FileUtils.copyFile(outDirPath.resolve(TemplateRunner.ID + ".result.json").toFile(),
                    path.resolve(TemplateRunner.ID + ".result.json").toFile());
        } catch (CatalogException | IOException e) {
            logger.error("Could not store job results in template folder", e);
        }
    }

    private void notifyStatusChange(Job job) {
        if (job.getInternal().getWebhook().getUrl() != null) {
            executor.submit(() -> {
                try {
                    sendWebhookNotification(job, job.getInternal().getWebhook().getUrl());
                } catch (URISyntaxException | CatalogException | CloneNotSupportedException e) {
                    logger.warn("Could not store notification status: {}", e.getMessage(), e);
                }
            });
        }
    }

    private void sendWebhookNotification(Job job, URL url) throws URISyntaxException, CatalogException, CloneNotSupportedException {
        JobInternal jobInternal = new JobInternal(null, null, null, job.getInternal().getWebhook().clone(), null);
        PrivateJobUpdateParams updateParams = new PrivateJobUpdateParams()
                .setInternal(jobInternal);

        Map<String, Object> actionMap = new HashMap<>();
        actionMap.put(JobDBAdaptor.QueryParams.INTERNAL_EVENTS.key(), ParamUtils.BasicUpdateAction.ADD.name());
        QueryOptions options = new QueryOptions(Constants.ACTIONS, actionMap);

        Client client = ClientBuilder.newClient();
        Response post;
        try {
            post = client
                    .target(url.toURI())
                    .request(MediaType.APPLICATION_JSON)
                    .property(ClientProperties.CONNECT_TIMEOUT, 1000)
                    .property(ClientProperties.READ_TIMEOUT, 5000)
                    .post(Entity.json(job));
        } catch (ProcessingException e) {
            jobInternal.getWebhook().getStatus().put(job.getInternal().getStatus().getId(), JobInternalWebhook.Status.ERROR);
            jobInternal.setEvents(Collections.singletonList(new Event(Event.Type.ERROR, "Could not notify through webhook. "
                    + e.getMessage())));

            jobManager.update(job.getStudy().getId(), job.getId(), updateParams, options, token);

            return;
        }
        if (post.getStatus() == HttpStatus.SC_OK) {
            jobInternal.getWebhook().getStatus().put(job.getInternal().getStatus().getId(), JobInternalWebhook.Status.SUCCESS);
        } else {
            jobInternal.getWebhook().getStatus().put(job.getInternal().getStatus().getId(), JobInternalWebhook.Status.ERROR);
            jobInternal.setEvents(Collections.singletonList(new Event(Event.Type.ERROR, "Could not notify through webhook. HTTP response "
                    + "code: " + post.getStatus())));
        }

        jobManager.update(job.getStudy().getId(), job.getId(), updateParams, options, token);
    }

    private String getErrorLogFileName(Job job) {
        return job.getId() + ".err";
    }

    private String getLogFileName(Job job) {
        // WARNING: If we change the way we name log files, we will also need to change it in the "log" method from the JobManager !!
        return job.getId() + ".log";
    }

}<|MERGE_RESOLUTION|>--- conflicted
+++ resolved
@@ -252,14 +252,11 @@
 
     public ExecutionDaemon(int interval, String token, CatalogManager catalogManager, StorageConfiguration storageConfiguration,
                            String appHome) throws CatalogDBException {
-<<<<<<< HEAD
-=======
         this(interval, token, catalogManager, storageConfiguration, appHome, Collections.singletonList(ToolFactory.DEFAULT_PACKAGE));
     }
 
     public ExecutionDaemon(int interval, String token, CatalogManager catalogManager, StorageConfiguration storageConfiguration,
                            String appHome, List<String> packages) throws CatalogDBException {
->>>>>>> 1855f96c
         super(interval, token, catalogManager);
 
         this.jobManager = catalogManager.getJobManager();
@@ -319,7 +316,6 @@
         }
     }
 
-<<<<<<< HEAD
     protected void checkJobs() throws CatalogException {
         List<String> organizationIds = catalogManager.getAdminManager().getOrganizationIds(token);
         for (String organizationId : organizationIds) {
@@ -335,18 +331,6 @@
             }
             logger.info("----- EXECUTION DAEMON  ----- Organization={} --> pending={}, queued={}, running={}", organizationId, pendingJobs,
                     queuedJobs, runningJobs);
-=======
-    public void checkJobs() {
-        long pendingJobs = -1;
-        long queuedJobs = -1;
-        long runningJobs = -1;
-        try {
-            pendingJobs = jobManager.count(pendingJobsQuery, token).getNumMatches();
-            queuedJobs = jobManager.count(queuedJobsQuery, token).getNumMatches();
-            runningJobs = jobManager.count(runningJobsQuery, token).getNumMatches();
-        } catch (CatalogException e) {
-            logger.error("{}", e.getMessage(), e);
->>>>>>> 1855f96c
         }
 
         /*
@@ -629,13 +613,8 @@
         return 1;
     }
 
-<<<<<<< HEAD
     protected void checkToolExecutionPermission(String organizationId, Job job) throws Exception {
-        Tool tool = new ToolFactory().getTool(job.getTool().getId());
-=======
-    protected void checkToolExecutionPermission(Job job) throws Exception {
         Tool tool = new ToolFactory().getTool(job.getTool().getId(), packages);
->>>>>>> 1855f96c
 
         AuthorizationManager authorizationManager = catalogManager.getAuthorizationManager();
         String user = job.getUserId();
